--- conflicted
+++ resolved
@@ -1,1097 +1,1088 @@
-/*--------------------------------------------------------------------------------------+
-|
-|     $Source: PublicAPI/Formatting/Formatting.h $
-|
-|  $Copyright: (c) 2017 Bentley Systems, Incorporated. All rights reserved. $
-|
-+--------------------------------------------------------------------------------------*/
-#pragma once
-//__PUBLISH_SECTION_START__
-
-#include <Formatting/FormattingDefinitions.h>
-#include <Units/Units.h>
-
-namespace BEU = BentleyApi::Units;
-//using namespace BentleyApi::Units;
-
-BEGIN_BENTLEY_FORMATTING_NAMESPACE
-
-DEFINE_POINTER_SUFFIX_TYPEDEFS(NumericFormatSpec)
-FORMATTING_TYPEDEFS(FormatParameterSet)
-FORMATTING_TYPEDEFS(NumericTriad)
-DEFINE_POINTER_SUFFIX_TYPEDEFS(QuantityTriadSpec)
-DEFINE_POINTER_SUFFIX_TYPEDEFS(StdFormatName)
-DEFINE_POINTER_SUFFIX_TYPEDEFS(StdFormatNameMap)
-DEFINE_POINTER_SUFFIX_TYPEDEFS(FormatParameter)
-DEFINE_POINTER_SUFFIX_TYPEDEFS(CompositeValue)
-DEFINE_POINTER_SUFFIX_TYPEDEFS(CompositeValueSpec)
-FORMATTING_TYPEDEFS(FormatDictionary)
-DEFINE_POINTER_SUFFIX_TYPEDEFS(UnicodeConstant)
-DEFINE_POINTER_SUFFIX_TYPEDEFS(FormattingScannerCursor)
-FORMATTING_REFCOUNTED_TYPEDEFS(NumericFormatSpec)
-FORMATTING_TYPEDEFS(StdFormatSet)
-DEFINE_POINTER_SUFFIX_TYPEDEFS(FactorPower)
-DEFINE_POINTER_SUFFIX_TYPEDEFS(FormatUnitSet)
-DEFINE_POINTER_SUFFIX_TYPEDEFS(FormattingDividers)
-DEFINE_POINTER_SUFFIX_TYPEDEFS(FormattingWord)
-DEFINE_POINTER_SUFFIX_TYPEDEFS(NamedFormatSpec)
-//===================================================
-//
-// Enumerations
-//
-//===================================================
-
-enum class ParameterCode
-    {
-    FormatName = 50,
-    NoSign = 101,
-    OnlyNegative = 102,
-    SignAlways = 103,
-    NegativeParenths = 104,
-    Decimal = 151,
-    Fractional = 152,
-    Scientific = 153,
-    ScientificNorm = 154,
-    Binary = 155,
-    DefaultZeroes = 201,
-    LeadingZeroes = 202,
-    TrailingZeroes = 203,
-    KeepSingleZero = 204,
-    KeepDecimalPoint = 205,
-    ExponentZero = 206,
-    ZeroEmpty = 207,    // formatter will return the empy string if the result is 0
-    DecPrec0 =  300,
-    DecPrec1 =  301,
-    DecPrec2 =  302,
-    DecPrec3 =  303,
-    DecPrec4 =  304,
-    DecPrec5 =  305,
-    DecPrec6 =  306,
-    DecPrec7 =  307,
-    DecPrec8 =  308,
-    DecPrec9 =  309,
-    DecPrec10 = 310,
-    DecPrec11 = 311,
-    DecPrec12 = 312,
-    FractPrec1 = 331,
-    FractPrec2 = 332,
-    FractPrec4 = 333,
-    FractPrec8 = 334,
-    FractPrec16 = 335,
-    FractPrec32 = 336,
-    FractPrec64 = 337,
-    FractPrec128 = 338,
-    FractPrec256 = 339,
-    DecimalComma = 351,
-    DecimalPoint = 352,
-    DecimalSepar = 353,
-    ThousandSepComma = 354,
-    ThousandSepPoint = 355,
-    ThousandsSepar = 356,
-    RoundUp = 401,
-    RoundDown = 402,
-    RoundToward0 = 403,
-    RoundAwayFrom0 = 404,
-    FractBarHoriz = 451,
-    FractBarOblique = 452,
-    FractBarDiagonal = 453,
-    AngleRegular = 501,
-    AngleDegMin = 502,
-    AngleDegMinSec = 503,
-    PaddingSymbol = 504,
-    BoudaryLen = 601,
-    CenterAlign = 620,
-    LeftAlign = 621,
-    RightAlign = 622,
-    MapName = 651,
-    };
-
-enum class ParameterDataType
-    {
-    Flag = 0,
-    BitFlag = 1,
-    Integer = 2,
-    Double = 3,
-    Symbol = 4,
-    String = 5
-    };
-
-enum class RoundingType
-    {
-    RoundUp = 1,
-    RoundDown = 2,
-    RoundToward0 = 3,
-    RoundAwayFrom0 = 4
-    };
-
-enum class FractionBarType
-    {
-    None = 0,
-    Oblique = 1,
-    Horizontal = 2,
-    Diagonal = 3
-    };
-
-enum class AngleFormatType
-    {
-    AngleRegular = 0,
-    AngleDegMin = 1,
-    AngleDegMinSec = 2
-    };
-
-enum class FieldAlignment
-    {
-    Center = 0,
-    Left = 1,
-    Right = 2
-    };
-
-enum class ShowSignOption
-    {
-    NoSign = 0,
-    OnlyNegative = 1,
-    SignAlways = 2,
-    NegativeParentheses = 3
-    };
-
-enum class PresentationType
-    {
-    Decimal = 1,
-    Fractional = 2,
-    Scientific = 3,      // scientific with 1 digit before the decimal point
-    ScientificNorm = 4   // normalized scientific when Mantissa is < 1
-    };
-
-enum class FormatTraits: int
-    {
-    DefaultZeroes = 0,
-    LeadingZeroes = 0x1,
-    TrailingZeroes = 0x2,
-    KeepDecimalPoint = 0x4,
-    KeepSingleZero = 0x8,
-    ExponentZero = 0x10,
-    ZeroEmpty = 0x20,
-    Use1000Separator = 0x40,
-    ApplyRounding = 0x80
-    };
-
-enum class DecimalPrecision
-    {
-    Precision0 = 0,
-    Precision1 = 1,
-    Precision2 = 2,
-    Precision3 = 3,
-    Precision4 = 4,
-    Precision5 = 5,
-    Precision6 = 6,
-    Precision7 = 7,
-    Precision8 = 8,
-    Precision9 = 9,
-    Precision10 = 10,
-    Precision11 = 11,
-    Precision12 = 12
-    };
-
-enum class FractionalPrecision
-    {
-    Whole = 0,       //!< Ex. 30
-    Half = 1,        //!< Ex. 30 1/2
-    Quarter = 2,      //!< Ex. 30 1/4
-    Eighth = 3,      //!< Ex. 30 1/8
-    Sixteenth = 4,      //!< Ex. 30 1/16
-    Over_32 = 5,      //!< Ex. 30 1/32
-    Over_64 = 6,      //!< Ex. 30 1/64
-    Over_128 = 7,      //!< Ex. 30 1/128
-    Over_256 = 8,      //!< Ex. 30 1/256
-    };
-
-enum class ParameterCategory
-    {
-    DataType = 1,
-    Sign = 2,
-    Presentation = 3,
-    Zeroes = 4,
-    DecPrecision = 6,
-    FractPrecision = 7,
-    RoundType = 8,
-    FractionBar = 9,
-    AngleFormat = 10,
-    Alignment = 11,
-    Separator = 12,
-    Padding = 13,
-    Mapping = 14
-    };
-
-enum class ScannerCursorStatus
-    {
-    Success = 0,
-    InvalidSymbol = 1,
-    IncompleteSequence = 2
-    };
-
-//! Codes of problems might help in finding the source of the problem
-enum class FormatProblemCode
-    {
-    NoProblems = 0,
-    UnknownStdFormatName = 11,
-    UnknownUnitName = 12,
-    CNS_InconsistentFactorSet = 51,  //!< All ratio factors between units must be bigger than one
-    CNS_InconsistentUnitSet = 52,    //!< Each pair of UOM's for parts of combo-numbers should yeild a ratio > 1
-    CNS_UncomparableUnits = 53,      //!< Units provided on the argument list are not comparable
-    CNS_InvalidUnitName = 54,        //!< Not-recognizd unit name or unit is not associated with a Phenomenon
-    CNS_InvalidMajorUnit = 55,       //!< The MajorUnit in ComboNumbers is null or invalid
-    QT_PhenomenonNotDefined = 101,
-    QT_PhenomenaNotSame = 102,
-    QT_InvalidTopMidUnits = 103,
-    QT_InvalidMidLowUnits = 104,
-    QT_InvalidUnitCombination = 105,
-    FUS_InvalidSyntax = 151,
-    NFS_InvalidSpecName = 161,
-    NFS_DuplicateSpecName = 162
-    };
-
-//! Type of the ComboSpec describes one of allowable value transformations
-enum class CompositeSpecType
-    {
-    Undefined = 0, //!< program failes to infer the type (default)
-    Single = 1,    //!< trivial case when Combo effectively is not used - not prohibited though
-    Double = 2,    //!< indicates of using 2 levels: Major and Middle
-    Triple = 3,    //!< indicates of using 3 levels: Major, Middle and Minor UOM's
-    Quatro = 4     //!< indicates of using 4 levels: Major, Middle, Minor and SubUnit UOM's
-    };
-
-enum class FormatSpecType
-    {
-    Undefined = 0,
-    Numeric = 1,   // a pure numeric Spec
-    Composite = 2      // a composite spec is also defined (numeric spec is implied)
-    };
-
-struct Utils
-    {
-    UNITS_EXPORT static Utf8String ShowSignOptionName(ShowSignOption opt);
-    static int DecimalPrecisionToInt(DecimalPrecision decP) { return static_cast<int>(decP); }
-    UNITS_EXPORT static DecimalPrecision DecimalPrecisionByIndex(size_t num);
-    UNITS_EXPORT static double DecimalPrecisionFactor(DecimalPrecision decP, int index);
-    UNITS_EXPORT static Utf8CP GetParameterCategoryName(ParameterCategory parcat);
-    UNITS_EXPORT static Utf8String PresentationTypeName(PresentationType type);
-    UNITS_EXPORT static Utf8String SignOptionName(ShowSignOption opt);
-    UNITS_EXPORT static Utf8String DecimalPrecisionName(DecimalPrecision prec);
-    UNITS_EXPORT static Utf8String FractionallPrecisionName(FractionalPrecision prec);
-    UNITS_EXPORT static Utf8String FractionBarName(FractionBarType bar);
-    UNITS_EXPORT static FractionalPrecision FractionalPrecisionByDenominator(size_t prec);
-    static int FormatTraitsBit(FormatTraits zcValue) { return static_cast<int>(zcValue); }
-    UNITS_EXPORT static const size_t FractionalPrecisionDenominator(FractionalPrecision prec);
-    UNITS_EXPORT static size_t AppendText(Utf8P buf, size_t bufLen, size_t index, Utf8CP str);
-    static bool IsNameNullOrEmpty(Utf8CP name) { return (nullptr == name || strlen(name) == 0); }
-    static Utf8CP SubstituteEmptyOrNull(Utf8CP name, Utf8CP subs) { return IsNameNullOrEmpty(name) ? subs : name; }
-    //UNITS_EXPORT static Utf8CP GetFormatProblemDescription(FormatProblemCode code);
-    UNITS_EXPORT static bool AreUnitsComparable(BEU::UnitCP un1, BEU::UnitCP u2);
-    static size_t MinInt(size_t a, size_t b) { return(a <= b) ? a : b; }
-    static size_t MaxInt(size_t a, size_t b) { return(a >= b) ? a : b; }
-    UNITS_EXPORT static Utf8String FormatProblemDescription(FormatProblemCode code);
-    //#if defined(FUNCTION_NOT_USED)
-    //int StdFormatCodeValue(StdFormatCode code) { return static_cast<int>(code); }
-    //static double DecimalPrecisionFactor(DecimalPrecision decP, int index = -1);
-
-    //#endif
-    };
-
-// A collection of important "global" constants that are used across the whole formatting domain
-//=======================================================================================
-// @bsiclass                                                    David.Fox-Rabinovitz  11/2016                                                
-//=======================================================================================
-struct FormatConstant
-    {
-public:
-    // FPN prefix stands for FormatParameterName
-    static Utf8String FPN_FormatName() { return "FormatName"; }
-    static Utf8String FPN_Name() { return "name"; }
-    static Utf8String FPN_Alias() { return "alias"; }
-    static Utf8String FPN_NoSign() { return "NoSign"; }
-    static Utf8String FPN_OnlyNegative() { return "OnlyNegative"; }
-    static Utf8String FPN_SignAlways() { return "SignAlways"; }
-    static Utf8String FPN_NegativeParenths() { return "NegativeParenths"; }
-    static Utf8String FPN_Decimal() { return "Decimal"; }
-    static Utf8String FPN_Fractional() { return "Fractional"; }
-    static Utf8String FPN_Scientific() { return "Scientific"; }
-    static Utf8String FPN_ScientificNorm() { return "ScientificNorm"; }
-    static Utf8String FPN_Binary() { return "Binary"; }
-    static Utf8String FPN_DefaultZeroes() { return "DefaultZeroes"; }
-    static Utf8String FPN_LeadingZeroes() { return "LeadingZeroes"; }
-    static Utf8String FPN_TrailingZeroes() { return "TrailingZeroes"; }
-    static Utf8String FPN_KeepDecimalPoint() { return "KeepDecimalPoint"; }
-    static Utf8String FPN_ZeroEmpty() { return "ZeroEmpty"; }
-    static Utf8String FPN_KeepSingleZero() { return "KeepSingleZero"; }
-    static Utf8String FPN_ExponentZero() { return "ExponentZero"; }
-    static Utf8String FPN_Precision0() { return "DecPrecision0"; }
-    static Utf8String FPN_Precision1() { return "DecPrecision1"; }
-    static Utf8String FPN_Precision2() { return "DecPrecision2"; }
-    static Utf8String FPN_Precision3() { return "DecPrecision3"; }
-    static Utf8String FPN_Precision4() { return "DecPrecision4"; }
-    static Utf8String FPN_Precision5() { return "DecPrecision5"; }
-    static Utf8String FPN_Precision6() { return "DecPrecision6"; }
-    static Utf8String FPN_Precision7() { return "DecPrecision7"; }
-    static Utf8String FPN_Precision8() { return "DecPrecision8"; }
-    static Utf8String FPN_Precision9() { return "DecPrecision9"; }
-    static Utf8String FPN_Precision10() { return "DecPrecision10"; }
-    static Utf8String FPN_Precision11() { return "DecPrecision11"; }
-    static Utf8String FPN_Precision12() { return "DecPrecision12"; }
-    static Utf8String FPN_FractPrec1() { return "FractPrec1"; }
-    static Utf8String FPN_FractPrec2() { return "FractPrec2"; }
-    static Utf8String FPN_FractPrec4() { return "FractPrec4"; }
-    static Utf8String FPN_FractPrec8() { return "FractPrec8"; }
-    static Utf8String FPN_FractPrec16() { return "FractPrec16"; }
-    static Utf8String FPN_FractPrec32() { return "FractPrec32"; }
-    static Utf8String FPN_FractPrec64() { return "FractPrec64"; }
-    static Utf8String FPN_FractPrec128() { return "FractPrec128"; }
-    static Utf8String FPN_FractPrec256() { return "FractPrec256"; }
-    static Utf8String FPN_DecimalComma() { return "DecimalComma"; }
-    static Utf8String FPN_DecimalPoint() { return "DecimalPoint"; }
-    static Utf8String FPN_DecimalSepar() { return "DecimalSepar"; }
-    static Utf8String FPN_ThousandSepComma() { return "ThousandSepComma"; }
-    static Utf8String FPN_ThousandSepPoint() { return "ThousandSepPoint"; }
-    static Utf8String FPN_ThousandsSepar() { return "ThousandsSepar"; }
-    static Utf8String FPN_Use1000Separ() { return "Use1000Separator"; }
-    static Utf8String FPN_RoundUp() { return "RoundUp"; }
-    static Utf8String FPN_RoundDown() { return "RoundDown"; }
-    static Utf8String FPN_RoundToward0() { return "RoundToward0"; }
-    static Utf8String FPN_RoundAwayFrom0() { return "RoundFrom0"; }
-    static Utf8String FPN_FractBarHoriz() { return "FractBarHoriz"; }
-    static Utf8String FPN_FractBarOblique() { return "FractBarOblique"; }
-    static Utf8String FPN_FractBarDiagonal() { return "FractBarDiagonal"; }
-    static Utf8String FPN_AngleRegular() { return "AngleRegular"; }
-    static Utf8String FPN_AngleDegMin() { return "AngleDegMin"; }
-    static Utf8String FPN_AngleDegMinSec() { return "AngleDegMinSec"; }
-    static Utf8String FPN_PaddingSymbol() { return "PaddingSymbol"; }
-    static Utf8String FPN_CenterAlign() { return "CenterAlign"; }
-    static Utf8String FPN_LeftAlign() { return "LeftAlign"; }
-    static Utf8String FPN_RightAlign() { return "RightAlign"; }
-    static Utf8String FPN_MapName() { return "MapName"; }
-    static const double FPV_MinTreshold() { return 1.0e-14; }  // format parameter default values
-    static const double FPV_RoundFactor() { return 0.50000000001; }  // rounding additive
-    static const Utf8Char FPV_DecimalSeparator() { return '.'; }
-    static const Utf8Char FPV_ThousandSeparator() { return ','; }
-    static const Utf8CP DefaultName() { return "*"; }
-    static const Utf8CP EmptyString() { return ""; }
-    static const Utf8CP BlankString() { return " "; }
-    static const Utf8CP FailedOperation() { return "Operation failed"; }
-    static const PresentationType DefaultPresentaitonType() { return PresentationType::Decimal; }
-    static const ShowSignOption DefaultSignOption() { return ShowSignOption::OnlyNegative; }
-    static const DecimalPrecision DefaultDecimalPrecision() { return  DecimalPrecision::Precision6; }
-    static const size_t DefaultDecimalPrecisionIndex() { return static_cast<int>(DefaultDecimalPrecision()); }
-    static const size_t MaxDecimalPrecisionIndex() { return static_cast<int>(DecimalPrecision::Precision12); }
-    static const FractionalPrecision DefaultFractionalPrecision() { return  FractionalPrecision::Over_64; }
-    static const size_t DefaultFractionalDenominator() { return Utils::FractionalPrecisionDenominator(DefaultFractionalPrecision()); }
-    static const FormatTraits DefaultFormatTraits() { return static_cast<FormatTraits>(static_cast<int>(FormatTraits::KeepDecimalPoint) | static_cast<int>(FormatTraits::KeepSingleZero)); }
-    static const double FPV_MaxTokenLength() { return 256; }
-    static const unsigned char UTF_2ByteMask() { return  0xE0; }      // 11100000 - complement will select 5 upper bits
-    static const unsigned char UTF_2ByteMark() { return  0xC0; }      // 11000000
-    static const unsigned char UTF_3ByteMask() { return  0xF0; }    // 11110000  - complement will select 4 upper bits
-    static const unsigned char UTF_3ByteMark() { return  0xE0; }    // 11100000
-    static const unsigned char UTF_4ByteMask() { return   0xF8; }   // 11111000  - complement will select 3 upper bits
-    static const unsigned char UTF_4ByteMark() { return  0xF0; }    // 11110000
-    static const unsigned char UTF_TrailingByteMask() { return  0xC0; } // 11000000 - complement will select trailing bits
-    static const unsigned char UTF_TrailingByteMark() { return  0x80; } // 10000000 - indicator of the trailing bytes and also an ASCII char
-    static const unsigned char UTF_TrailingBitsMask() { return  0x3F; }    // 00111111
-    static const unsigned char UTF_UpperBitShift() { return  6; }
-    static const  int GetTrailingShift() { return UTF_UpperBitShift(); }
-    UNITS_EXPORT static const bool IsLittleEndian();
-    UNITS_EXPORT static const size_t GetSequenceLength(unsigned char c);
-    static bool IsTrailingByteValid(unsigned char c) { return (UTF_TrailingByteMark() == (c & UTF_TrailingByteMask())); }
-    UNITS_EXPORT static bool GetTrailingBits(unsigned char c, Utf8P outBits);
-    UNITS_EXPORT static bool GetCodeBits(unsigned char c, size_t seqLength, size_t index, size_t* outBits);
-    static bool IsNegligible(double dval) { return (fabs(dval) < FormatConstant::FPV_MinTreshold()); }
-    static bool IsIgnored(double dval) { return (dval < 0.0 || fabs(dval) < FormatConstant::FPV_MinTreshold()); }
-    static bool IsMagnitudeOne(double dval) { return (fabs(1.0 - fabs(dval)) < FormatConstant::FPV_MinTreshold()); }
-    UNITS_EXPORT static const unsigned char TriadBitMask(size_t threeBit);
-    static const Utf8CP BoolText(bool t) { return t ? "true" : "false"; }
-};
-
-
-
-struct FactorPower
-    {
-private:
-    size_t m_divisor;  // the value of divisor
-    size_t m_power;    // the degree of the divisor
-    int m_index;    // the index of the divisor in the prime set
-    static size_t GetMin(size_t i1, size_t i2) { return (i1 <= i2) ? i1 : i2; }
-public:
-    FactorPower() { m_divisor = 0; m_power = 0; m_index = -1; }
-    FactorPower(size_t div, size_t pow, int ind) : m_divisor(div), m_power(pow), m_index(ind) {}
-    UNITS_EXPORT void CopyValues(FactorPowerP other);
-    UNITS_EXPORT void Merge(FactorPowerP fp1, FactorPowerP fp2);
-    const int GetDivisor() { return static_cast<int>(m_divisor); }
-    const size_t GetPower() { return m_power; }
-    const int GetIndex() { return m_index; }
-    UNITS_EXPORT const size_t GetFactor();
-    UNITS_EXPORT Utf8String ToText(Utf8Char pref);
-    };
-
-struct FactorizedNumber
-    {
-private:
-    size_t m_ival;
-    bvector<FactorPower> m_factors;
-    static const size_t* GetPrimes(int* length);
-    static size_t PowerOfPrime(size_t ival, size_t prim, size_t* result);
-    size_t RestoreNumber();
-
-public:
-    UNITS_EXPORT static size_t GetPrimeCount();
-    UNITS_EXPORT FactorizedNumber(size_t ival);
-    bvector<FactorPower> GetFactors() { return m_factors; }
-    void ResetFactors(bvector<FactorPower> fact);
-    UNITS_EXPORT FactorPowerP FindDivisor(int div);
-    UNITS_EXPORT size_t GetGreatestCommonFactor(FactorizedNumber other);
-    size_t GetValue() { return m_ival; }
-    UNITS_EXPORT Utf8String ToText();
-    UNITS_EXPORT Utf8String DebugText();
-    };
-
-
-//=======================================================================================
-// @bsiclass                                                    David.Fox-Rabinovitz  10/2016
-//=======================================================================================
-struct FractionalNumeric
-    {
-private:
-    int64_t m_integral;
-    size_t m_numerator;
-    size_t m_denominator;
-    size_t m_gcf;
-    bvector<Utf8String> m_textParts;
-
-    void Calculate(double dval, size_t denominator);
-    size_t GCF(size_t numer, size_t denom); 
-public:
-    size_t GetDenominator() { return m_denominator; }
-    size_t GetNumerator() { return m_numerator; }
-    int64_t GetIntegral() { return m_integral; }
-    UNITS_EXPORT FractionalNumeric(double dval, FractionalPrecision fprec);
-    UNITS_EXPORT FractionalNumeric(double dval, int denominator);
-    UNITS_EXPORT FractionalNumeric(double dval, int denominatorBase, double precision);
-    UNITS_EXPORT Utf8String ToTextDefault(bool reduce);
-    UNITS_EXPORT Utf8String GetIntegralString();
-    UNITS_EXPORT Utf8String GetDenominatorString();
-    UNITS_EXPORT Utf8String GetNumeratorString();
-    UNITS_EXPORT Utf8CP GetIntegralText();
-    UNITS_EXPORT Utf8CP GetDenominatorText();
-    UNITS_EXPORT Utf8CP GetNumeratorText();
-    UNITS_EXPORT void FormTextParts(bool reduce);
-    bool HasFractionPart() { return 1 < m_textParts.size(); }
-    };
-
-//=======================================================================================
-// @bsiclass                                                    David.Fox-Rabinovitz  10/2016
-//=======================================================================================
-struct NumericFormatSpec
-    {
-private:
-    //Utf8String          m_name;                  // name or ID of the format
-    //Utf8String          m_alias;                 // short alternative name (alias)
-    //double              m_minThreshold;
-    double              m_roundFactor;
-    PresentationType    m_presentationType;      // Decimal, Fractional, Sientific, ScientificNorm
-    ShowSignOption      m_signOption;            // NoSign, OnlyNegative, SignAlways, NegativeParenths
-    FormatTraits        m_formatTraits;          // NoZeroes, LeadingZeroes, TrailingZeroes, BothZeroes
-    DecimalPrecision    m_decPrecision;          // Precision0...12
-    FractionalPrecision m_fractPrecision;
-    Utf8Char            m_decimalSeparator;      // DecimalComma, DecimalPoint, DecimalSeparator
-    Utf8Char            m_thousandsSeparator;    // ThousandSepComma, ThousandSepPoint, ThousandsSeparartor
-    FractionBarType     m_barType;
-
-    double EffectiveRoundFactor(double rnd) { return FormatConstant::IsIgnored(rnd) ? m_roundFactor : rnd; }
-
-    //UNITS_EXPORT void DefaultInit(Utf8CP name, size_t precision);
-    //UNITS_EXPORT void Init(Utf8CP name, PresentationType presType, ShowSignOption signOpt, FormatTraits formatTraits, size_t precision);
-    
-    UNITS_EXPORT void DefaultInit(size_t precision);
-    UNITS_EXPORT void Init(PresentationType presType, ShowSignOption signOpt, FormatTraits formatTraits, size_t precision);
-    UNITS_EXPORT double RoundedValue(double dval, double round);
-    UNITS_EXPORT int TrimTrailingZeroes(Utf8P buf, int index);
-    UNITS_EXPORT size_t InsertChar(Utf8P buf, size_t index, char c, int num);
-    //NumericFormatSpec() { DefaultInit(FormatConstant::DefaultDecimalPrecisionIndex()); }
-
-public:
-    NumericFormatSpec() { DefaultInit( FormatConstant::DefaultDecimalPrecisionIndex()); }
-    NumericFormatSpec(size_t precision) { DefaultInit(precision); }
-    //UNITS_EXPORT NumericFormat(StdFormatNameR fmtType, size_t precision, double round = -1.0);
-    UNITS_EXPORT NumericFormatSpec(PresentationType presType, ShowSignOption signOpt, FormatTraits formatTraits, const size_t precision);
-    UNITS_EXPORT NumericFormatSpec(NumericFormatSpecCR other);
-    //UNITS_EXPORT static NumericFormat StdNumericFormat(Utf8P stdName, int prec, double round);
-    void SetFormatTraits(FormatTraits opt) { m_formatTraits = opt; }
-    FormatTraits GetFormatTraits() const { return m_formatTraits; }
-    UNITS_EXPORT void SetKeepTrailingZeroes(bool keep);
-    bool IsKeepTrailingZeroes() const { return ((static_cast<int>(m_formatTraits) & static_cast<int>(FormatTraits::TrailingZeroes)) != 0); }
-    UNITS_EXPORT void SetUseLeadingZeroes(bool use);
-    bool IsUseLeadingZeroes() const { return ((static_cast<int>(m_formatTraits) & static_cast<int>(FormatTraits::LeadingZeroes)) != 0); }
-    UNITS_EXPORT void SetKeepDecimalPoint(bool keep);
-    bool IsKeepDecimalPoint() const { return ((static_cast<int>(m_formatTraits) & static_cast<int>(FormatTraits::KeepDecimalPoint)) != 0); }
-    UNITS_EXPORT void SetKeepSingleZero(bool keep);
-    bool IsKeepSingleZero() const { return ((static_cast<int>(m_formatTraits) & static_cast<int>(FormatTraits::KeepSingleZero)) != 0); }
-    UNITS_EXPORT void SetExponentZero(bool keep);
-    bool IsExponentZero() const { return ((static_cast<int>(m_formatTraits) & static_cast<int>(FormatTraits::ExponentZero)) != 0); }
-    UNITS_EXPORT void SetZeroEmpty(bool empty);
-    bool IsZeroEmpty() const { return ((static_cast<int>(m_formatTraits) & static_cast<int>(FormatTraits::ZeroEmpty)) != 0); }
-    UNITS_EXPORT void SetUse1000Separator(bool use);
-    bool IsUse1000Separator() const { return ((static_cast<int>(m_formatTraits) & static_cast<int>(FormatTraits::Use1000Separator)) != 0); }
-    UNITS_EXPORT void SetApplyRounding(bool use);
-    bool IsApplyRounding() { return ((static_cast<int>(m_formatTraits) & static_cast<int>(FormatTraits::ApplyRounding)) != 0); }
-    bool IsInsertSeparator(bool confirm) { return (IsUse1000Separator() && (m_thousandsSeparator != 0) && confirm); }
-    void SetNegativeParentheses() { m_signOption = ShowSignOption::NegativeParentheses; }
-    bool IsNegativeParentheses() { return (m_signOption == ShowSignOption::NegativeParentheses); }
-    bool IsOnlyNegative() { return (m_signOption == ShowSignOption::OnlyNegative); }
-    bool IsSignAlways() { return (m_signOption == ShowSignOption::SignAlways); }
-    bool IsFractional() const { return m_presentationType == PresentationType::Fractional; }
-    bool IsScientific() const { return (m_presentationType == PresentationType::Scientific || m_presentationType == PresentationType::ScientificNorm); }
-    UNITS_EXPORT void SetAlias(Utf8CP alias);
-    //Utf8String GetAlias() const { return m_alias; }
-    void SetDecimalPrecision(DecimalPrecision prec) { m_decPrecision = prec; }
-    DecimalPrecision GetDecimalPrecision() const { return m_decPrecision; }
-    UNITS_EXPORT int GetDecimalPrecisionIndex(int prec);
-    UNITS_EXPORT double GetDecimalPrecisionFactor(int prec);
-    FractionalPrecision SetFractionaPrecision(FractionalPrecision precision) { return m_fractPrecision = precision; }
-    FractionalPrecision GetFractionalPrecision() const { return m_fractPrecision; }
-    double SetRoundingFactor(double round) { return m_roundFactor = round; }
-    double GetRoundingFactor() const { return m_roundFactor; }
-    UNITS_EXPORT void SetPrecisionByValue(int prec);
-    void SetPresentationType(PresentationType type) { m_presentationType = type; }
-    PresentationType GetPresentationType() const { return m_presentationType; }
-    void SetSignOption(ShowSignOption opt) { m_signOption = opt; }
-    ShowSignOption GetSignOption() const { return m_signOption; }
-    Utf8Char SetDecimalSeparator(Utf8Char sep) { return m_decimalSeparator = sep; }
-    Utf8Char GetDecimalSeparator() const { return m_decimalSeparator; }
-    Utf8Char SetThousandSeparator(char sep) { return m_thousandsSeparator = sep; }
-    Utf8Char GetThousandSeparator() const { return m_thousandsSeparator; }
-    FractionBarType  GetFractionalBarType() const { return m_barType; }
-    UNITS_EXPORT static double RoundDouble(double dval, double roundTo);
-    UNITS_EXPORT static bool AcceptableDifference(double dval1, double dval2, double maxDiff); 
-    bool IsPrecisionZero() {    return (m_decPrecision == DecimalPrecision::Precision0);}
-    UNITS_EXPORT int IntPartToText(double n, Utf8P bufOut, int bufLen, bool useSeparator);
-    
-    UNITS_EXPORT int FormatInteger (int n, Utf8P bufOut, int bufLen);
-    UNITS_EXPORT int static FormatIntegerSimple (int n, Utf8P bufOut, int bufLen, bool showSign, bool extraZero);
-    UNITS_EXPORT size_t FormatDouble(double dval, Utf8P buf, size_t bufLen, int prec = -1, double round = -1.0);
-    
-<<<<<<< HEAD
-    UNITS_EXPORT static Utf8String StdFormatDouble(Utf8CP stdName, double dval, int prec = -1, double round = -1.0);
-    UNITS_EXPORT static Utf8String StdFormatQuantity(Utf8CP stdName, QuantityCR qty, UnitCP useUnit, int prec = -1, double round = -1.0);
-    UNITS_EXPORT static Utf8String StdFormatQuantityTriad(Utf8CP stdName, QuantityTriadSpecP qtr,Utf8CP space, int prec = -1, double round = -1.0);
-    UNITS_EXPORT Utf8String FormatDouble(double dval, int prec = -1, double round = -1.0);
-    UNITS_EXPORT Utf8String FormatQuantity(QuantityCR qty, UnitCP useUnit, int prec = -1, double round = -1.0);
-    UNITS_EXPORT static Utf8String StdFormatPhysValue(Utf8CP stdName, double dval, Utf8CP fromUOM, Utf8CP toUOM, Utf8CP toLabel, Utf8CP space, int prec = -1, double round = -1.0);
-=======
-    UNITS_EXPORT static Utf8String StdFormatDouble(Utf8P stdName, double dval, int prec = -1, double round = -1.0);
-    UNITS_EXPORT static Utf8String StdFormatQuantity(Utf8P stdName, BEU::QuantityCR qty, BEU::UnitCP useUnit, int prec = -1, double round = -1.0);
-    UNITS_EXPORT static Utf8String StdFormatQuantityTriad(Utf8CP stdName, QuantityTriadSpecP qtr,Utf8CP space, int prec = -1, double round = -1.0);
-    UNITS_EXPORT Utf8String FormatDouble(double dval, int prec = -1, double round = -1.0);
-    UNITS_EXPORT Utf8String FormatQuantity(BEU::QuantityCR qty, BEU::UnitCP useUnit, int prec = -1, double round = -1.0);
-    UNITS_EXPORT static Utf8String StdFormatPhysValue(Utf8P stdName, double dval, Utf8CP fromUOM, Utf8CP toUOM, Utf8CP toLabel, Utf8CP space, int prec = -1, double round = -1.0);
->>>>>>> 0a299183
-    //UNITS_EXPORT static Utf8String StdFormatComboValue(Utf8P stdName, double dval, Utf8CP fromUOM, Utf8CP toUOM, Utf8CP toLabel, Utf8CP space, int prec = -1, double round = -1.0);
-
-    //FormatDoubleStd
-
-    UNITS_EXPORT int FormatBinaryByte (unsigned char n, Utf8P bufOut, int bufLen);
-    UNITS_EXPORT int FormatBinaryShort (short int n, Utf8P bufOut, int bufLen, bool useSeparator);
-    UNITS_EXPORT int FormatBinaryInt (int n, Utf8P bufOut, int bufLen, bool useSeparator);
-    UNITS_EXPORT int FormatBinaryDouble (double x, Utf8P bufOut, int bufLen, bool useSeparator);
-    UNITS_EXPORT static int RightAlignedCopy(Utf8P dest, int destLen, bool termZero, CharCP src, int srcLen);
-    UNITS_EXPORT Utf8String FormatRoundedDouble(double dval, double round);
-    UNITS_EXPORT Utf8String FormatInteger(int ival);
-    UNITS_EXPORT Utf8String ByteToBinaryText(unsigned char n);
-    UNITS_EXPORT Utf8String ShortToBinaryText(short int n, bool useSeparator);
-    UNITS_EXPORT Utf8String IntToBinaryText(int n, bool useSeparator);
-    UNITS_EXPORT Utf8String DoubleToBinaryText(double x, bool useSeparator);
-    //Utf8String GetName() const { return m_name; } ;
-    //Utf8String GetNameAndAlias() const { return m_name +"(" + m_alias + ")"; };
-    };
-
-
-//=======================================================================================
-// We recognize combined numbers (combo-numbers) that represent some quantity as a sum of 
-//   subquantities expressed in lesser UOM's. For example, a given length could be representes
-//    as a sum of M + Y + F + I where M- is a number of miles, Y - a number of yards, 
-//   F - a number of feet and I a number of inches. The operation of expressing the given length 
-//  in this form will require 3 ratios: M/Y, Y/F, F/I where M/Y is a number of Yards in a Mile,
-//   Y/F - is a number of feet in one yard, F/I is a number of inches in one foot.
-//  Obviously, the combo-presentation of length is just one example and in some special cases 
-//   this system of ratios can be anything the application needs. Ratios could be set explicitly
-// or automatically via names of the UOM's. The only condition is that all integer ratios must be > 1.
-//   let's define terms for UOM of different levels: 0 - majorUOM, 1 - midlleUOM, 2 - minorUOM, 3 - subUOM
-//    accordingly there are 3 ratios: major/middle, middle/minor. minor/sub and their indexes
-// in the ratio array are associated with the upper UOM
-// @bsiclass                                                    David.Fox-Rabinovitz  01/2017
-//=======================================================================================
-struct CompositeValueSpec
-    {
-    friend struct CompositeValue;
-protected:
-    static const size_t  indxMajor  = 0;
-    static const size_t  indxMiddle = 1;
-    static const size_t  indxMinor  = 2;
-    static const size_t  indxSub    = 3;
-    static const size_t  indxInput  = 4;
-    static const size_t  indxLimit  = 5;   
-    size_t m_ratio[indxSub];
-    BEU::UnitCP m_units[indxLimit];
-    Utf8CP m_unitLabel[indxLimit];
-    FormatProblemCode m_problemCode;
-    CompositeSpecType m_type;
-    NumericFormatSpecCP m_formatSpec;
-
-    void SetUnitLabel(int index, Utf8CP label);
-    size_t UnitRatio(BEU::UnitCP upper, BEU::UnitCP lower);
-    void ResetType() { m_type = CompositeSpecType::Undefined; }
-    void Init();
-    BEU::UnitCP SetInputUnit(BEU::UnitCP inputUnit) {return m_units[indxInput] = inputUnit; }
-    void SetUnitRatios();
-    bool SetUnitNames(Utf8CP MajorUnit, Utf8CP MiddleUnit, Utf8CP MinorUnit, Utf8CP SubUnit);
-    //size_t GetRightmostRatioIndex();
-    BEU::UnitCP GetSmallestUnit();
-public:
-
-   // UNITS_EXPORT CompositeValueSpec(size_t MajorToMiddle, size_t MiddleToMinor=0, size_t MinorToSub=0);
-    UNITS_EXPORT CompositeValueSpec(BEU::UnitCP MajorUnit, BEU::UnitCP MiddleUnit=nullptr, BEU::UnitCP MinorUnit=nullptr, BEU::UnitCP subUnit = nullptr);
-    UNITS_EXPORT CompositeValueSpec(Utf8CP MajorUnit, Utf8CP MiddleUnit = nullptr, Utf8CP MinorUni = nullptr, Utf8CP subUnit = nullptr);
-    UNITS_EXPORT void SetUnitLabels(Utf8CP MajorLab, Utf8CP MiddleLab = nullptr, Utf8CP MinorLab = nullptr, Utf8CP SubLab = nullptr);
-    UNITS_EXPORT Utf8CP GetMajorLabel(Utf8CP MajorLabel) { return m_unitLabel[indxMajor]; }
-    UNITS_EXPORT Utf8CP GetMiddleLabel(Utf8CP MiddleLabel) { return m_unitLabel[indxMiddle]; }
-    UNITS_EXPORT Utf8CP GetMinorLabel(Utf8CP MinorLabel) { return m_unitLabel[indxMinor]; }
-    UNITS_EXPORT Utf8CP GetSubLabel(Utf8CP SubLabel) { return m_unitLabel[indxSub]; }
-    UNITS_EXPORT bool UpdateProblemCode(FormatProblemCode code);
-    bool IsProblem() { return m_problemCode != FormatProblemCode::NoProblems; }
-    bool NoProblem() { return m_problemCode == FormatProblemCode::NoProblems; }
-    size_t GetMajorToMiddleRatio() { return m_ratio[indxMajor]; }
-    size_t GetMiddleToMinorRatio() { return m_ratio[indxMiddle]; }
-    size_t GetMinorToSubRatio() { return m_ratio[indxMinor]; }
-    UNITS_EXPORT Utf8CP GetProblemDescription();
-    UNITS_EXPORT NumericFormatSpecCP AssignFormatSpec(NumericFormatSpecCP spec) { return (m_formatSpec = spec); }
-    UNITS_EXPORT CompositeValue DecomposeValue(double dval, BEU::UnitCP uom = nullptr);
-    UNITS_EXPORT Utf8String DecomposeValue(double dval, Utf8CP uomName = nullptr);
-    };
-
-struct CompositeValue
-    {
-private:
-    double m_parts[CompositeValueSpec::indxLimit];
-    FormatProblemCode m_problemCode;
-
-    void Init();
-public:
-    UNITS_EXPORT CompositeValue();
-    double SetMajor(double dval)  { return m_parts[CompositeValueSpec::indxMajor] = dval; }
-    double SetMiddle(double dval) { return m_parts[CompositeValueSpec::indxMiddle] = dval; }
-    double SetMinor(double dval)  { return m_parts[CompositeValueSpec::indxMinor] = dval; }
-    double SetSub(double dval)    { return m_parts[CompositeValueSpec::indxSub] = dval; }
-    double SetInput(double dval)  { return m_parts[CompositeValueSpec::indxInput] = dval; }
-
-    double GetMajor()  { return m_parts[CompositeValueSpec::indxMajor]; }
-    double GetMiddle() { return m_parts[CompositeValueSpec::indxMiddle]; }
-    double GetMinor()  { return m_parts[CompositeValueSpec::indxMinor]; }
-    double GetSub()    { return m_parts[CompositeValueSpec::indxSub]; }
-    double GetInput()  { return m_parts[CompositeValueSpec::indxInput]; }
-    UNITS_EXPORT bool UpdateProblemCode(FormatProblemCode code);
-    bool IsProblem() { return m_problemCode != FormatProblemCode::NoProblems; }
-    };
-
-
-//=======================================================================================
-// Container for keeping together primary numeric, composite and other types of specs
-//  and referrring them by the unique name. Name and at the valid numeric spec are required
-//   for creating a valid instance of this class. Alias and composite spec are optional at the
-// moment of creation but can be added later
-// @bsiclass                                                    David.Fox-Rabinovitz  03/2017
-//=======================================================================================
-struct NamedFormatSpec
-    {
-    private:
-        Utf8CP          m_name;                  // name or ID of the format
-        Utf8CP          m_alias;                 // short alternative name (alias)
-        NumericFormatSpecP   m_numericSpec;
-        CompositeValueSpecP  m_compositeSpec;
-        FormatSpecType  m_specType;
-        FormatProblemCode m_problemCode;
-
-    public:
-        UNITS_EXPORT NamedFormatSpec(Utf8CP name, NumericFormatSpecP numSpec, Utf8CP alias = nullptr, CompositeValueSpecP compSpec = nullptr);
-        Utf8CP SetAlias(Utf8CP alias) { return m_alias = alias; }
-        Utf8CP GetAlias() const { return m_alias; }
-        bool HasName(Utf8CP name) { return 0 == BeStringUtilities::StricmpAscii(name, m_name); }
-        bool HasAlias(Utf8CP name) { return 0 == BeStringUtilities::StricmpAscii(name, m_alias); }
-        Utf8CP GetName() const { return m_name; };
-        FormatSpecType  GetSpecType(){return m_specType;}
-        bool HasComposite() { return FormatSpecType::Composite == m_specType; }
-        NumericFormatSpecP   GetNumericSpec() const { return m_numericSpec; }
-        CompositeValueSpecP  getCompositeSpec() { return  (HasComposite() ? m_compositeSpec : nullptr); }
-        bool IsProblem() { return m_problemCode == FormatProblemCode::NoProblems; }
-        Utf8String GetNameAndAlias() const { return Utf8String(m_name) + Utf8String("(") + Utf8String(m_alias) + Utf8String(")"); };
-        PresentationType GetPresentationType() { return m_numericSpec->GetPresentationType(); }
-    };
-
-//=======================================================================================
-// A pair of the unit reference and the format spec 
-// @bsiclass                                                    David.Fox-Rabinovitz  03/2017
-//=======================================================================================
-struct FormatUnitSet
-    {
-    private:
-        //NumericFormatSpecCP m_format;
-        NamedFormatSpecCP m_formatSpec;
-        BEU::UnitCP m_unit;
-        FormatProblemCode m_problemCode;
-
-    public:
-        UNITS_EXPORT FormatUnitSet(NamedFormatSpecCP format, BEU::UnitCP unit);
-        UNITS_EXPORT FormatUnitSet(Utf8CP formatName, Utf8CP unitName);
-        UNITS_EXPORT Utf8String FormatQuantity(BEU::QuantityCR qty);
-        UNITS_EXPORT FormatUnitSet(Utf8CP description);
-        bool HasProblem() { return m_problemCode != FormatProblemCode::NoProblems; }
-        FormatProblemCode GetProblemCode() { return m_problemCode; }
-        UNITS_EXPORT Utf8String ToText(bool useAlias);
-        //UNITS_EXPORT static bvector<FormatUnitSet> VectorFUS(Utf8CP description);
-    };
-
-struct FormatUnitGroup
-    {
-    private:
-        bvector<FormatUnitSet> m_group;
-        FormatProblemCode m_problemCode;
-    public:
-        UNITS_EXPORT FormatUnitGroup(Utf8CP description);
-        UNITS_EXPORT Utf8String ToText(bool useAlias);
-        bool HasProblem() { return m_problemCode != FormatProblemCode::NoProblems; }
-        FormatProblemCode GetProblemCode() { return m_problemCode; }
-    };
-
-
-struct StdFormatSet
-    {
-private:
-    bvector<NamedFormatSpecP> m_formatSet;
- 
-    NumericFormatSpecP AddFormat(Utf8CP name, NumericFormatSpecP fmtP, Utf8CP alias = nullptr);
-    void StdInit();
-    StdFormatSet() { StdInit(); }
-    static StdFormatSet& Set() { static StdFormatSet set; return set; }
-    
-public:
-
-    UNITS_EXPORT static NumericFormatSpecP DefaultDecimal();
-    static size_t GetFormatSetSize() { return Set().m_formatSet.size(); }
-    UNITS_EXPORT static NumericFormatSpecP GetNumericFormat(Utf8CP name);
-    UNITS_EXPORT static NamedFormatSpecP FindFormatSpec(Utf8CP name);
-    UNITS_EXPORT static bvector<Utf8CP> StdFormatNames(bool useAlias);
-    UNITS_EXPORT static Utf8String StdFormatNameList(bool useAlias);
-    };
-
-//=======================================================================================
-//! A class for breaking a given double precision number into 2 or 3 sub-parts defined by their ratios
-//! Can be used for presenting angular measurement in the form of Degrees, Minutes and Seconds or 
-//!   length in a form of yards, feet and inches. The parts are called top, middle and low and two ratios between
-//!     top and middle and middle and low define the breakup details. The top is always supposed to be an integer
-//!  represented as double precision number. Both ratios are assumed to be positive integer numbers for avoiding incorrect
-//!   results. If a negative number is provided for either of two ratios its sign will be dropped. 
-//!  
-// @bsiclass                                                    David.Fox-Rabinovitz  10/2016
-//=======================================================================================
-struct NumericTriad
-    {
-    protected:
-        double m_dval;            // we keep the originally submitted value for its sign and possible reverse operations
-        double m_topValue;
-        double m_midValue;
-        double m_lowValue;
-        //DecimalPrecision m_decPrecision;
-        size_t    m_topToMid;
-        size_t    m_midToLow;
-        bool   m_init;
-        bool   m_midAssigned;
-        bool   m_lowAssigned;
-        bool   m_negative;
-        UNITS_EXPORT void Convert();
-        UNITS_EXPORT void SetValue(double dval);
-        UNITS_EXPORT NumericTriad();
-        UNITS_EXPORT static bool IsNameNullOrEmpty(Utf8CP name) { return (nullptr == name || strlen(name) == 0); }
-        size_t SetTopToMid(size_t value) { return  m_topToMid = value; }
-        size_t SetMidToLow(size_t value) { return  m_midToLow = value; }
-        void SetInit() { m_init = true; }
-    public:
-        UNITS_EXPORT NumericTriad(double dval, size_t topMid, size_t midLow);
-
-        double GetWhole() { return m_negative ? -m_dval : m_dval; }
-        void ProcessValue(double dval) { SetValue(dval);  Convert(); }
-        void SetRatio(int topToMid, int midToLow) { m_topToMid = topToMid; m_midToLow = midToLow; }
-        //void SetPrecision(DecimalPrecision prec) { m_decPrecision = prec; }
-        double GetTopValue() { return m_topValue; }
-        double GetMidValue() { return m_midValue; }
-        double GetlowValue() { return m_lowValue; }
-        UNITS_EXPORT Utf8String FormatWhole(DecimalPrecision prec);
-        UNITS_EXPORT Utf8String FormatTriad(Utf8CP topName, Utf8CP midName, Utf8CP lowName, Utf8CP space, int prec, bool fract = false, bool includeZero = false);
-    };
-
-
-struct QuantityTriadSpec : NumericTriad
-    {
-    private:
-        BEU::QuantityCP m_quant;
-        BEU::UnitCP m_topUnit;
-        BEU::UnitCP m_midUnit;
-        BEU::UnitCP m_lowUnit;
-        Utf8CP m_topUnitLabel;
-        Utf8CP m_midUnitLabel;
-        Utf8CP m_lowUnitLabel;
-        bool m_includeZero;
-        FormatProblemCode m_problemCode;
-
-        void Init(bool incl0);
-        QuantityTriadSpec();
-        bool ValidatePhenomenaPair(BEU::PhenomenonCP srcPhen, BEU::PhenomenonCP targPhen);
-        // UNITS_EXPORT static size_t UnitRatio(BEU::UnitCP un1, BEU::UnitCP un2);
-    public:
-
-        Utf8CP SetTopUnitLabel(Utf8CP symbol) { return m_topUnitLabel = symbol; }
-        Utf8CP GetTopUnitLabel() { return m_topUnitLabel; }
-        Utf8CP SetMidUnitLabel(Utf8CP symbol) { return m_midUnitLabel = symbol; }
-        Utf8CP GetMidUnitLabel() { return m_midUnitLabel; }
-        Utf8CP SetLowUnitLabel(Utf8CP symbol) { return m_lowUnitLabel = symbol; }
-        Utf8CP GetLowUnitLabel() { return m_lowUnitLabel; }
-        bool SetIncludeZero(bool val) { return m_includeZero = val; }
-        bool GetIncludeZero() const { return m_includeZero; }
-        UNITS_EXPORT static size_t UnitRatio(BEU::UnitCP un1, BEU::UnitCP un2);
-        UNITS_EXPORT QuantityTriadSpec(BEU::QuantityCR qty, BEU::UnitCP topUnit, BEU::UnitCP midUnit = nullptr, BEU::UnitCP lowUnit = nullptr, bool incl0 = false);
-
-        bool IsProblem() { return m_problemCode != FormatProblemCode::NoProblems; }
-        FormatProblemCode GetProblemCode() { return m_problemCode; }
-        UNITS_EXPORT bool UpdateProblemCode(FormatProblemCode code);
-        UNITS_EXPORT Utf8String FormatQuantTriad(Utf8CP space, int prec, bool fract = false, bool includeZero = false);
-        Utf8CP GetTopUOM() { return (nullptr == m_topUnit) ? FormatConstant::EmptyString() : m_topUnit->GetName(); }
-        Utf8CP GetMidUOM() { return (nullptr == m_midUnit) ? FormatConstant::EmptyString() : m_midUnit->GetName(); }
-        Utf8CP GetLowUOM() { return (nullptr == m_lowUnit) ? FormatConstant::EmptyString() : m_lowUnit->GetName(); }
-        BEU::UnitCP GetTopUnit() { return m_topUnit; }
-        BEU::UnitCP GetMidUnit() { return m_midUnit; }
-        BEU::UnitCP GetLowUnit() { return m_lowUnit; }
-    };
-
-// Format parameter traits
-//=======================================================================================
-// @bsiclass
-//=======================================================================================
-struct FormatParameter
-{
-private:
-    Utf8String m_paramName;
-    ParameterCategory m_category;
-    ParameterCode m_paramCode;
-    ParameterDataType m_paramType;
-    int m_intValue;            // for binary flags and other integer values
-
-public:
-    FormatParameter(Utf8StringCR name, ParameterCategory cat, ParameterCode code, ParameterDataType type) :
-        m_paramName(name), m_category(cat), m_paramCode(code), m_paramType(type), m_intValue(0) {}
-
-    FormatParameter(Utf8StringCR name, ParameterCategory cat, ParameterCode code, int bitFlag):
-        m_paramName(name), m_category(cat), m_paramCode(code), m_paramType(ParameterDataType::BitFlag), m_intValue(bitFlag) {}
-
-    Utf8StringCR GetName() { return m_paramName; }
-    int CompareName(Utf8StringCR other) { return strcmp(m_paramName.c_str(), other.c_str()); }
-    ParameterCategory GetCategory() { return m_category; }
-    CharCP GetCategoryName() { return Utils::GetParameterCategoryName(m_category); }
-    ParameterCode GetParameterCode() { return m_paramCode; }
-    size_t GetParameterCodeValue() { return (size_t)m_paramCode; }
-};
-
-//=======================================================================================
-// @bsiclass
-//=======================================================================================
-struct FormatDictionary //: FormatConstant
-    {
-private:
-    bvector<FormatParameter> m_paramList;
-
-    UNITS_EXPORT void InitLoad();
-    Utf8StringP ParameterValuePair(Utf8StringCR name, Utf8StringCR value, char quote, Utf8StringCR prefix);
-
-public:
-
-    FormatDictionary() { InitLoad(); }
-    int GetCount() { return (int)m_paramList.size(); }
-    void AddParameter(FormatParameterCR par) { m_paramList.push_back(par); return; }
-    UNITS_EXPORT FormatParameterP FindParameterByName(Utf8StringCR paramName);
-    UNITS_EXPORT FormatParameterP FindParameterByCode(ParameterCode paramCode);
-    UNITS_EXPORT FormatParameterP GetParameterByIndex(int index);
-    UNITS_EXPORT Utf8StringCR CodeToName(ParameterCode paramCode);
-    UNITS_EXPORT Utf8String SerializeFormatDefinition(NamedFormatSpecCP format);
-    };
-
-//=======================================================================================
-// @bsiclass
-//=======================================================================================
-struct FormatCursorDetail
-    {
-private:
-    size_t m_totalScanLength; // this is the total length of the byte sequence that ought to be scanned/parsed
-    size_t m_cursorPosition;  // the index of the next byte to be scanned
-    size_t m_lastScannedCount;   // the number of bytes processed in the last step
-    size_t m_uniCode;
-
-    void Init() { m_totalScanLength = 0; m_cursorPosition = 0; m_lastScannedCount = 0; m_uniCode = 0; }
-public:
-
-    };
-
-struct FormattingDividers
-    {
-    // only 32 ASCII characters are regarded as allowable dividers in all formatting related text strings and expressions
-    //  Their ASCII codes are quite stable and not going to change for the foreseeable future. The simplest and fastest 
-    //   approach for marking dividers/stopperswill be creating an array of 128 bit flags occupying 128/8=16 bytes (or two doubles)
-    //    Each bit in this array marks the code point that is considered as a astopper. This approach is also very flexible 
-    //   since it will allow to directly control what is and what is not included into the set of stoppers.
-    private:
-        char m_markers[16];
-    public:
-        //UNITS_EXPORT FormattingDividers() { memset(m_markers, 0, sizeof(m_markers)); };
-        UNITS_EXPORT FormattingDividers(Utf8CP div);
-        UNITS_EXPORT FormattingDividers(FormattingDividersCR other);
-        UNITS_EXPORT bool IsDivider(char c);
-        CharCP GetMarkers() const { return m_markers; }
-
-    };
-
-//=======================================================================================
-// @bsiclass                                                    David.Fox-Rabinovitz
-//=======================================================================================
-struct FormattingScannerCursor
-    {
-private:
-    Utf8String m_text;           // pointer to the head of the string
-    size_t m_totalScanLength;    // this is the total length of the byte sequence that ought to be scanned/parsed
-    size_t m_cursorPosition;     // the index of the next byte to be scanned
-    size_t m_lastScannedCount;   // the number of bytes processed in the last step
-    size_t m_uniCode;
-    FormattingDividers m_dividers;
-    //union { uint8_t octet[4];  unsigned int word; } m_code; // container for the scanned bytes
-    bool m_isASCII;          // flag indicating that the last scanned byte is ASCII
-    UnicodeConstantP m_unicodeConst; // reference to constants and character processors
-    ScannerCursorStatus m_status;
-    size_t m_effectiveBytes;
-    char m_temp;
-
-    // takes an logical index to an array of ordered bytes representing an integer entity in memory and 
-    // returns the physical index of the same array adjusted by endianness. The little endian is default 
-    //  and the index will be returned unchaged. This function does not check if supplied 
-    size_t TrueIndex(size_t index, size_t wordSize);
-    int AddTrailingByte();
-    size_t SetCurrentPosition(size_t position) { return m_cursorPosition = position; }
-    //UNITS_EXPORT int ProcessTrailingByte(char c, int* bits);
-    
-
-public:
-    //! Construct a cursor attached to the given Utf8 string 
-   // FormattingScannerCursor();
-    UNITS_EXPORT FormattingScannerCursor(CharCP utf8Text, int scanLength, CharCP div=nullptr);
-    UNITS_EXPORT FormattingScannerCursor(FormattingScannerCursorCR other);
-    UnicodeConstant* GetConstants() { return m_unicodeConst; }
-    size_t GetCurrentPosition() { return m_cursorPosition; }
-    UNITS_EXPORT size_t GetNextSymbol();
-    UNITS_EXPORT size_t GetNextCodePoint();
-    bool IsError() { return (m_status != ScannerCursorStatus::Success); }
-    bool IsSuccess() { return (m_status == ScannerCursorStatus::Success); }
-    ScannerCursorStatus GetOperationStatus() { return m_status;}
-    bool IsEndOfLine() { return (m_text[m_cursorPosition] == '\0'); }
-    bool IsASCII() { return m_isASCII; }
-    UNITS_EXPORT int CodePointCount();
-    UNITS_EXPORT void Rewind();
-    size_t GetUnicode() { return m_uniCode; }
-    size_t GetLastScanned() { return m_lastScannedCount; }
-    UNITS_EXPORT size_t SkipBlanks();
-    UNITS_EXPORT Utf8String SelectKeyWord();
-    void SetDividers(CharCP div) { m_dividers = FormattingDividers(div); }
-    bool IsDivider() { return m_isASCII ? m_dividers.IsDivider((char)(m_uniCode & 0x7F)) : false; }
-    size_t GetEffectiveBytes() { return m_effectiveBytes; }
-    UNITS_EXPORT FormattingWord ExtractWord();
-    };
-
-struct FormattingWord
-    {
-private:
-    static const int maxDelim = 4;   // the maximum number of ASCII characters in the delimiting group/clause
-    FormattingScannerCursorP m_cursor;  // just a reference to the cursor that has been used
-    Utf8String m_word;
-    Utf8Char m_delim[maxDelim+2];
-    bool m_isASCII;
-public:
-    UNITS_EXPORT FormattingWord(FormattingScannerCursorP cursor, Utf8CP buffer, Utf8CP delim, bool isAscii);
-    Utf8String GetWord() { return m_word; }
-    Utf8Char GetDelim() { return m_delim[0]; }
-    Utf8CP GetText() { return m_word.c_str(); }
-    bool IsDelimeterOnly() { return ((0 == m_word.length()) && (0 != m_delim[0])); }
-    bool IsEndLine() { return ((0 == m_word.length()) && (0 == m_delim[0])); }
-    bool IsSeparator() { return ((0 == m_word.length()) && (',' == m_delim[0] || ' ' == m_delim[0])); }
-    };
-
-struct FormattingToken
-    {
-private:
-    FormattingScannerCursorP m_cursor;
-    size_t m_tokenLength;    // this is the number of logical symbols
-    size_t m_tokenBytes;     // this is the number of bytes containing the token
-    size_t m_cursorStart;    // the index of the first byte in token
-    bvector<size_t> m_word;
-    bvector<size_t> m_delim;
-    bool m_isASCII;
-    UNITS_EXPORT void Init();
-
-public:
-    UNITS_EXPORT FormattingToken(FormattingScannerCursorP cursor);
-    UNITS_EXPORT WCharCP GetNextTokenW();
-    UNITS_EXPORT CharCP GetASCII();
-    UNITS_EXPORT Utf8Char GetDelimeter();
-    };
-
-struct FormatStopWatch
-    {
-private:
-    std::chrono::steady_clock::time_point m_start;
-    double m_lastInterval;
-    double m_totalElapsed;
-    size_t m_lastAmount;
-    size_t m_totalAmount;
-   
-public:
-    UNITS_EXPORT FormatStopWatch();
-    UNITS_EXPORT Utf8String LastIntervalMetrics(size_t amount);
-    UNITS_EXPORT Utf8String LastInterval(double factor);
-    };
-
-/*
-struct KindOfQuantity
-    {
-    friend struct ECSchema;
-    friend struct SchemaXmlWriter;
-    friend struct SchemaXmlReaderImpl;
-
-    private:
-        ECSchemaCR m_schema;
-        Utf8String m_fullName; //cached nsprefix:name representation
-        ECValidatedName m_validatedName; //wraps name and displaylabel
-        Utf8String m_description;
-
-        //! Unit used for persisting the information
-        Utf8String m_persistenceUnit;
-        //! Precision
-        uint32_t m_persistencePrecision;
-        //! Unit used for presenting the information
-        Utf8String m_defaultPresentationUnit;
-        bvector<Utf8String> m_alternativePresentationUnitList;
-
-        FormatUnitSet m_persistenceFUS;
-        ////Quantity m_persistenceResolution;     // 1.0e-6 M   100.000003 1.100001
-        double m_relativeAccuracy;   // a parameter related to the accuracy of the measurement methods.
-        bvector<FormatUnitSet> m_presentationFUS;
-        mutable KindOfQuantityId m_kindOfQuantityId;
-*/
-
-END_BENTLEY_FORMATTING_NAMESPACE
+/*--------------------------------------------------------------------------------------+
+|
+|     $Source: PublicAPI/Formatting/Formatting.h $
+|
+|  $Copyright: (c) 2017 Bentley Systems, Incorporated. All rights reserved. $
+|
++--------------------------------------------------------------------------------------*/
+#pragma once
+//__PUBLISH_SECTION_START__
+
+#include <Formatting/FormattingDefinitions.h>
+#include <Units/Units.h>
+
+namespace BEU = BentleyApi::Units;
+//using namespace BentleyApi::Units;
+
+BEGIN_BENTLEY_FORMATTING_NAMESPACE
+
+DEFINE_POINTER_SUFFIX_TYPEDEFS(NumericFormatSpec)
+FORMATTING_TYPEDEFS(FormatParameterSet)
+FORMATTING_TYPEDEFS(NumericTriad)
+DEFINE_POINTER_SUFFIX_TYPEDEFS(QuantityTriadSpec)
+DEFINE_POINTER_SUFFIX_TYPEDEFS(StdFormatName)
+DEFINE_POINTER_SUFFIX_TYPEDEFS(StdFormatNameMap)
+DEFINE_POINTER_SUFFIX_TYPEDEFS(FormatParameter)
+DEFINE_POINTER_SUFFIX_TYPEDEFS(CompositeValue)
+DEFINE_POINTER_SUFFIX_TYPEDEFS(CompositeValueSpec)
+FORMATTING_TYPEDEFS(FormatDictionary)
+DEFINE_POINTER_SUFFIX_TYPEDEFS(UnicodeConstant)
+DEFINE_POINTER_SUFFIX_TYPEDEFS(FormattingScannerCursor)
+FORMATTING_REFCOUNTED_TYPEDEFS(NumericFormatSpec)
+FORMATTING_TYPEDEFS(StdFormatSet)
+DEFINE_POINTER_SUFFIX_TYPEDEFS(FactorPower)
+DEFINE_POINTER_SUFFIX_TYPEDEFS(FormatUnitSet)
+DEFINE_POINTER_SUFFIX_TYPEDEFS(FormattingDividers)
+DEFINE_POINTER_SUFFIX_TYPEDEFS(FormattingWord)
+DEFINE_POINTER_SUFFIX_TYPEDEFS(NamedFormatSpec)
+//===================================================
+//
+// Enumerations
+//
+//===================================================
+
+enum class ParameterCode
+    {
+    FormatName = 50,
+    NoSign = 101,
+    OnlyNegative = 102,
+    SignAlways = 103,
+    NegativeParenths = 104,
+    Decimal = 151,
+    Fractional = 152,
+    Scientific = 153,
+    ScientificNorm = 154,
+    Binary = 155,
+    DefaultZeroes = 201,
+    LeadingZeroes = 202,
+    TrailingZeroes = 203,
+    KeepSingleZero = 204,
+    KeepDecimalPoint = 205,
+    ExponentZero = 206,
+    ZeroEmpty = 207,    // formatter will return the empy string if the result is 0
+    DecPrec0 =  300,
+    DecPrec1 =  301,
+    DecPrec2 =  302,
+    DecPrec3 =  303,
+    DecPrec4 =  304,
+    DecPrec5 =  305,
+    DecPrec6 =  306,
+    DecPrec7 =  307,
+    DecPrec8 =  308,
+    DecPrec9 =  309,
+    DecPrec10 = 310,
+    DecPrec11 = 311,
+    DecPrec12 = 312,
+    FractPrec1 = 331,
+    FractPrec2 = 332,
+    FractPrec4 = 333,
+    FractPrec8 = 334,
+    FractPrec16 = 335,
+    FractPrec32 = 336,
+    FractPrec64 = 337,
+    FractPrec128 = 338,
+    FractPrec256 = 339,
+    DecimalComma = 351,
+    DecimalPoint = 352,
+    DecimalSepar = 353,
+    ThousandSepComma = 354,
+    ThousandSepPoint = 355,
+    ThousandsSepar = 356,
+    RoundUp = 401,
+    RoundDown = 402,
+    RoundToward0 = 403,
+    RoundAwayFrom0 = 404,
+    FractBarHoriz = 451,
+    FractBarOblique = 452,
+    FractBarDiagonal = 453,
+    AngleRegular = 501,
+    AngleDegMin = 502,
+    AngleDegMinSec = 503,
+    PaddingSymbol = 504,
+    BoudaryLen = 601,
+    CenterAlign = 620,
+    LeftAlign = 621,
+    RightAlign = 622,
+    MapName = 651,
+    };
+
+enum class ParameterDataType
+    {
+    Flag = 0,
+    BitFlag = 1,
+    Integer = 2,
+    Double = 3,
+    Symbol = 4,
+    String = 5
+    };
+
+enum class RoundingType
+    {
+    RoundUp = 1,
+    RoundDown = 2,
+    RoundToward0 = 3,
+    RoundAwayFrom0 = 4
+    };
+
+enum class FractionBarType
+    {
+    None = 0,
+    Oblique = 1,
+    Horizontal = 2,
+    Diagonal = 3
+    };
+
+enum class AngleFormatType
+    {
+    AngleRegular = 0,
+    AngleDegMin = 1,
+    AngleDegMinSec = 2
+    };
+
+enum class FieldAlignment
+    {
+    Center = 0,
+    Left = 1,
+    Right = 2
+    };
+
+enum class ShowSignOption
+    {
+    NoSign = 0,
+    OnlyNegative = 1,
+    SignAlways = 2,
+    NegativeParentheses = 3
+    };
+
+enum class PresentationType
+    {
+    Decimal = 1,
+    Fractional = 2,
+    Scientific = 3,      // scientific with 1 digit before the decimal point
+    ScientificNorm = 4   // normalized scientific when Mantissa is < 1
+    };
+
+enum class FormatTraits: int
+    {
+    DefaultZeroes = 0,
+    LeadingZeroes = 0x1,
+    TrailingZeroes = 0x2,
+    KeepDecimalPoint = 0x4,
+    KeepSingleZero = 0x8,
+    ExponentZero = 0x10,
+    ZeroEmpty = 0x20,
+    Use1000Separator = 0x40,
+    ApplyRounding = 0x80
+    };
+
+enum class DecimalPrecision
+    {
+    Precision0 = 0,
+    Precision1 = 1,
+    Precision2 = 2,
+    Precision3 = 3,
+    Precision4 = 4,
+    Precision5 = 5,
+    Precision6 = 6,
+    Precision7 = 7,
+    Precision8 = 8,
+    Precision9 = 9,
+    Precision10 = 10,
+    Precision11 = 11,
+    Precision12 = 12
+    };
+
+enum class FractionalPrecision
+    {
+    Whole = 0,       //!< Ex. 30
+    Half = 1,        //!< Ex. 30 1/2
+    Quarter = 2,      //!< Ex. 30 1/4
+    Eighth = 3,      //!< Ex. 30 1/8
+    Sixteenth = 4,      //!< Ex. 30 1/16
+    Over_32 = 5,      //!< Ex. 30 1/32
+    Over_64 = 6,      //!< Ex. 30 1/64
+    Over_128 = 7,      //!< Ex. 30 1/128
+    Over_256 = 8,      //!< Ex. 30 1/256
+    };
+
+enum class ParameterCategory
+    {
+    DataType = 1,
+    Sign = 2,
+    Presentation = 3,
+    Zeroes = 4,
+    DecPrecision = 6,
+    FractPrecision = 7,
+    RoundType = 8,
+    FractionBar = 9,
+    AngleFormat = 10,
+    Alignment = 11,
+    Separator = 12,
+    Padding = 13,
+    Mapping = 14
+    };
+
+enum class ScannerCursorStatus
+    {
+    Success = 0,
+    InvalidSymbol = 1,
+    IncompleteSequence = 2
+    };
+
+//! Codes of problems might help in finding the source of the problem
+enum class FormatProblemCode
+    {
+    NoProblems = 0,
+    UnknownStdFormatName = 11,
+    UnknownUnitName = 12,
+    CNS_InconsistentFactorSet = 51,  //!< All ratio factors between units must be bigger than one
+    CNS_InconsistentUnitSet = 52,    //!< Each pair of UOM's for parts of combo-numbers should yeild a ratio > 1
+    CNS_UncomparableUnits = 53,      //!< Units provided on the argument list are not comparable
+    CNS_InvalidUnitName = 54,        //!< Not-recognizd unit name or unit is not associated with a Phenomenon
+    CNS_InvalidMajorUnit = 55,       //!< The MajorUnit in ComboNumbers is null or invalid
+    QT_PhenomenonNotDefined = 101,
+    QT_PhenomenaNotSame = 102,
+    QT_InvalidTopMidUnits = 103,
+    QT_InvalidMidLowUnits = 104,
+    QT_InvalidUnitCombination = 105,
+    FUS_InvalidSyntax = 151,
+    NFS_InvalidSpecName = 161,
+    NFS_DuplicateSpecName = 162
+    };
+
+//! Type of the ComboSpec describes one of allowable value transformations
+enum class CompositeSpecType
+    {
+    Undefined = 0, //!< program failes to infer the type (default)
+    Single = 1,    //!< trivial case when Combo effectively is not used - not prohibited though
+    Double = 2,    //!< indicates of using 2 levels: Major and Middle
+    Triple = 3,    //!< indicates of using 3 levels: Major, Middle and Minor UOM's
+    Quatro = 4     //!< indicates of using 4 levels: Major, Middle, Minor and SubUnit UOM's
+    };
+
+enum class FormatSpecType
+    {
+    Undefined = 0,
+    Numeric = 1,   // a pure numeric Spec
+    Composite = 2      // a composite spec is also defined (numeric spec is implied)
+    };
+
+struct Utils
+    {
+    UNITS_EXPORT static Utf8String ShowSignOptionName(ShowSignOption opt);
+    static int DecimalPrecisionToInt(DecimalPrecision decP) { return static_cast<int>(decP); }
+    UNITS_EXPORT static DecimalPrecision DecimalPrecisionByIndex(size_t num);
+    UNITS_EXPORT static double DecimalPrecisionFactor(DecimalPrecision decP, int index);
+    UNITS_EXPORT static Utf8CP GetParameterCategoryName(ParameterCategory parcat);
+    UNITS_EXPORT static Utf8String PresentationTypeName(PresentationType type);
+    UNITS_EXPORT static Utf8String SignOptionName(ShowSignOption opt);
+    UNITS_EXPORT static Utf8String DecimalPrecisionName(DecimalPrecision prec);
+    UNITS_EXPORT static Utf8String FractionallPrecisionName(FractionalPrecision prec);
+    UNITS_EXPORT static Utf8String FractionBarName(FractionBarType bar);
+    UNITS_EXPORT static FractionalPrecision FractionalPrecisionByDenominator(size_t prec);
+    static int FormatTraitsBit(FormatTraits zcValue) { return static_cast<int>(zcValue); }
+    UNITS_EXPORT static const size_t FractionalPrecisionDenominator(FractionalPrecision prec);
+    UNITS_EXPORT static size_t AppendText(Utf8P buf, size_t bufLen, size_t index, Utf8CP str);
+    static bool IsNameNullOrEmpty(Utf8CP name) { return (nullptr == name || strlen(name) == 0); }
+    static Utf8CP SubstituteEmptyOrNull(Utf8CP name, Utf8CP subs) { return IsNameNullOrEmpty(name) ? subs : name; }
+    //UNITS_EXPORT static Utf8CP GetFormatProblemDescription(FormatProblemCode code);
+    UNITS_EXPORT static bool AreUnitsComparable(BEU::UnitCP un1, BEU::UnitCP u2);
+    static size_t MinInt(size_t a, size_t b) { return(a <= b) ? a : b; }
+    static size_t MaxInt(size_t a, size_t b) { return(a >= b) ? a : b; }
+    UNITS_EXPORT static Utf8String FormatProblemDescription(FormatProblemCode code);
+    //#if defined(FUNCTION_NOT_USED)
+    //int StdFormatCodeValue(StdFormatCode code) { return static_cast<int>(code); }
+    //static double DecimalPrecisionFactor(DecimalPrecision decP, int index = -1);
+
+    //#endif
+    };
+
+// A collection of important "global" constants that are used across the whole formatting domain
+//=======================================================================================
+// @bsiclass                                                    David.Fox-Rabinovitz  11/2016                                                
+//=======================================================================================
+struct FormatConstant
+    {
+public:
+    // FPN prefix stands for FormatParameterName
+    static Utf8String FPN_FormatName() { return "FormatName"; }
+    static Utf8String FPN_Name() { return "name"; }
+    static Utf8String FPN_Alias() { return "alias"; }
+    static Utf8String FPN_NoSign() { return "NoSign"; }
+    static Utf8String FPN_OnlyNegative() { return "OnlyNegative"; }
+    static Utf8String FPN_SignAlways() { return "SignAlways"; }
+    static Utf8String FPN_NegativeParenths() { return "NegativeParenths"; }
+    static Utf8String FPN_Decimal() { return "Decimal"; }
+    static Utf8String FPN_Fractional() { return "Fractional"; }
+    static Utf8String FPN_Scientific() { return "Scientific"; }
+    static Utf8String FPN_ScientificNorm() { return "ScientificNorm"; }
+    static Utf8String FPN_Binary() { return "Binary"; }
+    static Utf8String FPN_DefaultZeroes() { return "DefaultZeroes"; }
+    static Utf8String FPN_LeadingZeroes() { return "LeadingZeroes"; }
+    static Utf8String FPN_TrailingZeroes() { return "TrailingZeroes"; }
+    static Utf8String FPN_KeepDecimalPoint() { return "KeepDecimalPoint"; }
+    static Utf8String FPN_ZeroEmpty() { return "ZeroEmpty"; }
+    static Utf8String FPN_KeepSingleZero() { return "KeepSingleZero"; }
+    static Utf8String FPN_ExponentZero() { return "ExponentZero"; }
+    static Utf8String FPN_Precision0() { return "DecPrecision0"; }
+    static Utf8String FPN_Precision1() { return "DecPrecision1"; }
+    static Utf8String FPN_Precision2() { return "DecPrecision2"; }
+    static Utf8String FPN_Precision3() { return "DecPrecision3"; }
+    static Utf8String FPN_Precision4() { return "DecPrecision4"; }
+    static Utf8String FPN_Precision5() { return "DecPrecision5"; }
+    static Utf8String FPN_Precision6() { return "DecPrecision6"; }
+    static Utf8String FPN_Precision7() { return "DecPrecision7"; }
+    static Utf8String FPN_Precision8() { return "DecPrecision8"; }
+    static Utf8String FPN_Precision9() { return "DecPrecision9"; }
+    static Utf8String FPN_Precision10() { return "DecPrecision10"; }
+    static Utf8String FPN_Precision11() { return "DecPrecision11"; }
+    static Utf8String FPN_Precision12() { return "DecPrecision12"; }
+    static Utf8String FPN_FractPrec1() { return "FractPrec1"; }
+    static Utf8String FPN_FractPrec2() { return "FractPrec2"; }
+    static Utf8String FPN_FractPrec4() { return "FractPrec4"; }
+    static Utf8String FPN_FractPrec8() { return "FractPrec8"; }
+    static Utf8String FPN_FractPrec16() { return "FractPrec16"; }
+    static Utf8String FPN_FractPrec32() { return "FractPrec32"; }
+    static Utf8String FPN_FractPrec64() { return "FractPrec64"; }
+    static Utf8String FPN_FractPrec128() { return "FractPrec128"; }
+    static Utf8String FPN_FractPrec256() { return "FractPrec256"; }
+    static Utf8String FPN_DecimalComma() { return "DecimalComma"; }
+    static Utf8String FPN_DecimalPoint() { return "DecimalPoint"; }
+    static Utf8String FPN_DecimalSepar() { return "DecimalSepar"; }
+    static Utf8String FPN_ThousandSepComma() { return "ThousandSepComma"; }
+    static Utf8String FPN_ThousandSepPoint() { return "ThousandSepPoint"; }
+    static Utf8String FPN_ThousandsSepar() { return "ThousandsSepar"; }
+    static Utf8String FPN_Use1000Separ() { return "Use1000Separator"; }
+    static Utf8String FPN_RoundUp() { return "RoundUp"; }
+    static Utf8String FPN_RoundDown() { return "RoundDown"; }
+    static Utf8String FPN_RoundToward0() { return "RoundToward0"; }
+    static Utf8String FPN_RoundAwayFrom0() { return "RoundFrom0"; }
+    static Utf8String FPN_FractBarHoriz() { return "FractBarHoriz"; }
+    static Utf8String FPN_FractBarOblique() { return "FractBarOblique"; }
+    static Utf8String FPN_FractBarDiagonal() { return "FractBarDiagonal"; }
+    static Utf8String FPN_AngleRegular() { return "AngleRegular"; }
+    static Utf8String FPN_AngleDegMin() { return "AngleDegMin"; }
+    static Utf8String FPN_AngleDegMinSec() { return "AngleDegMinSec"; }
+    static Utf8String FPN_PaddingSymbol() { return "PaddingSymbol"; }
+    static Utf8String FPN_CenterAlign() { return "CenterAlign"; }
+    static Utf8String FPN_LeftAlign() { return "LeftAlign"; }
+    static Utf8String FPN_RightAlign() { return "RightAlign"; }
+    static Utf8String FPN_MapName() { return "MapName"; }
+    static const double FPV_MinTreshold() { return 1.0e-14; }  // format parameter default values
+    static const double FPV_RoundFactor() { return 0.50000000001; }  // rounding additive
+    static const Utf8Char FPV_DecimalSeparator() { return '.'; }
+    static const Utf8Char FPV_ThousandSeparator() { return ','; }
+    static const Utf8CP DefaultName() { return "*"; }
+    static const Utf8CP EmptyString() { return ""; }
+    static const Utf8CP BlankString() { return " "; }
+    static const Utf8CP FailedOperation() { return "Operation failed"; }
+    static const PresentationType DefaultPresentaitonType() { return PresentationType::Decimal; }
+    static const ShowSignOption DefaultSignOption() { return ShowSignOption::OnlyNegative; }
+    static const DecimalPrecision DefaultDecimalPrecision() { return  DecimalPrecision::Precision6; }
+    static const size_t DefaultDecimalPrecisionIndex() { return static_cast<int>(DefaultDecimalPrecision()); }
+    static const size_t MaxDecimalPrecisionIndex() { return static_cast<int>(DecimalPrecision::Precision12); }
+    static const FractionalPrecision DefaultFractionalPrecision() { return  FractionalPrecision::Over_64; }
+    static const size_t DefaultFractionalDenominator() { return Utils::FractionalPrecisionDenominator(DefaultFractionalPrecision()); }
+    static const FormatTraits DefaultFormatTraits() { return static_cast<FormatTraits>(static_cast<int>(FormatTraits::KeepDecimalPoint) | static_cast<int>(FormatTraits::KeepSingleZero)); }
+    static const double FPV_MaxTokenLength() { return 256; }
+    static const unsigned char UTF_2ByteMask() { return  0xE0; }      // 11100000 - complement will select 5 upper bits
+    static const unsigned char UTF_2ByteMark() { return  0xC0; }      // 11000000
+    static const unsigned char UTF_3ByteMask() { return  0xF0; }    // 11110000  - complement will select 4 upper bits
+    static const unsigned char UTF_3ByteMark() { return  0xE0; }    // 11100000
+    static const unsigned char UTF_4ByteMask() { return   0xF8; }   // 11111000  - complement will select 3 upper bits
+    static const unsigned char UTF_4ByteMark() { return  0xF0; }    // 11110000
+    static const unsigned char UTF_TrailingByteMask() { return  0xC0; } // 11000000 - complement will select trailing bits
+    static const unsigned char UTF_TrailingByteMark() { return  0x80; } // 10000000 - indicator of the trailing bytes and also an ASCII char
+    static const unsigned char UTF_TrailingBitsMask() { return  0x3F; }    // 00111111
+    static const unsigned char UTF_UpperBitShift() { return  6; }
+    static const  int GetTrailingShift() { return UTF_UpperBitShift(); }
+    UNITS_EXPORT static const bool IsLittleEndian();
+    UNITS_EXPORT static const size_t GetSequenceLength(unsigned char c);
+    static bool IsTrailingByteValid(unsigned char c) { return (UTF_TrailingByteMark() == (c & UTF_TrailingByteMask())); }
+    UNITS_EXPORT static bool GetTrailingBits(unsigned char c, Utf8P outBits);
+    UNITS_EXPORT static bool GetCodeBits(unsigned char c, size_t seqLength, size_t index, size_t* outBits);
+    static bool IsNegligible(double dval) { return (fabs(dval) < FormatConstant::FPV_MinTreshold()); }
+    static bool IsIgnored(double dval) { return (dval < 0.0 || fabs(dval) < FormatConstant::FPV_MinTreshold()); }
+    static bool IsMagnitudeOne(double dval) { return (fabs(1.0 - fabs(dval)) < FormatConstant::FPV_MinTreshold()); }
+    UNITS_EXPORT static const unsigned char TriadBitMask(size_t threeBit);
+    static const Utf8CP BoolText(bool t) { return t ? "true" : "false"; }
+};
+
+
+
+struct FactorPower
+    {
+private:
+    size_t m_divisor;  // the value of divisor
+    size_t m_power;    // the degree of the divisor
+    int m_index;    // the index of the divisor in the prime set
+    static size_t GetMin(size_t i1, size_t i2) { return (i1 <= i2) ? i1 : i2; }
+public:
+    FactorPower() { m_divisor = 0; m_power = 0; m_index = -1; }
+    FactorPower(size_t div, size_t pow, int ind) : m_divisor(div), m_power(pow), m_index(ind) {}
+    UNITS_EXPORT void CopyValues(FactorPowerP other);
+    UNITS_EXPORT void Merge(FactorPowerP fp1, FactorPowerP fp2);
+    const int GetDivisor() { return static_cast<int>(m_divisor); }
+    const size_t GetPower() { return m_power; }
+    const int GetIndex() { return m_index; }
+    UNITS_EXPORT const size_t GetFactor();
+    UNITS_EXPORT Utf8String ToText(Utf8Char pref);
+    };
+
+struct FactorizedNumber
+    {
+private:
+    size_t m_ival;
+    bvector<FactorPower> m_factors;
+    static const size_t* GetPrimes(int* length);
+    static size_t PowerOfPrime(size_t ival, size_t prim, size_t* result);
+    size_t RestoreNumber();
+
+public:
+    UNITS_EXPORT static size_t GetPrimeCount();
+    UNITS_EXPORT FactorizedNumber(size_t ival);
+    bvector<FactorPower> GetFactors() { return m_factors; }
+    void ResetFactors(bvector<FactorPower> fact);
+    UNITS_EXPORT FactorPowerP FindDivisor(int div);
+    UNITS_EXPORT size_t GetGreatestCommonFactor(FactorizedNumber other);
+    size_t GetValue() { return m_ival; }
+    UNITS_EXPORT Utf8String ToText();
+    UNITS_EXPORT Utf8String DebugText();
+    };
+
+
+//=======================================================================================
+// @bsiclass                                                    David.Fox-Rabinovitz  10/2016
+//=======================================================================================
+struct FractionalNumeric
+    {
+private:
+    int64_t m_integral;
+    size_t m_numerator;
+    size_t m_denominator;
+    size_t m_gcf;
+    bvector<Utf8String> m_textParts;
+
+    void Calculate(double dval, size_t denominator);
+    size_t GCF(size_t numer, size_t denom); 
+public:
+    size_t GetDenominator() { return m_denominator; }
+    size_t GetNumerator() { return m_numerator; }
+    int64_t GetIntegral() { return m_integral; }
+    UNITS_EXPORT FractionalNumeric(double dval, FractionalPrecision fprec);
+    UNITS_EXPORT FractionalNumeric(double dval, int denominator);
+    UNITS_EXPORT FractionalNumeric(double dval, int denominatorBase, double precision);
+    UNITS_EXPORT Utf8String ToTextDefault(bool reduce);
+    UNITS_EXPORT Utf8String GetIntegralString();
+    UNITS_EXPORT Utf8String GetDenominatorString();
+    UNITS_EXPORT Utf8String GetNumeratorString();
+    UNITS_EXPORT Utf8CP GetIntegralText();
+    UNITS_EXPORT Utf8CP GetDenominatorText();
+    UNITS_EXPORT Utf8CP GetNumeratorText();
+    UNITS_EXPORT void FormTextParts(bool reduce);
+    bool HasFractionPart() { return 1 < m_textParts.size(); }
+    };
+
+//=======================================================================================
+// @bsiclass                                                    David.Fox-Rabinovitz  10/2016
+//=======================================================================================
+struct NumericFormatSpec
+    {
+private:
+    //Utf8String          m_name;                  // name or ID of the format
+    //Utf8String          m_alias;                 // short alternative name (alias)
+    //double              m_minThreshold;
+    double              m_roundFactor;
+    PresentationType    m_presentationType;      // Decimal, Fractional, Sientific, ScientificNorm
+    ShowSignOption      m_signOption;            // NoSign, OnlyNegative, SignAlways, NegativeParenths
+    FormatTraits        m_formatTraits;          // NoZeroes, LeadingZeroes, TrailingZeroes, BothZeroes
+    DecimalPrecision    m_decPrecision;          // Precision0...12
+    FractionalPrecision m_fractPrecision;
+    Utf8Char            m_decimalSeparator;      // DecimalComma, DecimalPoint, DecimalSeparator
+    Utf8Char            m_thousandsSeparator;    // ThousandSepComma, ThousandSepPoint, ThousandsSeparartor
+    FractionBarType     m_barType;
+
+    double EffectiveRoundFactor(double rnd) { return FormatConstant::IsIgnored(rnd) ? m_roundFactor : rnd; }
+
+    //UNITS_EXPORT void DefaultInit(Utf8CP name, size_t precision);
+    //UNITS_EXPORT void Init(Utf8CP name, PresentationType presType, ShowSignOption signOpt, FormatTraits formatTraits, size_t precision);
+    
+    UNITS_EXPORT void DefaultInit(size_t precision);
+    UNITS_EXPORT void Init(PresentationType presType, ShowSignOption signOpt, FormatTraits formatTraits, size_t precision);
+    UNITS_EXPORT double RoundedValue(double dval, double round);
+    UNITS_EXPORT int TrimTrailingZeroes(Utf8P buf, int index);
+    UNITS_EXPORT size_t InsertChar(Utf8P buf, size_t index, char c, int num);
+    //NumericFormatSpec() { DefaultInit(FormatConstant::DefaultDecimalPrecisionIndex()); }
+
+public:
+    NumericFormatSpec() { DefaultInit( FormatConstant::DefaultDecimalPrecisionIndex()); }
+    NumericFormatSpec(size_t precision) { DefaultInit(precision); }
+    //UNITS_EXPORT NumericFormat(StdFormatNameR fmtType, size_t precision, double round = -1.0);
+    UNITS_EXPORT NumericFormatSpec(PresentationType presType, ShowSignOption signOpt, FormatTraits formatTraits, const size_t precision);
+    UNITS_EXPORT NumericFormatSpec(NumericFormatSpecCR other);
+    //UNITS_EXPORT static NumericFormat StdNumericFormat(Utf8P stdName, int prec, double round);
+    void SetFormatTraits(FormatTraits opt) { m_formatTraits = opt; }
+    FormatTraits GetFormatTraits() const { return m_formatTraits; }
+    UNITS_EXPORT void SetKeepTrailingZeroes(bool keep);
+    bool IsKeepTrailingZeroes() const { return ((static_cast<int>(m_formatTraits) & static_cast<int>(FormatTraits::TrailingZeroes)) != 0); }
+    UNITS_EXPORT void SetUseLeadingZeroes(bool use);
+    bool IsUseLeadingZeroes() const { return ((static_cast<int>(m_formatTraits) & static_cast<int>(FormatTraits::LeadingZeroes)) != 0); }
+    UNITS_EXPORT void SetKeepDecimalPoint(bool keep);
+    bool IsKeepDecimalPoint() const { return ((static_cast<int>(m_formatTraits) & static_cast<int>(FormatTraits::KeepDecimalPoint)) != 0); }
+    UNITS_EXPORT void SetKeepSingleZero(bool keep);
+    bool IsKeepSingleZero() const { return ((static_cast<int>(m_formatTraits) & static_cast<int>(FormatTraits::KeepSingleZero)) != 0); }
+    UNITS_EXPORT void SetExponentZero(bool keep);
+    bool IsExponentZero() const { return ((static_cast<int>(m_formatTraits) & static_cast<int>(FormatTraits::ExponentZero)) != 0); }
+    UNITS_EXPORT void SetZeroEmpty(bool empty);
+    bool IsZeroEmpty() const { return ((static_cast<int>(m_formatTraits) & static_cast<int>(FormatTraits::ZeroEmpty)) != 0); }
+    UNITS_EXPORT void SetUse1000Separator(bool use);
+    bool IsUse1000Separator() const { return ((static_cast<int>(m_formatTraits) & static_cast<int>(FormatTraits::Use1000Separator)) != 0); }
+    UNITS_EXPORT void SetApplyRounding(bool use);
+    bool IsApplyRounding() { return ((static_cast<int>(m_formatTraits) & static_cast<int>(FormatTraits::ApplyRounding)) != 0); }
+    bool IsInsertSeparator(bool confirm) { return (IsUse1000Separator() && (m_thousandsSeparator != 0) && confirm); }
+    void SetNegativeParentheses() { m_signOption = ShowSignOption::NegativeParentheses; }
+    bool IsNegativeParentheses() { return (m_signOption == ShowSignOption::NegativeParentheses); }
+    bool IsOnlyNegative() { return (m_signOption == ShowSignOption::OnlyNegative); }
+    bool IsSignAlways() { return (m_signOption == ShowSignOption::SignAlways); }
+    bool IsFractional() const { return m_presentationType == PresentationType::Fractional; }
+    bool IsScientific() const { return (m_presentationType == PresentationType::Scientific || m_presentationType == PresentationType::ScientificNorm); }
+    UNITS_EXPORT void SetAlias(Utf8CP alias);
+    //Utf8String GetAlias() const { return m_alias; }
+    void SetDecimalPrecision(DecimalPrecision prec) { m_decPrecision = prec; }
+    DecimalPrecision GetDecimalPrecision() const { return m_decPrecision; }
+    UNITS_EXPORT int GetDecimalPrecisionIndex(int prec);
+    UNITS_EXPORT double GetDecimalPrecisionFactor(int prec);
+    FractionalPrecision SetFractionaPrecision(FractionalPrecision precision) { return m_fractPrecision = precision; }
+    FractionalPrecision GetFractionalPrecision() const { return m_fractPrecision; }
+    double SetRoundingFactor(double round) { return m_roundFactor = round; }
+    double GetRoundingFactor() const { return m_roundFactor; }
+    UNITS_EXPORT void SetPrecisionByValue(int prec);
+    void SetPresentationType(PresentationType type) { m_presentationType = type; }
+    PresentationType GetPresentationType() const { return m_presentationType; }
+    void SetSignOption(ShowSignOption opt) { m_signOption = opt; }
+    ShowSignOption GetSignOption() const { return m_signOption; }
+    Utf8Char SetDecimalSeparator(Utf8Char sep) { return m_decimalSeparator = sep; }
+    Utf8Char GetDecimalSeparator() const { return m_decimalSeparator; }
+    Utf8Char SetThousandSeparator(char sep) { return m_thousandsSeparator = sep; }
+    Utf8Char GetThousandSeparator() const { return m_thousandsSeparator; }
+    FractionBarType  GetFractionalBarType() const { return m_barType; }
+    UNITS_EXPORT static double RoundDouble(double dval, double roundTo);
+    UNITS_EXPORT static bool AcceptableDifference(double dval1, double dval2, double maxDiff); 
+    bool IsPrecisionZero() {    return (m_decPrecision == DecimalPrecision::Precision0);}
+    UNITS_EXPORT int IntPartToText(double n, Utf8P bufOut, int bufLen, bool useSeparator);
+    
+    UNITS_EXPORT int FormatInteger (int n, Utf8P bufOut, int bufLen);
+    UNITS_EXPORT int static FormatIntegerSimple (int n, Utf8P bufOut, int bufLen, bool showSign, bool extraZero);
+    UNITS_EXPORT size_t FormatDouble(double dval, Utf8P buf, size_t bufLen, int prec = -1, double round = -1.0);
+    
+    UNITS_EXPORT static Utf8String StdFormatDouble(Utf8CP stdName, double dval, int prec = -1, double round = -1.0);
+    UNITS_EXPORT static Utf8String StdFormatQuantity(Utf8CP stdName, BEU::QuantityCR qty, BEU::UnitCP useUnit, int prec = -1, double round = -1.0);
+    UNITS_EXPORT static Utf8String StdFormatQuantityTriad(Utf8CP stdName, QuantityTriadSpecP qtr,Utf8CP space, int prec = -1, double round = -1.0);
+    UNITS_EXPORT Utf8String FormatDouble(double dval, int prec = -1, double round = -1.0);
+    UNITS_EXPORT Utf8String FormatQuantity(BEU::QuantityCR qty, BEU::UnitCP useUnit, int prec = -1, double round = -1.0);
+    UNITS_EXPORT static Utf8String StdFormatPhysValue(Utf8CP stdName, double dval, Utf8CP fromUOM, Utf8CP toUOM, Utf8CP toLabel, Utf8CP space, int prec = -1, double round = -1.0);
+    //UNITS_EXPORT static Utf8String StdFormatComboValue(Utf8P stdName, double dval, Utf8CP fromUOM, Utf8CP toUOM, Utf8CP toLabel, Utf8CP space, int prec = -1, double round = -1.0);
+
+    //FormatDoubleStd
+
+    UNITS_EXPORT int FormatBinaryByte (unsigned char n, Utf8P bufOut, int bufLen);
+    UNITS_EXPORT int FormatBinaryShort (short int n, Utf8P bufOut, int bufLen, bool useSeparator);
+    UNITS_EXPORT int FormatBinaryInt (int n, Utf8P bufOut, int bufLen, bool useSeparator);
+    UNITS_EXPORT int FormatBinaryDouble (double x, Utf8P bufOut, int bufLen, bool useSeparator);
+    UNITS_EXPORT static int RightAlignedCopy(Utf8P dest, int destLen, bool termZero, CharCP src, int srcLen);
+    UNITS_EXPORT Utf8String FormatRoundedDouble(double dval, double round);
+    UNITS_EXPORT Utf8String FormatInteger(int ival);
+    UNITS_EXPORT Utf8String ByteToBinaryText(unsigned char n);
+    UNITS_EXPORT Utf8String ShortToBinaryText(short int n, bool useSeparator);
+    UNITS_EXPORT Utf8String IntToBinaryText(int n, bool useSeparator);
+    UNITS_EXPORT Utf8String DoubleToBinaryText(double x, bool useSeparator);
+    //Utf8String GetName() const { return m_name; } ;
+    //Utf8String GetNameAndAlias() const { return m_name +"(" + m_alias + ")"; };
+    };
+
+
+//=======================================================================================
+// We recognize combined numbers (combo-numbers) that represent some quantity as a sum of 
+//   subquantities expressed in lesser UOM's. For example, a given length could be representes
+//    as a sum of M + Y + F + I where M- is a number of miles, Y - a number of yards, 
+//   F - a number of feet and I a number of inches. The operation of expressing the given length 
+//  in this form will require 3 ratios: M/Y, Y/F, F/I where M/Y is a number of Yards in a Mile,
+//   Y/F - is a number of feet in one yard, F/I is a number of inches in one foot.
+//  Obviously, the combo-presentation of length is just one example and in some special cases 
+//   this system of ratios can be anything the application needs. Ratios could be set explicitly
+// or automatically via names of the UOM's. The only condition is that all integer ratios must be > 1.
+//   let's define terms for UOM of different levels: 0 - majorUOM, 1 - midlleUOM, 2 - minorUOM, 3 - subUOM
+//    accordingly there are 3 ratios: major/middle, middle/minor. minor/sub and their indexes
+// in the ratio array are associated with the upper UOM
+// @bsiclass                                                    David.Fox-Rabinovitz  01/2017
+//=======================================================================================
+struct CompositeValueSpec
+    {
+    friend struct CompositeValue;
+protected:
+    static const size_t  indxMajor  = 0;
+    static const size_t  indxMiddle = 1;
+    static const size_t  indxMinor  = 2;
+    static const size_t  indxSub    = 3;
+    static const size_t  indxInput  = 4;
+    static const size_t  indxLimit  = 5;   
+    size_t m_ratio[indxSub];
+    BEU::UnitCP m_units[indxLimit];
+    Utf8CP m_unitLabel[indxLimit];
+    FormatProblemCode m_problemCode;
+    CompositeSpecType m_type;
+    NumericFormatSpecCP m_formatSpec;
+
+    void SetUnitLabel(int index, Utf8CP label);
+    size_t UnitRatio(BEU::UnitCP upper, BEU::UnitCP lower);
+    void ResetType() { m_type = CompositeSpecType::Undefined; }
+    void Init();
+    BEU::UnitCP SetInputUnit(BEU::UnitCP inputUnit) {return m_units[indxInput] = inputUnit; }
+    void SetUnitRatios();
+    bool SetUnitNames(Utf8CP MajorUnit, Utf8CP MiddleUnit, Utf8CP MinorUnit, Utf8CP SubUnit);
+    //size_t GetRightmostRatioIndex();
+    BEU::UnitCP GetSmallestUnit();
+public:
+
+   // UNITS_EXPORT CompositeValueSpec(size_t MajorToMiddle, size_t MiddleToMinor=0, size_t MinorToSub=0);
+    UNITS_EXPORT CompositeValueSpec(BEU::UnitCP MajorUnit, BEU::UnitCP MiddleUnit=nullptr, BEU::UnitCP MinorUnit=nullptr, BEU::UnitCP subUnit = nullptr);
+    UNITS_EXPORT CompositeValueSpec(Utf8CP MajorUnit, Utf8CP MiddleUnit = nullptr, Utf8CP MinorUni = nullptr, Utf8CP subUnit = nullptr);
+    UNITS_EXPORT void SetUnitLabels(Utf8CP MajorLab, Utf8CP MiddleLab = nullptr, Utf8CP MinorLab = nullptr, Utf8CP SubLab = nullptr);
+    UNITS_EXPORT Utf8CP GetMajorLabel(Utf8CP MajorLabel) { return m_unitLabel[indxMajor]; }
+    UNITS_EXPORT Utf8CP GetMiddleLabel(Utf8CP MiddleLabel) { return m_unitLabel[indxMiddle]; }
+    UNITS_EXPORT Utf8CP GetMinorLabel(Utf8CP MinorLabel) { return m_unitLabel[indxMinor]; }
+    UNITS_EXPORT Utf8CP GetSubLabel(Utf8CP SubLabel) { return m_unitLabel[indxSub]; }
+    UNITS_EXPORT bool UpdateProblemCode(FormatProblemCode code);
+    bool IsProblem() { return m_problemCode != FormatProblemCode::NoProblems; }
+    bool NoProblem() { return m_problemCode == FormatProblemCode::NoProblems; }
+    size_t GetMajorToMiddleRatio() { return m_ratio[indxMajor]; }
+    size_t GetMiddleToMinorRatio() { return m_ratio[indxMiddle]; }
+    size_t GetMinorToSubRatio() { return m_ratio[indxMinor]; }
+    UNITS_EXPORT Utf8CP GetProblemDescription();
+    UNITS_EXPORT NumericFormatSpecCP AssignFormatSpec(NumericFormatSpecCP spec) { return (m_formatSpec = spec); }
+    UNITS_EXPORT CompositeValue DecomposeValue(double dval, BEU::UnitCP uom = nullptr);
+    UNITS_EXPORT Utf8String DecomposeValue(double dval, Utf8CP uomName = nullptr);
+    };
+
+struct CompositeValue
+    {
+private:
+    double m_parts[CompositeValueSpec::indxLimit];
+    FormatProblemCode m_problemCode;
+
+    void Init();
+public:
+    UNITS_EXPORT CompositeValue();
+    double SetMajor(double dval)  { return m_parts[CompositeValueSpec::indxMajor] = dval; }
+    double SetMiddle(double dval) { return m_parts[CompositeValueSpec::indxMiddle] = dval; }
+    double SetMinor(double dval)  { return m_parts[CompositeValueSpec::indxMinor] = dval; }
+    double SetSub(double dval)    { return m_parts[CompositeValueSpec::indxSub] = dval; }
+    double SetInput(double dval)  { return m_parts[CompositeValueSpec::indxInput] = dval; }
+
+    double GetMajor()  { return m_parts[CompositeValueSpec::indxMajor]; }
+    double GetMiddle() { return m_parts[CompositeValueSpec::indxMiddle]; }
+    double GetMinor()  { return m_parts[CompositeValueSpec::indxMinor]; }
+    double GetSub()    { return m_parts[CompositeValueSpec::indxSub]; }
+    double GetInput()  { return m_parts[CompositeValueSpec::indxInput]; }
+    UNITS_EXPORT bool UpdateProblemCode(FormatProblemCode code);
+    bool IsProblem() { return m_problemCode != FormatProblemCode::NoProblems; }
+    };
+
+
+//=======================================================================================
+// Container for keeping together primary numeric, composite and other types of specs
+//  and referrring them by the unique name. Name and at the valid numeric spec are required
+//   for creating a valid instance of this class. Alias and composite spec are optional at the
+// moment of creation but can be added later
+// @bsiclass                                                    David.Fox-Rabinovitz  03/2017
+//=======================================================================================
+struct NamedFormatSpec
+    {
+    private:
+        Utf8CP          m_name;                  // name or ID of the format
+        Utf8CP          m_alias;                 // short alternative name (alias)
+        NumericFormatSpecP   m_numericSpec;
+        CompositeValueSpecP  m_compositeSpec;
+        FormatSpecType  m_specType;
+        FormatProblemCode m_problemCode;
+
+    public:
+        UNITS_EXPORT NamedFormatSpec(Utf8CP name, NumericFormatSpecP numSpec, Utf8CP alias = nullptr, CompositeValueSpecP compSpec = nullptr);
+        Utf8CP SetAlias(Utf8CP alias) { return m_alias = alias; }
+        Utf8CP GetAlias() const { return m_alias; }
+        bool HasName(Utf8CP name) { return 0 == BeStringUtilities::StricmpAscii(name, m_name); }
+        bool HasAlias(Utf8CP name) { return 0 == BeStringUtilities::StricmpAscii(name, m_alias); }
+        Utf8CP GetName() const { return m_name; };
+        FormatSpecType  GetSpecType(){return m_specType;}
+        bool HasComposite() { return FormatSpecType::Composite == m_specType; }
+        NumericFormatSpecP   GetNumericSpec() const { return m_numericSpec; }
+        CompositeValueSpecP  getCompositeSpec() { return  (HasComposite() ? m_compositeSpec : nullptr); }
+        bool IsProblem() { return m_problemCode == FormatProblemCode::NoProblems; }
+        Utf8String GetNameAndAlias() const { return Utf8String(m_name) + Utf8String("(") + Utf8String(m_alias) + Utf8String(")"); };
+        PresentationType GetPresentationType() { return m_numericSpec->GetPresentationType(); }
+    };
+
+//=======================================================================================
+// A pair of the unit reference and the format spec 
+// @bsiclass                                                    David.Fox-Rabinovitz  03/2017
+//=======================================================================================
+struct FormatUnitSet
+    {
+    private:
+        //NumericFormatSpecCP m_format;
+        NamedFormatSpecCP m_formatSpec;
+        BEU::UnitCP m_unit;
+        FormatProblemCode m_problemCode;
+
+    public:
+        UNITS_EXPORT FormatUnitSet(NamedFormatSpecCP format, BEU::UnitCP unit);
+        UNITS_EXPORT FormatUnitSet(Utf8CP formatName, Utf8CP unitName);
+        UNITS_EXPORT Utf8String FormatQuantity(BEU::QuantityCR qty);
+        UNITS_EXPORT FormatUnitSet(Utf8CP description);
+        bool HasProblem() { return m_problemCode != FormatProblemCode::NoProblems; }
+        FormatProblemCode GetProblemCode() { return m_problemCode; }
+        UNITS_EXPORT Utf8String ToText(bool useAlias);
+        //UNITS_EXPORT static bvector<FormatUnitSet> VectorFUS(Utf8CP description);
+    };
+
+struct FormatUnitGroup
+    {
+    private:
+        bvector<FormatUnitSet> m_group;
+        FormatProblemCode m_problemCode;
+    public:
+        UNITS_EXPORT FormatUnitGroup(Utf8CP description);
+        UNITS_EXPORT Utf8String ToText(bool useAlias);
+        bool HasProblem() { return m_problemCode != FormatProblemCode::NoProblems; }
+        FormatProblemCode GetProblemCode() { return m_problemCode; }
+    };
+
+
+struct StdFormatSet
+    {
+private:
+    bvector<NamedFormatSpecP> m_formatSet;
+ 
+    NumericFormatSpecP AddFormat(Utf8CP name, NumericFormatSpecP fmtP, Utf8CP alias = nullptr);
+    void StdInit();
+    StdFormatSet() { StdInit(); }
+    static StdFormatSet& Set() { static StdFormatSet set; return set; }
+    
+public:
+
+    UNITS_EXPORT static NumericFormatSpecP DefaultDecimal();
+    static size_t GetFormatSetSize() { return Set().m_formatSet.size(); }
+    UNITS_EXPORT static NumericFormatSpecP GetNumericFormat(Utf8CP name);
+    UNITS_EXPORT static NamedFormatSpecP FindFormatSpec(Utf8CP name);
+    UNITS_EXPORT static bvector<Utf8CP> StdFormatNames(bool useAlias);
+    UNITS_EXPORT static Utf8String StdFormatNameList(bool useAlias);
+    };
+
+//=======================================================================================
+//! A class for breaking a given double precision number into 2 or 3 sub-parts defined by their ratios
+//! Can be used for presenting angular measurement in the form of Degrees, Minutes and Seconds or 
+//!   length in a form of yards, feet and inches. The parts are called top, middle and low and two ratios between
+//!     top and middle and middle and low define the breakup details. The top is always supposed to be an integer
+//!  represented as double precision number. Both ratios are assumed to be positive integer numbers for avoiding incorrect
+//!   results. If a negative number is provided for either of two ratios its sign will be dropped. 
+//!  
+// @bsiclass                                                    David.Fox-Rabinovitz  10/2016
+//=======================================================================================
+struct NumericTriad
+    {
+    protected:
+        double m_dval;            // we keep the originally submitted value for its sign and possible reverse operations
+        double m_topValue;
+        double m_midValue;
+        double m_lowValue;
+        //DecimalPrecision m_decPrecision;
+        size_t    m_topToMid;
+        size_t    m_midToLow;
+        bool   m_init;
+        bool   m_midAssigned;
+        bool   m_lowAssigned;
+        bool   m_negative;
+        UNITS_EXPORT void Convert();
+        UNITS_EXPORT void SetValue(double dval);
+        UNITS_EXPORT NumericTriad();
+        UNITS_EXPORT static bool IsNameNullOrEmpty(Utf8CP name) { return (nullptr == name || strlen(name) == 0); }
+        size_t SetTopToMid(size_t value) { return  m_topToMid = value; }
+        size_t SetMidToLow(size_t value) { return  m_midToLow = value; }
+        void SetInit() { m_init = true; }
+    public:
+        UNITS_EXPORT NumericTriad(double dval, size_t topMid, size_t midLow);
+
+        double GetWhole() { return m_negative ? -m_dval : m_dval; }
+        void ProcessValue(double dval) { SetValue(dval);  Convert(); }
+        void SetRatio(int topToMid, int midToLow) { m_topToMid = topToMid; m_midToLow = midToLow; }
+        //void SetPrecision(DecimalPrecision prec) { m_decPrecision = prec; }
+        double GetTopValue() { return m_topValue; }
+        double GetMidValue() { return m_midValue; }
+        double GetlowValue() { return m_lowValue; }
+        UNITS_EXPORT Utf8String FormatWhole(DecimalPrecision prec);
+        UNITS_EXPORT Utf8String FormatTriad(Utf8CP topName, Utf8CP midName, Utf8CP lowName, Utf8CP space, int prec, bool fract = false, bool includeZero = false);
+    };
+
+
+struct QuantityTriadSpec : NumericTriad
+    {
+    private:
+        BEU::QuantityCP m_quant;
+        BEU::UnitCP m_topUnit;
+        BEU::UnitCP m_midUnit;
+        BEU::UnitCP m_lowUnit;
+        Utf8CP m_topUnitLabel;
+        Utf8CP m_midUnitLabel;
+        Utf8CP m_lowUnitLabel;
+        bool m_includeZero;
+        FormatProblemCode m_problemCode;
+
+        void Init(bool incl0);
+        QuantityTriadSpec();
+        bool ValidatePhenomenaPair(BEU::PhenomenonCP srcPhen, BEU::PhenomenonCP targPhen);
+        // UNITS_EXPORT static size_t UnitRatio(BEU::UnitCP un1, BEU::UnitCP un2);
+    public:
+
+        Utf8CP SetTopUnitLabel(Utf8CP symbol) { return m_topUnitLabel = symbol; }
+        Utf8CP GetTopUnitLabel() { return m_topUnitLabel; }
+        Utf8CP SetMidUnitLabel(Utf8CP symbol) { return m_midUnitLabel = symbol; }
+        Utf8CP GetMidUnitLabel() { return m_midUnitLabel; }
+        Utf8CP SetLowUnitLabel(Utf8CP symbol) { return m_lowUnitLabel = symbol; }
+        Utf8CP GetLowUnitLabel() { return m_lowUnitLabel; }
+        bool SetIncludeZero(bool val) { return m_includeZero = val; }
+        bool GetIncludeZero() const { return m_includeZero; }
+        UNITS_EXPORT static size_t UnitRatio(BEU::UnitCP un1, BEU::UnitCP un2);
+        UNITS_EXPORT QuantityTriadSpec(BEU::QuantityCR qty, BEU::UnitCP topUnit, BEU::UnitCP midUnit = nullptr, BEU::UnitCP lowUnit = nullptr, bool incl0 = false);
+
+        bool IsProblem() { return m_problemCode != FormatProblemCode::NoProblems; }
+        FormatProblemCode GetProblemCode() { return m_problemCode; }
+        UNITS_EXPORT bool UpdateProblemCode(FormatProblemCode code);
+        UNITS_EXPORT Utf8String FormatQuantTriad(Utf8CP space, int prec, bool fract = false, bool includeZero = false);
+        Utf8CP GetTopUOM() { return (nullptr == m_topUnit) ? FormatConstant::EmptyString() : m_topUnit->GetName(); }
+        Utf8CP GetMidUOM() { return (nullptr == m_midUnit) ? FormatConstant::EmptyString() : m_midUnit->GetName(); }
+        Utf8CP GetLowUOM() { return (nullptr == m_lowUnit) ? FormatConstant::EmptyString() : m_lowUnit->GetName(); }
+        BEU::UnitCP GetTopUnit() { return m_topUnit; }
+        BEU::UnitCP GetMidUnit() { return m_midUnit; }
+        BEU::UnitCP GetLowUnit() { return m_lowUnit; }
+    };
+
+// Format parameter traits
+//=======================================================================================
+// @bsiclass
+//=======================================================================================
+struct FormatParameter
+{
+private:
+    Utf8String m_paramName;
+    ParameterCategory m_category;
+    ParameterCode m_paramCode;
+    ParameterDataType m_paramType;
+    int m_intValue;            // for binary flags and other integer values
+
+public:
+    FormatParameter(Utf8StringCR name, ParameterCategory cat, ParameterCode code, ParameterDataType type) :
+        m_paramName(name), m_category(cat), m_paramCode(code), m_paramType(type), m_intValue(0) {}
+
+    FormatParameter(Utf8StringCR name, ParameterCategory cat, ParameterCode code, int bitFlag):
+        m_paramName(name), m_category(cat), m_paramCode(code), m_paramType(ParameterDataType::BitFlag), m_intValue(bitFlag) {}
+
+    Utf8StringCR GetName() { return m_paramName; }
+    int CompareName(Utf8StringCR other) { return strcmp(m_paramName.c_str(), other.c_str()); }
+    ParameterCategory GetCategory() { return m_category; }
+    CharCP GetCategoryName() { return Utils::GetParameterCategoryName(m_category); }
+    ParameterCode GetParameterCode() { return m_paramCode; }
+    size_t GetParameterCodeValue() { return (size_t)m_paramCode; }
+};
+
+//=======================================================================================
+// @bsiclass
+//=======================================================================================
+struct FormatDictionary //: FormatConstant
+    {
+private:
+    bvector<FormatParameter> m_paramList;
+
+    UNITS_EXPORT void InitLoad();
+    Utf8StringP ParameterValuePair(Utf8StringCR name, Utf8StringCR value, char quote, Utf8StringCR prefix);
+
+public:
+
+    FormatDictionary() { InitLoad(); }
+    int GetCount() { return (int)m_paramList.size(); }
+    void AddParameter(FormatParameterCR par) { m_paramList.push_back(par); return; }
+    UNITS_EXPORT FormatParameterP FindParameterByName(Utf8StringCR paramName);
+    UNITS_EXPORT FormatParameterP FindParameterByCode(ParameterCode paramCode);
+    UNITS_EXPORT FormatParameterP GetParameterByIndex(int index);
+    UNITS_EXPORT Utf8StringCR CodeToName(ParameterCode paramCode);
+    UNITS_EXPORT Utf8String SerializeFormatDefinition(NamedFormatSpecCP format);
+    };
+
+//=======================================================================================
+// @bsiclass
+//=======================================================================================
+struct FormatCursorDetail
+    {
+private:
+    size_t m_totalScanLength; // this is the total length of the byte sequence that ought to be scanned/parsed
+    size_t m_cursorPosition;  // the index of the next byte to be scanned
+    size_t m_lastScannedCount;   // the number of bytes processed in the last step
+    size_t m_uniCode;
+
+    void Init() { m_totalScanLength = 0; m_cursorPosition = 0; m_lastScannedCount = 0; m_uniCode = 0; }
+public:
+
+    };
+
+struct FormattingDividers
+    {
+    // only 32 ASCII characters are regarded as allowable dividers in all formatting related text strings and expressions
+    //  Their ASCII codes are quite stable and not going to change for the foreseeable future. The simplest and fastest 
+    //   approach for marking dividers/stopperswill be creating an array of 128 bit flags occupying 128/8=16 bytes (or two doubles)
+    //    Each bit in this array marks the code point that is considered as a astopper. This approach is also very flexible 
+    //   since it will allow to directly control what is and what is not included into the set of stoppers.
+    private:
+        char m_markers[16];
+    public:
+        //UNITS_EXPORT FormattingDividers() { memset(m_markers, 0, sizeof(m_markers)); };
+        UNITS_EXPORT FormattingDividers(Utf8CP div);
+        UNITS_EXPORT FormattingDividers(FormattingDividersCR other);
+        UNITS_EXPORT bool IsDivider(char c);
+        CharCP GetMarkers() const { return m_markers; }
+
+    };
+
+//=======================================================================================
+// @bsiclass                                                    David.Fox-Rabinovitz
+//=======================================================================================
+struct FormattingScannerCursor
+    {
+private:
+    Utf8String m_text;           // pointer to the head of the string
+    size_t m_totalScanLength;    // this is the total length of the byte sequence that ought to be scanned/parsed
+    size_t m_cursorPosition;     // the index of the next byte to be scanned
+    size_t m_lastScannedCount;   // the number of bytes processed in the last step
+    size_t m_uniCode;
+    FormattingDividers m_dividers;
+    //union { uint8_t octet[4];  unsigned int word; } m_code; // container for the scanned bytes
+    bool m_isASCII;          // flag indicating that the last scanned byte is ASCII
+    UnicodeConstantP m_unicodeConst; // reference to constants and character processors
+    ScannerCursorStatus m_status;
+    size_t m_effectiveBytes;
+    char m_temp;
+
+    // takes an logical index to an array of ordered bytes representing an integer entity in memory and 
+    // returns the physical index of the same array adjusted by endianness. The little endian is default 
+    //  and the index will be returned unchaged. This function does not check if supplied 
+    size_t TrueIndex(size_t index, size_t wordSize);
+    int AddTrailingByte();
+    size_t SetCurrentPosition(size_t position) { return m_cursorPosition = position; }
+    //UNITS_EXPORT int ProcessTrailingByte(char c, int* bits);
+    
+
+public:
+    //! Construct a cursor attached to the given Utf8 string 
+   // FormattingScannerCursor();
+    UNITS_EXPORT FormattingScannerCursor(CharCP utf8Text, int scanLength, CharCP div=nullptr);
+    UNITS_EXPORT FormattingScannerCursor(FormattingScannerCursorCR other);
+    UnicodeConstant* GetConstants() { return m_unicodeConst; }
+    size_t GetCurrentPosition() { return m_cursorPosition; }
+    UNITS_EXPORT size_t GetNextSymbol();
+    UNITS_EXPORT size_t GetNextCodePoint();
+    bool IsError() { return (m_status != ScannerCursorStatus::Success); }
+    bool IsSuccess() { return (m_status == ScannerCursorStatus::Success); }
+    ScannerCursorStatus GetOperationStatus() { return m_status;}
+    bool IsEndOfLine() { return (m_text[m_cursorPosition] == '\0'); }
+    bool IsASCII() { return m_isASCII; }
+    UNITS_EXPORT int CodePointCount();
+    UNITS_EXPORT void Rewind();
+    size_t GetUnicode() { return m_uniCode; }
+    size_t GetLastScanned() { return m_lastScannedCount; }
+    UNITS_EXPORT size_t SkipBlanks();
+    UNITS_EXPORT Utf8String SelectKeyWord();
+    void SetDividers(CharCP div) { m_dividers = FormattingDividers(div); }
+    bool IsDivider() { return m_isASCII ? m_dividers.IsDivider((char)(m_uniCode & 0x7F)) : false; }
+    size_t GetEffectiveBytes() { return m_effectiveBytes; }
+    UNITS_EXPORT FormattingWord ExtractWord();
+    };
+
+struct FormattingWord
+    {
+private:
+    static const int maxDelim = 4;   // the maximum number of ASCII characters in the delimiting group/clause
+    FormattingScannerCursorP m_cursor;  // just a reference to the cursor that has been used
+    Utf8String m_word;
+    Utf8Char m_delim[maxDelim+2];
+    bool m_isASCII;
+public:
+    UNITS_EXPORT FormattingWord(FormattingScannerCursorP cursor, Utf8CP buffer, Utf8CP delim, bool isAscii);
+    Utf8String GetWord() { return m_word; }
+    Utf8Char GetDelim() { return m_delim[0]; }
+    Utf8CP GetText() { return m_word.c_str(); }
+    bool IsDelimeterOnly() { return ((0 == m_word.length()) && (0 != m_delim[0])); }
+    bool IsEndLine() { return ((0 == m_word.length()) && (0 == m_delim[0])); }
+    bool IsSeparator() { return ((0 == m_word.length()) && (',' == m_delim[0] || ' ' == m_delim[0])); }
+    };
+
+struct FormattingToken
+    {
+private:
+    FormattingScannerCursorP m_cursor;
+    size_t m_tokenLength;    // this is the number of logical symbols
+    size_t m_tokenBytes;     // this is the number of bytes containing the token
+    size_t m_cursorStart;    // the index of the first byte in token
+    bvector<size_t> m_word;
+    bvector<size_t> m_delim;
+    bool m_isASCII;
+    UNITS_EXPORT void Init();
+
+public:
+    UNITS_EXPORT FormattingToken(FormattingScannerCursorP cursor);
+    UNITS_EXPORT WCharCP GetNextTokenW();
+    UNITS_EXPORT CharCP GetASCII();
+    UNITS_EXPORT Utf8Char GetDelimeter();
+    };
+
+struct FormatStopWatch
+    {
+private:
+    std::chrono::steady_clock::time_point m_start;
+    double m_lastInterval;
+    double m_totalElapsed;
+    size_t m_lastAmount;
+    size_t m_totalAmount;
+   
+public:
+    UNITS_EXPORT FormatStopWatch();
+    UNITS_EXPORT Utf8String LastIntervalMetrics(size_t amount);
+    UNITS_EXPORT Utf8String LastInterval(double factor);
+    };
+
+/*
+struct KindOfQuantity
+    {
+    friend struct ECSchema;
+    friend struct SchemaXmlWriter;
+    friend struct SchemaXmlReaderImpl;
+
+    private:
+        ECSchemaCR m_schema;
+        Utf8String m_fullName; //cached nsprefix:name representation
+        ECValidatedName m_validatedName; //wraps name and displaylabel
+        Utf8String m_description;
+
+        //! Unit used for persisting the information
+        Utf8String m_persistenceUnit;
+        //! Precision
+        uint32_t m_persistencePrecision;
+        //! Unit used for presenting the information
+        Utf8String m_defaultPresentationUnit;
+        bvector<Utf8String> m_alternativePresentationUnitList;
+
+        FormatUnitSet m_persistenceFUS;
+        ////Quantity m_persistenceResolution;     // 1.0e-6 M   100.000003 1.100001
+        double m_relativeAccuracy;   // a parameter related to the accuracy of the measurement methods.
+        bvector<FormatUnitSet> m_presentationFUS;
+        mutable KindOfQuantityId m_kindOfQuantityId;
+*/
+
+END_BENTLEY_FORMATTING_NAMESPACE