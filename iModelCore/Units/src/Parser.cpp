
/*--------------------------------------------------------------------------------------+
|
|     $Source: src/Parser.cpp $
|
|  $Copyright: (c) 2016 Bentley Systems, Incorporated. All rights reserved. $
|
+--------------------------------------------------------------------------------------*/

#include "UnitsPCH.h"
#include "Parser.h"

USING_NAMESPACE_BENTLEY_UNITS

void UnitToken::AddToNumeratorOrDenominator(Utf8Vector& numerator, Utf8Vector& denominator)
    {
    if (IsNumerator())
        AddToVector(numerator);
    else
        AddToVector(denominator);
    }

void UnitToken::AddToVector(Utf8Vector& ator)
    {
    for (int i = 0; i < abs(m_exponent); ++i)
        ator.push_back(Utf8String(m_token.c_str()));

    m_token.clear();
    m_exponent = 1;
    }

void UnitToken::Clear()
    {
    m_token.clear();
    m_exponent = 1;
    }

/*--------------------------------------------------------------------------------**//**
* @bsimethod                                              Colin.Kerr         02/16
+---------------+---------------+---------------+---------------+---------------+------*/
int Exponent::GetExponent()
    {
    int value = 0;
    BE_STRING_UTILITIES_UTF8_SSCANF(m_exponentChars.c_str(), "%d", &value);
    m_exponentChars.clear();
    return value;
    }

// TODO: These static methods probably belong in some other class besides unit.  Was lazy and this was quickest place to plop
void Unit::MergeExpressions(Utf8CP targetDefinition, bvector<UnitExponent*>& targetExpression, Utf8CP sourceDefinition, bvector<UnitExponent*>& sourceExpression, int startingExponent)
    {
    LOG.debugv("Merging Expressions %s --> %s", sourceDefinition, targetDefinition);
    for (const auto& uWE : sourceExpression)
        {
        int     mergedExponent = uWE->m_exponent * startingExponent;

        auto it = find_if(targetExpression.begin(), targetExpression.end(), [&uWE] (UnitExponent* a) 
            { return strcmp(uWE->m_unit->GetName(), a->m_unit->GetName()) == 0; });
        if (it != targetExpression.end())
            {
            LOG.debugv("%s --> %s - Merging existing Unit %s. with Exponent: %d", sourceDefinition, targetDefinition, (*it)->m_unit->GetName(), mergedExponent);
            (*it)->m_exponent += mergedExponent;
            }
        else
            {
            LOG.debugv("%s --> %s - Adding Unit for %s with Exponent: %d", sourceDefinition, targetDefinition, uWE->m_unit->GetName(), mergedExponent);
            UnitExponent* copy = new UnitExponent(uWE->m_unit, mergedExponent);
            targetExpression.push_back(copy);
            }
        }
    }

BentleyStatus Unit::AddUFEToExpression(bvector<UnitExponent*>& unitExpression, Utf8CP definition, Utf8CP token, int mergedExponent)
    {
    UnitCP unit = nullptr;
    auto it = find_if(unitExpression.begin(), unitExpression.end(), [&token] (UnitExponent* a) 
        { return strcmp(token, a->m_unit->GetName()) == 0; });
    if (it != unitExpression.end())
        {
        LOG.debugv("%s - Merging existing Unit %s with Exponent: %d", definition, (*it)->m_unit->GetName(), mergedExponent);
        (*it)->m_exponent += mergedExponent;
        unit = (*it)->m_unit;
        }
    else
        {
        LOG.debugv("%s - Adding Unit %s with Exponent: %d", definition, token, mergedExponent);
        unit = UnitRegistry::Instance().LookupUnit(token);
        if (nullptr != unit)
            {
            // Could probably skip this block if is base unit ... would result in smaller expression but would not fully expand dimension
            UnitExponent* uWE = new UnitExponent(unit, mergedExponent);
            unitExpression.push_back(uWE);
            }
        }
    
    if (nullptr == unit)
        {
        LOG.errorv("Failed to parse %s because the unit %s could not be found", definition, token);
        return BentleyStatus::ERROR;
        }
    
    if (!(unit->IsConstant() || unit->IsBaseUnit()))
        {
        LOG.debugv("Evaluating %s", unit->GetName());
        bvector<UnitExponent*> sourceExpression = unit->Evaluate();
        MergeExpressions(definition, unitExpression, unit->GetDefinition(), sourceExpression, mergedExponent);
        }
    return BentleyStatus::SUCCESS;
    }

BentleyStatus Unit::HandleToken(bvector<UnitExponent*>& unitExpression, Utf8CP definition, Utf8CP token, int tokenExponent, int startingExponent)
    {
    LOG.debugv("%s - Handle Token: %s  TokenExp: %d  StartExp: %d", definition, token, tokenExponent, startingExponent);
    int mergedExponent = tokenExponent * startingExponent;

    return AddUFEToExpression(unitExpression, definition, token, mergedExponent);
    }

/*--------------------------------------------------------------------------------**//**
* @bsimethod                                              Colin.Kerr         02/16
+---------------+---------------+---------------+---------------+---------------+------*/
BentleyStatus Unit::ParseDefinition(Utf8CP definition, bvector<UnitExponent*>& unitExpression, int startingExponent)
    {
    if (Utf8String::IsNullOrEmpty(definition))
        return BentleyStatus::ERROR;
 
    Utf8String definitionString = definition;
    UnitToken currentToken;
    Exponent currentExponent;
    bool inExponent = false;
    for (auto const& character : definitionString)
        {
        if (Utf8String::IsAsciiWhiteSpace(character))
            continue;
 
        if (Multiply == character)
            {
            if (!currentToken.IsValid())
                {
                LOG.errorv("Failed to parse %s because found invalid token", definition);
                return BentleyStatus::ERROR;
                }

            HandleToken(unitExpression, definition, currentToken.GetToken(), currentToken.GetExponent(), startingExponent);
            currentToken.Clear();
            continue;
            }
 
        if (OpenParen == character)
            {
            inExponent = true;
            continue;
            }
 
        if (CloseParen == character)
            {
            inExponent = false;
            if (!currentExponent.IsValid())
                return BentleyStatus::ERROR;
            currentToken.SetExponent(currentExponent.GetExponent());
            continue;
            }
 
        if (OpenBracket == character)
            {
            continue;
            }
        if (CloseBracket == character)
            {
            continue;
            }
 
        if (inExponent)
            currentExponent.AddChar(character);
        else
            currentToken.AddChar(character);
        }
 
    if (currentToken.IsValid())
        {
        HandleToken(unitExpression, definition, currentToken.GetToken(), currentToken.GetExponent(), startingExponent);
        }

<<<<<<< HEAD
    auto new_iter = remove_if(unitExpression.begin(), unitExpression.end(), [](UnitExponent& a) { return a.m_exponent == 0; });
    unitExpression.erase(new_iter, unitExpression.end());
=======
    remove_if(unitExpression.begin(), unitExpression.end(), [](UnitExponent* a) { return a->m_exponent == 0; });
>>>>>>> 7a41420a

    LOG.debugv("%s - DONE", definition);

    return unitExpression.size() > 0 ? BentleyStatus::SUCCESS : BentleyStatus::ERROR;
    }

<|MERGE_RESOLUTION|>--- conflicted
+++ resolved
@@ -1,195 +1,191 @@
-
-/*--------------------------------------------------------------------------------------+
-|
-|     $Source: src/Parser.cpp $
-|
-|  $Copyright: (c) 2016 Bentley Systems, Incorporated. All rights reserved. $
-|
-+--------------------------------------------------------------------------------------*/
-
-#include "UnitsPCH.h"
-#include "Parser.h"
-
-USING_NAMESPACE_BENTLEY_UNITS
-
-void UnitToken::AddToNumeratorOrDenominator(Utf8Vector& numerator, Utf8Vector& denominator)
-    {
-    if (IsNumerator())
-        AddToVector(numerator);
-    else
-        AddToVector(denominator);
-    }
-
-void UnitToken::AddToVector(Utf8Vector& ator)
-    {
-    for (int i = 0; i < abs(m_exponent); ++i)
-        ator.push_back(Utf8String(m_token.c_str()));
-
-    m_token.clear();
-    m_exponent = 1;
-    }
-
-void UnitToken::Clear()
-    {
-    m_token.clear();
-    m_exponent = 1;
-    }
-
-/*--------------------------------------------------------------------------------**//**
-* @bsimethod                                              Colin.Kerr         02/16
-+---------------+---------------+---------------+---------------+---------------+------*/
-int Exponent::GetExponent()
-    {
-    int value = 0;
-    BE_STRING_UTILITIES_UTF8_SSCANF(m_exponentChars.c_str(), "%d", &value);
-    m_exponentChars.clear();
-    return value;
-    }
-
-// TODO: These static methods probably belong in some other class besides unit.  Was lazy and this was quickest place to plop
-void Unit::MergeExpressions(Utf8CP targetDefinition, bvector<UnitExponent*>& targetExpression, Utf8CP sourceDefinition, bvector<UnitExponent*>& sourceExpression, int startingExponent)
-    {
-    LOG.debugv("Merging Expressions %s --> %s", sourceDefinition, targetDefinition);
-    for (const auto& uWE : sourceExpression)
-        {
-        int     mergedExponent = uWE->m_exponent * startingExponent;
-
-        auto it = find_if(targetExpression.begin(), targetExpression.end(), [&uWE] (UnitExponent* a) 
-            { return strcmp(uWE->m_unit->GetName(), a->m_unit->GetName()) == 0; });
-        if (it != targetExpression.end())
-            {
-            LOG.debugv("%s --> %s - Merging existing Unit %s. with Exponent: %d", sourceDefinition, targetDefinition, (*it)->m_unit->GetName(), mergedExponent);
-            (*it)->m_exponent += mergedExponent;
-            }
-        else
-            {
-            LOG.debugv("%s --> %s - Adding Unit for %s with Exponent: %d", sourceDefinition, targetDefinition, uWE->m_unit->GetName(), mergedExponent);
-            UnitExponent* copy = new UnitExponent(uWE->m_unit, mergedExponent);
-            targetExpression.push_back(copy);
-            }
-        }
-    }
-
-BentleyStatus Unit::AddUFEToExpression(bvector<UnitExponent*>& unitExpression, Utf8CP definition, Utf8CP token, int mergedExponent)
-    {
-    UnitCP unit = nullptr;
-    auto it = find_if(unitExpression.begin(), unitExpression.end(), [&token] (UnitExponent* a) 
-        { return strcmp(token, a->m_unit->GetName()) == 0; });
-    if (it != unitExpression.end())
-        {
-        LOG.debugv("%s - Merging existing Unit %s with Exponent: %d", definition, (*it)->m_unit->GetName(), mergedExponent);
-        (*it)->m_exponent += mergedExponent;
-        unit = (*it)->m_unit;
-        }
-    else
-        {
-        LOG.debugv("%s - Adding Unit %s with Exponent: %d", definition, token, mergedExponent);
-        unit = UnitRegistry::Instance().LookupUnit(token);
-        if (nullptr != unit)
-            {
-            // Could probably skip this block if is base unit ... would result in smaller expression but would not fully expand dimension
-            UnitExponent* uWE = new UnitExponent(unit, mergedExponent);
-            unitExpression.push_back(uWE);
-            }
-        }
-    
-    if (nullptr == unit)
-        {
-        LOG.errorv("Failed to parse %s because the unit %s could not be found", definition, token);
-        return BentleyStatus::ERROR;
-        }
-    
-    if (!(unit->IsConstant() || unit->IsBaseUnit()))
-        {
-        LOG.debugv("Evaluating %s", unit->GetName());
-        bvector<UnitExponent*> sourceExpression = unit->Evaluate();
-        MergeExpressions(definition, unitExpression, unit->GetDefinition(), sourceExpression, mergedExponent);
-        }
-    return BentleyStatus::SUCCESS;
-    }
-
-BentleyStatus Unit::HandleToken(bvector<UnitExponent*>& unitExpression, Utf8CP definition, Utf8CP token, int tokenExponent, int startingExponent)
-    {
-    LOG.debugv("%s - Handle Token: %s  TokenExp: %d  StartExp: %d", definition, token, tokenExponent, startingExponent);
-    int mergedExponent = tokenExponent * startingExponent;
-
-    return AddUFEToExpression(unitExpression, definition, token, mergedExponent);
-    }
-
-/*--------------------------------------------------------------------------------**//**
-* @bsimethod                                              Colin.Kerr         02/16
-+---------------+---------------+---------------+---------------+---------------+------*/
-BentleyStatus Unit::ParseDefinition(Utf8CP definition, bvector<UnitExponent*>& unitExpression, int startingExponent)
-    {
-    if (Utf8String::IsNullOrEmpty(definition))
-        return BentleyStatus::ERROR;
- 
-    Utf8String definitionString = definition;
-    UnitToken currentToken;
-    Exponent currentExponent;
-    bool inExponent = false;
-    for (auto const& character : definitionString)
-        {
-        if (Utf8String::IsAsciiWhiteSpace(character))
-            continue;
- 
-        if (Multiply == character)
-            {
-            if (!currentToken.IsValid())
-                {
-                LOG.errorv("Failed to parse %s because found invalid token", definition);
-                return BentleyStatus::ERROR;
-                }
-
-            HandleToken(unitExpression, definition, currentToken.GetToken(), currentToken.GetExponent(), startingExponent);
-            currentToken.Clear();
-            continue;
-            }
- 
-        if (OpenParen == character)
-            {
-            inExponent = true;
-            continue;
-            }
- 
-        if (CloseParen == character)
-            {
-            inExponent = false;
-            if (!currentExponent.IsValid())
-                return BentleyStatus::ERROR;
-            currentToken.SetExponent(currentExponent.GetExponent());
-            continue;
-            }
- 
-        if (OpenBracket == character)
-            {
-            continue;
-            }
-        if (CloseBracket == character)
-            {
-            continue;
-            }
- 
-        if (inExponent)
-            currentExponent.AddChar(character);
-        else
-            currentToken.AddChar(character);
-        }
- 
-    if (currentToken.IsValid())
-        {
-        HandleToken(unitExpression, definition, currentToken.GetToken(), currentToken.GetExponent(), startingExponent);
-        }
-
-<<<<<<< HEAD
-    auto new_iter = remove_if(unitExpression.begin(), unitExpression.end(), [](UnitExponent& a) { return a.m_exponent == 0; });
-    unitExpression.erase(new_iter, unitExpression.end());
-=======
-    remove_if(unitExpression.begin(), unitExpression.end(), [](UnitExponent* a) { return a->m_exponent == 0; });
->>>>>>> 7a41420a
-
-    LOG.debugv("%s - DONE", definition);
-
-    return unitExpression.size() > 0 ? BentleyStatus::SUCCESS : BentleyStatus::ERROR;
-    }
-
+
+/*--------------------------------------------------------------------------------------+
+|
+|     $Source: src/Parser.cpp $
+|
+|  $Copyright: (c) 2016 Bentley Systems, Incorporated. All rights reserved. $
+|
++--------------------------------------------------------------------------------------*/
+
+#include "UnitsPCH.h"
+#include "Parser.h"
+
+USING_NAMESPACE_BENTLEY_UNITS
+
+void UnitToken::AddToNumeratorOrDenominator(Utf8Vector& numerator, Utf8Vector& denominator)
+    {
+    if (IsNumerator())
+        AddToVector(numerator);
+    else
+        AddToVector(denominator);
+    }
+
+void UnitToken::AddToVector(Utf8Vector& ator)
+    {
+    for (int i = 0; i < abs(m_exponent); ++i)
+        ator.push_back(Utf8String(m_token.c_str()));
+
+    m_token.clear();
+    m_exponent = 1;
+    }
+
+void UnitToken::Clear()
+    {
+    m_token.clear();
+    m_exponent = 1;
+    }
+
+/*--------------------------------------------------------------------------------**//**
+* @bsimethod                                              Colin.Kerr         02/16
++---------------+---------------+---------------+---------------+---------------+------*/
+int Exponent::GetExponent()
+    {
+    int value = 0;
+    BE_STRING_UTILITIES_UTF8_SSCANF(m_exponentChars.c_str(), "%d", &value);
+    m_exponentChars.clear();
+    return value;
+    }
+
+// TODO: These static methods probably belong in some other class besides unit.  Was lazy and this was quickest place to plop
+void Unit::MergeExpressions(Utf8CP targetDefinition, bvector<UnitExponent*>& targetExpression, Utf8CP sourceDefinition, bvector<UnitExponent*>& sourceExpression, int startingExponent)
+    {
+    LOG.debugv("Merging Expressions %s --> %s", sourceDefinition, targetDefinition);
+    for (const auto& uWE : sourceExpression)
+        {
+        int     mergedExponent = uWE->m_exponent * startingExponent;
+
+        auto it = find_if(targetExpression.begin(), targetExpression.end(), [&uWE] (UnitExponent* a) 
+            { return strcmp(uWE->m_unit->GetName(), a->m_unit->GetName()) == 0; });
+        if (it != targetExpression.end())
+            {
+            LOG.debugv("%s --> %s - Merging existing Unit %s. with Exponent: %d", sourceDefinition, targetDefinition, (*it)->m_unit->GetName(), mergedExponent);
+            (*it)->m_exponent += mergedExponent;
+            }
+        else
+            {
+            LOG.debugv("%s --> %s - Adding Unit for %s with Exponent: %d", sourceDefinition, targetDefinition, uWE->m_unit->GetName(), mergedExponent);
+            UnitExponent* copy = new UnitExponent(uWE->m_unit, mergedExponent);
+            targetExpression.push_back(copy);
+            }
+        }
+    }
+
+BentleyStatus Unit::AddUFEToExpression(bvector<UnitExponent*>& unitExpression, Utf8CP definition, Utf8CP token, int mergedExponent)
+    {
+    UnitCP unit = nullptr;
+    auto it = find_if(unitExpression.begin(), unitExpression.end(), [&token] (UnitExponent* a) 
+        { return strcmp(token, a->m_unit->GetName()) == 0; });
+    if (it != unitExpression.end())
+        {
+        LOG.debugv("%s - Merging existing Unit %s with Exponent: %d", definition, (*it)->m_unit->GetName(), mergedExponent);
+        (*it)->m_exponent += mergedExponent;
+        unit = (*it)->m_unit;
+        }
+    else
+        {
+        LOG.debugv("%s - Adding Unit %s with Exponent: %d", definition, token, mergedExponent);
+        unit = UnitRegistry::Instance().LookupUnit(token);
+        if (nullptr != unit)
+            {
+            // Could probably skip this block if is base unit ... would result in smaller expression but would not fully expand dimension
+            UnitExponent* uWE = new UnitExponent(unit, mergedExponent);
+            unitExpression.push_back(uWE);
+            }
+        }
+    
+    if (nullptr == unit)
+        {
+        LOG.errorv("Failed to parse %s because the unit %s could not be found", definition, token);
+        return BentleyStatus::ERROR;
+        }
+    
+    if (!(unit->IsConstant() || unit->IsBaseUnit()))
+        {
+        LOG.debugv("Evaluating %s", unit->GetName());
+        bvector<UnitExponent*> sourceExpression = unit->Evaluate();
+        MergeExpressions(definition, unitExpression, unit->GetDefinition(), sourceExpression, mergedExponent);
+        }
+    return BentleyStatus::SUCCESS;
+    }
+
+BentleyStatus Unit::HandleToken(bvector<UnitExponent*>& unitExpression, Utf8CP definition, Utf8CP token, int tokenExponent, int startingExponent)
+    {
+    LOG.debugv("%s - Handle Token: %s  TokenExp: %d  StartExp: %d", definition, token, tokenExponent, startingExponent);
+    int mergedExponent = tokenExponent * startingExponent;
+
+    return AddUFEToExpression(unitExpression, definition, token, mergedExponent);
+    }
+
+/*--------------------------------------------------------------------------------**//**
+* @bsimethod                                              Colin.Kerr         02/16
++---------------+---------------+---------------+---------------+---------------+------*/
+BentleyStatus Unit::ParseDefinition(Utf8CP definition, bvector<UnitExponent*>& unitExpression, int startingExponent)
+    {
+    if (Utf8String::IsNullOrEmpty(definition))
+        return BentleyStatus::ERROR;
+ 
+    Utf8String definitionString = definition;
+    UnitToken currentToken;
+    Exponent currentExponent;
+    bool inExponent = false;
+    for (auto const& character : definitionString)
+        {
+        if (Utf8String::IsAsciiWhiteSpace(character))
+            continue;
+ 
+        if (Multiply == character)
+            {
+            if (!currentToken.IsValid())
+                {
+                LOG.errorv("Failed to parse %s because found invalid token", definition);
+                return BentleyStatus::ERROR;
+                }
+
+            HandleToken(unitExpression, definition, currentToken.GetToken(), currentToken.GetExponent(), startingExponent);
+            currentToken.Clear();
+            continue;
+            }
+ 
+        if (OpenParen == character)
+            {
+            inExponent = true;
+            continue;
+            }
+ 
+        if (CloseParen == character)
+            {
+            inExponent = false;
+            if (!currentExponent.IsValid())
+                return BentleyStatus::ERROR;
+            currentToken.SetExponent(currentExponent.GetExponent());
+            continue;
+            }
+ 
+        if (OpenBracket == character)
+            {
+            continue;
+            }
+        if (CloseBracket == character)
+            {
+            continue;
+            }
+ 
+        if (inExponent)
+            currentExponent.AddChar(character);
+        else
+            currentToken.AddChar(character);
+        }
+ 
+    if (currentToken.IsValid())
+        {
+        HandleToken(unitExpression, definition, currentToken.GetToken(), currentToken.GetExponent(), startingExponent);
+        }
+
+    auto new_iter = remove_if(unitExpression.begin(), unitExpression.end(), [](UnitExponent* a) { return a->m_exponent == 0; });
+    unitExpression.erase(new_iter, unitExpression.end());
+
+    LOG.debugv("%s - DONE", definition);
+
+    return unitExpression.size() > 0 ? BentleyStatus::SUCCESS : BentleyStatus::ERROR;
+    }
+