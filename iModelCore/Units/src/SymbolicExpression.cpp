--- conflicted
+++ resolved
@@ -1,264 +1,263 @@
-
-/*--------------------------------------------------------------------------------------+
-|
-|     $Source: src/SymbolicExpression.cpp $
-|
-|  $Copyright: (c) 2016 Bentley Systems, Incorporated. All rights reserved. $
-|
-+--------------------------------------------------------------------------------------*/
-
-#include "UnitsPCH.h"
-#include "SymbolicExpression.h"
-
-USING_NAMESPACE_BENTLEY_UNITS
-
-void Token::Clear()
-    {
-    m_token.clear();
-    m_exponent = 1;
-    }
-
-/*--------------------------------------------------------------------------------**//**
-* @bsimethod                                              Colin.Kerr         02/16
-+---------------+---------------+---------------+---------------+---------------+------*/
-int Exponent::GetExponent()
-    {
-    int value = 0;
-    BE_STRING_UTILITIES_UTF8_SSCANF(m_exponentChars.c_str(), "%d", &value);
-    m_exponentChars.clear();
-    return value;
-    }
-
-void SymbolicExpression::LogExpression(NativeLogging::SEVERITY loggingLevel, Utf8CP name) const
-    {
-    if (!LOG.isSeverityEnabled(loggingLevel))
-        return;
-
-    LOG.messagev(loggingLevel, "Expression for: %s", name);
-    LOG.message(loggingLevel, ToString().c_str());
-    }
-
-Utf8String SymbolicExpression::ToString() const
-    {
-    Utf8String output;
-    for (auto const& sWE : m_symbolExpression)
-        {
-        if (sWE->GetSymbol()->_GetFactor() == 0.0)
-            {
-            Utf8PrintfString sWEString("%s^%d * ", sWE->GetName(), sWE->GetExponent());
-            output.append(sWEString.c_str());
-            }
-        else
-            {
-            Utf8PrintfString sWEString("%lf%s^%d * ", sWE->GetSymbol()->_GetFactor(), sWE->GetName(), sWE->GetExponent());
-            output.append(sWEString.c_str());
-            }
-        }
-    return output;
-    }
-
-void SymbolicExpression::CreateExpressionWithOnlyBaseSymbols(SymbolicExpressionR source, SymbolicExpressionR target, bool copySymbols)
-    {
-    for (auto symbolExp : source)
-        {
-        if (symbolExp->GetSymbol()->_IsBaseSymbol() && !symbolExp->GetSymbol()->_IsDimensionless())
-            {
-            if (copySymbols)
-                target.AddCopy(*symbolExp);
-            else
-                target.Add(*symbolExp);
-            }
-        }
-    }
-
-// TODO: Consider how this could be combined with the merge step so we don't have to make two copies of the from expression
-bool SymbolicExpression::DimensionallyCompatible(SymbolicExpressionR fromExpression, SymbolicExpressionR toExpression)
-    {
-    SymbolicExpression fromBaseSymbols;
-    CreateExpressionWithOnlyBaseSymbols(fromExpression, fromBaseSymbols, true);
-    SymbolicExpression toBaseSymbols;
-    CreateExpressionWithOnlyBaseSymbols(toExpression, toBaseSymbols, false);
-
-    MergeExpressions("", fromBaseSymbols, "", toBaseSymbols, -1);
-    for (auto const& unitExp : fromBaseSymbols)
-        {
-        if (unitExp->GetExponent() == 0)
-            continue;
-        else if (unitExp->GetExponent() > 0)
-            LOG.errorv("Cannot convert - from Expression has component of '%s' not in the to unit", unitExp->GetName());
-        else
-            LOG.errorv("Cannot convert - to Expression has component of '%s' not in the from Unit", unitExp->GetName());
-
-        fromExpression.LogExpression(NativeLogging::LOG_ERROR, "From");
-        toExpression.LogExpression(NativeLogging::LOG_ERROR, "To");
-        return false;
-        }
-    return true;
-    }
-
-void SymbolicExpression::MergeExpressions(Utf8CP targetDefinition, SymbolicExpressionR targetExpression, Utf8CP sourceDefinition, SymbolicExpressionR sourceExpression, int startingExponent)
-    {
-    LOG.debugv("Merging Expressions %s --> %s", sourceDefinition, targetDefinition);
-    for (const auto& uWE : sourceExpression)
-        {
-        int     mergedExponent = uWE->GetExponent() * startingExponent;
-
-        auto it = find_if(targetExpression.begin(), targetExpression.end(), [&uWE] (SymbolWithExponentCP a) { return uWE->GetSymbol()->_GetId() == a->GetSymbol()->_GetId(); });
-        if (it != targetExpression.end())
-            {
-            LOG.debugv("%s --> %s - Merging existing Unit %s. with Exponent: %d", sourceDefinition, targetDefinition, (*it)->GetName(), mergedExponent);
-            (*it)->AddToExponent(mergedExponent);
-            }
-        else
-            {
-            LOG.debugv("%s --> %s - Adding Unit for %s with Exponent: %d", sourceDefinition, targetDefinition, uWE->GetName(), mergedExponent);
-            targetExpression.Add(uWE->GetSymbol(), mergedExponent);
-            }
-        }
-    }
-
-BentleyStatus SymbolicExpression::HandleToken(SymbolCR owner, SymbolicExpressionR expression, Utf8CP definition, TokenCR token, int startingExponent, std::function<SymbolCP(Utf8CP)> getSymbolByName)
-    {
-    LOG.debugv("%s - Handle Token: %s  TokenExp: %d  StartExp: %d", definition, token.GetName(), token.GetExponent(), startingExponent);
-    int mergedExponent = token.GetExponent() * startingExponent;
-
-    SymbolCP symbol = nullptr;
-    auto it = find_if(expression.begin(), expression.end(), [&token] (SymbolWithExponentCP a) { return strcmp(token.GetName(), a->GetName()) == 0; });
-    if (it != expression.end())
-        {
-        LOG.debugv("%s - Merging existing Unit %s with Exponent: %d", definition, (*it)->GetName(), mergedExponent);
-        (*it)->AddToExponent(mergedExponent);
-        symbol = (*it)->GetSymbol();
-        }
-    else
-        {
-        LOG.debugv("%s - Adding Unit %s with Exponent: %d", definition, token, mergedExponent);
-        symbol = getSymbolByName(token.GetName());
-        if (nullptr != symbol)
-            {
-            // Could probably skip this block if is base unit ... would result in smaller expression but would not fully expand dimension
-            expression.Add(symbol, mergedExponent);
-            }
-        }
-
-    if (nullptr == symbol)
-        {
-        LOG.errorv("Failed to parse %s because the unit %s could not be found", definition, token);
-        return BentleyStatus::ERROR;
-        }
-
-    if (!symbol->_IsBaseSymbol())
-        {
-<<<<<<< HEAD
-        if (owner == *symbol)
-            {
-            LOG.errorv("Cannot parse %s because its defintion is self referencing", owner.GetName());
-            return BentleyStatus::ERROR;
-            }
-
-        LOG.debugv("Evaluating %s", symbol->GetName());
-=======
-        LOG.debugv("Evaluating %s", symbol->_GetName());
->>>>>>> d10c802d
-        SymbolicExpression sourceExpression = symbol->Evaluate(getSymbolByName);
-        MergeExpressions(definition, expression, symbol->_GetDefinition(), sourceExpression, mergedExponent);
-        }
-    return BentleyStatus::SUCCESS;
-    }
-
-/*--------------------------------------------------------------------------------**//**
-* @bsimethod                                              Colin.Kerr         02/16
-+---------------+---------------+---------------+---------------+---------------+------*/
-BentleyStatus SymbolicExpression::ParseDefinition(SymbolCR owner, Utf8CP definition, SymbolicExpressionR expression, int startingExponent, std::function<SymbolCP(Utf8CP)> getSymbolByName)
-    {
-    if (Utf8String::IsNullOrEmpty(definition))
-        return BentleyStatus::ERROR;
- 
-    Utf8String definitionString = definition;
-    Token currentToken;
-    Exponent currentExponent;
-    bool inExponent = false;
-    for (auto const& character : definitionString)
-        {
-        if (Utf8String::IsAsciiWhiteSpace(character))
-            continue;
- 
-        if (Multiply == character)
-            {
-            if (!currentToken.IsValid())
-                {
-                LOG.errorv("Failed to parse %s because found invalid token", definition);
-                return BentleyStatus::ERROR;
-                }
-
-            HandleToken(owner, expression, definition, currentToken, startingExponent, getSymbolByName);
-            currentToken.Clear();
-            continue;
-            }
- 
-        if (OpenParen == character)
-            {
-            inExponent = true;
-            continue;
-            }
- 
-        if (CloseParen == character)
-            {
-            inExponent = false;
-            if (!currentExponent.IsValid())
-                return BentleyStatus::ERROR;
-            currentToken.SetExponent(currentExponent.GetExponent());
-            continue;
-            }
- 
-        if (OpenBracket == character)
-            {
-            continue;
-            }
-        if (CloseBracket == character)
-            {
-            continue;
-            }
- 
-        if (inExponent)
-            currentExponent.AddChar(character);
-        else
-            currentToken.AddChar(character);
-        }
- 
-    if (currentToken.IsValid())
-        {
-        HandleToken(owner, expression, definition, currentToken, startingExponent, getSymbolByName);
-        }
-
-    auto new_iter = remove_if(expression.begin(), expression.end(), [](SymbolWithExponent* a) { return a->GetExponent() == 0; });
-    expression.erase(new_iter, expression.end());
-
-    // TODO: Decide if we want to sort or keep in generated order.
-    //sort(expression.begin(), expression.end(), [&] (UnitExponent* a, UnitExponent* b) { return strcmp(a->m_unit->GetPhenomenon(), b->m_unit->GetPhenomenon()); });
-
-    LOG.debugv("%s - DONE", definition);
-
-    return expression.size() > 0 ? BentleyStatus::SUCCESS : BentleyStatus::ERROR;
-    }
-
-void SymbolicExpression::AddCopy(SymbolWithExponentCR sWE) { m_symbolExpression.push_back(new SymbolWithExponent(sWE)); }
-
-void SymbolicExpression::Add(SymbolCP symbol, int exponent) { m_symbolExpression.push_back(new SymbolWithExponent(symbol, exponent)); }
-
-void SymbolicExpression::Copy(SymbolicExpressionR source, SymbolicExpressionR target)
-    {
-    for (auto const& sourceSymbol : source)
-        target.AddCopy(*sourceSymbol);
-    }
-
-//SymbolicExpression::~SymbolicExpression()
-//    {
-//    for (auto const& sWE : m_symbolExpression)
-//        {
-//        delete sWE;
-//        }
-//    // TODO: Necessary to clear?
-//    m_symbolExpression.clear();
-//    }
-
+
+/*--------------------------------------------------------------------------------------+
+|
+|     $Source: src/SymbolicExpression.cpp $
+|
+|  $Copyright: (c) 2016 Bentley Systems, Incorporated. All rights reserved. $
+|
++--------------------------------------------------------------------------------------*/
+
+#include "UnitsPCH.h"
+#include "SymbolicExpression.h"
+
+USING_NAMESPACE_BENTLEY_UNITS
+
+void Token::Clear()
+    {
+    m_token.clear();
+    m_exponent = 1;
+    }
+
+/*--------------------------------------------------------------------------------**//**
+* @bsimethod                                              Colin.Kerr         02/16
++---------------+---------------+---------------+---------------+---------------+------*/
+int Exponent::GetExponent()
+    {
+    int value = 0;
+    BE_STRING_UTILITIES_UTF8_SSCANF(m_exponentChars.c_str(), "%d", &value);
+    m_exponentChars.clear();
+    return value;
+    }
+
+void SymbolicExpression::LogExpression(NativeLogging::SEVERITY loggingLevel, Utf8CP name) const
+    {
+    if (!LOG.isSeverityEnabled(loggingLevel))
+        return;
+
+    LOG.messagev(loggingLevel, "Expression for: %s", name);
+    LOG.message(loggingLevel, ToString().c_str());
+    }
+
+Utf8String SymbolicExpression::ToString() const
+    {
+    Utf8String output;
+    for (auto const& sWE : m_symbolExpression)
+        {
+        if (sWE->GetSymbol()->_GetFactor() == 0.0)
+            {
+            Utf8PrintfString sWEString("%s^%d * ", sWE->GetName(), sWE->GetExponent());
+            output.append(sWEString.c_str());
+            }
+        else
+            {
+            Utf8PrintfString sWEString("%lf%s^%d * ", sWE->GetSymbol()->_GetFactor(), sWE->GetName(), sWE->GetExponent());
+            output.append(sWEString.c_str());
+            }
+        }
+    return output;
+    }
+
+void SymbolicExpression::CreateExpressionWithOnlyBaseSymbols(SymbolicExpressionR source, SymbolicExpressionR target, bool copySymbols)
+    {
+    for (auto symbolExp : source)
+        {
+        if (symbolExp->GetSymbol()->_IsBaseSymbol() && !symbolExp->GetSymbol()->_IsDimensionless())
+            {
+            if (copySymbols)
+                target.AddCopy(*symbolExp);
+            else
+                target.Add(*symbolExp);
+            }
+        }
+    }
+
+// TODO: Consider how this could be combined with the merge step so we don't have to make two copies of the from expression
+bool SymbolicExpression::DimensionallyCompatible(SymbolicExpressionR fromExpression, SymbolicExpressionR toExpression)
+    {
+    SymbolicExpression fromBaseSymbols;
+    CreateExpressionWithOnlyBaseSymbols(fromExpression, fromBaseSymbols, true);
+    SymbolicExpression toBaseSymbols;
+    CreateExpressionWithOnlyBaseSymbols(toExpression, toBaseSymbols, false);
+
+    MergeExpressions("", fromBaseSymbols, "", toBaseSymbols, -1);
+    for (auto const& unitExp : fromBaseSymbols)
+        {
+        if (unitExp->GetExponent() == 0)
+            continue;
+        else if (unitExp->GetExponent() > 0)
+            LOG.errorv("Cannot convert - from Expression has component of '%s' not in the to unit", unitExp->GetName());
+        else
+            LOG.errorv("Cannot convert - to Expression has component of '%s' not in the from Unit", unitExp->GetName());
+
+        fromExpression.LogExpression(NativeLogging::LOG_ERROR, "From");
+        toExpression.LogExpression(NativeLogging::LOG_ERROR, "To");
+        return false;
+        }
+    return true;
+    }
+
+void SymbolicExpression::MergeExpressions(Utf8CP targetDefinition, SymbolicExpressionR targetExpression, Utf8CP sourceDefinition, SymbolicExpressionR sourceExpression, int startingExponent)
+    {
+    LOG.debugv("Merging Expressions %s --> %s", sourceDefinition, targetDefinition);
+    for (const auto& uWE : sourceExpression)
+        {
+        int     mergedExponent = uWE->GetExponent() * startingExponent;
+
+        auto it = find_if(targetExpression.begin(), targetExpression.end(), [&uWE] (SymbolWithExponentCP a) { return uWE->GetSymbol()->_GetId() == a->GetSymbol()->_GetId(); });
+        if (it != targetExpression.end())
+            {
+            LOG.debugv("%s --> %s - Merging existing Unit %s. with Exponent: %d", sourceDefinition, targetDefinition, (*it)->GetName(), mergedExponent);
+            (*it)->AddToExponent(mergedExponent);
+            }
+        else
+            {
+            LOG.debugv("%s --> %s - Adding Unit for %s with Exponent: %d", sourceDefinition, targetDefinition, uWE->GetName(), mergedExponent);
+            targetExpression.Add(uWE->GetSymbol(), mergedExponent);
+            }
+        }
+    }
+
+int maxRecursionDepth = 42;
+
+BentleyStatus SymbolicExpression::HandleToken(int& depth, SymbolicExpressionR expression, Utf8CP definition, TokenCR token, int startingExponent, std::function<SymbolCP(Utf8CP)> getSymbolByName)
+    {
+    LOG.debugv("%s - Handle Token: %s  TokenExp: %d  StartExp: %d", definition, token.GetName(), token.GetExponent(), startingExponent);
+    int mergedExponent = token.GetExponent() * startingExponent;
+
+    SymbolCP symbol = nullptr;
+    auto it = find_if(expression.begin(), expression.end(), [&token] (SymbolWithExponentCP a) { return strcmp(token.GetName(), a->GetName()) == 0; });
+    if (it != expression.end())
+        {
+        LOG.debugv("%s - Merging existing Unit %s with Exponent: %d", definition, (*it)->GetName(), mergedExponent);
+        (*it)->AddToExponent(mergedExponent);
+        symbol = (*it)->GetSymbol();
+        }
+    else
+        {
+        LOG.debugv("%s - Adding Unit %s with Exponent: %d", definition, token, mergedExponent);
+        symbol = getSymbolByName(token.GetName());
+        if (nullptr != symbol)
+            {
+            // Could probably skip this block if is base unit ... would result in smaller expression but would not fully expand dimension
+            expression.Add(symbol, mergedExponent);
+            }
+        }
+
+    if (nullptr == symbol)
+        {
+        LOG.errorv("Failed to parse %s because the unit %s could not be found", definition, token);
+        return BentleyStatus::ERROR;
+        }
+
+    if (!symbol->_IsBaseSymbol())
+        {
+        if (depth > maxRecursionDepth)
+            {
+            LOG.errorv("Stopping parse, hit Max RecursionDepth.  Equation at this point is: %s", expression.ToString().c_str());
+            return BentleyStatus::ERROR;
+            }
+
+        LOG.debugv("Evaluating %s", symbol->_GetName());
+        SymbolicExpression sourceExpression = symbol->Evaluate(depth, getSymbolByName);
+        MergeExpressions(definition, expression, symbol->_GetDefinition(), sourceExpression, mergedExponent);
+        }
+    return BentleyStatus::SUCCESS;
+    }
+
+/*--------------------------------------------------------------------------------**//**
+* @bsimethod                                              Colin.Kerr         02/16
++---------------+---------------+---------------+---------------+---------------+------*/
+BentleyStatus SymbolicExpression::ParseDefinition(int& depth, Utf8CP definition, SymbolicExpressionR expression, int startingExponent, std::function<SymbolCP(Utf8CP)> getSymbolByName)
+    {
+    ++depth;
+    if (Utf8String::IsNullOrEmpty(definition))
+        return BentleyStatus::ERROR;
+ 
+    Utf8String definitionString = definition;
+    Token currentToken;
+    Exponent currentExponent;
+    bool inExponent = false;
+    for (auto const& character : definitionString)
+        {
+        if (Utf8String::IsAsciiWhiteSpace(character))
+            continue;
+ 
+        if (Multiply == character)
+            {
+            if (!currentToken.IsValid())
+                {
+                LOG.errorv("Failed to parse %s because found invalid token", definition);
+                return BentleyStatus::ERROR;
+                }
+
+            HandleToken(depth, expression, definition, currentToken, startingExponent, getSymbolByName);
+            currentToken.Clear();
+            continue;
+            }
+ 
+        if (OpenParen == character)
+            {
+            inExponent = true;
+            continue;
+            }
+ 
+        if (CloseParen == character)
+            {
+            inExponent = false;
+            if (!currentExponent.IsValid())
+                return BentleyStatus::ERROR;
+            currentToken.SetExponent(currentExponent.GetExponent());
+            continue;
+            }
+ 
+        if (OpenBracket == character)
+            {
+            continue;
+            }
+        if (CloseBracket == character)
+            {
+            continue;
+            }
+ 
+        if (inExponent)
+            currentExponent.AddChar(character);
+        else
+            currentToken.AddChar(character);
+        }
+ 
+    if (currentToken.IsValid())
+        {
+        HandleToken(depth, expression, definition, currentToken, startingExponent, getSymbolByName);
+        }
+
+    auto new_iter = remove_if(expression.begin(), expression.end(), [](SymbolWithExponent* a) { return a->GetExponent() == 0; });
+    expression.erase(new_iter, expression.end());
+
+    // TODO: Decide if we want to sort or keep in generated order.
+    //sort(expression.begin(), expression.end(), [&] (UnitExponent* a, UnitExponent* b) { return strcmp(a->m_unit->GetPhenomenon(), b->m_unit->GetPhenomenon()); });
+
+    LOG.debugv("%s - DONE", definition);
+
+    return expression.size() > 0 ? BentleyStatus::SUCCESS : BentleyStatus::ERROR;
+    }
+
+void SymbolicExpression::AddCopy(SymbolWithExponentCR sWE) { m_symbolExpression.push_back(new SymbolWithExponent(sWE)); }
+
+void SymbolicExpression::Add(SymbolCP symbol, int exponent) { m_symbolExpression.push_back(new SymbolWithExponent(symbol, exponent)); }
+
+void SymbolicExpression::Copy(SymbolicExpressionR source, SymbolicExpressionR target)
+    {
+    for (auto const& sourceSymbol : source)
+        target.AddCopy(*sourceSymbol);
+    }
+
+//SymbolicExpression::~SymbolicExpression()
+//    {
+//    for (auto const& sWE : m_symbolExpression)
+//        {
+//        delete sWE;
+//        }
+//    // TODO: Necessary to clear?
+//    m_symbolExpression.clear();
+//    }
+