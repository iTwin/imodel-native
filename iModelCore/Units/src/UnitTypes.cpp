--- conflicted
+++ resolved
@@ -1,256 +1,248 @@
-/*--------------------------------------------------------------------------------------+
-|
-|     $Source: src/UnitTypes.cpp $
-|
-|  $Copyright: (c) 2016 Bentley Systems, Incorporated. All rights reserved. $
-|
-+--------------------------------------------------------------------------------------*/
-
-#include "UnitsPCH.h"
-#include <queue>
-
-USING_NAMESPACE_BENTLEY_UNITS
-/*--------------------------------------------------------------------------------**//**
-* @bsimethod                                              Chris.Tartamella     02/16
-+---------------+---------------+---------------+---------------+---------------+------*/
-Unit::Unit(Utf8CP system, Utf8CP phenomena, Utf8CP name, Utf8CP definition, Utf8Char dimensonSymbol, double factor, double offset, bool isConstant) :
-    m_name(name), m_system(system), m_phenomenon(phenomena), m_definition(definition), m_factor(factor), m_offset(offset), m_dimensionSymbol(dimensonSymbol),
-    m_isConstant(isConstant), m_evaluated(false)
-    {
-    }
-
-/*--------------------------------------------------------------------------------**//**
-* @bsimethod                                              Chris.Tartamella     02/16
-+---------------+---------------+---------------+---------------+---------------+------*/
-UnitP Unit::Create (Utf8CP sysName, Utf8CP phenomName, Utf8CP unitName, Utf8CP definition, Utf8Char dimensionSymbol, double factor, double offset, bool isConstant)
-    {
-    LOG.debugv("Creating unit %s  Factor: %lf  Offset: %d", unitName, factor, offset);
-    return new Unit (sysName, phenomName, unitName, definition, dimensionSymbol, factor, offset, isConstant);
-    }
-
-/*--------------------------------------------------------------------------------**//**
-* @bsimethod                                              Chris.Tartamella     02/16
-+---------------+---------------+---------------+---------------+---------------+------*/
-bool Unit::IsRegistered() const
-    {
-    return UnitRegistry::Instance().HasUnit(GetName());
-    }
-
-<<<<<<< HEAD
-void PrintForumula(UnitCP unit, bvector<UnitExponent*> expression)
-=======
-void Unit::PrintForumula(UnitCP unit, bvector<UnitExponent*> expression) const
->>>>>>> 61d05cf1
-    {
-    LOG.debugv("Formula for: %s", unit->GetName());
-    Utf8String output;
-    for (auto const& uWE : expression)
-        {
-        Utf8PrintfString uWEString("Unit: %s   UnitFactor: %lf   UnitExponent: %d \n", uWE->m_unit->GetName(), uWE->m_unit->GetFactor(), uWE->m_exponent);
-        output.append(uWEString.c_str());
-        }
-    LOG.debug(output.c_str());
-    }
-
-double Unit::GetConversionTo(UnitCP unit) const
-    {
-    if (!m_evaluated)
-        Evaluate();
-    if (!unit->m_evaluated)
-        unit->Evaluate();
-    
-    if (LOG.isSeverityEnabled(NativeLogging::SEVERITY::LOG_DEBUG))
-        {
-        PrintForumula(this, m_unitFormula);
-        PrintForumula(unit, unit->m_unitFormula);
-        }
-
-    // TODO: Minify forumlas
-    // TODO: Check that formulas are compatible
-    
-    double fromFactor = m_factor;
-    LOG.debugv("Starting from factor for %s: %lf", GetName(), fromFactor);
-    for (auto const& uWE : m_unitFormula)
-        {
-        fromFactor *= pow(uWE->m_unit->GetFactor(), uWE->m_exponent);
-        }
-    LOG.debugv("Final From factor for %s: %lf", GetName(), fromFactor);
-    double toFactor = unit->m_factor;
-    LOG.debugv("Starting to factor for %s: %lf", unit->GetName(), toFactor);
-    for (auto const& uWE : unit->m_unitFormula)
-        {
-        toFactor *= pow(uWE->m_unit->GetFactor(), uWE->m_exponent);
-        }
-    LOG.debugv("Final To factor for %s: %lf", unit->GetName(), toFactor);
-    return fromFactor / toFactor;
-    }
-
-<<<<<<< HEAD
-bvector<UnitExponent*>& Unit::Evaluate() const
-=======
-bvector<Unit::UnitExponent*>& Unit::Evaluate() const
->>>>>>> 61d05cf1
-    {
-    if (!m_evaluated)
-        {
-        ParseDefinition(m_definition.c_str(), m_unitFormula, 1);
-        m_evaluated = true;
-        }
-    return m_unitFormula;
-    }
-
-/*--------------------------------------------------------------------------------**//**
-* @bsimethod                                              Chris.Tartamella     02/16
-+---------------+---------------+---------------+---------------+---------------+------*/
-bool Unit::operator== (UnitCR rhs) const
-    {
-    return false;//TODO: Replace with comparison of unit formula T_Super::operator==(rhs);
-    }
-
-/*--------------------------------------------------------------------------------**//**
-* @bsimethod                                              Chris.Tartamella     02/16
-+---------------+---------------+---------------+---------------+---------------+------*/
-bool Unit::operator!= (UnitCR rhs) const
-    {
-    return !(*this == rhs);
-    }
-
-/*--------------------------------------------------------------------------------**//**
-* @bsimethod                                              Chris.Tartamella     02/16
-+---------------+---------------+---------------+---------------+---------------+------*/
-UnitCR Unit::operator* (UnitCR rhs) const
-    {
-    auto result = SymbolicFraction(m_definition.c_str());//T_Super::operator/(rhs);
-
-    UnitCP unit = UnitRegistry::Instance().LookupUnitBySubTypes(result.Numerator(), result.Denominator());
-    if (nullptr != unit)
-        return *unit;
-
-    Utf8Vector n = Utf8Vector();
-    copy (result.Numerator().begin(), result.Numerator().end(), n.begin());
-
-    Utf8Vector d = Utf8Vector();
-    copy (result.Denominator().begin(), result.Denominator().end(), d.begin());
-
-    return rhs;// move(Unit(n, d));
-    }
-
-/*--------------------------------------------------------------------------------**//**
-* @bsimethod                                              Chris.Tartamella     02/16
-+---------------+---------------+---------------+---------------+---------------+------*/
-UnitCR Unit::operator/ (UnitCR rhs) const
-    {
-    auto result = SymbolicFraction(m_definition.c_str());//T_Super::operator/(rhs);
-
-    UnitCP unit = UnitRegistry::Instance().LookupUnitBySubTypes(result.Numerator(), result.Denominator());
-    if (nullptr != unit)
-        return *unit;
-
-    Utf8Vector n = Utf8Vector();
-    copy (result.Numerator().begin(), result.Numerator().end(), n.begin());
-
-    Utf8Vector d = Utf8Vector();
-    copy (result.Denominator().begin(), result.Denominator().end(), d.begin());
-
-    return rhs; // move(Unit(n, d));
-    }
-
-/*--------------------------------------------------------------------------------**//**
-* @bsimethod                                              Chris.Tartamella     02/16
-+---------------+---------------+---------------+---------------+---------------+------*/
-void SymbolicFraction::SimplifySubTypes(Utf8Vector &n, Utf8Vector &d)
-    {
-    // No intersection if one vector is empty
-    if (n.size() == 0 || d.size() == 0)
-        return;
-    
-    auto temp = Utf8Vector();
-    
-    // Remove the intersection between the two vectors.
-    set_difference (n.begin(), n.end(), d.begin(), d.end(), temp.begin());
-    n.erase(n.begin(), n.end());
-    move(temp.begin(), temp.end(), n.begin());
-    temp.erase(temp.begin(), temp.end());
-
-    // We can stop if either one is empty
-    if (n.size() == 0 || d.size() == 0)
-        return;
-
-    set_difference(d.begin(), d.end(), n.begin(), n.end(), temp.begin());
-    d.erase(d.begin(), d.end());
-    move(temp.begin(), temp.end(), d.begin());
-    }
-
-SymbolicFraction::SymbolicFraction(Utf8CP definition)
-    {
-    //ParseDefinition(definition, m_numerator, m_denominator);
-    }
-SymbolicFraction::SymbolicFraction(Utf8Vector& numerator, Utf8Vector& denominator)
-    {
-    m_numerator = move(numerator);
-    m_denominator = move(denominator);
-    }
-
-/*--------------------------------------------------------------------------------**//**
-* @bsimethod                                              Chris.Tartamella     02/16
-+---------------+---------------+---------------+---------------+---------------+------*/
-SymbolicFraction SymbolicFraction::operator*(SymbolicFractionCR rhs) const
-    {
-    auto n = Utf8Vector(m_numerator);
-    auto d = Utf8Vector(m_denominator);
-
-    // Combine numerator and denominators.
-    for_each(rhs.m_numerator.begin(), rhs.m_numerator.end(),
-             [&] (Utf8String s) { n.push_back(s); });
-    sort(n.begin(), n.end());
-
-    for_each(rhs.m_denominator.begin(), rhs.m_denominator.end(),
-             [&] (Utf8String s) { d.push_back(s); });
-    sort(d.begin(), d.end());
-
-    SimplifySubTypes(n, d);
-    return SymbolicFraction(n,d);
-    }
-
-/*--------------------------------------------------------------------------------**//**
-* @bsimethod                                              Chris.Tartamella     02/16
-+---------------+---------------+---------------+---------------+---------------+------*/
-SymbolicFraction SymbolicFraction::operator/(SymbolicFractionCR rhs) const
-    {
-    auto n = Utf8Vector(m_numerator);
-    auto d = Utf8Vector(m_denominator);
-
-    // Combine numerator and denominators.
-    for_each(rhs.m_numerator.begin(), rhs.m_numerator.end(),
-             [&] (Utf8String s) { d.push_back(s); });
-    sort(d.begin(), d.end());
-
-    for_each(rhs.m_denominator.begin(), rhs.m_denominator.end(),
-             [&] (Utf8String s) { n.push_back(s); });
-    sort(n.begin(), n.end());
-
-    SimplifySubTypes(n, d);
-    return SymbolicFraction (n, d);
-    }
-
-/*--------------------------------------------------------------------------------**//**
-* @bsimethod                                              Chris.Tartamella     02/16
-+---------------+---------------+---------------+---------------+---------------+------*/
-bool SymbolicFraction::operator==(SymbolicFractionCR rhs) const
-    {
-    if (m_numerator.size() != rhs.m_numerator.size())
-        return false;
-
-    if (m_denominator.size() != rhs.m_denominator.size())
-        return false;
-
-    return equal(m_numerator.begin(), m_numerator.end(), rhs.m_numerator.begin()) && equal(m_denominator.begin(), m_denominator.end(), rhs.m_denominator.begin());
-    }
-
-/*--------------------------------------------------------------------------------**//**
-* @bsimethod                                              Chris.Tartamella     02/16
-+---------------+---------------+---------------+---------------+---------------+------*/
-bool SymbolicFraction::operator!= (SymbolicFractionCR rhs) const
-    {
-    return !(*this == rhs);
-    }
+/*--------------------------------------------------------------------------------------+
+|
+|     $Source: src/UnitTypes.cpp $
+|
+|  $Copyright: (c) 2016 Bentley Systems, Incorporated. All rights reserved. $
+|
++--------------------------------------------------------------------------------------*/
+
+#include "UnitsPCH.h"
+#include <queue>
+
+USING_NAMESPACE_BENTLEY_UNITS
+/*--------------------------------------------------------------------------------**//**
+* @bsimethod                                              Chris.Tartamella     02/16
++---------------+---------------+---------------+---------------+---------------+------*/
+Unit::Unit(Utf8CP system, Utf8CP phenomena, Utf8CP name, Utf8CP definition, Utf8Char dimensonSymbol, double factor, double offset, bool isConstant) :
+    m_name(name), m_system(system), m_phenomenon(phenomena), m_definition(definition), m_factor(factor), m_offset(offset), m_dimensionSymbol(dimensonSymbol),
+    m_isConstant(isConstant), m_evaluated(false)
+    {
+    }
+
+/*--------------------------------------------------------------------------------**//**
+* @bsimethod                                              Chris.Tartamella     02/16
++---------------+---------------+---------------+---------------+---------------+------*/
+UnitP Unit::Create (Utf8CP sysName, Utf8CP phenomName, Utf8CP unitName, Utf8CP definition, Utf8Char dimensionSymbol, double factor, double offset, bool isConstant)
+    {
+    LOG.debugv("Creating unit %s  Factor: %lf  Offset: %d", unitName, factor, offset);
+    return new Unit (sysName, phenomName, unitName, definition, dimensionSymbol, factor, offset, isConstant);
+    }
+
+/*--------------------------------------------------------------------------------**//**
+* @bsimethod                                              Chris.Tartamella     02/16
++---------------+---------------+---------------+---------------+---------------+------*/
+bool Unit::IsRegistered() const
+    {
+    return UnitRegistry::Instance().HasUnit(GetName());
+    }
+
+void Unit::PrintForumula(UnitCP unit, bvector<UnitExponent*> expression) const
+    {
+    LOG.debugv("Formula for: %s", unit->GetName());
+    Utf8String output;
+    for (auto const& uWE : expression)
+        {
+        Utf8PrintfString uWEString("Unit: %s   UnitFactor: %lf   UnitExponent: %d \n", uWE->m_unit->GetName(), uWE->m_unit->GetFactor(), uWE->m_exponent);
+        output.append(uWEString.c_str());
+        }
+    LOG.debug(output.c_str());
+    }
+
+double Unit::GetConversionTo(UnitCP unit) const
+    {
+    if (!m_evaluated)
+        Evaluate();
+    if (!unit->m_evaluated)
+        unit->Evaluate();
+    
+    if (LOG.isSeverityEnabled(NativeLogging::SEVERITY::LOG_DEBUG))
+        {
+        PrintForumula(this, m_unitFormula);
+        PrintForumula(unit, unit->m_unitFormula);
+        }
+
+    // TODO: Minify forumlas
+    // TODO: Check that formulas are compatible
+    
+    double fromFactor = m_factor;
+    LOG.debugv("Starting from factor for %s: %lf", GetName(), fromFactor);
+    for (auto const& uWE : m_unitFormula)
+        {
+        fromFactor *= pow(uWE->m_unit->GetFactor(), uWE->m_exponent);
+        }
+    LOG.debugv("Final From factor for %s: %lf", GetName(), fromFactor);
+    double toFactor = unit->m_factor;
+    LOG.debugv("Starting to factor for %s: %lf", unit->GetName(), toFactor);
+    for (auto const& uWE : unit->m_unitFormula)
+        {
+        toFactor *= pow(uWE->m_unit->GetFactor(), uWE->m_exponent);
+        }
+    LOG.debugv("Final To factor for %s: %lf", unit->GetName(), toFactor);
+    return fromFactor / toFactor;
+    }
+
+bvector<Unit::UnitExponent*>& Unit::Evaluate() const
+    {
+    if (!m_evaluated)
+        {
+        ParseDefinition(m_definition.c_str(), m_unitFormula, 1);
+        m_evaluated = true;
+        }
+    return m_unitFormula;
+    }
+
+/*--------------------------------------------------------------------------------**//**
+* @bsimethod                                              Chris.Tartamella     02/16
++---------------+---------------+---------------+---------------+---------------+------*/
+bool Unit::operator== (UnitCR rhs) const
+    {
+    return false;//TODO: Replace with comparison of unit formula T_Super::operator==(rhs);
+    }
+
+/*--------------------------------------------------------------------------------**//**
+* @bsimethod                                              Chris.Tartamella     02/16
++---------------+---------------+---------------+---------------+---------------+------*/
+bool Unit::operator!= (UnitCR rhs) const
+    {
+    return !(*this == rhs);
+    }
+
+/*--------------------------------------------------------------------------------**//**
+* @bsimethod                                              Chris.Tartamella     02/16
++---------------+---------------+---------------+---------------+---------------+------*/
+UnitCR Unit::operator* (UnitCR rhs) const
+    {
+    auto result = SymbolicFraction(m_definition.c_str());//T_Super::operator/(rhs);
+
+    UnitCP unit = UnitRegistry::Instance().LookupUnitBySubTypes(result.Numerator(), result.Denominator());
+    if (nullptr != unit)
+        return *unit;
+
+    Utf8Vector n = Utf8Vector();
+    copy (result.Numerator().begin(), result.Numerator().end(), n.begin());
+
+    Utf8Vector d = Utf8Vector();
+    copy (result.Denominator().begin(), result.Denominator().end(), d.begin());
+
+    return rhs;// move(Unit(n, d));
+    }
+
+/*--------------------------------------------------------------------------------**//**
+* @bsimethod                                              Chris.Tartamella     02/16
++---------------+---------------+---------------+---------------+---------------+------*/
+UnitCR Unit::operator/ (UnitCR rhs) const
+    {
+    auto result = SymbolicFraction(m_definition.c_str());//T_Super::operator/(rhs);
+
+    UnitCP unit = UnitRegistry::Instance().LookupUnitBySubTypes(result.Numerator(), result.Denominator());
+    if (nullptr != unit)
+        return *unit;
+
+    Utf8Vector n = Utf8Vector();
+    copy (result.Numerator().begin(), result.Numerator().end(), n.begin());
+
+    Utf8Vector d = Utf8Vector();
+    copy (result.Denominator().begin(), result.Denominator().end(), d.begin());
+
+    return rhs; // move(Unit(n, d));
+    }
+
+/*--------------------------------------------------------------------------------**//**
+* @bsimethod                                              Chris.Tartamella     02/16
++---------------+---------------+---------------+---------------+---------------+------*/
+void SymbolicFraction::SimplifySubTypes(Utf8Vector &n, Utf8Vector &d)
+    {
+    // No intersection if one vector is empty
+    if (n.size() == 0 || d.size() == 0)
+        return;
+    
+    auto temp = Utf8Vector();
+    
+    // Remove the intersection between the two vectors.
+    set_difference (n.begin(), n.end(), d.begin(), d.end(), temp.begin());
+    n.erase(n.begin(), n.end());
+    move(temp.begin(), temp.end(), n.begin());
+    temp.erase(temp.begin(), temp.end());
+
+    // We can stop if either one is empty
+    if (n.size() == 0 || d.size() == 0)
+        return;
+
+    set_difference(d.begin(), d.end(), n.begin(), n.end(), temp.begin());
+    d.erase(d.begin(), d.end());
+    move(temp.begin(), temp.end(), d.begin());
+    }
+
+SymbolicFraction::SymbolicFraction(Utf8CP definition)
+    {
+    //ParseDefinition(definition, m_numerator, m_denominator);
+    }
+SymbolicFraction::SymbolicFraction(Utf8Vector& numerator, Utf8Vector& denominator)
+    {
+    m_numerator = move(numerator);
+    m_denominator = move(denominator);
+    }
+
+/*--------------------------------------------------------------------------------**//**
+* @bsimethod                                              Chris.Tartamella     02/16
++---------------+---------------+---------------+---------------+---------------+------*/
+SymbolicFraction SymbolicFraction::operator*(SymbolicFractionCR rhs) const
+    {
+    auto n = Utf8Vector(m_numerator);
+    auto d = Utf8Vector(m_denominator);
+
+    // Combine numerator and denominators.
+    for_each(rhs.m_numerator.begin(), rhs.m_numerator.end(),
+             [&] (Utf8String s) { n.push_back(s); });
+    sort(n.begin(), n.end());
+
+    for_each(rhs.m_denominator.begin(), rhs.m_denominator.end(),
+             [&] (Utf8String s) { d.push_back(s); });
+    sort(d.begin(), d.end());
+
+    SimplifySubTypes(n, d);
+    return SymbolicFraction(n,d);
+    }
+
+/*--------------------------------------------------------------------------------**//**
+* @bsimethod                                              Chris.Tartamella     02/16
++---------------+---------------+---------------+---------------+---------------+------*/
+SymbolicFraction SymbolicFraction::operator/(SymbolicFractionCR rhs) const
+    {
+    auto n = Utf8Vector(m_numerator);
+    auto d = Utf8Vector(m_denominator);
+
+    // Combine numerator and denominators.
+    for_each(rhs.m_numerator.begin(), rhs.m_numerator.end(),
+             [&] (Utf8String s) { d.push_back(s); });
+    sort(d.begin(), d.end());
+
+    for_each(rhs.m_denominator.begin(), rhs.m_denominator.end(),
+             [&] (Utf8String s) { n.push_back(s); });
+    sort(n.begin(), n.end());
+
+    SimplifySubTypes(n, d);
+    return SymbolicFraction (n, d);
+    }
+
+/*--------------------------------------------------------------------------------**//**
+* @bsimethod                                              Chris.Tartamella     02/16
++---------------+---------------+---------------+---------------+---------------+------*/
+bool SymbolicFraction::operator==(SymbolicFractionCR rhs) const
+    {
+    if (m_numerator.size() != rhs.m_numerator.size())
+        return false;
+
+    if (m_denominator.size() != rhs.m_denominator.size())
+        return false;
+
+    return equal(m_numerator.begin(), m_numerator.end(), rhs.m_numerator.begin()) && equal(m_denominator.begin(), m_denominator.end(), rhs.m_denominator.begin());
+    }
+
+/*--------------------------------------------------------------------------------**//**
+* @bsimethod                                              Chris.Tartamella     02/16
++---------------+---------------+---------------+---------------+---------------+------*/
+bool SymbolicFraction::operator!= (SymbolicFractionCR rhs) const
+    {
+    return !(*this == rhs);
+    }