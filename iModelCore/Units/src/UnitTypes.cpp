--- conflicted
+++ resolved
@@ -1,160 +1,148 @@
-/*--------------------------------------------------------------------------------------+
-|
-|     $Source: src/UnitTypes.cpp $
-|
-|  $Copyright: (c) 2016 Bentley Systems, Incorporated. All rights reserved. $
-|
-+--------------------------------------------------------------------------------------*/
-
-#include "UnitsPCH.h"
-#include "SymbolicExpression.h"
-
-USING_NAMESPACE_BENTLEY_UNITS
-
-Symbol::Symbol(Utf8CP name, Utf8CP definition, Utf8Char dimensionSymbol, int id, double factor, double offset) : 
-    m_name(name), m_definition(definition), m_dimensionSymbol(dimensionSymbol), m_id(id), m_factor(factor), m_offset(offset), m_evaluated(false), 
-    m_symbolExpression(new SymbolicExpression())
-    {
-    m_dimensionless = strcmp("ONE", m_definition.c_str()) == 0;
-    }
-
-Symbol::~Symbol()
-    {
-    if (nullptr != m_symbolExpression)
-        delete m_symbolExpression;
-    }
-
-Utf8CP Symbol::_GetName() const
-    {
-    return m_name.c_str(); 
-    }
-
-int Symbol::_GetId()   const
-    {
-    return m_id; 
-    }
-
-Utf8CP Symbol::_GetDefinition() const
-    {
-    return m_definition.c_str(); 
-    }
-
-double Symbol::_GetFactor() const
-    {
-    return m_factor; 
-    }
-
-bool Symbol::_IsBaseSymbol() const
-    {
-    return ' ' != m_dimensionSymbol; 
-    }
-
-bool Symbol::_IsDimensionless() const
-    {
-    return m_dimensionless; 
-    }    
-
-SymbolicExpression& Symbol::Evaluate(std::function<SymbolCP(Utf8CP)> getSymbolByName) const
-    {
-    if (!m_evaluated)
-        {
-        SymbolicExpression::ParseDefinition(m_definition.c_str(), *m_symbolExpression, 1, getSymbolByName);
-        m_evaluated = true;
-        }
-    return *m_symbolExpression;
-    }
-
-/*--------------------------------------------------------------------------------**//**
-* @bsimethod                                              Chris.Tartamella     02/16
-+---------------+---------------+---------------+---------------+---------------+------*/
-Unit::Unit(Utf8CP system, PhenomenonCR phenomenon, Utf8CP name, int id, Utf8CP definition, Utf8Char dimensonSymbol, double factor, double offset, bool isConstant) :
-    Symbol(name, definition, dimensonSymbol, id, factor, offset),
-    m_system(system), m_isConstant(isConstant)
-    {
-    m_phenomenon = &phenomenon;
-    }
-
-/*--------------------------------------------------------------------------------**//**
-* @bsimethod                                              Chris.Tartamella     02/16
-+---------------+---------------+---------------+---------------+---------------+------*/
-UnitP Unit::Create (Utf8CP sysName, PhenomenonCR phenomenon, Utf8CP unitName, int id, Utf8CP definition, Utf8Char dimensionSymbol, double factor, double offset, bool isConstant)
-    {
-    LOG.debugv("Creating unit %s  Factor: %lf  Offset: %d", unitName, factor, offset);
-    return new Unit (sysName, phenomenon, unitName, id, definition, dimensionSymbol, factor, offset, isConstant);
-    }
-
-/*--------------------------------------------------------------------------------**//**
-* @bsimethod                                              Chris.Tartamella     02/16
-+---------------+---------------+---------------+---------------+---------------+------*/
-bool Unit::IsRegistered() const
-    {
-    return UnitRegistry::Instance().HasUnit(GetName());
-    }
-
-double Unit::GetConversionTo(UnitCP unit) const
-    {
-    if (nullptr == unit)
-        {
-        LOG.errorv("Cannot convert from %s to a null unit, returning a conversion factor of 0.0", this->GetName());
-        return 0.0;
-        }
-
-    SymbolicExpression fromExpression = Evaluate([] (Utf8CP unitName) { return UnitRegistry::Instance().LookupUnit(unitName); });
-    SymbolicExpression toExpression = unit->Evaluate([] (Utf8CP unitName) { return UnitRegistry::Instance().LookupUnit(unitName); });
-    
-    fromExpression.LogExpression(NativeLogging::SEVERITY::LOG_DEBUG, this->GetName());
-    toExpression.LogExpression(NativeLogging::SEVERITY::LOG_DEBUG, unit->GetName());
-
-    if (!SymbolicExpression::DimensionallyCompatible(fromExpression, toExpression))
-        {
-        LOG.errorv("Cannot convert from %s: (%s) to %s: (%s) because they two units are not dimensionally compatible.  Returning a conversion factor of 0.0", 
-                   this->GetName(), this->GetDefinition(), unit->GetName(), unit->GetDefinition());
-        return 0.0;
-        }
-
-    SymbolicExpression combinedExpression;
-    SymbolicExpression::Copy(fromExpression, combinedExpression);
-
-    SymbolicExpression::MergeExpressions(GetDefinition(), combinedExpression, unit->GetDefinition(), toExpression, -1);
-    if (LOG.isSeverityEnabled(NativeLogging::SEVERITY::LOG_DEBUG))
-        {
-        Utf8PrintfString combinedName("%s/%s", this->GetName(), unit->GetName());
-        combinedExpression.LogExpression(NativeLogging::SEVERITY::LOG_DEBUG, combinedName.c_str());
-        }
-    double factor = GetFactor() / unit->GetFactor();
-    for (auto const& unitExp : combinedExpression)
-        {
-       // TODO: Consider always doing positive exponents and dividing if exponent is negative
-       factor *= pow(unitExp->GetFactor(), unitExp->GetExponent());
-        }
-
-    return factor;
-    }
-
-<<<<<<< HEAD
-SymbolicExpression& Symbol::Evaluate(std::function<SymbolCP(Utf8CP)> getSymbolByName) const
-    {
-    if (!m_evaluated)
-        {
-        SymbolicExpression::ParseDefinition(*this, m_definition.c_str(), m_symbolExpression, 1, getSymbolByName);
-        m_evaluated = true;
-        }
-    return m_symbolExpression;
-    }
-
-=======
->>>>>>> d10c802d
-Utf8String Phenomenon::GetPhenomenonDimension() const
-    {
-    SymbolicExpression phenomenonExpression = Evaluate([] (Utf8CP phenomenonName) { return UnitRegistry::Instance().LookupPhenomenon(phenomenonName); });
-    SymbolicExpression baseExpression;
-    SymbolicExpression::CreateExpressionWithOnlyBaseSymbols(phenomenonExpression, baseExpression, false);
-    return baseExpression.ToString();
-    }
-
-void Phenomenon::AddUnit(UnitCR unit)
-    {
-    auto it = find_if(m_units.begin(), m_units.end(), [&unit] (UnitCP existingUnit) { return existingUnit->GetId() == unit.GetId(); });
-    if (it == m_units.end())
-        m_units.push_back(&unit);
-    }
+/*--------------------------------------------------------------------------------------+
+|
+|     $Source: src/UnitTypes.cpp $
+|
+|  $Copyright: (c) 2016 Bentley Systems, Incorporated. All rights reserved. $
+|
++--------------------------------------------------------------------------------------*/
+
+#include "UnitsPCH.h"
+#include "SymbolicExpression.h"
+
+USING_NAMESPACE_BENTLEY_UNITS
+
+Symbol::Symbol(Utf8CP name, Utf8CP definition, Utf8Char dimensionSymbol, int id, double factor, double offset) : 
+    m_name(name), m_definition(definition), m_dimensionSymbol(dimensionSymbol), m_id(id), m_factor(factor), m_offset(offset), m_evaluated(false), 
+    m_symbolExpression(new SymbolicExpression())
+    {
+    m_dimensionless = strcmp("ONE", m_definition.c_str()) == 0;
+    }
+
+Symbol::~Symbol()
+    {
+    if (nullptr != m_symbolExpression)
+        delete m_symbolExpression;
+    }
+
+Utf8CP Symbol::_GetName() const
+    {
+    return m_name.c_str(); 
+    }
+
+int Symbol::_GetId()   const
+    {
+    return m_id; 
+    }
+
+Utf8CP Symbol::_GetDefinition() const
+    {
+    return m_definition.c_str(); 
+    }
+
+double Symbol::_GetFactor() const
+    {
+    return m_factor; 
+    }
+
+bool Symbol::_IsBaseSymbol() const
+    {
+    return ' ' != m_dimensionSymbol; 
+    }
+
+bool Symbol::_IsDimensionless() const
+    {
+    return m_dimensionless; 
+    }    
+
+SymbolicExpression& Symbol::Evaluate(int depth, std::function<SymbolCP(Utf8CP)> getSymbolByName) const
+    {
+    if (!m_evaluated)
+        {
+        SymbolicExpression::ParseDefinition(depth, m_definition.c_str(), *m_symbolExpression, 1, getSymbolByName);
+        m_evaluated = true;
+        }
+    return *m_symbolExpression;
+    }
+
+/*--------------------------------------------------------------------------------**//**
+* @bsimethod                                              Chris.Tartamella     02/16
++---------------+---------------+---------------+---------------+---------------+------*/
+Unit::Unit(Utf8CP system, PhenomenonCR phenomenon, Utf8CP name, int id, Utf8CP definition, Utf8Char dimensonSymbol, double factor, double offset, bool isConstant) :
+    Symbol(name, definition, dimensonSymbol, id, factor, offset),
+    m_system(system), m_isConstant(isConstant)
+    {
+    m_phenomenon = &phenomenon;
+    }
+
+/*--------------------------------------------------------------------------------**//**
+* @bsimethod                                              Chris.Tartamella     02/16
++---------------+---------------+---------------+---------------+---------------+------*/
+UnitP Unit::Create (Utf8CP sysName, PhenomenonCR phenomenon, Utf8CP unitName, int id, Utf8CP definition, Utf8Char dimensionSymbol, double factor, double offset, bool isConstant)
+    {
+    LOG.debugv("Creating unit %s  Factor: %lf  Offset: %d", unitName, factor, offset);
+    return new Unit (sysName, phenomenon, unitName, id, definition, dimensionSymbol, factor, offset, isConstant);
+    }
+
+/*--------------------------------------------------------------------------------**//**
+* @bsimethod                                              Chris.Tartamella     02/16
++---------------+---------------+---------------+---------------+---------------+------*/
+bool Unit::IsRegistered() const
+    {
+    return UnitRegistry::Instance().HasUnit(GetName());
+    }
+
+double Unit::GetConversionTo(UnitCP unit) const
+    {
+    if (nullptr == unit)
+        {
+        LOG.errorv("Cannot convert from %s to a null unit, returning a conversion factor of 0.0", this->GetName());
+        return 0.0;
+        }
+
+    // TODO: USING A MAX RECRUSION DEPTH TO CATCH CYCLES IS SUPER HACKY AND MAKES CHRIS T. MAD.  Replace with something that actually detects cycles.
+    SymbolicExpression fromExpression = Evaluate(0, [] (Utf8CP unitName) { return UnitRegistry::Instance().LookupUnit(unitName); });
+    SymbolicExpression toExpression = unit->Evaluate(0, [] (Utf8CP unitName) { return UnitRegistry::Instance().LookupUnit(unitName); });
+    
+    fromExpression.LogExpression(NativeLogging::SEVERITY::LOG_DEBUG, this->GetName());
+    toExpression.LogExpression(NativeLogging::SEVERITY::LOG_DEBUG, unit->GetName());
+
+    if (!SymbolicExpression::DimensionallyCompatible(fromExpression, toExpression))
+        {
+        LOG.errorv("Cannot convert from %s: (%s) to %s: (%s) because they two units are not dimensionally compatible.  Returning a conversion factor of 0.0", 
+                   this->GetName(), this->GetDefinition(), unit->GetName(), unit->GetDefinition());
+        return 0.0;
+        }
+
+    SymbolicExpression combinedExpression;
+    SymbolicExpression::Copy(fromExpression, combinedExpression);
+
+    SymbolicExpression::MergeExpressions(GetDefinition(), combinedExpression, unit->GetDefinition(), toExpression, -1);
+    if (LOG.isSeverityEnabled(NativeLogging::SEVERITY::LOG_DEBUG))
+        {
+        Utf8PrintfString combinedName("%s/%s", this->GetName(), unit->GetName());
+        combinedExpression.LogExpression(NativeLogging::SEVERITY::LOG_DEBUG, combinedName.c_str());
+        }
+    double factor = GetFactor() / unit->GetFactor();
+    for (auto const& unitExp : combinedExpression)
+        {
+       // TODO: Consider always doing positive exponents and dividing if exponent is negative
+       factor *= pow(unitExp->GetFactor(), unitExp->GetExponent());
+        }
+
+    return factor;
+    }
+
+Utf8String Phenomenon::GetPhenomenonDimension() const
+    {
+    SymbolicExpression phenomenonExpression = Evaluate(0, [] (Utf8CP phenomenonName) { return UnitRegistry::Instance().LookupPhenomenon(phenomenonName); });
+    SymbolicExpression baseExpression;
+    SymbolicExpression::CreateExpressionWithOnlyBaseSymbols(phenomenonExpression, baseExpression, false);
+    return baseExpression.ToString();
+    }
+
+void Phenomenon::AddUnit(UnitCR unit)
+    {
+    auto it = find_if(m_units.begin(), m_units.end(), [&unit] (UnitCP existingUnit) { return existingUnit->GetId() == unit.GetId(); });
+    if (it == m_units.end())
+        m_units.push_back(&unit);
+    }