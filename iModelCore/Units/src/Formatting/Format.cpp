--- conflicted
+++ resolved
@@ -1,692 +1,681 @@
-﻿/*---------------------------------------------------------------------------------------------
-* Copyright (c) Bentley Systems, Incorporated. All rights reserved.
-* See LICENSE.md in the repository root for full copyright notice.
-*--------------------------------------------------------------------------------------------*/
-#include <UnitsPCH.h>
-#include <Formatting/FormattingApi.h>
-#include "../../PrivateAPI/Formatting/FormattingParsing.h"
-#include <regex>
-#define _USE_MATH_DEFINES
-#include <math.h>
-
-BEGIN_BENTLEY_FORMATTING_NAMESPACE
-
-//---------------------------------------------------------------------------------------
-// @bsimethod
-//---------------+---------------+---------------+---------------+---------------+-------
-Format::Format(FormatCR other)
-    : m_specType(other.m_specType), m_explicitlyDefinedComposite(false), m_problem(other.m_problem)
-    {
-    if (other.HasNumeric())
-        SetNumericSpec(other.m_numericSpec);
-    if (other.HasComposite())
-        SetCompositeSpec(other.m_compositeSpec);
-    }
-
-//---------------------------------------------------------------------------------------
-// @bsimethod
-//---------------+---------------+---------------+---------------+---------------+-------
-Format::Format(NumericFormatSpecCR numSpec)
-    : m_specType(FormatSpecType::None), m_explicitlyDefinedComposite(false), m_numericSpec(numSpec), m_problem(FormatProblemCode::NoProblems)
-    {}
-
-//---------------------------------------------------------------------------------------
-// @bsimethod
-//---------------+---------------+---------------+---------------+---------------+-------
-bool Format::SetCompositeSpec(CompositeValueSpec spec)
-    {
-    if (spec.IsProblem())
-        {
-        LOG.warningv("Failed to set composite spec because it has problem '%s'", spec.GetProblemDescription().c_str());
-        return false;
-        }
-    m_explicitlyDefinedComposite = true;
-    m_compositeSpec = spec;
-    m_specType = static_cast<FormatSpecType>(m_compositeSpec.GetUnitCount());
-    return true;
-    }
-
-//---------------------------------------------------------------------------------------
-// @bsimethod
-//---------------+---------------+---------------+---------------+---------------+-------
-bool Format::SetNumericSpec(NumericFormatSpec spec)
-    {
-    m_problem = FormatProblemCode::NoProblems;
-    m_numericSpec = spec;
-    return true;
-    }
-
-//----------------------------------------------------------------------------------------
-// @bsimethod
-//----------------------------------------------------------------------------------------
-Format::Format(NumericFormatSpecCR numSpec, CompositeValueSpecCR compSpec)
-    : Format(numSpec)
-    {
-    m_compositeSpec = compSpec;
-    if (m_compositeSpec.IsProblem())
-        {
-        m_problem.UpdateProblemCode(FormatProblemCode::NotInitialized);
-        }
-    else
-        {
-        switch (m_compositeSpec.GetUnitCount())
-            {
-            case 1:
-                m_specType = FormatSpecType::Single;
-                break;
-            case 2:
-                m_specType = FormatSpecType::Double;
-                break;
-            case 3:
-                m_specType = FormatSpecType::Triple;
-                break;
-            case 4:
-                m_specType = FormatSpecType::Quad;
-                break;
-            default:
-                m_problem.UpdateProblemCode(FormatProblemCode::NotInitialized);
-            }
-        }
-    }
-
-//----------------------------------------------------------------------------------------
-// @bsimethod
-//----------------------------------------------------------------------------------------
-// static
-bool Format::FromJson(FormatR out, Utf8CP jsonString, BEU::IUnitsContextCP context)
-    {
-    Json::Value jval (Json::objectValue);
-    if (!Json::Reader::Parse(jsonString, jval))
-        return false;
-    return FromJson(out, jval, context);
-    }
-
-//----------------------------------------------------------------------------------------
-// @bsimethod
-//----------------------------------------------------------------------------------------
-// static
-bool Format::FromJson(FormatR out, Json::Value jval, BEU::IUnitsContextCP context)
-    {
-    Format f = Format();
-    f.m_problem = FormatProblemCode::NoProblems;
-    if (jval.empty())
-        {
-        f.m_problem.UpdateProblemCode(FormatProblemCode::NFS_InvalidJsonObject);
-        return false;
-        }
-
-    if (!NumericFormatSpec::FromJson(f.m_numericSpec, jval))
-        return false;
-    Utf8CP paramName;
-    for (Json::Value::iterator iter = jval.begin(); iter != jval.end(); iter++)
-        {
-        paramName = iter.memberName();
-        JsonValueCR val = *iter;
-        if (BeStringUtilities::StricmpAscii(paramName, json_composite()) == 0)
-            {
-            CompositeValueSpec spec;
-            if (!CompositeValueSpec::FromJson(spec, val, context))
-                return false;
-            f.SetCompositeSpec(spec);
-            }
-        }
-    out = f;
-    return true;
-    }
-
-//----------------------------------------------------------------------------------------
-// @bsimethod
-//----------------------------------------------------------------------------------------
-bool Format::IsIdentical(FormatCR other) const
-    {
-    if (m_specType != other.m_specType)
-        return false;
-    if (HasNumeric() && !m_numericSpec.IsIdentical(other.m_numericSpec))
-        return false;
-    if (HasComposite() && !m_compositeSpec.IsIdentical(other.m_compositeSpec))
-        return false;
-    if (m_problem.GetProblemCode() != other.m_problem.GetProblemCode())
-        return false;
-    return true;
-    }
-
-BentleyStatus TryGetPerigon(Utf8StringCR unitName, double& value)
-    {
-    if (unitName.EqualsI("ARC_DEG"))
-        {
-        value = 360.0;
-        return BentleyStatus::SUCCESS;
-        }
-    else if (unitName == "RAD") 
-        {
-        value = 2 * M_PI;
-        return BentleyStatus::SUCCESS;
-        }
-
-    return BentleyStatus::ERROR;
-    }
-
-BentleyStatus Format::NormalizeAngle(BEU::Quantity& quantity, Utf8CP operationName, double& perigon)
-    {
-    BEU::UnitCP unit = quantity.GetUnit();
-    if (!unit->GetPhenomenon()->IsAngle())
-        {
-        LOG.errorv("Invalid unit for %s format. Phenomenon must be 'Angle'. Unit used: %s", operationName, unit->GetName().c_str());
-        return BentleyStatus::ERROR;
-        }
-
-    if(TryGetPerigon(unit->GetName(), perigon) != BentleyStatus::SUCCESS)
-        {
-        LOG.errorv("Unsupported unit for %s format: %s", operationName, unit->GetName().c_str());
-        return BentleyStatus::ERROR;
-        }
-
-    double magnitude = fmod(quantity.GetMagnitude(), perigon); // Strip anything that goes around more than once
-    
-    if(magnitude < 0) //If the value is negative, representing a counter-clockwise angle, we want to normalize it to a positive angle
-        magnitude += perigon;
-
-    quantity = BEU::Quantity(magnitude, *unit);
-    return BentleyStatus::SUCCESS;
-    }
-
-BentleyStatus ProcessBearingAndAzimuth(NumericFormatSpecCP fmtP, BEU::Quantity& quantity, std::string& prefix, std::string& suffix)
-    {
-    auto type = fmtP->GetPresentationType();
-    if(type != PresentationType::Bearing && type != PresentationType::Azimuth)
-        return BentleyStatus::ERROR;
-
-    double perigon;
-<<<<<<< HEAD
-    if (NormalizeAngle(quantity, type == PresentationType::Bearing ? "bearing" : "azimuth", perigon) != BentleyStatus::SUCCESS)
-        return BentleyStatus::ERROR;
-
-    double magnitude = quantity.GetMagnitude();
-=======
-    if (Format::NormalizeAngle(temp, type == PresentationType::Bearing ? "bearing" : "azimuth", perigon) != BentleyStatus::SUCCESS)
-        return BentleyStatus::ERROR;
-
-    double rightAngle = perigon / 4;
-    double magnitude = temp.GetMagnitude();
->>>>>>> 398c45ff
-    if (type == PresentationType::Bearing)
-        {
-        int quadrant = 0;
-        while (magnitude > rightAngle) {
-            magnitude -= rightAngle;
-            quadrant++;
-        }
-
-        // Quadrants are
-        // 3 0
-        // 2 1
-        // For quadrants 1 and 3 we have to subtract the angle from 90 degrees because they go counter clockwise
-        if (quadrant == 1 || quadrant == 3)
-            magnitude = rightAngle - magnitude;
-
-        if (quadrant == 0 || quadrant == 3)
-            prefix = fmtP->GetNorthLabel();
-
-        if (quadrant == 1 || quadrant == 2)
-            prefix = fmtP->GetSouthLabel();
-
-        if (quadrant == 0 || quadrant == 1)
-            suffix = fmtP->GetEastLabel();
-
-        if (quadrant == 2 || quadrant == 3)
-            suffix = fmtP->GetWestLabel();
-
-<<<<<<< HEAD
-        quantity = BEU::Quantity(magnitude, *quantity.GetUnit());
-=======
-        // special case, if in quadrant 2 and value is very small, turn suffix to E because S00:00:00E is preferred over S00:00:00W
-        if (quadrant == 2 && FormatConstant::IsNegligible(magnitude)){
-            // TODO: typescript side converted this to the smallst unit presented and used the prcision on it
-            suffix = fmtP->GetEastLabel();
-        }
-
-        temp = BEU::Quantity(magnitude, *temp.GetUnit());
->>>>>>> 398c45ff
-    }
-
-    if (type == PresentationType::Azimuth) {
-        double azimuthBase = 0.0;
-
-        if (fmtP->HasAzimuthBase()) {
-            azimuthBase = fmtP->GetAzimuthBase();
-            if (fmtP->HasAzimuthBaseUnit())
-            {
-                BEU::Quantity azimuthBaseQuantity(azimuthBase, *fmtP->GetAzimuthBaseUnit());
-                azimuthBaseQuantity.ConvertTo(temp.GetUnit());
-                azimuthBase = azimuthBaseQuantity.GetMagnitude();
-            } 
-            else 
-            {
-                return BentleyStatus::ERROR; // if the base is set, but base unit is missing
-            }
-        }
-
-        if(azimuthBase == 0.0)
-            return BentleyStatus::SUCCESS; //no conversion necessary with a east base
-
-        magnitude -= azimuthBase;
-        while(magnitude < 0)
-            magnitude += perigon;
-        
-        while(magnitude > perigon)
-            magnitude -= perigon;
-
-        if(!fmtP->IsCounterClockwiseAngle())
-            magnitude = perigon - magnitude;
-
-        quantity = BEU::Quantity(magnitude, *quantity.GetUnit());
-    }
-
-    return BentleyStatus::SUCCESS;
-}
-
-//---------------------------------------------------------------------------------------
-// @bsimethod
-//---------------+---------------+---------------+---------------+---------------+-------
-Utf8String Format::FormatQuantity(BEU::QuantityCR qty, BEU::UnitCP useUnit, Utf8CP space, Utf8CP useLabel) const
-    {
-    // there are two major options here: the format is a pure Numeric or it has a composite specification
-    NumericFormatSpecCP fmtP = GetNumericSpec();
-    BEU::Quantity temp = qty.ConvertTo(useUnit);
-    Utf8CP uomLabel = Utf8String::IsNullOrEmpty(useLabel) ? ((nullptr == useUnit) ? qty.GetUnitLabel() : useUnit->GetDisplayLabel().c_str()) : useLabel;
-    Utf8String majT, midT, minT, subT;
-
-    if (nullptr == fmtP)  // invalid name
-        fmtP = &NumericFormatSpec::DefaultFormat();
-
-    if (nullptr == fmtP)
-        return "";
-
-    Utf8String prefix("");
-    Utf8String suffix("");
-    bool additionalFormatting = false;
-    if (fmtP->GetPresentationType() == PresentationType::Bearing || fmtP->GetPresentationType() == PresentationType::Azimuth)
-        {
-        if (ProcessBearingAndAzimuth(fmtP, temp, prefix, suffix) != BentleyStatus::SUCCESS)
-            return "";
-
-        additionalFormatting = true;
-        }
-
-    if (HasComposite())  // procesing composite parts
-        {
-        CompositeValueSpecCP compS = GetCompositeSpec();
-        auto dval = compS->DecomposeValue(temp.GetMagnitude(), temp.GetUnit());
-        if(dval.IsProblem()){
-           if (fmtP->GetPresentationType() == PresentationType::Ratio && dval.GetProblemCode() == FormatProblemCode::QT_InvertingZero)
-                return "1:0"; // special case for ratio
-            return "";
-        }
-
-        if (fmtP->GetPresentationType() == PresentationType::Ratio)
-            return fmtP->FormatToRatio(dval.GetMajor());
-
-        Utf8String uomSeparator;
-        if (compS->HasSpacer())
-            uomSeparator = compS->GetSpacer();
-
-        // if the composite was auto created just to provide an override label for the numeric format then use the specified UomSeparator.
-        if (!HasExplicitlyDefinedComposite())
-            uomSeparator = fmtP->GetUomSeparator();
-
-        // if caller explicity defines space parameter when calling this method use it, else use what is defined in format specification
-        Utf8CP spacer = Utf8String::IsNullOrEmpty(space) ? uomSeparator.c_str() : space;
-        
-        Utf8String compSeparator = compS->GetSeparator(); // for this we do not care if it's explicitly defined or not, always get the value
-
-        // for all parts but the last one we need to format an integer
-        NumericFormatSpec fmtI;
-        fmtI.SetPrecision(DecimalPrecision::Precision0);
-        fmtI.SetKeepSingleZero(false);
-        if(additionalFormatting)
-            { // we may want to apply these for any format, but especially for bearing
-            fmtI.SetKeepSingleZero(fmtP->IsKeepSingleZero());
-            fmtI.SetMinWidth(fmtP->GetMinWidth());
-            fmtI.SetKeepDecimalPoint(fmtP->IsKeepDecimalPoint());
-            }
-
-        switch (compS->GetUnitCount())
-            {
-            case 1: // there is only one value to report
-                majT = fmtP->Format(dval.GetMajor());
-                // if this composite only defines a single component then use format traits to determine if unit label is shown. This allows
-                // support for SuppressUnitLable options in DgnClientFx. Also in this single component situation use the define UomSeparator.
-                if (fmtP->IsShowUnitLabel())
-                    majT = Utils::AppendUnitName(majT.c_str(), compS->GetMajorLabel().c_str(), compS->HasSpacer()? spacer : fmtP->GetUomSeparator());
-                break;
-
-            case 2:
-                majT = fmtI.Format(dval.GetMajor());
-                if (fmtP->IsShowUnitLabel())
-                    majT = Utils::AppendUnitName(majT.c_str(), compS->GetMajorLabel().c_str(), spacer);
-                midT = fmtP->Format(dval.GetMiddle());
-                if (fmtP->IsShowUnitLabel())
-                    midT = Utils::AppendUnitName(midT.c_str(), compS->GetMiddleLabel().c_str(), spacer);
-                majT += compSeparator + midT;
-                break;
-
-            case 3:
-                majT = fmtI.Format(dval.GetMajor());
-                if (fmtP->IsShowUnitLabel())
-                    majT = Utils::AppendUnitName(majT.c_str(), compS->GetMajorLabel().c_str(), spacer);
-                midT = fmtI.Format(dval.GetMiddle());
-                if (fmtP->IsShowUnitLabel())
-                    midT = Utils::AppendUnitName(midT.c_str(), compS->GetMiddleLabel().c_str(), spacer);
-                minT = fmtP->Format(dval.GetMinor());
-                if (fmtP->IsShowUnitLabel())
-                    minT = Utils::AppendUnitName(minT.c_str(), compS->GetMinorLabel().c_str(), spacer);
-                majT += compSeparator + midT + compSeparator + minT;
-                break;
-
-            case 4:
-                majT = fmtI.Format(dval.GetMajor());
-                if (fmtP->IsShowUnitLabel())
-                    majT = Utils::AppendUnitName(majT.c_str(), compS->GetMajorLabel().c_str(), spacer);
-                midT = fmtI.Format(dval.GetMiddle());
-                if (fmtP->IsShowUnitLabel())
-                    midT = Utils::AppendUnitName(midT.c_str(), compS->GetMiddleLabel().c_str(), spacer);
-                minT = fmtI.Format(dval.GetMinor());
-                if (fmtP->IsShowUnitLabel())
-                    minT = Utils::AppendUnitName(minT.c_str(), compS->GetMinorLabel().c_str(), spacer);
-                subT = fmtP->Format(dval.GetSub());
-                if (fmtP->IsShowUnitLabel())
-                    subT = Utils::AppendUnitName(subT.c_str(), compS->GetSubLabel().c_str(), spacer);
-                majT += midT + compSeparator + minT + compSeparator + subT;
-                break;
-            }
-        }
-    else
-        {
-        majT = fmtP->Format(temp.GetMagnitude());
-        if (fmtP->IsShowUnitLabel())
-           majT = Utils::AppendUnitName(majT.c_str(), uomLabel, (nullptr == space) ? fmtP->GetUomSeparator() : space);
-        }
-
-    if (additionalFormatting)
-        majT = prefix + majT + suffix;
-
-    return majT;
-    }
-
-//---------------------------------------------------------------------------------------
-// @bsimethod
-//---------------+---------------+---------------+---------------+---------------+-------
-// static
-BentleyStatus Format::ParseFormatString(FormatR nfs, Utf8StringCR formatString, std::function<FormatCP(Utf8StringCR)> defaultFormatMapper, BEU::IUnitsContextCP unitContext)
-    {
-    Utf8String formatName;
-    Nullable<int32_t> parsedPrecision;
-    bvector<Utf8String> unitNames;
-    bvector<Nullable<Utf8String>> unitLabels;
-    if (BentleyStatus::SUCCESS != ParseFormatString(formatName, parsedPrecision, unitNames, unitLabels, formatString))
-        return BentleyStatus::ERROR;
-
-    Utf8String const namedFormat(formatName);
-    FormatCP defaultFormat = defaultFormatMapper(namedFormat);
-    if (nullptr == defaultFormat)
-        {
-        LOG.errorv("failed to map a format name to a Format");
-        return BentleyStatus::ERROR;
-        }
-
-    nfs = *defaultFormat;
-    if (parsedPrecision.IsValid())
-        {
-        int32_t precision = parsedPrecision.Value();
-        switch (nfs.m_numericSpec.GetPresentationType())
-            {
-            case PresentationType::Decimal:        /* intentional fallthrough */
-            case PresentationType::Scientific:     /* intentional fallthrough */
-            case PresentationType::Station: /* intentional fallthrough */
-                DecimalPrecision prec;
-                Utils::GetDecimalPrecisionByInt(prec, precision);
-                nfs.m_numericSpec.SetPrecision(prec);
-                break;
-            case PresentationType::Fractional:
-                FractionalPrecision frac;
-                Utils::FractionalPrecisionByDenominator(frac, precision);
-                nfs.m_numericSpec.SetPrecision(frac);
-                break;
-            default:
-                LOG.errorv("unknown presentation type");
-                return BentleyStatus::ERROR;
-            }
-        }
-
-    // Handle Unit Override
-    if (!unitNames.empty())
-        {
-        BeAssert(4 >= unitNames.size());
-        bvector<BEU::UnitCP> units;
-        for (const auto& u : unitNames)
-            {
-            BEU::UnitCP inputUnit = unitContext->LookupUnit(u.c_str());
-            if (nullptr == inputUnit)
-                {
-                LOG.errorv("Failed to resolve the input Unit %s from format string, %s.", u.c_str(), formatString.c_str());
-                return BentleyStatus::ERROR;
-                }
-            units.push_back(inputUnit);
-            }
-        auto compSpec = nfs.GetCompositeSpecP();
-        if (nullptr == compSpec)
-            {
-            CompositeValueSpec comp;
-            CompositeValueSpec::CreateCompositeSpec(comp, units);
-            nfs.SetCompositeSpec(comp);
-            }
-        compSpec = nfs.GetCompositeSpecP();
-        if (nullptr == compSpec || compSpec->IsProblem())
-            {
-            LOG.errorv("Invalid format string, %s. Failed to create composite spec ", formatString.c_str());
-            return BentleyStatus::ERROR;
-            }
-        }
-
-    if (!unitLabels.empty())
-        {
-        auto comp = nfs.GetCompositeSpecP();
-        BeAssert(nullptr != comp);
-        switch (unitLabels.size())
-            {
-            case 4:
-                if (unitLabels[3].IsValid())
-                    comp->SetSubLabel(unitLabels[3].Value());
-            case 3:
-                if (unitLabels[2].IsValid())
-                    comp->SetMinorLabel(unitLabels[2].Value());
-            case 2:
-                if (unitLabels[1].IsValid())
-                    comp->SetMiddleLabel(unitLabels[1].Value());
-            case 1:
-                if (unitLabels[0].IsValid())
-                    comp->SetMajorLabel(unitLabels[0].Value());
-            default:
-                break;
-            }
-        }
-
-    return BentleyStatus::SUCCESS;
-    }
-
-//---------------------------------------------------------------------------------------
-// @bsimethod
-//---------------+---------------+---------------+---------------+---------------+-------
-// static
-BentleyStatus Format::ParseFormatString(Utf8StringR formatName, Nullable<int32_t>& precision, bvector<Utf8String>& unitNames, bvector<Nullable<Utf8String>>& labels, Utf8StringCR formatString)
-    {
-    static size_t const precisionOverrideIndx = 0;
-    static std::regex const rgx(R"REGEX(([\w,:]+)(\(([^\)]+)\))?(\[([^\|\]]+)([\|])?([^\]]+)?\])?(\[([^\|\]]+)([\|])?([^\]]+)?\])?(\[([^\|\]]+)([\|])?([^\]]+)?\])?(\[([^\|\]]+)([\|])?([^\]]+)?\])?)REGEX", std::regex::optimize);
-    std::cmatch match;
-
-
-    if (!std::regex_match(formatString.c_str(), match, rgx))
-        return BentleyStatus::ERROR;
-
-    size_t numOfRegexes = match.size();
-    if (0 == numOfRegexes)
-        return BentleyStatus::ERROR;
-
-    // Handle format first to fail fast.
-    if (!match[1].matched)
-        {
-        LOG.errorv("failed to map a format name to a Format");
-        return BentleyStatus::ERROR;
-        }
-    // Get format name. Should always be the first match
-    formatName = match[1].str().c_str();
-
-    if (match[2].matched && match[3].matched)
-        {
-        Utf8String const overrideStr(match[2].str().c_str());
-        // BeStringUtilities::Split ignores empty tokens. Since overrides are
-        // position dependent, we actually need to count tokens even if they are
-        // the empty string. This function does just that using ',' as a separator.
-        bvector<Utf8String> overrides = [](Utf8StringCR str) -> bvector<Utf8String>
-            {
-            bvector<Utf8String> tokens;
-            size_t prevPos = 1; // Initial position is the character directly after the opening '(' in the override string.
-            size_t currPos;
-            while (str.npos != (currPos = str.find_first_of(",)", prevPos)))
-                {
-                tokens.push_back(Utf8String(str.substr(prevPos, currPos - prevPos).c_str()).Trim());
-                prevPos = currPos + 1;
-                }
-            return tokens;
-            }(overrideStr);
-
-        // It is considered an error to pass in a format string with empty
-        // override brackets. If no overrides are needed, the user should instead
-        // leave the brackets off altogether. As an example the incorrect format
-        // string "SomeFormat<>" should instead be written as "SomeFormat".
-        // Additionally, if a format would be specified using an override string
-        // With no items actually overridden such as "SomeFormat<,,,,>" the string
-        // is also erroneous.
-        if (!overrideStr.empty()
-            && overrides.end() == std::find_if_not(overrides.begin(), overrides.end(),
-                [](Utf8StringCR ovrstr) -> bool
-            {
-            return std::all_of(ovrstr.begin(), ovrstr.end(), ::isspace);
-            }))
-            {
-            LOG.errorv("override list must contain at least one override");
-            return BentleyStatus::ERROR;
-            }
-
-        // The first override parameter overrides the default precision for the format.
-        if (overrides.size() >= precisionOverrideIndx + 1) // Bail if the user didn't include this override.
-            {
-            if (!overrides[precisionOverrideIndx].empty())
-                {
-                uint64_t localPrecision;
-                BentleyStatus status = BeStringUtilities::ParseUInt64(localPrecision, overrides[precisionOverrideIndx].c_str());
-                if (BentleyStatus::SUCCESS != status)
-                    {
-                    LOG.errorv("Invalid FormatString: Failed to parse integer for precision override of FormatString, %s", formatString.c_str());
-                    return status;
-                    }
-                precision = static_cast<int32_t>(localPrecision);
-                }
-            }
-        }
-
-    int i = 4;
-    while (i < match.size())
-        {
-        if (!match[i].matched)
-            break;
-        // Unit override: required;
-        if (!match[i+1].matched)
-            return ERROR;
-        unitNames.push_back(match[i+1].str().c_str());
-        // Label override; optional
-        if (match[i+2].matched) // matches a bar
-            {
-            labels.push_back(Nullable<Utf8String>(match[i+3].str().c_str()));
-            }
-        else // no label. ok
-            labels.push_back(nullptr);
-        i+=4;
-        }
-
-    return BentleyStatus::SUCCESS;
-    }
-
-//----------------------------------------------------------------------------------------
-//  The text string has format <unitName>(<formatName>)
-// @bsimethod
-//----------------------------------------------------------------------------------------
-void Format::ParseUnitFormatDescriptor(Utf8StringR unitName, Utf8StringR formatString, Utf8CP description)
-    {
-    FormattingScannerCursor curs = FormattingScannerCursor(description, -1, FormatConstant::Dividers());
-    Utf8String fnam;
-    Utf8String unit;
-    FormatDividerInstance fdt;
-    FormatDividerInstance fdi = FormatDividerInstance(description, '|'); // check if this is a new format
-    int n = fdi.GetDivCount();
-    if (n == 2 && fdi.IsDivLast())
-        {
-        fnam = curs.ExtractLastEnclosure();
-        unit = curs.ExtractBeforeEnclosure();
-        }
-    else if (n == 1 && !fdi.IsDivLast())
-        {
-        int loc = fdi.GetFirstLocation();
-        if (loc > 0)
-            {
-            unit = curs.ExtractSegment(0, (size_t)loc - 1);
-            fnam = curs.ExtractSegment((size_t)loc + 1, curs.GetTotalLength());
-            }
-        }
-    else
-        {
-        fdi = FormatDividerInstance(description, '(');
-        n = fdi.GetDivCount();
-        if (n == 0)
-            unit = curs.ExtractSegment(0, curs.GetTotalLength());
-        if (fdi.BracketsMatched() && fdi.IsDivLast()) // there is a candidate for the format in parethesis
-            {
-            unit = curs.ExtractLastEnclosure();
-            fdt = FormatDividerInstance(unit.c_str(), "/*");
-            if (fdt.GetDivCount() == 0) // it can be a format name
-                {
-                fnam = unit;
-                unit = curs.ExtractBeforeEnclosure();
-                }
-            else
-                {
-                unit = curs.ExtractSegment(0, curs.GetTotalLength());
-                }
-            }
-        else if (fdi.BracketsMatched())// There are parentheses but they are not at the end. ex. (N*M)/DEG
-            unit = curs.ExtractSegment(0, curs.GetTotalLength());
-        // dividers are not found - we assume a Unit name only
-        }
-    formatString = fnam;
-    unitName = unit;
-    }
-
-//----------------------------------------------------------------------------------------
-// @bsimethod
-//----------------------------------------------------------------------------------------
-bool Format::_ToJson(BeJsValue out, bool verbose) const
-    {
-    if (!m_numericSpec.ToJson(out, verbose))
-        return false;
-
-    if (HasComposite())
-        {
-        auto compNode = out[json_composite()];
-        if (!m_compositeSpec.ToJson(compNode, verbose))
-            return false;
-        }
-
-    return true;
-    }
-
-END_BENTLEY_FORMATTING_NAMESPACE
+﻿/*---------------------------------------------------------------------------------------------
+* Copyright (c) Bentley Systems, Incorporated. All rights reserved.
+* See LICENSE.md in the repository root for full copyright notice.
+*--------------------------------------------------------------------------------------------*/
+#include <UnitsPCH.h>
+#include <Formatting/FormattingApi.h>
+#include "../../PrivateAPI/Formatting/FormattingParsing.h"
+#include <regex>
+#define _USE_MATH_DEFINES
+#include <math.h>
+
+BEGIN_BENTLEY_FORMATTING_NAMESPACE
+
+//---------------------------------------------------------------------------------------
+// @bsimethod
+//---------------+---------------+---------------+---------------+---------------+-------
+Format::Format(FormatCR other)
+    : m_specType(other.m_specType), m_explicitlyDefinedComposite(false), m_problem(other.m_problem)
+    {
+    if (other.HasNumeric())
+        SetNumericSpec(other.m_numericSpec);
+    if (other.HasComposite())
+        SetCompositeSpec(other.m_compositeSpec);
+    }
+
+//---------------------------------------------------------------------------------------
+// @bsimethod
+//---------------+---------------+---------------+---------------+---------------+-------
+Format::Format(NumericFormatSpecCR numSpec)
+    : m_specType(FormatSpecType::None), m_explicitlyDefinedComposite(false), m_numericSpec(numSpec), m_problem(FormatProblemCode::NoProblems)
+    {}
+
+//---------------------------------------------------------------------------------------
+// @bsimethod
+//---------------+---------------+---------------+---------------+---------------+-------
+bool Format::SetCompositeSpec(CompositeValueSpec spec)
+    {
+    if (spec.IsProblem())
+        {
+        LOG.warningv("Failed to set composite spec because it has problem '%s'", spec.GetProblemDescription().c_str());
+        return false;
+        }
+    m_explicitlyDefinedComposite = true;
+    m_compositeSpec = spec;
+    m_specType = static_cast<FormatSpecType>(m_compositeSpec.GetUnitCount());
+    return true;
+    }
+
+//---------------------------------------------------------------------------------------
+// @bsimethod
+//---------------+---------------+---------------+---------------+---------------+-------
+bool Format::SetNumericSpec(NumericFormatSpec spec)
+    {
+    m_problem = FormatProblemCode::NoProblems;
+    m_numericSpec = spec;
+    return true;
+    }
+
+//----------------------------------------------------------------------------------------
+// @bsimethod
+//----------------------------------------------------------------------------------------
+Format::Format(NumericFormatSpecCR numSpec, CompositeValueSpecCR compSpec)
+    : Format(numSpec)
+    {
+    m_compositeSpec = compSpec;
+    if (m_compositeSpec.IsProblem())
+        {
+        m_problem.UpdateProblemCode(FormatProblemCode::NotInitialized);
+        }
+    else
+        {
+        switch (m_compositeSpec.GetUnitCount())
+            {
+            case 1:
+                m_specType = FormatSpecType::Single;
+                break;
+            case 2:
+                m_specType = FormatSpecType::Double;
+                break;
+            case 3:
+                m_specType = FormatSpecType::Triple;
+                break;
+            case 4:
+                m_specType = FormatSpecType::Quad;
+                break;
+            default:
+                m_problem.UpdateProblemCode(FormatProblemCode::NotInitialized);
+            }
+        }
+    }
+
+//----------------------------------------------------------------------------------------
+// @bsimethod
+//----------------------------------------------------------------------------------------
+// static
+bool Format::FromJson(FormatR out, Utf8CP jsonString, BEU::IUnitsContextCP context)
+    {
+    Json::Value jval (Json::objectValue);
+    if (!Json::Reader::Parse(jsonString, jval))
+        return false;
+    return FromJson(out, jval, context);
+    }
+
+//----------------------------------------------------------------------------------------
+// @bsimethod
+//----------------------------------------------------------------------------------------
+// static
+bool Format::FromJson(FormatR out, Json::Value jval, BEU::IUnitsContextCP context)
+    {
+    Format f = Format();
+    f.m_problem = FormatProblemCode::NoProblems;
+    if (jval.empty())
+        {
+        f.m_problem.UpdateProblemCode(FormatProblemCode::NFS_InvalidJsonObject);
+        return false;
+        }
+
+    if (!NumericFormatSpec::FromJson(f.m_numericSpec, jval))
+        return false;
+    Utf8CP paramName;
+    for (Json::Value::iterator iter = jval.begin(); iter != jval.end(); iter++)
+        {
+        paramName = iter.memberName();
+        JsonValueCR val = *iter;
+        if (BeStringUtilities::StricmpAscii(paramName, json_composite()) == 0)
+            {
+            CompositeValueSpec spec;
+            if (!CompositeValueSpec::FromJson(spec, val, context))
+                return false;
+            f.SetCompositeSpec(spec);
+            }
+        }
+    out = f;
+    return true;
+    }
+
+//----------------------------------------------------------------------------------------
+// @bsimethod
+//----------------------------------------------------------------------------------------
+bool Format::IsIdentical(FormatCR other) const
+    {
+    if (m_specType != other.m_specType)
+        return false;
+    if (HasNumeric() && !m_numericSpec.IsIdentical(other.m_numericSpec))
+        return false;
+    if (HasComposite() && !m_compositeSpec.IsIdentical(other.m_compositeSpec))
+        return false;
+    if (m_problem.GetProblemCode() != other.m_problem.GetProblemCode())
+        return false;
+    return true;
+    }
+
+BentleyStatus TryGetPerigon(Utf8StringCR unitName, double& value)
+    {
+    if (unitName.EqualsI("ARC_DEG"))
+        {
+        value = 360.0;
+        return BentleyStatus::SUCCESS;
+        }
+    else if (unitName == "RAD") 
+        {
+        value = 2 * M_PI;
+        return BentleyStatus::SUCCESS;
+        }
+
+    return BentleyStatus::ERROR;
+    }
+
+BentleyStatus Format::NormalizeAngle(BEU::Quantity& quantity, Utf8CP operationName, double& perigon)
+    {
+    BEU::UnitCP unit = quantity.GetUnit();
+    if (!unit->GetPhenomenon()->IsAngle())
+        {
+        LOG.errorv("Invalid unit for %s format. Phenomenon must be 'Angle'. Unit used: %s", operationName, unit->GetName().c_str());
+        return BentleyStatus::ERROR;
+        }
+
+    if(TryGetPerigon(unit->GetName(), perigon) != BentleyStatus::SUCCESS)
+        {
+        LOG.errorv("Unsupported unit for %s format: %s", operationName, unit->GetName().c_str());
+        return BentleyStatus::ERROR;
+        }
+
+    double magnitude = fmod(quantity.GetMagnitude(), perigon); // Strip anything that goes around more than once
+    
+    if(magnitude < 0) //If the value is negative, representing a counter-clockwise angle, we want to normalize it to a positive angle
+        magnitude += perigon;
+
+    quantity = BEU::Quantity(magnitude, *unit);
+    return BentleyStatus::SUCCESS;
+    }
+
+BentleyStatus ProcessBearingAndAzimuth(NumericFormatSpecCP fmtP, BEU::Quantity& quantity, std::string& prefix, std::string& suffix)
+    {
+    auto type = fmtP->GetPresentationType();
+    if(type != PresentationType::Bearing && type != PresentationType::Azimuth)
+        return BentleyStatus::ERROR;
+
+    double perigon;
+    if (Format::NormalizeAngle(quantity, type == PresentationType::Bearing ? "bearing" : "azimuth", perigon) != BentleyStatus::SUCCESS)
+        return BentleyStatus::ERROR;
+
+    double rightAngle = perigon / 4;
+    double magnitude = quantity.GetMagnitude();
+    if (type == PresentationType::Bearing)
+        {
+        int quadrant = 0;
+        while (magnitude > rightAngle) {
+            magnitude -= rightAngle;
+            quadrant++;
+        }
+
+        // Quadrants are
+        // 3 0
+        // 2 1
+        // For quadrants 1 and 3 we have to subtract the angle from 90 degrees because they go counter clockwise
+        if (quadrant == 1 || quadrant == 3)
+            magnitude = rightAngle - magnitude;
+
+        if (quadrant == 0 || quadrant == 3)
+            prefix = fmtP->GetNorthLabel();
+
+        if (quadrant == 1 || quadrant == 2)
+            prefix = fmtP->GetSouthLabel();
+
+        if (quadrant == 0 || quadrant == 1)
+            suffix = fmtP->GetEastLabel();
+
+        if (quadrant == 2 || quadrant == 3)
+            suffix = fmtP->GetWestLabel();
+
+        // special case, if in quadrant 2 and value is very small, turn suffix to E because S00:00:00E is preferred over S00:00:00W
+        if (quadrant == 2 && FormatConstant::IsNegligible(magnitude)){
+            // TODO: typescript side converted this to the smallst unit presented and used the prcision on it
+            suffix = fmtP->GetEastLabel();
+        }
+
+        quantity = BEU::Quantity(magnitude, *quantity.GetUnit());
+    }
+
+    if (type == PresentationType::Azimuth) {
+        double azimuthBase = 0.0;
+
+        if (fmtP->HasAzimuthBase()) {
+            azimuthBase = fmtP->GetAzimuthBase();
+            if (fmtP->HasAzimuthBaseUnit())
+            {
+                BEU::Quantity azimuthBaseQuantity(azimuthBase, *fmtP->GetAzimuthBaseUnit());
+                azimuthBaseQuantity.ConvertTo(temp.GetUnit());
+                azimuthBase = azimuthBaseQuantity.GetMagnitude();
+            } 
+            else 
+            {
+                return BentleyStatus::ERROR; // if the base is set, but base unit is missing
+            }
+        }
+
+        if(azimuthBase == 0.0)
+            return BentleyStatus::SUCCESS; //no conversion necessary with a east base
+
+        magnitude -= azimuthBase;
+        while(magnitude < 0)
+            magnitude += perigon;
+        
+        while(magnitude > perigon)
+            magnitude -= perigon;
+
+        if(!fmtP->IsCounterClockwiseAngle())
+            magnitude = perigon - magnitude;
+
+        quantity = BEU::Quantity(magnitude, *quantity.GetUnit());
+    }
+
+    return BentleyStatus::SUCCESS;
+}
+
+//---------------------------------------------------------------------------------------
+// @bsimethod
+//---------------+---------------+---------------+---------------+---------------+-------
+Utf8String Format::FormatQuantity(BEU::QuantityCR qty, BEU::UnitCP useUnit, Utf8CP space, Utf8CP useLabel) const
+    {
+    // there are two major options here: the format is a pure Numeric or it has a composite specification
+    NumericFormatSpecCP fmtP = GetNumericSpec();
+    BEU::Quantity temp = qty.ConvertTo(useUnit);
+    Utf8CP uomLabel = Utf8String::IsNullOrEmpty(useLabel) ? ((nullptr == useUnit) ? qty.GetUnitLabel() : useUnit->GetDisplayLabel().c_str()) : useLabel;
+    Utf8String majT, midT, minT, subT;
+
+    if (nullptr == fmtP)  // invalid name
+        fmtP = &NumericFormatSpec::DefaultFormat();
+
+    if (nullptr == fmtP)
+        return "";
+
+    Utf8String prefix("");
+    Utf8String suffix("");
+    bool additionalFormatting = false;
+    if (fmtP->GetPresentationType() == PresentationType::Bearing || fmtP->GetPresentationType() == PresentationType::Azimuth)
+        {
+        if (ProcessBearingAndAzimuth(fmtP, temp, prefix, suffix) != BentleyStatus::SUCCESS)
+            return "";
+
+        additionalFormatting = true;
+        }
+
+    if (HasComposite())  // procesing composite parts
+        {
+        CompositeValueSpecCP compS = GetCompositeSpec();
+        auto dval = compS->DecomposeValue(temp.GetMagnitude(), temp.GetUnit());
+        if(dval.IsProblem()){
+           if (fmtP->GetPresentationType() == PresentationType::Ratio && dval.GetProblemCode() == FormatProblemCode::QT_InvertingZero)
+                return "1:0"; // special case for ratio
+            return "";
+        }
+
+        if (fmtP->GetPresentationType() == PresentationType::Ratio)
+            return fmtP->FormatToRatio(dval.GetMajor());
+
+        Utf8String uomSeparator;
+        if (compS->HasSpacer())
+            uomSeparator = compS->GetSpacer();
+
+        // if the composite was auto created just to provide an override label for the numeric format then use the specified UomSeparator.
+        if (!HasExplicitlyDefinedComposite())
+            uomSeparator = fmtP->GetUomSeparator();
+
+        // if caller explicity defines space parameter when calling this method use it, else use what is defined in format specification
+        Utf8CP spacer = Utf8String::IsNullOrEmpty(space) ? uomSeparator.c_str() : space;
+        
+        Utf8String compSeparator = compS->GetSeparator(); // for this we do not care if it's explicitly defined or not, always get the value
+
+        // for all parts but the last one we need to format an integer
+        NumericFormatSpec fmtI;
+        fmtI.SetPrecision(DecimalPrecision::Precision0);
+        fmtI.SetKeepSingleZero(false);
+        if(additionalFormatting)
+            { // we may want to apply these for any format, but especially for bearing
+            fmtI.SetKeepSingleZero(fmtP->IsKeepSingleZero());
+            fmtI.SetMinWidth(fmtP->GetMinWidth());
+            fmtI.SetKeepDecimalPoint(fmtP->IsKeepDecimalPoint());
+            }
+
+        switch (compS->GetUnitCount())
+            {
+            case 1: // there is only one value to report
+                majT = fmtP->Format(dval.GetMajor());
+                // if this composite only defines a single component then use format traits to determine if unit label is shown. This allows
+                // support for SuppressUnitLable options in DgnClientFx. Also in this single component situation use the define UomSeparator.
+                if (fmtP->IsShowUnitLabel())
+                    majT = Utils::AppendUnitName(majT.c_str(), compS->GetMajorLabel().c_str(), compS->HasSpacer()? spacer : fmtP->GetUomSeparator());
+                break;
+
+            case 2:
+                majT = fmtI.Format(dval.GetMajor());
+                if (fmtP->IsShowUnitLabel())
+                    majT = Utils::AppendUnitName(majT.c_str(), compS->GetMajorLabel().c_str(), spacer);
+                midT = fmtP->Format(dval.GetMiddle());
+                if (fmtP->IsShowUnitLabel())
+                    midT = Utils::AppendUnitName(midT.c_str(), compS->GetMiddleLabel().c_str(), spacer);
+                majT += compSeparator + midT;
+                break;
+
+            case 3:
+                majT = fmtI.Format(dval.GetMajor());
+                if (fmtP->IsShowUnitLabel())
+                    majT = Utils::AppendUnitName(majT.c_str(), compS->GetMajorLabel().c_str(), spacer);
+                midT = fmtI.Format(dval.GetMiddle());
+                if (fmtP->IsShowUnitLabel())
+                    midT = Utils::AppendUnitName(midT.c_str(), compS->GetMiddleLabel().c_str(), spacer);
+                minT = fmtP->Format(dval.GetMinor());
+                if (fmtP->IsShowUnitLabel())
+                    minT = Utils::AppendUnitName(minT.c_str(), compS->GetMinorLabel().c_str(), spacer);
+                majT += compSeparator + midT + compSeparator + minT;
+                break;
+
+            case 4:
+                majT = fmtI.Format(dval.GetMajor());
+                if (fmtP->IsShowUnitLabel())
+                    majT = Utils::AppendUnitName(majT.c_str(), compS->GetMajorLabel().c_str(), spacer);
+                midT = fmtI.Format(dval.GetMiddle());
+                if (fmtP->IsShowUnitLabel())
+                    midT = Utils::AppendUnitName(midT.c_str(), compS->GetMiddleLabel().c_str(), spacer);
+                minT = fmtI.Format(dval.GetMinor());
+                if (fmtP->IsShowUnitLabel())
+                    minT = Utils::AppendUnitName(minT.c_str(), compS->GetMinorLabel().c_str(), spacer);
+                subT = fmtP->Format(dval.GetSub());
+                if (fmtP->IsShowUnitLabel())
+                    subT = Utils::AppendUnitName(subT.c_str(), compS->GetSubLabel().c_str(), spacer);
+                majT += midT + compSeparator + minT + compSeparator + subT;
+                break;
+            }
+        }
+    else
+        {
+        majT = fmtP->Format(temp.GetMagnitude());
+        if (fmtP->IsShowUnitLabel())
+           majT = Utils::AppendUnitName(majT.c_str(), uomLabel, (nullptr == space) ? fmtP->GetUomSeparator() : space);
+        }
+
+    if (additionalFormatting)
+        majT = prefix + majT + suffix;
+
+    return majT;
+    }
+
+//---------------------------------------------------------------------------------------
+// @bsimethod
+//---------------+---------------+---------------+---------------+---------------+-------
+// static
+BentleyStatus Format::ParseFormatString(FormatR nfs, Utf8StringCR formatString, std::function<FormatCP(Utf8StringCR)> defaultFormatMapper, BEU::IUnitsContextCP unitContext)
+    {
+    Utf8String formatName;
+    Nullable<int32_t> parsedPrecision;
+    bvector<Utf8String> unitNames;
+    bvector<Nullable<Utf8String>> unitLabels;
+    if (BentleyStatus::SUCCESS != ParseFormatString(formatName, parsedPrecision, unitNames, unitLabels, formatString))
+        return BentleyStatus::ERROR;
+
+    Utf8String const namedFormat(formatName);
+    FormatCP defaultFormat = defaultFormatMapper(namedFormat);
+    if (nullptr == defaultFormat)
+        {
+        LOG.errorv("failed to map a format name to a Format");
+        return BentleyStatus::ERROR;
+        }
+
+    nfs = *defaultFormat;
+    if (parsedPrecision.IsValid())
+        {
+        int32_t precision = parsedPrecision.Value();
+        switch (nfs.m_numericSpec.GetPresentationType())
+            {
+            case PresentationType::Decimal:        /* intentional fallthrough */
+            case PresentationType::Scientific:     /* intentional fallthrough */
+            case PresentationType::Station: /* intentional fallthrough */
+                DecimalPrecision prec;
+                Utils::GetDecimalPrecisionByInt(prec, precision);
+                nfs.m_numericSpec.SetPrecision(prec);
+                break;
+            case PresentationType::Fractional:
+                FractionalPrecision frac;
+                Utils::FractionalPrecisionByDenominator(frac, precision);
+                nfs.m_numericSpec.SetPrecision(frac);
+                break;
+            default:
+                LOG.errorv("unknown presentation type");
+                return BentleyStatus::ERROR;
+            }
+        }
+
+    // Handle Unit Override
+    if (!unitNames.empty())
+        {
+        BeAssert(4 >= unitNames.size());
+        bvector<BEU::UnitCP> units;
+        for (const auto& u : unitNames)
+            {
+            BEU::UnitCP inputUnit = unitContext->LookupUnit(u.c_str());
+            if (nullptr == inputUnit)
+                {
+                LOG.errorv("Failed to resolve the input Unit %s from format string, %s.", u.c_str(), formatString.c_str());
+                return BentleyStatus::ERROR;
+                }
+            units.push_back(inputUnit);
+            }
+        auto compSpec = nfs.GetCompositeSpecP();
+        if (nullptr == compSpec)
+            {
+            CompositeValueSpec comp;
+            CompositeValueSpec::CreateCompositeSpec(comp, units);
+            nfs.SetCompositeSpec(comp);
+            }
+        compSpec = nfs.GetCompositeSpecP();
+        if (nullptr == compSpec || compSpec->IsProblem())
+            {
+            LOG.errorv("Invalid format string, %s. Failed to create composite spec ", formatString.c_str());
+            return BentleyStatus::ERROR;
+            }
+        }
+
+    if (!unitLabels.empty())
+        {
+        auto comp = nfs.GetCompositeSpecP();
+        BeAssert(nullptr != comp);
+        switch (unitLabels.size())
+            {
+            case 4:
+                if (unitLabels[3].IsValid())
+                    comp->SetSubLabel(unitLabels[3].Value());
+            case 3:
+                if (unitLabels[2].IsValid())
+                    comp->SetMinorLabel(unitLabels[2].Value());
+            case 2:
+                if (unitLabels[1].IsValid())
+                    comp->SetMiddleLabel(unitLabels[1].Value());
+            case 1:
+                if (unitLabels[0].IsValid())
+                    comp->SetMajorLabel(unitLabels[0].Value());
+            default:
+                break;
+            }
+        }
+
+    return BentleyStatus::SUCCESS;
+    }
+
+//---------------------------------------------------------------------------------------
+// @bsimethod
+//---------------+---------------+---------------+---------------+---------------+-------
+// static
+BentleyStatus Format::ParseFormatString(Utf8StringR formatName, Nullable<int32_t>& precision, bvector<Utf8String>& unitNames, bvector<Nullable<Utf8String>>& labels, Utf8StringCR formatString)
+    {
+    static size_t const precisionOverrideIndx = 0;
+    static std::regex const rgx(R"REGEX(([\w,:]+)(\(([^\)]+)\))?(\[([^\|\]]+)([\|])?([^\]]+)?\])?(\[([^\|\]]+)([\|])?([^\]]+)?\])?(\[([^\|\]]+)([\|])?([^\]]+)?\])?(\[([^\|\]]+)([\|])?([^\]]+)?\])?)REGEX", std::regex::optimize);
+    std::cmatch match;
+
+
+    if (!std::regex_match(formatString.c_str(), match, rgx))
+        return BentleyStatus::ERROR;
+
+    size_t numOfRegexes = match.size();
+    if (0 == numOfRegexes)
+        return BentleyStatus::ERROR;
+
+    // Handle format first to fail fast.
+    if (!match[1].matched)
+        {
+        LOG.errorv("failed to map a format name to a Format");
+        return BentleyStatus::ERROR;
+        }
+    // Get format name. Should always be the first match
+    formatName = match[1].str().c_str();
+
+    if (match[2].matched && match[3].matched)
+        {
+        Utf8String const overrideStr(match[2].str().c_str());
+        // BeStringUtilities::Split ignores empty tokens. Since overrides are
+        // position dependent, we actually need to count tokens even if they are
+        // the empty string. This function does just that using ',' as a separator.
+        bvector<Utf8String> overrides = [](Utf8StringCR str) -> bvector<Utf8String>
+            {
+            bvector<Utf8String> tokens;
+            size_t prevPos = 1; // Initial position is the character directly after the opening '(' in the override string.
+            size_t currPos;
+            while (str.npos != (currPos = str.find_first_of(",)", prevPos)))
+                {
+                tokens.push_back(Utf8String(str.substr(prevPos, currPos - prevPos).c_str()).Trim());
+                prevPos = currPos + 1;
+                }
+            return tokens;
+            }(overrideStr);
+
+        // It is considered an error to pass in a format string with empty
+        // override brackets. If no overrides are needed, the user should instead
+        // leave the brackets off altogether. As an example the incorrect format
+        // string "SomeFormat<>" should instead be written as "SomeFormat".
+        // Additionally, if a format would be specified using an override string
+        // With no items actually overridden such as "SomeFormat<,,,,>" the string
+        // is also erroneous.
+        if (!overrideStr.empty()
+            && overrides.end() == std::find_if_not(overrides.begin(), overrides.end(),
+                [](Utf8StringCR ovrstr) -> bool
+            {
+            return std::all_of(ovrstr.begin(), ovrstr.end(), ::isspace);
+            }))
+            {
+            LOG.errorv("override list must contain at least one override");
+            return BentleyStatus::ERROR;
+            }
+
+        // The first override parameter overrides the default precision for the format.
+        if (overrides.size() >= precisionOverrideIndx + 1) // Bail if the user didn't include this override.
+            {
+            if (!overrides[precisionOverrideIndx].empty())
+                {
+                uint64_t localPrecision;
+                BentleyStatus status = BeStringUtilities::ParseUInt64(localPrecision, overrides[precisionOverrideIndx].c_str());
+                if (BentleyStatus::SUCCESS != status)
+                    {
+                    LOG.errorv("Invalid FormatString: Failed to parse integer for precision override of FormatString, %s", formatString.c_str());
+                    return status;
+                    }
+                precision = static_cast<int32_t>(localPrecision);
+                }
+            }
+        }
+
+    int i = 4;
+    while (i < match.size())
+        {
+        if (!match[i].matched)
+            break;
+        // Unit override: required;
+        if (!match[i+1].matched)
+            return ERROR;
+        unitNames.push_back(match[i+1].str().c_str());
+        // Label override; optional
+        if (match[i+2].matched) // matches a bar
+            {
+            labels.push_back(Nullable<Utf8String>(match[i+3].str().c_str()));
+            }
+        else // no label. ok
+            labels.push_back(nullptr);
+        i+=4;
+        }
+
+    return BentleyStatus::SUCCESS;
+    }
+
+//----------------------------------------------------------------------------------------
+//  The text string has format <unitName>(<formatName>)
+// @bsimethod
+//----------------------------------------------------------------------------------------
+void Format::ParseUnitFormatDescriptor(Utf8StringR unitName, Utf8StringR formatString, Utf8CP description)
+    {
+    FormattingScannerCursor curs = FormattingScannerCursor(description, -1, FormatConstant::Dividers());
+    Utf8String fnam;
+    Utf8String unit;
+    FormatDividerInstance fdt;
+    FormatDividerInstance fdi = FormatDividerInstance(description, '|'); // check if this is a new format
+    int n = fdi.GetDivCount();
+    if (n == 2 && fdi.IsDivLast())
+        {
+        fnam = curs.ExtractLastEnclosure();
+        unit = curs.ExtractBeforeEnclosure();
+        }
+    else if (n == 1 && !fdi.IsDivLast())
+        {
+        int loc = fdi.GetFirstLocation();
+        if (loc > 0)
+            {
+            unit = curs.ExtractSegment(0, (size_t)loc - 1);
+            fnam = curs.ExtractSegment((size_t)loc + 1, curs.GetTotalLength());
+            }
+        }
+    else
+        {
+        fdi = FormatDividerInstance(description, '(');
+        n = fdi.GetDivCount();
+        if (n == 0)
+            unit = curs.ExtractSegment(0, curs.GetTotalLength());
+        if (fdi.BracketsMatched() && fdi.IsDivLast()) // there is a candidate for the format in parethesis
+            {
+            unit = curs.ExtractLastEnclosure();
+            fdt = FormatDividerInstance(unit.c_str(), "/*");
+            if (fdt.GetDivCount() == 0) // it can be a format name
+                {
+                fnam = unit;
+                unit = curs.ExtractBeforeEnclosure();
+                }
+            else
+                {
+                unit = curs.ExtractSegment(0, curs.GetTotalLength());
+                }
+            }
+        else if (fdi.BracketsMatched())// There are parentheses but they are not at the end. ex. (N*M)/DEG
+            unit = curs.ExtractSegment(0, curs.GetTotalLength());
+        // dividers are not found - we assume a Unit name only
+        }
+    formatString = fnam;
+    unitName = unit;
+    }
+
+//----------------------------------------------------------------------------------------
+// @bsimethod
+//----------------------------------------------------------------------------------------
+bool Format::_ToJson(BeJsValue out, bool verbose) const
+    {
+    if (!m_numericSpec.ToJson(out, verbose))
+        return false;
+
+    if (HasComposite())
+        {
+        auto compNode = out[json_composite()];
+        if (!m_compositeSpec.ToJson(compNode, verbose))
+            return false;
+        }
+
+    return true;
+    }
+
+END_BENTLEY_FORMATTING_NAMESPACE