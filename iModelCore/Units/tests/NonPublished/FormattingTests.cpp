/*---------------------------------------------------------------------------------------------
* Copyright (c) Bentley Systems, Incorporated. All rights reserved.
* See LICENSE.md in the repository root for full copyright notice.
*--------------------------------------------------------------------------------------------*/

#include "../FormattingTestsPch.h"
#include "../TestFixture/FormattingTestFixture.h"
#define _USE_MATH_DEFINES
#include <math.h>
#include <iostream>

USING_BENTLEY_FORMATTING
BEGIN_BENTLEY_FORMATTEST_NAMESPACE

#define CONCAT(value1, value2, value3) value1 value2 value3

struct FormatUtilsTest : FormattingTestFixture {};
struct FormatIntegerTest : FormattingTestFixture
    {
    int32_t const testValPos = 100501;
    int32_t const testValNeg = -100501;
    };

struct FormatDoubleTest : FormattingTestFixture
    {
    double const testValPos = 100501.125;
    double const testValNeg = -100501.125;
    double const testValPosZeroFracComp = 100501.0;
    double const testValNegZeroFracComp = -100501.0;
    double const testValMagnitudeLt1Pos = 0.000125;
    double const testValMagnitudeLt1Neg = -0.000125;
    };

//===================================================
// FormatParsingSet
//===================================================
struct FormatParsingSetTest : FormattingTestFixture
    {
public:

    // Test units availiable pre-looked-up for use in tests.
    BEU::UnitCP mile;
    BEU::UnitCP yard;
    BEU::UnitCP foot;
    BEU::UnitCP inch;
    BEU::UnitCP arcDeg;
    BEU::UnitCP meter;
    BEU::UnitCP millimeter;
    void SetUp() override
        {
        FormattingTestFixture::SetUp();
        ASSERT_NE(nullptr, mile = s_unitsContext->LookupUnit("MILE"));
        ASSERT_NE(nullptr, yard = s_unitsContext->LookupUnit("YRD"));
        ASSERT_NE(nullptr, foot = s_unitsContext->LookupUnit("FT"));
        ASSERT_NE(nullptr, inch = s_unitsContext->LookupUnit("IN"));
        ASSERT_NE(nullptr, arcDeg = s_unitsContext->LookupUnit("ARC_DEG"));
        ASSERT_NE(nullptr, meter = s_unitsContext->LookupUnit("M"));
        ASSERT_NE(nullptr, millimeter = s_unitsContext->LookupUnit("MM"));
        }

    Utf8String GetFmtStringErrMsg(Utf8CP fmtStr){ return Utf8String("format string: \"") + fmtStr + "\""; }

    void TestValidParseToQuantity(Utf8CP fmtStr, BEU::UnitCP expectedUnit, double const expectedMagnitude)
        {
        FormatParsingSet fps(fmtStr, expectedUnit);
        ASSERT_FALSE(fps.HasProblem()) << fps.GetProblemDescription() << '\n' << GetFmtStringErrMsg(fmtStr);

        FormatProblemCode probCode;
        Format format = Format();
        BEU::Quantity qty = fps.GetQuantity(&probCode, &format);

        ASSERT_FALSE(qty.IsNullQuantity()) << GetFmtStringErrMsg(fmtStr);
        EXPECT_EQ(expectedUnit, qty.GetUnit()) << GetFmtStringErrMsg(fmtStr);
        EXPECT_DOUBLE_EQ(expectedMagnitude, qty.GetMagnitude()) << GetFmtStringErrMsg(fmtStr);
        }

    void TestValidParseToQuantityUsingStdFmt(Utf8CP fmtStr, BEU::UnitCP expectedUnit, double const expectedMagnitude, FormatCP format)
        {
        FormatParsingSet fps(fmtStr, expectedUnit);
        ASSERT_FALSE(fps.HasProblem()) << fps.GetProblemDescription() << '\n' << GetFmtStringErrMsg(fmtStr);

        FormatProblemCode probCode;
        BEU::Quantity qty = fps.GetQuantity(&probCode, format);

        ASSERT_FALSE(qty.IsNullQuantity()) << GetFmtStringErrMsg(fmtStr);
        EXPECT_EQ(expectedUnit, qty.GetUnit()) << GetFmtStringErrMsg(fmtStr);
        EXPECT_DOUBLE_EQ(expectedMagnitude, qty.GetMagnitude()) << GetFmtStringErrMsg(fmtStr);
        }


    void TestInvalidFmtStr(Utf8CP fmtStr, BEU::UnitCP expectedUnit)
        {
        FormatParsingSet fps(fmtStr, expectedUnit);
        ASSERT_TRUE(fps.HasProblem()) << GetFmtStringErrMsg(fmtStr);
        }
    };

struct FormatParseStringTest : FormattingTestFixture
    {
    public:
        
        void CreateFormatObject(FormatR format, Utf8CP thousandSep = ",", Utf8CP decimalSep = ".")
            {
            NumericFormatSpec nfs = NumericFormatSpec();
            nfs.SetUse1000Separator(true);
            nfs.SetThousandSeparator(*thousandSep);
            nfs.SetDecimalSeparator(*decimalSep);
            format = Format(nfs);
            ASSERT_FALSE(format.IsProblem()) << "Format Initialization Error: " << format.GetProblemDescription().c_str();
            }

        void ParseStringToDouble(Utf8CP input, FormatCP expectedFormat, double const expectedMagnitude)
            {
            FormatParsingSet fps(input, nullptr, expectedFormat);
            ASSERT_FALSE(fps.HasProblem()) << fps.GetProblemDescription();

            FormatProblemCode probCode;
            BEU::Quantity qty = fps.GetQuantity(&probCode, expectedFormat);
            ASSERT_FALSE(qty.IsNullQuantity()) << "Parsed output of input \"" << input << "\" is unexpectedly null";
            EXPECT_DOUBLE_EQ(expectedMagnitude, qty.GetMagnitude()) << "Parsed output of input \"" << input << "\" does not match expected value " << expectedMagnitude;
            }

    };

//---------------------------------------------------------------------------------------
// @bsimethod
//---------------+---------------+---------------+---------------+---------------+-------
TEST_F(FormatUtilsTest, GetAvailableStrings)
    {
    SignOption signOption;
    auto options = UIUtils::GetAvailableSignOption(signOption);
    EXPECT_EQ(SignOption::OnlyNegative, signOption);
    EXPECT_EQ(4, options.size());

    PresentationType type;
    auto types = UIUtils::GetAvailablePresentationTypes(type);
    EXPECT_EQ(PresentationType::Decimal, type);
    EXPECT_EQ(4, types.size());

    FormatTraits trait;
    auto traits = UIUtils::GetAvailableTraits(trait);
    EXPECT_EQ(FormatTraits::None, trait);
    EXPECT_EQ(10, traits.size());
    }

//---------------------------------------------------------------------------------------
// @bsimethod
//---------------+---------------+---------------+---------------+---------------+-------
TEST_F(FormatIntegerTest, SignOptionTests)
    {
    NumericFormatSpec nfs;

    // NoSign
    {
    nfs.SetSignOption(SignOption::NoSign);
    EXPECT_STREQ("42", nfs.Format(42).c_str());
    EXPECT_STREQ("42", nfs.Format(-42).c_str());
    }

    // OnlyNegative
    {
    nfs.SetSignOption(SignOption::OnlyNegative);
    EXPECT_STREQ("42", nfs.Format(42).c_str());
    EXPECT_STREQ("-42", nfs.Format(-42).c_str());
    }

    // SignAlways
    {
    nfs.SetSignOption(SignOption::SignAlways);
    EXPECT_STREQ("+42", nfs.Format(42).c_str());
    EXPECT_STREQ("-42", nfs.Format(-42).c_str());
    }

    // NegativeParentheses
    {
    nfs.SetSignOption(SignOption::NegativeParentheses);
    EXPECT_STREQ("42", nfs.Format(42).c_str());
    EXPECT_STREQ("(42)", nfs.Format(-42).c_str());
    }
    }

//---------------------------------------------------------------------------------------
// @bsimethod
//---------------+---------------+---------------+---------------+---------------+-------
TEST_F(FormatIntegerTest, ThousandsSeparatorTests)
    {
    NumericFormatSpec nfs;
    nfs.SetUse1000Separator(true);
    Utf8String string;

    nfs.SetThousandSeparator(',');
    EXPECT_STREQ("1,000", nfs.Format(1000).c_str());
    EXPECT_STREQ("-1,000", nfs.Format(-1000).c_str());

    nfs.SetThousandSeparator('.');
    EXPECT_STREQ("1.000", nfs.Format(1000).c_str());
    EXPECT_STREQ("-1.000", nfs.Format(-1000).c_str());

    nfs.SetThousandSeparator('\t'); // I mean technically the API doesn't prevent it right?
    EXPECT_STREQ("1\t000", nfs.Format(1000).c_str());
    EXPECT_STREQ("-1\t000", nfs.Format(-1000).c_str());
    }

//---------------------------------------------------------------------------------------
// @bsimethod
//---------------+---------------+---------------+---------------+---------------+-------
TEST_F(FormatIntegerTest, PresentationTypeTests)
    {
    // Decimal
    {
    NumericFormatSpec nfs;
    nfs.SetPresentationType(PresentationType::Decimal);
    EXPECT_STREQ("100501", nfs.Format(testValPos).c_str());
    EXPECT_STREQ("-100501", nfs.Format(testValNeg).c_str());
    }

    // Fractional
    {
    NumericFormatSpec nfs;
    nfs.SetPresentationType(PresentationType::Fractional);
    EXPECT_STREQ("100501", nfs.Format(testValPos).c_str());
    EXPECT_STREQ("-100501", nfs.Format(testValNeg).c_str());
    }

    {
    NumericFormatSpec nfs;
    nfs.SetPresentationType(PresentationType::Scientific);
    nfs.SetPrecision(DecimalPrecision::Max);
    EXPECT_STREQ("1.00501e+5", nfs.Format(testValPos).c_str());
    EXPECT_STREQ("-1.00501e+5", nfs.Format(testValNeg).c_str());
    }

    // ScientificNorm
    {
    NumericFormatSpec nfs;
    nfs.SetPresentationType(PresentationType::Scientific);
    nfs.SetScientificType(ScientificType::ZeroNormalized);
    nfs.SetPrecision(DecimalPrecision::Max);
    EXPECT_STREQ("0.100501e+6", nfs.Format(testValPos).c_str());
    EXPECT_STREQ("-0.100501e+6", nfs.Format(testValNeg).c_str());
    }
    }

//---------------------------------------------------------------------------------------
// @bsimethod
//---------------+---------------+---------------+---------------+---------------+-------
TEST_F(FormatIntegerTest, IndividualFormatTraitsTests)
    {
    NumericFormatSpec nfs;
    Utf8String string;
    int const testValPos = 100501;
    int const testValNeg = -100501;

    nfs.SetFormatTraits(FormatConstant::DefaultFormatTraits());
    EXPECT_STREQ("0", nfs.Format(0).c_str());
    EXPECT_STREQ("100501", nfs.Format(testValPos).c_str());
    EXPECT_STREQ("-100501", nfs.Format(testValNeg).c_str());

    nfs.SetMinWidth(10);
    EXPECT_STREQ("0000000000", nfs.Format(0).c_str());
    EXPECT_STREQ("0000100501", nfs.Format(testValPos).c_str());
    EXPECT_STREQ("-0000100501", nfs.Format(testValNeg).c_str());
    nfs.SetMinWidth(0);

    // Trailing zeroes only affect integers
    nfs.SetMinWidth(10);
    nfs.SetFormatTraits(FormatTraits::TrailingZeroes);
    EXPECT_STREQ("0000000000", nfs.Format(0).c_str());
    EXPECT_STREQ("0000100501", nfs.Format(testValPos).c_str());
    EXPECT_STREQ("-0000100501", nfs.Format(testValNeg).c_str());
    nfs.SetMinWidth(0);

    // Should only affect doubles.
    nfs.SetFormatTraits(FormatTraits::KeepDecimalPoint);
    EXPECT_STREQ("0", nfs.Format(0).c_str());
    EXPECT_STREQ("100501", nfs.Format(testValPos).c_str());
    EXPECT_STREQ("-100501", nfs.Format(testValNeg).c_str());

    // Should only affect doubles.
    nfs.SetFormatTraits(FormatTraits::KeepSingleZero);
    EXPECT_STREQ("0", nfs.Format(0).c_str());
    EXPECT_STREQ("100501", nfs.Format(testValPos).c_str());
    EXPECT_STREQ("-100501", nfs.Format(testValNeg).c_str());

    nfs.SetPresentationType(PresentationType::Scientific);
    EXPECT_STREQ("0.0e+0", nfs.Format(0).c_str());
    EXPECT_STREQ("1.00501e+5", nfs.Format(testValPos).c_str());
    EXPECT_STREQ("-1.00501e+5", nfs.Format(testValNeg).c_str());
    nfs.SetPresentationType(PresentationType::Decimal);

    nfs.SetFormatTraits(FormatTraits::ZeroEmpty);
    EXPECT_STREQ("", nfs.Format(0).c_str());
    EXPECT_STREQ("100501", nfs.Format(testValPos).c_str());
    EXPECT_STREQ("-100501", nfs.Format(testValNeg).c_str());

    nfs.SetFormatTraits(FormatTraits::Use1000Separator);
    EXPECT_STREQ("0", nfs.Format(0).c_str());
    EXPECT_STREQ("100,501", nfs.Format(testValPos).c_str());
    EXPECT_STREQ("-100,501", nfs.Format(testValNeg).c_str());

    // Should only affect doubles.
    nfs.SetFormatTraits(FormatTraits::ApplyRounding);
    EXPECT_STREQ("0", nfs.Format(0).c_str());
    EXPECT_STREQ("100501", nfs.Format(testValPos).c_str());
    EXPECT_STREQ("-100501", nfs.Format(testValNeg).c_str());

    // Should only affect doubles.
    nfs.SetFormatTraits(FormatTraits::FractionDash);
    EXPECT_STREQ("0", nfs.Format(0).c_str());
    EXPECT_STREQ("100501", nfs.Format(testValPos).c_str());
    EXPECT_STREQ("-100501", nfs.Format(testValNeg).c_str());

    // AppendUnitName should have no effect on the unitless Format.
    nfs.SetFormatTraits(FormatTraits::ShowUnitLabel);
    EXPECT_STREQ("0", nfs.Format(0).c_str());
    EXPECT_STREQ("100501", nfs.Format(testValPos).c_str());
    EXPECT_STREQ("-100501", nfs.Format(testValNeg).c_str());
    }

//---------------------------------------------------------------------------------------
// @bsimethod
//---------------+---------------+---------------+---------------+---------------+-------
TEST_F(FormatIntegerTest, MaxInt)
    {
    NumericFormatSpec nfs;
    nfs.SetUse1000Separator(true);

    int const intMax = INT_MAX;
    int const intMin = -intMax; //INT_MIN;    
    // INT_MIN doesn't work because the FormatInt function negates the value (i.e. -INT_MIN)
    // This can't be represented and just ends up being INT_MIN again

    nfs.SetThousandSeparator(',');
    EXPECT_STREQ("2,147,483,647", nfs.Format(intMax).c_str());
    EXPECT_STREQ("-2,147,483,647", nfs.Format(intMin).c_str());
    }

//---------------------------------------------------------------------------------------
// @bsimethod
//---------------+---------------+---------------+---------------+---------------+-------
TEST_F(FormatIntegerTest, MinWidthTests)
    {
    NumericFormatSpec nfs;

    nfs.SetMinWidth(1);
    EXPECT_STREQ("100501", nfs.Format(testValPos).c_str());

    nfs.SetMinWidth(6);
    EXPECT_STREQ("100501", nfs.Format(testValPos).c_str());

    nfs.SetMinWidth(10);
    EXPECT_STREQ("0000100501", nfs.Format(testValPos).c_str());

    nfs.SetMinWidth(63);
    EXPECT_STREQ("000000000000000000000000000000000000000000000000000000000100501", nfs.Format(testValPos).c_str());

    nfs.SetMinWidth(100); // maxed out
    EXPECT_STREQ("000000000000000000000000000000000000000000000000000000000100501", nfs.Format(testValPos).c_str());


    // Min width includes separator characters
    nfs.SetUse1000Separator(true);
    nfs.SetThousandSeparator(',');

    nfs.SetMinWidth(1);
    EXPECT_STREQ("100,501", nfs.Format(testValPos).c_str());

    nfs.SetMinWidth(7);
    EXPECT_STREQ("100,501", nfs.Format(testValPos).c_str());

    nfs.SetMinWidth(10);
    EXPECT_STREQ("000100,501", nfs.Format(testValPos).c_str());

    nfs.SetMinWidth(63);
    EXPECT_STREQ("00000000000000000000000000000000000000000000000000000000100,501", nfs.Format(testValPos).c_str());

    nfs.SetMinWidth(100); // maxed out
    EXPECT_STREQ("00000000000000000000000000000000000000000000000000000000100,501", nfs.Format(testValPos).c_str());


    // Min width does not include sign characters
    nfs.SetSignOption(SignOption::SignAlways);

    nfs.SetMinWidth(1);
    EXPECT_STREQ("+100,501", nfs.Format(testValPos).c_str());
    EXPECT_STREQ("-100,501", nfs.Format(testValNeg).c_str());

    nfs.SetMinWidth(7);
    EXPECT_STREQ("+100,501", nfs.Format(testValPos).c_str());
    EXPECT_STREQ("-100,501", nfs.Format(testValNeg).c_str());

    nfs.SetMinWidth(10);
    EXPECT_STREQ("+000100,501", nfs.Format(testValPos).c_str());
    EXPECT_STREQ("-000100,501", nfs.Format(testValNeg).c_str());

    nfs.SetMinWidth(62);
    EXPECT_STREQ("+0000000000000000000000000000000000000000000000000000000100,501", nfs.Format(testValPos).c_str());
    EXPECT_STREQ("-0000000000000000000000000000000000000000000000000000000100,501", nfs.Format(testValNeg).c_str());

    nfs.SetMinWidth(100); // maxed out
    EXPECT_STREQ("+0000000000000000000000000000000000000000000000000000000100,501", nfs.Format(testValPos).c_str());
    EXPECT_STREQ("-0000000000000000000000000000000000000000000000000000000100,501", nfs.Format(testValNeg).c_str());


    // Min width does not include parentheses
    nfs.SetSignOption(SignOption::NegativeParentheses);

    nfs.SetMinWidth(1);
    EXPECT_STREQ("(100,501)", nfs.Format(testValNeg).c_str());

    nfs.SetMinWidth(7);
    EXPECT_STREQ("(100,501)", nfs.Format(testValNeg).c_str());

    nfs.SetMinWidth(10);
    EXPECT_STREQ("(000100,501)", nfs.Format(testValNeg).c_str());

    nfs.SetMinWidth(61);
    EXPECT_STREQ("(000000000000000000000000000000000000000000000000000000100,501)", nfs.Format(testValNeg).c_str());

    nfs.SetMinWidth(100); // maxed out
    EXPECT_STREQ("(000000000000000000000000000000000000000000000000000000100,501)", nfs.Format(testValNeg).c_str());
    }

//---------------------------------------------------------------------------------------
// @bsimethod
//---------------+---------------+---------------+---------------+---------------+-------
TEST_F(FormatDoubleTest, FormatDoubleSignOptionTests)
    {
    NumericFormatSpec nfs;
    Utf8String string;

    // NoSign
    {
    nfs.SetSignOption(SignOption::NoSign);

    EXPECT_STREQ("101.25", nfs.Format(101.25).c_str());
    EXPECT_STREQ("101.25", nfs.Format(-101.25).c_str());
    }

    // OnlyNegative
    {
    nfs.SetSignOption(SignOption::OnlyNegative);

    EXPECT_STREQ("101.25", nfs.Format(101.25).c_str());
    EXPECT_STREQ("-101.25", nfs.Format(-101.25).c_str());
    }

    // SignAlways
    {
    nfs.SetSignOption(SignOption::SignAlways);

    EXPECT_STREQ("+101.25", nfs.Format(101.25).c_str());
    EXPECT_STREQ("-101.25", nfs.Format(-101.25).c_str());
    }

    // NegativeParentheses
    {
    nfs.SetSignOption(SignOption::NegativeParentheses);

    EXPECT_STREQ("101.25", nfs.Format(101.25).c_str());
    EXPECT_STREQ("(101.25)", nfs.Format(-101.25).c_str());
    }
    }

//---------------------------------------------------------------------------------------
// @bsimethod
//---------------+---------------+---------------+---------------+---------------+-------
TEST_F(FormatDoubleTest, FormatDoubleThousandsSeparatorTests)
    {
    NumericFormatSpec nfs;
    nfs.SetUse1000Separator(true);
    Utf8String string;

    nfs.SetThousandSeparator(',');
    EXPECT_STREQ("1,000.55", nfs.Format(1000.55).c_str());
    EXPECT_STREQ("-1,000.55", nfs.Format(-1000.55).c_str());
    }

//---------------------------------------------------------------------------------------
// @bsimethod
//---------------+---------------+---------------+---------------+---------------+-------
TEST_F(FormatDoubleTest, FormatDoubleDecimalSeparatorTests)
    {
    NumericFormatSpec nfs;
    Utf8String string;

    nfs.SetDecimalSeparator('-');
    EXPECT_STREQ("1000-55", nfs.Format(1000.55).c_str());
    EXPECT_STREQ("-1000-55", nfs.Format(-1000.55).c_str());
    }

//---------------------------------------------------------------------------------------
// @bsimethod
//---------------+---------------+---------------+---------------+---------------+-------
TEST_F(FormatDoubleTest, FormatDoublePresentationTypeTests)
    {
    Utf8String string;
    double const testValPos = 100501.125;
    double const testValNeg = -100501.125;
    double const testValMagnitudeLt1Pos = 0.000125;
    double const testValMagnitudeLt1Neg = -0.000125;

    // Decimal
    {
    NumericFormatSpec nfs;
    nfs.SetPresentationType(PresentationType::Decimal);
    nfs.SetPrecision(DecimalPrecision::Max);

    EXPECT_STREQ("100501.125", nfs.Format(testValPos).c_str());
    EXPECT_STREQ("-100501.125", nfs.Format(testValNeg).c_str());
    }

    // Fractional
    {
    NumericFormatSpec nfs;
    nfs.SetPresentationType(PresentationType::Fractional);
    nfs.SetPrecision(DecimalPrecision::Max);

    EXPECT_STREQ("100501 1/8", nfs.Format(testValPos).c_str());
    EXPECT_STREQ("-100501 1/8", nfs.Format(testValNeg).c_str());
    }

    // Scientific
    {
    NumericFormatSpec nfs;
    nfs.SetPresentationType(PresentationType::Scientific);
    nfs.SetPrecision(DecimalPrecision::Max);

    EXPECT_STREQ("1.00501125e+5", nfs.Format(testValPos).c_str());
    EXPECT_STREQ("-1.00501125e+5", nfs.Format(testValNeg).c_str());
    }

    // ScientificNorm
    {
    NumericFormatSpec nfs;
    nfs.SetPresentationType(PresentationType::Scientific);
    nfs.SetScientificType(ScientificType::ZeroNormalized);
    nfs.SetPrecision(DecimalPrecision::Max);

    EXPECT_STREQ("0.100501125e+6", nfs.Format(testValPos).c_str());
    EXPECT_STREQ("-0.100501125e+6", nfs.Format(testValNeg).c_str());
    }

    // TODO Scientific & ScientificNorm incorrectly format values with magnitude less than 1.
    // At the time of writing this comment, values with magnitude less than 1 are formatted
    // like ScientificNorm when the presentation type is Scientific, and are formatted like
    // Scientific when the value is ScientificNorm.

    // Scientific
    {
    NumericFormatSpec nfs;
    nfs.SetPresentationType(PresentationType::Scientific);
    nfs.SetPrecision(DecimalPrecision::Max);

    EXPECT_STREQ("1.25e-4", nfs.Format(testValMagnitudeLt1Pos).c_str());
    EXPECT_STREQ("-1.25e-4", nfs.Format(testValMagnitudeLt1Neg).c_str());
    EXPECT_STREQ("1.25e-3", nfs.Format(0.00125).c_str());
    EXPECT_STREQ("1.25e-2", nfs.Format(0.0125).c_str());
    EXPECT_STREQ("1.25e-1", nfs.Format(0.125).c_str());
    EXPECT_STREQ("1.25e+0", nfs.Format(1.25).c_str());
    }

    // ScientificNorm
    {
    NumericFormatSpec nfs;
    nfs.SetPresentationType(PresentationType::Scientific);
    nfs.SetScientificType(ScientificType::ZeroNormalized);
    nfs.SetPrecision(DecimalPrecision::Max);

    EXPECT_STREQ("0.125e-3", nfs.Format(testValMagnitudeLt1Pos).c_str());
    EXPECT_STREQ("-0.125e-3", nfs.Format(testValMagnitudeLt1Neg).c_str());
    }
    }

//---------------------------------------------------------------------------------------
// @bsimethod
//---------------+---------------+---------------+---------------+---------------+-------
TEST_F(FormatDoubleTest, FormatDoubleWithDifferentMinWidths)
    {
    NumericFormatSpec nfs(NumericFormatSpec::DefaultFormat());

    nfs.SetMinWidth(0);
    EXPECT_STREQ("1000.0", nfs.Format(double(1000)).c_str());

    nfs.SetMinWidth(6);
    EXPECT_STREQ("1000.0", nfs.Format(double(1000)).c_str());

    nfs.SetMinWidth(8);
    EXPECT_STREQ("001000.0", nfs.Format(double(1000)).c_str());
    }

//---------------------------------------------------------------------------------------
// @bsimethod
//---------------+---------------+---------------+---------------+---------------+-------
TEST_F(FormatDoubleTest, FormatDoubleIndividualFormatTraitsTests)
    {
    {
    NumericFormatSpec nfs;
    nfs.SetFormatTraits(FormatConstant::DefaultFormatTraits());
    EXPECT_STREQ("0", nfs.Format((double) 0).c_str());
    EXPECT_STREQ("100501.125", nfs.Format(testValPos).c_str());
    EXPECT_STREQ("-100501.125", nfs.Format(testValNeg).c_str());
    EXPECT_STREQ("0", nfs.Format((double) 0).c_str());
    EXPECT_STREQ("100501", nfs.Format(testValPosZeroFracComp).c_str());
    EXPECT_STREQ("-100501", nfs.Format(testValNegZeroFracComp).c_str());
    }

    {
    NumericFormatSpec nfs;
    nfs.SetFormatTraits(FormatTraits::KeepDecimalPoint);
    EXPECT_STREQ("0.", nfs.Format((double) 0).c_str());
    EXPECT_STREQ("100501.", nfs.Format(testValPosZeroFracComp).c_str());
    EXPECT_STREQ("-100501.", nfs.Format(testValNegZeroFracComp).c_str());
    }

    {
    NumericFormatSpec nfs;
    nfs.SetFormatTraits(FormatTraits::KeepSingleZero);
    EXPECT_STREQ("0.0", nfs.Format((double) 0).c_str());
    EXPECT_STREQ("100501.0", nfs.Format(testValPosZeroFracComp).c_str());
    EXPECT_STREQ("-100501.0", nfs.Format(testValNegZeroFracComp).c_str());
    }

    {
    NumericFormatSpec nfs;
    nfs.SetFormatTraits(FormatTraits::Use1000Separator);
    EXPECT_STREQ("0", nfs.Format((double) 0).c_str());
    EXPECT_STREQ("100,501.125", nfs.Format(testValPos).c_str());
    EXPECT_STREQ("-100,501.125", nfs.Format(testValNeg).c_str());
    }

    {
    NumericFormatSpec nfs;
    // FormatDouble with a rounding factor X should produce formatted string
    // output O such that that X "fits" into the double representation of
    // O evenly.
    nfs.SetFormatTraits(FormatTraits::ApplyRounding);
    nfs.SetRoundingFactor(2);
    EXPECT_STREQ("0", nfs.Format((double) 0).c_str());
    EXPECT_STREQ("100502", nfs.Format(testValPos).c_str());
    EXPECT_STREQ("-100502", nfs.Format(testValNeg).c_str());
    nfs.SetRoundingFactor(500);
    EXPECT_STREQ("0", nfs.Format((double) 0).c_str());
    EXPECT_STREQ("100500", nfs.Format(testValPos).c_str());
    EXPECT_STREQ("-100500", nfs.Format(testValNeg).c_str());
    nfs.SetRoundingFactor(0.5);
    EXPECT_STREQ("0", nfs.Format((double) 0).c_str());
    EXPECT_STREQ("100501", nfs.Format(testValPos).c_str());
    EXPECT_STREQ("-100501", nfs.Format(testValNeg).c_str());
    nfs.SetRoundingFactor(0.25);
    EXPECT_STREQ("0", nfs.Format((double) 0).c_str());
    EXPECT_STREQ("100501.25", nfs.Format(testValPos).c_str());
    EXPECT_STREQ("-100501.25", nfs.Format(testValNeg).c_str());
    nfs.SetPrecision(DecimalPrecision::Precision6);
    nfs.SetRoundingFactor(0.1);
    EXPECT_STREQ("0", nfs.Format((double) 0).c_str());
    EXPECT_STREQ("100501.1", nfs.Format(testValPos).c_str());
    EXPECT_STREQ("-100501.1", nfs.Format(testValNeg).c_str());
    nfs.SetRoundingFactor(0.1);
    EXPECT_STREQ("0", nfs.Format((double) 0).c_str());
    EXPECT_STREQ("0.5", nfs.Format(0.54).c_str());
    EXPECT_STREQ("-0.5", nfs.Format(-0.54).c_str());
    }

    {
    NumericFormatSpec nfs;
    // AppendUnitName should have no effect on the unitless Format.
    nfs.SetFormatTraits(FormatTraits::ShowUnitLabel);
    EXPECT_STREQ("0", nfs.Format(0).c_str());
    EXPECT_STREQ("100501.125", nfs.Format(testValPos).c_str());
    EXPECT_STREQ("-100501.125", nfs.Format(testValNeg).c_str());
    }

    {
    NumericFormatSpec nfs;
    nfs.SetMinWidth(15);
    EXPECT_STREQ("000000000000000", nfs.Format((double) 0).c_str());
    EXPECT_STREQ("00000100501.125", nfs.Format(testValPos).c_str());
    EXPECT_STREQ("-00000100501.125", nfs.Format(testValNeg).c_str());

    nfs.SetMinWidth(0);
    EXPECT_STREQ("0", nfs.Format((double) 0).c_str());
    EXPECT_STREQ("100501.125", nfs.Format(testValPos).c_str());
    EXPECT_STREQ("-100501.125", nfs.Format(testValNeg).c_str());
    }

    {
    NumericFormatSpec nfs;
    nfs.SetFormatTraits(FormatTraits::TrailingZeroes);

    nfs.SetMinWidth(15);
    EXPECT_STREQ("00000000.000000", nfs.Format((double) 0).c_str());
    EXPECT_STREQ("00100501.125000", nfs.Format(testValPos).c_str());
    EXPECT_STREQ("-00100501.125000", nfs.Format(testValNeg).c_str());

    nfs.SetMinWidth(0);
    EXPECT_STREQ("0.000000", nfs.Format((double)0).c_str());
    EXPECT_STREQ("100501.125000", nfs.Format(testValPos).c_str());
    EXPECT_STREQ("-100501.125000", nfs.Format(testValNeg).c_str());
    }

    {
    NumericFormatSpec nfs;
    nfs.SetPresentationType(PresentationType::Scientific);
    nfs.SetPrecision(DecimalPrecision::Max);
    EXPECT_STREQ("0e+0", nfs.Format((double) 0).c_str());
    EXPECT_STREQ("1.00501125e+5", nfs.Format(testValPos).c_str());
    EXPECT_STREQ("-1.00501125e+5", nfs.Format(testValNeg).c_str());
    }

    {
    NumericFormatSpec nfs;
    nfs.SetFormatTraits(FormatTraits::ZeroEmpty);
    EXPECT_STREQ("", nfs.Format((double) 0).c_str());
    EXPECT_STREQ("100501.125", nfs.Format(testValPos).c_str());
    EXPECT_STREQ("-100501.125", nfs.Format(testValNeg).c_str());
    }

    {
    NumericFormatSpec nfs;
    nfs.SetPresentationType(PresentationType::Fractional);
    nfs.SetFormatTraits(FormatTraits::FractionDash);
    EXPECT_STREQ("0", nfs.Format((double) 0).c_str());
    EXPECT_STREQ("100501-1/8", nfs.Format(testValPos).c_str());
    EXPECT_STREQ("-100501-1/8", nfs.Format(testValNeg).c_str());
    }

    }

TEST_F(FormatDoubleTest, ValuesThatPrintOutAsZeroDoNotShowSign)
    {
    NumericFormatSpec nfs(NumericFormatSpec::DefaultFormat());

    nfs.SetSignOption(SignOption::OnlyNegative);
    EXPECT_STREQ("0.0", nfs.Format(0.00000000000001).c_str());
    EXPECT_STREQ("0.0", nfs.Format(-0.00000000000001).c_str());

    nfs.SetSignOption(SignOption::NegativeParentheses);
    EXPECT_STREQ("0.0", nfs.Format(0.00000000000001).c_str());
    EXPECT_STREQ("0.0", nfs.Format(-0.00000000000001).c_str());

    nfs.SetSignOption(SignOption::SignAlways);
    EXPECT_STREQ("0.0", nfs.Format(0.00000000000001).c_str());
    EXPECT_STREQ("0.0", nfs.Format(-0.00000000000001).c_str());

    nfs.SetSignOption(SignOption::NoSign);
    EXPECT_STREQ("0.0", nfs.Format(0.00000000000001).c_str());
    EXPECT_STREQ("0.0", nfs.Format(-0.00000000000001).c_str());

    nfs.SetPrecision(DecimalPrecision::Precision6);
    nfs.SetSignOption(SignOption::OnlyNegative);
    EXPECT_STREQ("-0.000001", nfs.Format(-0.000001).c_str());
    EXPECT_STREQ("0.0",       nfs.Format(-0.0000001).c_str());
    EXPECT_STREQ("-0.000001", nfs.Format(-0.0000005).c_str());
    EXPECT_STREQ("0.0",       nfs.Format(-0.0000004999999).c_str());

    nfs.SetPrecision(DecimalPrecision::Precision0);
    EXPECT_STREQ("-1.0", nfs.Format(-1.0).c_str());
    EXPECT_STREQ("0.0",  nfs.Format(-0.4999999).c_str());
    EXPECT_STREQ("-1.0", nfs.Format(-0.5).c_str());
    EXPECT_STREQ("0.0",  nfs.Format(-0.1).c_str());
    }

//---------------------------------------------------------------------------------------
// @bsimethod
//---------------+---------------+---------------+---------------+---------------+-------
TEST_F(FormatParsingSetTest, IdentityWholeNumber)
    {
    TestValidParseToQuantity("1 MILE", mile, 1.0);
    TestValidParseToQuantity("3 FT", foot, 3.0);
    TestValidParseToQuantity("500 IN", inch, 500.0);

    TestValidParseToQuantity("-1", mile, -1.0);
    TestValidParseToQuantity("-3", foot, -3.0);
    TestValidParseToQuantity("-500", inch, -500.0);
    }

//---------------------------------------------------------------------------------------
// @bsimethod
//---------------+---------------+---------------+---------------+---------------+-------
TEST_F(FormatParsingSetTest, IdentityRationalNumber)
    {
    TestValidParseToQuantity("1.5 MILE", mile, 1.5);
    TestValidParseToQuantity("3.14159 FT", foot, 3.14159);
    TestValidParseToQuantity("500.00125 IN", inch, 500.00125);

    TestValidParseToQuantity("-1.5 MILE", mile, -1.5);
    TestValidParseToQuantity("-3.14159 FT", foot, -3.14159);
    TestValidParseToQuantity("-500.00125 IN", inch, -500.00125);
    }

//---------------------------------------------------------------------------------------
// @bsimethod
//---------------+---------------+---------------+---------------+---------------+-------
TEST_F(FormatParsingSetTest, IdentityAlwaysLeadingPlusAndMinus)
    {
    TestValidParseToQuantity("+3 FT", foot, 3.0);
    TestValidParseToQuantity("-3 FT", foot, -3.0);
    }

//---------------------------------------------------------------------------------------
// @bsimethod
//---------------+---------------+---------------+---------------+---------------+-------
TEST_F(FormatParsingSetTest, IdentityIncorrectLeadingPlusAndMinus)
    {
    TestInvalidFmtStr("+ 3 FT", foot);
    TestInvalidFmtStr("- 3 FT", foot);
    TestInvalidFmtStr("++3 FT", foot);
    TestInvalidFmtStr("--3 FT", foot);
    TestInvalidFmtStr("+-3 FT", foot);
    TestInvalidFmtStr("-+3 FT", foot);
    }

//---------------------------------------------------------------------------------------
// @bsimethod
//---------------+---------------+---------------+---------------+---------------+-------
TEST_F(FormatParsingSetTest, SingleUnitConvertedToAnotherUnit)
    {
    TestValidParseToQuantity("1 MILE", yard, 1760);
    TestValidParseToQuantity("1 MILE", foot, 5280);
    TestValidParseToQuantity("1 MILE", inch, 63360);
    }

//---------------------------------------------------------------------------------------
// @bsimethod
//---------------+---------------+---------------+---------------+---------------+-------
TEST_F(FormatParsingSetTest, SingleUnitFraction)
    {
    TestValidParseToQuantity("1/2", foot, 1.0/2);
    TestValidParseToQuantity("1/2 FT", foot, 1.0/2);
    TestValidParseToQuantity("-1/2", foot, -1.0/2);
    TestValidParseToQuantity("-1/2 FT", foot, -1.0/2);

    TestValidParseToQuantity("2/4", foot, 1.0/2);
    TestValidParseToQuantity("2/4 FT", foot, 1.0/2);

    TestValidParseToQuantity("1 1/2", foot, 1.5);
    TestValidParseToQuantity("1\t1/2", foot, 1.5);
    TestValidParseToQuantity("1  1/2", foot, 1.5);
    TestValidParseToQuantity("1 \t 1/2", foot, 1.5);
    TestValidParseToQuantity("1 1/2 FT", foot, 1.5);
    TestValidParseToQuantity("1 1/2 FT", foot, 1.5);

    // Some more fractions.
    TestValidParseToQuantity("1/3", foot, 1.0/3);
    TestValidParseToQuantity("1/4", foot, 1.0/4);
    TestValidParseToQuantity("1/5", foot, 1.0/5);
    TestValidParseToQuantity("1/8", foot, 1.0/8);
    TestValidParseToQuantity("1/16", foot, 1.0/16);
    TestValidParseToQuantity("1/32", foot, 1.0/32);
    TestValidParseToQuantity("1/64", foot, 1.0/64);
    TestValidParseToQuantity("1/128", foot, 1.0/128);
    TestValidParseToQuantity("1/256", foot, 1.0/256);
    TestValidParseToQuantity("4/2", foot, 2.0);
    TestValidParseToQuantity("4/2 FT", foot, 2.0);
    }

//---------------------------------------------------------------------------------------
// @bsimethod
//---------------+---------------+---------------+---------------+---------------+-------
TEST_F(FormatParsingSetTest, FractionCanUseUnderscoreBetweenIntegerAndFractionalComponent)
    {
    TestValidParseToQuantity("1_1/2 FT", foot, 1.5);
    TestValidParseToQuantity("-1_1/2 FT", foot, -1.5);
    }

//---------------------------------------------------------------------------------------
// @bsimethod
//---------------+---------------+---------------+---------------+---------------+-------
TEST_F(FormatParsingSetTest, SingleUnitWithVaryingUnitSeperators)
    {
    TestValidParseToQuantity("42.125 FT", foot, 42.125);
    TestValidParseToQuantity("42.125_FT", foot, 42.125);
    TestValidParseToQuantity("42.125_FT", foot, 42.125);
    TestValidParseToQuantity("42 1/8_FT", foot, 42.125);
    TestValidParseToQuantity("42.125FT", foot, 42.125);
    TestValidParseToQuantity("42 1/8FT", foot, 42.125);
    }

//---------------------------------------------------------------------------------------
// @bsimethod
//---------------+---------------+---------------+---------------+---------------+-------
TEST_F(FormatParsingSetTest, CompositeFormats)
    {
    TestValidParseToQuantity("2 FT 6 IN", foot, 2*1  + 6.0/12.0);
    TestValidParseToQuantity("2 FT 6 IN", inch, 2*12 + 6*1);

    TestValidParseToQuantity("3 YRD 2 FT 6 IN", yard, 3*1  + 2.0/3.0 + 6.0/36.0);
    TestValidParseToQuantity("3 YRD 2 FT 6 IN", foot, 3*3  + 2*1     + 6.0/12.0);
    TestValidParseToQuantity("3 YRD 2 FT 6 IN", inch, 3*36 + 2*12    + 6*1);

    // Make sure composite formats with fractional/decimal components work.
    TestValidParseToQuantity("2.5 FT 6 IN", inch, 2.5*12 + 6*1);

    // Whitespace shouldn't matter between the numeric and unit portions of a unit.
    TestValidParseToQuantity("2FT 6IN", inch, 2*12 + 6*1);
    TestValidParseToQuantity("2          FT 6     IN", inch, 2*12 + 6*1);

    // Whitespace shouldn't matter between units.
    TestValidParseToQuantity("2FT6IN", inch, 2*12 + 6*1);
    TestValidParseToQuantity("2 FT6 IN", inch, 2*12 + 6*1);
    TestValidParseToQuantity("2 FT        6 IN", inch, 2*12 + 6*1);
    }

//---------------------------------------------------------------------------------------
// @bsimethod
//---------------+---------------+---------------+---------------+---------------+-------
TEST_F(FormatParsingSetTest, CompositeFormats_IGNORED)
    {
    TestValidParseToQuantity(Utf8Chars(u8"135°11'30 1/4\" "), arcDeg, 135.191736);

    TestValidParseToQuantity("1 MILE 3 YRD 2 FT 6 IN", mile, 1*1     + 3.0/1760.0 + 2.0/5280.0 + 6.0/63360.0);
    TestValidParseToQuantity("1 MILE 3 YRD 2 FT 6 IN", yard, 1*1760  + 3*1        + 2.0/3.0    + 6.0/36.0);
    TestValidParseToQuantity("1 MILE 3 YRD 2 FT 6 IN", foot, 1*5280  + 3*3        + 2*1        + 6.0/12.0);
    TestValidParseToQuantity("1 MILE 3 YRD 2 FT 6 IN", inch, 1*63360 + 3*36       + 2*12       + 6*1);

    TestValidParseToQuantity("2 1/2 FT 6 IN", inch, 2.5*12 + 6*1);
    }

//---------------------------------------------------------------------------------------
// @bsimethod
//---------------+---------------+---------------+---------------+---------------+-------
TEST_F(FormatParsingSetTest, OverflowNumberTest)
    {
    TestValidParseToQuantity("812345678910111 m", meter, 812345678910111);
    FormatParsingSet fps("8123456789101110 m", meter);
    EXPECT_TRUE(fps.HasProblem());
    EXPECT_TRUE(fps.GetProblemCode() == FormatProblemCode::TooManyDigits);

    TestValidParseToQuantity("0.012345678910111 m", meter, 0.01234567891011101);
    fps = FormatParsingSet("0.0123456789101112 m", meter);
    EXPECT_TRUE(fps.HasProblem()) << "Should be overflow because the number of digits in the floating part is more than 15";
    EXPECT_TRUE(fps.GetProblemCode() == FormatProblemCode::TooManyDigits);

    TestValidParseToQuantity("0.000000000000001 m", meter, 0.000000000000001);
    fps = FormatParsingSet("0.0000000000000001 m", meter);
    EXPECT_TRUE(fps.HasProblem()) << "Should be overflow because the number of digits in the floating part is more than 15";
    EXPECT_TRUE(fps.GetProblemCode() == FormatProblemCode::TooManyDigits);

    TestValidParseToQuantity("123456789101112.123456789101112 m", meter, 123456789101112.123456789101112);
    fps = FormatParsingSet("123456789101112134.123456789101112 m", meter);
    EXPECT_TRUE(fps.HasProblem()) << "Should be overflow because the number of digits in the integer part is more than 15";
    EXPECT_TRUE(fps.GetProblemCode() == FormatProblemCode::TooManyDigits);

    TestValidParseToQuantity("223,372,036,854,775 m", millimeter, 2.2337203685477501e+17);
    fps = FormatParsingSet("9,223,372,036,854,775 m", meter);
    EXPECT_TRUE(fps.HasProblem()) << "Should be overflow because the number of digits in the integer part is more than 15";
    EXPECT_TRUE(fps.GetProblemCode() == FormatProblemCode::TooManyDigits);

    TestValidParseToQuantity("1/223372036854775 m", meter, 4.4768361075121889e-15);
    fps = FormatParsingSet("1/9223372036854775 m", meter);
    EXPECT_TRUE(fps.HasProblem()) << "Should be overflow because the number of digits in the denominator part is more than 15";
    EXPECT_TRUE(fps.GetProblemCode() == FormatProblemCode::TooManyDigits);

    TestValidParseToQuantity("1/999999999999999 m", meter, 1.0000000000000011e-15);
    fps = FormatParsingSet("1/9999999999999999 m", meter);
    EXPECT_TRUE(fps.HasProblem()) << "Should be overflow because the number of digits in the denominator part is more than 15";
    EXPECT_TRUE(fps.GetProblemCode() == FormatProblemCode::TooManyDigits);

    TestValidParseToQuantity("100000000000000/1 m", meter, 100000000000000);
    fps = FormatParsingSet("1000000000000000/1 m", meter);
    EXPECT_TRUE(fps.HasProblem()) << "Should be overflow because the number of digits in the nominator part is more than 15";
    EXPECT_TRUE(fps.GetProblemCode() == FormatProblemCode::TooManyDigits);
    }

//---------------------------------------------------------------------------------------
// @bsimethod
//---------------+---------------+---------------+---------------+---------------+-------
TEST_F(FormatParsingSetTest, TestParseToStd)
    {
    // Move to common spot to reuse within tests.
    CompositeValueSpec fi(*foot, *inch);
    fi.SetMajorLabel("'");
    fi.SetMiddleLabel("\"");

    NumericFormatSpec numeric8 = NumericFormatSpec();
    numeric8.SetFormatTraits(FormatTraits::KeepSingleZero);
    numeric8.SetFormatTraits(FormatTraits::KeepDecimalPoint);
    numeric8.SetPresentationType(PresentationType::Fractional);
    numeric8.SetPrecision(FractionalPrecision::Eighth);
        
    Format fi8 = Format(numeric8, fi);

    // Format dms8 = Format();

    // Format real = Format();

    TestValidParseToQuantityUsingStdFmt("5:6", foot, 5.5, &fi8);
    TestValidParseToQuantityUsingStdFmt("5:", foot, 5.0, &fi8);
    TestValidParseToQuantityUsingStdFmt(":6", foot, 0.5, &fi8);

    /*TestValidParseToQuantityUsingStdFmt("135:23:11", arcDeg, 1, &dms8);
    TestValidParseToQuantityUsingStdFmt("3  1/5 FT", inch, 3.2, &real);*/
    auto formats = GetStdFormats();
    auto mapper = [&](Utf8StringCR formatString)
        {
        return &formats[formatString];
        };

    auto getOverride = [&](Utf8CP formatString) -> Format
        {
        Format f;
        Format::ParseFormatString(f, formatString, mapper, s_unitsContext);
        return f;
        };

    auto const VerifyQuantity = [&](Utf8CP input, Utf8CP unitName, Utf8CP formatName, double magnitude, Utf8CP qtyUnitName)
        {
        auto format = getOverride(formatName);
        FormatProblemCode problemCode;
        auto formatParsingSet = FormatParsingSet(input, s_unitsContext->LookupUnit(unitName), &format);
        EXPECT_FALSE(format.IsProblem());

        auto const actualQuantity = formatParsingSet.GetQuantity(&problemCode, &format);
        EXPECT_EQ(FormatProblemCode::NoProblems, problemCode);

        auto const unit = s_unitsContext->LookupUnit(qtyUnitName);
        auto const expectedQuantity = BEU::Quantity(magnitude, *unit);
        EXPECT_TRUE(actualQuantity.IsClose(expectedQuantity, 0.0001));
        };

    // TODO synonyms don't work. Only can use Unit name or label. 
    VerifyQuantity("-23.45E-03_M", "MM", "DefaultReal", -23.45, "MM");
    VerifyQuantity("30 1/2 IN", "FT", "DefaultReal", 2.541667, "FT");
    VerifyQuantity("30 1/2",    "IN", "DefaultReal", 30.5, "IN");
    VerifyQuantity("3 FT 6 IN", "FT", "DefaultReal", 3.5, "FT");
    VerifyQuantity("3 FT 6 IN", "IN", "DefaultReal", 42.0, "IN");
    VerifyQuantity("3 FT 6 IN", "CM", "DefaultReal", 106.68, "CM");
    VerifyQuantity("3 1/2 FT", "CM", "DefaultReal", 106.68, "CM");
    VerifyQuantity("3 1/2FT", "CM", "DefaultReal",  1.0668, "M");
    VerifyQuantity("3 1/2_FT", "M", "DefaultReal",  1.0668, "M");
    VerifyQuantity("2/3_FT", "IN", "DefaultReal", 8.0, "IN");
    VerifyQuantity("3_FT 1/2IN", "IN", "DefaultReal", 36.5, "IN");
    VerifyQuantity("5 ft 0 in", "FT", "DefaultReal", 5.0, "FT");
    VerifyQuantity("0 ft 3 in", "FT", "DefaultReal", 0.25, "FT");
    VerifyQuantity("3 HR 13 MIN 7 S", "MIN", "DefaultReal", 193.116667, "MIN");
    VerifyQuantity("3 HR 13 MIN 7 S", "MIN", "DefaultReal", 11587.0, "S");
    VerifyQuantity("135:23:11", "ARC_DEG", "AngleDMS", 135.386389, "ARC_DEG");
    VerifyQuantity("135::", "ARC_DEG", "AngleDMS", 135.0, "ARC_DEG");
    VerifyQuantity("135:30:", "ARC_DEG", "AngleDMS", 135.5, "ARC_DEG");
    VerifyQuantity("5:6", "IN", "AmerFI", 1.6764, "M");
    VerifyQuantity("5:6", "IN", "AmerFI", 5.5, "FT");
    VerifyQuantity("5:", "IN", "AmerFI", 152.4, "CM");
    VerifyQuantity(":6", "IN", "AmerFI", 15.24, "CM");
    VerifyQuantity("3:13:7", "S", "HMS", 11587.0, "S");
    VerifyQuantity("3:13:7", "S", "HMS", 193.116667, "MIN");
    VerifyQuantity("3 1/5 FT", "IN", "DefaultReal", 975.36, "MM");
    VerifyQuantity("3 1/5 FT", "IN", "DefaultReal", 38.4, "IN");
    VerifyQuantity("+975.36", "MM", "DefaultReal", 38.4, "IN");
    VerifyQuantity("1 3/13 IN", "IN", "DefaultReal", 1.2307692, "IN");
    VerifyQuantity("1 3/13 IN", "IN", "DefaultReal", 31.26154, "MM");
    VerifyQuantity("3/23", "M", "DefaultReal", 130.4348, "MM");
    VerifyQuantity("13/113", "M", "DefaultReal", 115.044, "MM");
    VerifyQuantity("13/113", "M", "DefaultReal", 0.37744, "FT");
    VerifyQuantity("50+00.1", "FT", "StationZ_100_2", 1524.03048, "M");
    VerifyQuantity("-50+00.1", "FT", "StationZ_100_2", -1524.03048, "M");
    VerifyQuantity("  +   50+000000.1000001  ", "FT", "StationZ_100_2", 1524.03048, "M");
    VerifyQuantity("14+2500.1", "M", "StationZ_100_2", 12795.603674, "FT");
    VerifyQuantity("20+1", "FT", "StationZ_1000_3", 6096.3048, "M");
    VerifyQuantity("20+00", "FT", "StationZ_1000_3", 6096, "M");
    }

//---------------------------------------------------------------------------------------
// @bsimethod
//---------------------------------------------------------------------------------------
TEST_F(FormatParsingSetTest, FailedToParseStation)
    {
    auto formats = GetStdFormats();

    auto mapper = [&formats]
        (Utf8StringCR formatString)
            {
            return &formats[formatString];
            };

    auto const VerifyFailure = [&mapper]
        (Utf8CP input, Utf8CP formatName, FormatProblemCode formatParsingSetProblem, FormatProblemCode getQuantityProblem = FormatProblemCode::NoProblems)
            {
            Format format;
            Format::ParseFormatString(format, formatName, mapper, s_unitsContext);

            auto formatParsingSet = FormatParsingSet(input, s_unitsContext->LookupUnit("M"), &format);
            EXPECT_EQ(formatParsingSetProblem, formatParsingSet.GetProblemCode());

            if (!formatParsingSet.HasProblem())
                {
                FormatProblemCode problemCode;
                auto const actualQuantity = formatParsingSet.GetQuantity(&problemCode, &format);
                EXPECT_EQ(getQuantityProblem, problemCode);
                }
            };

    VerifyFailure("50+00 a", "StationZ_1000_3", FormatProblemCode::NA_InvalidSyntax);
    VerifyFailure("50 +00", "StationZ_1000_3", FormatProblemCode::NA_InvalidSyntax);
    VerifyFailure("50+ 00", "StationZ_1000_3", FormatProblemCode::NA_InvalidSyntax);
    VerifyFailure("a 50+00", "StationZ_1000_3", FormatProblemCode::NA_InvalidSyntax);
    VerifyFailure("50+00.1", "DefaultReal", FormatProblemCode::NoProblems, FormatProblemCode::QT_InvalidSyntax);
    VerifyFailure("30 40", "DefaultReal", FormatProblemCode::NoProblems, FormatProblemCode::QT_InvalidSyntax);
    }

//---------------------------------------------------------------------------------------
// @bsimethod
//---------------+---------------+---------------+---------------+---------------+-------
TEST_F(FormatParsingSetTest, TestParseToStdSynonyms)
    {
    auto length = s_unitsContext->LookupPhenomenon("Length")->GetName();
    auto angle = s_unitsContext->LookupPhenomenon("Angle")->GetName();
    auto foot = s_unitsContext->LookupUnit("FT");
    auto in = s_unitsContext->LookupUnit("IN");
    auto meter = s_unitsContext->LookupUnit("M");
    auto arcDeg = s_unitsContext->LookupUnit("ARC_DEG");
    auto arcMin = s_unitsContext->LookupUnit("ARC_MINUTE");
    auto arcSec = s_unitsContext->LookupUnit("ARC_SECOND");
    bmap<Utf8String, bmap<Utf8String, BEU::UnitCP>> resolverMap = bmap<Utf8String, bmap<Utf8String, BEU::UnitCP>>();
     
    auto lengthMap = bmap<Utf8String, BEU::UnitCP>();
    auto angleMap = bmap<Utf8String, BEU::UnitCP>();
    lengthMap["Feet"] = foot;
    lengthMap[&Utf8Chars(u8"фута")] = foot;
    lengthMap[&Utf8Chars(u8"фут")] = foot;
    lengthMap["'"] = foot;
    lengthMap["\""] = in;
    lengthMap[&Utf8Chars(u8"дюйма")] = in;
    lengthMap[&Utf8Chars(u8"дюйм")] = in;
    lengthMap["ft"] = foot;
    lengthMap["m"] = meter;
    lengthMap["meters"] = meter;

    angleMap[Utf8String(Utf8Chars(u8"°"))] = arcDeg;
    angleMap["'"] = arcMin;
    angleMap["''"] = arcSec;

    resolverMap[length] = lengthMap;
    resolverMap[angle] = angleMap;
    auto formats = GetStdFormats();
    auto mapper = [&](Utf8StringCR formatString)
        {

        return &formats[formatString];
        };

    auto getOverride = [&](Utf8CP formatString) -> Format
        {
        Format f;
        Format::ParseFormatString(f, formatString, mapper, s_unitsContext);
        return f;
        };

    auto VerifyQuantity = [&](Utf8CP input, Utf8CP unitName, Utf8CP formatName, double magnitude, Utf8CP qtyUnitName)
        {
        Format fus = getOverride(formatName);
        FormatProblemCode probCode;
        QuantityFormatting::UnitResolver resolver = [&](Utf8CP i, BEU::PhenomenonCP p) 
        {
            auto map = resolverMap[p->GetName()];
            auto unit = map[i];
            return unit;
        };
        FormatParsingSet fps = FormatParsingSet(input, s_unitsContext->LookupUnit(unitName), nullptr, &resolver);
        BEU::Quantity qty = fps.GetQuantity(&probCode, &fus);
        BEU::UnitCP unit = s_unitsContext->LookupUnit(qtyUnitName);
        BEU::Quantity temp = BEU::Quantity(magnitude, *unit);
        bool eq = qty.IsClose(temp, 0.0001);
        EXPECT_TRUE(eq);
        };

    VerifyQuantity("4'", "FT", "DefaultReal", 4.0, "FT");
    VerifyQuantity("4'6\"", "FT", "DefaultReal", 4.5, "FT");
    VerifyQuantity(Utf8Chars(u8"135°11'30 1/4''"), "ARC_DEG", "DefaultReal", 135.191736, "ARC_DEG");
    VerifyQuantity(Utf8Chars(u8"135°11'30 1/4''"), "ARC_DEG", "real", 2.359541, "RAD");
    VerifyQuantity(Utf8Chars(u8"1 3/13 дюйма"), "IN", "real", 1.2307692, "IN");
    VerifyQuantity(Utf8Chars(u8"3 фута 4 дюйма"), "IN", "real", 40.0, "IN");
    VerifyQuantity(Utf8Chars(u8"1 фут 1 дюйм"), "IN", "real", 13.0, "IN");
    }

//---------------------------------------------------------------------------------------
// @bsimethod
//---------------+---------------+---------------+---------------+---------------+-------
TEST_F(FormatParseStringTest, ParseStringsWithPeriodDecimalSeparator)
    {
    Format format;
    CreateFormatObject(format, ",", ".");
    
    ParseStringToDouble("1", &format, 1);
    ParseStringToDouble("1.2", &format, 1.2);
    ParseStringToDouble("1,234", &format, 1234);
    ParseStringToDouble("1,234.12", &format, 1234.12);
    }

//---------------------------------------------------------------------------------------
// @bsimethod
//---------------+---------------+---------------+---------------+---------------+-------
TEST_F(FormatParseStringTest, ParseStringsWithCommaDecimalSeparator)
    {
    Format format;
    CreateFormatObject(format, ".", ",");

    ParseStringToDouble("1", &format, 1);
    ParseStringToDouble("1,2", &format, 1.2);
    ParseStringToDouble("1.234", &format, 1234);
    ParseStringToDouble("1.234,12", &format, 1234.12);
    }

//---------------------------------------------------------------------------------------
// @bsimethod
//---------------+---------------+---------------+---------------+---------------+-------
TEST_F(FormatParseStringTest, ParseStringsWithTwoCommaSeparators)
    {
    Format format;
    CreateFormatObject(format, ",", ",");

    ParseStringToDouble("1", &format, 1);
    ParseStringToDouble("1,2", &format, 1.2);
    ParseStringToDouble("1,234", &format, 1.234);
    ParseStringToDouble("1,234,12", &format, 1234.12);
    }

/*---------------------------------------------------------------------------------**//**
* @bsimethod
+---------------+---------------+---------------+---------------+---------------+------*/
TEST_F(FormattingTestFixture, StdFormatting)
    {
    auto formats = GetStdFormats();

    EXPECT_STREQ("15+17.23", formats["Station_100"].GetNumericSpec()->Format(1517.23).c_str());
    EXPECT_STREQ("1+517.23", formats["Station_1000"].GetNumericSpec()->Format(1517.23).c_str());
    EXPECT_STREQ("15+0017.23", formats["Station_100_4"].GetNumericSpec()->Format(1517.23).c_str());
    EXPECT_STREQ("1+0517.23", formats["Station_1000_4"].GetNumericSpec()->Format(1517.23).c_str());
    EXPECT_STREQ("0+0012.23", formats["Station_100_4"].GetNumericSpec()->Format(12.23).c_str());
    EXPECT_STREQ("0+0003.17", formats["Station_100_4"].GetNumericSpec()->Format(3.17).c_str());
    NumericFormatSpec numFmt = NumericFormatSpec();
    numFmt.SetMinWidth(0);
    EXPECT_STREQ("152", numFmt.Format(152).c_str());
    numFmt.SetMinWidth(5);
    EXPECT_STREQ("00152", numFmt.Format(152).c_str());
    numFmt.SetMinWidth(4);
    EXPECT_STREQ("-0152",  numFmt.Format(-152).c_str());
    numFmt.SetMinWidth(4);
    EXPECT_STREQ("0000", numFmt.Format(0).c_str());
    numFmt.SetSignOption(Formatting::SignOption::SignAlways);
    numFmt.SetMinWidth(5);
    EXPECT_STREQ("+00152", numFmt.Format(152).c_str());
    numFmt.SetSignOption(Formatting::SignOption::NegativeParentheses);
    numFmt.SetMinWidth(8);
    EXPECT_STREQ("(00000152)", numFmt.Format(-152).c_str());
    }

/*---------------------------------------------------------------------------------**//**
* @bsimethod
+---------------+---------------+---------------+---------------+---------------+------*/
TEST_F(FormattingTestFixture, Simple)
    {
    double testV = 1000.0 * sqrt(2.0);
    double fval = sqrt(2.0);
    bmap<Utf8String, Format> formats = GetStdFormats();
    EXPECT_STREQ ("1 27/64",  formats["Fractional"].GetNumericSpec()->Format(fval).c_str());
    EXPECT_STREQ ("+1 27/64", formats["SignedFractional"].GetNumericSpec()->Format(fval).c_str());
    EXPECT_STREQ ("-1 27/64", formats["Fractional"].GetNumericSpec()->Format(-fval).c_str());
    EXPECT_STREQ ("-1 27/64", formats["SignedFractional"].GetNumericSpec()->Format(-fval).c_str());
    fval  *= 3.5;

    EXPECT_STREQ ("4 61/64",  formats["Fractional"].GetNumericSpec()->Format(fval).c_str());
    EXPECT_STREQ ("+4 61/64", formats["SignedFractional"].GetNumericSpec()->Format(fval).c_str());
    EXPECT_STREQ ("-4 61/64", formats["Fractional"].GetNumericSpec()->Format(-fval).c_str());
    EXPECT_STREQ ("-4 61/64", formats["SignedFractional"].GetNumericSpec()->Format(-fval).c_str());

    EXPECT_STREQ ("1414.213562", formats["DefaultReal"].GetNumericSpec()->Format(testV).c_str());
    auto f = *formats["DefaultReal"].GetNumericSpec();
    f.SetPrecision(DecimalPrecision::Precision8);
    EXPECT_STREQ ("1414.21356237", f.Format(testV).c_str());
    f.SetPrecision(DecimalPrecision::Precision7);
    EXPECT_STREQ ("1414.2135624", f.Format(testV).c_str());
    f.SetPrecision(DecimalPrecision::Precision6);
    EXPECT_STREQ ("1414.213562", f.Format(testV).c_str());
    f.SetPrecision(DecimalPrecision::Precision5);
    EXPECT_STREQ ("1414.21356", f.Format(testV).c_str());
    f.SetPrecision(DecimalPrecision::Precision4);
    EXPECT_STREQ ("1414.2136", f.Format(testV).c_str());
    f.SetPrecision(DecimalPrecision::Precision3);
    EXPECT_STREQ ("1414.214", f.Format(testV).c_str());
    f.SetPrecision(DecimalPrecision::Precision2);
    EXPECT_STREQ ("1414.21", f.Format(testV).c_str());
    f.SetPrecision(DecimalPrecision::Precision1);
    EXPECT_STREQ ("1414.2", f.Format(testV).c_str());
    f.SetPrecision(DecimalPrecision::Precision0);
    EXPECT_STREQ ("1414.0", f.Format(testV).c_str());
    f.SetPrecision(DecimalPrecision::Precision8);
    f.SetRoundingFactor(5.0);
    EXPECT_STREQ ("1415.0", f.Format(testV).c_str());
    f.SetPrecision(DecimalPrecision::Precision7);
    EXPECT_STREQ ("1415.0", f.Format(testV).c_str());
    f.SetPrecision(DecimalPrecision::Precision6);
    EXPECT_STREQ ("1415.0", f.Format(testV).c_str());
    f.SetPrecision(DecimalPrecision::Precision5);
    EXPECT_STREQ ("1415.0", f.Format(testV).c_str());
    f.SetPrecision(DecimalPrecision::Precision4);
    EXPECT_STREQ ("1415.0", f.Format(testV).c_str());
    f.SetPrecision(DecimalPrecision::Precision3);
    EXPECT_STREQ ("1415.0", f.Format(testV).c_str());
    f.SetPrecision(DecimalPrecision::Precision8);
    f.SetRoundingFactor(0.05);
    EXPECT_STREQ ("1414.2", f.Format(testV).c_str());
    f.SetPrecision(DecimalPrecision::Precision7);
    EXPECT_STREQ ("7071.05", f.Format(5.0*testV).c_str());
    f.SetPrecision(DecimalPrecision::Precision6);
    EXPECT_STREQ ("4242.65", f.Format(3.0*testV).c_str());
    f.SetPrecision(DecimalPrecision::Precision5);
    EXPECT_STREQ ("9899.5", f.Format(7.0*testV).c_str());
    f.SetPrecision(DecimalPrecision::Precision4);
    EXPECT_STREQ ("12727.9", f.Format(9.0*testV).c_str());
    f.SetPrecision(DecimalPrecision::Precision3);
    EXPECT_STREQ ("2828.45", f.Format(2.0*testV).c_str());
    f = *formats["Scientific"].GetNumericSpec();
    f.SetPrecision(DecimalPrecision::Precision5);
    EXPECT_STREQ ("2.82843e+3", f.Format(2.0*testV).c_str());
    f = *formats["ScientificNormal"].GetNumericSpec();
    f.SetPrecision(DecimalPrecision::Precision5);
    EXPECT_STREQ ("0.28284e+4", f.Format(2.0*testV).c_str());

    NumericFormatSpec fmtP = NumericFormatSpec(NumericFormatSpec::DefaultFormat());
    fmtP.SetKeepTrailingZeroes(true);
    fmtP.SetUse1000Separator(true);
    fmtP.SetPrecision(DecimalPrecision::Precision8);
    fmtP.SetRoundingFactor(0.05);
    EXPECT_STREQ ("1,414.20000000", fmtP.Format(testV).c_str());
    fmtP.SetPrecision(DecimalPrecision::Precision7);
    EXPECT_STREQ ("7,071.0500000", fmtP.Format(5.0*testV).c_str());
    fmtP.SetPrecision(DecimalPrecision::Precision6);
    EXPECT_STREQ ("4,242.650000", fmtP.Format(3.0*testV).c_str());
    fmtP.SetPrecision(DecimalPrecision::Precision5);
    EXPECT_STREQ ("9,899.50000", fmtP.Format(7.0*testV).c_str());
    fmtP.SetPrecision(DecimalPrecision::Precision4);
    EXPECT_STREQ ("12,727.9000", fmtP.Format(9.0*testV).c_str());
    fmtP.SetPrecision(DecimalPrecision::Precision3);
    EXPECT_STREQ ("2,828.450", fmtP.Format(2.0*testV).c_str());
    fmtP.SetPrecision(DecimalPrecision::Precision8);

    #if !defined(BENTLEYCONFIG_OS_ANDROID) && !defined(BENTLEYCONFIG_OS_APPLE) && !defined(BENTLEYCONFIG_OS_LINUX)
        #ifdef BENTLEYCONFIG_OS_UNIX
            fmtP.ImbueLocale("de_DE");
        #else
            fmtP.ImbueLocale("de");
        #endif

        EXPECT_STREQ("1.414,20000000", fmtP.Format(testV).c_str());
        fmtP.SetPrecision(DecimalPrecision::Precision7);
        EXPECT_STREQ("7.071,0500000", fmtP.Format(5.0*testV).c_str());
        fmtP.SetPrecision(DecimalPrecision::Precision6);
        EXPECT_STREQ("4.242,650000", fmtP.Format(3.0*testV).c_str());
        fmtP.SetPrecision(DecimalPrecision::Precision5);
        EXPECT_STREQ("9.899,50000", fmtP.Format(7.0*testV).c_str());
        fmtP.SetPrecision(DecimalPrecision::Precision4);
        EXPECT_STREQ("12.727,9000", fmtP.Format(9.0*testV).c_str());
        fmtP.SetPrecision(DecimalPrecision::Precision3);
        EXPECT_STREQ("2.828,450", fmtP.Format(2.0*testV).c_str());
        fmtP.SetPrecision(DecimalPrecision::Precision8);

        #ifdef BENTLEYCONFIG_OS_UNIX
            fmtP.ImbueLocale("fi_FI");
        #else
            fmtP.ImbueLocale("fi");
        #endif

        EXPECT_STREQ(CONCAT("1", "\xA0", "414,20000000"), fmtP.Format(testV).c_str());
        fmtP.SetPrecision(DecimalPrecision::Precision7);
        EXPECT_STREQ(CONCAT("7", "\xA0", "071,0500000"), fmtP.Format(5.0*testV).c_str());
        fmtP.SetPrecision(DecimalPrecision::Precision6);
        EXPECT_STREQ(CONCAT("4", "\xA0", "242,650000"), fmtP.Format(3.0*testV).c_str());
        fmtP.SetPrecision(DecimalPrecision::Precision5);
        EXPECT_STREQ(CONCAT("9", "\xA0", "899,50000"), fmtP.Format(7.0*testV).c_str());
        fmtP.SetPrecision(DecimalPrecision::Precision4);
        EXPECT_STREQ(CONCAT("12", "\xA0", "727,9000"), fmtP.Format(9.0*testV).c_str());
        fmtP.SetPrecision(DecimalPrecision::Precision3);
        EXPECT_STREQ(CONCAT("2", "\xA0", "828,450"), fmtP.Format(2.0*testV).c_str());
        fmtP.SetPrecision(DecimalPrecision::Precision8);

        #ifdef BENTLEYCONFIG_OS_UNIX
            fmtP.ImbueLocale("en_US");
        #else
            fmtP.ImbueLocale("en-US");
        #endif

        fmtP.SetKeepTrailingZeroes(false);
        fmtP.SetUse1000Separator(false);

        EXPECT_STREQ ("1414.2", fmtP.Format(testV).c_str());
        fmtP.SetPrecision(DecimalPrecision::Precision7);
        EXPECT_STREQ ("-7071.05", fmtP.Format(-5.0*testV).c_str());
        fmtP.SetPrecision(DecimalPrecision::Precision6);
        EXPECT_STREQ ("-4242.65", fmtP.Format(-3.0*testV).c_str());
        fmtP.SetPrecision(DecimalPrecision::Precision5);
        EXPECT_STREQ ("-9899.5", fmtP.Format(-7.0*testV).c_str());
        fmtP.SetPrecision(DecimalPrecision::Precision4);
        EXPECT_STREQ ("-12727.9", fmtP.Format(-9.0*testV).c_str());
        fmtP.SetPrecision(DecimalPrecision::Precision3);
        EXPECT_STREQ ("-2828.45", fmtP.Format(-2.0*testV).c_str());
        fmtP.SetPrecision(DecimalPrecision::Precision8);

    #endif /* not BENTLEYCONFIG_OS_ANDROID and not BENTLEYCONFIG_OS_APPLE */

    NumericFormatSpec numFmt = NumericFormatSpec();
    numFmt.SetSignOption(SignOption::OnlyNegative);
    EXPECT_STREQ ("135", numFmt.Format(135).c_str());
    EXPECT_STREQ ("135689", numFmt.Format(135689).c_str());
    EXPECT_STREQ ("-846356", numFmt.Format(-846356).c_str());
    numFmt.SetSignOption(SignOption::SignAlways);
    EXPECT_STREQ ("+135", numFmt.Format(135).c_str());
    EXPECT_STREQ ("+135689", numFmt.Format(135689).c_str());
    EXPECT_STREQ ("-846356", numFmt.Format(-846356).c_str());
    numFmt.SetSignOption(SignOption::NoSign);
    EXPECT_STREQ ("135", numFmt.Format(135).c_str());
    EXPECT_STREQ ("135689", numFmt.Format(135689).c_str());
    EXPECT_STREQ ("846356", numFmt.Format(-846356).c_str());

    numFmt.SetPrecision(DecimalPrecision::Precision10);
    numFmt.SetSignOption(SignOption::OnlyNegative);

    double dval1 = 123.0004567;
    EXPECT_STREQ ("123.0004567", numFmt.Format(dval1).c_str());
    EXPECT_STREQ ("-123.0004567", numFmt.Format(-dval1).c_str());
    dval1 = 0.000012345;
    EXPECT_STREQ ("0.000012345", numFmt.Format(dval1).c_str());
    numFmt.SetPrecision(DecimalPrecision::Precision8);
    EXPECT_STREQ ("0.00001235", numFmt.Format(dval1).c_str());
    numFmt.SetPrecision(DecimalPrecision::Precision10);
    EXPECT_STREQ ("-0.000012345", numFmt.Format(-dval1).c_str());
    numFmt.SetKeepTrailingZeroes(true);
    EXPECT_STREQ ("0.0000123450", numFmt.Format(dval1).c_str());
    EXPECT_STREQ ("-0.0000123450", numFmt.Format(-dval1).c_str());

    dval1 = 3456.0;

    numFmt.SetKeepTrailingZeroes(true);
    numFmt.SetKeepSingleZero(true);
    numFmt.SetKeepDecimalPoint(true);
    EXPECT_STREQ ("3456.0000000000", numFmt.Format(dval1).c_str());
    EXPECT_STREQ ("-3456.0000000000", numFmt.Format(-dval1).c_str());
    numFmt.SetPrecision(DecimalPrecision::Precision4);
    EXPECT_STREQ ("3456.0000", numFmt.Format(dval1).c_str());
    EXPECT_STREQ ("-3456.0000", numFmt.Format(-dval1).c_str());
    numFmt.SetKeepTrailingZeroes(false);
    EXPECT_STREQ ("3456.0", numFmt.Format(dval1).c_str());
    EXPECT_STREQ ("-3456.0", numFmt.Format(-dval1).c_str());
    numFmt.SetKeepSingleZero(false);
    EXPECT_STREQ ("3456.", numFmt.Format(dval1).c_str());
    EXPECT_STREQ ("-3456.", numFmt.Format(-dval1).c_str());
    numFmt.SetKeepDecimalPoint(false);
    EXPECT_STREQ ("3456", numFmt.Format(dval1).c_str());
    EXPECT_STREQ ("-3456", numFmt.Format(-dval1).c_str());
    numFmt.SetSignOption(SignOption::NegativeParentheses);
    EXPECT_STREQ ("3456", numFmt.Format(dval1).c_str());
    EXPECT_STREQ ("(3456)", numFmt.Format(-dval1).c_str());

    numFmt.SetSignOption(SignOption::OnlyNegative);
    numFmt.SetPrecision(DecimalPrecision::Precision10);
    numFmt.SetPresentationType(PresentationType::Scientific);
    EXPECT_STREQ ("-2.7182818285e-3", numFmt.Format(-0.0027182818284590).c_str());
    EXPECT_STREQ ("-2.7182818285e-1", numFmt.Format(-0.2718281828459045).c_str());
    numFmt.SetPresentationType(PresentationType::Scientific);
    numFmt.SetScientificType(ScientificType::ZeroNormalized);
    EXPECT_STREQ ("-0.2718281828e-2", numFmt.Format(-0.0027182818284590).c_str());
    EXPECT_STREQ ("-0.2718281828e+0", numFmt.Format(-0.2718281828459045).c_str());
    EXPECT_STREQ ("-0.2718281828e+4", numFmt.Format(-2718.2818284590).c_str());
    EXPECT_STREQ ("0.2718281828e+4", numFmt.Format(2718.2818284590).c_str());    
    }

/*---------------------------------------------------------------------------------**//**
* @bsimethod
+---------------+---------------+---------------+---------------+---------------+------*/
TEST_F(FormattingTestFixture, LargeNumbers)
    {
    NumericFormatSpec spec = NumericFormatSpec(NumericFormatSpec::DefaultFormat());
    spec.SetPrecision(DecimalPrecision::Precision4);
    EXPECT_STREQ("1.0", spec.Format(1.0).c_str());
    EXPECT_STREQ("1000.0", spec.Format(1000.0).c_str());
    EXPECT_STREQ("1234567.0", spec.Format(1234567.0).c_str());
    EXPECT_STREQ("1234567891.0", spec.Format(1234567891.0).c_str());
    EXPECT_STREQ("1.2346e+12", spec.Format(1234567891.0e+3).c_str());
    EXPECT_STREQ("1.2346e+15", spec.Format(1234567891.0e+6).c_str());
    EXPECT_STREQ("1.2346e+18", spec.Format(1234567891.0e+9).c_str());
    EXPECT_STREQ("-3.048e+15", spec.Format(-3.0479999999999998e+15).c_str());
    EXPECT_STREQ("-3.048e+18", spec.Format(-3.0479999999999998e+18).c_str());
    EXPECT_STREQ("-3.048e+21", spec.Format(-3.0479999999999998e+21).c_str());
    EXPECT_STREQ("-3.048e+22", spec.Format(-3.0479999999999998e+22).c_str());
    EXPECT_STREQ("-3.048e+23", spec.Format(-3.0479999999999998e+23).c_str());
    EXPECT_STREQ("-3.048e+24", spec.Format(-3.0479999999999998e+24).c_str());
    EXPECT_STREQ("-3.048e+25", spec.Format(-3.0479999999999998e+25).c_str());
    EXPECT_STREQ("-3.048e+26", spec.Format(-3.0479999999999998e+26).c_str());
    EXPECT_STREQ("-3.048e+29", spec.Format(-3.0479999999999998e+29).c_str());
    EXPECT_STREQ("-3.048e+31", spec.Format(-3.0479999999999998e+31).c_str());
    EXPECT_STREQ("-3.048e+35", spec.Format(-3.0479999999999998e+35).c_str());
    }
    
//--------------------------------------------------------------------------------------
// @bsimethod
//--------------------------------------------------------------------------------------
TEST_F(FormattingTestFixture, TestParseUnitFormatDescriptor) 
    {
    Utf8String unitName;
    Utf8String formatString;

    Utf8String input = "(N*M)/DEG";
    Utf8String input2 = "(BTU*IN)/(SQ.FT*HR*FAHRENHEIT)";
    Utf8String input3 = "(N*M)/DEG(real)";
    Utf8String input4 = "(BTU*IN)/(SQ.FT*HR*FAHRENHEIT)(real)";
    Utf8String input5 = "W/(SQ.M*K)";
    Utf8String input6 = "W/(SQ.M*K)(real)";

    Format::ParseUnitFormatDescriptor(unitName, formatString, input.c_str());
    EXPECT_STREQ("(N*M)/DEG", unitName.c_str());
    EXPECT_TRUE(formatString.empty());

    Format::ParseUnitFormatDescriptor(unitName, formatString, input2.c_str());
    EXPECT_STREQ("(BTU*IN)/(SQ.FT*HR*FAHRENHEIT)", unitName.c_str());
    EXPECT_TRUE(formatString.empty());

    Format::ParseUnitFormatDescriptor(unitName, formatString, input3.c_str());
    EXPECT_STREQ("(N*M)/DEG", unitName.c_str());
    EXPECT_STREQ("real", formatString.c_str());

    Format::ParseUnitFormatDescriptor(unitName, formatString, input4.c_str());
    EXPECT_STREQ("(BTU*IN)/(SQ.FT*HR*FAHRENHEIT)", unitName.c_str());
    EXPECT_STREQ("real", formatString.c_str());

    Format::ParseUnitFormatDescriptor(unitName, formatString, input5.c_str());
    EXPECT_STREQ("W/(SQ.M*K)", unitName.c_str());
    EXPECT_TRUE(formatString.empty());

    Format::ParseUnitFormatDescriptor(unitName, formatString, input6.c_str());
    EXPECT_STREQ("W/(SQ.M*K)", unitName.c_str());
    EXPECT_STREQ("real", formatString.c_str());
    }

//--------------------------------------------------------------------------------------
// @bsimethod
//--------------------------------------------------------------------------------------
TEST_F(FormattingTestFixture, FormatsUsingDefaultNumericFormatSpecWhenItsNotSet)
    {
    CompositeValueSpec compSpec(*s_unitsContext->LookupUnit("M"));
    Format fmtSpec;
    fmtSpec.SetCompositeSpec(compSpec);
    Units::Quantity quantity(1500.5, *compSpec.GetMajorUnit());
    EXPECT_STREQ("1500.5 M", fmtSpec.FormatQuantity(quantity).c_str());
    }

struct BearingTestData 
    {
    double angleDegree;
    std::string bearingDMS; //degrees minutes seconds
    Utf8String bearingDMSWithLabel;
    std::string bearingDecimal;
    std::string northAzimuthDMS; //degrees minutes seconds
    std::string northAzimuthDecimal;
    };

double DegreesToRadians(double degrees)
    {
    return degrees * (M_PI / 180.0);
    };

TEST_F(FormattingTestFixture, FormatBearingAndAzimuth) {
    

    std::vector<BearingTestData> testData = {
        //DEG,    BEAR DMS      WITH LABEL        BEAR         AZI DMS     AZI
        {0.0,     "N00:00:00E", "N00°00'00\"E", "N00.000°E", "00:00:00", "00.000"},
        {5.0,     "N05:00:00E", "N05°00'00\"E", "N05.000°E", "05:00:00", "05.000"},
        {45.0,    "N45:00:00E", "N45°00'00\"E", "N45.000°E", "45:00:00", "45.000"},
        {45.5028, "N45:30:10E", "N45°30'10\"E", "N45.503°E", "45:30:10", "45.503"},
        {90.0,    "N90:00:00E", "N90°00'00\"E", "N90.000°E", "90:00:00", "90.000"},
        {135.0,   "S45:00:00E", "S45°00'00\"E", "S45.000°E", "135:00:00", "135.000"},
        {180.0,   "S00:00:00E", "S00°00'00\"E", "S00.000°E", "180:00:00", "180.000"},
        {225.0,   "S45:00:00W", "S45°00'00\"W", "S45.000°W", "225:00:00", "225.000"},
        {234.4972,"S54:29:50W", "S54°29'50\"W", "S54.497°W", "234:29:50", "234.497"},
        {270.0,   "N90:00:00W", "N90°00'00\"W", "N90.000°W", "270:00:00", "270.000"},
        {315.0,   "N45:00:00W", "N45°00'00\"W", "N45.000°W", "315:00:00", "315.000"},
        {360.0,   "N00:00:00E", "N00°00'00\"E", "N00.000°E", "00:00:00", "00.000"},
        {412.0,   "N52:00:00E", "N52°00'00\"E", "N52.000°E", "52:00:00", "52.000"},
        {470.0,   "S70:00:00E", "S70°00'00\"E", "S70.000°E", "110:00:00", "110.000"},
        {580.0,   "S40:00:00W", "S40°00'00\"W", "S40.000°W", "220:00:00", "220.000"},
        {640.0,   "N80:00:00W", "N80°00'00\"W", "N80.000°W", "280:00:00", "280.000"},
    };


    auto unitDegree = s_unitsContext->LookupUnit("ARC_DEG");
    auto unitRadian = s_unitsContext->LookupUnit("RAD");
    auto revolution = s_unitsContext->LookupUnit("REVOLUTION");
    //auto unitMinute = s_unitsContext->LookupUnit("ARC_MINUTE");
    //auto unitSecond = s_unitsContext->LookupUnit("ARC_SECOND");

    NumericFormatSpec bearingDMSSpec;
    bearingDMSSpec.SetMinWidth(2);
    bearingDMSSpec.SetPrecision(DecimalPrecision::Precision0);
    bearingDMSSpec.SetKeepDecimalPoint(false);
    bearingDMSSpec.SetPresentationType(PresentationType::Bearing);
    bearingDMSSpec.SetRevolutionUnit(revolution);
    Format bearingDMS(bearingDMSSpec);
    bearingDMS.SetSuppressUnitLabel();
    auto bearingDMScomp = CompositeValueSpec(*s_unitsContext->LookupUnit("ARC_DEG"), *s_unitsContext->LookupUnit("ARC_MINUTE"), *s_unitsContext->LookupUnit("ARC_SECOND"));
    bearingDMScomp.SetSeparator(":");
    bearingDMS.SetCompositeSpec(bearingDMScomp);
    EXPECT_FALSE(bearingDMS.IsProblem());
    /*Json::Value basicJson;
    bearingDMS.ToJson(BeJsValue(basicJson), false);
    Utf8String json = basicJson.ToString();
    EXPECT_FALSE(json.empty());
    printf("Bearing DMS: %s\n", json.c_str());*/

    NumericFormatSpec bearingDMSWithLabelSpec;
    bearingDMSWithLabelSpec.SetMinWidth(2);
    bearingDMSWithLabelSpec.SetPrecision(DecimalPrecision::Precision0);
    bearingDMSWithLabelSpec.SetKeepDecimalPoint(false);
    bearingDMSWithLabelSpec.SetPresentationType(PresentationType::Bearing);
    bearingDMSWithLabelSpec.SetShowUnitLabel(true);
    bearingDMSWithLabelSpec.SetRevolutionUnit(revolution);
    Format bearingDMSWithLabel(bearingDMSWithLabelSpec);
    auto bearingDMSWithLabelComp = CompositeValueSpec(*s_unitsContext->LookupUnit("ARC_DEG"), *s_unitsContext->LookupUnit("ARC_MINUTE"), *s_unitsContext->LookupUnit("ARC_SECOND"));
    bearingDMSWithLabelComp.SetMajorLabel("°");
    bearingDMSWithLabelComp.SetMiddleLabel("'");
    bearingDMSWithLabelComp.SetMinorLabel("\"");
    bearingDMSWithLabelComp.SetSeparator("");
    bearingDMSWithLabel.SetCompositeSpec(bearingDMSWithLabelComp);
    EXPECT_FALSE(bearingDMSWithLabel.IsProblem());

    NumericFormatSpec bearingSpec;
    bearingSpec.SetPresentationType(PresentationType::Bearing);
    bearingSpec.SetMinWidth(6);
    bearingSpec.SetPrecision(DecimalPrecision::Precision3);
    bearingSpec.SetKeepDecimalPoint(true);
    bearingSpec.SetKeepTrailingZeroes(true);
    bearingSpec.SetKeepSingleZero(true);
    bearingSpec.SetShowUnitLabel(true);
    bearingSpec.SetRevolutionUnit(revolution);
    Format bearing(bearingSpec);
    auto bearingComp = CompositeValueSpec(*s_unitsContext->LookupUnit("ARC_DEG"));
    bearingComp.SetMajorLabel("°");
    bearingComp.SetSpacer("");
    bearing.SetCompositeSpec(bearingComp);
    EXPECT_FALSE(bearing.IsProblem());
    
    NumericFormatSpec azimuthDMSSpec;
    azimuthDMSSpec.SetPresentationType(PresentationType::Azimuth);
    azimuthDMSSpec.SetMinWidth(2);
    azimuthDMSSpec.SetPrecision(DecimalPrecision::Precision0);
    azimuthDMSSpec.SetKeepDecimalPoint(false);
    azimuthDMSSpec.SetRevolutionUnit(revolution);
    Format azimuthDMS(azimuthDMSSpec);
    azimuthDMS.SetSuppressUnitLabel();
    auto azimuthDMScomp = CompositeValueSpec(*s_unitsContext->LookupUnit("ARC_DEG"), *s_unitsContext->LookupUnit("ARC_MINUTE"), *s_unitsContext->LookupUnit("ARC_SECOND"));
    azimuthDMScomp.SetSeparator(":");
    azimuthDMS.SetCompositeSpec(azimuthDMScomp);
    EXPECT_FALSE(azimuthDMS.IsProblem());

    NumericFormatSpec azimuthSpec;
    azimuthSpec.SetPresentationType(PresentationType::Azimuth);
    azimuthSpec.SetMinWidth(6);
    azimuthSpec.SetPrecision(DecimalPrecision::Precision3);
    azimuthSpec.SetKeepDecimalPoint(true);
    azimuthSpec.SetKeepTrailingZeroes(true);
    azimuthSpec.SetKeepSingleZero(true);
    azimuthSpec.SetRevolutionUnit(revolution);
    Format azimuth(azimuthSpec);
    auto azimuthComp = CompositeValueSpec(*s_unitsContext->LookupUnit("ARC_DEG"));
    azimuth.SetCompositeSpec(azimuthComp);
    EXPECT_FALSE(azimuth.IsProblem());

    auto TestFormat = [&unitDegree, &unitRadian](const Units::Quantity& degree, const Units::Quantity& radian, const Utf8String expectedString, const Format& format)
    {
        Utf8String fromDeg = format.FormatQuantity(degree);
        Utf8String fromRad = format.FormatQuantity(radian);

        ASSERT_STREQ(fromDeg.c_str(), fromRad.c_str());
        ASSERT_STREQ(fromDeg.c_str(), expectedString.c_str());

        FormatProblemCode problemCode_degree = FormatProblemCode::NoProblems;
        FormatProblemCode problemCode_radian = FormatProblemCode::NoProblems;

        auto formatParsingSet_degree = FormatParsingSet(expectedString, unitDegree, &format);
        auto formatParsingSet_radian = FormatParsingSet(expectedString, unitRadian, &format);

        BEU::Quantity qtyFromDegree = formatParsingSet_degree.GetQuantity(&problemCode_degree, &format);
        BEU::Quantity qtyFromRadian = formatParsingSet_radian.GetQuantity(&problemCode_radian, &format);

        ASSERT_EQ(FormatProblemCode::NoProblems, problemCode_degree);
        ASSERT_EQ(FormatProblemCode::NoProblems, problemCode_radian);

        double degreeNormalized = std::fmod(degree.GetMagnitude(), 360.0);
        double radianNormalized = DegreesToRadians(degreeNormalized);

        ASSERT_NEAR(degreeNormalized, qtyFromDegree.GetMagnitude(), 0.001); // TODO <Naron>: this needs to be adjusted with precision in format
        ASSERT_NEAR(radianNormalized, qtyFromRadian.GetMagnitude(), 0.001);
    };

    for(auto& row : testData)
    { 
        Units::Quantity degree(row.angleDegree, *unitDegree);
        Units::Quantity radian(DegreesToRadians(row.angleDegree), *unitRadian);

        auto degConverted = radian.ConvertTo(unitDegree);
        ASSERT_TRUE(degree.IsClose(degConverted, 0.001));

        TestFormat(degree, radian, row.bearingDMS, bearingDMS);
        TestFormat(degree, radian, row.bearingDMSWithLabel, bearingDMSWithLabel);
        TestFormat(degree, radian, row.bearingDecimal, bearing);
        TestFormat(degree, radian, row.northAzimuthDMS, azimuthDMS);
        TestFormat(degree, radian, row.northAzimuthDecimal, azimuth);

    };

<<<<<<< HEAD
TEST_F(FormattingTestFixture, AzimuthWithVariousBases) {
    auto unitDegree = s_unitsContext->LookupUnit("ARC_DEG");
    auto unitRadian = s_unitsContext->LookupUnit("RAD");
    auto unitRevolution = s_unitsContext->LookupUnit("REVOLUTION");

    auto formatAzimuth = [&unitDegree, &unitRadian, &unitRevolution](double value, double baseOffset = 0.0, bool counterClockwise = false)
        {
        NumericFormatSpec azimuthSpec;
        azimuthSpec.SetPresentationType(PresentationType::Azimuth);
        azimuthSpec.SetMinWidth(4);
        azimuthSpec.SetPrecision(DecimalPrecision::Precision1);
        azimuthSpec.SetKeepDecimalPoint(true);
        azimuthSpec.SetKeepTrailingZeroes(true);
        azimuthSpec.SetKeepSingleZero(true);
        azimuthSpec.SetShowUnitLabel(true);
        azimuthSpec.SetAzimuthBase(DegreesToRadians(baseOffset));
        azimuthSpec.SetAzimuthBaseUnit(unitRadian);
        azimuthSpec.SetAzimuthCounterClockwise(counterClockwise);
        azimuthSpec.SetRevolutionUnit(unitRevolution);
=======
    // azimuth with various bases - roundtrip test
    struct AzimuthTestCase {
        double value;
        double baseOffsetInDeg;
        bool counterClockwise;
        Utf8String expectedString;
    };

    std::vector<AzimuthTestCase> testCases = {
        // {value, baseOffsetInDeg, counterClockwise, expectedString}
        {0.0,   0.0,   false, "00.0°"},
        {0.0,   180.0, false, "180.0°"},
        {0.0,   185.0, false, "175.0°"},
        {0.0,   185.0, true,  "185.0°"},
        {0.0,   95.0,  false, "265.0°"},
        {0.0,   85.0,  false, "275.0°"},
        {0.0,   270.0, false, "90.0°"},
        {0.0,   270.0, true,  "270.0°"},
        {90.0,  0.0,   false, "90.0°"},
        {90.0,  180.0, false, "270.0°"},
        {90.0,  185.0, false, "265.0°"},
        {90.0,  185.0, true,  "95.0°"},
        {90.0,  95.0,  false, "355.0°"},
        {90.0,  85.0,  false, "05.0°"},
        {90.0,  270.0, false, "180.0°"},
        {90.0,  270.0, true,  "180.0°"},
    };

    azimuthSpec.SetMinWidth(4);
    azimuthSpec.SetPrecision(DecimalPrecision::Precision1);
    azimuthSpec.SetShowUnitLabel(true);
    azimuthSpec.SetAzimuthBaseUnit(unitRadian);

    // Define the formatAzimuth function with parsing logic included
    auto formatAzimuth = [&azimuthSpec, &unitDegree](double value, double baseOffsetInDeg, bool counterClockwise, Utf8String expectedString) {
        // Configure the numeric format specification
        azimuthSpec.SetAzimuthBase(DegreesToRadians(baseOffsetInDeg));
        azimuthSpec.SetCounterClockwiseAngle(counterClockwise);

>>>>>>> 9347d3ed
        Format azimuth(azimuthSpec);
        CompositeValueSpec azimuthComp(*unitDegree);
        azimuthComp.SetMajorLabel("°");
        azimuthComp.SetSpacer("");
        azimuth.SetCompositeSpec(azimuthComp);

        Units::Quantity degreeQuantity(value, *unitDegree);

        // Format the quantity
        Utf8String result = azimuth.FormatQuantity(degreeQuantity);
        ASSERT_STREQ(expectedString.c_str(), result.c_str());

        // Parse the formatted string back into quantities
        FormatProblemCode problemCode = FormatProblemCode::NoProblems;
        FormatParsingSet formatParsingSet(result, unitDegree, &azimuth);
        Units::Quantity qty = formatParsingSet.GetQuantity(&problemCode, &azimuth);
        ASSERT_EQ(FormatProblemCode::NoProblems, problemCode);

        ASSERT_NEAR(value, qty.GetMagnitude(), 0.001);
    };

    for (const auto& testCase : testCases) {
        formatAzimuth(testCase.value, testCase.baseOffsetInDeg, testCase.counterClockwise, testCase.expectedString);
    }

}

TEST_F(FormattingTestFixture, ParseBearingProblemCode){
    auto unitDegree = s_unitsContext->LookupUnit("ARC_DEG");
    auto revolution = s_unitsContext->LookupUnit("REVOLUTION");

    NumericFormatSpec bearingDMSSpec;
    bearingDMSSpec.SetMinWidth(2);
    bearingDMSSpec.SetPrecision(DecimalPrecision::Precision0);
    bearingDMSSpec.SetKeepDecimalPoint(false);
    bearingDMSSpec.SetPresentationType(PresentationType::Bearing);
    bearingDMSSpec.SetRevolutionUnit(revolution);
    Format bearingDMS(bearingDMSSpec);
    bearingDMS.SetSuppressUnitLabel();
    auto bearingDMScomp = CompositeValueSpec(*s_unitsContext->LookupUnit("ARC_DEG"), *s_unitsContext->LookupUnit("ARC_MINUTE"), *s_unitsContext->LookupUnit("ARC_SECOND"));
    bearingDMScomp.SetSeparator(":");
    bearingDMS.SetCompositeSpec(bearingDMScomp);
    EXPECT_FALSE(bearingDMS.IsProblem());

    struct testData {
        std::string inputString;
        FormatProblemCode expectedProblemCode;
    };

    std::string zeroInput = "N00:00:00E";

    std::vector<testData> testDataVec = {
        {zeroInput, FormatProblemCode::NoProblems},
        {"", FormatProblemCode::QT_NoValueOrUnitFound},
        {"00:00:00", FormatProblemCode::QT_BearingPrefixOrSuffixMissing},
    };

    BEU::Quantity qty;
    for(auto& row : testDataVec)
    {
        FormatProblemCode problemCode = FormatProblemCode::NoProblems;
        auto formatParsingSet = FormatParsingSet(row.inputString.c_str(), unitDegree, &bearingDMS);
        qty = formatParsingSet.GetQuantity(&problemCode, &bearingDMS);
        EXPECT_EQ(row.expectedProblemCode, problemCode);
    }

    auto invalidUnit = s_unitsContext->LookupUnit("VERTICAL_PER_HORIZONTAL");

    // invalid unit
    FormatProblemCode problemCode = FormatProblemCode::NoProblems;

    Format bearingDMSInvalidCompUnit(bearingDMSSpec);
    bearingDMSInvalidCompUnit.SetSuppressUnitLabel();
    auto bearingDMScompInvalidUnit = CompositeValueSpec(*invalidUnit, *s_unitsContext->LookupUnit("ARC_MINUTE"), *s_unitsContext->LookupUnit("ARC_SECOND"));
    bearingDMScompInvalidUnit.SetSeparator(":");
    bearingDMSInvalidCompUnit.SetCompositeSpec(bearingDMScompInvalidUnit);
    EXPECT_FALSE(bearingDMSInvalidCompUnit.IsProblem());

    bearingDMSInvalidCompUnit.SetCompositeSpec(bearingDMScompInvalidUnit);
    auto fps = FormatParsingSet(zeroInput.c_str(), unitDegree, &bearingDMSInvalidCompUnit);
    qty = fps.GetQuantity(&problemCode, &bearingDMSInvalidCompUnit);
    EXPECT_EQ(FormatProblemCode::PS_MissingCompositeSpec, problemCode); // composite spec wont get set with invalid composite units

    // cant convert
    problemCode = FormatProblemCode::NoProblems;
    fps = FormatParsingSet(zeroInput.c_str(), invalidUnit, &bearingDMS);
    qty = fps.GetQuantity(&problemCode, &bearingDMS);
    EXPECT_EQ(FormatProblemCode::QT_ConversionFailed, problemCode);
}

TEST_F(FormattingTestFixture, ParseAzimuthProblemCode){
    auto unitDegree = s_unitsContext->LookupUnit("ARC_DEG");
    auto revolution = s_unitsContext->LookupUnit("REVOLUTION");
    FormatProblemCode problemCode = FormatProblemCode::NoProblems;

    NumericFormatSpec azimuthSpec;
    azimuthSpec.SetPresentationType(PresentationType::Azimuth);
    azimuthSpec.SetMinWidth(6);
    azimuthSpec.SetPrecision(DecimalPrecision::Precision3);
    azimuthSpec.SetKeepDecimalPoint(true);
    azimuthSpec.SetKeepTrailingZeroes(true);
    azimuthSpec.SetKeepSingleZero(true);
    azimuthSpec.SetAzimuthBase(180.0);
    // azimuthSpec.SetAzimuthBaseUnit(unitDegree); missing for this test
    azimuthSpec.SetRevolutionUnit(revolution);

    Format azimuth(azimuthSpec);
    auto azimuthComp = CompositeValueSpec(*unitDegree);
    azimuth.SetCompositeSpec(azimuthComp);
    EXPECT_FALSE(azimuth.IsProblem());

    std::string zeroInput = "00.0";
    auto fps = FormatParsingSet(zeroInput.c_str(), unitDegree, &azimuth);
    BEU::Quantity qty = fps.GetQuantity(&problemCode, &azimuth);
    EXPECT_EQ(FormatProblemCode::QT_NoValueOrUnitFound, problemCode);
}

TEST_F(FormattingTestFixture, FormatRatio){
    auto formatRatioTest = [](const char* ratioString, double value, Units::UnitCP persistenceUnit, RatioType ratioType,  Units::UnitCP presentationUnit, DecimalPrecision precision = DecimalPrecision::Precision3)
    {
        NumericFormatSpec ratioSpec;
        ratioSpec.SetPresentationType(PresentationType::Ratio);
        ratioSpec.SetRatioType(ratioType);
        ratioSpec.SetPrecision(precision);
        
        CompositeValueSpec ratioComp(*presentationUnit);
        ratioComp.SetIncludeZero(true);

        Format ratioFormat(ratioSpec);
        ratioFormat.SetCompositeSpec(ratioComp);

        Units::Quantity quantity(value, *persistenceUnit);
        EXPECT_STREQ(ratioString, ratioFormat.FormatQuantity(quantity).c_str());

        // parsing back to quantity
        FormatProblemCode problemCode = FormatProblemCode::NoProblems;
        auto formatParsingSet = FormatParsingSet(ratioString, persistenceUnit, &ratioFormat);
        BEU::Quantity qty = formatParsingSet.GetQuantity(&problemCode, &ratioFormat);

        EXPECT_EQ(FormatProblemCode::NoProblems, problemCode); 
        auto precisionNum = static_cast<int>(precision);
        auto tolerance = pow(10, -precisionNum) * 4.999;
        EXPECT_NEAR(value, qty.GetMagnitude(), tolerance);
    };

    auto v_h = s_unitsContext->LookupUnit("VERTICAL_PER_HORIZONTAL");
    auto h_v = s_unitsContext->LookupUnit("HORIZONTAL_PER_VERTICAL");

    auto oneToN = RatioType::OneToN;
    auto NtoOne = RatioType::NToOne;
    auto valueBased = RatioType::ValueBased;
    auto useGreatestCommonDivisor = RatioType::UseGreatestCommonDivisor;

    // corner cases, input vaue is 0
    {
    auto ratioTypes = {RatioType::OneToN, RatioType::NToOne, RatioType::ValueBased, RatioType::UseGreatestCommonDivisor};

    for (const auto& ratioType : ratioTypes) 
        {
        formatRatioTest("0:1", 0.0, v_h, ratioType, v_h);
        formatRatioTest("0:1", 0.0, h_v, ratioType, h_v);
        formatRatioTest("1:0", 0.0, v_h, ratioType, h_v);
        formatRatioTest("1:0", 0.0, h_v, ratioType, v_h);
        }
    }

    // v:h (persistent) -> v:h (presentation) | one to N
    {
    formatRatioTest("1:1", 1.0, v_h, oneToN, v_h);
    formatRatioTest("1:0.5", 2.0, v_h, oneToN, v_h);
    formatRatioTest("1:2", 0.5, v_h, oneToN, v_h);
    formatRatioTest("1:3.003", 0.333, v_h, oneToN, v_h);
    formatRatioTest("1:3", 0.3333, v_h, oneToN, v_h);
    formatRatioTest("1:3.5", 0.2857, v_h, oneToN, v_h);
    formatRatioTest("1:4", 0.25, v_h, oneToN, v_h);
    formatRatioTest("1:1.5", 0.6667, v_h, oneToN, v_h);
    }

    // v:h -> h:v | one to N
    {
    formatRatioTest("1:1", 1.0, v_h, oneToN, h_v);
    formatRatioTest("1:2", 2.0, v_h, oneToN, h_v);
    formatRatioTest("1:0.5", 0.5, v_h, oneToN, h_v);
    formatRatioTest("1:0.333", 0.333, v_h, oneToN, h_v);
    formatRatioTest("1:0.333", 0.3333, v_h, oneToN, h_v);
    formatRatioTest("1:0.286", 0.2857, v_h, oneToN, h_v);
    formatRatioTest("1:0.25", 0.25, v_h, oneToN, h_v);
    formatRatioTest("1:0.667", 0.6667, v_h, oneToN, h_v);
    }

    // v:h -> v:h | N to one
    {
    formatRatioTest("1:1", 1.0, v_h, NtoOne, v_h);
    formatRatioTest("2:1", 2.0, v_h, NtoOne, v_h);
    formatRatioTest("0.5:1", 0.5, v_h, NtoOne, v_h);
    formatRatioTest("0.333:1", 0.333, v_h, NtoOne, v_h);
    formatRatioTest("0.333:1", 0.3333, v_h, NtoOne, v_h);
    formatRatioTest("0.286:1", 0.2857, v_h, NtoOne, v_h);
    formatRatioTest("0.25:1", 0.25, v_h, NtoOne, v_h);
    formatRatioTest("0.667:1", 0.6667, v_h, NtoOne, v_h);
    }

    // v:h -> h:v | N to one
    {
    formatRatioTest("1:1", 1.0, v_h, NtoOne, h_v);
    formatRatioTest("0.5:1", 2.0, v_h, NtoOne, h_v);
    formatRatioTest("2:1", 0.5, v_h, NtoOne, h_v);
    formatRatioTest("3.003:1", 0.333, v_h, NtoOne, h_v);
    formatRatioTest("3:1", 0.3333, v_h, NtoOne, h_v);
    formatRatioTest("3.5:1", 0.2857, v_h, NtoOne, h_v);
    formatRatioTest("4:1", 0.25, v_h, NtoOne, h_v);
    formatRatioTest("1.5:1", 0.6667, v_h, NtoOne, h_v);
    }

    {
    // decimal precision
    // formatRatioTest("1:0", 3, v_h, oneToN, v_h, DecimalPrecision::Precision0);
    formatRatioTest("1:0.3", 3, v_h, oneToN, v_h, DecimalPrecision::Precision1);
    formatRatioTest("1:0.33", 3, v_h, oneToN, v_h, DecimalPrecision::Precision2);

    formatRatioTest("1:2500", 0.0004, v_h, oneToN, v_h, DecimalPrecision::Precision3);

    formatRatioTest("1:0", 0.0004, v_h, oneToN, h_v, DecimalPrecision::Precision3);
    formatRatioTest("1:0.0004", 0.0004, v_h, oneToN, h_v, DecimalPrecision::Precision4);
    formatRatioTest("1:-0.0004", -0.0004, v_h, oneToN, h_v, DecimalPrecision::Precision4);
    }

    // v:h -> v:h | ValueBased
    // if the value is smaller than 1, its 1 to N. else, N to 1
    {
    formatRatioTest("1:1", 1.0, v_h, valueBased, v_h);
    formatRatioTest("2:1", 2.0, v_h, valueBased, v_h);
    formatRatioTest("1:2", 0.5, v_h, valueBased, v_h);
    formatRatioTest("1:3.003", 0.333, v_h, valueBased, v_h);
    formatRatioTest("3.333:1", 3.3333, v_h, valueBased, v_h);
    formatRatioTest("1:3.5", 0.2857, v_h, valueBased, v_h);
    formatRatioTest("3.5:1", 3.5, v_h, valueBased, v_h);
    formatRatioTest("1:4", 0.25, v_h, valueBased, v_h);
    formatRatioTest("4:1", 4.0, v_h, valueBased, v_h);
    }   

    // v:h -> v:h | UseGreatestCommonDivisor
    {
    formatRatioTest("1:1", 1.0, v_h, useGreatestCommonDivisor, v_h);
    formatRatioTest("2:1", 2.0, v_h, useGreatestCommonDivisor, v_h);
    formatRatioTest("1:2", 0.5, v_h, useGreatestCommonDivisor, v_h);
    formatRatioTest("333:1000", 0.333, v_h, useGreatestCommonDivisor, v_h);
    formatRatioTest("333:1000", 0.3333, v_h, useGreatestCommonDivisor, v_h);
    formatRatioTest("143:500", 0.2857, v_h, useGreatestCommonDivisor, v_h);
    formatRatioTest("1:4", 0.25, v_h, useGreatestCommonDivisor, v_h);
    formatRatioTest("667:1000", 0.6667, v_h, useGreatestCommonDivisor, v_h);
    }

    // negative values
    {
    formatRatioTest("-1:1", -1.0, v_h, NtoOne, v_h);
    formatRatioTest("1:-1", -1.0, v_h, valueBased, v_h);

    formatRatioTest("-0.5:1", -0.5, v_h, NtoOne, v_h);
    formatRatioTest("1:-2", -0.5, v_h, valueBased, v_h);

    formatRatioTest("-0.5:1", -2, v_h, NtoOne, h_v);
    formatRatioTest("1:-2", -2, v_h, valueBased, h_v);
    }

    // really large/small numbers
    {
    formatRatioTest("0:1", 0.00000001, v_h, NtoOne, v_h);
    formatRatioTest("100000000:1", 0.00000001, v_h, NtoOne, h_v);

    formatRatioTest("100000000:1", 100000000, v_h, NtoOne, v_h);
    // formatRatioTest("0:1", 100000000, v_h, NtoOne, h_v); //works one way parsing from quantity to ratio, but not the other way around. from "0:1" cant be parsed to 100000000
    }

    // irrational numbers
    {
    formatRatioTest("0.143:1", 1.0/7, v_h, NtoOne, v_h);
    formatRatioTest("1:7", 1.0/7, v_h, oneToN, v_h);
    formatRatioTest("0.286:1", 2.0/7, v_h, NtoOne, v_h);
    formatRatioTest("143:500", 2.0/7, v_h, useGreatestCommonDivisor, v_h); // loose precision from 0.28571428571 to 0.286
    formatRatioTest("7:2", 2.0/7, v_h, useGreatestCommonDivisor, h_v); // didnt loose much precision from 3.50000000005 to 3.5
    }

    // parseRatioString specific tests
    auto formatRatioErrorTest = [](const char* ratioString, Units::UnitCP persistenceUnit, Units::UnitCP presentationUnit, FormatProblemCode expectedProblemCode = FormatProblemCode::NoProblems)
    {
        NumericFormatSpec ratioSpec;
        ratioSpec.SetPresentationType(PresentationType::Ratio);
        ratioSpec.SetRatioType(RatioType::OneToN);
        ratioSpec.SetPrecision(DecimalPrecision::Precision3);
        CompositeValueSpec ratioComp(*presentationUnit);
        ratioComp.SetIncludeZero(true);
        Format ratioFormat(ratioSpec);
        ratioFormat.SetCompositeSpec(ratioComp);

        FormatProblemCode problemCode;
        auto formatParsingSet = FormatParsingSet(ratioString, persistenceUnit, &ratioFormat);
        BEU::Quantity qty = formatParsingSet.GetQuantity(&problemCode, &ratioFormat);

        EXPECT_EQ(expectedProblemCode, problemCode);
    };

    {
        formatRatioErrorTest("", v_h, v_h, FormatProblemCode::QT_NoValueOrUnitFound);
        formatRatioErrorTest("1:1", nullptr, v_h, FormatProblemCode::QT_NoValueOrUnitFound); // test this
        formatRatioErrorTest("3:1:2", v_h, v_h, FormatProblemCode::QT_InvalidRatioArgument);
        formatRatioErrorTest("A:2", v_h, v_h, FormatProblemCode::QT_InvalidRatioArgument);
        formatRatioErrorTest("1:1e1000", v_h, v_h, FormatProblemCode::QT_ValueOutOfRange);

        formatRatioErrorTest("0:1", v_h, h_v, FormatProblemCode::QT_MathematicOperationFoundButIsNotAllowed);
        formatRatioErrorTest("1:0", v_h, v_h, FormatProblemCode::QT_MathematicOperationFoundButIsNotAllowed);
    }
    
}

END_BENTLEY_FORMATTEST_NAMESPACE
<|MERGE_RESOLUTION|>--- conflicted
+++ resolved
@@ -1,2086 +1,2075 @@
-/*---------------------------------------------------------------------------------------------
-* Copyright (c) Bentley Systems, Incorporated. All rights reserved.
-* See LICENSE.md in the repository root for full copyright notice.
-*--------------------------------------------------------------------------------------------*/
-
-#include "../FormattingTestsPch.h"
-#include "../TestFixture/FormattingTestFixture.h"
-#define _USE_MATH_DEFINES
-#include <math.h>
-#include <iostream>
-
-USING_BENTLEY_FORMATTING
-BEGIN_BENTLEY_FORMATTEST_NAMESPACE
-
-#define CONCAT(value1, value2, value3) value1 value2 value3
-
-struct FormatUtilsTest : FormattingTestFixture {};
-struct FormatIntegerTest : FormattingTestFixture
-    {
-    int32_t const testValPos = 100501;
-    int32_t const testValNeg = -100501;
-    };
-
-struct FormatDoubleTest : FormattingTestFixture
-    {
-    double const testValPos = 100501.125;
-    double const testValNeg = -100501.125;
-    double const testValPosZeroFracComp = 100501.0;
-    double const testValNegZeroFracComp = -100501.0;
-    double const testValMagnitudeLt1Pos = 0.000125;
-    double const testValMagnitudeLt1Neg = -0.000125;
-    };
-
-//===================================================
-// FormatParsingSet
-//===================================================
-struct FormatParsingSetTest : FormattingTestFixture
-    {
-public:
-
-    // Test units availiable pre-looked-up for use in tests.
-    BEU::UnitCP mile;
-    BEU::UnitCP yard;
-    BEU::UnitCP foot;
-    BEU::UnitCP inch;
-    BEU::UnitCP arcDeg;
-    BEU::UnitCP meter;
-    BEU::UnitCP millimeter;
-    void SetUp() override
-        {
-        FormattingTestFixture::SetUp();
-        ASSERT_NE(nullptr, mile = s_unitsContext->LookupUnit("MILE"));
-        ASSERT_NE(nullptr, yard = s_unitsContext->LookupUnit("YRD"));
-        ASSERT_NE(nullptr, foot = s_unitsContext->LookupUnit("FT"));
-        ASSERT_NE(nullptr, inch = s_unitsContext->LookupUnit("IN"));
-        ASSERT_NE(nullptr, arcDeg = s_unitsContext->LookupUnit("ARC_DEG"));
-        ASSERT_NE(nullptr, meter = s_unitsContext->LookupUnit("M"));
-        ASSERT_NE(nullptr, millimeter = s_unitsContext->LookupUnit("MM"));
-        }
-
-    Utf8String GetFmtStringErrMsg(Utf8CP fmtStr){ return Utf8String("format string: \"") + fmtStr + "\""; }
-
-    void TestValidParseToQuantity(Utf8CP fmtStr, BEU::UnitCP expectedUnit, double const expectedMagnitude)
-        {
-        FormatParsingSet fps(fmtStr, expectedUnit);
-        ASSERT_FALSE(fps.HasProblem()) << fps.GetProblemDescription() << '\n' << GetFmtStringErrMsg(fmtStr);
-
-        FormatProblemCode probCode;
-        Format format = Format();
-        BEU::Quantity qty = fps.GetQuantity(&probCode, &format);
-
-        ASSERT_FALSE(qty.IsNullQuantity()) << GetFmtStringErrMsg(fmtStr);
-        EXPECT_EQ(expectedUnit, qty.GetUnit()) << GetFmtStringErrMsg(fmtStr);
-        EXPECT_DOUBLE_EQ(expectedMagnitude, qty.GetMagnitude()) << GetFmtStringErrMsg(fmtStr);
-        }
-
-    void TestValidParseToQuantityUsingStdFmt(Utf8CP fmtStr, BEU::UnitCP expectedUnit, double const expectedMagnitude, FormatCP format)
-        {
-        FormatParsingSet fps(fmtStr, expectedUnit);
-        ASSERT_FALSE(fps.HasProblem()) << fps.GetProblemDescription() << '\n' << GetFmtStringErrMsg(fmtStr);
-
-        FormatProblemCode probCode;
-        BEU::Quantity qty = fps.GetQuantity(&probCode, format);
-
-        ASSERT_FALSE(qty.IsNullQuantity()) << GetFmtStringErrMsg(fmtStr);
-        EXPECT_EQ(expectedUnit, qty.GetUnit()) << GetFmtStringErrMsg(fmtStr);
-        EXPECT_DOUBLE_EQ(expectedMagnitude, qty.GetMagnitude()) << GetFmtStringErrMsg(fmtStr);
-        }
-
-
-    void TestInvalidFmtStr(Utf8CP fmtStr, BEU::UnitCP expectedUnit)
-        {
-        FormatParsingSet fps(fmtStr, expectedUnit);
-        ASSERT_TRUE(fps.HasProblem()) << GetFmtStringErrMsg(fmtStr);
-        }
-    };
-
-struct FormatParseStringTest : FormattingTestFixture
-    {
-    public:
-        
-        void CreateFormatObject(FormatR format, Utf8CP thousandSep = ",", Utf8CP decimalSep = ".")
-            {
-            NumericFormatSpec nfs = NumericFormatSpec();
-            nfs.SetUse1000Separator(true);
-            nfs.SetThousandSeparator(*thousandSep);
-            nfs.SetDecimalSeparator(*decimalSep);
-            format = Format(nfs);
-            ASSERT_FALSE(format.IsProblem()) << "Format Initialization Error: " << format.GetProblemDescription().c_str();
-            }
-
-        void ParseStringToDouble(Utf8CP input, FormatCP expectedFormat, double const expectedMagnitude)
-            {
-            FormatParsingSet fps(input, nullptr, expectedFormat);
-            ASSERT_FALSE(fps.HasProblem()) << fps.GetProblemDescription();
-
-            FormatProblemCode probCode;
-            BEU::Quantity qty = fps.GetQuantity(&probCode, expectedFormat);
-            ASSERT_FALSE(qty.IsNullQuantity()) << "Parsed output of input \"" << input << "\" is unexpectedly null";
-            EXPECT_DOUBLE_EQ(expectedMagnitude, qty.GetMagnitude()) << "Parsed output of input \"" << input << "\" does not match expected value " << expectedMagnitude;
-            }
-
-    };
-
-//---------------------------------------------------------------------------------------
-// @bsimethod
-//---------------+---------------+---------------+---------------+---------------+-------
-TEST_F(FormatUtilsTest, GetAvailableStrings)
-    {
-    SignOption signOption;
-    auto options = UIUtils::GetAvailableSignOption(signOption);
-    EXPECT_EQ(SignOption::OnlyNegative, signOption);
-    EXPECT_EQ(4, options.size());
-
-    PresentationType type;
-    auto types = UIUtils::GetAvailablePresentationTypes(type);
-    EXPECT_EQ(PresentationType::Decimal, type);
-    EXPECT_EQ(4, types.size());
-
-    FormatTraits trait;
-    auto traits = UIUtils::GetAvailableTraits(trait);
-    EXPECT_EQ(FormatTraits::None, trait);
-    EXPECT_EQ(10, traits.size());
-    }
-
-//---------------------------------------------------------------------------------------
-// @bsimethod
-//---------------+---------------+---------------+---------------+---------------+-------
-TEST_F(FormatIntegerTest, SignOptionTests)
-    {
-    NumericFormatSpec nfs;
-
-    // NoSign
-    {
-    nfs.SetSignOption(SignOption::NoSign);
-    EXPECT_STREQ("42", nfs.Format(42).c_str());
-    EXPECT_STREQ("42", nfs.Format(-42).c_str());
-    }
-
-    // OnlyNegative
-    {
-    nfs.SetSignOption(SignOption::OnlyNegative);
-    EXPECT_STREQ("42", nfs.Format(42).c_str());
-    EXPECT_STREQ("-42", nfs.Format(-42).c_str());
-    }
-
-    // SignAlways
-    {
-    nfs.SetSignOption(SignOption::SignAlways);
-    EXPECT_STREQ("+42", nfs.Format(42).c_str());
-    EXPECT_STREQ("-42", nfs.Format(-42).c_str());
-    }
-
-    // NegativeParentheses
-    {
-    nfs.SetSignOption(SignOption::NegativeParentheses);
-    EXPECT_STREQ("42", nfs.Format(42).c_str());
-    EXPECT_STREQ("(42)", nfs.Format(-42).c_str());
-    }
-    }
-
-//---------------------------------------------------------------------------------------
-// @bsimethod
-//---------------+---------------+---------------+---------------+---------------+-------
-TEST_F(FormatIntegerTest, ThousandsSeparatorTests)
-    {
-    NumericFormatSpec nfs;
-    nfs.SetUse1000Separator(true);
-    Utf8String string;
-
-    nfs.SetThousandSeparator(',');
-    EXPECT_STREQ("1,000", nfs.Format(1000).c_str());
-    EXPECT_STREQ("-1,000", nfs.Format(-1000).c_str());
-
-    nfs.SetThousandSeparator('.');
-    EXPECT_STREQ("1.000", nfs.Format(1000).c_str());
-    EXPECT_STREQ("-1.000", nfs.Format(-1000).c_str());
-
-    nfs.SetThousandSeparator('\t'); // I mean technically the API doesn't prevent it right?
-    EXPECT_STREQ("1\t000", nfs.Format(1000).c_str());
-    EXPECT_STREQ("-1\t000", nfs.Format(-1000).c_str());
-    }
-
-//---------------------------------------------------------------------------------------
-// @bsimethod
-//---------------+---------------+---------------+---------------+---------------+-------
-TEST_F(FormatIntegerTest, PresentationTypeTests)
-    {
-    // Decimal
-    {
-    NumericFormatSpec nfs;
-    nfs.SetPresentationType(PresentationType::Decimal);
-    EXPECT_STREQ("100501", nfs.Format(testValPos).c_str());
-    EXPECT_STREQ("-100501", nfs.Format(testValNeg).c_str());
-    }
-
-    // Fractional
-    {
-    NumericFormatSpec nfs;
-    nfs.SetPresentationType(PresentationType::Fractional);
-    EXPECT_STREQ("100501", nfs.Format(testValPos).c_str());
-    EXPECT_STREQ("-100501", nfs.Format(testValNeg).c_str());
-    }
-
-    {
-    NumericFormatSpec nfs;
-    nfs.SetPresentationType(PresentationType::Scientific);
-    nfs.SetPrecision(DecimalPrecision::Max);
-    EXPECT_STREQ("1.00501e+5", nfs.Format(testValPos).c_str());
-    EXPECT_STREQ("-1.00501e+5", nfs.Format(testValNeg).c_str());
-    }
-
-    // ScientificNorm
-    {
-    NumericFormatSpec nfs;
-    nfs.SetPresentationType(PresentationType::Scientific);
-    nfs.SetScientificType(ScientificType::ZeroNormalized);
-    nfs.SetPrecision(DecimalPrecision::Max);
-    EXPECT_STREQ("0.100501e+6", nfs.Format(testValPos).c_str());
-    EXPECT_STREQ("-0.100501e+6", nfs.Format(testValNeg).c_str());
-    }
-    }
-
-//---------------------------------------------------------------------------------------
-// @bsimethod
-//---------------+---------------+---------------+---------------+---------------+-------
-TEST_F(FormatIntegerTest, IndividualFormatTraitsTests)
-    {
-    NumericFormatSpec nfs;
-    Utf8String string;
-    int const testValPos = 100501;
-    int const testValNeg = -100501;
-
-    nfs.SetFormatTraits(FormatConstant::DefaultFormatTraits());
-    EXPECT_STREQ("0", nfs.Format(0).c_str());
-    EXPECT_STREQ("100501", nfs.Format(testValPos).c_str());
-    EXPECT_STREQ("-100501", nfs.Format(testValNeg).c_str());
-
-    nfs.SetMinWidth(10);
-    EXPECT_STREQ("0000000000", nfs.Format(0).c_str());
-    EXPECT_STREQ("0000100501", nfs.Format(testValPos).c_str());
-    EXPECT_STREQ("-0000100501", nfs.Format(testValNeg).c_str());
-    nfs.SetMinWidth(0);
-
-    // Trailing zeroes only affect integers
-    nfs.SetMinWidth(10);
-    nfs.SetFormatTraits(FormatTraits::TrailingZeroes);
-    EXPECT_STREQ("0000000000", nfs.Format(0).c_str());
-    EXPECT_STREQ("0000100501", nfs.Format(testValPos).c_str());
-    EXPECT_STREQ("-0000100501", nfs.Format(testValNeg).c_str());
-    nfs.SetMinWidth(0);
-
-    // Should only affect doubles.
-    nfs.SetFormatTraits(FormatTraits::KeepDecimalPoint);
-    EXPECT_STREQ("0", nfs.Format(0).c_str());
-    EXPECT_STREQ("100501", nfs.Format(testValPos).c_str());
-    EXPECT_STREQ("-100501", nfs.Format(testValNeg).c_str());
-
-    // Should only affect doubles.
-    nfs.SetFormatTraits(FormatTraits::KeepSingleZero);
-    EXPECT_STREQ("0", nfs.Format(0).c_str());
-    EXPECT_STREQ("100501", nfs.Format(testValPos).c_str());
-    EXPECT_STREQ("-100501", nfs.Format(testValNeg).c_str());
-
-    nfs.SetPresentationType(PresentationType::Scientific);
-    EXPECT_STREQ("0.0e+0", nfs.Format(0).c_str());
-    EXPECT_STREQ("1.00501e+5", nfs.Format(testValPos).c_str());
-    EXPECT_STREQ("-1.00501e+5", nfs.Format(testValNeg).c_str());
-    nfs.SetPresentationType(PresentationType::Decimal);
-
-    nfs.SetFormatTraits(FormatTraits::ZeroEmpty);
-    EXPECT_STREQ("", nfs.Format(0).c_str());
-    EXPECT_STREQ("100501", nfs.Format(testValPos).c_str());
-    EXPECT_STREQ("-100501", nfs.Format(testValNeg).c_str());
-
-    nfs.SetFormatTraits(FormatTraits::Use1000Separator);
-    EXPECT_STREQ("0", nfs.Format(0).c_str());
-    EXPECT_STREQ("100,501", nfs.Format(testValPos).c_str());
-    EXPECT_STREQ("-100,501", nfs.Format(testValNeg).c_str());
-
-    // Should only affect doubles.
-    nfs.SetFormatTraits(FormatTraits::ApplyRounding);
-    EXPECT_STREQ("0", nfs.Format(0).c_str());
-    EXPECT_STREQ("100501", nfs.Format(testValPos).c_str());
-    EXPECT_STREQ("-100501", nfs.Format(testValNeg).c_str());
-
-    // Should only affect doubles.
-    nfs.SetFormatTraits(FormatTraits::FractionDash);
-    EXPECT_STREQ("0", nfs.Format(0).c_str());
-    EXPECT_STREQ("100501", nfs.Format(testValPos).c_str());
-    EXPECT_STREQ("-100501", nfs.Format(testValNeg).c_str());
-
-    // AppendUnitName should have no effect on the unitless Format.
-    nfs.SetFormatTraits(FormatTraits::ShowUnitLabel);
-    EXPECT_STREQ("0", nfs.Format(0).c_str());
-    EXPECT_STREQ("100501", nfs.Format(testValPos).c_str());
-    EXPECT_STREQ("-100501", nfs.Format(testValNeg).c_str());
-    }
-
-//---------------------------------------------------------------------------------------
-// @bsimethod
-//---------------+---------------+---------------+---------------+---------------+-------
-TEST_F(FormatIntegerTest, MaxInt)
-    {
-    NumericFormatSpec nfs;
-    nfs.SetUse1000Separator(true);
-
-    int const intMax = INT_MAX;
-    int const intMin = -intMax; //INT_MIN;    
-    // INT_MIN doesn't work because the FormatInt function negates the value (i.e. -INT_MIN)
-    // This can't be represented and just ends up being INT_MIN again
-
-    nfs.SetThousandSeparator(',');
-    EXPECT_STREQ("2,147,483,647", nfs.Format(intMax).c_str());
-    EXPECT_STREQ("-2,147,483,647", nfs.Format(intMin).c_str());
-    }
-
-//---------------------------------------------------------------------------------------
-// @bsimethod
-//---------------+---------------+---------------+---------------+---------------+-------
-TEST_F(FormatIntegerTest, MinWidthTests)
-    {
-    NumericFormatSpec nfs;
-
-    nfs.SetMinWidth(1);
-    EXPECT_STREQ("100501", nfs.Format(testValPos).c_str());
-
-    nfs.SetMinWidth(6);
-    EXPECT_STREQ("100501", nfs.Format(testValPos).c_str());
-
-    nfs.SetMinWidth(10);
-    EXPECT_STREQ("0000100501", nfs.Format(testValPos).c_str());
-
-    nfs.SetMinWidth(63);
-    EXPECT_STREQ("000000000000000000000000000000000000000000000000000000000100501", nfs.Format(testValPos).c_str());
-
-    nfs.SetMinWidth(100); // maxed out
-    EXPECT_STREQ("000000000000000000000000000000000000000000000000000000000100501", nfs.Format(testValPos).c_str());
-
-
-    // Min width includes separator characters
-    nfs.SetUse1000Separator(true);
-    nfs.SetThousandSeparator(',');
-
-    nfs.SetMinWidth(1);
-    EXPECT_STREQ("100,501", nfs.Format(testValPos).c_str());
-
-    nfs.SetMinWidth(7);
-    EXPECT_STREQ("100,501", nfs.Format(testValPos).c_str());
-
-    nfs.SetMinWidth(10);
-    EXPECT_STREQ("000100,501", nfs.Format(testValPos).c_str());
-
-    nfs.SetMinWidth(63);
-    EXPECT_STREQ("00000000000000000000000000000000000000000000000000000000100,501", nfs.Format(testValPos).c_str());
-
-    nfs.SetMinWidth(100); // maxed out
-    EXPECT_STREQ("00000000000000000000000000000000000000000000000000000000100,501", nfs.Format(testValPos).c_str());
-
-
-    // Min width does not include sign characters
-    nfs.SetSignOption(SignOption::SignAlways);
-
-    nfs.SetMinWidth(1);
-    EXPECT_STREQ("+100,501", nfs.Format(testValPos).c_str());
-    EXPECT_STREQ("-100,501", nfs.Format(testValNeg).c_str());
-
-    nfs.SetMinWidth(7);
-    EXPECT_STREQ("+100,501", nfs.Format(testValPos).c_str());
-    EXPECT_STREQ("-100,501", nfs.Format(testValNeg).c_str());
-
-    nfs.SetMinWidth(10);
-    EXPECT_STREQ("+000100,501", nfs.Format(testValPos).c_str());
-    EXPECT_STREQ("-000100,501", nfs.Format(testValNeg).c_str());
-
-    nfs.SetMinWidth(62);
-    EXPECT_STREQ("+0000000000000000000000000000000000000000000000000000000100,501", nfs.Format(testValPos).c_str());
-    EXPECT_STREQ("-0000000000000000000000000000000000000000000000000000000100,501", nfs.Format(testValNeg).c_str());
-
-    nfs.SetMinWidth(100); // maxed out
-    EXPECT_STREQ("+0000000000000000000000000000000000000000000000000000000100,501", nfs.Format(testValPos).c_str());
-    EXPECT_STREQ("-0000000000000000000000000000000000000000000000000000000100,501", nfs.Format(testValNeg).c_str());
-
-
-    // Min width does not include parentheses
-    nfs.SetSignOption(SignOption::NegativeParentheses);
-
-    nfs.SetMinWidth(1);
-    EXPECT_STREQ("(100,501)", nfs.Format(testValNeg).c_str());
-
-    nfs.SetMinWidth(7);
-    EXPECT_STREQ("(100,501)", nfs.Format(testValNeg).c_str());
-
-    nfs.SetMinWidth(10);
-    EXPECT_STREQ("(000100,501)", nfs.Format(testValNeg).c_str());
-
-    nfs.SetMinWidth(61);
-    EXPECT_STREQ("(000000000000000000000000000000000000000000000000000000100,501)", nfs.Format(testValNeg).c_str());
-
-    nfs.SetMinWidth(100); // maxed out
-    EXPECT_STREQ("(000000000000000000000000000000000000000000000000000000100,501)", nfs.Format(testValNeg).c_str());
-    }
-
-//---------------------------------------------------------------------------------------
-// @bsimethod
-//---------------+---------------+---------------+---------------+---------------+-------
-TEST_F(FormatDoubleTest, FormatDoubleSignOptionTests)
-    {
-    NumericFormatSpec nfs;
-    Utf8String string;
-
-    // NoSign
-    {
-    nfs.SetSignOption(SignOption::NoSign);
-
-    EXPECT_STREQ("101.25", nfs.Format(101.25).c_str());
-    EXPECT_STREQ("101.25", nfs.Format(-101.25).c_str());
-    }
-
-    // OnlyNegative
-    {
-    nfs.SetSignOption(SignOption::OnlyNegative);
-
-    EXPECT_STREQ("101.25", nfs.Format(101.25).c_str());
-    EXPECT_STREQ("-101.25", nfs.Format(-101.25).c_str());
-    }
-
-    // SignAlways
-    {
-    nfs.SetSignOption(SignOption::SignAlways);
-
-    EXPECT_STREQ("+101.25", nfs.Format(101.25).c_str());
-    EXPECT_STREQ("-101.25", nfs.Format(-101.25).c_str());
-    }
-
-    // NegativeParentheses
-    {
-    nfs.SetSignOption(SignOption::NegativeParentheses);
-
-    EXPECT_STREQ("101.25", nfs.Format(101.25).c_str());
-    EXPECT_STREQ("(101.25)", nfs.Format(-101.25).c_str());
-    }
-    }
-
-//---------------------------------------------------------------------------------------
-// @bsimethod
-//---------------+---------------+---------------+---------------+---------------+-------
-TEST_F(FormatDoubleTest, FormatDoubleThousandsSeparatorTests)
-    {
-    NumericFormatSpec nfs;
-    nfs.SetUse1000Separator(true);
-    Utf8String string;
-
-    nfs.SetThousandSeparator(',');
-    EXPECT_STREQ("1,000.55", nfs.Format(1000.55).c_str());
-    EXPECT_STREQ("-1,000.55", nfs.Format(-1000.55).c_str());
-    }
-
-//---------------------------------------------------------------------------------------
-// @bsimethod
-//---------------+---------------+---------------+---------------+---------------+-------
-TEST_F(FormatDoubleTest, FormatDoubleDecimalSeparatorTests)
-    {
-    NumericFormatSpec nfs;
-    Utf8String string;
-
-    nfs.SetDecimalSeparator('-');
-    EXPECT_STREQ("1000-55", nfs.Format(1000.55).c_str());
-    EXPECT_STREQ("-1000-55", nfs.Format(-1000.55).c_str());
-    }
-
-//---------------------------------------------------------------------------------------
-// @bsimethod
-//---------------+---------------+---------------+---------------+---------------+-------
-TEST_F(FormatDoubleTest, FormatDoublePresentationTypeTests)
-    {
-    Utf8String string;
-    double const testValPos = 100501.125;
-    double const testValNeg = -100501.125;
-    double const testValMagnitudeLt1Pos = 0.000125;
-    double const testValMagnitudeLt1Neg = -0.000125;
-
-    // Decimal
-    {
-    NumericFormatSpec nfs;
-    nfs.SetPresentationType(PresentationType::Decimal);
-    nfs.SetPrecision(DecimalPrecision::Max);
-
-    EXPECT_STREQ("100501.125", nfs.Format(testValPos).c_str());
-    EXPECT_STREQ("-100501.125", nfs.Format(testValNeg).c_str());
-    }
-
-    // Fractional
-    {
-    NumericFormatSpec nfs;
-    nfs.SetPresentationType(PresentationType::Fractional);
-    nfs.SetPrecision(DecimalPrecision::Max);
-
-    EXPECT_STREQ("100501 1/8", nfs.Format(testValPos).c_str());
-    EXPECT_STREQ("-100501 1/8", nfs.Format(testValNeg).c_str());
-    }
-
-    // Scientific
-    {
-    NumericFormatSpec nfs;
-    nfs.SetPresentationType(PresentationType::Scientific);
-    nfs.SetPrecision(DecimalPrecision::Max);
-
-    EXPECT_STREQ("1.00501125e+5", nfs.Format(testValPos).c_str());
-    EXPECT_STREQ("-1.00501125e+5", nfs.Format(testValNeg).c_str());
-    }
-
-    // ScientificNorm
-    {
-    NumericFormatSpec nfs;
-    nfs.SetPresentationType(PresentationType::Scientific);
-    nfs.SetScientificType(ScientificType::ZeroNormalized);
-    nfs.SetPrecision(DecimalPrecision::Max);
-
-    EXPECT_STREQ("0.100501125e+6", nfs.Format(testValPos).c_str());
-    EXPECT_STREQ("-0.100501125e+6", nfs.Format(testValNeg).c_str());
-    }
-
-    // TODO Scientific & ScientificNorm incorrectly format values with magnitude less than 1.
-    // At the time of writing this comment, values with magnitude less than 1 are formatted
-    // like ScientificNorm when the presentation type is Scientific, and are formatted like
-    // Scientific when the value is ScientificNorm.
-
-    // Scientific
-    {
-    NumericFormatSpec nfs;
-    nfs.SetPresentationType(PresentationType::Scientific);
-    nfs.SetPrecision(DecimalPrecision::Max);
-
-    EXPECT_STREQ("1.25e-4", nfs.Format(testValMagnitudeLt1Pos).c_str());
-    EXPECT_STREQ("-1.25e-4", nfs.Format(testValMagnitudeLt1Neg).c_str());
-    EXPECT_STREQ("1.25e-3", nfs.Format(0.00125).c_str());
-    EXPECT_STREQ("1.25e-2", nfs.Format(0.0125).c_str());
-    EXPECT_STREQ("1.25e-1", nfs.Format(0.125).c_str());
-    EXPECT_STREQ("1.25e+0", nfs.Format(1.25).c_str());
-    }
-
-    // ScientificNorm
-    {
-    NumericFormatSpec nfs;
-    nfs.SetPresentationType(PresentationType::Scientific);
-    nfs.SetScientificType(ScientificType::ZeroNormalized);
-    nfs.SetPrecision(DecimalPrecision::Max);
-
-    EXPECT_STREQ("0.125e-3", nfs.Format(testValMagnitudeLt1Pos).c_str());
-    EXPECT_STREQ("-0.125e-3", nfs.Format(testValMagnitudeLt1Neg).c_str());
-    }
-    }
-
-//---------------------------------------------------------------------------------------
-// @bsimethod
-//---------------+---------------+---------------+---------------+---------------+-------
-TEST_F(FormatDoubleTest, FormatDoubleWithDifferentMinWidths)
-    {
-    NumericFormatSpec nfs(NumericFormatSpec::DefaultFormat());
-
-    nfs.SetMinWidth(0);
-    EXPECT_STREQ("1000.0", nfs.Format(double(1000)).c_str());
-
-    nfs.SetMinWidth(6);
-    EXPECT_STREQ("1000.0", nfs.Format(double(1000)).c_str());
-
-    nfs.SetMinWidth(8);
-    EXPECT_STREQ("001000.0", nfs.Format(double(1000)).c_str());
-    }
-
-//---------------------------------------------------------------------------------------
-// @bsimethod
-//---------------+---------------+---------------+---------------+---------------+-------
-TEST_F(FormatDoubleTest, FormatDoubleIndividualFormatTraitsTests)
-    {
-    {
-    NumericFormatSpec nfs;
-    nfs.SetFormatTraits(FormatConstant::DefaultFormatTraits());
-    EXPECT_STREQ("0", nfs.Format((double) 0).c_str());
-    EXPECT_STREQ("100501.125", nfs.Format(testValPos).c_str());
-    EXPECT_STREQ("-100501.125", nfs.Format(testValNeg).c_str());
-    EXPECT_STREQ("0", nfs.Format((double) 0).c_str());
-    EXPECT_STREQ("100501", nfs.Format(testValPosZeroFracComp).c_str());
-    EXPECT_STREQ("-100501", nfs.Format(testValNegZeroFracComp).c_str());
-    }
-
-    {
-    NumericFormatSpec nfs;
-    nfs.SetFormatTraits(FormatTraits::KeepDecimalPoint);
-    EXPECT_STREQ("0.", nfs.Format((double) 0).c_str());
-    EXPECT_STREQ("100501.", nfs.Format(testValPosZeroFracComp).c_str());
-    EXPECT_STREQ("-100501.", nfs.Format(testValNegZeroFracComp).c_str());
-    }
-
-    {
-    NumericFormatSpec nfs;
-    nfs.SetFormatTraits(FormatTraits::KeepSingleZero);
-    EXPECT_STREQ("0.0", nfs.Format((double) 0).c_str());
-    EXPECT_STREQ("100501.0", nfs.Format(testValPosZeroFracComp).c_str());
-    EXPECT_STREQ("-100501.0", nfs.Format(testValNegZeroFracComp).c_str());
-    }
-
-    {
-    NumericFormatSpec nfs;
-    nfs.SetFormatTraits(FormatTraits::Use1000Separator);
-    EXPECT_STREQ("0", nfs.Format((double) 0).c_str());
-    EXPECT_STREQ("100,501.125", nfs.Format(testValPos).c_str());
-    EXPECT_STREQ("-100,501.125", nfs.Format(testValNeg).c_str());
-    }
-
-    {
-    NumericFormatSpec nfs;
-    // FormatDouble with a rounding factor X should produce formatted string
-    // output O such that that X "fits" into the double representation of
-    // O evenly.
-    nfs.SetFormatTraits(FormatTraits::ApplyRounding);
-    nfs.SetRoundingFactor(2);
-    EXPECT_STREQ("0", nfs.Format((double) 0).c_str());
-    EXPECT_STREQ("100502", nfs.Format(testValPos).c_str());
-    EXPECT_STREQ("-100502", nfs.Format(testValNeg).c_str());
-    nfs.SetRoundingFactor(500);
-    EXPECT_STREQ("0", nfs.Format((double) 0).c_str());
-    EXPECT_STREQ("100500", nfs.Format(testValPos).c_str());
-    EXPECT_STREQ("-100500", nfs.Format(testValNeg).c_str());
-    nfs.SetRoundingFactor(0.5);
-    EXPECT_STREQ("0", nfs.Format((double) 0).c_str());
-    EXPECT_STREQ("100501", nfs.Format(testValPos).c_str());
-    EXPECT_STREQ("-100501", nfs.Format(testValNeg).c_str());
-    nfs.SetRoundingFactor(0.25);
-    EXPECT_STREQ("0", nfs.Format((double) 0).c_str());
-    EXPECT_STREQ("100501.25", nfs.Format(testValPos).c_str());
-    EXPECT_STREQ("-100501.25", nfs.Format(testValNeg).c_str());
-    nfs.SetPrecision(DecimalPrecision::Precision6);
-    nfs.SetRoundingFactor(0.1);
-    EXPECT_STREQ("0", nfs.Format((double) 0).c_str());
-    EXPECT_STREQ("100501.1", nfs.Format(testValPos).c_str());
-    EXPECT_STREQ("-100501.1", nfs.Format(testValNeg).c_str());
-    nfs.SetRoundingFactor(0.1);
-    EXPECT_STREQ("0", nfs.Format((double) 0).c_str());
-    EXPECT_STREQ("0.5", nfs.Format(0.54).c_str());
-    EXPECT_STREQ("-0.5", nfs.Format(-0.54).c_str());
-    }
-
-    {
-    NumericFormatSpec nfs;
-    // AppendUnitName should have no effect on the unitless Format.
-    nfs.SetFormatTraits(FormatTraits::ShowUnitLabel);
-    EXPECT_STREQ("0", nfs.Format(0).c_str());
-    EXPECT_STREQ("100501.125", nfs.Format(testValPos).c_str());
-    EXPECT_STREQ("-100501.125", nfs.Format(testValNeg).c_str());
-    }
-
-    {
-    NumericFormatSpec nfs;
-    nfs.SetMinWidth(15);
-    EXPECT_STREQ("000000000000000", nfs.Format((double) 0).c_str());
-    EXPECT_STREQ("00000100501.125", nfs.Format(testValPos).c_str());
-    EXPECT_STREQ("-00000100501.125", nfs.Format(testValNeg).c_str());
-
-    nfs.SetMinWidth(0);
-    EXPECT_STREQ("0", nfs.Format((double) 0).c_str());
-    EXPECT_STREQ("100501.125", nfs.Format(testValPos).c_str());
-    EXPECT_STREQ("-100501.125", nfs.Format(testValNeg).c_str());
-    }
-
-    {
-    NumericFormatSpec nfs;
-    nfs.SetFormatTraits(FormatTraits::TrailingZeroes);
-
-    nfs.SetMinWidth(15);
-    EXPECT_STREQ("00000000.000000", nfs.Format((double) 0).c_str());
-    EXPECT_STREQ("00100501.125000", nfs.Format(testValPos).c_str());
-    EXPECT_STREQ("-00100501.125000", nfs.Format(testValNeg).c_str());
-
-    nfs.SetMinWidth(0);
-    EXPECT_STREQ("0.000000", nfs.Format((double)0).c_str());
-    EXPECT_STREQ("100501.125000", nfs.Format(testValPos).c_str());
-    EXPECT_STREQ("-100501.125000", nfs.Format(testValNeg).c_str());
-    }
-
-    {
-    NumericFormatSpec nfs;
-    nfs.SetPresentationType(PresentationType::Scientific);
-    nfs.SetPrecision(DecimalPrecision::Max);
-    EXPECT_STREQ("0e+0", nfs.Format((double) 0).c_str());
-    EXPECT_STREQ("1.00501125e+5", nfs.Format(testValPos).c_str());
-    EXPECT_STREQ("-1.00501125e+5", nfs.Format(testValNeg).c_str());
-    }
-
-    {
-    NumericFormatSpec nfs;
-    nfs.SetFormatTraits(FormatTraits::ZeroEmpty);
-    EXPECT_STREQ("", nfs.Format((double) 0).c_str());
-    EXPECT_STREQ("100501.125", nfs.Format(testValPos).c_str());
-    EXPECT_STREQ("-100501.125", nfs.Format(testValNeg).c_str());
-    }
-
-    {
-    NumericFormatSpec nfs;
-    nfs.SetPresentationType(PresentationType::Fractional);
-    nfs.SetFormatTraits(FormatTraits::FractionDash);
-    EXPECT_STREQ("0", nfs.Format((double) 0).c_str());
-    EXPECT_STREQ("100501-1/8", nfs.Format(testValPos).c_str());
-    EXPECT_STREQ("-100501-1/8", nfs.Format(testValNeg).c_str());
-    }
-
-    }
-
-TEST_F(FormatDoubleTest, ValuesThatPrintOutAsZeroDoNotShowSign)
-    {
-    NumericFormatSpec nfs(NumericFormatSpec::DefaultFormat());
-
-    nfs.SetSignOption(SignOption::OnlyNegative);
-    EXPECT_STREQ("0.0", nfs.Format(0.00000000000001).c_str());
-    EXPECT_STREQ("0.0", nfs.Format(-0.00000000000001).c_str());
-
-    nfs.SetSignOption(SignOption::NegativeParentheses);
-    EXPECT_STREQ("0.0", nfs.Format(0.00000000000001).c_str());
-    EXPECT_STREQ("0.0", nfs.Format(-0.00000000000001).c_str());
-
-    nfs.SetSignOption(SignOption::SignAlways);
-    EXPECT_STREQ("0.0", nfs.Format(0.00000000000001).c_str());
-    EXPECT_STREQ("0.0", nfs.Format(-0.00000000000001).c_str());
-
-    nfs.SetSignOption(SignOption::NoSign);
-    EXPECT_STREQ("0.0", nfs.Format(0.00000000000001).c_str());
-    EXPECT_STREQ("0.0", nfs.Format(-0.00000000000001).c_str());
-
-    nfs.SetPrecision(DecimalPrecision::Precision6);
-    nfs.SetSignOption(SignOption::OnlyNegative);
-    EXPECT_STREQ("-0.000001", nfs.Format(-0.000001).c_str());
-    EXPECT_STREQ("0.0",       nfs.Format(-0.0000001).c_str());
-    EXPECT_STREQ("-0.000001", nfs.Format(-0.0000005).c_str());
-    EXPECT_STREQ("0.0",       nfs.Format(-0.0000004999999).c_str());
-
-    nfs.SetPrecision(DecimalPrecision::Precision0);
-    EXPECT_STREQ("-1.0", nfs.Format(-1.0).c_str());
-    EXPECT_STREQ("0.0",  nfs.Format(-0.4999999).c_str());
-    EXPECT_STREQ("-1.0", nfs.Format(-0.5).c_str());
-    EXPECT_STREQ("0.0",  nfs.Format(-0.1).c_str());
-    }
-
-//---------------------------------------------------------------------------------------
-// @bsimethod
-//---------------+---------------+---------------+---------------+---------------+-------
-TEST_F(FormatParsingSetTest, IdentityWholeNumber)
-    {
-    TestValidParseToQuantity("1 MILE", mile, 1.0);
-    TestValidParseToQuantity("3 FT", foot, 3.0);
-    TestValidParseToQuantity("500 IN", inch, 500.0);
-
-    TestValidParseToQuantity("-1", mile, -1.0);
-    TestValidParseToQuantity("-3", foot, -3.0);
-    TestValidParseToQuantity("-500", inch, -500.0);
-    }
-
-//---------------------------------------------------------------------------------------
-// @bsimethod
-//---------------+---------------+---------------+---------------+---------------+-------
-TEST_F(FormatParsingSetTest, IdentityRationalNumber)
-    {
-    TestValidParseToQuantity("1.5 MILE", mile, 1.5);
-    TestValidParseToQuantity("3.14159 FT", foot, 3.14159);
-    TestValidParseToQuantity("500.00125 IN", inch, 500.00125);
-
-    TestValidParseToQuantity("-1.5 MILE", mile, -1.5);
-    TestValidParseToQuantity("-3.14159 FT", foot, -3.14159);
-    TestValidParseToQuantity("-500.00125 IN", inch, -500.00125);
-    }
-
-//---------------------------------------------------------------------------------------
-// @bsimethod
-//---------------+---------------+---------------+---------------+---------------+-------
-TEST_F(FormatParsingSetTest, IdentityAlwaysLeadingPlusAndMinus)
-    {
-    TestValidParseToQuantity("+3 FT", foot, 3.0);
-    TestValidParseToQuantity("-3 FT", foot, -3.0);
-    }
-
-//---------------------------------------------------------------------------------------
-// @bsimethod
-//---------------+---------------+---------------+---------------+---------------+-------
-TEST_F(FormatParsingSetTest, IdentityIncorrectLeadingPlusAndMinus)
-    {
-    TestInvalidFmtStr("+ 3 FT", foot);
-    TestInvalidFmtStr("- 3 FT", foot);
-    TestInvalidFmtStr("++3 FT", foot);
-    TestInvalidFmtStr("--3 FT", foot);
-    TestInvalidFmtStr("+-3 FT", foot);
-    TestInvalidFmtStr("-+3 FT", foot);
-    }
-
-//---------------------------------------------------------------------------------------
-// @bsimethod
-//---------------+---------------+---------------+---------------+---------------+-------
-TEST_F(FormatParsingSetTest, SingleUnitConvertedToAnotherUnit)
-    {
-    TestValidParseToQuantity("1 MILE", yard, 1760);
-    TestValidParseToQuantity("1 MILE", foot, 5280);
-    TestValidParseToQuantity("1 MILE", inch, 63360);
-    }
-
-//---------------------------------------------------------------------------------------
-// @bsimethod
-//---------------+---------------+---------------+---------------+---------------+-------
-TEST_F(FormatParsingSetTest, SingleUnitFraction)
-    {
-    TestValidParseToQuantity("1/2", foot, 1.0/2);
-    TestValidParseToQuantity("1/2 FT", foot, 1.0/2);
-    TestValidParseToQuantity("-1/2", foot, -1.0/2);
-    TestValidParseToQuantity("-1/2 FT", foot, -1.0/2);
-
-    TestValidParseToQuantity("2/4", foot, 1.0/2);
-    TestValidParseToQuantity("2/4 FT", foot, 1.0/2);
-
-    TestValidParseToQuantity("1 1/2", foot, 1.5);
-    TestValidParseToQuantity("1\t1/2", foot, 1.5);
-    TestValidParseToQuantity("1  1/2", foot, 1.5);
-    TestValidParseToQuantity("1 \t 1/2", foot, 1.5);
-    TestValidParseToQuantity("1 1/2 FT", foot, 1.5);
-    TestValidParseToQuantity("1 1/2 FT", foot, 1.5);
-
-    // Some more fractions.
-    TestValidParseToQuantity("1/3", foot, 1.0/3);
-    TestValidParseToQuantity("1/4", foot, 1.0/4);
-    TestValidParseToQuantity("1/5", foot, 1.0/5);
-    TestValidParseToQuantity("1/8", foot, 1.0/8);
-    TestValidParseToQuantity("1/16", foot, 1.0/16);
-    TestValidParseToQuantity("1/32", foot, 1.0/32);
-    TestValidParseToQuantity("1/64", foot, 1.0/64);
-    TestValidParseToQuantity("1/128", foot, 1.0/128);
-    TestValidParseToQuantity("1/256", foot, 1.0/256);
-    TestValidParseToQuantity("4/2", foot, 2.0);
-    TestValidParseToQuantity("4/2 FT", foot, 2.0);
-    }
-
-//---------------------------------------------------------------------------------------
-// @bsimethod
-//---------------+---------------+---------------+---------------+---------------+-------
-TEST_F(FormatParsingSetTest, FractionCanUseUnderscoreBetweenIntegerAndFractionalComponent)
-    {
-    TestValidParseToQuantity("1_1/2 FT", foot, 1.5);
-    TestValidParseToQuantity("-1_1/2 FT", foot, -1.5);
-    }
-
-//---------------------------------------------------------------------------------------
-// @bsimethod
-//---------------+---------------+---------------+---------------+---------------+-------
-TEST_F(FormatParsingSetTest, SingleUnitWithVaryingUnitSeperators)
-    {
-    TestValidParseToQuantity("42.125 FT", foot, 42.125);
-    TestValidParseToQuantity("42.125_FT", foot, 42.125);
-    TestValidParseToQuantity("42.125_FT", foot, 42.125);
-    TestValidParseToQuantity("42 1/8_FT", foot, 42.125);
-    TestValidParseToQuantity("42.125FT", foot, 42.125);
-    TestValidParseToQuantity("42 1/8FT", foot, 42.125);
-    }
-
-//---------------------------------------------------------------------------------------
-// @bsimethod
-//---------------+---------------+---------------+---------------+---------------+-------
-TEST_F(FormatParsingSetTest, CompositeFormats)
-    {
-    TestValidParseToQuantity("2 FT 6 IN", foot, 2*1  + 6.0/12.0);
-    TestValidParseToQuantity("2 FT 6 IN", inch, 2*12 + 6*1);
-
-    TestValidParseToQuantity("3 YRD 2 FT 6 IN", yard, 3*1  + 2.0/3.0 + 6.0/36.0);
-    TestValidParseToQuantity("3 YRD 2 FT 6 IN", foot, 3*3  + 2*1     + 6.0/12.0);
-    TestValidParseToQuantity("3 YRD 2 FT 6 IN", inch, 3*36 + 2*12    + 6*1);
-
-    // Make sure composite formats with fractional/decimal components work.
-    TestValidParseToQuantity("2.5 FT 6 IN", inch, 2.5*12 + 6*1);
-
-    // Whitespace shouldn't matter between the numeric and unit portions of a unit.
-    TestValidParseToQuantity("2FT 6IN", inch, 2*12 + 6*1);
-    TestValidParseToQuantity("2          FT 6     IN", inch, 2*12 + 6*1);
-
-    // Whitespace shouldn't matter between units.
-    TestValidParseToQuantity("2FT6IN", inch, 2*12 + 6*1);
-    TestValidParseToQuantity("2 FT6 IN", inch, 2*12 + 6*1);
-    TestValidParseToQuantity("2 FT        6 IN", inch, 2*12 + 6*1);
-    }
-
-//---------------------------------------------------------------------------------------
-// @bsimethod
-//---------------+---------------+---------------+---------------+---------------+-------
-TEST_F(FormatParsingSetTest, CompositeFormats_IGNORED)
-    {
-    TestValidParseToQuantity(Utf8Chars(u8"135°11'30 1/4\" "), arcDeg, 135.191736);
-
-    TestValidParseToQuantity("1 MILE 3 YRD 2 FT 6 IN", mile, 1*1     + 3.0/1760.0 + 2.0/5280.0 + 6.0/63360.0);
-    TestValidParseToQuantity("1 MILE 3 YRD 2 FT 6 IN", yard, 1*1760  + 3*1        + 2.0/3.0    + 6.0/36.0);
-    TestValidParseToQuantity("1 MILE 3 YRD 2 FT 6 IN", foot, 1*5280  + 3*3        + 2*1        + 6.0/12.0);
-    TestValidParseToQuantity("1 MILE 3 YRD 2 FT 6 IN", inch, 1*63360 + 3*36       + 2*12       + 6*1);
-
-    TestValidParseToQuantity("2 1/2 FT 6 IN", inch, 2.5*12 + 6*1);
-    }
-
-//---------------------------------------------------------------------------------------
-// @bsimethod
-//---------------+---------------+---------------+---------------+---------------+-------
-TEST_F(FormatParsingSetTest, OverflowNumberTest)
-    {
-    TestValidParseToQuantity("812345678910111 m", meter, 812345678910111);
-    FormatParsingSet fps("8123456789101110 m", meter);
-    EXPECT_TRUE(fps.HasProblem());
-    EXPECT_TRUE(fps.GetProblemCode() == FormatProblemCode::TooManyDigits);
-
-    TestValidParseToQuantity("0.012345678910111 m", meter, 0.01234567891011101);
-    fps = FormatParsingSet("0.0123456789101112 m", meter);
-    EXPECT_TRUE(fps.HasProblem()) << "Should be overflow because the number of digits in the floating part is more than 15";
-    EXPECT_TRUE(fps.GetProblemCode() == FormatProblemCode::TooManyDigits);
-
-    TestValidParseToQuantity("0.000000000000001 m", meter, 0.000000000000001);
-    fps = FormatParsingSet("0.0000000000000001 m", meter);
-    EXPECT_TRUE(fps.HasProblem()) << "Should be overflow because the number of digits in the floating part is more than 15";
-    EXPECT_TRUE(fps.GetProblemCode() == FormatProblemCode::TooManyDigits);
-
-    TestValidParseToQuantity("123456789101112.123456789101112 m", meter, 123456789101112.123456789101112);
-    fps = FormatParsingSet("123456789101112134.123456789101112 m", meter);
-    EXPECT_TRUE(fps.HasProblem()) << "Should be overflow because the number of digits in the integer part is more than 15";
-    EXPECT_TRUE(fps.GetProblemCode() == FormatProblemCode::TooManyDigits);
-
-    TestValidParseToQuantity("223,372,036,854,775 m", millimeter, 2.2337203685477501e+17);
-    fps = FormatParsingSet("9,223,372,036,854,775 m", meter);
-    EXPECT_TRUE(fps.HasProblem()) << "Should be overflow because the number of digits in the integer part is more than 15";
-    EXPECT_TRUE(fps.GetProblemCode() == FormatProblemCode::TooManyDigits);
-
-    TestValidParseToQuantity("1/223372036854775 m", meter, 4.4768361075121889e-15);
-    fps = FormatParsingSet("1/9223372036854775 m", meter);
-    EXPECT_TRUE(fps.HasProblem()) << "Should be overflow because the number of digits in the denominator part is more than 15";
-    EXPECT_TRUE(fps.GetProblemCode() == FormatProblemCode::TooManyDigits);
-
-    TestValidParseToQuantity("1/999999999999999 m", meter, 1.0000000000000011e-15);
-    fps = FormatParsingSet("1/9999999999999999 m", meter);
-    EXPECT_TRUE(fps.HasProblem()) << "Should be overflow because the number of digits in the denominator part is more than 15";
-    EXPECT_TRUE(fps.GetProblemCode() == FormatProblemCode::TooManyDigits);
-
-    TestValidParseToQuantity("100000000000000/1 m", meter, 100000000000000);
-    fps = FormatParsingSet("1000000000000000/1 m", meter);
-    EXPECT_TRUE(fps.HasProblem()) << "Should be overflow because the number of digits in the nominator part is more than 15";
-    EXPECT_TRUE(fps.GetProblemCode() == FormatProblemCode::TooManyDigits);
-    }
-
-//---------------------------------------------------------------------------------------
-// @bsimethod
-//---------------+---------------+---------------+---------------+---------------+-------
-TEST_F(FormatParsingSetTest, TestParseToStd)
-    {
-    // Move to common spot to reuse within tests.
-    CompositeValueSpec fi(*foot, *inch);
-    fi.SetMajorLabel("'");
-    fi.SetMiddleLabel("\"");
-
-    NumericFormatSpec numeric8 = NumericFormatSpec();
-    numeric8.SetFormatTraits(FormatTraits::KeepSingleZero);
-    numeric8.SetFormatTraits(FormatTraits::KeepDecimalPoint);
-    numeric8.SetPresentationType(PresentationType::Fractional);
-    numeric8.SetPrecision(FractionalPrecision::Eighth);
-        
-    Format fi8 = Format(numeric8, fi);
-
-    // Format dms8 = Format();
-
-    // Format real = Format();
-
-    TestValidParseToQuantityUsingStdFmt("5:6", foot, 5.5, &fi8);
-    TestValidParseToQuantityUsingStdFmt("5:", foot, 5.0, &fi8);
-    TestValidParseToQuantityUsingStdFmt(":6", foot, 0.5, &fi8);
-
-    /*TestValidParseToQuantityUsingStdFmt("135:23:11", arcDeg, 1, &dms8);
-    TestValidParseToQuantityUsingStdFmt("3  1/5 FT", inch, 3.2, &real);*/
-    auto formats = GetStdFormats();
-    auto mapper = [&](Utf8StringCR formatString)
-        {
-        return &formats[formatString];
-        };
-
-    auto getOverride = [&](Utf8CP formatString) -> Format
-        {
-        Format f;
-        Format::ParseFormatString(f, formatString, mapper, s_unitsContext);
-        return f;
-        };
-
-    auto const VerifyQuantity = [&](Utf8CP input, Utf8CP unitName, Utf8CP formatName, double magnitude, Utf8CP qtyUnitName)
-        {
-        auto format = getOverride(formatName);
-        FormatProblemCode problemCode;
-        auto formatParsingSet = FormatParsingSet(input, s_unitsContext->LookupUnit(unitName), &format);
-        EXPECT_FALSE(format.IsProblem());
-
-        auto const actualQuantity = formatParsingSet.GetQuantity(&problemCode, &format);
-        EXPECT_EQ(FormatProblemCode::NoProblems, problemCode);
-
-        auto const unit = s_unitsContext->LookupUnit(qtyUnitName);
-        auto const expectedQuantity = BEU::Quantity(magnitude, *unit);
-        EXPECT_TRUE(actualQuantity.IsClose(expectedQuantity, 0.0001));
-        };
-
-    // TODO synonyms don't work. Only can use Unit name or label. 
-    VerifyQuantity("-23.45E-03_M", "MM", "DefaultReal", -23.45, "MM");
-    VerifyQuantity("30 1/2 IN", "FT", "DefaultReal", 2.541667, "FT");
-    VerifyQuantity("30 1/2",    "IN", "DefaultReal", 30.5, "IN");
-    VerifyQuantity("3 FT 6 IN", "FT", "DefaultReal", 3.5, "FT");
-    VerifyQuantity("3 FT 6 IN", "IN", "DefaultReal", 42.0, "IN");
-    VerifyQuantity("3 FT 6 IN", "CM", "DefaultReal", 106.68, "CM");
-    VerifyQuantity("3 1/2 FT", "CM", "DefaultReal", 106.68, "CM");
-    VerifyQuantity("3 1/2FT", "CM", "DefaultReal",  1.0668, "M");
-    VerifyQuantity("3 1/2_FT", "M", "DefaultReal",  1.0668, "M");
-    VerifyQuantity("2/3_FT", "IN", "DefaultReal", 8.0, "IN");
-    VerifyQuantity("3_FT 1/2IN", "IN", "DefaultReal", 36.5, "IN");
-    VerifyQuantity("5 ft 0 in", "FT", "DefaultReal", 5.0, "FT");
-    VerifyQuantity("0 ft 3 in", "FT", "DefaultReal", 0.25, "FT");
-    VerifyQuantity("3 HR 13 MIN 7 S", "MIN", "DefaultReal", 193.116667, "MIN");
-    VerifyQuantity("3 HR 13 MIN 7 S", "MIN", "DefaultReal", 11587.0, "S");
-    VerifyQuantity("135:23:11", "ARC_DEG", "AngleDMS", 135.386389, "ARC_DEG");
-    VerifyQuantity("135::", "ARC_DEG", "AngleDMS", 135.0, "ARC_DEG");
-    VerifyQuantity("135:30:", "ARC_DEG", "AngleDMS", 135.5, "ARC_DEG");
-    VerifyQuantity("5:6", "IN", "AmerFI", 1.6764, "M");
-    VerifyQuantity("5:6", "IN", "AmerFI", 5.5, "FT");
-    VerifyQuantity("5:", "IN", "AmerFI", 152.4, "CM");
-    VerifyQuantity(":6", "IN", "AmerFI", 15.24, "CM");
-    VerifyQuantity("3:13:7", "S", "HMS", 11587.0, "S");
-    VerifyQuantity("3:13:7", "S", "HMS", 193.116667, "MIN");
-    VerifyQuantity("3 1/5 FT", "IN", "DefaultReal", 975.36, "MM");
-    VerifyQuantity("3 1/5 FT", "IN", "DefaultReal", 38.4, "IN");
-    VerifyQuantity("+975.36", "MM", "DefaultReal", 38.4, "IN");
-    VerifyQuantity("1 3/13 IN", "IN", "DefaultReal", 1.2307692, "IN");
-    VerifyQuantity("1 3/13 IN", "IN", "DefaultReal", 31.26154, "MM");
-    VerifyQuantity("3/23", "M", "DefaultReal", 130.4348, "MM");
-    VerifyQuantity("13/113", "M", "DefaultReal", 115.044, "MM");
-    VerifyQuantity("13/113", "M", "DefaultReal", 0.37744, "FT");
-    VerifyQuantity("50+00.1", "FT", "StationZ_100_2", 1524.03048, "M");
-    VerifyQuantity("-50+00.1", "FT", "StationZ_100_2", -1524.03048, "M");
-    VerifyQuantity("  +   50+000000.1000001  ", "FT", "StationZ_100_2", 1524.03048, "M");
-    VerifyQuantity("14+2500.1", "M", "StationZ_100_2", 12795.603674, "FT");
-    VerifyQuantity("20+1", "FT", "StationZ_1000_3", 6096.3048, "M");
-    VerifyQuantity("20+00", "FT", "StationZ_1000_3", 6096, "M");
-    }
-
-//---------------------------------------------------------------------------------------
-// @bsimethod
-//---------------------------------------------------------------------------------------
-TEST_F(FormatParsingSetTest, FailedToParseStation)
-    {
-    auto formats = GetStdFormats();
-
-    auto mapper = [&formats]
-        (Utf8StringCR formatString)
-            {
-            return &formats[formatString];
-            };
-
-    auto const VerifyFailure = [&mapper]
-        (Utf8CP input, Utf8CP formatName, FormatProblemCode formatParsingSetProblem, FormatProblemCode getQuantityProblem = FormatProblemCode::NoProblems)
-            {
-            Format format;
-            Format::ParseFormatString(format, formatName, mapper, s_unitsContext);
-
-            auto formatParsingSet = FormatParsingSet(input, s_unitsContext->LookupUnit("M"), &format);
-            EXPECT_EQ(formatParsingSetProblem, formatParsingSet.GetProblemCode());
-
-            if (!formatParsingSet.HasProblem())
-                {
-                FormatProblemCode problemCode;
-                auto const actualQuantity = formatParsingSet.GetQuantity(&problemCode, &format);
-                EXPECT_EQ(getQuantityProblem, problemCode);
-                }
-            };
-
-    VerifyFailure("50+00 a", "StationZ_1000_3", FormatProblemCode::NA_InvalidSyntax);
-    VerifyFailure("50 +00", "StationZ_1000_3", FormatProblemCode::NA_InvalidSyntax);
-    VerifyFailure("50+ 00", "StationZ_1000_3", FormatProblemCode::NA_InvalidSyntax);
-    VerifyFailure("a 50+00", "StationZ_1000_3", FormatProblemCode::NA_InvalidSyntax);
-    VerifyFailure("50+00.1", "DefaultReal", FormatProblemCode::NoProblems, FormatProblemCode::QT_InvalidSyntax);
-    VerifyFailure("30 40", "DefaultReal", FormatProblemCode::NoProblems, FormatProblemCode::QT_InvalidSyntax);
-    }
-
-//---------------------------------------------------------------------------------------
-// @bsimethod
-//---------------+---------------+---------------+---------------+---------------+-------
-TEST_F(FormatParsingSetTest, TestParseToStdSynonyms)
-    {
-    auto length = s_unitsContext->LookupPhenomenon("Length")->GetName();
-    auto angle = s_unitsContext->LookupPhenomenon("Angle")->GetName();
-    auto foot = s_unitsContext->LookupUnit("FT");
-    auto in = s_unitsContext->LookupUnit("IN");
-    auto meter = s_unitsContext->LookupUnit("M");
-    auto arcDeg = s_unitsContext->LookupUnit("ARC_DEG");
-    auto arcMin = s_unitsContext->LookupUnit("ARC_MINUTE");
-    auto arcSec = s_unitsContext->LookupUnit("ARC_SECOND");
-    bmap<Utf8String, bmap<Utf8String, BEU::UnitCP>> resolverMap = bmap<Utf8String, bmap<Utf8String, BEU::UnitCP>>();
-     
-    auto lengthMap = bmap<Utf8String, BEU::UnitCP>();
-    auto angleMap = bmap<Utf8String, BEU::UnitCP>();
-    lengthMap["Feet"] = foot;
-    lengthMap[&Utf8Chars(u8"фута")] = foot;
-    lengthMap[&Utf8Chars(u8"фут")] = foot;
-    lengthMap["'"] = foot;
-    lengthMap["\""] = in;
-    lengthMap[&Utf8Chars(u8"дюйма")] = in;
-    lengthMap[&Utf8Chars(u8"дюйм")] = in;
-    lengthMap["ft"] = foot;
-    lengthMap["m"] = meter;
-    lengthMap["meters"] = meter;
-
-    angleMap[Utf8String(Utf8Chars(u8"°"))] = arcDeg;
-    angleMap["'"] = arcMin;
-    angleMap["''"] = arcSec;
-
-    resolverMap[length] = lengthMap;
-    resolverMap[angle] = angleMap;
-    auto formats = GetStdFormats();
-    auto mapper = [&](Utf8StringCR formatString)
-        {
-
-        return &formats[formatString];
-        };
-
-    auto getOverride = [&](Utf8CP formatString) -> Format
-        {
-        Format f;
-        Format::ParseFormatString(f, formatString, mapper, s_unitsContext);
-        return f;
-        };
-
-    auto VerifyQuantity = [&](Utf8CP input, Utf8CP unitName, Utf8CP formatName, double magnitude, Utf8CP qtyUnitName)
-        {
-        Format fus = getOverride(formatName);
-        FormatProblemCode probCode;
-        QuantityFormatting::UnitResolver resolver = [&](Utf8CP i, BEU::PhenomenonCP p) 
-        {
-            auto map = resolverMap[p->GetName()];
-            auto unit = map[i];
-            return unit;
-        };
-        FormatParsingSet fps = FormatParsingSet(input, s_unitsContext->LookupUnit(unitName), nullptr, &resolver);
-        BEU::Quantity qty = fps.GetQuantity(&probCode, &fus);
-        BEU::UnitCP unit = s_unitsContext->LookupUnit(qtyUnitName);
-        BEU::Quantity temp = BEU::Quantity(magnitude, *unit);
-        bool eq = qty.IsClose(temp, 0.0001);
-        EXPECT_TRUE(eq);
-        };
-
-    VerifyQuantity("4'", "FT", "DefaultReal", 4.0, "FT");
-    VerifyQuantity("4'6\"", "FT", "DefaultReal", 4.5, "FT");
-    VerifyQuantity(Utf8Chars(u8"135°11'30 1/4''"), "ARC_DEG", "DefaultReal", 135.191736, "ARC_DEG");
-    VerifyQuantity(Utf8Chars(u8"135°11'30 1/4''"), "ARC_DEG", "real", 2.359541, "RAD");
-    VerifyQuantity(Utf8Chars(u8"1 3/13 дюйма"), "IN", "real", 1.2307692, "IN");
-    VerifyQuantity(Utf8Chars(u8"3 фута 4 дюйма"), "IN", "real", 40.0, "IN");
-    VerifyQuantity(Utf8Chars(u8"1 фут 1 дюйм"), "IN", "real", 13.0, "IN");
-    }
-
-//---------------------------------------------------------------------------------------
-// @bsimethod
-//---------------+---------------+---------------+---------------+---------------+-------
-TEST_F(FormatParseStringTest, ParseStringsWithPeriodDecimalSeparator)
-    {
-    Format format;
-    CreateFormatObject(format, ",", ".");
-    
-    ParseStringToDouble("1", &format, 1);
-    ParseStringToDouble("1.2", &format, 1.2);
-    ParseStringToDouble("1,234", &format, 1234);
-    ParseStringToDouble("1,234.12", &format, 1234.12);
-    }
-
-//---------------------------------------------------------------------------------------
-// @bsimethod
-//---------------+---------------+---------------+---------------+---------------+-------
-TEST_F(FormatParseStringTest, ParseStringsWithCommaDecimalSeparator)
-    {
-    Format format;
-    CreateFormatObject(format, ".", ",");
-
-    ParseStringToDouble("1", &format, 1);
-    ParseStringToDouble("1,2", &format, 1.2);
-    ParseStringToDouble("1.234", &format, 1234);
-    ParseStringToDouble("1.234,12", &format, 1234.12);
-    }
-
-//---------------------------------------------------------------------------------------
-// @bsimethod
-//---------------+---------------+---------------+---------------+---------------+-------
-TEST_F(FormatParseStringTest, ParseStringsWithTwoCommaSeparators)
-    {
-    Format format;
-    CreateFormatObject(format, ",", ",");
-
-    ParseStringToDouble("1", &format, 1);
-    ParseStringToDouble("1,2", &format, 1.2);
-    ParseStringToDouble("1,234", &format, 1.234);
-    ParseStringToDouble("1,234,12", &format, 1234.12);
-    }
-
-/*---------------------------------------------------------------------------------**//**
-* @bsimethod
-+---------------+---------------+---------------+---------------+---------------+------*/
-TEST_F(FormattingTestFixture, StdFormatting)
-    {
-    auto formats = GetStdFormats();
-
-    EXPECT_STREQ("15+17.23", formats["Station_100"].GetNumericSpec()->Format(1517.23).c_str());
-    EXPECT_STREQ("1+517.23", formats["Station_1000"].GetNumericSpec()->Format(1517.23).c_str());
-    EXPECT_STREQ("15+0017.23", formats["Station_100_4"].GetNumericSpec()->Format(1517.23).c_str());
-    EXPECT_STREQ("1+0517.23", formats["Station_1000_4"].GetNumericSpec()->Format(1517.23).c_str());
-    EXPECT_STREQ("0+0012.23", formats["Station_100_4"].GetNumericSpec()->Format(12.23).c_str());
-    EXPECT_STREQ("0+0003.17", formats["Station_100_4"].GetNumericSpec()->Format(3.17).c_str());
-    NumericFormatSpec numFmt = NumericFormatSpec();
-    numFmt.SetMinWidth(0);
-    EXPECT_STREQ("152", numFmt.Format(152).c_str());
-    numFmt.SetMinWidth(5);
-    EXPECT_STREQ("00152", numFmt.Format(152).c_str());
-    numFmt.SetMinWidth(4);
-    EXPECT_STREQ("-0152",  numFmt.Format(-152).c_str());
-    numFmt.SetMinWidth(4);
-    EXPECT_STREQ("0000", numFmt.Format(0).c_str());
-    numFmt.SetSignOption(Formatting::SignOption::SignAlways);
-    numFmt.SetMinWidth(5);
-    EXPECT_STREQ("+00152", numFmt.Format(152).c_str());
-    numFmt.SetSignOption(Formatting::SignOption::NegativeParentheses);
-    numFmt.SetMinWidth(8);
-    EXPECT_STREQ("(00000152)", numFmt.Format(-152).c_str());
-    }
-
-/*---------------------------------------------------------------------------------**//**
-* @bsimethod
-+---------------+---------------+---------------+---------------+---------------+------*/
-TEST_F(FormattingTestFixture, Simple)
-    {
-    double testV = 1000.0 * sqrt(2.0);
-    double fval = sqrt(2.0);
-    bmap<Utf8String, Format> formats = GetStdFormats();
-    EXPECT_STREQ ("1 27/64",  formats["Fractional"].GetNumericSpec()->Format(fval).c_str());
-    EXPECT_STREQ ("+1 27/64", formats["SignedFractional"].GetNumericSpec()->Format(fval).c_str());
-    EXPECT_STREQ ("-1 27/64", formats["Fractional"].GetNumericSpec()->Format(-fval).c_str());
-    EXPECT_STREQ ("-1 27/64", formats["SignedFractional"].GetNumericSpec()->Format(-fval).c_str());
-    fval  *= 3.5;
-
-    EXPECT_STREQ ("4 61/64",  formats["Fractional"].GetNumericSpec()->Format(fval).c_str());
-    EXPECT_STREQ ("+4 61/64", formats["SignedFractional"].GetNumericSpec()->Format(fval).c_str());
-    EXPECT_STREQ ("-4 61/64", formats["Fractional"].GetNumericSpec()->Format(-fval).c_str());
-    EXPECT_STREQ ("-4 61/64", formats["SignedFractional"].GetNumericSpec()->Format(-fval).c_str());
-
-    EXPECT_STREQ ("1414.213562", formats["DefaultReal"].GetNumericSpec()->Format(testV).c_str());
-    auto f = *formats["DefaultReal"].GetNumericSpec();
-    f.SetPrecision(DecimalPrecision::Precision8);
-    EXPECT_STREQ ("1414.21356237", f.Format(testV).c_str());
-    f.SetPrecision(DecimalPrecision::Precision7);
-    EXPECT_STREQ ("1414.2135624", f.Format(testV).c_str());
-    f.SetPrecision(DecimalPrecision::Precision6);
-    EXPECT_STREQ ("1414.213562", f.Format(testV).c_str());
-    f.SetPrecision(DecimalPrecision::Precision5);
-    EXPECT_STREQ ("1414.21356", f.Format(testV).c_str());
-    f.SetPrecision(DecimalPrecision::Precision4);
-    EXPECT_STREQ ("1414.2136", f.Format(testV).c_str());
-    f.SetPrecision(DecimalPrecision::Precision3);
-    EXPECT_STREQ ("1414.214", f.Format(testV).c_str());
-    f.SetPrecision(DecimalPrecision::Precision2);
-    EXPECT_STREQ ("1414.21", f.Format(testV).c_str());
-    f.SetPrecision(DecimalPrecision::Precision1);
-    EXPECT_STREQ ("1414.2", f.Format(testV).c_str());
-    f.SetPrecision(DecimalPrecision::Precision0);
-    EXPECT_STREQ ("1414.0", f.Format(testV).c_str());
-    f.SetPrecision(DecimalPrecision::Precision8);
-    f.SetRoundingFactor(5.0);
-    EXPECT_STREQ ("1415.0", f.Format(testV).c_str());
-    f.SetPrecision(DecimalPrecision::Precision7);
-    EXPECT_STREQ ("1415.0", f.Format(testV).c_str());
-    f.SetPrecision(DecimalPrecision::Precision6);
-    EXPECT_STREQ ("1415.0", f.Format(testV).c_str());
-    f.SetPrecision(DecimalPrecision::Precision5);
-    EXPECT_STREQ ("1415.0", f.Format(testV).c_str());
-    f.SetPrecision(DecimalPrecision::Precision4);
-    EXPECT_STREQ ("1415.0", f.Format(testV).c_str());
-    f.SetPrecision(DecimalPrecision::Precision3);
-    EXPECT_STREQ ("1415.0", f.Format(testV).c_str());
-    f.SetPrecision(DecimalPrecision::Precision8);
-    f.SetRoundingFactor(0.05);
-    EXPECT_STREQ ("1414.2", f.Format(testV).c_str());
-    f.SetPrecision(DecimalPrecision::Precision7);
-    EXPECT_STREQ ("7071.05", f.Format(5.0*testV).c_str());
-    f.SetPrecision(DecimalPrecision::Precision6);
-    EXPECT_STREQ ("4242.65", f.Format(3.0*testV).c_str());
-    f.SetPrecision(DecimalPrecision::Precision5);
-    EXPECT_STREQ ("9899.5", f.Format(7.0*testV).c_str());
-    f.SetPrecision(DecimalPrecision::Precision4);
-    EXPECT_STREQ ("12727.9", f.Format(9.0*testV).c_str());
-    f.SetPrecision(DecimalPrecision::Precision3);
-    EXPECT_STREQ ("2828.45", f.Format(2.0*testV).c_str());
-    f = *formats["Scientific"].GetNumericSpec();
-    f.SetPrecision(DecimalPrecision::Precision5);
-    EXPECT_STREQ ("2.82843e+3", f.Format(2.0*testV).c_str());
-    f = *formats["ScientificNormal"].GetNumericSpec();
-    f.SetPrecision(DecimalPrecision::Precision5);
-    EXPECT_STREQ ("0.28284e+4", f.Format(2.0*testV).c_str());
-
-    NumericFormatSpec fmtP = NumericFormatSpec(NumericFormatSpec::DefaultFormat());
-    fmtP.SetKeepTrailingZeroes(true);
-    fmtP.SetUse1000Separator(true);
-    fmtP.SetPrecision(DecimalPrecision::Precision8);
-    fmtP.SetRoundingFactor(0.05);
-    EXPECT_STREQ ("1,414.20000000", fmtP.Format(testV).c_str());
-    fmtP.SetPrecision(DecimalPrecision::Precision7);
-    EXPECT_STREQ ("7,071.0500000", fmtP.Format(5.0*testV).c_str());
-    fmtP.SetPrecision(DecimalPrecision::Precision6);
-    EXPECT_STREQ ("4,242.650000", fmtP.Format(3.0*testV).c_str());
-    fmtP.SetPrecision(DecimalPrecision::Precision5);
-    EXPECT_STREQ ("9,899.50000", fmtP.Format(7.0*testV).c_str());
-    fmtP.SetPrecision(DecimalPrecision::Precision4);
-    EXPECT_STREQ ("12,727.9000", fmtP.Format(9.0*testV).c_str());
-    fmtP.SetPrecision(DecimalPrecision::Precision3);
-    EXPECT_STREQ ("2,828.450", fmtP.Format(2.0*testV).c_str());
-    fmtP.SetPrecision(DecimalPrecision::Precision8);
-
-    #if !defined(BENTLEYCONFIG_OS_ANDROID) && !defined(BENTLEYCONFIG_OS_APPLE) && !defined(BENTLEYCONFIG_OS_LINUX)
-        #ifdef BENTLEYCONFIG_OS_UNIX
-            fmtP.ImbueLocale("de_DE");
-        #else
-            fmtP.ImbueLocale("de");
-        #endif
-
-        EXPECT_STREQ("1.414,20000000", fmtP.Format(testV).c_str());
-        fmtP.SetPrecision(DecimalPrecision::Precision7);
-        EXPECT_STREQ("7.071,0500000", fmtP.Format(5.0*testV).c_str());
-        fmtP.SetPrecision(DecimalPrecision::Precision6);
-        EXPECT_STREQ("4.242,650000", fmtP.Format(3.0*testV).c_str());
-        fmtP.SetPrecision(DecimalPrecision::Precision5);
-        EXPECT_STREQ("9.899,50000", fmtP.Format(7.0*testV).c_str());
-        fmtP.SetPrecision(DecimalPrecision::Precision4);
-        EXPECT_STREQ("12.727,9000", fmtP.Format(9.0*testV).c_str());
-        fmtP.SetPrecision(DecimalPrecision::Precision3);
-        EXPECT_STREQ("2.828,450", fmtP.Format(2.0*testV).c_str());
-        fmtP.SetPrecision(DecimalPrecision::Precision8);
-
-        #ifdef BENTLEYCONFIG_OS_UNIX
-            fmtP.ImbueLocale("fi_FI");
-        #else
-            fmtP.ImbueLocale("fi");
-        #endif
-
-        EXPECT_STREQ(CONCAT("1", "\xA0", "414,20000000"), fmtP.Format(testV).c_str());
-        fmtP.SetPrecision(DecimalPrecision::Precision7);
-        EXPECT_STREQ(CONCAT("7", "\xA0", "071,0500000"), fmtP.Format(5.0*testV).c_str());
-        fmtP.SetPrecision(DecimalPrecision::Precision6);
-        EXPECT_STREQ(CONCAT("4", "\xA0", "242,650000"), fmtP.Format(3.0*testV).c_str());
-        fmtP.SetPrecision(DecimalPrecision::Precision5);
-        EXPECT_STREQ(CONCAT("9", "\xA0", "899,50000"), fmtP.Format(7.0*testV).c_str());
-        fmtP.SetPrecision(DecimalPrecision::Precision4);
-        EXPECT_STREQ(CONCAT("12", "\xA0", "727,9000"), fmtP.Format(9.0*testV).c_str());
-        fmtP.SetPrecision(DecimalPrecision::Precision3);
-        EXPECT_STREQ(CONCAT("2", "\xA0", "828,450"), fmtP.Format(2.0*testV).c_str());
-        fmtP.SetPrecision(DecimalPrecision::Precision8);
-
-        #ifdef BENTLEYCONFIG_OS_UNIX
-            fmtP.ImbueLocale("en_US");
-        #else
-            fmtP.ImbueLocale("en-US");
-        #endif
-
-        fmtP.SetKeepTrailingZeroes(false);
-        fmtP.SetUse1000Separator(false);
-
-        EXPECT_STREQ ("1414.2", fmtP.Format(testV).c_str());
-        fmtP.SetPrecision(DecimalPrecision::Precision7);
-        EXPECT_STREQ ("-7071.05", fmtP.Format(-5.0*testV).c_str());
-        fmtP.SetPrecision(DecimalPrecision::Precision6);
-        EXPECT_STREQ ("-4242.65", fmtP.Format(-3.0*testV).c_str());
-        fmtP.SetPrecision(DecimalPrecision::Precision5);
-        EXPECT_STREQ ("-9899.5", fmtP.Format(-7.0*testV).c_str());
-        fmtP.SetPrecision(DecimalPrecision::Precision4);
-        EXPECT_STREQ ("-12727.9", fmtP.Format(-9.0*testV).c_str());
-        fmtP.SetPrecision(DecimalPrecision::Precision3);
-        EXPECT_STREQ ("-2828.45", fmtP.Format(-2.0*testV).c_str());
-        fmtP.SetPrecision(DecimalPrecision::Precision8);
-
-    #endif /* not BENTLEYCONFIG_OS_ANDROID and not BENTLEYCONFIG_OS_APPLE */
-
-    NumericFormatSpec numFmt = NumericFormatSpec();
-    numFmt.SetSignOption(SignOption::OnlyNegative);
-    EXPECT_STREQ ("135", numFmt.Format(135).c_str());
-    EXPECT_STREQ ("135689", numFmt.Format(135689).c_str());
-    EXPECT_STREQ ("-846356", numFmt.Format(-846356).c_str());
-    numFmt.SetSignOption(SignOption::SignAlways);
-    EXPECT_STREQ ("+135", numFmt.Format(135).c_str());
-    EXPECT_STREQ ("+135689", numFmt.Format(135689).c_str());
-    EXPECT_STREQ ("-846356", numFmt.Format(-846356).c_str());
-    numFmt.SetSignOption(SignOption::NoSign);
-    EXPECT_STREQ ("135", numFmt.Format(135).c_str());
-    EXPECT_STREQ ("135689", numFmt.Format(135689).c_str());
-    EXPECT_STREQ ("846356", numFmt.Format(-846356).c_str());
-
-    numFmt.SetPrecision(DecimalPrecision::Precision10);
-    numFmt.SetSignOption(SignOption::OnlyNegative);
-
-    double dval1 = 123.0004567;
-    EXPECT_STREQ ("123.0004567", numFmt.Format(dval1).c_str());
-    EXPECT_STREQ ("-123.0004567", numFmt.Format(-dval1).c_str());
-    dval1 = 0.000012345;
-    EXPECT_STREQ ("0.000012345", numFmt.Format(dval1).c_str());
-    numFmt.SetPrecision(DecimalPrecision::Precision8);
-    EXPECT_STREQ ("0.00001235", numFmt.Format(dval1).c_str());
-    numFmt.SetPrecision(DecimalPrecision::Precision10);
-    EXPECT_STREQ ("-0.000012345", numFmt.Format(-dval1).c_str());
-    numFmt.SetKeepTrailingZeroes(true);
-    EXPECT_STREQ ("0.0000123450", numFmt.Format(dval1).c_str());
-    EXPECT_STREQ ("-0.0000123450", numFmt.Format(-dval1).c_str());
-
-    dval1 = 3456.0;
-
-    numFmt.SetKeepTrailingZeroes(true);
-    numFmt.SetKeepSingleZero(true);
-    numFmt.SetKeepDecimalPoint(true);
-    EXPECT_STREQ ("3456.0000000000", numFmt.Format(dval1).c_str());
-    EXPECT_STREQ ("-3456.0000000000", numFmt.Format(-dval1).c_str());
-    numFmt.SetPrecision(DecimalPrecision::Precision4);
-    EXPECT_STREQ ("3456.0000", numFmt.Format(dval1).c_str());
-    EXPECT_STREQ ("-3456.0000", numFmt.Format(-dval1).c_str());
-    numFmt.SetKeepTrailingZeroes(false);
-    EXPECT_STREQ ("3456.0", numFmt.Format(dval1).c_str());
-    EXPECT_STREQ ("-3456.0", numFmt.Format(-dval1).c_str());
-    numFmt.SetKeepSingleZero(false);
-    EXPECT_STREQ ("3456.", numFmt.Format(dval1).c_str());
-    EXPECT_STREQ ("-3456.", numFmt.Format(-dval1).c_str());
-    numFmt.SetKeepDecimalPoint(false);
-    EXPECT_STREQ ("3456", numFmt.Format(dval1).c_str());
-    EXPECT_STREQ ("-3456", numFmt.Format(-dval1).c_str());
-    numFmt.SetSignOption(SignOption::NegativeParentheses);
-    EXPECT_STREQ ("3456", numFmt.Format(dval1).c_str());
-    EXPECT_STREQ ("(3456)", numFmt.Format(-dval1).c_str());
-
-    numFmt.SetSignOption(SignOption::OnlyNegative);
-    numFmt.SetPrecision(DecimalPrecision::Precision10);
-    numFmt.SetPresentationType(PresentationType::Scientific);
-    EXPECT_STREQ ("-2.7182818285e-3", numFmt.Format(-0.0027182818284590).c_str());
-    EXPECT_STREQ ("-2.7182818285e-1", numFmt.Format(-0.2718281828459045).c_str());
-    numFmt.SetPresentationType(PresentationType::Scientific);
-    numFmt.SetScientificType(ScientificType::ZeroNormalized);
-    EXPECT_STREQ ("-0.2718281828e-2", numFmt.Format(-0.0027182818284590).c_str());
-    EXPECT_STREQ ("-0.2718281828e+0", numFmt.Format(-0.2718281828459045).c_str());
-    EXPECT_STREQ ("-0.2718281828e+4", numFmt.Format(-2718.2818284590).c_str());
-    EXPECT_STREQ ("0.2718281828e+4", numFmt.Format(2718.2818284590).c_str());    
-    }
-
-/*---------------------------------------------------------------------------------**//**
-* @bsimethod
-+---------------+---------------+---------------+---------------+---------------+------*/
-TEST_F(FormattingTestFixture, LargeNumbers)
-    {
-    NumericFormatSpec spec = NumericFormatSpec(NumericFormatSpec::DefaultFormat());
-    spec.SetPrecision(DecimalPrecision::Precision4);
-    EXPECT_STREQ("1.0", spec.Format(1.0).c_str());
-    EXPECT_STREQ("1000.0", spec.Format(1000.0).c_str());
-    EXPECT_STREQ("1234567.0", spec.Format(1234567.0).c_str());
-    EXPECT_STREQ("1234567891.0", spec.Format(1234567891.0).c_str());
-    EXPECT_STREQ("1.2346e+12", spec.Format(1234567891.0e+3).c_str());
-    EXPECT_STREQ("1.2346e+15", spec.Format(1234567891.0e+6).c_str());
-    EXPECT_STREQ("1.2346e+18", spec.Format(1234567891.0e+9).c_str());
-    EXPECT_STREQ("-3.048e+15", spec.Format(-3.0479999999999998e+15).c_str());
-    EXPECT_STREQ("-3.048e+18", spec.Format(-3.0479999999999998e+18).c_str());
-    EXPECT_STREQ("-3.048e+21", spec.Format(-3.0479999999999998e+21).c_str());
-    EXPECT_STREQ("-3.048e+22", spec.Format(-3.0479999999999998e+22).c_str());
-    EXPECT_STREQ("-3.048e+23", spec.Format(-3.0479999999999998e+23).c_str());
-    EXPECT_STREQ("-3.048e+24", spec.Format(-3.0479999999999998e+24).c_str());
-    EXPECT_STREQ("-3.048e+25", spec.Format(-3.0479999999999998e+25).c_str());
-    EXPECT_STREQ("-3.048e+26", spec.Format(-3.0479999999999998e+26).c_str());
-    EXPECT_STREQ("-3.048e+29", spec.Format(-3.0479999999999998e+29).c_str());
-    EXPECT_STREQ("-3.048e+31", spec.Format(-3.0479999999999998e+31).c_str());
-    EXPECT_STREQ("-3.048e+35", spec.Format(-3.0479999999999998e+35).c_str());
-    }
-    
-//--------------------------------------------------------------------------------------
-// @bsimethod
-//--------------------------------------------------------------------------------------
-TEST_F(FormattingTestFixture, TestParseUnitFormatDescriptor) 
-    {
-    Utf8String unitName;
-    Utf8String formatString;
-
-    Utf8String input = "(N*M)/DEG";
-    Utf8String input2 = "(BTU*IN)/(SQ.FT*HR*FAHRENHEIT)";
-    Utf8String input3 = "(N*M)/DEG(real)";
-    Utf8String input4 = "(BTU*IN)/(SQ.FT*HR*FAHRENHEIT)(real)";
-    Utf8String input5 = "W/(SQ.M*K)";
-    Utf8String input6 = "W/(SQ.M*K)(real)";
-
-    Format::ParseUnitFormatDescriptor(unitName, formatString, input.c_str());
-    EXPECT_STREQ("(N*M)/DEG", unitName.c_str());
-    EXPECT_TRUE(formatString.empty());
-
-    Format::ParseUnitFormatDescriptor(unitName, formatString, input2.c_str());
-    EXPECT_STREQ("(BTU*IN)/(SQ.FT*HR*FAHRENHEIT)", unitName.c_str());
-    EXPECT_TRUE(formatString.empty());
-
-    Format::ParseUnitFormatDescriptor(unitName, formatString, input3.c_str());
-    EXPECT_STREQ("(N*M)/DEG", unitName.c_str());
-    EXPECT_STREQ("real", formatString.c_str());
-
-    Format::ParseUnitFormatDescriptor(unitName, formatString, input4.c_str());
-    EXPECT_STREQ("(BTU*IN)/(SQ.FT*HR*FAHRENHEIT)", unitName.c_str());
-    EXPECT_STREQ("real", formatString.c_str());
-
-    Format::ParseUnitFormatDescriptor(unitName, formatString, input5.c_str());
-    EXPECT_STREQ("W/(SQ.M*K)", unitName.c_str());
-    EXPECT_TRUE(formatString.empty());
-
-    Format::ParseUnitFormatDescriptor(unitName, formatString, input6.c_str());
-    EXPECT_STREQ("W/(SQ.M*K)", unitName.c_str());
-    EXPECT_STREQ("real", formatString.c_str());
-    }
-
-//--------------------------------------------------------------------------------------
-// @bsimethod
-//--------------------------------------------------------------------------------------
-TEST_F(FormattingTestFixture, FormatsUsingDefaultNumericFormatSpecWhenItsNotSet)
-    {
-    CompositeValueSpec compSpec(*s_unitsContext->LookupUnit("M"));
-    Format fmtSpec;
-    fmtSpec.SetCompositeSpec(compSpec);
-    Units::Quantity quantity(1500.5, *compSpec.GetMajorUnit());
-    EXPECT_STREQ("1500.5 M", fmtSpec.FormatQuantity(quantity).c_str());
-    }
-
-struct BearingTestData 
-    {
-    double angleDegree;
-    std::string bearingDMS; //degrees minutes seconds
-    Utf8String bearingDMSWithLabel;
-    std::string bearingDecimal;
-    std::string northAzimuthDMS; //degrees minutes seconds
-    std::string northAzimuthDecimal;
-    };
-
-double DegreesToRadians(double degrees)
-    {
-    return degrees * (M_PI / 180.0);
-    };
-
-TEST_F(FormattingTestFixture, FormatBearingAndAzimuth) {
-    
-
-    std::vector<BearingTestData> testData = {
-        //DEG,    BEAR DMS      WITH LABEL        BEAR         AZI DMS     AZI
-        {0.0,     "N00:00:00E", "N00°00'00\"E", "N00.000°E", "00:00:00", "00.000"},
-        {5.0,     "N05:00:00E", "N05°00'00\"E", "N05.000°E", "05:00:00", "05.000"},
-        {45.0,    "N45:00:00E", "N45°00'00\"E", "N45.000°E", "45:00:00", "45.000"},
-        {45.5028, "N45:30:10E", "N45°30'10\"E", "N45.503°E", "45:30:10", "45.503"},
-        {90.0,    "N90:00:00E", "N90°00'00\"E", "N90.000°E", "90:00:00", "90.000"},
-        {135.0,   "S45:00:00E", "S45°00'00\"E", "S45.000°E", "135:00:00", "135.000"},
-        {180.0,   "S00:00:00E", "S00°00'00\"E", "S00.000°E", "180:00:00", "180.000"},
-        {225.0,   "S45:00:00W", "S45°00'00\"W", "S45.000°W", "225:00:00", "225.000"},
-        {234.4972,"S54:29:50W", "S54°29'50\"W", "S54.497°W", "234:29:50", "234.497"},
-        {270.0,   "N90:00:00W", "N90°00'00\"W", "N90.000°W", "270:00:00", "270.000"},
-        {315.0,   "N45:00:00W", "N45°00'00\"W", "N45.000°W", "315:00:00", "315.000"},
-        {360.0,   "N00:00:00E", "N00°00'00\"E", "N00.000°E", "00:00:00", "00.000"},
-        {412.0,   "N52:00:00E", "N52°00'00\"E", "N52.000°E", "52:00:00", "52.000"},
-        {470.0,   "S70:00:00E", "S70°00'00\"E", "S70.000°E", "110:00:00", "110.000"},
-        {580.0,   "S40:00:00W", "S40°00'00\"W", "S40.000°W", "220:00:00", "220.000"},
-        {640.0,   "N80:00:00W", "N80°00'00\"W", "N80.000°W", "280:00:00", "280.000"},
-    };
-
-
-    auto unitDegree = s_unitsContext->LookupUnit("ARC_DEG");
-    auto unitRadian = s_unitsContext->LookupUnit("RAD");
-    auto revolution = s_unitsContext->LookupUnit("REVOLUTION");
-    //auto unitMinute = s_unitsContext->LookupUnit("ARC_MINUTE");
-    //auto unitSecond = s_unitsContext->LookupUnit("ARC_SECOND");
-
-    NumericFormatSpec bearingDMSSpec;
-    bearingDMSSpec.SetMinWidth(2);
-    bearingDMSSpec.SetPrecision(DecimalPrecision::Precision0);
-    bearingDMSSpec.SetKeepDecimalPoint(false);
-    bearingDMSSpec.SetPresentationType(PresentationType::Bearing);
-    bearingDMSSpec.SetRevolutionUnit(revolution);
-    Format bearingDMS(bearingDMSSpec);
-    bearingDMS.SetSuppressUnitLabel();
-    auto bearingDMScomp = CompositeValueSpec(*s_unitsContext->LookupUnit("ARC_DEG"), *s_unitsContext->LookupUnit("ARC_MINUTE"), *s_unitsContext->LookupUnit("ARC_SECOND"));
-    bearingDMScomp.SetSeparator(":");
-    bearingDMS.SetCompositeSpec(bearingDMScomp);
-    EXPECT_FALSE(bearingDMS.IsProblem());
-    /*Json::Value basicJson;
-    bearingDMS.ToJson(BeJsValue(basicJson), false);
-    Utf8String json = basicJson.ToString();
-    EXPECT_FALSE(json.empty());
-    printf("Bearing DMS: %s\n", json.c_str());*/
-
-    NumericFormatSpec bearingDMSWithLabelSpec;
-    bearingDMSWithLabelSpec.SetMinWidth(2);
-    bearingDMSWithLabelSpec.SetPrecision(DecimalPrecision::Precision0);
-    bearingDMSWithLabelSpec.SetKeepDecimalPoint(false);
-    bearingDMSWithLabelSpec.SetPresentationType(PresentationType::Bearing);
-    bearingDMSWithLabelSpec.SetShowUnitLabel(true);
-    bearingDMSWithLabelSpec.SetRevolutionUnit(revolution);
-    Format bearingDMSWithLabel(bearingDMSWithLabelSpec);
-    auto bearingDMSWithLabelComp = CompositeValueSpec(*s_unitsContext->LookupUnit("ARC_DEG"), *s_unitsContext->LookupUnit("ARC_MINUTE"), *s_unitsContext->LookupUnit("ARC_SECOND"));
-    bearingDMSWithLabelComp.SetMajorLabel("°");
-    bearingDMSWithLabelComp.SetMiddleLabel("'");
-    bearingDMSWithLabelComp.SetMinorLabel("\"");
-    bearingDMSWithLabelComp.SetSeparator("");
-    bearingDMSWithLabel.SetCompositeSpec(bearingDMSWithLabelComp);
-    EXPECT_FALSE(bearingDMSWithLabel.IsProblem());
-
-    NumericFormatSpec bearingSpec;
-    bearingSpec.SetPresentationType(PresentationType::Bearing);
-    bearingSpec.SetMinWidth(6);
-    bearingSpec.SetPrecision(DecimalPrecision::Precision3);
-    bearingSpec.SetKeepDecimalPoint(true);
-    bearingSpec.SetKeepTrailingZeroes(true);
-    bearingSpec.SetKeepSingleZero(true);
-    bearingSpec.SetShowUnitLabel(true);
-    bearingSpec.SetRevolutionUnit(revolution);
-    Format bearing(bearingSpec);
-    auto bearingComp = CompositeValueSpec(*s_unitsContext->LookupUnit("ARC_DEG"));
-    bearingComp.SetMajorLabel("°");
-    bearingComp.SetSpacer("");
-    bearing.SetCompositeSpec(bearingComp);
-    EXPECT_FALSE(bearing.IsProblem());
-    
-    NumericFormatSpec azimuthDMSSpec;
-    azimuthDMSSpec.SetPresentationType(PresentationType::Azimuth);
-    azimuthDMSSpec.SetMinWidth(2);
-    azimuthDMSSpec.SetPrecision(DecimalPrecision::Precision0);
-    azimuthDMSSpec.SetKeepDecimalPoint(false);
-    azimuthDMSSpec.SetRevolutionUnit(revolution);
-    Format azimuthDMS(azimuthDMSSpec);
-    azimuthDMS.SetSuppressUnitLabel();
-    auto azimuthDMScomp = CompositeValueSpec(*s_unitsContext->LookupUnit("ARC_DEG"), *s_unitsContext->LookupUnit("ARC_MINUTE"), *s_unitsContext->LookupUnit("ARC_SECOND"));
-    azimuthDMScomp.SetSeparator(":");
-    azimuthDMS.SetCompositeSpec(azimuthDMScomp);
-    EXPECT_FALSE(azimuthDMS.IsProblem());
-
-    NumericFormatSpec azimuthSpec;
-    azimuthSpec.SetPresentationType(PresentationType::Azimuth);
-    azimuthSpec.SetMinWidth(6);
-    azimuthSpec.SetPrecision(DecimalPrecision::Precision3);
-    azimuthSpec.SetKeepDecimalPoint(true);
-    azimuthSpec.SetKeepTrailingZeroes(true);
-    azimuthSpec.SetKeepSingleZero(true);
-    azimuthSpec.SetRevolutionUnit(revolution);
-    Format azimuth(azimuthSpec);
-    auto azimuthComp = CompositeValueSpec(*s_unitsContext->LookupUnit("ARC_DEG"));
-    azimuth.SetCompositeSpec(azimuthComp);
-    EXPECT_FALSE(azimuth.IsProblem());
-
-    auto TestFormat = [&unitDegree, &unitRadian](const Units::Quantity& degree, const Units::Quantity& radian, const Utf8String expectedString, const Format& format)
-    {
-        Utf8String fromDeg = format.FormatQuantity(degree);
-        Utf8String fromRad = format.FormatQuantity(radian);
-
-        ASSERT_STREQ(fromDeg.c_str(), fromRad.c_str());
-        ASSERT_STREQ(fromDeg.c_str(), expectedString.c_str());
-
-        FormatProblemCode problemCode_degree = FormatProblemCode::NoProblems;
-        FormatProblemCode problemCode_radian = FormatProblemCode::NoProblems;
-
-        auto formatParsingSet_degree = FormatParsingSet(expectedString, unitDegree, &format);
-        auto formatParsingSet_radian = FormatParsingSet(expectedString, unitRadian, &format);
-
-        BEU::Quantity qtyFromDegree = formatParsingSet_degree.GetQuantity(&problemCode_degree, &format);
-        BEU::Quantity qtyFromRadian = formatParsingSet_radian.GetQuantity(&problemCode_radian, &format);
-
-        ASSERT_EQ(FormatProblemCode::NoProblems, problemCode_degree);
-        ASSERT_EQ(FormatProblemCode::NoProblems, problemCode_radian);
-
-        double degreeNormalized = std::fmod(degree.GetMagnitude(), 360.0);
-        double radianNormalized = DegreesToRadians(degreeNormalized);
-
-        ASSERT_NEAR(degreeNormalized, qtyFromDegree.GetMagnitude(), 0.001); // TODO <Naron>: this needs to be adjusted with precision in format
-        ASSERT_NEAR(radianNormalized, qtyFromRadian.GetMagnitude(), 0.001);
-    };
-
-    for(auto& row : testData)
-    { 
-        Units::Quantity degree(row.angleDegree, *unitDegree);
-        Units::Quantity radian(DegreesToRadians(row.angleDegree), *unitRadian);
-
-        auto degConverted = radian.ConvertTo(unitDegree);
-        ASSERT_TRUE(degree.IsClose(degConverted, 0.001));
-
-        TestFormat(degree, radian, row.bearingDMS, bearingDMS);
-        TestFormat(degree, radian, row.bearingDMSWithLabel, bearingDMSWithLabel);
-        TestFormat(degree, radian, row.bearingDecimal, bearing);
-        TestFormat(degree, radian, row.northAzimuthDMS, azimuthDMS);
-        TestFormat(degree, radian, row.northAzimuthDecimal, azimuth);
-
-    };
-
-<<<<<<< HEAD
-TEST_F(FormattingTestFixture, AzimuthWithVariousBases) {
-    auto unitDegree = s_unitsContext->LookupUnit("ARC_DEG");
-    auto unitRadian = s_unitsContext->LookupUnit("RAD");
-    auto unitRevolution = s_unitsContext->LookupUnit("REVOLUTION");
-
-    auto formatAzimuth = [&unitDegree, &unitRadian, &unitRevolution](double value, double baseOffset = 0.0, bool counterClockwise = false)
-        {
-        NumericFormatSpec azimuthSpec;
-        azimuthSpec.SetPresentationType(PresentationType::Azimuth);
-        azimuthSpec.SetMinWidth(4);
-        azimuthSpec.SetPrecision(DecimalPrecision::Precision1);
-        azimuthSpec.SetKeepDecimalPoint(true);
-        azimuthSpec.SetKeepTrailingZeroes(true);
-        azimuthSpec.SetKeepSingleZero(true);
-        azimuthSpec.SetShowUnitLabel(true);
-        azimuthSpec.SetAzimuthBase(DegreesToRadians(baseOffset));
-        azimuthSpec.SetAzimuthBaseUnit(unitRadian);
-        azimuthSpec.SetAzimuthCounterClockwise(counterClockwise);
-        azimuthSpec.SetRevolutionUnit(unitRevolution);
-=======
-    // azimuth with various bases - roundtrip test
-    struct AzimuthTestCase {
-        double value;
-        double baseOffsetInDeg;
-        bool counterClockwise;
-        Utf8String expectedString;
-    };
-
-    std::vector<AzimuthTestCase> testCases = {
-        // {value, baseOffsetInDeg, counterClockwise, expectedString}
-        {0.0,   0.0,   false, "00.0°"},
-        {0.0,   180.0, false, "180.0°"},
-        {0.0,   185.0, false, "175.0°"},
-        {0.0,   185.0, true,  "185.0°"},
-        {0.0,   95.0,  false, "265.0°"},
-        {0.0,   85.0,  false, "275.0°"},
-        {0.0,   270.0, false, "90.0°"},
-        {0.0,   270.0, true,  "270.0°"},
-        {90.0,  0.0,   false, "90.0°"},
-        {90.0,  180.0, false, "270.0°"},
-        {90.0,  185.0, false, "265.0°"},
-        {90.0,  185.0, true,  "95.0°"},
-        {90.0,  95.0,  false, "355.0°"},
-        {90.0,  85.0,  false, "05.0°"},
-        {90.0,  270.0, false, "180.0°"},
-        {90.0,  270.0, true,  "180.0°"},
-    };
-
-    azimuthSpec.SetMinWidth(4);
-    azimuthSpec.SetPrecision(DecimalPrecision::Precision1);
-    azimuthSpec.SetShowUnitLabel(true);
-    azimuthSpec.SetAzimuthBaseUnit(unitRadian);
-
-    // Define the formatAzimuth function with parsing logic included
-    auto formatAzimuth = [&azimuthSpec, &unitDegree](double value, double baseOffsetInDeg, bool counterClockwise, Utf8String expectedString) {
-        // Configure the numeric format specification
-        azimuthSpec.SetAzimuthBase(DegreesToRadians(baseOffsetInDeg));
-        azimuthSpec.SetCounterClockwiseAngle(counterClockwise);
-
->>>>>>> 9347d3ed
-        Format azimuth(azimuthSpec);
-        CompositeValueSpec azimuthComp(*unitDegree);
-        azimuthComp.SetMajorLabel("°");
-        azimuthComp.SetSpacer("");
-        azimuth.SetCompositeSpec(azimuthComp);
-
-        Units::Quantity degreeQuantity(value, *unitDegree);
-
-        // Format the quantity
-        Utf8String result = azimuth.FormatQuantity(degreeQuantity);
-        ASSERT_STREQ(expectedString.c_str(), result.c_str());
-
-        // Parse the formatted string back into quantities
-        FormatProblemCode problemCode = FormatProblemCode::NoProblems;
-        FormatParsingSet formatParsingSet(result, unitDegree, &azimuth);
-        Units::Quantity qty = formatParsingSet.GetQuantity(&problemCode, &azimuth);
-        ASSERT_EQ(FormatProblemCode::NoProblems, problemCode);
-
-        ASSERT_NEAR(value, qty.GetMagnitude(), 0.001);
-    };
-
-    for (const auto& testCase : testCases) {
-        formatAzimuth(testCase.value, testCase.baseOffsetInDeg, testCase.counterClockwise, testCase.expectedString);
-    }
-
-}
-
-TEST_F(FormattingTestFixture, ParseBearingProblemCode){
-    auto unitDegree = s_unitsContext->LookupUnit("ARC_DEG");
-    auto revolution = s_unitsContext->LookupUnit("REVOLUTION");
-
-    NumericFormatSpec bearingDMSSpec;
-    bearingDMSSpec.SetMinWidth(2);
-    bearingDMSSpec.SetPrecision(DecimalPrecision::Precision0);
-    bearingDMSSpec.SetKeepDecimalPoint(false);
-    bearingDMSSpec.SetPresentationType(PresentationType::Bearing);
-    bearingDMSSpec.SetRevolutionUnit(revolution);
-    Format bearingDMS(bearingDMSSpec);
-    bearingDMS.SetSuppressUnitLabel();
-    auto bearingDMScomp = CompositeValueSpec(*s_unitsContext->LookupUnit("ARC_DEG"), *s_unitsContext->LookupUnit("ARC_MINUTE"), *s_unitsContext->LookupUnit("ARC_SECOND"));
-    bearingDMScomp.SetSeparator(":");
-    bearingDMS.SetCompositeSpec(bearingDMScomp);
-    EXPECT_FALSE(bearingDMS.IsProblem());
-
-    struct testData {
-        std::string inputString;
-        FormatProblemCode expectedProblemCode;
-    };
-
-    std::string zeroInput = "N00:00:00E";
-
-    std::vector<testData> testDataVec = {
-        {zeroInput, FormatProblemCode::NoProblems},
-        {"", FormatProblemCode::QT_NoValueOrUnitFound},
-        {"00:00:00", FormatProblemCode::QT_BearingPrefixOrSuffixMissing},
-    };
-
-    BEU::Quantity qty;
-    for(auto& row : testDataVec)
-    {
-        FormatProblemCode problemCode = FormatProblemCode::NoProblems;
-        auto formatParsingSet = FormatParsingSet(row.inputString.c_str(), unitDegree, &bearingDMS);
-        qty = formatParsingSet.GetQuantity(&problemCode, &bearingDMS);
-        EXPECT_EQ(row.expectedProblemCode, problemCode);
-    }
-
-    auto invalidUnit = s_unitsContext->LookupUnit("VERTICAL_PER_HORIZONTAL");
-
-    // invalid unit
-    FormatProblemCode problemCode = FormatProblemCode::NoProblems;
-
-    Format bearingDMSInvalidCompUnit(bearingDMSSpec);
-    bearingDMSInvalidCompUnit.SetSuppressUnitLabel();
-    auto bearingDMScompInvalidUnit = CompositeValueSpec(*invalidUnit, *s_unitsContext->LookupUnit("ARC_MINUTE"), *s_unitsContext->LookupUnit("ARC_SECOND"));
-    bearingDMScompInvalidUnit.SetSeparator(":");
-    bearingDMSInvalidCompUnit.SetCompositeSpec(bearingDMScompInvalidUnit);
-    EXPECT_FALSE(bearingDMSInvalidCompUnit.IsProblem());
-
-    bearingDMSInvalidCompUnit.SetCompositeSpec(bearingDMScompInvalidUnit);
-    auto fps = FormatParsingSet(zeroInput.c_str(), unitDegree, &bearingDMSInvalidCompUnit);
-    qty = fps.GetQuantity(&problemCode, &bearingDMSInvalidCompUnit);
-    EXPECT_EQ(FormatProblemCode::PS_MissingCompositeSpec, problemCode); // composite spec wont get set with invalid composite units
-
-    // cant convert
-    problemCode = FormatProblemCode::NoProblems;
-    fps = FormatParsingSet(zeroInput.c_str(), invalidUnit, &bearingDMS);
-    qty = fps.GetQuantity(&problemCode, &bearingDMS);
-    EXPECT_EQ(FormatProblemCode::QT_ConversionFailed, problemCode);
-}
-
-TEST_F(FormattingTestFixture, ParseAzimuthProblemCode){
-    auto unitDegree = s_unitsContext->LookupUnit("ARC_DEG");
-    auto revolution = s_unitsContext->LookupUnit("REVOLUTION");
-    FormatProblemCode problemCode = FormatProblemCode::NoProblems;
-
-    NumericFormatSpec azimuthSpec;
-    azimuthSpec.SetPresentationType(PresentationType::Azimuth);
-    azimuthSpec.SetMinWidth(6);
-    azimuthSpec.SetPrecision(DecimalPrecision::Precision3);
-    azimuthSpec.SetKeepDecimalPoint(true);
-    azimuthSpec.SetKeepTrailingZeroes(true);
-    azimuthSpec.SetKeepSingleZero(true);
-    azimuthSpec.SetAzimuthBase(180.0);
-    // azimuthSpec.SetAzimuthBaseUnit(unitDegree); missing for this test
-    azimuthSpec.SetRevolutionUnit(revolution);
-
-    Format azimuth(azimuthSpec);
-    auto azimuthComp = CompositeValueSpec(*unitDegree);
-    azimuth.SetCompositeSpec(azimuthComp);
-    EXPECT_FALSE(azimuth.IsProblem());
-
-    std::string zeroInput = "00.0";
-    auto fps = FormatParsingSet(zeroInput.c_str(), unitDegree, &azimuth);
-    BEU::Quantity qty = fps.GetQuantity(&problemCode, &azimuth);
-    EXPECT_EQ(FormatProblemCode::QT_NoValueOrUnitFound, problemCode);
-}
-
-TEST_F(FormattingTestFixture, FormatRatio){
-    auto formatRatioTest = [](const char* ratioString, double value, Units::UnitCP persistenceUnit, RatioType ratioType,  Units::UnitCP presentationUnit, DecimalPrecision precision = DecimalPrecision::Precision3)
-    {
-        NumericFormatSpec ratioSpec;
-        ratioSpec.SetPresentationType(PresentationType::Ratio);
-        ratioSpec.SetRatioType(ratioType);
-        ratioSpec.SetPrecision(precision);
-        
-        CompositeValueSpec ratioComp(*presentationUnit);
-        ratioComp.SetIncludeZero(true);
-
-        Format ratioFormat(ratioSpec);
-        ratioFormat.SetCompositeSpec(ratioComp);
-
-        Units::Quantity quantity(value, *persistenceUnit);
-        EXPECT_STREQ(ratioString, ratioFormat.FormatQuantity(quantity).c_str());
-
-        // parsing back to quantity
-        FormatProblemCode problemCode = FormatProblemCode::NoProblems;
-        auto formatParsingSet = FormatParsingSet(ratioString, persistenceUnit, &ratioFormat);
-        BEU::Quantity qty = formatParsingSet.GetQuantity(&problemCode, &ratioFormat);
-
-        EXPECT_EQ(FormatProblemCode::NoProblems, problemCode); 
-        auto precisionNum = static_cast<int>(precision);
-        auto tolerance = pow(10, -precisionNum) * 4.999;
-        EXPECT_NEAR(value, qty.GetMagnitude(), tolerance);
-    };
-
-    auto v_h = s_unitsContext->LookupUnit("VERTICAL_PER_HORIZONTAL");
-    auto h_v = s_unitsContext->LookupUnit("HORIZONTAL_PER_VERTICAL");
-
-    auto oneToN = RatioType::OneToN;
-    auto NtoOne = RatioType::NToOne;
-    auto valueBased = RatioType::ValueBased;
-    auto useGreatestCommonDivisor = RatioType::UseGreatestCommonDivisor;
-
-    // corner cases, input vaue is 0
-    {
-    auto ratioTypes = {RatioType::OneToN, RatioType::NToOne, RatioType::ValueBased, RatioType::UseGreatestCommonDivisor};
-
-    for (const auto& ratioType : ratioTypes) 
-        {
-        formatRatioTest("0:1", 0.0, v_h, ratioType, v_h);
-        formatRatioTest("0:1", 0.0, h_v, ratioType, h_v);
-        formatRatioTest("1:0", 0.0, v_h, ratioType, h_v);
-        formatRatioTest("1:0", 0.0, h_v, ratioType, v_h);
-        }
-    }
-
-    // v:h (persistent) -> v:h (presentation) | one to N
-    {
-    formatRatioTest("1:1", 1.0, v_h, oneToN, v_h);
-    formatRatioTest("1:0.5", 2.0, v_h, oneToN, v_h);
-    formatRatioTest("1:2", 0.5, v_h, oneToN, v_h);
-    formatRatioTest("1:3.003", 0.333, v_h, oneToN, v_h);
-    formatRatioTest("1:3", 0.3333, v_h, oneToN, v_h);
-    formatRatioTest("1:3.5", 0.2857, v_h, oneToN, v_h);
-    formatRatioTest("1:4", 0.25, v_h, oneToN, v_h);
-    formatRatioTest("1:1.5", 0.6667, v_h, oneToN, v_h);
-    }
-
-    // v:h -> h:v | one to N
-    {
-    formatRatioTest("1:1", 1.0, v_h, oneToN, h_v);
-    formatRatioTest("1:2", 2.0, v_h, oneToN, h_v);
-    formatRatioTest("1:0.5", 0.5, v_h, oneToN, h_v);
-    formatRatioTest("1:0.333", 0.333, v_h, oneToN, h_v);
-    formatRatioTest("1:0.333", 0.3333, v_h, oneToN, h_v);
-    formatRatioTest("1:0.286", 0.2857, v_h, oneToN, h_v);
-    formatRatioTest("1:0.25", 0.25, v_h, oneToN, h_v);
-    formatRatioTest("1:0.667", 0.6667, v_h, oneToN, h_v);
-    }
-
-    // v:h -> v:h | N to one
-    {
-    formatRatioTest("1:1", 1.0, v_h, NtoOne, v_h);
-    formatRatioTest("2:1", 2.0, v_h, NtoOne, v_h);
-    formatRatioTest("0.5:1", 0.5, v_h, NtoOne, v_h);
-    formatRatioTest("0.333:1", 0.333, v_h, NtoOne, v_h);
-    formatRatioTest("0.333:1", 0.3333, v_h, NtoOne, v_h);
-    formatRatioTest("0.286:1", 0.2857, v_h, NtoOne, v_h);
-    formatRatioTest("0.25:1", 0.25, v_h, NtoOne, v_h);
-    formatRatioTest("0.667:1", 0.6667, v_h, NtoOne, v_h);
-    }
-
-    // v:h -> h:v | N to one
-    {
-    formatRatioTest("1:1", 1.0, v_h, NtoOne, h_v);
-    formatRatioTest("0.5:1", 2.0, v_h, NtoOne, h_v);
-    formatRatioTest("2:1", 0.5, v_h, NtoOne, h_v);
-    formatRatioTest("3.003:1", 0.333, v_h, NtoOne, h_v);
-    formatRatioTest("3:1", 0.3333, v_h, NtoOne, h_v);
-    formatRatioTest("3.5:1", 0.2857, v_h, NtoOne, h_v);
-    formatRatioTest("4:1", 0.25, v_h, NtoOne, h_v);
-    formatRatioTest("1.5:1", 0.6667, v_h, NtoOne, h_v);
-    }
-
-    {
-    // decimal precision
-    // formatRatioTest("1:0", 3, v_h, oneToN, v_h, DecimalPrecision::Precision0);
-    formatRatioTest("1:0.3", 3, v_h, oneToN, v_h, DecimalPrecision::Precision1);
-    formatRatioTest("1:0.33", 3, v_h, oneToN, v_h, DecimalPrecision::Precision2);
-
-    formatRatioTest("1:2500", 0.0004, v_h, oneToN, v_h, DecimalPrecision::Precision3);
-
-    formatRatioTest("1:0", 0.0004, v_h, oneToN, h_v, DecimalPrecision::Precision3);
-    formatRatioTest("1:0.0004", 0.0004, v_h, oneToN, h_v, DecimalPrecision::Precision4);
-    formatRatioTest("1:-0.0004", -0.0004, v_h, oneToN, h_v, DecimalPrecision::Precision4);
-    }
-
-    // v:h -> v:h | ValueBased
-    // if the value is smaller than 1, its 1 to N. else, N to 1
-    {
-    formatRatioTest("1:1", 1.0, v_h, valueBased, v_h);
-    formatRatioTest("2:1", 2.0, v_h, valueBased, v_h);
-    formatRatioTest("1:2", 0.5, v_h, valueBased, v_h);
-    formatRatioTest("1:3.003", 0.333, v_h, valueBased, v_h);
-    formatRatioTest("3.333:1", 3.3333, v_h, valueBased, v_h);
-    formatRatioTest("1:3.5", 0.2857, v_h, valueBased, v_h);
-    formatRatioTest("3.5:1", 3.5, v_h, valueBased, v_h);
-    formatRatioTest("1:4", 0.25, v_h, valueBased, v_h);
-    formatRatioTest("4:1", 4.0, v_h, valueBased, v_h);
-    }   
-
-    // v:h -> v:h | UseGreatestCommonDivisor
-    {
-    formatRatioTest("1:1", 1.0, v_h, useGreatestCommonDivisor, v_h);
-    formatRatioTest("2:1", 2.0, v_h, useGreatestCommonDivisor, v_h);
-    formatRatioTest("1:2", 0.5, v_h, useGreatestCommonDivisor, v_h);
-    formatRatioTest("333:1000", 0.333, v_h, useGreatestCommonDivisor, v_h);
-    formatRatioTest("333:1000", 0.3333, v_h, useGreatestCommonDivisor, v_h);
-    formatRatioTest("143:500", 0.2857, v_h, useGreatestCommonDivisor, v_h);
-    formatRatioTest("1:4", 0.25, v_h, useGreatestCommonDivisor, v_h);
-    formatRatioTest("667:1000", 0.6667, v_h, useGreatestCommonDivisor, v_h);
-    }
-
-    // negative values
-    {
-    formatRatioTest("-1:1", -1.0, v_h, NtoOne, v_h);
-    formatRatioTest("1:-1", -1.0, v_h, valueBased, v_h);
-
-    formatRatioTest("-0.5:1", -0.5, v_h, NtoOne, v_h);
-    formatRatioTest("1:-2", -0.5, v_h, valueBased, v_h);
-
-    formatRatioTest("-0.5:1", -2, v_h, NtoOne, h_v);
-    formatRatioTest("1:-2", -2, v_h, valueBased, h_v);
-    }
-
-    // really large/small numbers
-    {
-    formatRatioTest("0:1", 0.00000001, v_h, NtoOne, v_h);
-    formatRatioTest("100000000:1", 0.00000001, v_h, NtoOne, h_v);
-
-    formatRatioTest("100000000:1", 100000000, v_h, NtoOne, v_h);
-    // formatRatioTest("0:1", 100000000, v_h, NtoOne, h_v); //works one way parsing from quantity to ratio, but not the other way around. from "0:1" cant be parsed to 100000000
-    }
-
-    // irrational numbers
-    {
-    formatRatioTest("0.143:1", 1.0/7, v_h, NtoOne, v_h);
-    formatRatioTest("1:7", 1.0/7, v_h, oneToN, v_h);
-    formatRatioTest("0.286:1", 2.0/7, v_h, NtoOne, v_h);
-    formatRatioTest("143:500", 2.0/7, v_h, useGreatestCommonDivisor, v_h); // loose precision from 0.28571428571 to 0.286
-    formatRatioTest("7:2", 2.0/7, v_h, useGreatestCommonDivisor, h_v); // didnt loose much precision from 3.50000000005 to 3.5
-    }
-
-    // parseRatioString specific tests
-    auto formatRatioErrorTest = [](const char* ratioString, Units::UnitCP persistenceUnit, Units::UnitCP presentationUnit, FormatProblemCode expectedProblemCode = FormatProblemCode::NoProblems)
-    {
-        NumericFormatSpec ratioSpec;
-        ratioSpec.SetPresentationType(PresentationType::Ratio);
-        ratioSpec.SetRatioType(RatioType::OneToN);
-        ratioSpec.SetPrecision(DecimalPrecision::Precision3);
-        CompositeValueSpec ratioComp(*presentationUnit);
-        ratioComp.SetIncludeZero(true);
-        Format ratioFormat(ratioSpec);
-        ratioFormat.SetCompositeSpec(ratioComp);
-
-        FormatProblemCode problemCode;
-        auto formatParsingSet = FormatParsingSet(ratioString, persistenceUnit, &ratioFormat);
-        BEU::Quantity qty = formatParsingSet.GetQuantity(&problemCode, &ratioFormat);
-
-        EXPECT_EQ(expectedProblemCode, problemCode);
-    };
-
-    {
-        formatRatioErrorTest("", v_h, v_h, FormatProblemCode::QT_NoValueOrUnitFound);
-        formatRatioErrorTest("1:1", nullptr, v_h, FormatProblemCode::QT_NoValueOrUnitFound); // test this
-        formatRatioErrorTest("3:1:2", v_h, v_h, FormatProblemCode::QT_InvalidRatioArgument);
-        formatRatioErrorTest("A:2", v_h, v_h, FormatProblemCode::QT_InvalidRatioArgument);
-        formatRatioErrorTest("1:1e1000", v_h, v_h, FormatProblemCode::QT_ValueOutOfRange);
-
-        formatRatioErrorTest("0:1", v_h, h_v, FormatProblemCode::QT_MathematicOperationFoundButIsNotAllowed);
-        formatRatioErrorTest("1:0", v_h, v_h, FormatProblemCode::QT_MathematicOperationFoundButIsNotAllowed);
-    }
-    
-}
-
-END_BENTLEY_FORMATTEST_NAMESPACE
+/*---------------------------------------------------------------------------------------------
+* Copyright (c) Bentley Systems, Incorporated. All rights reserved.
+* See LICENSE.md in the repository root for full copyright notice.
+*--------------------------------------------------------------------------------------------*/
+
+#include "../FormattingTestsPch.h"
+#include "../TestFixture/FormattingTestFixture.h"
+#define _USE_MATH_DEFINES
+#include <math.h>
+#include <iostream>
+
+USING_BENTLEY_FORMATTING
+BEGIN_BENTLEY_FORMATTEST_NAMESPACE
+
+#define CONCAT(value1, value2, value3) value1 value2 value3
+
+struct FormatUtilsTest : FormattingTestFixture {};
+struct FormatIntegerTest : FormattingTestFixture
+    {
+    int32_t const testValPos = 100501;
+    int32_t const testValNeg = -100501;
+    };
+
+struct FormatDoubleTest : FormattingTestFixture
+    {
+    double const testValPos = 100501.125;
+    double const testValNeg = -100501.125;
+    double const testValPosZeroFracComp = 100501.0;
+    double const testValNegZeroFracComp = -100501.0;
+    double const testValMagnitudeLt1Pos = 0.000125;
+    double const testValMagnitudeLt1Neg = -0.000125;
+    };
+
+//===================================================
+// FormatParsingSet
+//===================================================
+struct FormatParsingSetTest : FormattingTestFixture
+    {
+public:
+
+    // Test units availiable pre-looked-up for use in tests.
+    BEU::UnitCP mile;
+    BEU::UnitCP yard;
+    BEU::UnitCP foot;
+    BEU::UnitCP inch;
+    BEU::UnitCP arcDeg;
+    BEU::UnitCP meter;
+    BEU::UnitCP millimeter;
+    void SetUp() override
+        {
+        FormattingTestFixture::SetUp();
+        ASSERT_NE(nullptr, mile = s_unitsContext->LookupUnit("MILE"));
+        ASSERT_NE(nullptr, yard = s_unitsContext->LookupUnit("YRD"));
+        ASSERT_NE(nullptr, foot = s_unitsContext->LookupUnit("FT"));
+        ASSERT_NE(nullptr, inch = s_unitsContext->LookupUnit("IN"));
+        ASSERT_NE(nullptr, arcDeg = s_unitsContext->LookupUnit("ARC_DEG"));
+        ASSERT_NE(nullptr, meter = s_unitsContext->LookupUnit("M"));
+        ASSERT_NE(nullptr, millimeter = s_unitsContext->LookupUnit("MM"));
+        }
+
+    Utf8String GetFmtStringErrMsg(Utf8CP fmtStr){ return Utf8String("format string: \"") + fmtStr + "\""; }
+
+    void TestValidParseToQuantity(Utf8CP fmtStr, BEU::UnitCP expectedUnit, double const expectedMagnitude)
+        {
+        FormatParsingSet fps(fmtStr, expectedUnit);
+        ASSERT_FALSE(fps.HasProblem()) << fps.GetProblemDescription() << '\n' << GetFmtStringErrMsg(fmtStr);
+
+        FormatProblemCode probCode;
+        Format format = Format();
+        BEU::Quantity qty = fps.GetQuantity(&probCode, &format);
+
+        ASSERT_FALSE(qty.IsNullQuantity()) << GetFmtStringErrMsg(fmtStr);
+        EXPECT_EQ(expectedUnit, qty.GetUnit()) << GetFmtStringErrMsg(fmtStr);
+        EXPECT_DOUBLE_EQ(expectedMagnitude, qty.GetMagnitude()) << GetFmtStringErrMsg(fmtStr);
+        }
+
+    void TestValidParseToQuantityUsingStdFmt(Utf8CP fmtStr, BEU::UnitCP expectedUnit, double const expectedMagnitude, FormatCP format)
+        {
+        FormatParsingSet fps(fmtStr, expectedUnit);
+        ASSERT_FALSE(fps.HasProblem()) << fps.GetProblemDescription() << '\n' << GetFmtStringErrMsg(fmtStr);
+
+        FormatProblemCode probCode;
+        BEU::Quantity qty = fps.GetQuantity(&probCode, format);
+
+        ASSERT_FALSE(qty.IsNullQuantity()) << GetFmtStringErrMsg(fmtStr);
+        EXPECT_EQ(expectedUnit, qty.GetUnit()) << GetFmtStringErrMsg(fmtStr);
+        EXPECT_DOUBLE_EQ(expectedMagnitude, qty.GetMagnitude()) << GetFmtStringErrMsg(fmtStr);
+        }
+
+
+    void TestInvalidFmtStr(Utf8CP fmtStr, BEU::UnitCP expectedUnit)
+        {
+        FormatParsingSet fps(fmtStr, expectedUnit);
+        ASSERT_TRUE(fps.HasProblem()) << GetFmtStringErrMsg(fmtStr);
+        }
+    };
+
+struct FormatParseStringTest : FormattingTestFixture
+    {
+    public:
+        
+        void CreateFormatObject(FormatR format, Utf8CP thousandSep = ",", Utf8CP decimalSep = ".")
+            {
+            NumericFormatSpec nfs = NumericFormatSpec();
+            nfs.SetUse1000Separator(true);
+            nfs.SetThousandSeparator(*thousandSep);
+            nfs.SetDecimalSeparator(*decimalSep);
+            format = Format(nfs);
+            ASSERT_FALSE(format.IsProblem()) << "Format Initialization Error: " << format.GetProblemDescription().c_str();
+            }
+
+        void ParseStringToDouble(Utf8CP input, FormatCP expectedFormat, double const expectedMagnitude)
+            {
+            FormatParsingSet fps(input, nullptr, expectedFormat);
+            ASSERT_FALSE(fps.HasProblem()) << fps.GetProblemDescription();
+
+            FormatProblemCode probCode;
+            BEU::Quantity qty = fps.GetQuantity(&probCode, expectedFormat);
+            ASSERT_FALSE(qty.IsNullQuantity()) << "Parsed output of input \"" << input << "\" is unexpectedly null";
+            EXPECT_DOUBLE_EQ(expectedMagnitude, qty.GetMagnitude()) << "Parsed output of input \"" << input << "\" does not match expected value " << expectedMagnitude;
+            }
+
+    };
+
+//---------------------------------------------------------------------------------------
+// @bsimethod
+//---------------+---------------+---------------+---------------+---------------+-------
+TEST_F(FormatUtilsTest, GetAvailableStrings)
+    {
+    SignOption signOption;
+    auto options = UIUtils::GetAvailableSignOption(signOption);
+    EXPECT_EQ(SignOption::OnlyNegative, signOption);
+    EXPECT_EQ(4, options.size());
+
+    PresentationType type;
+    auto types = UIUtils::GetAvailablePresentationTypes(type);
+    EXPECT_EQ(PresentationType::Decimal, type);
+    EXPECT_EQ(4, types.size());
+
+    FormatTraits trait;
+    auto traits = UIUtils::GetAvailableTraits(trait);
+    EXPECT_EQ(FormatTraits::None, trait);
+    EXPECT_EQ(10, traits.size());
+    }
+
+//---------------------------------------------------------------------------------------
+// @bsimethod
+//---------------+---------------+---------------+---------------+---------------+-------
+TEST_F(FormatIntegerTest, SignOptionTests)
+    {
+    NumericFormatSpec nfs;
+
+    // NoSign
+    {
+    nfs.SetSignOption(SignOption::NoSign);
+    EXPECT_STREQ("42", nfs.Format(42).c_str());
+    EXPECT_STREQ("42", nfs.Format(-42).c_str());
+    }
+
+    // OnlyNegative
+    {
+    nfs.SetSignOption(SignOption::OnlyNegative);
+    EXPECT_STREQ("42", nfs.Format(42).c_str());
+    EXPECT_STREQ("-42", nfs.Format(-42).c_str());
+    }
+
+    // SignAlways
+    {
+    nfs.SetSignOption(SignOption::SignAlways);
+    EXPECT_STREQ("+42", nfs.Format(42).c_str());
+    EXPECT_STREQ("-42", nfs.Format(-42).c_str());
+    }
+
+    // NegativeParentheses
+    {
+    nfs.SetSignOption(SignOption::NegativeParentheses);
+    EXPECT_STREQ("42", nfs.Format(42).c_str());
+    EXPECT_STREQ("(42)", nfs.Format(-42).c_str());
+    }
+    }
+
+//---------------------------------------------------------------------------------------
+// @bsimethod
+//---------------+---------------+---------------+---------------+---------------+-------
+TEST_F(FormatIntegerTest, ThousandsSeparatorTests)
+    {
+    NumericFormatSpec nfs;
+    nfs.SetUse1000Separator(true);
+    Utf8String string;
+
+    nfs.SetThousandSeparator(',');
+    EXPECT_STREQ("1,000", nfs.Format(1000).c_str());
+    EXPECT_STREQ("-1,000", nfs.Format(-1000).c_str());
+
+    nfs.SetThousandSeparator('.');
+    EXPECT_STREQ("1.000", nfs.Format(1000).c_str());
+    EXPECT_STREQ("-1.000", nfs.Format(-1000).c_str());
+
+    nfs.SetThousandSeparator('\t'); // I mean technically the API doesn't prevent it right?
+    EXPECT_STREQ("1\t000", nfs.Format(1000).c_str());
+    EXPECT_STREQ("-1\t000", nfs.Format(-1000).c_str());
+    }
+
+//---------------------------------------------------------------------------------------
+// @bsimethod
+//---------------+---------------+---------------+---------------+---------------+-------
+TEST_F(FormatIntegerTest, PresentationTypeTests)
+    {
+    // Decimal
+    {
+    NumericFormatSpec nfs;
+    nfs.SetPresentationType(PresentationType::Decimal);
+    EXPECT_STREQ("100501", nfs.Format(testValPos).c_str());
+    EXPECT_STREQ("-100501", nfs.Format(testValNeg).c_str());
+    }
+
+    // Fractional
+    {
+    NumericFormatSpec nfs;
+    nfs.SetPresentationType(PresentationType::Fractional);
+    EXPECT_STREQ("100501", nfs.Format(testValPos).c_str());
+    EXPECT_STREQ("-100501", nfs.Format(testValNeg).c_str());
+    }
+
+    {
+    NumericFormatSpec nfs;
+    nfs.SetPresentationType(PresentationType::Scientific);
+    nfs.SetPrecision(DecimalPrecision::Max);
+    EXPECT_STREQ("1.00501e+5", nfs.Format(testValPos).c_str());
+    EXPECT_STREQ("-1.00501e+5", nfs.Format(testValNeg).c_str());
+    }
+
+    // ScientificNorm
+    {
+    NumericFormatSpec nfs;
+    nfs.SetPresentationType(PresentationType::Scientific);
+    nfs.SetScientificType(ScientificType::ZeroNormalized);
+    nfs.SetPrecision(DecimalPrecision::Max);
+    EXPECT_STREQ("0.100501e+6", nfs.Format(testValPos).c_str());
+    EXPECT_STREQ("-0.100501e+6", nfs.Format(testValNeg).c_str());
+    }
+    }
+
+//---------------------------------------------------------------------------------------
+// @bsimethod
+//---------------+---------------+---------------+---------------+---------------+-------
+TEST_F(FormatIntegerTest, IndividualFormatTraitsTests)
+    {
+    NumericFormatSpec nfs;
+    Utf8String string;
+    int const testValPos = 100501;
+    int const testValNeg = -100501;
+
+    nfs.SetFormatTraits(FormatConstant::DefaultFormatTraits());
+    EXPECT_STREQ("0", nfs.Format(0).c_str());
+    EXPECT_STREQ("100501", nfs.Format(testValPos).c_str());
+    EXPECT_STREQ("-100501", nfs.Format(testValNeg).c_str());
+
+    nfs.SetMinWidth(10);
+    EXPECT_STREQ("0000000000", nfs.Format(0).c_str());
+    EXPECT_STREQ("0000100501", nfs.Format(testValPos).c_str());
+    EXPECT_STREQ("-0000100501", nfs.Format(testValNeg).c_str());
+    nfs.SetMinWidth(0);
+
+    // Trailing zeroes only affect integers
+    nfs.SetMinWidth(10);
+    nfs.SetFormatTraits(FormatTraits::TrailingZeroes);
+    EXPECT_STREQ("0000000000", nfs.Format(0).c_str());
+    EXPECT_STREQ("0000100501", nfs.Format(testValPos).c_str());
+    EXPECT_STREQ("-0000100501", nfs.Format(testValNeg).c_str());
+    nfs.SetMinWidth(0);
+
+    // Should only affect doubles.
+    nfs.SetFormatTraits(FormatTraits::KeepDecimalPoint);
+    EXPECT_STREQ("0", nfs.Format(0).c_str());
+    EXPECT_STREQ("100501", nfs.Format(testValPos).c_str());
+    EXPECT_STREQ("-100501", nfs.Format(testValNeg).c_str());
+
+    // Should only affect doubles.
+    nfs.SetFormatTraits(FormatTraits::KeepSingleZero);
+    EXPECT_STREQ("0", nfs.Format(0).c_str());
+    EXPECT_STREQ("100501", nfs.Format(testValPos).c_str());
+    EXPECT_STREQ("-100501", nfs.Format(testValNeg).c_str());
+
+    nfs.SetPresentationType(PresentationType::Scientific);
+    EXPECT_STREQ("0.0e+0", nfs.Format(0).c_str());
+    EXPECT_STREQ("1.00501e+5", nfs.Format(testValPos).c_str());
+    EXPECT_STREQ("-1.00501e+5", nfs.Format(testValNeg).c_str());
+    nfs.SetPresentationType(PresentationType::Decimal);
+
+    nfs.SetFormatTraits(FormatTraits::ZeroEmpty);
+    EXPECT_STREQ("", nfs.Format(0).c_str());
+    EXPECT_STREQ("100501", nfs.Format(testValPos).c_str());
+    EXPECT_STREQ("-100501", nfs.Format(testValNeg).c_str());
+
+    nfs.SetFormatTraits(FormatTraits::Use1000Separator);
+    EXPECT_STREQ("0", nfs.Format(0).c_str());
+    EXPECT_STREQ("100,501", nfs.Format(testValPos).c_str());
+    EXPECT_STREQ("-100,501", nfs.Format(testValNeg).c_str());
+
+    // Should only affect doubles.
+    nfs.SetFormatTraits(FormatTraits::ApplyRounding);
+    EXPECT_STREQ("0", nfs.Format(0).c_str());
+    EXPECT_STREQ("100501", nfs.Format(testValPos).c_str());
+    EXPECT_STREQ("-100501", nfs.Format(testValNeg).c_str());
+
+    // Should only affect doubles.
+    nfs.SetFormatTraits(FormatTraits::FractionDash);
+    EXPECT_STREQ("0", nfs.Format(0).c_str());
+    EXPECT_STREQ("100501", nfs.Format(testValPos).c_str());
+    EXPECT_STREQ("-100501", nfs.Format(testValNeg).c_str());
+
+    // AppendUnitName should have no effect on the unitless Format.
+    nfs.SetFormatTraits(FormatTraits::ShowUnitLabel);
+    EXPECT_STREQ("0", nfs.Format(0).c_str());
+    EXPECT_STREQ("100501", nfs.Format(testValPos).c_str());
+    EXPECT_STREQ("-100501", nfs.Format(testValNeg).c_str());
+    }
+
+//---------------------------------------------------------------------------------------
+// @bsimethod
+//---------------+---------------+---------------+---------------+---------------+-------
+TEST_F(FormatIntegerTest, MaxInt)
+    {
+    NumericFormatSpec nfs;
+    nfs.SetUse1000Separator(true);
+
+    int const intMax = INT_MAX;
+    int const intMin = -intMax; //INT_MIN;    
+    // INT_MIN doesn't work because the FormatInt function negates the value (i.e. -INT_MIN)
+    // This can't be represented and just ends up being INT_MIN again
+
+    nfs.SetThousandSeparator(',');
+    EXPECT_STREQ("2,147,483,647", nfs.Format(intMax).c_str());
+    EXPECT_STREQ("-2,147,483,647", nfs.Format(intMin).c_str());
+    }
+
+//---------------------------------------------------------------------------------------
+// @bsimethod
+//---------------+---------------+---------------+---------------+---------------+-------
+TEST_F(FormatIntegerTest, MinWidthTests)
+    {
+    NumericFormatSpec nfs;
+
+    nfs.SetMinWidth(1);
+    EXPECT_STREQ("100501", nfs.Format(testValPos).c_str());
+
+    nfs.SetMinWidth(6);
+    EXPECT_STREQ("100501", nfs.Format(testValPos).c_str());
+
+    nfs.SetMinWidth(10);
+    EXPECT_STREQ("0000100501", nfs.Format(testValPos).c_str());
+
+    nfs.SetMinWidth(63);
+    EXPECT_STREQ("000000000000000000000000000000000000000000000000000000000100501", nfs.Format(testValPos).c_str());
+
+    nfs.SetMinWidth(100); // maxed out
+    EXPECT_STREQ("000000000000000000000000000000000000000000000000000000000100501", nfs.Format(testValPos).c_str());
+
+
+    // Min width includes separator characters
+    nfs.SetUse1000Separator(true);
+    nfs.SetThousandSeparator(',');
+
+    nfs.SetMinWidth(1);
+    EXPECT_STREQ("100,501", nfs.Format(testValPos).c_str());
+
+    nfs.SetMinWidth(7);
+    EXPECT_STREQ("100,501", nfs.Format(testValPos).c_str());
+
+    nfs.SetMinWidth(10);
+    EXPECT_STREQ("000100,501", nfs.Format(testValPos).c_str());
+
+    nfs.SetMinWidth(63);
+    EXPECT_STREQ("00000000000000000000000000000000000000000000000000000000100,501", nfs.Format(testValPos).c_str());
+
+    nfs.SetMinWidth(100); // maxed out
+    EXPECT_STREQ("00000000000000000000000000000000000000000000000000000000100,501", nfs.Format(testValPos).c_str());
+
+
+    // Min width does not include sign characters
+    nfs.SetSignOption(SignOption::SignAlways);
+
+    nfs.SetMinWidth(1);
+    EXPECT_STREQ("+100,501", nfs.Format(testValPos).c_str());
+    EXPECT_STREQ("-100,501", nfs.Format(testValNeg).c_str());
+
+    nfs.SetMinWidth(7);
+    EXPECT_STREQ("+100,501", nfs.Format(testValPos).c_str());
+    EXPECT_STREQ("-100,501", nfs.Format(testValNeg).c_str());
+
+    nfs.SetMinWidth(10);
+    EXPECT_STREQ("+000100,501", nfs.Format(testValPos).c_str());
+    EXPECT_STREQ("-000100,501", nfs.Format(testValNeg).c_str());
+
+    nfs.SetMinWidth(62);
+    EXPECT_STREQ("+0000000000000000000000000000000000000000000000000000000100,501", nfs.Format(testValPos).c_str());
+    EXPECT_STREQ("-0000000000000000000000000000000000000000000000000000000100,501", nfs.Format(testValNeg).c_str());
+
+    nfs.SetMinWidth(100); // maxed out
+    EXPECT_STREQ("+0000000000000000000000000000000000000000000000000000000100,501", nfs.Format(testValPos).c_str());
+    EXPECT_STREQ("-0000000000000000000000000000000000000000000000000000000100,501", nfs.Format(testValNeg).c_str());
+
+
+    // Min width does not include parentheses
+    nfs.SetSignOption(SignOption::NegativeParentheses);
+
+    nfs.SetMinWidth(1);
+    EXPECT_STREQ("(100,501)", nfs.Format(testValNeg).c_str());
+
+    nfs.SetMinWidth(7);
+    EXPECT_STREQ("(100,501)", nfs.Format(testValNeg).c_str());
+
+    nfs.SetMinWidth(10);
+    EXPECT_STREQ("(000100,501)", nfs.Format(testValNeg).c_str());
+
+    nfs.SetMinWidth(61);
+    EXPECT_STREQ("(000000000000000000000000000000000000000000000000000000100,501)", nfs.Format(testValNeg).c_str());
+
+    nfs.SetMinWidth(100); // maxed out
+    EXPECT_STREQ("(000000000000000000000000000000000000000000000000000000100,501)", nfs.Format(testValNeg).c_str());
+    }
+
+//---------------------------------------------------------------------------------------
+// @bsimethod
+//---------------+---------------+---------------+---------------+---------------+-------
+TEST_F(FormatDoubleTest, FormatDoubleSignOptionTests)
+    {
+    NumericFormatSpec nfs;
+    Utf8String string;
+
+    // NoSign
+    {
+    nfs.SetSignOption(SignOption::NoSign);
+
+    EXPECT_STREQ("101.25", nfs.Format(101.25).c_str());
+    EXPECT_STREQ("101.25", nfs.Format(-101.25).c_str());
+    }
+
+    // OnlyNegative
+    {
+    nfs.SetSignOption(SignOption::OnlyNegative);
+
+    EXPECT_STREQ("101.25", nfs.Format(101.25).c_str());
+    EXPECT_STREQ("-101.25", nfs.Format(-101.25).c_str());
+    }
+
+    // SignAlways
+    {
+    nfs.SetSignOption(SignOption::SignAlways);
+
+    EXPECT_STREQ("+101.25", nfs.Format(101.25).c_str());
+    EXPECT_STREQ("-101.25", nfs.Format(-101.25).c_str());
+    }
+
+    // NegativeParentheses
+    {
+    nfs.SetSignOption(SignOption::NegativeParentheses);
+
+    EXPECT_STREQ("101.25", nfs.Format(101.25).c_str());
+    EXPECT_STREQ("(101.25)", nfs.Format(-101.25).c_str());
+    }
+    }
+
+//---------------------------------------------------------------------------------------
+// @bsimethod
+//---------------+---------------+---------------+---------------+---------------+-------
+TEST_F(FormatDoubleTest, FormatDoubleThousandsSeparatorTests)
+    {
+    NumericFormatSpec nfs;
+    nfs.SetUse1000Separator(true);
+    Utf8String string;
+
+    nfs.SetThousandSeparator(',');
+    EXPECT_STREQ("1,000.55", nfs.Format(1000.55).c_str());
+    EXPECT_STREQ("-1,000.55", nfs.Format(-1000.55).c_str());
+    }
+
+//---------------------------------------------------------------------------------------
+// @bsimethod
+//---------------+---------------+---------------+---------------+---------------+-------
+TEST_F(FormatDoubleTest, FormatDoubleDecimalSeparatorTests)
+    {
+    NumericFormatSpec nfs;
+    Utf8String string;
+
+    nfs.SetDecimalSeparator('-');
+    EXPECT_STREQ("1000-55", nfs.Format(1000.55).c_str());
+    EXPECT_STREQ("-1000-55", nfs.Format(-1000.55).c_str());
+    }
+
+//---------------------------------------------------------------------------------------
+// @bsimethod
+//---------------+---------------+---------------+---------------+---------------+-------
+TEST_F(FormatDoubleTest, FormatDoublePresentationTypeTests)
+    {
+    Utf8String string;
+    double const testValPos = 100501.125;
+    double const testValNeg = -100501.125;
+    double const testValMagnitudeLt1Pos = 0.000125;
+    double const testValMagnitudeLt1Neg = -0.000125;
+
+    // Decimal
+    {
+    NumericFormatSpec nfs;
+    nfs.SetPresentationType(PresentationType::Decimal);
+    nfs.SetPrecision(DecimalPrecision::Max);
+
+    EXPECT_STREQ("100501.125", nfs.Format(testValPos).c_str());
+    EXPECT_STREQ("-100501.125", nfs.Format(testValNeg).c_str());
+    }
+
+    // Fractional
+    {
+    NumericFormatSpec nfs;
+    nfs.SetPresentationType(PresentationType::Fractional);
+    nfs.SetPrecision(DecimalPrecision::Max);
+
+    EXPECT_STREQ("100501 1/8", nfs.Format(testValPos).c_str());
+    EXPECT_STREQ("-100501 1/8", nfs.Format(testValNeg).c_str());
+    }
+
+    // Scientific
+    {
+    NumericFormatSpec nfs;
+    nfs.SetPresentationType(PresentationType::Scientific);
+    nfs.SetPrecision(DecimalPrecision::Max);
+
+    EXPECT_STREQ("1.00501125e+5", nfs.Format(testValPos).c_str());
+    EXPECT_STREQ("-1.00501125e+5", nfs.Format(testValNeg).c_str());
+    }
+
+    // ScientificNorm
+    {
+    NumericFormatSpec nfs;
+    nfs.SetPresentationType(PresentationType::Scientific);
+    nfs.SetScientificType(ScientificType::ZeroNormalized);
+    nfs.SetPrecision(DecimalPrecision::Max);
+
+    EXPECT_STREQ("0.100501125e+6", nfs.Format(testValPos).c_str());
+    EXPECT_STREQ("-0.100501125e+6", nfs.Format(testValNeg).c_str());
+    }
+
+    // TODO Scientific & ScientificNorm incorrectly format values with magnitude less than 1.
+    // At the time of writing this comment, values with magnitude less than 1 are formatted
+    // like ScientificNorm when the presentation type is Scientific, and are formatted like
+    // Scientific when the value is ScientificNorm.
+
+    // Scientific
+    {
+    NumericFormatSpec nfs;
+    nfs.SetPresentationType(PresentationType::Scientific);
+    nfs.SetPrecision(DecimalPrecision::Max);
+
+    EXPECT_STREQ("1.25e-4", nfs.Format(testValMagnitudeLt1Pos).c_str());
+    EXPECT_STREQ("-1.25e-4", nfs.Format(testValMagnitudeLt1Neg).c_str());
+    EXPECT_STREQ("1.25e-3", nfs.Format(0.00125).c_str());
+    EXPECT_STREQ("1.25e-2", nfs.Format(0.0125).c_str());
+    EXPECT_STREQ("1.25e-1", nfs.Format(0.125).c_str());
+    EXPECT_STREQ("1.25e+0", nfs.Format(1.25).c_str());
+    }
+
+    // ScientificNorm
+    {
+    NumericFormatSpec nfs;
+    nfs.SetPresentationType(PresentationType::Scientific);
+    nfs.SetScientificType(ScientificType::ZeroNormalized);
+    nfs.SetPrecision(DecimalPrecision::Max);
+
+    EXPECT_STREQ("0.125e-3", nfs.Format(testValMagnitudeLt1Pos).c_str());
+    EXPECT_STREQ("-0.125e-3", nfs.Format(testValMagnitudeLt1Neg).c_str());
+    }
+    }
+
+//---------------------------------------------------------------------------------------
+// @bsimethod
+//---------------+---------------+---------------+---------------+---------------+-------
+TEST_F(FormatDoubleTest, FormatDoubleWithDifferentMinWidths)
+    {
+    NumericFormatSpec nfs(NumericFormatSpec::DefaultFormat());
+
+    nfs.SetMinWidth(0);
+    EXPECT_STREQ("1000.0", nfs.Format(double(1000)).c_str());
+
+    nfs.SetMinWidth(6);
+    EXPECT_STREQ("1000.0", nfs.Format(double(1000)).c_str());
+
+    nfs.SetMinWidth(8);
+    EXPECT_STREQ("001000.0", nfs.Format(double(1000)).c_str());
+    }
+
+//---------------------------------------------------------------------------------------
+// @bsimethod
+//---------------+---------------+---------------+---------------+---------------+-------
+TEST_F(FormatDoubleTest, FormatDoubleIndividualFormatTraitsTests)
+    {
+    {
+    NumericFormatSpec nfs;
+    nfs.SetFormatTraits(FormatConstant::DefaultFormatTraits());
+    EXPECT_STREQ("0", nfs.Format((double) 0).c_str());
+    EXPECT_STREQ("100501.125", nfs.Format(testValPos).c_str());
+    EXPECT_STREQ("-100501.125", nfs.Format(testValNeg).c_str());
+    EXPECT_STREQ("0", nfs.Format((double) 0).c_str());
+    EXPECT_STREQ("100501", nfs.Format(testValPosZeroFracComp).c_str());
+    EXPECT_STREQ("-100501", nfs.Format(testValNegZeroFracComp).c_str());
+    }
+
+    {
+    NumericFormatSpec nfs;
+    nfs.SetFormatTraits(FormatTraits::KeepDecimalPoint);
+    EXPECT_STREQ("0.", nfs.Format((double) 0).c_str());
+    EXPECT_STREQ("100501.", nfs.Format(testValPosZeroFracComp).c_str());
+    EXPECT_STREQ("-100501.", nfs.Format(testValNegZeroFracComp).c_str());
+    }
+
+    {
+    NumericFormatSpec nfs;
+    nfs.SetFormatTraits(FormatTraits::KeepSingleZero);
+    EXPECT_STREQ("0.0", nfs.Format((double) 0).c_str());
+    EXPECT_STREQ("100501.0", nfs.Format(testValPosZeroFracComp).c_str());
+    EXPECT_STREQ("-100501.0", nfs.Format(testValNegZeroFracComp).c_str());
+    }
+
+    {
+    NumericFormatSpec nfs;
+    nfs.SetFormatTraits(FormatTraits::Use1000Separator);
+    EXPECT_STREQ("0", nfs.Format((double) 0).c_str());
+    EXPECT_STREQ("100,501.125", nfs.Format(testValPos).c_str());
+    EXPECT_STREQ("-100,501.125", nfs.Format(testValNeg).c_str());
+    }
+
+    {
+    NumericFormatSpec nfs;
+    // FormatDouble with a rounding factor X should produce formatted string
+    // output O such that that X "fits" into the double representation of
+    // O evenly.
+    nfs.SetFormatTraits(FormatTraits::ApplyRounding);
+    nfs.SetRoundingFactor(2);
+    EXPECT_STREQ("0", nfs.Format((double) 0).c_str());
+    EXPECT_STREQ("100502", nfs.Format(testValPos).c_str());
+    EXPECT_STREQ("-100502", nfs.Format(testValNeg).c_str());
+    nfs.SetRoundingFactor(500);
+    EXPECT_STREQ("0", nfs.Format((double) 0).c_str());
+    EXPECT_STREQ("100500", nfs.Format(testValPos).c_str());
+    EXPECT_STREQ("-100500", nfs.Format(testValNeg).c_str());
+    nfs.SetRoundingFactor(0.5);
+    EXPECT_STREQ("0", nfs.Format((double) 0).c_str());
+    EXPECT_STREQ("100501", nfs.Format(testValPos).c_str());
+    EXPECT_STREQ("-100501", nfs.Format(testValNeg).c_str());
+    nfs.SetRoundingFactor(0.25);
+    EXPECT_STREQ("0", nfs.Format((double) 0).c_str());
+    EXPECT_STREQ("100501.25", nfs.Format(testValPos).c_str());
+    EXPECT_STREQ("-100501.25", nfs.Format(testValNeg).c_str());
+    nfs.SetPrecision(DecimalPrecision::Precision6);
+    nfs.SetRoundingFactor(0.1);
+    EXPECT_STREQ("0", nfs.Format((double) 0).c_str());
+    EXPECT_STREQ("100501.1", nfs.Format(testValPos).c_str());
+    EXPECT_STREQ("-100501.1", nfs.Format(testValNeg).c_str());
+    nfs.SetRoundingFactor(0.1);
+    EXPECT_STREQ("0", nfs.Format((double) 0).c_str());
+    EXPECT_STREQ("0.5", nfs.Format(0.54).c_str());
+    EXPECT_STREQ("-0.5", nfs.Format(-0.54).c_str());
+    }
+
+    {
+    NumericFormatSpec nfs;
+    // AppendUnitName should have no effect on the unitless Format.
+    nfs.SetFormatTraits(FormatTraits::ShowUnitLabel);
+    EXPECT_STREQ("0", nfs.Format(0).c_str());
+    EXPECT_STREQ("100501.125", nfs.Format(testValPos).c_str());
+    EXPECT_STREQ("-100501.125", nfs.Format(testValNeg).c_str());
+    }
+
+    {
+    NumericFormatSpec nfs;
+    nfs.SetMinWidth(15);
+    EXPECT_STREQ("000000000000000", nfs.Format((double) 0).c_str());
+    EXPECT_STREQ("00000100501.125", nfs.Format(testValPos).c_str());
+    EXPECT_STREQ("-00000100501.125", nfs.Format(testValNeg).c_str());
+
+    nfs.SetMinWidth(0);
+    EXPECT_STREQ("0", nfs.Format((double) 0).c_str());
+    EXPECT_STREQ("100501.125", nfs.Format(testValPos).c_str());
+    EXPECT_STREQ("-100501.125", nfs.Format(testValNeg).c_str());
+    }
+
+    {
+    NumericFormatSpec nfs;
+    nfs.SetFormatTraits(FormatTraits::TrailingZeroes);
+
+    nfs.SetMinWidth(15);
+    EXPECT_STREQ("00000000.000000", nfs.Format((double) 0).c_str());
+    EXPECT_STREQ("00100501.125000", nfs.Format(testValPos).c_str());
+    EXPECT_STREQ("-00100501.125000", nfs.Format(testValNeg).c_str());
+
+    nfs.SetMinWidth(0);
+    EXPECT_STREQ("0.000000", nfs.Format((double)0).c_str());
+    EXPECT_STREQ("100501.125000", nfs.Format(testValPos).c_str());
+    EXPECT_STREQ("-100501.125000", nfs.Format(testValNeg).c_str());
+    }
+
+    {
+    NumericFormatSpec nfs;
+    nfs.SetPresentationType(PresentationType::Scientific);
+    nfs.SetPrecision(DecimalPrecision::Max);
+    EXPECT_STREQ("0e+0", nfs.Format((double) 0).c_str());
+    EXPECT_STREQ("1.00501125e+5", nfs.Format(testValPos).c_str());
+    EXPECT_STREQ("-1.00501125e+5", nfs.Format(testValNeg).c_str());
+    }
+
+    {
+    NumericFormatSpec nfs;
+    nfs.SetFormatTraits(FormatTraits::ZeroEmpty);
+    EXPECT_STREQ("", nfs.Format((double) 0).c_str());
+    EXPECT_STREQ("100501.125", nfs.Format(testValPos).c_str());
+    EXPECT_STREQ("-100501.125", nfs.Format(testValNeg).c_str());
+    }
+
+    {
+    NumericFormatSpec nfs;
+    nfs.SetPresentationType(PresentationType::Fractional);
+    nfs.SetFormatTraits(FormatTraits::FractionDash);
+    EXPECT_STREQ("0", nfs.Format((double) 0).c_str());
+    EXPECT_STREQ("100501-1/8", nfs.Format(testValPos).c_str());
+    EXPECT_STREQ("-100501-1/8", nfs.Format(testValNeg).c_str());
+    }
+
+    }
+
+TEST_F(FormatDoubleTest, ValuesThatPrintOutAsZeroDoNotShowSign)
+    {
+    NumericFormatSpec nfs(NumericFormatSpec::DefaultFormat());
+
+    nfs.SetSignOption(SignOption::OnlyNegative);
+    EXPECT_STREQ("0.0", nfs.Format(0.00000000000001).c_str());
+    EXPECT_STREQ("0.0", nfs.Format(-0.00000000000001).c_str());
+
+    nfs.SetSignOption(SignOption::NegativeParentheses);
+    EXPECT_STREQ("0.0", nfs.Format(0.00000000000001).c_str());
+    EXPECT_STREQ("0.0", nfs.Format(-0.00000000000001).c_str());
+
+    nfs.SetSignOption(SignOption::SignAlways);
+    EXPECT_STREQ("0.0", nfs.Format(0.00000000000001).c_str());
+    EXPECT_STREQ("0.0", nfs.Format(-0.00000000000001).c_str());
+
+    nfs.SetSignOption(SignOption::NoSign);
+    EXPECT_STREQ("0.0", nfs.Format(0.00000000000001).c_str());
+    EXPECT_STREQ("0.0", nfs.Format(-0.00000000000001).c_str());
+
+    nfs.SetPrecision(DecimalPrecision::Precision6);
+    nfs.SetSignOption(SignOption::OnlyNegative);
+    EXPECT_STREQ("-0.000001", nfs.Format(-0.000001).c_str());
+    EXPECT_STREQ("0.0",       nfs.Format(-0.0000001).c_str());
+    EXPECT_STREQ("-0.000001", nfs.Format(-0.0000005).c_str());
+    EXPECT_STREQ("0.0",       nfs.Format(-0.0000004999999).c_str());
+
+    nfs.SetPrecision(DecimalPrecision::Precision0);
+    EXPECT_STREQ("-1.0", nfs.Format(-1.0).c_str());
+    EXPECT_STREQ("0.0",  nfs.Format(-0.4999999).c_str());
+    EXPECT_STREQ("-1.0", nfs.Format(-0.5).c_str());
+    EXPECT_STREQ("0.0",  nfs.Format(-0.1).c_str());
+    }
+
+//---------------------------------------------------------------------------------------
+// @bsimethod
+//---------------+---------------+---------------+---------------+---------------+-------
+TEST_F(FormatParsingSetTest, IdentityWholeNumber)
+    {
+    TestValidParseToQuantity("1 MILE", mile, 1.0);
+    TestValidParseToQuantity("3 FT", foot, 3.0);
+    TestValidParseToQuantity("500 IN", inch, 500.0);
+
+    TestValidParseToQuantity("-1", mile, -1.0);
+    TestValidParseToQuantity("-3", foot, -3.0);
+    TestValidParseToQuantity("-500", inch, -500.0);
+    }
+
+//---------------------------------------------------------------------------------------
+// @bsimethod
+//---------------+---------------+---------------+---------------+---------------+-------
+TEST_F(FormatParsingSetTest, IdentityRationalNumber)
+    {
+    TestValidParseToQuantity("1.5 MILE", mile, 1.5);
+    TestValidParseToQuantity("3.14159 FT", foot, 3.14159);
+    TestValidParseToQuantity("500.00125 IN", inch, 500.00125);
+
+    TestValidParseToQuantity("-1.5 MILE", mile, -1.5);
+    TestValidParseToQuantity("-3.14159 FT", foot, -3.14159);
+    TestValidParseToQuantity("-500.00125 IN", inch, -500.00125);
+    }
+
+//---------------------------------------------------------------------------------------
+// @bsimethod
+//---------------+---------------+---------------+---------------+---------------+-------
+TEST_F(FormatParsingSetTest, IdentityAlwaysLeadingPlusAndMinus)
+    {
+    TestValidParseToQuantity("+3 FT", foot, 3.0);
+    TestValidParseToQuantity("-3 FT", foot, -3.0);
+    }
+
+//---------------------------------------------------------------------------------------
+// @bsimethod
+//---------------+---------------+---------------+---------------+---------------+-------
+TEST_F(FormatParsingSetTest, IdentityIncorrectLeadingPlusAndMinus)
+    {
+    TestInvalidFmtStr("+ 3 FT", foot);
+    TestInvalidFmtStr("- 3 FT", foot);
+    TestInvalidFmtStr("++3 FT", foot);
+    TestInvalidFmtStr("--3 FT", foot);
+    TestInvalidFmtStr("+-3 FT", foot);
+    TestInvalidFmtStr("-+3 FT", foot);
+    }
+
+//---------------------------------------------------------------------------------------
+// @bsimethod
+//---------------+---------------+---------------+---------------+---------------+-------
+TEST_F(FormatParsingSetTest, SingleUnitConvertedToAnotherUnit)
+    {
+    TestValidParseToQuantity("1 MILE", yard, 1760);
+    TestValidParseToQuantity("1 MILE", foot, 5280);
+    TestValidParseToQuantity("1 MILE", inch, 63360);
+    }
+
+//---------------------------------------------------------------------------------------
+// @bsimethod
+//---------------+---------------+---------------+---------------+---------------+-------
+TEST_F(FormatParsingSetTest, SingleUnitFraction)
+    {
+    TestValidParseToQuantity("1/2", foot, 1.0/2);
+    TestValidParseToQuantity("1/2 FT", foot, 1.0/2);
+    TestValidParseToQuantity("-1/2", foot, -1.0/2);
+    TestValidParseToQuantity("-1/2 FT", foot, -1.0/2);
+
+    TestValidParseToQuantity("2/4", foot, 1.0/2);
+    TestValidParseToQuantity("2/4 FT", foot, 1.0/2);
+
+    TestValidParseToQuantity("1 1/2", foot, 1.5);
+    TestValidParseToQuantity("1\t1/2", foot, 1.5);
+    TestValidParseToQuantity("1  1/2", foot, 1.5);
+    TestValidParseToQuantity("1 \t 1/2", foot, 1.5);
+    TestValidParseToQuantity("1 1/2 FT", foot, 1.5);
+    TestValidParseToQuantity("1 1/2 FT", foot, 1.5);
+
+    // Some more fractions.
+    TestValidParseToQuantity("1/3", foot, 1.0/3);
+    TestValidParseToQuantity("1/4", foot, 1.0/4);
+    TestValidParseToQuantity("1/5", foot, 1.0/5);
+    TestValidParseToQuantity("1/8", foot, 1.0/8);
+    TestValidParseToQuantity("1/16", foot, 1.0/16);
+    TestValidParseToQuantity("1/32", foot, 1.0/32);
+    TestValidParseToQuantity("1/64", foot, 1.0/64);
+    TestValidParseToQuantity("1/128", foot, 1.0/128);
+    TestValidParseToQuantity("1/256", foot, 1.0/256);
+    TestValidParseToQuantity("4/2", foot, 2.0);
+    TestValidParseToQuantity("4/2 FT", foot, 2.0);
+    }
+
+//---------------------------------------------------------------------------------------
+// @bsimethod
+//---------------+---------------+---------------+---------------+---------------+-------
+TEST_F(FormatParsingSetTest, FractionCanUseUnderscoreBetweenIntegerAndFractionalComponent)
+    {
+    TestValidParseToQuantity("1_1/2 FT", foot, 1.5);
+    TestValidParseToQuantity("-1_1/2 FT", foot, -1.5);
+    }
+
+//---------------------------------------------------------------------------------------
+// @bsimethod
+//---------------+---------------+---------------+---------------+---------------+-------
+TEST_F(FormatParsingSetTest, SingleUnitWithVaryingUnitSeperators)
+    {
+    TestValidParseToQuantity("42.125 FT", foot, 42.125);
+    TestValidParseToQuantity("42.125_FT", foot, 42.125);
+    TestValidParseToQuantity("42.125_FT", foot, 42.125);
+    TestValidParseToQuantity("42 1/8_FT", foot, 42.125);
+    TestValidParseToQuantity("42.125FT", foot, 42.125);
+    TestValidParseToQuantity("42 1/8FT", foot, 42.125);
+    }
+
+//---------------------------------------------------------------------------------------
+// @bsimethod
+//---------------+---------------+---------------+---------------+---------------+-------
+TEST_F(FormatParsingSetTest, CompositeFormats)
+    {
+    TestValidParseToQuantity("2 FT 6 IN", foot, 2*1  + 6.0/12.0);
+    TestValidParseToQuantity("2 FT 6 IN", inch, 2*12 + 6*1);
+
+    TestValidParseToQuantity("3 YRD 2 FT 6 IN", yard, 3*1  + 2.0/3.0 + 6.0/36.0);
+    TestValidParseToQuantity("3 YRD 2 FT 6 IN", foot, 3*3  + 2*1     + 6.0/12.0);
+    TestValidParseToQuantity("3 YRD 2 FT 6 IN", inch, 3*36 + 2*12    + 6*1);
+
+    // Make sure composite formats with fractional/decimal components work.
+    TestValidParseToQuantity("2.5 FT 6 IN", inch, 2.5*12 + 6*1);
+
+    // Whitespace shouldn't matter between the numeric and unit portions of a unit.
+    TestValidParseToQuantity("2FT 6IN", inch, 2*12 + 6*1);
+    TestValidParseToQuantity("2          FT 6     IN", inch, 2*12 + 6*1);
+
+    // Whitespace shouldn't matter between units.
+    TestValidParseToQuantity("2FT6IN", inch, 2*12 + 6*1);
+    TestValidParseToQuantity("2 FT6 IN", inch, 2*12 + 6*1);
+    TestValidParseToQuantity("2 FT        6 IN", inch, 2*12 + 6*1);
+    }
+
+//---------------------------------------------------------------------------------------
+// @bsimethod
+//---------------+---------------+---------------+---------------+---------------+-------
+TEST_F(FormatParsingSetTest, CompositeFormats_IGNORED)
+    {
+    TestValidParseToQuantity(Utf8Chars(u8"135°11'30 1/4\" "), arcDeg, 135.191736);
+
+    TestValidParseToQuantity("1 MILE 3 YRD 2 FT 6 IN", mile, 1*1     + 3.0/1760.0 + 2.0/5280.0 + 6.0/63360.0);
+    TestValidParseToQuantity("1 MILE 3 YRD 2 FT 6 IN", yard, 1*1760  + 3*1        + 2.0/3.0    + 6.0/36.0);
+    TestValidParseToQuantity("1 MILE 3 YRD 2 FT 6 IN", foot, 1*5280  + 3*3        + 2*1        + 6.0/12.0);
+    TestValidParseToQuantity("1 MILE 3 YRD 2 FT 6 IN", inch, 1*63360 + 3*36       + 2*12       + 6*1);
+
+    TestValidParseToQuantity("2 1/2 FT 6 IN", inch, 2.5*12 + 6*1);
+    }
+
+//---------------------------------------------------------------------------------------
+// @bsimethod
+//---------------+---------------+---------------+---------------+---------------+-------
+TEST_F(FormatParsingSetTest, OverflowNumberTest)
+    {
+    TestValidParseToQuantity("812345678910111 m", meter, 812345678910111);
+    FormatParsingSet fps("8123456789101110 m", meter);
+    EXPECT_TRUE(fps.HasProblem());
+    EXPECT_TRUE(fps.GetProblemCode() == FormatProblemCode::TooManyDigits);
+
+    TestValidParseToQuantity("0.012345678910111 m", meter, 0.01234567891011101);
+    fps = FormatParsingSet("0.0123456789101112 m", meter);
+    EXPECT_TRUE(fps.HasProblem()) << "Should be overflow because the number of digits in the floating part is more than 15";
+    EXPECT_TRUE(fps.GetProblemCode() == FormatProblemCode::TooManyDigits);
+
+    TestValidParseToQuantity("0.000000000000001 m", meter, 0.000000000000001);
+    fps = FormatParsingSet("0.0000000000000001 m", meter);
+    EXPECT_TRUE(fps.HasProblem()) << "Should be overflow because the number of digits in the floating part is more than 15";
+    EXPECT_TRUE(fps.GetProblemCode() == FormatProblemCode::TooManyDigits);
+
+    TestValidParseToQuantity("123456789101112.123456789101112 m", meter, 123456789101112.123456789101112);
+    fps = FormatParsingSet("123456789101112134.123456789101112 m", meter);
+    EXPECT_TRUE(fps.HasProblem()) << "Should be overflow because the number of digits in the integer part is more than 15";
+    EXPECT_TRUE(fps.GetProblemCode() == FormatProblemCode::TooManyDigits);
+
+    TestValidParseToQuantity("223,372,036,854,775 m", millimeter, 2.2337203685477501e+17);
+    fps = FormatParsingSet("9,223,372,036,854,775 m", meter);
+    EXPECT_TRUE(fps.HasProblem()) << "Should be overflow because the number of digits in the integer part is more than 15";
+    EXPECT_TRUE(fps.GetProblemCode() == FormatProblemCode::TooManyDigits);
+
+    TestValidParseToQuantity("1/223372036854775 m", meter, 4.4768361075121889e-15);
+    fps = FormatParsingSet("1/9223372036854775 m", meter);
+    EXPECT_TRUE(fps.HasProblem()) << "Should be overflow because the number of digits in the denominator part is more than 15";
+    EXPECT_TRUE(fps.GetProblemCode() == FormatProblemCode::TooManyDigits);
+
+    TestValidParseToQuantity("1/999999999999999 m", meter, 1.0000000000000011e-15);
+    fps = FormatParsingSet("1/9999999999999999 m", meter);
+    EXPECT_TRUE(fps.HasProblem()) << "Should be overflow because the number of digits in the denominator part is more than 15";
+    EXPECT_TRUE(fps.GetProblemCode() == FormatProblemCode::TooManyDigits);
+
+    TestValidParseToQuantity("100000000000000/1 m", meter, 100000000000000);
+    fps = FormatParsingSet("1000000000000000/1 m", meter);
+    EXPECT_TRUE(fps.HasProblem()) << "Should be overflow because the number of digits in the nominator part is more than 15";
+    EXPECT_TRUE(fps.GetProblemCode() == FormatProblemCode::TooManyDigits);
+    }
+
+//---------------------------------------------------------------------------------------
+// @bsimethod
+//---------------+---------------+---------------+---------------+---------------+-------
+TEST_F(FormatParsingSetTest, TestParseToStd)
+    {
+    // Move to common spot to reuse within tests.
+    CompositeValueSpec fi(*foot, *inch);
+    fi.SetMajorLabel("'");
+    fi.SetMiddleLabel("\"");
+
+    NumericFormatSpec numeric8 = NumericFormatSpec();
+    numeric8.SetFormatTraits(FormatTraits::KeepSingleZero);
+    numeric8.SetFormatTraits(FormatTraits::KeepDecimalPoint);
+    numeric8.SetPresentationType(PresentationType::Fractional);
+    numeric8.SetPrecision(FractionalPrecision::Eighth);
+        
+    Format fi8 = Format(numeric8, fi);
+
+    // Format dms8 = Format();
+
+    // Format real = Format();
+
+    TestValidParseToQuantityUsingStdFmt("5:6", foot, 5.5, &fi8);
+    TestValidParseToQuantityUsingStdFmt("5:", foot, 5.0, &fi8);
+    TestValidParseToQuantityUsingStdFmt(":6", foot, 0.5, &fi8);
+
+    /*TestValidParseToQuantityUsingStdFmt("135:23:11", arcDeg, 1, &dms8);
+    TestValidParseToQuantityUsingStdFmt("3  1/5 FT", inch, 3.2, &real);*/
+    auto formats = GetStdFormats();
+    auto mapper = [&](Utf8StringCR formatString)
+        {
+        return &formats[formatString];
+        };
+
+    auto getOverride = [&](Utf8CP formatString) -> Format
+        {
+        Format f;
+        Format::ParseFormatString(f, formatString, mapper, s_unitsContext);
+        return f;
+        };
+
+    auto const VerifyQuantity = [&](Utf8CP input, Utf8CP unitName, Utf8CP formatName, double magnitude, Utf8CP qtyUnitName)
+        {
+        auto format = getOverride(formatName);
+        FormatProblemCode problemCode;
+        auto formatParsingSet = FormatParsingSet(input, s_unitsContext->LookupUnit(unitName), &format);
+        EXPECT_FALSE(format.IsProblem());
+
+        auto const actualQuantity = formatParsingSet.GetQuantity(&problemCode, &format);
+        EXPECT_EQ(FormatProblemCode::NoProblems, problemCode);
+
+        auto const unit = s_unitsContext->LookupUnit(qtyUnitName);
+        auto const expectedQuantity = BEU::Quantity(magnitude, *unit);
+        EXPECT_TRUE(actualQuantity.IsClose(expectedQuantity, 0.0001));
+        };
+
+    // TODO synonyms don't work. Only can use Unit name or label. 
+    VerifyQuantity("-23.45E-03_M", "MM", "DefaultReal", -23.45, "MM");
+    VerifyQuantity("30 1/2 IN", "FT", "DefaultReal", 2.541667, "FT");
+    VerifyQuantity("30 1/2",    "IN", "DefaultReal", 30.5, "IN");
+    VerifyQuantity("3 FT 6 IN", "FT", "DefaultReal", 3.5, "FT");
+    VerifyQuantity("3 FT 6 IN", "IN", "DefaultReal", 42.0, "IN");
+    VerifyQuantity("3 FT 6 IN", "CM", "DefaultReal", 106.68, "CM");
+    VerifyQuantity("3 1/2 FT", "CM", "DefaultReal", 106.68, "CM");
+    VerifyQuantity("3 1/2FT", "CM", "DefaultReal",  1.0668, "M");
+    VerifyQuantity("3 1/2_FT", "M", "DefaultReal",  1.0668, "M");
+    VerifyQuantity("2/3_FT", "IN", "DefaultReal", 8.0, "IN");
+    VerifyQuantity("3_FT 1/2IN", "IN", "DefaultReal", 36.5, "IN");
+    VerifyQuantity("5 ft 0 in", "FT", "DefaultReal", 5.0, "FT");
+    VerifyQuantity("0 ft 3 in", "FT", "DefaultReal", 0.25, "FT");
+    VerifyQuantity("3 HR 13 MIN 7 S", "MIN", "DefaultReal", 193.116667, "MIN");
+    VerifyQuantity("3 HR 13 MIN 7 S", "MIN", "DefaultReal", 11587.0, "S");
+    VerifyQuantity("135:23:11", "ARC_DEG", "AngleDMS", 135.386389, "ARC_DEG");
+    VerifyQuantity("135::", "ARC_DEG", "AngleDMS", 135.0, "ARC_DEG");
+    VerifyQuantity("135:30:", "ARC_DEG", "AngleDMS", 135.5, "ARC_DEG");
+    VerifyQuantity("5:6", "IN", "AmerFI", 1.6764, "M");
+    VerifyQuantity("5:6", "IN", "AmerFI", 5.5, "FT");
+    VerifyQuantity("5:", "IN", "AmerFI", 152.4, "CM");
+    VerifyQuantity(":6", "IN", "AmerFI", 15.24, "CM");
+    VerifyQuantity("3:13:7", "S", "HMS", 11587.0, "S");
+    VerifyQuantity("3:13:7", "S", "HMS", 193.116667, "MIN");
+    VerifyQuantity("3 1/5 FT", "IN", "DefaultReal", 975.36, "MM");
+    VerifyQuantity("3 1/5 FT", "IN", "DefaultReal", 38.4, "IN");
+    VerifyQuantity("+975.36", "MM", "DefaultReal", 38.4, "IN");
+    VerifyQuantity("1 3/13 IN", "IN", "DefaultReal", 1.2307692, "IN");
+    VerifyQuantity("1 3/13 IN", "IN", "DefaultReal", 31.26154, "MM");
+    VerifyQuantity("3/23", "M", "DefaultReal", 130.4348, "MM");
+    VerifyQuantity("13/113", "M", "DefaultReal", 115.044, "MM");
+    VerifyQuantity("13/113", "M", "DefaultReal", 0.37744, "FT");
+    VerifyQuantity("50+00.1", "FT", "StationZ_100_2", 1524.03048, "M");
+    VerifyQuantity("-50+00.1", "FT", "StationZ_100_2", -1524.03048, "M");
+    VerifyQuantity("  +   50+000000.1000001  ", "FT", "StationZ_100_2", 1524.03048, "M");
+    VerifyQuantity("14+2500.1", "M", "StationZ_100_2", 12795.603674, "FT");
+    VerifyQuantity("20+1", "FT", "StationZ_1000_3", 6096.3048, "M");
+    VerifyQuantity("20+00", "FT", "StationZ_1000_3", 6096, "M");
+    }
+
+//---------------------------------------------------------------------------------------
+// @bsimethod
+//---------------------------------------------------------------------------------------
+TEST_F(FormatParsingSetTest, FailedToParseStation)
+    {
+    auto formats = GetStdFormats();
+
+    auto mapper = [&formats]
+        (Utf8StringCR formatString)
+            {
+            return &formats[formatString];
+            };
+
+    auto const VerifyFailure = [&mapper]
+        (Utf8CP input, Utf8CP formatName, FormatProblemCode formatParsingSetProblem, FormatProblemCode getQuantityProblem = FormatProblemCode::NoProblems)
+            {
+            Format format;
+            Format::ParseFormatString(format, formatName, mapper, s_unitsContext);
+
+            auto formatParsingSet = FormatParsingSet(input, s_unitsContext->LookupUnit("M"), &format);
+            EXPECT_EQ(formatParsingSetProblem, formatParsingSet.GetProblemCode());
+
+            if (!formatParsingSet.HasProblem())
+                {
+                FormatProblemCode problemCode;
+                auto const actualQuantity = formatParsingSet.GetQuantity(&problemCode, &format);
+                EXPECT_EQ(getQuantityProblem, problemCode);
+                }
+            };
+
+    VerifyFailure("50+00 a", "StationZ_1000_3", FormatProblemCode::NA_InvalidSyntax);
+    VerifyFailure("50 +00", "StationZ_1000_3", FormatProblemCode::NA_InvalidSyntax);
+    VerifyFailure("50+ 00", "StationZ_1000_3", FormatProblemCode::NA_InvalidSyntax);
+    VerifyFailure("a 50+00", "StationZ_1000_3", FormatProblemCode::NA_InvalidSyntax);
+    VerifyFailure("50+00.1", "DefaultReal", FormatProblemCode::NoProblems, FormatProblemCode::QT_InvalidSyntax);
+    VerifyFailure("30 40", "DefaultReal", FormatProblemCode::NoProblems, FormatProblemCode::QT_InvalidSyntax);
+    }
+
+//---------------------------------------------------------------------------------------
+// @bsimethod
+//---------------+---------------+---------------+---------------+---------------+-------
+TEST_F(FormatParsingSetTest, TestParseToStdSynonyms)
+    {
+    auto length = s_unitsContext->LookupPhenomenon("Length")->GetName();
+    auto angle = s_unitsContext->LookupPhenomenon("Angle")->GetName();
+    auto foot = s_unitsContext->LookupUnit("FT");
+    auto in = s_unitsContext->LookupUnit("IN");
+    auto meter = s_unitsContext->LookupUnit("M");
+    auto arcDeg = s_unitsContext->LookupUnit("ARC_DEG");
+    auto arcMin = s_unitsContext->LookupUnit("ARC_MINUTE");
+    auto arcSec = s_unitsContext->LookupUnit("ARC_SECOND");
+    bmap<Utf8String, bmap<Utf8String, BEU::UnitCP>> resolverMap = bmap<Utf8String, bmap<Utf8String, BEU::UnitCP>>();
+     
+    auto lengthMap = bmap<Utf8String, BEU::UnitCP>();
+    auto angleMap = bmap<Utf8String, BEU::UnitCP>();
+    lengthMap["Feet"] = foot;
+    lengthMap[&Utf8Chars(u8"фута")] = foot;
+    lengthMap[&Utf8Chars(u8"фут")] = foot;
+    lengthMap["'"] = foot;
+    lengthMap["\""] = in;
+    lengthMap[&Utf8Chars(u8"дюйма")] = in;
+    lengthMap[&Utf8Chars(u8"дюйм")] = in;
+    lengthMap["ft"] = foot;
+    lengthMap["m"] = meter;
+    lengthMap["meters"] = meter;
+
+    angleMap[Utf8String(Utf8Chars(u8"°"))] = arcDeg;
+    angleMap["'"] = arcMin;
+    angleMap["''"] = arcSec;
+
+    resolverMap[length] = lengthMap;
+    resolverMap[angle] = angleMap;
+    auto formats = GetStdFormats();
+    auto mapper = [&](Utf8StringCR formatString)
+        {
+
+        return &formats[formatString];
+        };
+
+    auto getOverride = [&](Utf8CP formatString) -> Format
+        {
+        Format f;
+        Format::ParseFormatString(f, formatString, mapper, s_unitsContext);
+        return f;
+        };
+
+    auto VerifyQuantity = [&](Utf8CP input, Utf8CP unitName, Utf8CP formatName, double magnitude, Utf8CP qtyUnitName)
+        {
+        Format fus = getOverride(formatName);
+        FormatProblemCode probCode;
+        QuantityFormatting::UnitResolver resolver = [&](Utf8CP i, BEU::PhenomenonCP p) 
+        {
+            auto map = resolverMap[p->GetName()];
+            auto unit = map[i];
+            return unit;
+        };
+        FormatParsingSet fps = FormatParsingSet(input, s_unitsContext->LookupUnit(unitName), nullptr, &resolver);
+        BEU::Quantity qty = fps.GetQuantity(&probCode, &fus);
+        BEU::UnitCP unit = s_unitsContext->LookupUnit(qtyUnitName);
+        BEU::Quantity temp = BEU::Quantity(magnitude, *unit);
+        bool eq = qty.IsClose(temp, 0.0001);
+        EXPECT_TRUE(eq);
+        };
+
+    VerifyQuantity("4'", "FT", "DefaultReal", 4.0, "FT");
+    VerifyQuantity("4'6\"", "FT", "DefaultReal", 4.5, "FT");
+    VerifyQuantity(Utf8Chars(u8"135°11'30 1/4''"), "ARC_DEG", "DefaultReal", 135.191736, "ARC_DEG");
+    VerifyQuantity(Utf8Chars(u8"135°11'30 1/4''"), "ARC_DEG", "real", 2.359541, "RAD");
+    VerifyQuantity(Utf8Chars(u8"1 3/13 дюйма"), "IN", "real", 1.2307692, "IN");
+    VerifyQuantity(Utf8Chars(u8"3 фута 4 дюйма"), "IN", "real", 40.0, "IN");
+    VerifyQuantity(Utf8Chars(u8"1 фут 1 дюйм"), "IN", "real", 13.0, "IN");
+    }
+
+//---------------------------------------------------------------------------------------
+// @bsimethod
+//---------------+---------------+---------------+---------------+---------------+-------
+TEST_F(FormatParseStringTest, ParseStringsWithPeriodDecimalSeparator)
+    {
+    Format format;
+    CreateFormatObject(format, ",", ".");
+    
+    ParseStringToDouble("1", &format, 1);
+    ParseStringToDouble("1.2", &format, 1.2);
+    ParseStringToDouble("1,234", &format, 1234);
+    ParseStringToDouble("1,234.12", &format, 1234.12);
+    }
+
+//---------------------------------------------------------------------------------------
+// @bsimethod
+//---------------+---------------+---------------+---------------+---------------+-------
+TEST_F(FormatParseStringTest, ParseStringsWithCommaDecimalSeparator)
+    {
+    Format format;
+    CreateFormatObject(format, ".", ",");
+
+    ParseStringToDouble("1", &format, 1);
+    ParseStringToDouble("1,2", &format, 1.2);
+    ParseStringToDouble("1.234", &format, 1234);
+    ParseStringToDouble("1.234,12", &format, 1234.12);
+    }
+
+//---------------------------------------------------------------------------------------
+// @bsimethod
+//---------------+---------------+---------------+---------------+---------------+-------
+TEST_F(FormatParseStringTest, ParseStringsWithTwoCommaSeparators)
+    {
+    Format format;
+    CreateFormatObject(format, ",", ",");
+
+    ParseStringToDouble("1", &format, 1);
+    ParseStringToDouble("1,2", &format, 1.2);
+    ParseStringToDouble("1,234", &format, 1.234);
+    ParseStringToDouble("1,234,12", &format, 1234.12);
+    }
+
+/*---------------------------------------------------------------------------------**//**
+* @bsimethod
++---------------+---------------+---------------+---------------+---------------+------*/
+TEST_F(FormattingTestFixture, StdFormatting)
+    {
+    auto formats = GetStdFormats();
+
+    EXPECT_STREQ("15+17.23", formats["Station_100"].GetNumericSpec()->Format(1517.23).c_str());
+    EXPECT_STREQ("1+517.23", formats["Station_1000"].GetNumericSpec()->Format(1517.23).c_str());
+    EXPECT_STREQ("15+0017.23", formats["Station_100_4"].GetNumericSpec()->Format(1517.23).c_str());
+    EXPECT_STREQ("1+0517.23", formats["Station_1000_4"].GetNumericSpec()->Format(1517.23).c_str());
+    EXPECT_STREQ("0+0012.23", formats["Station_100_4"].GetNumericSpec()->Format(12.23).c_str());
+    EXPECT_STREQ("0+0003.17", formats["Station_100_4"].GetNumericSpec()->Format(3.17).c_str());
+    NumericFormatSpec numFmt = NumericFormatSpec();
+    numFmt.SetMinWidth(0);
+    EXPECT_STREQ("152", numFmt.Format(152).c_str());
+    numFmt.SetMinWidth(5);
+    EXPECT_STREQ("00152", numFmt.Format(152).c_str());
+    numFmt.SetMinWidth(4);
+    EXPECT_STREQ("-0152",  numFmt.Format(-152).c_str());
+    numFmt.SetMinWidth(4);
+    EXPECT_STREQ("0000", numFmt.Format(0).c_str());
+    numFmt.SetSignOption(Formatting::SignOption::SignAlways);
+    numFmt.SetMinWidth(5);
+    EXPECT_STREQ("+00152", numFmt.Format(152).c_str());
+    numFmt.SetSignOption(Formatting::SignOption::NegativeParentheses);
+    numFmt.SetMinWidth(8);
+    EXPECT_STREQ("(00000152)", numFmt.Format(-152).c_str());
+    }
+
+/*---------------------------------------------------------------------------------**//**
+* @bsimethod
++---------------+---------------+---------------+---------------+---------------+------*/
+TEST_F(FormattingTestFixture, Simple)
+    {
+    double testV = 1000.0 * sqrt(2.0);
+    double fval = sqrt(2.0);
+    bmap<Utf8String, Format> formats = GetStdFormats();
+    EXPECT_STREQ ("1 27/64",  formats["Fractional"].GetNumericSpec()->Format(fval).c_str());
+    EXPECT_STREQ ("+1 27/64", formats["SignedFractional"].GetNumericSpec()->Format(fval).c_str());
+    EXPECT_STREQ ("-1 27/64", formats["Fractional"].GetNumericSpec()->Format(-fval).c_str());
+    EXPECT_STREQ ("-1 27/64", formats["SignedFractional"].GetNumericSpec()->Format(-fval).c_str());
+    fval  *= 3.5;
+
+    EXPECT_STREQ ("4 61/64",  formats["Fractional"].GetNumericSpec()->Format(fval).c_str());
+    EXPECT_STREQ ("+4 61/64", formats["SignedFractional"].GetNumericSpec()->Format(fval).c_str());
+    EXPECT_STREQ ("-4 61/64", formats["Fractional"].GetNumericSpec()->Format(-fval).c_str());
+    EXPECT_STREQ ("-4 61/64", formats["SignedFractional"].GetNumericSpec()->Format(-fval).c_str());
+
+    EXPECT_STREQ ("1414.213562", formats["DefaultReal"].GetNumericSpec()->Format(testV).c_str());
+    auto f = *formats["DefaultReal"].GetNumericSpec();
+    f.SetPrecision(DecimalPrecision::Precision8);
+    EXPECT_STREQ ("1414.21356237", f.Format(testV).c_str());
+    f.SetPrecision(DecimalPrecision::Precision7);
+    EXPECT_STREQ ("1414.2135624", f.Format(testV).c_str());
+    f.SetPrecision(DecimalPrecision::Precision6);
+    EXPECT_STREQ ("1414.213562", f.Format(testV).c_str());
+    f.SetPrecision(DecimalPrecision::Precision5);
+    EXPECT_STREQ ("1414.21356", f.Format(testV).c_str());
+    f.SetPrecision(DecimalPrecision::Precision4);
+    EXPECT_STREQ ("1414.2136", f.Format(testV).c_str());
+    f.SetPrecision(DecimalPrecision::Precision3);
+    EXPECT_STREQ ("1414.214", f.Format(testV).c_str());
+    f.SetPrecision(DecimalPrecision::Precision2);
+    EXPECT_STREQ ("1414.21", f.Format(testV).c_str());
+    f.SetPrecision(DecimalPrecision::Precision1);
+    EXPECT_STREQ ("1414.2", f.Format(testV).c_str());
+    f.SetPrecision(DecimalPrecision::Precision0);
+    EXPECT_STREQ ("1414.0", f.Format(testV).c_str());
+    f.SetPrecision(DecimalPrecision::Precision8);
+    f.SetRoundingFactor(5.0);
+    EXPECT_STREQ ("1415.0", f.Format(testV).c_str());
+    f.SetPrecision(DecimalPrecision::Precision7);
+    EXPECT_STREQ ("1415.0", f.Format(testV).c_str());
+    f.SetPrecision(DecimalPrecision::Precision6);
+    EXPECT_STREQ ("1415.0", f.Format(testV).c_str());
+    f.SetPrecision(DecimalPrecision::Precision5);
+    EXPECT_STREQ ("1415.0", f.Format(testV).c_str());
+    f.SetPrecision(DecimalPrecision::Precision4);
+    EXPECT_STREQ ("1415.0", f.Format(testV).c_str());
+    f.SetPrecision(DecimalPrecision::Precision3);
+    EXPECT_STREQ ("1415.0", f.Format(testV).c_str());
+    f.SetPrecision(DecimalPrecision::Precision8);
+    f.SetRoundingFactor(0.05);
+    EXPECT_STREQ ("1414.2", f.Format(testV).c_str());
+    f.SetPrecision(DecimalPrecision::Precision7);
+    EXPECT_STREQ ("7071.05", f.Format(5.0*testV).c_str());
+    f.SetPrecision(DecimalPrecision::Precision6);
+    EXPECT_STREQ ("4242.65", f.Format(3.0*testV).c_str());
+    f.SetPrecision(DecimalPrecision::Precision5);
+    EXPECT_STREQ ("9899.5", f.Format(7.0*testV).c_str());
+    f.SetPrecision(DecimalPrecision::Precision4);
+    EXPECT_STREQ ("12727.9", f.Format(9.0*testV).c_str());
+    f.SetPrecision(DecimalPrecision::Precision3);
+    EXPECT_STREQ ("2828.45", f.Format(2.0*testV).c_str());
+    f = *formats["Scientific"].GetNumericSpec();
+    f.SetPrecision(DecimalPrecision::Precision5);
+    EXPECT_STREQ ("2.82843e+3", f.Format(2.0*testV).c_str());
+    f = *formats["ScientificNormal"].GetNumericSpec();
+    f.SetPrecision(DecimalPrecision::Precision5);
+    EXPECT_STREQ ("0.28284e+4", f.Format(2.0*testV).c_str());
+
+    NumericFormatSpec fmtP = NumericFormatSpec(NumericFormatSpec::DefaultFormat());
+    fmtP.SetKeepTrailingZeroes(true);
+    fmtP.SetUse1000Separator(true);
+    fmtP.SetPrecision(DecimalPrecision::Precision8);
+    fmtP.SetRoundingFactor(0.05);
+    EXPECT_STREQ ("1,414.20000000", fmtP.Format(testV).c_str());
+    fmtP.SetPrecision(DecimalPrecision::Precision7);
+    EXPECT_STREQ ("7,071.0500000", fmtP.Format(5.0*testV).c_str());
+    fmtP.SetPrecision(DecimalPrecision::Precision6);
+    EXPECT_STREQ ("4,242.650000", fmtP.Format(3.0*testV).c_str());
+    fmtP.SetPrecision(DecimalPrecision::Precision5);
+    EXPECT_STREQ ("9,899.50000", fmtP.Format(7.0*testV).c_str());
+    fmtP.SetPrecision(DecimalPrecision::Precision4);
+    EXPECT_STREQ ("12,727.9000", fmtP.Format(9.0*testV).c_str());
+    fmtP.SetPrecision(DecimalPrecision::Precision3);
+    EXPECT_STREQ ("2,828.450", fmtP.Format(2.0*testV).c_str());
+    fmtP.SetPrecision(DecimalPrecision::Precision8);
+
+    #if !defined(BENTLEYCONFIG_OS_ANDROID) && !defined(BENTLEYCONFIG_OS_APPLE) && !defined(BENTLEYCONFIG_OS_LINUX)
+        #ifdef BENTLEYCONFIG_OS_UNIX
+            fmtP.ImbueLocale("de_DE");
+        #else
+            fmtP.ImbueLocale("de");
+        #endif
+
+        EXPECT_STREQ("1.414,20000000", fmtP.Format(testV).c_str());
+        fmtP.SetPrecision(DecimalPrecision::Precision7);
+        EXPECT_STREQ("7.071,0500000", fmtP.Format(5.0*testV).c_str());
+        fmtP.SetPrecision(DecimalPrecision::Precision6);
+        EXPECT_STREQ("4.242,650000", fmtP.Format(3.0*testV).c_str());
+        fmtP.SetPrecision(DecimalPrecision::Precision5);
+        EXPECT_STREQ("9.899,50000", fmtP.Format(7.0*testV).c_str());
+        fmtP.SetPrecision(DecimalPrecision::Precision4);
+        EXPECT_STREQ("12.727,9000", fmtP.Format(9.0*testV).c_str());
+        fmtP.SetPrecision(DecimalPrecision::Precision3);
+        EXPECT_STREQ("2.828,450", fmtP.Format(2.0*testV).c_str());
+        fmtP.SetPrecision(DecimalPrecision::Precision8);
+
+        #ifdef BENTLEYCONFIG_OS_UNIX
+            fmtP.ImbueLocale("fi_FI");
+        #else
+            fmtP.ImbueLocale("fi");
+        #endif
+
+        EXPECT_STREQ(CONCAT("1", "\xA0", "414,20000000"), fmtP.Format(testV).c_str());
+        fmtP.SetPrecision(DecimalPrecision::Precision7);
+        EXPECT_STREQ(CONCAT("7", "\xA0", "071,0500000"), fmtP.Format(5.0*testV).c_str());
+        fmtP.SetPrecision(DecimalPrecision::Precision6);
+        EXPECT_STREQ(CONCAT("4", "\xA0", "242,650000"), fmtP.Format(3.0*testV).c_str());
+        fmtP.SetPrecision(DecimalPrecision::Precision5);
+        EXPECT_STREQ(CONCAT("9", "\xA0", "899,50000"), fmtP.Format(7.0*testV).c_str());
+        fmtP.SetPrecision(DecimalPrecision::Precision4);
+        EXPECT_STREQ(CONCAT("12", "\xA0", "727,9000"), fmtP.Format(9.0*testV).c_str());
+        fmtP.SetPrecision(DecimalPrecision::Precision3);
+        EXPECT_STREQ(CONCAT("2", "\xA0", "828,450"), fmtP.Format(2.0*testV).c_str());
+        fmtP.SetPrecision(DecimalPrecision::Precision8);
+
+        #ifdef BENTLEYCONFIG_OS_UNIX
+            fmtP.ImbueLocale("en_US");
+        #else
+            fmtP.ImbueLocale("en-US");
+        #endif
+
+        fmtP.SetKeepTrailingZeroes(false);
+        fmtP.SetUse1000Separator(false);
+
+        EXPECT_STREQ ("1414.2", fmtP.Format(testV).c_str());
+        fmtP.SetPrecision(DecimalPrecision::Precision7);
+        EXPECT_STREQ ("-7071.05", fmtP.Format(-5.0*testV).c_str());
+        fmtP.SetPrecision(DecimalPrecision::Precision6);
+        EXPECT_STREQ ("-4242.65", fmtP.Format(-3.0*testV).c_str());
+        fmtP.SetPrecision(DecimalPrecision::Precision5);
+        EXPECT_STREQ ("-9899.5", fmtP.Format(-7.0*testV).c_str());
+        fmtP.SetPrecision(DecimalPrecision::Precision4);
+        EXPECT_STREQ ("-12727.9", fmtP.Format(-9.0*testV).c_str());
+        fmtP.SetPrecision(DecimalPrecision::Precision3);
+        EXPECT_STREQ ("-2828.45", fmtP.Format(-2.0*testV).c_str());
+        fmtP.SetPrecision(DecimalPrecision::Precision8);
+
+    #endif /* not BENTLEYCONFIG_OS_ANDROID and not BENTLEYCONFIG_OS_APPLE */
+
+    NumericFormatSpec numFmt = NumericFormatSpec();
+    numFmt.SetSignOption(SignOption::OnlyNegative);
+    EXPECT_STREQ ("135", numFmt.Format(135).c_str());
+    EXPECT_STREQ ("135689", numFmt.Format(135689).c_str());
+    EXPECT_STREQ ("-846356", numFmt.Format(-846356).c_str());
+    numFmt.SetSignOption(SignOption::SignAlways);
+    EXPECT_STREQ ("+135", numFmt.Format(135).c_str());
+    EXPECT_STREQ ("+135689", numFmt.Format(135689).c_str());
+    EXPECT_STREQ ("-846356", numFmt.Format(-846356).c_str());
+    numFmt.SetSignOption(SignOption::NoSign);
+    EXPECT_STREQ ("135", numFmt.Format(135).c_str());
+    EXPECT_STREQ ("135689", numFmt.Format(135689).c_str());
+    EXPECT_STREQ ("846356", numFmt.Format(-846356).c_str());
+
+    numFmt.SetPrecision(DecimalPrecision::Precision10);
+    numFmt.SetSignOption(SignOption::OnlyNegative);
+
+    double dval1 = 123.0004567;
+    EXPECT_STREQ ("123.0004567", numFmt.Format(dval1).c_str());
+    EXPECT_STREQ ("-123.0004567", numFmt.Format(-dval1).c_str());
+    dval1 = 0.000012345;
+    EXPECT_STREQ ("0.000012345", numFmt.Format(dval1).c_str());
+    numFmt.SetPrecision(DecimalPrecision::Precision8);
+    EXPECT_STREQ ("0.00001235", numFmt.Format(dval1).c_str());
+    numFmt.SetPrecision(DecimalPrecision::Precision10);
+    EXPECT_STREQ ("-0.000012345", numFmt.Format(-dval1).c_str());
+    numFmt.SetKeepTrailingZeroes(true);
+    EXPECT_STREQ ("0.0000123450", numFmt.Format(dval1).c_str());
+    EXPECT_STREQ ("-0.0000123450", numFmt.Format(-dval1).c_str());
+
+    dval1 = 3456.0;
+
+    numFmt.SetKeepTrailingZeroes(true);
+    numFmt.SetKeepSingleZero(true);
+    numFmt.SetKeepDecimalPoint(true);
+    EXPECT_STREQ ("3456.0000000000", numFmt.Format(dval1).c_str());
+    EXPECT_STREQ ("-3456.0000000000", numFmt.Format(-dval1).c_str());
+    numFmt.SetPrecision(DecimalPrecision::Precision4);
+    EXPECT_STREQ ("3456.0000", numFmt.Format(dval1).c_str());
+    EXPECT_STREQ ("-3456.0000", numFmt.Format(-dval1).c_str());
+    numFmt.SetKeepTrailingZeroes(false);
+    EXPECT_STREQ ("3456.0", numFmt.Format(dval1).c_str());
+    EXPECT_STREQ ("-3456.0", numFmt.Format(-dval1).c_str());
+    numFmt.SetKeepSingleZero(false);
+    EXPECT_STREQ ("3456.", numFmt.Format(dval1).c_str());
+    EXPECT_STREQ ("-3456.", numFmt.Format(-dval1).c_str());
+    numFmt.SetKeepDecimalPoint(false);
+    EXPECT_STREQ ("3456", numFmt.Format(dval1).c_str());
+    EXPECT_STREQ ("-3456", numFmt.Format(-dval1).c_str());
+    numFmt.SetSignOption(SignOption::NegativeParentheses);
+    EXPECT_STREQ ("3456", numFmt.Format(dval1).c_str());
+    EXPECT_STREQ ("(3456)", numFmt.Format(-dval1).c_str());
+
+    numFmt.SetSignOption(SignOption::OnlyNegative);
+    numFmt.SetPrecision(DecimalPrecision::Precision10);
+    numFmt.SetPresentationType(PresentationType::Scientific);
+    EXPECT_STREQ ("-2.7182818285e-3", numFmt.Format(-0.0027182818284590).c_str());
+    EXPECT_STREQ ("-2.7182818285e-1", numFmt.Format(-0.2718281828459045).c_str());
+    numFmt.SetPresentationType(PresentationType::Scientific);
+    numFmt.SetScientificType(ScientificType::ZeroNormalized);
+    EXPECT_STREQ ("-0.2718281828e-2", numFmt.Format(-0.0027182818284590).c_str());
+    EXPECT_STREQ ("-0.2718281828e+0", numFmt.Format(-0.2718281828459045).c_str());
+    EXPECT_STREQ ("-0.2718281828e+4", numFmt.Format(-2718.2818284590).c_str());
+    EXPECT_STREQ ("0.2718281828e+4", numFmt.Format(2718.2818284590).c_str());    
+    }
+
+/*---------------------------------------------------------------------------------**//**
+* @bsimethod
++---------------+---------------+---------------+---------------+---------------+------*/
+TEST_F(FormattingTestFixture, LargeNumbers)
+    {
+    NumericFormatSpec spec = NumericFormatSpec(NumericFormatSpec::DefaultFormat());
+    spec.SetPrecision(DecimalPrecision::Precision4);
+    EXPECT_STREQ("1.0", spec.Format(1.0).c_str());
+    EXPECT_STREQ("1000.0", spec.Format(1000.0).c_str());
+    EXPECT_STREQ("1234567.0", spec.Format(1234567.0).c_str());
+    EXPECT_STREQ("1234567891.0", spec.Format(1234567891.0).c_str());
+    EXPECT_STREQ("1.2346e+12", spec.Format(1234567891.0e+3).c_str());
+    EXPECT_STREQ("1.2346e+15", spec.Format(1234567891.0e+6).c_str());
+    EXPECT_STREQ("1.2346e+18", spec.Format(1234567891.0e+9).c_str());
+    EXPECT_STREQ("-3.048e+15", spec.Format(-3.0479999999999998e+15).c_str());
+    EXPECT_STREQ("-3.048e+18", spec.Format(-3.0479999999999998e+18).c_str());
+    EXPECT_STREQ("-3.048e+21", spec.Format(-3.0479999999999998e+21).c_str());
+    EXPECT_STREQ("-3.048e+22", spec.Format(-3.0479999999999998e+22).c_str());
+    EXPECT_STREQ("-3.048e+23", spec.Format(-3.0479999999999998e+23).c_str());
+    EXPECT_STREQ("-3.048e+24", spec.Format(-3.0479999999999998e+24).c_str());
+    EXPECT_STREQ("-3.048e+25", spec.Format(-3.0479999999999998e+25).c_str());
+    EXPECT_STREQ("-3.048e+26", spec.Format(-3.0479999999999998e+26).c_str());
+    EXPECT_STREQ("-3.048e+29", spec.Format(-3.0479999999999998e+29).c_str());
+    EXPECT_STREQ("-3.048e+31", spec.Format(-3.0479999999999998e+31).c_str());
+    EXPECT_STREQ("-3.048e+35", spec.Format(-3.0479999999999998e+35).c_str());
+    }
+    
+//--------------------------------------------------------------------------------------
+// @bsimethod
+//--------------------------------------------------------------------------------------
+TEST_F(FormattingTestFixture, TestParseUnitFormatDescriptor) 
+    {
+    Utf8String unitName;
+    Utf8String formatString;
+
+    Utf8String input = "(N*M)/DEG";
+    Utf8String input2 = "(BTU*IN)/(SQ.FT*HR*FAHRENHEIT)";
+    Utf8String input3 = "(N*M)/DEG(real)";
+    Utf8String input4 = "(BTU*IN)/(SQ.FT*HR*FAHRENHEIT)(real)";
+    Utf8String input5 = "W/(SQ.M*K)";
+    Utf8String input6 = "W/(SQ.M*K)(real)";
+
+    Format::ParseUnitFormatDescriptor(unitName, formatString, input.c_str());
+    EXPECT_STREQ("(N*M)/DEG", unitName.c_str());
+    EXPECT_TRUE(formatString.empty());
+
+    Format::ParseUnitFormatDescriptor(unitName, formatString, input2.c_str());
+    EXPECT_STREQ("(BTU*IN)/(SQ.FT*HR*FAHRENHEIT)", unitName.c_str());
+    EXPECT_TRUE(formatString.empty());
+
+    Format::ParseUnitFormatDescriptor(unitName, formatString, input3.c_str());
+    EXPECT_STREQ("(N*M)/DEG", unitName.c_str());
+    EXPECT_STREQ("real", formatString.c_str());
+
+    Format::ParseUnitFormatDescriptor(unitName, formatString, input4.c_str());
+    EXPECT_STREQ("(BTU*IN)/(SQ.FT*HR*FAHRENHEIT)", unitName.c_str());
+    EXPECT_STREQ("real", formatString.c_str());
+
+    Format::ParseUnitFormatDescriptor(unitName, formatString, input5.c_str());
+    EXPECT_STREQ("W/(SQ.M*K)", unitName.c_str());
+    EXPECT_TRUE(formatString.empty());
+
+    Format::ParseUnitFormatDescriptor(unitName, formatString, input6.c_str());
+    EXPECT_STREQ("W/(SQ.M*K)", unitName.c_str());
+    EXPECT_STREQ("real", formatString.c_str());
+    }
+
+//--------------------------------------------------------------------------------------
+// @bsimethod
+//--------------------------------------------------------------------------------------
+TEST_F(FormattingTestFixture, FormatsUsingDefaultNumericFormatSpecWhenItsNotSet)
+    {
+    CompositeValueSpec compSpec(*s_unitsContext->LookupUnit("M"));
+    Format fmtSpec;
+    fmtSpec.SetCompositeSpec(compSpec);
+    Units::Quantity quantity(1500.5, *compSpec.GetMajorUnit());
+    EXPECT_STREQ("1500.5 M", fmtSpec.FormatQuantity(quantity).c_str());
+    }
+
+struct BearingTestData 
+    {
+    double angleDegree;
+    std::string bearingDMS; //degrees minutes seconds
+    Utf8String bearingDMSWithLabel;
+    std::string bearingDecimal;
+    std::string northAzimuthDMS; //degrees minutes seconds
+    std::string northAzimuthDecimal;
+    };
+
+double DegreesToRadians(double degrees)
+    {
+    return degrees * (M_PI / 180.0);
+    };
+
+TEST_F(FormattingTestFixture, FormatBearingAndAzimuth) {
+    
+
+    std::vector<BearingTestData> testData = {
+        //DEG,    BEAR DMS      WITH LABEL        BEAR         AZI DMS     AZI
+        {0.0,     "N00:00:00E", "N00°00'00\"E", "N00.000°E", "00:00:00", "00.000"},
+        {5.0,     "N05:00:00E", "N05°00'00\"E", "N05.000°E", "05:00:00", "05.000"},
+        {45.0,    "N45:00:00E", "N45°00'00\"E", "N45.000°E", "45:00:00", "45.000"},
+        {45.5028, "N45:30:10E", "N45°30'10\"E", "N45.503°E", "45:30:10", "45.503"},
+        {90.0,    "N90:00:00E", "N90°00'00\"E", "N90.000°E", "90:00:00", "90.000"},
+        {135.0,   "S45:00:00E", "S45°00'00\"E", "S45.000°E", "135:00:00", "135.000"},
+        {180.0,   "S00:00:00E", "S00°00'00\"E", "S00.000°E", "180:00:00", "180.000"},
+        {225.0,   "S45:00:00W", "S45°00'00\"W", "S45.000°W", "225:00:00", "225.000"},
+        {234.4972,"S54:29:50W", "S54°29'50\"W", "S54.497°W", "234:29:50", "234.497"},
+        {270.0,   "N90:00:00W", "N90°00'00\"W", "N90.000°W", "270:00:00", "270.000"},
+        {315.0,   "N45:00:00W", "N45°00'00\"W", "N45.000°W", "315:00:00", "315.000"},
+        {360.0,   "N00:00:00E", "N00°00'00\"E", "N00.000°E", "00:00:00", "00.000"},
+        {412.0,   "N52:00:00E", "N52°00'00\"E", "N52.000°E", "52:00:00", "52.000"},
+        {470.0,   "S70:00:00E", "S70°00'00\"E", "S70.000°E", "110:00:00", "110.000"},
+        {580.0,   "S40:00:00W", "S40°00'00\"W", "S40.000°W", "220:00:00", "220.000"},
+        {640.0,   "N80:00:00W", "N80°00'00\"W", "N80.000°W", "280:00:00", "280.000"},
+    };
+
+
+    auto unitDegree = s_unitsContext->LookupUnit("ARC_DEG");
+    auto unitRadian = s_unitsContext->LookupUnit("RAD");
+    auto revolution = s_unitsContext->LookupUnit("REVOLUTION");
+    //auto unitMinute = s_unitsContext->LookupUnit("ARC_MINUTE");
+    //auto unitSecond = s_unitsContext->LookupUnit("ARC_SECOND");
+
+    NumericFormatSpec bearingDMSSpec;
+    bearingDMSSpec.SetMinWidth(2);
+    bearingDMSSpec.SetPrecision(DecimalPrecision::Precision0);
+    bearingDMSSpec.SetKeepDecimalPoint(false);
+    bearingDMSSpec.SetPresentationType(PresentationType::Bearing);
+    bearingDMSSpec.SetRevolutionUnit(revolution);
+    Format bearingDMS(bearingDMSSpec);
+    bearingDMS.SetSuppressUnitLabel();
+    auto bearingDMScomp = CompositeValueSpec(*s_unitsContext->LookupUnit("ARC_DEG"), *s_unitsContext->LookupUnit("ARC_MINUTE"), *s_unitsContext->LookupUnit("ARC_SECOND"));
+    bearingDMScomp.SetSeparator(":");
+    bearingDMS.SetCompositeSpec(bearingDMScomp);
+    EXPECT_FALSE(bearingDMS.IsProblem());
+    /*Json::Value basicJson;
+    bearingDMS.ToJson(BeJsValue(basicJson), false);
+    Utf8String json = basicJson.ToString();
+    EXPECT_FALSE(json.empty());
+    printf("Bearing DMS: %s\n", json.c_str());*/
+
+    NumericFormatSpec bearingDMSWithLabelSpec;
+    bearingDMSWithLabelSpec.SetMinWidth(2);
+    bearingDMSWithLabelSpec.SetPrecision(DecimalPrecision::Precision0);
+    bearingDMSWithLabelSpec.SetKeepDecimalPoint(false);
+    bearingDMSWithLabelSpec.SetPresentationType(PresentationType::Bearing);
+    bearingDMSWithLabelSpec.SetShowUnitLabel(true);
+    bearingDMSWithLabelSpec.SetRevolutionUnit(revolution);
+    Format bearingDMSWithLabel(bearingDMSWithLabelSpec);
+    auto bearingDMSWithLabelComp = CompositeValueSpec(*s_unitsContext->LookupUnit("ARC_DEG"), *s_unitsContext->LookupUnit("ARC_MINUTE"), *s_unitsContext->LookupUnit("ARC_SECOND"));
+    bearingDMSWithLabelComp.SetMajorLabel("°");
+    bearingDMSWithLabelComp.SetMiddleLabel("'");
+    bearingDMSWithLabelComp.SetMinorLabel("\"");
+    bearingDMSWithLabelComp.SetSeparator("");
+    bearingDMSWithLabel.SetCompositeSpec(bearingDMSWithLabelComp);
+    EXPECT_FALSE(bearingDMSWithLabel.IsProblem());
+
+    NumericFormatSpec bearingSpec;
+    bearingSpec.SetPresentationType(PresentationType::Bearing);
+    bearingSpec.SetMinWidth(6);
+    bearingSpec.SetPrecision(DecimalPrecision::Precision3);
+    bearingSpec.SetKeepDecimalPoint(true);
+    bearingSpec.SetKeepTrailingZeroes(true);
+    bearingSpec.SetKeepSingleZero(true);
+    bearingSpec.SetShowUnitLabel(true);
+    bearingSpec.SetRevolutionUnit(revolution);
+    Format bearing(bearingSpec);
+    auto bearingComp = CompositeValueSpec(*s_unitsContext->LookupUnit("ARC_DEG"));
+    bearingComp.SetMajorLabel("°");
+    bearingComp.SetSpacer("");
+    bearing.SetCompositeSpec(bearingComp);
+    EXPECT_FALSE(bearing.IsProblem());
+    
+    NumericFormatSpec azimuthDMSSpec;
+    azimuthDMSSpec.SetPresentationType(PresentationType::Azimuth);
+    azimuthDMSSpec.SetMinWidth(2);
+    azimuthDMSSpec.SetPrecision(DecimalPrecision::Precision0);
+    azimuthDMSSpec.SetKeepDecimalPoint(false);
+    azimuthDMSSpec.SetRevolutionUnit(revolution);
+    Format azimuthDMS(azimuthDMSSpec);
+    azimuthDMS.SetSuppressUnitLabel();
+    auto azimuthDMScomp = CompositeValueSpec(*s_unitsContext->LookupUnit("ARC_DEG"), *s_unitsContext->LookupUnit("ARC_MINUTE"), *s_unitsContext->LookupUnit("ARC_SECOND"));
+    azimuthDMScomp.SetSeparator(":");
+    azimuthDMS.SetCompositeSpec(azimuthDMScomp);
+    EXPECT_FALSE(azimuthDMS.IsProblem());
+
+    NumericFormatSpec azimuthSpec;
+    azimuthSpec.SetPresentationType(PresentationType::Azimuth);
+    azimuthSpec.SetMinWidth(6);
+    azimuthSpec.SetPrecision(DecimalPrecision::Precision3);
+    azimuthSpec.SetKeepDecimalPoint(true);
+    azimuthSpec.SetKeepTrailingZeroes(true);
+    azimuthSpec.SetKeepSingleZero(true);
+    azimuthSpec.SetRevolutionUnit(revolution);
+    Format azimuth(azimuthSpec);
+    auto azimuthComp = CompositeValueSpec(*s_unitsContext->LookupUnit("ARC_DEG"));
+    azimuth.SetCompositeSpec(azimuthComp);
+    EXPECT_FALSE(azimuth.IsProblem());
+
+    auto TestFormat = [&unitDegree, &unitRadian](const Units::Quantity& degree, const Units::Quantity& radian, const Utf8String expectedString, const Format& format)
+    {
+        Utf8String fromDeg = format.FormatQuantity(degree);
+        Utf8String fromRad = format.FormatQuantity(radian);
+
+        ASSERT_STREQ(fromDeg.c_str(), fromRad.c_str());
+        ASSERT_STREQ(fromDeg.c_str(), expectedString.c_str());
+
+        FormatProblemCode problemCode_degree = FormatProblemCode::NoProblems;
+        FormatProblemCode problemCode_radian = FormatProblemCode::NoProblems;
+
+        auto formatParsingSet_degree = FormatParsingSet(expectedString, unitDegree, &format);
+        auto formatParsingSet_radian = FormatParsingSet(expectedString, unitRadian, &format);
+
+        BEU::Quantity qtyFromDegree = formatParsingSet_degree.GetQuantity(&problemCode_degree, &format);
+        BEU::Quantity qtyFromRadian = formatParsingSet_radian.GetQuantity(&problemCode_radian, &format);
+
+        ASSERT_EQ(FormatProblemCode::NoProblems, problemCode_degree);
+        ASSERT_EQ(FormatProblemCode::NoProblems, problemCode_radian);
+
+        double degreeNormalized = std::fmod(degree.GetMagnitude(), 360.0);
+        double radianNormalized = DegreesToRadians(degreeNormalized);
+
+        ASSERT_NEAR(degreeNormalized, qtyFromDegree.GetMagnitude(), 0.001); // TODO <Naron>: this needs to be adjusted with precision in format
+        ASSERT_NEAR(radianNormalized, qtyFromRadian.GetMagnitude(), 0.001);
+    };
+
+    for(auto& row : testData)
+    { 
+        Units::Quantity degree(row.angleDegree, *unitDegree);
+        Units::Quantity radian(DegreesToRadians(row.angleDegree), *unitRadian);
+
+        auto degConverted = radian.ConvertTo(unitDegree);
+        ASSERT_TRUE(degree.IsClose(degConverted, 0.001));
+
+        TestFormat(degree, radian, row.bearingDMS, bearingDMS);
+        TestFormat(degree, radian, row.bearingDMSWithLabel, bearingDMSWithLabel);
+        TestFormat(degree, radian, row.bearingDecimal, bearing);
+        TestFormat(degree, radian, row.northAzimuthDMS, azimuthDMS);
+        TestFormat(degree, radian, row.northAzimuthDecimal, azimuth);
+
+    };
+}
+
+TEST_F(FormattingTestFixture, AzimuthWithVariousBases) {
+    auto unitDegree = s_unitsContext->LookupUnit("ARC_DEG");
+    auto unitRadian = s_unitsContext->LookupUnit("RAD");
+    auto unitRevolution = s_unitsContext->LookupUnit("REVOLUTION");
+
+    NumericFormatSpec azimuthSpec;
+    azimuthSpec.SetPresentationType(PresentationType::Azimuth);
+    azimuthSpec.SetMinWidth(4);
+    azimuthSpec.SetPrecision(DecimalPrecision::Precision1);
+    azimuthSpec.SetKeepDecimalPoint(true);
+    azimuthSpec.SetKeepTrailingZeroes(true);
+    azimuthSpec.SetKeepSingleZero(true);
+    azimuthSpec.SetShowUnitLabel(true);
+    azimuthSpec.SetAzimuthBaseUnit(unitRadian);
+    azimuthSpec.SetRevolutionUnit(unitRevolution);
+
+    // azimuth with various bases - roundtrip test
+    struct AzimuthTestCase {
+        double value;
+        double baseOffsetInDeg;
+        bool counterClockwise;
+        Utf8String expectedString;
+    };
+
+    std::vector<AzimuthTestCase> testCases = {
+        // {value, baseOffsetInDeg, counterClockwise, expectedString}
+        {0.0,   0.0,   false, "00.0°"},
+        {0.0,   180.0, false, "180.0°"},
+        {0.0,   185.0, false, "175.0°"},
+        {0.0,   185.0, true,  "185.0°"},
+        {0.0,   95.0,  false, "265.0°"},
+        {0.0,   85.0,  false, "275.0°"},
+        {0.0,   270.0, false, "90.0°"},
+        {0.0,   270.0, true,  "270.0°"},
+        {90.0,  0.0,   false, "90.0°"},
+        {90.0,  180.0, false, "270.0°"},
+        {90.0,  185.0, false, "265.0°"},
+        {90.0,  185.0, true,  "95.0°"},
+        {90.0,  95.0,  false, "355.0°"},
+        {90.0,  85.0,  false, "05.0°"},
+        {90.0,  270.0, false, "180.0°"},
+        {90.0,  270.0, true,  "180.0°"},
+    };
+
+    // Define the formatAzimuth function with parsing logic included
+    auto formatAzimuth = [&azimuthSpec, &unitDegree](double value, double baseOffsetInDeg, bool counterClockwise, Utf8String expectedString) 
+        {
+        // Configure the numeric format specification
+        azimuthSpec.SetAzimuthBase(DegreesToRadians(baseOffsetInDeg));
+        azimuthSpec.SetAzimuthCounterClockwise(counterClockwise);
+
+        Format azimuth(azimuthSpec);
+        CompositeValueSpec azimuthComp(*unitDegree);
+        azimuthComp.SetMajorLabel("°");
+        azimuthComp.SetSpacer("");
+        azimuth.SetCompositeSpec(azimuthComp);
+
+        Units::Quantity degreeQuantity(value, *unitDegree);
+
+        // Format the quantity
+        Utf8String result = azimuth.FormatQuantity(degreeQuantity);
+        ASSERT_STREQ(expectedString.c_str(), result.c_str());
+
+        // Parse the formatted string back into quantities
+        FormatProblemCode problemCode = FormatProblemCode::NoProblems;
+        FormatParsingSet formatParsingSet(result, unitDegree, &azimuth);
+        Units::Quantity qty = formatParsingSet.GetQuantity(&problemCode, &azimuth);
+        ASSERT_EQ(FormatProblemCode::NoProblems, problemCode);
+
+        ASSERT_NEAR(value, qty.GetMagnitude(), 0.001);
+        };
+
+    for (const auto& testCase : testCases)
+        formatAzimuth(testCase.value, testCase.baseOffsetInDeg, testCase.counterClockwise, testCase.expectedString);
+}
+
+TEST_F(FormattingTestFixture, ParseBearingProblemCode){
+    auto unitDegree = s_unitsContext->LookupUnit("ARC_DEG");
+    auto revolution = s_unitsContext->LookupUnit("REVOLUTION");
+
+    NumericFormatSpec bearingDMSSpec;
+    bearingDMSSpec.SetMinWidth(2);
+    bearingDMSSpec.SetPrecision(DecimalPrecision::Precision0);
+    bearingDMSSpec.SetKeepDecimalPoint(false);
+    bearingDMSSpec.SetPresentationType(PresentationType::Bearing);
+    bearingDMSSpec.SetRevolutionUnit(revolution);
+    Format bearingDMS(bearingDMSSpec);
+    bearingDMS.SetSuppressUnitLabel();
+    auto bearingDMScomp = CompositeValueSpec(*s_unitsContext->LookupUnit("ARC_DEG"), *s_unitsContext->LookupUnit("ARC_MINUTE"), *s_unitsContext->LookupUnit("ARC_SECOND"));
+    bearingDMScomp.SetSeparator(":");
+    bearingDMS.SetCompositeSpec(bearingDMScomp);
+    EXPECT_FALSE(bearingDMS.IsProblem());
+
+    struct testData {
+        std::string inputString;
+        FormatProblemCode expectedProblemCode;
+    };
+
+    std::string zeroInput = "N00:00:00E";
+
+    std::vector<testData> testDataVec = {
+        {zeroInput, FormatProblemCode::NoProblems},
+        {"", FormatProblemCode::QT_NoValueOrUnitFound},
+        {"00:00:00", FormatProblemCode::QT_BearingPrefixOrSuffixMissing},
+    };
+
+    BEU::Quantity qty;
+    for(auto& row : testDataVec)
+    {
+        FormatProblemCode problemCode = FormatProblemCode::NoProblems;
+        auto formatParsingSet = FormatParsingSet(row.inputString.c_str(), unitDegree, &bearingDMS);
+        qty = formatParsingSet.GetQuantity(&problemCode, &bearingDMS);
+        EXPECT_EQ(row.expectedProblemCode, problemCode);
+    }
+
+    auto invalidUnit = s_unitsContext->LookupUnit("VERTICAL_PER_HORIZONTAL");
+
+    // invalid unit
+    FormatProblemCode problemCode = FormatProblemCode::NoProblems;
+
+    Format bearingDMSInvalidCompUnit(bearingDMSSpec);
+    bearingDMSInvalidCompUnit.SetSuppressUnitLabel();
+    auto bearingDMScompInvalidUnit = CompositeValueSpec(*invalidUnit, *s_unitsContext->LookupUnit("ARC_MINUTE"), *s_unitsContext->LookupUnit("ARC_SECOND"));
+    bearingDMScompInvalidUnit.SetSeparator(":");
+    bearingDMSInvalidCompUnit.SetCompositeSpec(bearingDMScompInvalidUnit);
+    EXPECT_FALSE(bearingDMSInvalidCompUnit.IsProblem());
+
+    bearingDMSInvalidCompUnit.SetCompositeSpec(bearingDMScompInvalidUnit);
+    auto fps = FormatParsingSet(zeroInput.c_str(), unitDegree, &bearingDMSInvalidCompUnit);
+    qty = fps.GetQuantity(&problemCode, &bearingDMSInvalidCompUnit);
+    EXPECT_EQ(FormatProblemCode::PS_MissingCompositeSpec, problemCode); // composite spec wont get set with invalid composite units
+
+    // cant convert
+    problemCode = FormatProblemCode::NoProblems;
+    fps = FormatParsingSet(zeroInput.c_str(), invalidUnit, &bearingDMS);
+    qty = fps.GetQuantity(&problemCode, &bearingDMS);
+    EXPECT_EQ(FormatProblemCode::QT_ConversionFailed, problemCode);
+}
+
+TEST_F(FormattingTestFixture, ParseAzimuthProblemCode){
+    auto unitDegree = s_unitsContext->LookupUnit("ARC_DEG");
+    auto revolution = s_unitsContext->LookupUnit("REVOLUTION");
+    FormatProblemCode problemCode = FormatProblemCode::NoProblems;
+
+    NumericFormatSpec azimuthSpec;
+    azimuthSpec.SetPresentationType(PresentationType::Azimuth);
+    azimuthSpec.SetMinWidth(6);
+    azimuthSpec.SetPrecision(DecimalPrecision::Precision3);
+    azimuthSpec.SetKeepDecimalPoint(true);
+    azimuthSpec.SetKeepTrailingZeroes(true);
+    azimuthSpec.SetKeepSingleZero(true);
+    azimuthSpec.SetAzimuthBase(180.0);
+    // azimuthSpec.SetAzimuthBaseUnit(unitDegree); missing for this test
+    azimuthSpec.SetRevolutionUnit(revolution);
+
+    Format azimuth(azimuthSpec);
+    auto azimuthComp = CompositeValueSpec(*unitDegree);
+    azimuth.SetCompositeSpec(azimuthComp);
+    EXPECT_FALSE(azimuth.IsProblem());
+
+    std::string zeroInput = "00.0";
+    auto fps = FormatParsingSet(zeroInput.c_str(), unitDegree, &azimuth);
+    BEU::Quantity qty = fps.GetQuantity(&problemCode, &azimuth);
+    EXPECT_EQ(FormatProblemCode::QT_NoValueOrUnitFound, problemCode);
+}
+
+TEST_F(FormattingTestFixture, FormatRatio){
+    auto formatRatioTest = [](const char* ratioString, double value, Units::UnitCP persistenceUnit, RatioType ratioType,  Units::UnitCP presentationUnit, DecimalPrecision precision = DecimalPrecision::Precision3)
+    {
+        NumericFormatSpec ratioSpec;
+        ratioSpec.SetPresentationType(PresentationType::Ratio);
+        ratioSpec.SetRatioType(ratioType);
+        ratioSpec.SetPrecision(precision);
+        
+        CompositeValueSpec ratioComp(*presentationUnit);
+        ratioComp.SetIncludeZero(true);
+
+        Format ratioFormat(ratioSpec);
+        ratioFormat.SetCompositeSpec(ratioComp);
+
+        Units::Quantity quantity(value, *persistenceUnit);
+        EXPECT_STREQ(ratioString, ratioFormat.FormatQuantity(quantity).c_str());
+
+        // parsing back to quantity
+        FormatProblemCode problemCode = FormatProblemCode::NoProblems;
+        auto formatParsingSet = FormatParsingSet(ratioString, persistenceUnit, &ratioFormat);
+        BEU::Quantity qty = formatParsingSet.GetQuantity(&problemCode, &ratioFormat);
+
+        EXPECT_EQ(FormatProblemCode::NoProblems, problemCode); 
+        auto precisionNum = static_cast<int>(precision);
+        auto tolerance = pow(10, -precisionNum) * 4.999;
+        EXPECT_NEAR(value, qty.GetMagnitude(), tolerance);
+    };
+
+    auto v_h = s_unitsContext->LookupUnit("VERTICAL_PER_HORIZONTAL");
+    auto h_v = s_unitsContext->LookupUnit("HORIZONTAL_PER_VERTICAL");
+
+    auto oneToN = RatioType::OneToN;
+    auto NtoOne = RatioType::NToOne;
+    auto valueBased = RatioType::ValueBased;
+    auto useGreatestCommonDivisor = RatioType::UseGreatestCommonDivisor;
+
+    // corner cases, input vaue is 0
+    {
+    auto ratioTypes = {RatioType::OneToN, RatioType::NToOne, RatioType::ValueBased, RatioType::UseGreatestCommonDivisor};
+
+    for (const auto& ratioType : ratioTypes) 
+        {
+        formatRatioTest("0:1", 0.0, v_h, ratioType, v_h);
+        formatRatioTest("0:1", 0.0, h_v, ratioType, h_v);
+        formatRatioTest("1:0", 0.0, v_h, ratioType, h_v);
+        formatRatioTest("1:0", 0.0, h_v, ratioType, v_h);
+        }
+    }
+
+    // v:h (persistent) -> v:h (presentation) | one to N
+    {
+    formatRatioTest("1:1", 1.0, v_h, oneToN, v_h);
+    formatRatioTest("1:0.5", 2.0, v_h, oneToN, v_h);
+    formatRatioTest("1:2", 0.5, v_h, oneToN, v_h);
+    formatRatioTest("1:3.003", 0.333, v_h, oneToN, v_h);
+    formatRatioTest("1:3", 0.3333, v_h, oneToN, v_h);
+    formatRatioTest("1:3.5", 0.2857, v_h, oneToN, v_h);
+    formatRatioTest("1:4", 0.25, v_h, oneToN, v_h);
+    formatRatioTest("1:1.5", 0.6667, v_h, oneToN, v_h);
+    }
+
+    // v:h -> h:v | one to N
+    {
+    formatRatioTest("1:1", 1.0, v_h, oneToN, h_v);
+    formatRatioTest("1:2", 2.0, v_h, oneToN, h_v);
+    formatRatioTest("1:0.5", 0.5, v_h, oneToN, h_v);
+    formatRatioTest("1:0.333", 0.333, v_h, oneToN, h_v);
+    formatRatioTest("1:0.333", 0.3333, v_h, oneToN, h_v);
+    formatRatioTest("1:0.286", 0.2857, v_h, oneToN, h_v);
+    formatRatioTest("1:0.25", 0.25, v_h, oneToN, h_v);
+    formatRatioTest("1:0.667", 0.6667, v_h, oneToN, h_v);
+    }
+
+    // v:h -> v:h | N to one
+    {
+    formatRatioTest("1:1", 1.0, v_h, NtoOne, v_h);
+    formatRatioTest("2:1", 2.0, v_h, NtoOne, v_h);
+    formatRatioTest("0.5:1", 0.5, v_h, NtoOne, v_h);
+    formatRatioTest("0.333:1", 0.333, v_h, NtoOne, v_h);
+    formatRatioTest("0.333:1", 0.3333, v_h, NtoOne, v_h);
+    formatRatioTest("0.286:1", 0.2857, v_h, NtoOne, v_h);
+    formatRatioTest("0.25:1", 0.25, v_h, NtoOne, v_h);
+    formatRatioTest("0.667:1", 0.6667, v_h, NtoOne, v_h);
+    }
+
+    // v:h -> h:v | N to one
+    {
+    formatRatioTest("1:1", 1.0, v_h, NtoOne, h_v);
+    formatRatioTest("0.5:1", 2.0, v_h, NtoOne, h_v);
+    formatRatioTest("2:1", 0.5, v_h, NtoOne, h_v);
+    formatRatioTest("3.003:1", 0.333, v_h, NtoOne, h_v);
+    formatRatioTest("3:1", 0.3333, v_h, NtoOne, h_v);
+    formatRatioTest("3.5:1", 0.2857, v_h, NtoOne, h_v);
+    formatRatioTest("4:1", 0.25, v_h, NtoOne, h_v);
+    formatRatioTest("1.5:1", 0.6667, v_h, NtoOne, h_v);
+    }
+
+    {
+    // decimal precision
+    // formatRatioTest("1:0", 3, v_h, oneToN, v_h, DecimalPrecision::Precision0);
+    formatRatioTest("1:0.3", 3, v_h, oneToN, v_h, DecimalPrecision::Precision1);
+    formatRatioTest("1:0.33", 3, v_h, oneToN, v_h, DecimalPrecision::Precision2);
+
+    formatRatioTest("1:2500", 0.0004, v_h, oneToN, v_h, DecimalPrecision::Precision3);
+
+    formatRatioTest("1:0", 0.0004, v_h, oneToN, h_v, DecimalPrecision::Precision3);
+    formatRatioTest("1:0.0004", 0.0004, v_h, oneToN, h_v, DecimalPrecision::Precision4);
+    formatRatioTest("1:-0.0004", -0.0004, v_h, oneToN, h_v, DecimalPrecision::Precision4);
+    }
+
+    // v:h -> v:h | ValueBased
+    // if the value is smaller than 1, its 1 to N. else, N to 1
+    {
+    formatRatioTest("1:1", 1.0, v_h, valueBased, v_h);
+    formatRatioTest("2:1", 2.0, v_h, valueBased, v_h);
+    formatRatioTest("1:2", 0.5, v_h, valueBased, v_h);
+    formatRatioTest("1:3.003", 0.333, v_h, valueBased, v_h);
+    formatRatioTest("3.333:1", 3.3333, v_h, valueBased, v_h);
+    formatRatioTest("1:3.5", 0.2857, v_h, valueBased, v_h);
+    formatRatioTest("3.5:1", 3.5, v_h, valueBased, v_h);
+    formatRatioTest("1:4", 0.25, v_h, valueBased, v_h);
+    formatRatioTest("4:1", 4.0, v_h, valueBased, v_h);
+    }   
+
+    // v:h -> v:h | UseGreatestCommonDivisor
+    {
+    formatRatioTest("1:1", 1.0, v_h, useGreatestCommonDivisor, v_h);
+    formatRatioTest("2:1", 2.0, v_h, useGreatestCommonDivisor, v_h);
+    formatRatioTest("1:2", 0.5, v_h, useGreatestCommonDivisor, v_h);
+    formatRatioTest("333:1000", 0.333, v_h, useGreatestCommonDivisor, v_h);
+    formatRatioTest("333:1000", 0.3333, v_h, useGreatestCommonDivisor, v_h);
+    formatRatioTest("143:500", 0.2857, v_h, useGreatestCommonDivisor, v_h);
+    formatRatioTest("1:4", 0.25, v_h, useGreatestCommonDivisor, v_h);
+    formatRatioTest("667:1000", 0.6667, v_h, useGreatestCommonDivisor, v_h);
+    }
+
+    // negative values
+    {
+    formatRatioTest("-1:1", -1.0, v_h, NtoOne, v_h);
+    formatRatioTest("1:-1", -1.0, v_h, valueBased, v_h);
+
+    formatRatioTest("-0.5:1", -0.5, v_h, NtoOne, v_h);
+    formatRatioTest("1:-2", -0.5, v_h, valueBased, v_h);
+
+    formatRatioTest("-0.5:1", -2, v_h, NtoOne, h_v);
+    formatRatioTest("1:-2", -2, v_h, valueBased, h_v);
+    }
+
+    // really large/small numbers
+    {
+    formatRatioTest("0:1", 0.00000001, v_h, NtoOne, v_h);
+    formatRatioTest("100000000:1", 0.00000001, v_h, NtoOne, h_v);
+
+    formatRatioTest("100000000:1", 100000000, v_h, NtoOne, v_h);
+    // formatRatioTest("0:1", 100000000, v_h, NtoOne, h_v); //works one way parsing from quantity to ratio, but not the other way around. from "0:1" cant be parsed to 100000000
+    }
+
+    // irrational numbers
+    {
+    formatRatioTest("0.143:1", 1.0/7, v_h, NtoOne, v_h);
+    formatRatioTest("1:7", 1.0/7, v_h, oneToN, v_h);
+    formatRatioTest("0.286:1", 2.0/7, v_h, NtoOne, v_h);
+    formatRatioTest("143:500", 2.0/7, v_h, useGreatestCommonDivisor, v_h); // loose precision from 0.28571428571 to 0.286
+    formatRatioTest("7:2", 2.0/7, v_h, useGreatestCommonDivisor, h_v); // didnt loose much precision from 3.50000000005 to 3.5
+    }
+
+    // parseRatioString specific tests
+    auto formatRatioErrorTest = [](const char* ratioString, Units::UnitCP persistenceUnit, Units::UnitCP presentationUnit, FormatProblemCode expectedProblemCode = FormatProblemCode::NoProblems)
+    {
+        NumericFormatSpec ratioSpec;
+        ratioSpec.SetPresentationType(PresentationType::Ratio);
+        ratioSpec.SetRatioType(RatioType::OneToN);
+        ratioSpec.SetPrecision(DecimalPrecision::Precision3);
+        CompositeValueSpec ratioComp(*presentationUnit);
+        ratioComp.SetIncludeZero(true);
+        Format ratioFormat(ratioSpec);
+        ratioFormat.SetCompositeSpec(ratioComp);
+
+        FormatProblemCode problemCode;
+        auto formatParsingSet = FormatParsingSet(ratioString, persistenceUnit, &ratioFormat);
+        BEU::Quantity qty = formatParsingSet.GetQuantity(&problemCode, &ratioFormat);
+
+        EXPECT_EQ(expectedProblemCode, problemCode);
+    };
+
+    {
+        formatRatioErrorTest("", v_h, v_h, FormatProblemCode::QT_NoValueOrUnitFound);
+        formatRatioErrorTest("1:1", nullptr, v_h, FormatProblemCode::QT_NoValueOrUnitFound); // test this
+        formatRatioErrorTest("3:1:2", v_h, v_h, FormatProblemCode::QT_InvalidRatioArgument);
+        formatRatioErrorTest("A:2", v_h, v_h, FormatProblemCode::QT_InvalidRatioArgument);
+        formatRatioErrorTest("1:1e1000", v_h, v_h, FormatProblemCode::QT_ValueOutOfRange);
+
+        formatRatioErrorTest("0:1", v_h, h_v, FormatProblemCode::QT_MathematicOperationFoundButIsNotAllowed);
+        formatRatioErrorTest("1:0", v_h, v_h, FormatProblemCode::QT_MathematicOperationFoundButIsNotAllowed);
+    }
+    
+}
+
+END_BENTLEY_FORMATTEST_NAMESPACE