--- conflicted
+++ resolved
@@ -1,556 +1,548 @@
-﻿/*--------------------------------------------------------------------------------------+
-|
-|  $Source: tests/NonPublished/formatting_test.cpp $
-|
-|  $Copyright: (c) 2017 Bentley Systems, Incorporated. All rights reserved. $
-|
-+--------------------------------------------------------------------------------------*/
-
-#include <Bentley/BeTest.h>
-#include <Logging/bentleylogging.h>
-#include <Bentley/BeTimeUtilities.h>
-#include <Formatting/Formatting.h>
-
-#undef LOG
-#define LOG (*NativeLogging::LoggingManager::GetLogger (L"Format"))
-//#define LOG (*BentleyApi::NativeLogging::LoggingManager::GetLogger (L"Format"))
-BEGIN_BENTLEY_FORMATTING_NAMESPACE
-
-TEST(FormattingTest, Simple)
-    {
-    double testV = 1000.0 * sqrt(2.0);
-    ////  demo print
-#if defined FORMAT_DEBUG_PRINT
-    LOG.infov("Value %.6f  (real) %s ", testV, NumericFormat::RefFormatDouble(testV, "real"));
-    LOG.infov("Value %.6f  (real) %s ", testV, NumericFormat::RefFormatDouble(testV, "real", 8));
-    LOG.infov("Value %.6f  (real) %s ", testV, NumericFormat::RefFormatDouble(testV, "real", 7));
-    LOG.infov("Value %.6f  (real) %s ", testV, NumericFormat::RefFormatDouble(testV, "real", 6));
-    LOG.infov("Value %.6f  (real) %s ", testV, NumericFormat::RefFormatDouble(testV, "real", 5));
-    LOG.infov("Value %.6f  (real) %s ", testV, NumericFormat::RefFormatDouble(testV, "real", 4));
-    LOG.infov("Value %.6f  (real) %s ", testV, NumericFormat::RefFormatDouble(testV, "real", 3));
-    LOG.infov("Value %.6f  (real) %s ", testV, NumericFormat::RefFormatDouble(testV, "real", 2));
-    LOG.infov("Value %.6f  (real) %s ", testV, NumericFormat::RefFormatDouble(testV, "real", 1));
-    LOG.infov("Value %.6f  (real) %s ", testV, NumericFormat::RefFormatDouble(testV, "real", 0));
-
-    LOG.infov("Value %.6f  (real) %s ", testV, NumericFormat::RefFormatDouble(testV, "real", 8, 5.0));
-    LOG.infov("Value %.6f  (real) %s ", testV, NumericFormat::RefFormatDouble(testV, "real", 7, 5.0));
-    LOG.infov("Value %.6f  (real) %s ", testV, NumericFormat::RefFormatDouble(testV, "real", 6, 5.0));
-    LOG.infov("Value %.6f  (real) %s ", testV, NumericFormat::RefFormatDouble(testV, "real", 5, 5.0));
-    LOG.infov("Value %.6f  (real) %s ", testV, NumericFormat::RefFormatDouble(testV, "real", 4, 5.0));
-    LOG.infov("Value %.6f  (real) %s ", testV, NumericFormat::RefFormatDouble(testV, "real", 3, 5.0));
-
-    LOG.infov("Value %.6f  (real) %s ", testV, NumericFormat::RefFormatDouble(testV, "real", 8, 0.05));
-    LOG.infov("Value %.6f  (real) %s ", 5.0*testV, NumericFormat::RefFormatDouble(5.0*testV, "real", 7, 0.05));
-    LOG.infov("Value %.6f  (real) %s ", 3.0*testV, NumericFormat::RefFormatDouble(3.0*testV, "real", 6, 0.05));
-    LOG.infov("Value %.6f  (real) %s ", 7.0*testV, NumericFormat::RefFormatDouble(7.0*testV, "real", 5, 0.05));
-    LOG.infov("Value %.6f  (real) %s ", 9.0*testV, NumericFormat::RefFormatDouble(9.0*testV, "real", 4, 0.05));
-    LOG.infov("Value %.6f  (real) %s ", 2.0*testV, NumericFormat::RefFormatDouble(2.0*testV, "real", 3, 0.05));
-    LOG.info("Scientific");
-    LOG.infov("Value %.6f  (real) %s ", 2.0*testV, NumericFormat::RefFormatDouble(2.0*testV, "sci", 5).c_str());
-    LOG.infov("Value %.6f  (real) %s ", 2.0*testV, NumericFormat::RefFormatDouble(2.0*testV, "sciN", 5).c_str());
-#endif
-    /////  end of demo print
-
-    EXPECT_STREQ ("1414.213562", NumericFormat::RefFormatDouble(testV, "real").c_str());
-    EXPECT_STREQ ("1414.21356237", NumericFormat::RefFormatDouble(testV, "real", 8).c_str());
-    EXPECT_STREQ ("1414.2135624", NumericFormat::RefFormatDouble(testV, "real", 7).c_str());
-    EXPECT_STREQ ("1414.213562", NumericFormat::RefFormatDouble(testV, "real", 6).c_str());
-    EXPECT_STREQ ("1414.21356", NumericFormat::RefFormatDouble(testV, "real", 5).c_str());
-    EXPECT_STREQ ("1414.2136", NumericFormat::RefFormatDouble(testV, "real", 4).c_str());
-    EXPECT_STREQ ("1414.214", NumericFormat::RefFormatDouble(testV, "real", 3).c_str());
-    EXPECT_STREQ ("1414.21", NumericFormat::RefFormatDouble(testV, "real", 2).c_str());
-    EXPECT_STREQ ("1414.2", NumericFormat::RefFormatDouble(testV, "real", 1).c_str());
-    EXPECT_STREQ ("1414.0", NumericFormat::RefFormatDouble(testV, "real", 0).c_str());
-    EXPECT_STREQ ("1415.0", NumericFormat::RefFormatDouble(testV, "real", 8, 5.0).c_str());
-    EXPECT_STREQ ("1415.0", NumericFormat::RefFormatDouble(testV, "real", 7, 5.0).c_str());
-    EXPECT_STREQ ("1415.0", NumericFormat::RefFormatDouble(testV, "real", 6, 5.0).c_str());
-    EXPECT_STREQ ("1415.0", NumericFormat::RefFormatDouble(testV, "real", 5, 5.0).c_str());
-    EXPECT_STREQ ("1415.0", NumericFormat::RefFormatDouble(testV, "real", 4, 5.0).c_str());
-    EXPECT_STREQ ("1415.0", NumericFormat::RefFormatDouble(testV, "real", 3, 5.0).c_str());
-    EXPECT_STREQ ("1414.2", NumericFormat::RefFormatDouble(testV, "real", 8, 0.05).c_str());
-    EXPECT_STREQ ("7071.05", NumericFormat::RefFormatDouble(5.0*testV, "real", 7, 0.05).c_str());
-    EXPECT_STREQ ("4242.65", NumericFormat::RefFormatDouble(3.0*testV, "real", 6, 0.05).c_str());
-    EXPECT_STREQ ("9899.5", NumericFormat::RefFormatDouble(7.0*testV, "real", 5, 0.05).c_str());
-    EXPECT_STREQ ("12727.9", NumericFormat::RefFormatDouble(9.0*testV, "real", 4, 0.05).c_str());
-    EXPECT_STREQ ("2828.45", NumericFormat::RefFormatDouble(2.0*testV, "real", 3, 0.05).c_str());
-    EXPECT_STREQ ("2.82843e+03", NumericFormat::RefFormatDouble(2.0*testV, "sci", 5).c_str());
-    EXPECT_STREQ ("0.28284e+04", NumericFormat::RefFormatDouble(2.0*testV, "sciN", 5).c_str());
-
-    NumericFormatP fmtP = StdFormatSet::FindFormat("real");
-    fmtP->SetKeepTrailingZeroes(true);
-    fmtP->SetUse1000Separator(true);
-
-    EXPECT_STREQ ("1,414.20000000", fmtP->FormatDouble(testV, 8, 0.05).c_str());
-    EXPECT_STREQ ("7,071.0500000", fmtP->FormatDouble(5.0*testV, 7, 0.05).c_str());
-    EXPECT_STREQ ("4,242.650000", fmtP->FormatDouble(3.0*testV, 6, 0.05).c_str());
-    EXPECT_STREQ ("9,899.50000", fmtP->FormatDouble(7.0*testV, 5, 0.05).c_str());
-    EXPECT_STREQ ("12,727.9000", fmtP->FormatDouble(9.0*testV, 4, 0.05).c_str());
-    EXPECT_STREQ ("2,828.450", fmtP->FormatDouble(2.0*testV, 3, 0.05).c_str());
-
-    ///////////////////////////////////////
-#if defined FORMAT_DEBUG_PRINT
-    LOG.info("With Separator and trailing zeroes");
-    LOG.infov("Value1 %.6f  (real) %s ", testV, fmtP->FormatDouble(testV, 8, 0.05));
-    LOG.infov("Value1 %.6f  (real) %s ", 5.0*testV, fmtP->FormatDouble(5.0*testV, 7, 0.05));
-    LOG.infov("Value1 %.6f  (real) %s ", 3.0*testV, fmtP->FormatDouble(3.0*testV, 6, 0.05));
-    LOG.infov("Value1 %.6f  (real) %s ", 7.0*testV, fmtP->FormatDouble(7.0*testV, 5, 0.05));
-    LOG.infov("Value1 %.6f  (real) %s ", 9.0*testV, fmtP->FormatDouble(9.0*testV, 4, 0.05));
-    LOG.infov("Value1 %.6f  (real) %s ", 2.0*testV, fmtP->FormatDouble(2.0*testV, 3, 0.05));
-#endif
-    ///////////////////////////////////////
-
-    fmtP->SetKeepTrailingZeroes(false);
-    fmtP->SetUse1000Separator(false);
-
-    EXPECT_STREQ ("1414.2", fmtP->FormatDouble(testV, 8, 0.05).c_str());
-    EXPECT_STREQ ("-7071.05", fmtP->FormatDouble(-5.0*testV, 7, 0.05).c_str());
-    EXPECT_STREQ ("-4242.65", fmtP->FormatDouble(-3.0*testV, 6, 0.05).c_str());
-    EXPECT_STREQ ("-9899.5", fmtP->FormatDouble(-7.0*testV, 5, 0.05).c_str());
-    EXPECT_STREQ ("-12727.9", fmtP->FormatDouble(-9.0*testV, 4, 0.05).c_str());
-    EXPECT_STREQ ("-2828.45", fmtP->FormatDouble(-2.0*testV, 3, 0.05).c_str());
-
-    ///////////////////////////
-#if defined FORMAT_DEBUG_PRINT
-    LOG.info("With Separator and trailing zeroes turnes off again");
-    LOG.infov("Value2 %.6f  (real) %s ", -testV, fmtP->FormatDouble(testV, 8, 0.05));
-    LOG.infov("Value2 %.6f  (real) %s ", -5.0*testV, fmtP->FormatDouble(-5.0*testV, 7, 0.05));
-    LOG.infov("Value2 %.6f  (real) %s ", -3.0*testV, fmtP->FormatDouble(-3.0*testV, 6, 0.05));
-    LOG.infov("Value2 %.6f  (real) %s ", -7.0*testV, fmtP->FormatDouble(-7.0*testV, 5, 0.05));
-    LOG.infov("Value2 %.6f  (real) %s ", -9.0*testV, fmtP->FormatDouble(-9.0*testV, 4, 0.05));
-    LOG.infov("Value2 %.6f  (real) %s ", -2.0*testV, fmtP->FormatDouble(-2.0*testV, 3, 0.05));
-
-    ///////////////////////////
-
-    int repet = 1000000;
-    double rval = -9.0*testV;
-    FormatStopWatch* sw = new FormatStopWatch();
-    Utf8String repStr;
-    for (int i = 0; i < repet; i++)
-        {
-        repStr = fmtP->FormatDouble(rval, 4, 0.05);
-        }
-    LOG.info("Tested fmtP->FormatDouble");
-<<<<<<< HEAD
-    LOG.infov("Metrics for %s    %s", repStr.c_str(), sw->LastIntervalMetrics(repet).c_str());
-=======
-    LOG.infov("Metrics for %s    %s", repStr, sw->LastIntervalMetrics(repet).c_str());
->>>>>>> 9a94c641
-    LOG.infov("Elapsed time %s", sw->LastInterval(1.0).c_str());
-
-    for (int i = 0; i < repet; i++)
-        {
-        repStr = NumericFormat::RefFormatDouble(testV, "real", 8, 0.05).c_str();
-        }
-    LOG.info("Tested RefFormatDouble");
-<<<<<<< HEAD
-    LOG.infov("Metrics for %s    %s", repStr.c_str(), sw->LastIntervalMetrics(repet).c_str());
-=======
-    LOG.infov("Metrics for %s    %s", repStr, sw->LastIntervalMetrics(repet)).c_str();
->>>>>>> 9a94c641
-    LOG.infov("Elapsed time %s", sw->LastInterval(1.0).c_str());
-
-    //NumericFormat fmtD = NumericFormat("TestD", PresentationType::Decimal, ShowSignOption::SignAlways, FormatTraits::TrailingZeroes, 8);
-    //fmtD.SetKeepTrailingZeroes(true);
-#endif
-
-    FormatDictionary fd = FormatDictionary();
-    NumericFormat numFmt = NumericFormat("Default");
-    numFmt.SetSignOption(ShowSignOption::OnlyNegative);
-    EXPECT_STREQ ("135", numFmt.FormatInteger(135).c_str());
-    EXPECT_STREQ ("135689", numFmt.FormatInteger(135689).c_str());
-    EXPECT_STREQ ("-846356", numFmt.FormatInteger(-846356).c_str());
-    numFmt.SetSignOption(ShowSignOption::SignAlways);
-    EXPECT_STREQ ("+135", numFmt.FormatInteger(135).c_str());
-    EXPECT_STREQ ("+135689", numFmt.FormatInteger(135689).c_str());
-    EXPECT_STREQ ("-846356", numFmt.FormatInteger(-846356).c_str());
-    numFmt.SetSignOption(ShowSignOption::NoSign);
-    EXPECT_STREQ ("135", numFmt.FormatInteger(135).c_str());
-    EXPECT_STREQ ("135689", numFmt.FormatInteger(135689).c_str());
-    EXPECT_STREQ ("846356", numFmt.FormatInteger(-846356).c_str());
-
-    numFmt.SetDecimalPrecision(DecimalPrecision::Precision10);
-    numFmt.SetSignOption(ShowSignOption::OnlyNegative);
-
-    double dval1 = 123.0004567;
-    EXPECT_STREQ ("123.0004567", numFmt.FormatDouble(dval1).c_str());
-    EXPECT_STREQ ("-123.0004567", numFmt.FormatDouble(-dval1).c_str());
-    dval1 = 0.000012345;
-    EXPECT_STREQ ("0.000012345", numFmt.FormatDouble(dval1).c_str());
-    EXPECT_STREQ ("0.00001235", numFmt.FormatDouble(dval1, 8).c_str());
-    EXPECT_STREQ ("-0.000012345", numFmt.FormatDouble(-dval1).c_str());
-    numFmt.SetKeepTrailingZeroes(true);
-    EXPECT_STREQ ("0.0000123450", numFmt.FormatDouble(dval1).c_str());
-    EXPECT_STREQ ("-0.0000123450", numFmt.FormatDouble(-dval1).c_str());
-
-    dval1 = 3456.0;
-
-    numFmt.SetKeepTrailingZeroes(true);
-    numFmt.SetKeepSingleZero(true);
-    numFmt.SetKeepDecimalPoint(true);
-
-    double fract, ingr, dnum;
-    dnum = -0.003415;
-    fract = modf(dnum, &ingr);
-    LOG.infov("fract = %f  ingr = %f  num = %e", fract, ingr, dnum);
-
-    //LOG.infov("Sizeof wchar_T is %d", sizeof(wchar_t));
-    LOG.infov("FormatDescr1 = %s", fd.SerializeFormatDefinition(numFmt)->c_str());
-    LOG.infov("UseSeparator = %s", numFmt.IsUse1000Separator() ? "true" : "false");
-    LOG.infov("Expect: 3456.0000000000   actual %s", numFmt.FormatDouble(dval1).c_str());
-
-    double valR[4] = { 31415.9265359, 314.159265359, 3.14159265359, 314159.265359 };
-    double rnd[9] = { 0.0, 1.0, 0.5, 0.01, 0.001, 10.0, 100.0, 1.0 / 3.0, 0.25 };
-    double resultRnd[36] = { 31415.926536, 31416.0, 31416.0, 31415.930, 31415.927, 31420.0, 31400.0, 31416.0, 31416.0, 
-                             314.159265, 314.0, 314.00, 314.160, 314.1590, 310.0, 300.0, 314.0, 314.250, 3.141593, 3.0, 3.0, 
-                             3.140, 3.142, 0.0, 0.0, 3.0, 3.250, 314159.265359, 314159.0, 314159.50, 314159.270,
-                             314159.265, 314160.0, 314200.0, 314159.333333, 314159.25 };
-    for (int n = 0; n < 4; n++)
-        {
-        for (int m = 0; m < 9; m++)
-            {
-            EXPECT_NEAR(resultRnd[n * 9 + m], NumericFormat::RoundDouble(valR[n], rnd[m]), 0.00001);
-            }
-        }
-   
-    EXPECT_STREQ ("3456.0000000000", numFmt.FormatDouble(dval1).c_str());
-    EXPECT_STREQ ("-3456.0000000000", numFmt.FormatDouble(-dval1).c_str());
-    numFmt.SetDecimalPrecision(DecimalPrecision::Precision4);
-    EXPECT_STREQ ("3456.0000", numFmt.FormatDouble(dval1).c_str());
-    EXPECT_STREQ ("-3456.0000", numFmt.FormatDouble(-dval1).c_str());
-    numFmt.SetKeepTrailingZeroes(false);
-    EXPECT_STREQ ("3456.0", numFmt.FormatDouble(dval1).c_str());
-    EXPECT_STREQ ("-3456.0", numFmt.FormatDouble(-dval1).c_str());
-    numFmt.SetKeepSingleZero(false);
-    EXPECT_STREQ ("3456.", numFmt.FormatDouble(dval1).c_str());
-    EXPECT_STREQ ("-3456.", numFmt.FormatDouble(-dval1).c_str());
-    numFmt.SetKeepDecimalPoint(false);
-    EXPECT_STREQ ("3456", numFmt.FormatDouble(dval1).c_str());
-    EXPECT_STREQ ("-3456", numFmt.FormatDouble(-dval1).c_str());
-    numFmt.SetSignOption(ShowSignOption::NegativeParentheses);
-    EXPECT_STREQ ("3456", numFmt.FormatDouble(dval1).c_str());
-    EXPECT_STREQ ("(3456)", numFmt.FormatDouble(-dval1).c_str());
-
-    numFmt.SetSignOption(ShowSignOption::OnlyNegative);
-    numFmt.SetDecimalPrecision(DecimalPrecision::Precision10);
-    numFmt.SetPresentationType(PresentationType::Scientific);
-    EXPECT_STREQ ("-0.2718281828e-02", numFmt.FormatDouble(-0.0027182818284590).c_str());
-
-    //LOG.infov("Expected -0.2718281828e-02  actual %s", numFmt.FormatDouble(-0.0027182818284590).c_str());
-
-
-    EXPECT_STREQ ("-0.2718281828", numFmt.FormatDouble(-0.2718281828459045).c_str());
-    numFmt.SetPresentationType(PresentationType::ScientificNorm);
-    EXPECT_STREQ ("-2.7182818285e-03", numFmt.FormatDouble(-0.0027182818284590).c_str());
-    EXPECT_STREQ ("-2.7182818285e-01", numFmt.FormatDouble(-0.2718281828459045).c_str());
-    EXPECT_STREQ ("-0.2718281828e+04", numFmt.FormatDouble(-2718.2818284590).c_str());
-    EXPECT_STREQ ("0.2718281828e+04", numFmt.FormatDouble(2718.2818284590).c_str());
-    LOG.infov("Expected -0.2718281828e+04  actual %s", numFmt.FormatDouble(-2718.2818284590).c_str());
-    LOG.infov("Expected  0.2718281828e+04  actual %s", numFmt.FormatDouble(2718.2818284590).c_str());
-
-    EXPECT_STREQ ("01000001", numFmt.ByteToBinaryText('A').c_str());
-    EXPECT_STREQ ("01100110", numFmt.ByteToBinaryText('f').c_str());
-    numFmt.SetThousandSeparator(' ');
-    numFmt.SetUse1000Separator(true);
-    EXPECT_STREQ ("00000001 00000011", numFmt.ShortToBinaryText(259, true).c_str());
-    numFmt.SetThousandSeparator('.');
-    EXPECT_STREQ ("00000001.00000011", numFmt.ShortToBinaryText(259, true).c_str());
-    EXPECT_STREQ ("11111111.11111111.11111111.11111111", numFmt.IntToBinaryText(-1, true).c_str());
-    EXPECT_STREQ ("00000000.00000001.00000001.00000011", numFmt.IntToBinaryText(65536 + 259, true).c_str());
-    EXPECT_STREQ ("00000001.00000001.00000001.00000011", numFmt.IntToBinaryText(65536 * 257 + 259, true).c_str());
-    EXPECT_STREQ ("00000010.00000001.00000001.00000011", numFmt.IntToBinaryText(65536 * 513 + 259, true).c_str());
-
-    EXPECT_STREQ ("11111111111111111111111111111111", numFmt.IntToBinaryText(-1, false).c_str());
-    EXPECT_STREQ ("00000000000000010000000100000011", numFmt.IntToBinaryText(65536 + 259, false).c_str());
-    EXPECT_STREQ ("00000001000000010000000100000011", numFmt.IntToBinaryText(65536 * 257 + 259, false).c_str());
-    EXPECT_STREQ ("00000010000000010000000100000011", numFmt.IntToBinaryText(65536 * 513 + 259, false).c_str());
-
-    EXPECT_STREQ ("00111111.11110000.00000000.00000000.00000000.00000000.00000000.00000000", numFmt.DoubleToBinaryText(1.0, true).c_str());
-    EXPECT_STREQ ("10111111.11100000.00000000.00000000.00000000.00000000.00000000.00000000", numFmt.DoubleToBinaryText(-0.5, true).c_str());
-
-    FormatParameterP fp, fp1, fp2;
-    int count = fd.GetCount();
-
-    for (int i = 0; i < count; i++)
-        {
-        fp = fd.GetParameterByIndex(i);
-        fp1 = fd.FindParameterByCode(fp->GetParameterCode());
-        fp2 = fd.FindParameterByName(fp->GetName());
-        EXPECT_EQ(fp, fp1);
-        EXPECT_EQ(fp, fp2);
-        }
-
-    LOG.infov("FormatDescr2 = %s", fd.SerializeFormatDefinition(numFmt)->c_str());
-
-    const char *uni = u8"ЯABГCDE型号sautéςερτcañón";  // (char*)mem;
-    FormattingScannerCursor curs = FormattingScannerCursor(uni, -1);   // just a core scanner
-
-    EXPECT_STREQ ("11100000", numFmt.ByteToBinaryText(FormatConstant::UTF_2ByteMask()).c_str());
-    EXPECT_STREQ ("11110000", numFmt.ByteToBinaryText(FormatConstant::UTF_3ByteMask()).c_str());
-    EXPECT_STREQ ("11111000", numFmt.ByteToBinaryText(FormatConstant::UTF_4ByteMask()).c_str());
-
-    EXPECT_STREQ ("11000000", numFmt.ByteToBinaryText(FormatConstant::UTF_2ByteMark()).c_str());
-    EXPECT_STREQ ("11100000", numFmt.ByteToBinaryText(FormatConstant::UTF_3ByteMark()).c_str());
-    EXPECT_STREQ ("11110000", numFmt.ByteToBinaryText(FormatConstant::UTF_4ByteMark()).c_str());
-
-    EXPECT_STREQ ("11000000", numFmt.ByteToBinaryText(FormatConstant::UTF_TrailingByteMask()).c_str());
-    EXPECT_STREQ ("10000000", numFmt.ByteToBinaryText(FormatConstant::UTF_TrailingByteMark()).c_str());
-    EXPECT_STREQ ("00111111", numFmt.ByteToBinaryText(FormatConstant::UTF_TrailingBitsMask()).c_str());
-
-
-    for (char c = 'A'; c < 'z'; c++)
-        {
-        EXPECT_EQ(1, FormatConstant::GetSequenceLength(c));
-        }
-
-
-    EXPECT_EQ(2, FormatConstant::GetSequenceLength(uni[0]));
-    EXPECT_TRUE(FormatConstant::IsTrailingByteValid(uni[1]));
-
-    curs.Rewind();
-    size_t ucode = curs.GetNextSymbol();
-    size_t scanned = curs.GetLastScanned();
-
-    while (ucode != 0)
-        {
-        LOG.infov("Scanned %d chars  unicode %0x   %s", scanned, ucode, curs.IsASCII() ? "ASCII" : "Unicode");
-        ucode = curs.GetNextSymbol();
-        scanned = curs.GetLastScanned();
-        }
-
-    LOG.info("testing Triads");
-
-    NumericTriad tr = NumericTriad(1000.0, 3, 12, DecimalPrecision::Precision4);
-    LOG.infov("1000.0 INCH = %s", tr.FormatTriad((Utf8CP)"YD", (Utf8CP)"FT", (Utf8CP)"IN", "_", false).c_str());
-    LOG.infov("1000.0 INCH = %s", tr.FormatTriad((Utf8CP)"YD", (Utf8CP)"FT", (Utf8CP)"IN", " ", false).c_str());
-    LOG.infov("1000.0 INCH = %s", tr.FormatTriad((Utf8CP)"Yard", (Utf8CP)"Feet", (Utf8CP)"Inch", "-", false).c_str());
-
-
-    EXPECT_STREQ ("27_YD 2_FT 4_IN", tr.FormatTriad((Utf8CP)"YD", (Utf8CP)"FT", (Utf8CP)"IN", "_", false).c_str());
-    EXPECT_STREQ ("27 YD 2 FT 4 IN", tr.FormatTriad((Utf8CP)"YD", (Utf8CP)"FT", (Utf8CP)"IN", " ", false).c_str());
-    EXPECT_STREQ ("27-Yard 2-Feet 4-Inch", tr.FormatTriad((Utf8CP)"Yard", (Utf8CP)"Feet", (Utf8CP)"Inch", "-", false).c_str());
-    }
-
-
-TEST(FormattingTest, DictionaryValidation)
-    {
-    FormatDictionary dict = FormatDictionary();
-
-    EXPECT_STREQ(FormatConstant::FPN_NoSign().c_str(), dict.CodeToName(ParameterCode::NoSign).c_str());
-    EXPECT_STREQ(FormatConstant::FPN_OnlyNegative().c_str(), dict.CodeToName(ParameterCode::OnlyNegative).c_str());
-    EXPECT_STREQ(FormatConstant::FPN_SignAlways().c_str(), dict.CodeToName(ParameterCode::SignAlways).c_str());
-    EXPECT_STREQ(FormatConstant::FPN_NegativeParenths().c_str(), dict.CodeToName(ParameterCode::NegativeParenths).c_str());
-    EXPECT_STREQ(FormatConstant::FPN_Decimal().c_str(), dict.CodeToName(ParameterCode::Decimal).c_str());
-    EXPECT_STREQ(FormatConstant::FPN_Fractional().c_str(), dict.CodeToName(ParameterCode::Fractional).c_str());
-    EXPECT_STREQ(FormatConstant::FPN_Scientific().c_str(), dict.CodeToName(ParameterCode::Scientific).c_str());
-    EXPECT_STREQ(FormatConstant::FPN_ScientificNorm().c_str(), dict.CodeToName(ParameterCode::ScientificNorm).c_str());
-    EXPECT_STREQ(FormatConstant::FPN_Binary().c_str(), dict.CodeToName(ParameterCode::Binary).c_str());
-    EXPECT_STREQ(FormatConstant::FPN_DefaultZeroes().c_str(), dict.CodeToName(ParameterCode::DefaultZeroes).c_str());
-    EXPECT_STREQ(FormatConstant::FPN_LeadingZeroes().c_str(), dict.CodeToName(ParameterCode::LeadingZeroes).c_str());
-    EXPECT_STREQ(FormatConstant::FPN_TrailingZeroes().c_str(), dict.CodeToName(ParameterCode::TrailingZeroes).c_str());
-    EXPECT_STREQ(FormatConstant::FPN_KeepDecimalPoint().c_str(), dict.CodeToName(ParameterCode::KeepDecimalPoint).c_str());
-    EXPECT_STREQ(FormatConstant::FPN_ZeroEmpty().c_str(), dict.CodeToName(ParameterCode::ZeroEmpty).c_str());
-    EXPECT_STREQ(FormatConstant::FPN_KeepSingleZero().c_str(), dict.CodeToName(ParameterCode::KeepSingleZero).c_str());
-    EXPECT_STREQ(FormatConstant::FPN_ExponentZero().c_str(), dict.CodeToName(ParameterCode::ExponentZero).c_str());
-    EXPECT_STREQ(FormatConstant::FPN_Precision0().c_str(), dict.CodeToName(ParameterCode::DecPrec0).c_str());
-    EXPECT_STREQ(FormatConstant::FPN_Precision1().c_str(), dict.CodeToName(ParameterCode::DecPrec1).c_str());
-    EXPECT_STREQ(FormatConstant::FPN_Precision2().c_str(), dict.CodeToName(ParameterCode::DecPrec2).c_str());
-    EXPECT_STREQ(FormatConstant::FPN_Precision3().c_str(), dict.CodeToName(ParameterCode::DecPrec3).c_str());
-    EXPECT_STREQ(FormatConstant::FPN_Precision4().c_str(), dict.CodeToName(ParameterCode::DecPrec4).c_str());
-    EXPECT_STREQ(FormatConstant::FPN_Precision5().c_str(), dict.CodeToName(ParameterCode::DecPrec5).c_str());
-    EXPECT_STREQ(FormatConstant::FPN_Precision6().c_str(), dict.CodeToName(ParameterCode::DecPrec6).c_str());
-    EXPECT_STREQ(FormatConstant::FPN_Precision7().c_str(), dict.CodeToName(ParameterCode::DecPrec7).c_str());
-    EXPECT_STREQ(FormatConstant::FPN_Precision8().c_str(), dict.CodeToName(ParameterCode::DecPrec8).c_str());
-    EXPECT_STREQ(FormatConstant::FPN_Precision9().c_str(), dict.CodeToName(ParameterCode::DecPrec9).c_str());
-    EXPECT_STREQ(FormatConstant::FPN_Precision10().c_str(), dict.CodeToName(ParameterCode::DecPrec10).c_str());
-    EXPECT_STREQ(FormatConstant::FPN_Precision11().c_str(), dict.CodeToName(ParameterCode::DecPrec11).c_str());
-    EXPECT_STREQ(FormatConstant::FPN_Precision12().c_str(), dict.CodeToName(ParameterCode::DecPrec12).c_str());
-    EXPECT_STREQ(FormatConstant::FPN_FractPrec1().c_str(), dict.CodeToName(ParameterCode::FractPrec1).c_str());
-    EXPECT_STREQ(FormatConstant::FPN_FractPrec2().c_str(), dict.CodeToName(ParameterCode::FractPrec2).c_str());
-    EXPECT_STREQ(FormatConstant::FPN_FractPrec4().c_str(), dict.CodeToName(ParameterCode::FractPrec4).c_str());
-    EXPECT_STREQ(FormatConstant::FPN_FractPrec8().c_str(), dict.CodeToName(ParameterCode::FractPrec8).c_str());
-    EXPECT_STREQ(FormatConstant::FPN_FractPrec16().c_str(), dict.CodeToName(ParameterCode::FractPrec16).c_str());
-    EXPECT_STREQ(FormatConstant::FPN_FractPrec32().c_str(), dict.CodeToName(ParameterCode::FractPrec32).c_str());
-    EXPECT_STREQ(FormatConstant::FPN_FractPrec64().c_str(), dict.CodeToName(ParameterCode::FractPrec64).c_str());
-    EXPECT_STREQ(FormatConstant::FPN_FractPrec128().c_str(), dict.CodeToName(ParameterCode::FractPrec128).c_str());
-    EXPECT_STREQ(FormatConstant::FPN_FractPrec256().c_str(), dict.CodeToName(ParameterCode::FractPrec256).c_str());
-    EXPECT_STREQ(FormatConstant::FPN_DecimalComma().c_str(), dict.CodeToName(ParameterCode::DecimalComma).c_str());
-    EXPECT_STREQ(FormatConstant::FPN_DecimalPoint().c_str(), dict.CodeToName(ParameterCode::DecimalPoint).c_str());
-    EXPECT_STREQ(FormatConstant::FPN_DecimalSepar().c_str(), dict.CodeToName(ParameterCode::DecimalSepar).c_str());
-    EXPECT_STREQ(FormatConstant::FPN_ThousandSepComma().c_str(), dict.CodeToName(ParameterCode::ThousandSepComma).c_str());
-    EXPECT_STREQ(FormatConstant::FPN_ThousandSepPoint().c_str(), dict.CodeToName(ParameterCode::ThousandSepPoint).c_str());
-    EXPECT_STREQ(FormatConstant::FPN_ThousandsSepar().c_str(), dict.CodeToName(ParameterCode::ThousandsSepar).c_str());
-    EXPECT_STREQ(FormatConstant::FPN_RoundUp().c_str(), dict.CodeToName(ParameterCode::RoundUp).c_str());
-    EXPECT_STREQ(FormatConstant::FPN_RoundDown().c_str(), dict.CodeToName(ParameterCode::RoundDown).c_str());
-    EXPECT_STREQ(FormatConstant::FPN_RoundToward0().c_str(), dict.CodeToName(ParameterCode::RoundToward0).c_str());
-    EXPECT_STREQ(FormatConstant::FPN_RoundAwayFrom0().c_str(), dict.CodeToName(ParameterCode::RoundAwayFrom0).c_str());
-    EXPECT_STREQ(FormatConstant::FPN_FractBarHoriz().c_str(), dict.CodeToName(ParameterCode::FractBarHoriz).c_str());
-    EXPECT_STREQ(FormatConstant::FPN_FractBarOblique().c_str(), dict.CodeToName(ParameterCode::FractBarOblique).c_str());
-    EXPECT_STREQ(FormatConstant::FPN_FractBarDiagonal().c_str(), dict.CodeToName(ParameterCode::FractBarDiagonal).c_str());
-    EXPECT_STREQ(FormatConstant::FPN_AngleRegular().c_str(), dict.CodeToName(ParameterCode::AngleRegular).c_str());
-    EXPECT_STREQ(FormatConstant::FPN_AngleDegMin().c_str(), dict.CodeToName(ParameterCode::AngleDegMin).c_str());
-    EXPECT_STREQ(FormatConstant::FPN_AngleDegMinSec().c_str(), dict.CodeToName(ParameterCode::AngleDegMinSec).c_str());
-    EXPECT_STREQ(FormatConstant::FPN_PaddingSymbol().c_str(), dict.CodeToName(ParameterCode::PaddingSymbol).c_str());
-    EXPECT_STREQ(FormatConstant::FPN_CenterAlign().c_str(), dict.CodeToName(ParameterCode::CenterAlign).c_str());
-    EXPECT_STREQ(FormatConstant::FPN_LeftAlign().c_str(), dict.CodeToName(ParameterCode::LeftAlign).c_str());
-    EXPECT_STREQ(FormatConstant::FPN_RightAlign().c_str(), dict.CodeToName(ParameterCode::RightAlign).c_str());
-    EXPECT_STREQ(FormatConstant::FPN_MapName().c_str(), dict.CodeToName(ParameterCode::MapName).c_str());
-
-    std::time_t result = std::time(nullptr);
-    LOG.infov("Formatting test End %s", std::ctime(&result));
-}
-
-END_BENTLEY_FORMATTING_NAMESPACE
-
-#ifdef DFR_DEBUG
-
-/*
-LOG.infov("source size %d rnd size %d", sizeof(valR) / sizeof(double), sizeof(rnd) / sizeof(double));
-for (int n = 0; n < 4; n++)
-{
-for (int m = 0; m < 9; m++)
-{
-LOG.infov("Value %.6f rounding %.4f rounded %.6f", valR[n], rnd[m], NumericFormat::RoundDouble(valR[n], rnd[m]));
-}
-}
-*/
-
-LOG.infov("Formatting test Start");
-LOG.infov("Testing Double Formats ===================");
-double tnum = 123.0004567;
-LOG.infov("Tnum %.10f = %s", tnum, numFmt.FormatDouble(tnum).c_str());
-LOG.infov("Tnum %.10f = %s", -tnum, numFmt.FormatDouble(-tnum).c_str());
-tnum = 0.000012345;
-LOG.infov("Tnum %.10f = %s", tnum, numFmt.FormatDouble(tnum).c_str());
-LOG.infov("Tnum %.10f = %s", -tnum, numFmt.FormatDouble(-tnum).c_str());
-numFmt.SetKeepTrailingZeroes(true);
-LOG.infov("Tnum %.10f = %s", tnum, numFmt.FormatDouble(tnum).c_str());
-LOG.infov("Tnum %.10f = %s", -tnum, numFmt.FormatDouble(-tnum).c_str());
-tnum = 3456.0;
-LOG.infov("Tnum %.10f = %s", tnum, numFmt.FormatDouble(tnum).c_str());
-LOG.infov("Tnum %.10f = %s", -tnum, numFmt.FormatDouble(-tnum).c_str());
-numFmt.SetKeepTrailingZeroes(false);
-LOG.infov("Tnum %.10f = %s", tnum, numFmt.FormatDouble(tnum).c_str());
-LOG.infov("Tnum %.10f = %s", -tnum, numFmt.FormatDouble(-tnum).c_str());
-numFmt.SetKeepSingleZero(false);
-LOG.infov("Tnum %.10f = %s", tnum, numFmt.FormatDouble(tnum).c_str());
-LOG.infov("Tnum %.10f = %s", -tnum, numFmt.FormatDouble(-tnum).c_str());
-numFmt.SetKeepDecimalPoint(false);
-LOG.infov("Tnum %.10f = %s", tnum, numFmt.FormatDouble(tnum).c_str());
-LOG.infov("Tnum %.10f = %s", -tnum, numFmt.FormatDouble(-tnum).c_str());
-numFmt.SetSignOption(ShowSignOption::NegativeParentheses);
-LOG.infov("Tnum %.10f = %s", tnum, numFmt.FormatDouble(tnum).c_str());
-LOG.infov("Tnum %.10f = %s", -tnum, numFmt.FormatDouble(-tnum).c_str());
-double dval2 = -0.0027182818284590;
-int repet = 1000000;
-FormatStopWatch* sw = new FormatStopWatch();
-Utf8String repStr;
-for (int i = 0; i < repet; i++)
-{
-    repStr = numFmt.FormatDouble(-tnum);
-}
-LOG.infov("Metrics for %s    %s", repStr, sw->LastIntervalMetrics(repet));
-LOG.infov("Elapsed time %s", sw->LastInterval(1.0));
-LOG.infov("End of Testing Double Formats =================");
-
-sw = new FormatStopWatch();
-char dbuf[128];
-for (int i = 0; i < repet; i++)
-{
-    //repStr = numFmt.FormatDouble(dval2);
-    numFmt.FormatDouble(dval2, dbuf, sizeof(dbuf));
-}
-LOG.infov("Metrics for %s    %s", dbuf, sw->LastIntervalMetrics(repet));
-
-
-sw = new FormatStopWatch();
-for (int i = 0; i < repet; i++)
-{
-    sprintf(dbuf, "sprintf %.10e", dval2);
-    //repStr = dbuf;
-}
-
-LOG.infov("Metrics for %s    %s", dbuf, sw->LastIntervalMetrics(repet));
-
-repet = 100000000; //100 000 000;
-                   /*FormatStopWatch* w1 = new FormatStopWatch();
-                   double x = 2.0;
-                   for (int i = 0; i < repet; i++) { x = sqrt(x);  x = (x + 0.0001)*x;  }*/
-                   //Utf8String strEl = w1->LastIntervalMicro();
-                   //Utf8String strEl = w1->LastIntervalMetrics(repet);
-                   /*const char* t = strEl.c_str();
-                   char tt[256];
-                   strcpy(tt, t);
-                   LOG.infov("Time elapsed %s for %d reps", tt, repet);*/
-                   //LOG.infov(strEl.c_str());
-                   //LOG.infov("x=%.6f",  x, repet);
-
-for (int i = 0; i < 10; i++)
-{
-    LOG.infov("[%0d] %0x    BIN:%s", i, uni[i], numFmt.ByteToBinaryText(uni[i]).c_str());
-}
-
-size_t ucode = curs.GetNextSymbol();
-size_t scanned = curs.GetLastScanned();
-
-while (ucode != 0)
-{
-    LOG.infov("Scanned %d chars  unicode %0x   %s", scanned, ucode, curs.IsASCII() ? "ASCII" : "Unicode");
-    ucode = curs.GetNextSymbol();
-    scanned = curs.GetLastScanned();
-}
-
-repet = 1000000;
-//01234567890123456789012345678901234567890123456789
-uni = u8"ЯABГCDE型号sautéςερτcañónЯABГCDE型号sautéςερτcañón";
-curs = FormattingScannerCursor(uni, -1);
-sw = new FormatStopWatch();
-for (int i = 0; i < repet; i++)
-{
-    curs.Rewind();
-    ucode = curs.GetNextSymbol();
-    while (ucode != 0)
-    {
-        ucode = curs.GetNextSymbol();
-    }
-}
-LOG.infov("Processed string %s", sw->LastIntervalMetrics(repet));
-
-//LOG.infov("Value %.6f  (real) %s ", testV, NumericFormat::RefFormatDouble(testV, "real"));
-//LOG.infov("Value %.6f  (real) %s ", testV, NumericFormat::RefFormatDouble(testV, "real", 8));
-//LOG.infov("Value %.6f  (real) %s ", testV, NumericFormat::RefFormatDouble(testV, "real", 7));
-//LOG.infov("Value %.6f  (real) %s ", testV, NumericFormat::RefFormatDouble(testV, "real", 6));
-//LOG.infov("Value %.6f  (real) %s ", testV, NumericFormat::RefFormatDouble(testV, "real", 5));
-//LOG.infov("Value %.6f  (real) %s ", testV, NumericFormat::RefFormatDouble(testV, "real", 4));
-//LOG.infov("Value %.6f  (real) %s ", testV, NumericFormat::RefFormatDouble(testV, "real", 3));
-//LOG.infov("Value %.6f  (real) %s ", testV, NumericFormat::RefFormatDouble(testV, "real", 2));
-//LOG.infov("Value %.6f  (real) %s ", testV, NumericFormat::RefFormatDouble(testV, "real", 1));
-//LOG.infov("Value %.6f  (real) %s ", testV, NumericFormat::RefFormatDouble(testV, "real", 0));
-
-//LOG.infov("Value %.6f  (real) %s ", testV, NumericFormat::RefFormatDouble(testV, "real", 8, 5.0));
-//LOG.infov("Value %.6f  (real) %s ", testV, NumericFormat::RefFormatDouble(testV, "real", 7, 5.0));
-//LOG.infov("Value %.6f  (real) %s ", testV, NumericFormat::RefFormatDouble(testV, "real", 6, 5.0));
-//LOG.infov("Value %.6f  (real) %s ", testV, NumericFormat::RefFormatDouble(testV, "real", 5, 5.0));
-//LOG.infov("Value %.6f  (real) %s ", testV, NumericFormat::RefFormatDouble(testV, "real", 4, 5.0));
-//LOG.infov("Value %.6f  (real) %s ", testV, NumericFormat::RefFormatDouble(testV, "real", 3, 5.0));
-
-//LOG.infov("Value %.6f  (real) %s ", testV, NumericFormat::RefFormatDouble(testV, "real", 8, 0.05));
-//LOG.infov("Value %.6f  (real) %s ", 5.0*testV, NumericFormat::RefFormatDouble(5.0*testV, "real", 7, 0.05));
-//LOG.infov("Value %.6f  (real) %s ", 3.0*testV, NumericFormat::RefFormatDouble(3.0*testV, "real", 6, 0.05));
-//LOG.infov("Value %.6f  (real) %s ", 7.0*testV, NumericFormat::RefFormatDouble(7.0*testV, "real", 5, 0.05));
-//LOG.infov("Value %.6f  (real) %s ", 9.0*testV, NumericFormat::RefFormatDouble(9.0*testV, "real", 4, 0.05));
-//LOG.infov("Value %.6f  (real) %s ", 2.0*testV, NumericFormat::RefFormatDouble(2.0*testV, "real", 3, 0.05));
-//LOG.info("With Separator and trailing zeroes");
-//LOG.infov("Value1 %.6f  (real) %s ", testV, fmtP->FormatDouble(testV, 8, 0.05));
-//LOG.infov("Value1 %.6f  (real) %s ", 5.0*testV, fmtP->FormatDouble(5.0*testV, 7, 0.05));
-//LOG.infov("Value1 %.6f  (real) %s ", 3.0*testV, fmtP->FormatDouble(3.0*testV, 6, 0.05));
-//LOG.infov("Value1 %.6f  (real) %s ", 7.0*testV, fmtP->FormatDouble(7.0*testV, 5, 0.05));
-//LOG.infov("Value1 %.6f  (real) %s ", 9.0*testV, fmtP->FormatDouble(9.0*testV, 4, 0.05));
-//LOG.infov("Value1 %.6f  (real) %s ", 2.0*testV, fmtP->FormatDouble(2.0*testV, 3, 0.05));
-//LOG.info("With Separator and trailing zeroes turnes off again");
-//LOG.infov("Value2 %.6f  (real) %s ", -testV, fmtP->FormatDouble(testV, 8, 0.05));
-//LOG.infov("Value2 %.6f  (real) %s ", -5.0*testV, fmtP->FormatDouble(-5.0*testV, 7, 0.05));
-//LOG.infov("Value2 %.6f  (real) %s ", -3.0*testV, fmtP->FormatDouble(-3.0*testV, 6, 0.05));
-//LOG.infov("Value2 %.6f  (real) %s ", -7.0*testV, fmtP->FormatDouble(-7.0*testV, 5, 0.05));
-//LOG.infov("Value2 %.6f  (real) %s ", -9.0*testV, fmtP->FormatDouble(-9.0*testV, 4, 0.05));
-//LOG.infov("Value2 %.6f  (real) %s ", -2.0*testV, fmtP->FormatDouble(-2.0*testV, 3, 0.05));
-#endif
+﻿/*--------------------------------------------------------------------------------------+
+|
+|  $Source: tests/NonPublished/formatting_test.cpp $
+|
+|  $Copyright: (c) 2017 Bentley Systems, Incorporated. All rights reserved. $
+|
++--------------------------------------------------------------------------------------*/
+
+#include <Bentley/BeTest.h>
+#include <Logging/bentleylogging.h>
+#include <Bentley/BeTimeUtilities.h>
+#include <Formatting/Formatting.h>
+
+#undef LOG
+#define LOG (*NativeLogging::LoggingManager::GetLogger (L"Format"))
+//#define LOG (*BentleyApi::NativeLogging::LoggingManager::GetLogger (L"Format"))
+BEGIN_BENTLEY_FORMATTING_NAMESPACE
+
+TEST(FormattingTest, Simple)
+    {
+    double testV = 1000.0 * sqrt(2.0);
+    ////  demo print
+#if defined FORMAT_DEBUG_PRINT
+    LOG.infov("Value %.6f  (real) %s ", testV, NumericFormat::RefFormatDouble(testV, "real"));
+    LOG.infov("Value %.6f  (real) %s ", testV, NumericFormat::RefFormatDouble(testV, "real", 8));
+    LOG.infov("Value %.6f  (real) %s ", testV, NumericFormat::RefFormatDouble(testV, "real", 7));
+    LOG.infov("Value %.6f  (real) %s ", testV, NumericFormat::RefFormatDouble(testV, "real", 6));
+    LOG.infov("Value %.6f  (real) %s ", testV, NumericFormat::RefFormatDouble(testV, "real", 5));
+    LOG.infov("Value %.6f  (real) %s ", testV, NumericFormat::RefFormatDouble(testV, "real", 4));
+    LOG.infov("Value %.6f  (real) %s ", testV, NumericFormat::RefFormatDouble(testV, "real", 3));
+    LOG.infov("Value %.6f  (real) %s ", testV, NumericFormat::RefFormatDouble(testV, "real", 2));
+    LOG.infov("Value %.6f  (real) %s ", testV, NumericFormat::RefFormatDouble(testV, "real", 1));
+    LOG.infov("Value %.6f  (real) %s ", testV, NumericFormat::RefFormatDouble(testV, "real", 0));
+
+    LOG.infov("Value %.6f  (real) %s ", testV, NumericFormat::RefFormatDouble(testV, "real", 8, 5.0));
+    LOG.infov("Value %.6f  (real) %s ", testV, NumericFormat::RefFormatDouble(testV, "real", 7, 5.0));
+    LOG.infov("Value %.6f  (real) %s ", testV, NumericFormat::RefFormatDouble(testV, "real", 6, 5.0));
+    LOG.infov("Value %.6f  (real) %s ", testV, NumericFormat::RefFormatDouble(testV, "real", 5, 5.0));
+    LOG.infov("Value %.6f  (real) %s ", testV, NumericFormat::RefFormatDouble(testV, "real", 4, 5.0));
+    LOG.infov("Value %.6f  (real) %s ", testV, NumericFormat::RefFormatDouble(testV, "real", 3, 5.0));
+
+    LOG.infov("Value %.6f  (real) %s ", testV, NumericFormat::RefFormatDouble(testV, "real", 8, 0.05));
+    LOG.infov("Value %.6f  (real) %s ", 5.0*testV, NumericFormat::RefFormatDouble(5.0*testV, "real", 7, 0.05));
+    LOG.infov("Value %.6f  (real) %s ", 3.0*testV, NumericFormat::RefFormatDouble(3.0*testV, "real", 6, 0.05));
+    LOG.infov("Value %.6f  (real) %s ", 7.0*testV, NumericFormat::RefFormatDouble(7.0*testV, "real", 5, 0.05));
+    LOG.infov("Value %.6f  (real) %s ", 9.0*testV, NumericFormat::RefFormatDouble(9.0*testV, "real", 4, 0.05));
+    LOG.infov("Value %.6f  (real) %s ", 2.0*testV, NumericFormat::RefFormatDouble(2.0*testV, "real", 3, 0.05));
+    LOG.info("Scientific");
+    LOG.infov("Value %.6f  (real) %s ", 2.0*testV, NumericFormat::RefFormatDouble(2.0*testV, "sci", 5).c_str());
+    LOG.infov("Value %.6f  (real) %s ", 2.0*testV, NumericFormat::RefFormatDouble(2.0*testV, "sciN", 5).c_str());
+#endif
+    /////  end of demo print
+
+    EXPECT_STREQ ("1414.213562", NumericFormat::RefFormatDouble(testV, "real").c_str());
+    EXPECT_STREQ ("1414.21356237", NumericFormat::RefFormatDouble(testV, "real", 8).c_str());
+    EXPECT_STREQ ("1414.2135624", NumericFormat::RefFormatDouble(testV, "real", 7).c_str());
+    EXPECT_STREQ ("1414.213562", NumericFormat::RefFormatDouble(testV, "real", 6).c_str());
+    EXPECT_STREQ ("1414.21356", NumericFormat::RefFormatDouble(testV, "real", 5).c_str());
+    EXPECT_STREQ ("1414.2136", NumericFormat::RefFormatDouble(testV, "real", 4).c_str());
+    EXPECT_STREQ ("1414.214", NumericFormat::RefFormatDouble(testV, "real", 3).c_str());
+    EXPECT_STREQ ("1414.21", NumericFormat::RefFormatDouble(testV, "real", 2).c_str());
+    EXPECT_STREQ ("1414.2", NumericFormat::RefFormatDouble(testV, "real", 1).c_str());
+    EXPECT_STREQ ("1414.0", NumericFormat::RefFormatDouble(testV, "real", 0).c_str());
+    EXPECT_STREQ ("1415.0", NumericFormat::RefFormatDouble(testV, "real", 8, 5.0).c_str());
+    EXPECT_STREQ ("1415.0", NumericFormat::RefFormatDouble(testV, "real", 7, 5.0).c_str());
+    EXPECT_STREQ ("1415.0", NumericFormat::RefFormatDouble(testV, "real", 6, 5.0).c_str());
+    EXPECT_STREQ ("1415.0", NumericFormat::RefFormatDouble(testV, "real", 5, 5.0).c_str());
+    EXPECT_STREQ ("1415.0", NumericFormat::RefFormatDouble(testV, "real", 4, 5.0).c_str());
+    EXPECT_STREQ ("1415.0", NumericFormat::RefFormatDouble(testV, "real", 3, 5.0).c_str());
+    EXPECT_STREQ ("1414.2", NumericFormat::RefFormatDouble(testV, "real", 8, 0.05).c_str());
+    EXPECT_STREQ ("7071.05", NumericFormat::RefFormatDouble(5.0*testV, "real", 7, 0.05).c_str());
+    EXPECT_STREQ ("4242.65", NumericFormat::RefFormatDouble(3.0*testV, "real", 6, 0.05).c_str());
+    EXPECT_STREQ ("9899.5", NumericFormat::RefFormatDouble(7.0*testV, "real", 5, 0.05).c_str());
+    EXPECT_STREQ ("12727.9", NumericFormat::RefFormatDouble(9.0*testV, "real", 4, 0.05).c_str());
+    EXPECT_STREQ ("2828.45", NumericFormat::RefFormatDouble(2.0*testV, "real", 3, 0.05).c_str());
+    EXPECT_STREQ ("2.82843e+03", NumericFormat::RefFormatDouble(2.0*testV, "sci", 5).c_str());
+    EXPECT_STREQ ("0.28284e+04", NumericFormat::RefFormatDouble(2.0*testV, "sciN", 5).c_str());
+
+    NumericFormatP fmtP = StdFormatSet::FindFormat("real");
+    fmtP->SetKeepTrailingZeroes(true);
+    fmtP->SetUse1000Separator(true);
+
+    EXPECT_STREQ ("1,414.20000000", fmtP->FormatDouble(testV, 8, 0.05).c_str());
+    EXPECT_STREQ ("7,071.0500000", fmtP->FormatDouble(5.0*testV, 7, 0.05).c_str());
+    EXPECT_STREQ ("4,242.650000", fmtP->FormatDouble(3.0*testV, 6, 0.05).c_str());
+    EXPECT_STREQ ("9,899.50000", fmtP->FormatDouble(7.0*testV, 5, 0.05).c_str());
+    EXPECT_STREQ ("12,727.9000", fmtP->FormatDouble(9.0*testV, 4, 0.05).c_str());
+    EXPECT_STREQ ("2,828.450", fmtP->FormatDouble(2.0*testV, 3, 0.05).c_str());
+
+    ///////////////////////////////////////
+#if defined FORMAT_DEBUG_PRINT
+    LOG.info("With Separator and trailing zeroes");
+    LOG.infov("Value1 %.6f  (real) %s ", testV, fmtP->FormatDouble(testV, 8, 0.05));
+    LOG.infov("Value1 %.6f  (real) %s ", 5.0*testV, fmtP->FormatDouble(5.0*testV, 7, 0.05));
+    LOG.infov("Value1 %.6f  (real) %s ", 3.0*testV, fmtP->FormatDouble(3.0*testV, 6, 0.05));
+    LOG.infov("Value1 %.6f  (real) %s ", 7.0*testV, fmtP->FormatDouble(7.0*testV, 5, 0.05));
+    LOG.infov("Value1 %.6f  (real) %s ", 9.0*testV, fmtP->FormatDouble(9.0*testV, 4, 0.05));
+    LOG.infov("Value1 %.6f  (real) %s ", 2.0*testV, fmtP->FormatDouble(2.0*testV, 3, 0.05));
+#endif
+    ///////////////////////////////////////
+
+    fmtP->SetKeepTrailingZeroes(false);
+    fmtP->SetUse1000Separator(false);
+
+    EXPECT_STREQ ("1414.2", fmtP->FormatDouble(testV, 8, 0.05).c_str());
+    EXPECT_STREQ ("-7071.05", fmtP->FormatDouble(-5.0*testV, 7, 0.05).c_str());
+    EXPECT_STREQ ("-4242.65", fmtP->FormatDouble(-3.0*testV, 6, 0.05).c_str());
+    EXPECT_STREQ ("-9899.5", fmtP->FormatDouble(-7.0*testV, 5, 0.05).c_str());
+    EXPECT_STREQ ("-12727.9", fmtP->FormatDouble(-9.0*testV, 4, 0.05).c_str());
+    EXPECT_STREQ ("-2828.45", fmtP->FormatDouble(-2.0*testV, 3, 0.05).c_str());
+
+    ///////////////////////////
+#if defined FORMAT_DEBUG_PRINT
+    LOG.info("With Separator and trailing zeroes turnes off again");
+    LOG.infov("Value2 %.6f  (real) %s ", -testV, fmtP->FormatDouble(testV, 8, 0.05));
+    LOG.infov("Value2 %.6f  (real) %s ", -5.0*testV, fmtP->FormatDouble(-5.0*testV, 7, 0.05));
+    LOG.infov("Value2 %.6f  (real) %s ", -3.0*testV, fmtP->FormatDouble(-3.0*testV, 6, 0.05));
+    LOG.infov("Value2 %.6f  (real) %s ", -7.0*testV, fmtP->FormatDouble(-7.0*testV, 5, 0.05));
+    LOG.infov("Value2 %.6f  (real) %s ", -9.0*testV, fmtP->FormatDouble(-9.0*testV, 4, 0.05));
+    LOG.infov("Value2 %.6f  (real) %s ", -2.0*testV, fmtP->FormatDouble(-2.0*testV, 3, 0.05));
+
+    ///////////////////////////
+
+    int repet = 1000000;
+    double rval = -9.0*testV;
+    FormatStopWatch* sw = new FormatStopWatch();
+    Utf8String repStr;
+    for (int i = 0; i < repet; i++)
+        {
+        repStr = fmtP->FormatDouble(rval, 4, 0.05);
+        }
+    LOG.info("Tested fmtP->FormatDouble");
+    LOG.infov("Metrics for %s    %s", repStr, sw->LastIntervalMetrics(repet));
+    LOG.infov("Elapsed time %s", sw->LastInterval(1.0).c_str());
+
+    for (int i = 0; i < repet; i++)
+        {
+        repStr = NumericFormat::RefFormatDouble(testV, "real", 8, 0.05).c_str();
+        }
+    LOG.info("Tested RefFormatDouble");
+    LOG.infov("Metrics for %s    %s", repStr.c_str(), sw->LastIntervalMetrics(repet).c_str());
+    LOG.infov("Elapsed time %s", sw->LastInterval(1.0).c_str());
+
+    //NumericFormat fmtD = NumericFormat("TestD", PresentationType::Decimal, ShowSignOption::SignAlways, FormatTraits::TrailingZeroes, 8);
+    //fmtD.SetKeepTrailingZeroes(true);
+#endif
+
+    FormatDictionary fd = FormatDictionary();
+    NumericFormat numFmt = NumericFormat("Default");
+    numFmt.SetSignOption(ShowSignOption::OnlyNegative);
+    EXPECT_STREQ ("135", numFmt.FormatInteger(135).c_str());
+    EXPECT_STREQ ("135689", numFmt.FormatInteger(135689).c_str());
+    EXPECT_STREQ ("-846356", numFmt.FormatInteger(-846356).c_str());
+    numFmt.SetSignOption(ShowSignOption::SignAlways);
+    EXPECT_STREQ ("+135", numFmt.FormatInteger(135).c_str());
+    EXPECT_STREQ ("+135689", numFmt.FormatInteger(135689).c_str());
+    EXPECT_STREQ ("-846356", numFmt.FormatInteger(-846356).c_str());
+    numFmt.SetSignOption(ShowSignOption::NoSign);
+    EXPECT_STREQ ("135", numFmt.FormatInteger(135).c_str());
+    EXPECT_STREQ ("135689", numFmt.FormatInteger(135689).c_str());
+    EXPECT_STREQ ("846356", numFmt.FormatInteger(-846356).c_str());
+
+    numFmt.SetDecimalPrecision(DecimalPrecision::Precision10);
+    numFmt.SetSignOption(ShowSignOption::OnlyNegative);
+
+    double dval1 = 123.0004567;
+    EXPECT_STREQ ("123.0004567", numFmt.FormatDouble(dval1).c_str());
+    EXPECT_STREQ ("-123.0004567", numFmt.FormatDouble(-dval1).c_str());
+    dval1 = 0.000012345;
+    EXPECT_STREQ ("0.000012345", numFmt.FormatDouble(dval1).c_str());
+    EXPECT_STREQ ("0.00001235", numFmt.FormatDouble(dval1, 8).c_str());
+    EXPECT_STREQ ("-0.000012345", numFmt.FormatDouble(-dval1).c_str());
+    numFmt.SetKeepTrailingZeroes(true);
+    EXPECT_STREQ ("0.0000123450", numFmt.FormatDouble(dval1).c_str());
+    EXPECT_STREQ ("-0.0000123450", numFmt.FormatDouble(-dval1).c_str());
+
+    dval1 = 3456.0;
+
+    numFmt.SetKeepTrailingZeroes(true);
+    numFmt.SetKeepSingleZero(true);
+    numFmt.SetKeepDecimalPoint(true);
+
+    double fract, ingr, dnum;
+    dnum = -0.003415;
+    fract = modf(dnum, &ingr);
+    LOG.infov("fract = %f  ingr = %f  num = %e", fract, ingr, dnum);
+
+    //LOG.infov("Sizeof wchar_T is %d", sizeof(wchar_t));
+    LOG.infov("FormatDescr1 = %s", fd.SerializeFormatDefinition(numFmt)->c_str());
+    LOG.infov("UseSeparator = %s", numFmt.IsUse1000Separator() ? "true" : "false");
+    LOG.infov("Expect: 3456.0000000000   actual %s", numFmt.FormatDouble(dval1).c_str());
+
+    double valR[4] = { 31415.9265359, 314.159265359, 3.14159265359, 314159.265359 };
+    double rnd[9] = { 0.0, 1.0, 0.5, 0.01, 0.001, 10.0, 100.0, 1.0 / 3.0, 0.25 };
+    double resultRnd[36] = { 31415.926536, 31416.0, 31416.0, 31415.930, 31415.927, 31420.0, 31400.0, 31416.0, 31416.0, 
+                             314.159265, 314.0, 314.00, 314.160, 314.1590, 310.0, 300.0, 314.0, 314.250, 3.141593, 3.0, 3.0, 
+                             3.140, 3.142, 0.0, 0.0, 3.0, 3.250, 314159.265359, 314159.0, 314159.50, 314159.270,
+                             314159.265, 314160.0, 314200.0, 314159.333333, 314159.25 };
+    for (int n = 0; n < 4; n++)
+        {
+        for (int m = 0; m < 9; m++)
+            {
+            EXPECT_NEAR(resultRnd[n * 9 + m], NumericFormat::RoundDouble(valR[n], rnd[m]), 0.00001);
+            }
+        }
+   
+    EXPECT_STREQ ("3456.0000000000", numFmt.FormatDouble(dval1).c_str());
+    EXPECT_STREQ ("-3456.0000000000", numFmt.FormatDouble(-dval1).c_str());
+    numFmt.SetDecimalPrecision(DecimalPrecision::Precision4);
+    EXPECT_STREQ ("3456.0000", numFmt.FormatDouble(dval1).c_str());
+    EXPECT_STREQ ("-3456.0000", numFmt.FormatDouble(-dval1).c_str());
+    numFmt.SetKeepTrailingZeroes(false);
+    EXPECT_STREQ ("3456.0", numFmt.FormatDouble(dval1).c_str());
+    EXPECT_STREQ ("-3456.0", numFmt.FormatDouble(-dval1).c_str());
+    numFmt.SetKeepSingleZero(false);
+    EXPECT_STREQ ("3456.", numFmt.FormatDouble(dval1).c_str());
+    EXPECT_STREQ ("-3456.", numFmt.FormatDouble(-dval1).c_str());
+    numFmt.SetKeepDecimalPoint(false);
+    EXPECT_STREQ ("3456", numFmt.FormatDouble(dval1).c_str());
+    EXPECT_STREQ ("-3456", numFmt.FormatDouble(-dval1).c_str());
+    numFmt.SetSignOption(ShowSignOption::NegativeParentheses);
+    EXPECT_STREQ ("3456", numFmt.FormatDouble(dval1).c_str());
+    EXPECT_STREQ ("(3456)", numFmt.FormatDouble(-dval1).c_str());
+
+    numFmt.SetSignOption(ShowSignOption::OnlyNegative);
+    numFmt.SetDecimalPrecision(DecimalPrecision::Precision10);
+    numFmt.SetPresentationType(PresentationType::Scientific);
+    EXPECT_STREQ ("-0.2718281828e-02", numFmt.FormatDouble(-0.0027182818284590).c_str());
+
+    //LOG.infov("Expected -0.2718281828e-02  actual %s", numFmt.FormatDouble(-0.0027182818284590).c_str());
+
+
+    EXPECT_STREQ ("-0.2718281828", numFmt.FormatDouble(-0.2718281828459045).c_str());
+    numFmt.SetPresentationType(PresentationType::ScientificNorm);
+    EXPECT_STREQ ("-2.7182818285e-03", numFmt.FormatDouble(-0.0027182818284590).c_str());
+    EXPECT_STREQ ("-2.7182818285e-01", numFmt.FormatDouble(-0.2718281828459045).c_str());
+    EXPECT_STREQ ("-0.2718281828e+04", numFmt.FormatDouble(-2718.2818284590).c_str());
+    EXPECT_STREQ ("0.2718281828e+04", numFmt.FormatDouble(2718.2818284590).c_str());
+    LOG.infov("Expected -0.2718281828e+04  actual %s", numFmt.FormatDouble(-2718.2818284590).c_str());
+    LOG.infov("Expected  0.2718281828e+04  actual %s", numFmt.FormatDouble(2718.2818284590).c_str());
+
+    EXPECT_STREQ ("01000001", numFmt.ByteToBinaryText('A').c_str());
+    EXPECT_STREQ ("01100110", numFmt.ByteToBinaryText('f').c_str());
+    numFmt.SetThousandSeparator(' ');
+    numFmt.SetUse1000Separator(true);
+    EXPECT_STREQ ("00000001 00000011", numFmt.ShortToBinaryText(259, true).c_str());
+    numFmt.SetThousandSeparator('.');
+    EXPECT_STREQ ("00000001.00000011", numFmt.ShortToBinaryText(259, true).c_str());
+    EXPECT_STREQ ("11111111.11111111.11111111.11111111", numFmt.IntToBinaryText(-1, true).c_str());
+    EXPECT_STREQ ("00000000.00000001.00000001.00000011", numFmt.IntToBinaryText(65536 + 259, true).c_str());
+    EXPECT_STREQ ("00000001.00000001.00000001.00000011", numFmt.IntToBinaryText(65536 * 257 + 259, true).c_str());
+    EXPECT_STREQ ("00000010.00000001.00000001.00000011", numFmt.IntToBinaryText(65536 * 513 + 259, true).c_str());
+
+    EXPECT_STREQ ("11111111111111111111111111111111", numFmt.IntToBinaryText(-1, false).c_str());
+    EXPECT_STREQ ("00000000000000010000000100000011", numFmt.IntToBinaryText(65536 + 259, false).c_str());
+    EXPECT_STREQ ("00000001000000010000000100000011", numFmt.IntToBinaryText(65536 * 257 + 259, false).c_str());
+    EXPECT_STREQ ("00000010000000010000000100000011", numFmt.IntToBinaryText(65536 * 513 + 259, false).c_str());
+
+    EXPECT_STREQ ("00111111.11110000.00000000.00000000.00000000.00000000.00000000.00000000", numFmt.DoubleToBinaryText(1.0, true).c_str());
+    EXPECT_STREQ ("10111111.11100000.00000000.00000000.00000000.00000000.00000000.00000000", numFmt.DoubleToBinaryText(-0.5, true).c_str());
+
+    FormatParameterP fp, fp1, fp2;
+    int count = fd.GetCount();
+
+    for (int i = 0; i < count; i++)
+        {
+        fp = fd.GetParameterByIndex(i);
+        fp1 = fd.FindParameterByCode(fp->GetParameterCode());
+        fp2 = fd.FindParameterByName(fp->GetName());
+        EXPECT_EQ(fp, fp1);
+        EXPECT_EQ(fp, fp2);
+        }
+
+    LOG.infov("FormatDescr2 = %s", fd.SerializeFormatDefinition(numFmt)->c_str());
+
+    const char *uni = u8"ЯABГCDE型号sautéςερτcañón";  // (char*)mem;
+    FormattingScannerCursor curs = FormattingScannerCursor(uni, -1);   // just a core scanner
+
+    EXPECT_STREQ ("11100000", numFmt.ByteToBinaryText(FormatConstant::UTF_2ByteMask()).c_str());
+    EXPECT_STREQ ("11110000", numFmt.ByteToBinaryText(FormatConstant::UTF_3ByteMask()).c_str());
+    EXPECT_STREQ ("11111000", numFmt.ByteToBinaryText(FormatConstant::UTF_4ByteMask()).c_str());
+
+    EXPECT_STREQ ("11000000", numFmt.ByteToBinaryText(FormatConstant::UTF_2ByteMark()).c_str());
+    EXPECT_STREQ ("11100000", numFmt.ByteToBinaryText(FormatConstant::UTF_3ByteMark()).c_str());
+    EXPECT_STREQ ("11110000", numFmt.ByteToBinaryText(FormatConstant::UTF_4ByteMark()).c_str());
+
+    EXPECT_STREQ ("11000000", numFmt.ByteToBinaryText(FormatConstant::UTF_TrailingByteMask()).c_str());
+    EXPECT_STREQ ("10000000", numFmt.ByteToBinaryText(FormatConstant::UTF_TrailingByteMark()).c_str());
+    EXPECT_STREQ ("00111111", numFmt.ByteToBinaryText(FormatConstant::UTF_TrailingBitsMask()).c_str());
+
+
+    for (char c = 'A'; c < 'z'; c++)
+        {
+        EXPECT_EQ(1, FormatConstant::GetSequenceLength(c));
+        }
+
+
+    EXPECT_EQ(2, FormatConstant::GetSequenceLength(uni[0]));
+    EXPECT_TRUE(FormatConstant::IsTrailingByteValid(uni[1]));
+
+    curs.Rewind();
+    size_t ucode = curs.GetNextSymbol();
+    size_t scanned = curs.GetLastScanned();
+
+    while (ucode != 0)
+        {
+        LOG.infov("Scanned %d chars  unicode %0x   %s", scanned, ucode, curs.IsASCII() ? "ASCII" : "Unicode");
+        ucode = curs.GetNextSymbol();
+        scanned = curs.GetLastScanned();
+        }
+
+    LOG.info("testing Triads");
+
+    NumericTriad tr = NumericTriad(1000.0, 3, 12, DecimalPrecision::Precision4);
+    LOG.infov("1000.0 INCH = %s", tr.FormatTriad((Utf8CP)"YD", (Utf8CP)"FT", (Utf8CP)"IN", "_", false).c_str());
+    LOG.infov("1000.0 INCH = %s", tr.FormatTriad((Utf8CP)"YD", (Utf8CP)"FT", (Utf8CP)"IN", " ", false).c_str());
+    LOG.infov("1000.0 INCH = %s", tr.FormatTriad((Utf8CP)"Yard", (Utf8CP)"Feet", (Utf8CP)"Inch", "-", false).c_str());
+
+
+    EXPECT_STREQ ("27_YD 2_FT 4_IN", tr.FormatTriad((Utf8CP)"YD", (Utf8CP)"FT", (Utf8CP)"IN", "_", false).c_str());
+    EXPECT_STREQ ("27 YD 2 FT 4 IN", tr.FormatTriad((Utf8CP)"YD", (Utf8CP)"FT", (Utf8CP)"IN", " ", false).c_str());
+    EXPECT_STREQ ("27-Yard 2-Feet 4-Inch", tr.FormatTriad((Utf8CP)"Yard", (Utf8CP)"Feet", (Utf8CP)"Inch", "-", false).c_str());
+    }
+
+
+TEST(FormattingTest, DictionaryValidation)
+    {
+    FormatDictionary dict = FormatDictionary();
+
+    EXPECT_STREQ(FormatConstant::FPN_NoSign().c_str(), dict.CodeToName(ParameterCode::NoSign).c_str());
+    EXPECT_STREQ(FormatConstant::FPN_OnlyNegative().c_str(), dict.CodeToName(ParameterCode::OnlyNegative).c_str());
+    EXPECT_STREQ(FormatConstant::FPN_SignAlways().c_str(), dict.CodeToName(ParameterCode::SignAlways).c_str());
+    EXPECT_STREQ(FormatConstant::FPN_NegativeParenths().c_str(), dict.CodeToName(ParameterCode::NegativeParenths).c_str());
+    EXPECT_STREQ(FormatConstant::FPN_Decimal().c_str(), dict.CodeToName(ParameterCode::Decimal).c_str());
+    EXPECT_STREQ(FormatConstant::FPN_Fractional().c_str(), dict.CodeToName(ParameterCode::Fractional).c_str());
+    EXPECT_STREQ(FormatConstant::FPN_Scientific().c_str(), dict.CodeToName(ParameterCode::Scientific).c_str());
+    EXPECT_STREQ(FormatConstant::FPN_ScientificNorm().c_str(), dict.CodeToName(ParameterCode::ScientificNorm).c_str());
+    EXPECT_STREQ(FormatConstant::FPN_Binary().c_str(), dict.CodeToName(ParameterCode::Binary).c_str());
+    EXPECT_STREQ(FormatConstant::FPN_DefaultZeroes().c_str(), dict.CodeToName(ParameterCode::DefaultZeroes).c_str());
+    EXPECT_STREQ(FormatConstant::FPN_LeadingZeroes().c_str(), dict.CodeToName(ParameterCode::LeadingZeroes).c_str());
+    EXPECT_STREQ(FormatConstant::FPN_TrailingZeroes().c_str(), dict.CodeToName(ParameterCode::TrailingZeroes).c_str());
+    EXPECT_STREQ(FormatConstant::FPN_KeepDecimalPoint().c_str(), dict.CodeToName(ParameterCode::KeepDecimalPoint).c_str());
+    EXPECT_STREQ(FormatConstant::FPN_ZeroEmpty().c_str(), dict.CodeToName(ParameterCode::ZeroEmpty).c_str());
+    EXPECT_STREQ(FormatConstant::FPN_KeepSingleZero().c_str(), dict.CodeToName(ParameterCode::KeepSingleZero).c_str());
+    EXPECT_STREQ(FormatConstant::FPN_ExponentZero().c_str(), dict.CodeToName(ParameterCode::ExponentZero).c_str());
+    EXPECT_STREQ(FormatConstant::FPN_Precision0().c_str(), dict.CodeToName(ParameterCode::DecPrec0).c_str());
+    EXPECT_STREQ(FormatConstant::FPN_Precision1().c_str(), dict.CodeToName(ParameterCode::DecPrec1).c_str());
+    EXPECT_STREQ(FormatConstant::FPN_Precision2().c_str(), dict.CodeToName(ParameterCode::DecPrec2).c_str());
+    EXPECT_STREQ(FormatConstant::FPN_Precision3().c_str(), dict.CodeToName(ParameterCode::DecPrec3).c_str());
+    EXPECT_STREQ(FormatConstant::FPN_Precision4().c_str(), dict.CodeToName(ParameterCode::DecPrec4).c_str());
+    EXPECT_STREQ(FormatConstant::FPN_Precision5().c_str(), dict.CodeToName(ParameterCode::DecPrec5).c_str());
+    EXPECT_STREQ(FormatConstant::FPN_Precision6().c_str(), dict.CodeToName(ParameterCode::DecPrec6).c_str());
+    EXPECT_STREQ(FormatConstant::FPN_Precision7().c_str(), dict.CodeToName(ParameterCode::DecPrec7).c_str());
+    EXPECT_STREQ(FormatConstant::FPN_Precision8().c_str(), dict.CodeToName(ParameterCode::DecPrec8).c_str());
+    EXPECT_STREQ(FormatConstant::FPN_Precision9().c_str(), dict.CodeToName(ParameterCode::DecPrec9).c_str());
+    EXPECT_STREQ(FormatConstant::FPN_Precision10().c_str(), dict.CodeToName(ParameterCode::DecPrec10).c_str());
+    EXPECT_STREQ(FormatConstant::FPN_Precision11().c_str(), dict.CodeToName(ParameterCode::DecPrec11).c_str());
+    EXPECT_STREQ(FormatConstant::FPN_Precision12().c_str(), dict.CodeToName(ParameterCode::DecPrec12).c_str());
+    EXPECT_STREQ(FormatConstant::FPN_FractPrec1().c_str(), dict.CodeToName(ParameterCode::FractPrec1).c_str());
+    EXPECT_STREQ(FormatConstant::FPN_FractPrec2().c_str(), dict.CodeToName(ParameterCode::FractPrec2).c_str());
+    EXPECT_STREQ(FormatConstant::FPN_FractPrec4().c_str(), dict.CodeToName(ParameterCode::FractPrec4).c_str());
+    EXPECT_STREQ(FormatConstant::FPN_FractPrec8().c_str(), dict.CodeToName(ParameterCode::FractPrec8).c_str());
+    EXPECT_STREQ(FormatConstant::FPN_FractPrec16().c_str(), dict.CodeToName(ParameterCode::FractPrec16).c_str());
+    EXPECT_STREQ(FormatConstant::FPN_FractPrec32().c_str(), dict.CodeToName(ParameterCode::FractPrec32).c_str());
+    EXPECT_STREQ(FormatConstant::FPN_FractPrec64().c_str(), dict.CodeToName(ParameterCode::FractPrec64).c_str());
+    EXPECT_STREQ(FormatConstant::FPN_FractPrec128().c_str(), dict.CodeToName(ParameterCode::FractPrec128).c_str());
+    EXPECT_STREQ(FormatConstant::FPN_FractPrec256().c_str(), dict.CodeToName(ParameterCode::FractPrec256).c_str());
+    EXPECT_STREQ(FormatConstant::FPN_DecimalComma().c_str(), dict.CodeToName(ParameterCode::DecimalComma).c_str());
+    EXPECT_STREQ(FormatConstant::FPN_DecimalPoint().c_str(), dict.CodeToName(ParameterCode::DecimalPoint).c_str());
+    EXPECT_STREQ(FormatConstant::FPN_DecimalSepar().c_str(), dict.CodeToName(ParameterCode::DecimalSepar).c_str());
+    EXPECT_STREQ(FormatConstant::FPN_ThousandSepComma().c_str(), dict.CodeToName(ParameterCode::ThousandSepComma).c_str());
+    EXPECT_STREQ(FormatConstant::FPN_ThousandSepPoint().c_str(), dict.CodeToName(ParameterCode::ThousandSepPoint).c_str());
+    EXPECT_STREQ(FormatConstant::FPN_ThousandsSepar().c_str(), dict.CodeToName(ParameterCode::ThousandsSepar).c_str());
+    EXPECT_STREQ(FormatConstant::FPN_RoundUp().c_str(), dict.CodeToName(ParameterCode::RoundUp).c_str());
+    EXPECT_STREQ(FormatConstant::FPN_RoundDown().c_str(), dict.CodeToName(ParameterCode::RoundDown).c_str());
+    EXPECT_STREQ(FormatConstant::FPN_RoundToward0().c_str(), dict.CodeToName(ParameterCode::RoundToward0).c_str());
+    EXPECT_STREQ(FormatConstant::FPN_RoundAwayFrom0().c_str(), dict.CodeToName(ParameterCode::RoundAwayFrom0).c_str());
+    EXPECT_STREQ(FormatConstant::FPN_FractBarHoriz().c_str(), dict.CodeToName(ParameterCode::FractBarHoriz).c_str());
+    EXPECT_STREQ(FormatConstant::FPN_FractBarOblique().c_str(), dict.CodeToName(ParameterCode::FractBarOblique).c_str());
+    EXPECT_STREQ(FormatConstant::FPN_FractBarDiagonal().c_str(), dict.CodeToName(ParameterCode::FractBarDiagonal).c_str());
+    EXPECT_STREQ(FormatConstant::FPN_AngleRegular().c_str(), dict.CodeToName(ParameterCode::AngleRegular).c_str());
+    EXPECT_STREQ(FormatConstant::FPN_AngleDegMin().c_str(), dict.CodeToName(ParameterCode::AngleDegMin).c_str());
+    EXPECT_STREQ(FormatConstant::FPN_AngleDegMinSec().c_str(), dict.CodeToName(ParameterCode::AngleDegMinSec).c_str());
+    EXPECT_STREQ(FormatConstant::FPN_PaddingSymbol().c_str(), dict.CodeToName(ParameterCode::PaddingSymbol).c_str());
+    EXPECT_STREQ(FormatConstant::FPN_CenterAlign().c_str(), dict.CodeToName(ParameterCode::CenterAlign).c_str());
+    EXPECT_STREQ(FormatConstant::FPN_LeftAlign().c_str(), dict.CodeToName(ParameterCode::LeftAlign).c_str());
+    EXPECT_STREQ(FormatConstant::FPN_RightAlign().c_str(), dict.CodeToName(ParameterCode::RightAlign).c_str());
+    EXPECT_STREQ(FormatConstant::FPN_MapName().c_str(), dict.CodeToName(ParameterCode::MapName).c_str());
+
+    std::time_t result = std::time(nullptr);
+    LOG.infov("Formatting test End %s", std::ctime(&result));
+}
+
+END_BENTLEY_FORMATTING_NAMESPACE
+
+#ifdef DFR_DEBUG
+
+/*
+LOG.infov("source size %d rnd size %d", sizeof(valR) / sizeof(double), sizeof(rnd) / sizeof(double));
+for (int n = 0; n < 4; n++)
+{
+for (int m = 0; m < 9; m++)
+{
+LOG.infov("Value %.6f rounding %.4f rounded %.6f", valR[n], rnd[m], NumericFormat::RoundDouble(valR[n], rnd[m]));
+}
+}
+*/
+
+LOG.infov("Formatting test Start");
+LOG.infov("Testing Double Formats ===================");
+double tnum = 123.0004567;
+LOG.infov("Tnum %.10f = %s", tnum, numFmt.FormatDouble(tnum).c_str());
+LOG.infov("Tnum %.10f = %s", -tnum, numFmt.FormatDouble(-tnum).c_str());
+tnum = 0.000012345;
+LOG.infov("Tnum %.10f = %s", tnum, numFmt.FormatDouble(tnum).c_str());
+LOG.infov("Tnum %.10f = %s", -tnum, numFmt.FormatDouble(-tnum).c_str());
+numFmt.SetKeepTrailingZeroes(true);
+LOG.infov("Tnum %.10f = %s", tnum, numFmt.FormatDouble(tnum).c_str());
+LOG.infov("Tnum %.10f = %s", -tnum, numFmt.FormatDouble(-tnum).c_str());
+tnum = 3456.0;
+LOG.infov("Tnum %.10f = %s", tnum, numFmt.FormatDouble(tnum).c_str());
+LOG.infov("Tnum %.10f = %s", -tnum, numFmt.FormatDouble(-tnum).c_str());
+numFmt.SetKeepTrailingZeroes(false);
+LOG.infov("Tnum %.10f = %s", tnum, numFmt.FormatDouble(tnum).c_str());
+LOG.infov("Tnum %.10f = %s", -tnum, numFmt.FormatDouble(-tnum).c_str());
+numFmt.SetKeepSingleZero(false);
+LOG.infov("Tnum %.10f = %s", tnum, numFmt.FormatDouble(tnum).c_str());
+LOG.infov("Tnum %.10f = %s", -tnum, numFmt.FormatDouble(-tnum).c_str());
+numFmt.SetKeepDecimalPoint(false);
+LOG.infov("Tnum %.10f = %s", tnum, numFmt.FormatDouble(tnum).c_str());
+LOG.infov("Tnum %.10f = %s", -tnum, numFmt.FormatDouble(-tnum).c_str());
+numFmt.SetSignOption(ShowSignOption::NegativeParentheses);
+LOG.infov("Tnum %.10f = %s", tnum, numFmt.FormatDouble(tnum).c_str());
+LOG.infov("Tnum %.10f = %s", -tnum, numFmt.FormatDouble(-tnum).c_str());
+double dval2 = -0.0027182818284590;
+int repet = 1000000;
+FormatStopWatch* sw = new FormatStopWatch();
+Utf8String repStr;
+for (int i = 0; i < repet; i++)
+{
+    repStr = numFmt.FormatDouble(-tnum);
+}
+LOG.infov("Metrics for %s    %s", repStr, sw->LastIntervalMetrics(repet));
+LOG.infov("Elapsed time %s", sw->LastInterval(1.0));
+LOG.infov("End of Testing Double Formats =================");
+
+sw = new FormatStopWatch();
+char dbuf[128];
+for (int i = 0; i < repet; i++)
+{
+    //repStr = numFmt.FormatDouble(dval2);
+    numFmt.FormatDouble(dval2, dbuf, sizeof(dbuf));
+}
+LOG.infov("Metrics for %s    %s", dbuf, sw->LastIntervalMetrics(repet));
+
+
+sw = new FormatStopWatch();
+for (int i = 0; i < repet; i++)
+{
+    sprintf(dbuf, "sprintf %.10e", dval2);
+    //repStr = dbuf;
+}
+
+LOG.infov("Metrics for %s    %s", dbuf, sw->LastIntervalMetrics(repet));
+
+repet = 100000000; //100 000 000;
+                   /*FormatStopWatch* w1 = new FormatStopWatch();
+                   double x = 2.0;
+                   for (int i = 0; i < repet; i++) { x = sqrt(x);  x = (x + 0.0001)*x;  }*/
+                   //Utf8String strEl = w1->LastIntervalMicro();
+                   //Utf8String strEl = w1->LastIntervalMetrics(repet);
+                   /*const char* t = strEl.c_str();
+                   char tt[256];
+                   strcpy(tt, t);
+                   LOG.infov("Time elapsed %s for %d reps", tt, repet);*/
+                   //LOG.infov(strEl.c_str());
+                   //LOG.infov("x=%.6f",  x, repet);
+
+for (int i = 0; i < 10; i++)
+{
+    LOG.infov("[%0d] %0x    BIN:%s", i, uni[i], numFmt.ByteToBinaryText(uni[i]).c_str());
+}
+
+size_t ucode = curs.GetNextSymbol();
+size_t scanned = curs.GetLastScanned();
+
+while (ucode != 0)
+{
+    LOG.infov("Scanned %d chars  unicode %0x   %s", scanned, ucode, curs.IsASCII() ? "ASCII" : "Unicode");
+    ucode = curs.GetNextSymbol();
+    scanned = curs.GetLastScanned();
+}
+
+repet = 1000000;
+//01234567890123456789012345678901234567890123456789
+uni = u8"ЯABГCDE型号sautéςερτcañónЯABГCDE型号sautéςερτcañón";
+curs = FormattingScannerCursor(uni, -1);
+sw = new FormatStopWatch();
+for (int i = 0; i < repet; i++)
+{
+    curs.Rewind();
+    ucode = curs.GetNextSymbol();
+    while (ucode != 0)
+    {
+        ucode = curs.GetNextSymbol();
+    }
+}
+LOG.infov("Processed string %s", sw->LastIntervalMetrics(repet));
+
+//LOG.infov("Value %.6f  (real) %s ", testV, NumericFormat::RefFormatDouble(testV, "real"));
+//LOG.infov("Value %.6f  (real) %s ", testV, NumericFormat::RefFormatDouble(testV, "real", 8));
+//LOG.infov("Value %.6f  (real) %s ", testV, NumericFormat::RefFormatDouble(testV, "real", 7));
+//LOG.infov("Value %.6f  (real) %s ", testV, NumericFormat::RefFormatDouble(testV, "real", 6));
+//LOG.infov("Value %.6f  (real) %s ", testV, NumericFormat::RefFormatDouble(testV, "real", 5));
+//LOG.infov("Value %.6f  (real) %s ", testV, NumericFormat::RefFormatDouble(testV, "real", 4));
+//LOG.infov("Value %.6f  (real) %s ", testV, NumericFormat::RefFormatDouble(testV, "real", 3));
+//LOG.infov("Value %.6f  (real) %s ", testV, NumericFormat::RefFormatDouble(testV, "real", 2));
+//LOG.infov("Value %.6f  (real) %s ", testV, NumericFormat::RefFormatDouble(testV, "real", 1));
+//LOG.infov("Value %.6f  (real) %s ", testV, NumericFormat::RefFormatDouble(testV, "real", 0));
+
+//LOG.infov("Value %.6f  (real) %s ", testV, NumericFormat::RefFormatDouble(testV, "real", 8, 5.0));
+//LOG.infov("Value %.6f  (real) %s ", testV, NumericFormat::RefFormatDouble(testV, "real", 7, 5.0));
+//LOG.infov("Value %.6f  (real) %s ", testV, NumericFormat::RefFormatDouble(testV, "real", 6, 5.0));
+//LOG.infov("Value %.6f  (real) %s ", testV, NumericFormat::RefFormatDouble(testV, "real", 5, 5.0));
+//LOG.infov("Value %.6f  (real) %s ", testV, NumericFormat::RefFormatDouble(testV, "real", 4, 5.0));
+//LOG.infov("Value %.6f  (real) %s ", testV, NumericFormat::RefFormatDouble(testV, "real", 3, 5.0));
+
+//LOG.infov("Value %.6f  (real) %s ", testV, NumericFormat::RefFormatDouble(testV, "real", 8, 0.05));
+//LOG.infov("Value %.6f  (real) %s ", 5.0*testV, NumericFormat::RefFormatDouble(5.0*testV, "real", 7, 0.05));
+//LOG.infov("Value %.6f  (real) %s ", 3.0*testV, NumericFormat::RefFormatDouble(3.0*testV, "real", 6, 0.05));
+//LOG.infov("Value %.6f  (real) %s ", 7.0*testV, NumericFormat::RefFormatDouble(7.0*testV, "real", 5, 0.05));
+//LOG.infov("Value %.6f  (real) %s ", 9.0*testV, NumericFormat::RefFormatDouble(9.0*testV, "real", 4, 0.05));
+//LOG.infov("Value %.6f  (real) %s ", 2.0*testV, NumericFormat::RefFormatDouble(2.0*testV, "real", 3, 0.05));
+//LOG.info("With Separator and trailing zeroes");
+//LOG.infov("Value1 %.6f  (real) %s ", testV, fmtP->FormatDouble(testV, 8, 0.05));
+//LOG.infov("Value1 %.6f  (real) %s ", 5.0*testV, fmtP->FormatDouble(5.0*testV, 7, 0.05));
+//LOG.infov("Value1 %.6f  (real) %s ", 3.0*testV, fmtP->FormatDouble(3.0*testV, 6, 0.05));
+//LOG.infov("Value1 %.6f  (real) %s ", 7.0*testV, fmtP->FormatDouble(7.0*testV, 5, 0.05));
+//LOG.infov("Value1 %.6f  (real) %s ", 9.0*testV, fmtP->FormatDouble(9.0*testV, 4, 0.05));
+//LOG.infov("Value1 %.6f  (real) %s ", 2.0*testV, fmtP->FormatDouble(2.0*testV, 3, 0.05));
+//LOG.info("With Separator and trailing zeroes turnes off again");
+//LOG.infov("Value2 %.6f  (real) %s ", -testV, fmtP->FormatDouble(testV, 8, 0.05));
+//LOG.infov("Value2 %.6f  (real) %s ", -5.0*testV, fmtP->FormatDouble(-5.0*testV, 7, 0.05));
+//LOG.infov("Value2 %.6f  (real) %s ", -3.0*testV, fmtP->FormatDouble(-3.0*testV, 6, 0.05));
+//LOG.infov("Value2 %.6f  (real) %s ", -7.0*testV, fmtP->FormatDouble(-7.0*testV, 5, 0.05));
+//LOG.infov("Value2 %.6f  (real) %s ", -9.0*testV, fmtP->FormatDouble(-9.0*testV, 4, 0.05));
+//LOG.infov("Value2 %.6f  (real) %s ", -2.0*testV, fmtP->FormatDouble(-2.0*testV, 3, 0.05));
+#endif