﻿
#include "ECObjectsTestPCH.h"
#include <objbase.h>
#include <comdef.h>
using namespace Bentley::EC;

#include <tchar.h>
using namespace std;

#define SCHEMAS_PATH  L"" 

using namespace TestHelpers;

class ECSchemaTests : public ECSchemaTestFixture
    {
    public:
        ECClassP                    m_classP;
        ECClassP                    m_classA;
        PrimitiveECPropertyP        m_property;

/*---------------------------------------------------------------------------------**//**
* @bsimethod                                                    Farrukh Latif     06/10
+---------------+---------------+---------------+---------------+---------------+------*/
BentleyStatus serializeSchema(ECSchemaP m_schema)
    {
<<<<<<< HEAD
    WString xmlFile = ECTestFixture::GetWorkingDirectoryPath(L"ECObjectsScenarioTests", L"Widgets.09.06.ecschema.xml");
=======
    bwstring xmlFile = ECTestFixture::GetWorkingDirectoryPath(L"ECObjectsScenarioTests", L"Widgets.09.06.ecschema.xml");
>>>>>>> 18528648
    ECSchemaVerifier ecSchVer;
    SchemaSerializationStatus status = ecSchVer.WriteXmlToFile(xmlFile.c_str(), m_schema);
    EXPECT_EQ(SCHEMA_SERIALIZATION_STATUS_Success, status);
    return SUCCESS;
    }

/*---------------------------------------------------------------------------------**//**
* @bsimethod                                                    Farrukh Latif     06/10
+---------------+---------------+---------------+---------------+---------------+------*/
BentleyStatus serializeSchema_New(ECSchemaP m_schema)
    {
<<<<<<< HEAD
    WString xmlFile = ECTestFixture::GetWorkingDirectoryPath(L"ECObjectsScenarioTests", L"NewSchema.01.00.ecschema.xml");
=======
    bwstring xmlFile = ECTestFixture::GetWorkingDirectoryPath(L"ECObjectsScenarioTests", L"NewSchema.01.00.ecschema.xml");
>>>>>>> 18528648
    ECSchemaVerifier ecSchVer;
    SchemaSerializationStatus status = ecSchVer.WriteXmlToFile(xmlFile.c_str(), m_schema);
    EXPECT_EQ(SCHEMA_SERIALIZATION_STATUS_Success, status);
    return SUCCESS;
    }

/*---------------------------------------------------------------------------------**//**
* @bsimethod                                                    Farrukh Latif     06/10
+---------------+---------------+---------------+---------------+---------------+------*/
BentleyStatus serializeSchema_WithStructProperty(ECSchemaP m_schema)
    {
<<<<<<< HEAD
    WString xmlFile = ECTestFixture::GetWorkingDirectoryPath(L"ECObjectsScenarioTests", L"WidgetsWithStructProperty.01.00.ecschema.xml");
=======
    bwstring xmlFile = ECTestFixture::GetWorkingDirectoryPath(L"ECObjectsScenarioTests", L"WidgetsWithStructProperty.01.00.ecschema.xml");
>>>>>>> 18528648
    ECSchemaVerifier ecSchVer;
    SchemaSerializationStatus status = ecSchVer.WriteXmlToFile(xmlFile.c_str(), m_schema);
    EXPECT_EQ(SCHEMA_SERIALIZATION_STATUS_Success, status);
    return SUCCESS;
    }

/*---------------------------------------------------------------------------------**//**
* @bsimethod                                                    Farrukh Latif     06/10
+---------------+---------------+---------------+---------------+---------------+------*/
BentleyStatus serializeSchema_WithClassModification(ECSchemaP m_schema)
    {
<<<<<<< HEAD
    WString xmlFile = ECTestFixture::GetWorkingDirectoryPath(L"ECObjectsScenarioTests", L"WidgetsWithClassModification.01.00.ecschema.xml");
=======
    bwstring xmlFile = ECTestFixture::GetWorkingDirectoryPath(L"ECObjectsScenarioTests", L"WidgetsWithClassModification.01.00.ecschema.xml");
>>>>>>> 18528648
    ECSchemaVerifier ecSchVer;
    SchemaSerializationStatus status = ecSchVer.WriteXmlToFile(xmlFile.c_str(), m_schema);
    EXPECT_EQ(SCHEMA_SERIALIZATION_STATUS_Success, status);
    return SUCCESS;
    }

/*---------------------------------------------------------------------------------**//**
* @bsimethod                                                    Farrukh Latif     07/10
+---------------+---------------+---------------+---------------+---------------+------*/
//BentleyStatus serializeSchema_WithNonEnglishCharacters(ECSchemaP m_schema, bwstring fileName)
//    {
<<<<<<< HEAD
    //WString dirPath, xmlFile;
=======
    //bwstring dirPath, xmlFile;
>>>>>>> 18528648
    //dirPath = GetOutRoot().c_str();
    //xmlFile = L".09.06.ecschema.xml";
    //fileName += xmlFile;
    //dirPath += fileName;
    //const wchar_t * writeFile = dirPath.c_str();
    //wcout<<"Serialization path: "<<writeFile<<endl;
    //ECSchemaVerifier ecSchVer;
    //SchemaSerializationStatus status = ecSchVer.WriteXmlToFile(writeFile, m_schema);
    //EXPECT_EQ(SCHEMA_SERIALIZATION_STATUS_Success, status);
    //return SUCCESS;
    //}

/*---------------------------------------------------------------------------------**//**
* @bsimethod                                                    Farrukh Latif     06/10
+---------------+---------------+---------------+---------------+---------------+------*/
//BentleyStatus VerifySchema (bwstring findECObject)
//    {
        //TestDataManager tdm(L"Widgets.09.06.ecschema.xml", __FILE__, OPENMODE_READWRITE);
        //ECSchemaVerifier ecSchVer;
        //SchemaDeserializationStatus status = ecSchVer.ReadXmlFromFile (m_schema, tdm.GetPath().c_str(), NULL, NULL);
        //EXPECT_EQ (SCHEMA_DESERIALIZATION_STATUS_Success, status)<< tdm.GetPath().c_str();
        //if (NULL != (m_schema->GetClassP(findECObject)))
        //{
        //    m_classP = m_schema->GetClassP(findECObject);
        //    wcout<<"Added Class is: "<<m_classP->Name.c_str()<<endl;
        //    EXPECT_EQ (findECObject.c_str(), m_classP->Name.c_str());
        //    return SUCCESS;
        //}
    //    return ERROR;
    //}
    };

/*---------------------------------------------------------------------------------**//**
* @bsimethod                                                        Farrukh Latif  06/10
+---------------+---------------+---------------+---------------+---------------+------*/
TEST_F(ECSchemaTests, circularBaseClass)
{
    ASSERT_HRESULT_SUCCEEDED (CoInitialize(NULL));

    ECClassP m_ClassA;
    ECClassP m_ClassB;
    ECClassP m_ClassC;
    m_ClassA = m_schema->GetClassP(L"ecProject");
    m_ClassB = m_schema->GetClassP(L"AccessCustomAttributes");
    m_ClassC = m_schema->GetClassP(L"ecWidget");
    EXPECT_FALSE(m_ClassA->Is(m_ClassB));

    ECClassVerifier ecSchVer(m_schema);
    ecSchVer.AddBaseClass_Success(m_ClassB, m_ClassA);
    EXPECT_TRUE(m_ClassA->Is(m_ClassB));
    ecSchVer.AddBaseClass_Success(m_ClassC, m_ClassB);
    EXPECT_TRUE(m_ClassB->Is(m_ClassC));

    //making circle of base classes
    ecSchVer.AddBaseClass_Failure(m_ClassA, m_ClassC);
    EXPECT_FALSE(m_ClassC->Is(m_ClassA));
    CoUninitialize();
}

/*---------------------------------------------------------------------------------**//**
* @bsimethod                                                        Farrukh Latif  06/10
+---------------+---------------+---------------+---------------+---------------+------*/
TEST_F(ECSchemaTests, AddAndRemoveRelationshipBaseClass)
    {
    ECClassP class1;
    ECRelationshipClassP relBaseClass;
    ECClassVerifier ecClsVer(m_schema);
    ecClsVer.CreateClass_Success(class1, L"TestClass2");

    ECSchemaVerifier ecSchVer(m_schema);
    ecSchVer.CreateRelationshipClass_Success(relBaseClass, L"RelBaseClass");

    ecClsVer.AddBaseClass_Success(relBaseClass, class1);
    ECBaseClassesList classList = class1->GetBaseClasses();
    ECBaseClassesList::const_iterator baseClassIterator;
    for (baseClassIterator = classList.begin(); baseClassIterator != classList.end(); baseClassIterator++)
        {
        if (*baseClassIterator == relBaseClass)
            break;
        }
    EXPECT_FALSE(baseClassIterator == classList.end());
    
    // Remove relationship base class
    EXPECT_EQ(ECOBJECTS_STATUS_Success, class1->RemoveBaseClass(*relBaseClass));
    classList = class1->GetBaseClasses();
    for (baseClassIterator = classList.begin(); baseClassIterator != classList.end(); baseClassIterator++)
        {
        if (*baseClassIterator == relBaseClass)
            break;
        }
    EXPECT_TRUE(baseClassIterator == classList.end());
    EXPECT_EQ(ECOBJECTS_STATUS_ClassNotFound, class1->RemoveBaseClass(*relBaseClass));
    }

/*---------------------------------------------------------------------------------**//**
* @bsimethod                                                        Farrukh Latif  06/10
+---------------+---------------+---------------+---------------+---------------+------*/
TEST_F(ECSchemaTests, modifyECClass)
{
    ASSERT_HRESULT_SUCCEEDED (CoInitialize(NULL));
    m_classP = m_schema->GetClassP(L"ecWidget");
    ECClassVerifier ecClsVer(m_schema);
    ecClsVer.ModifyECClass(m_classP, L"TestWidget Label", 0); // 0 indicates DisplayLabel
    ecClsVer.ModifyECClass(m_classP, L"TestWidget Desc", 1); // 1 indicates Description
    ECClassP m_myClass;
    ecClsVer.CreateClass_Success(m_myClass, L"Verifier");
    serializeSchema_WithClassModification(m_schema);
    CoUninitialize();
}

/*---------------------------------------------------------------------------------**//**
* @bsimethod                                                        Farrukh Latif  06/10
+---------------+---------------+---------------+---------------+---------------+------*/
TEST_F(ECSchemaTests, multipleBaseClasses)
    {
    ASSERT_HRESULT_SUCCEEDED (CoInitialize(NULL));
    //ECSchemaP     schema;
    ECClassP        class1;
    ECClassP        baseClass1;
    ECClassP        baseClass2;
    
    //ECSchemaVerifier ecSchVer;
    //ecSchVer.CreateSchema_Success(schema, L"TestSchema");

    ECClassVerifier ecClsVer(m_schema);
    ecClsVer.CreateClass_Success(class1, L"ChildClass");
    ecClsVer.CreateClass_Success(baseClass1, L"BaseClass1");
    ecClsVer.CreateClass_Success(baseClass2, L"BaseClass2");
    
    EXPECT_FALSE(class1->Is(baseClass1));
    ecClsVer.AddBaseClass_Success(baseClass1, class1);
    EXPECT_TRUE(class1->Is(baseClass1));

    ecClsVer.AddBaseClass_Success(baseClass2, class1);
    EXPECT_TRUE(class1->Is(baseClass2));
    serializeSchema(m_schema);
    CoUninitialize();
    }

/*---------------------------------------------------------------------------------**//**
* @bsimethod                                                        Farrukh Latif  06/10
+---------------+---------------+---------------+---------------+---------------+------*/
TEST_F(ECSchemaTests, InvalidSchemaName)
    {
    ASSERT_HRESULT_SUCCEEDED (CoInitialize(NULL));
    ECSchemaP ecSchPtr;
    ECSchemaVerifier ecSchVer;
    ECSchemaOwnerPtr schemaOwner = ECSchemaOwner::CreateOwner();
    
    ecSchVer.CreateSchema_Success (ecSchPtr, L"test", 1, 0, *schemaOwner);
    serializeSchema_New(ecSchPtr);
    
    ECSchemaP ecSchPtr2;
    ecSchVer.CreateSchema_Failure (ecSchPtr2, L"test.01.00", 1, 0, *schemaOwner);

    ECSchemaP ecSchPtr3;
    ecSchVer.CreateSchema_Failure (ecSchPtr3, L"test&01", 1, 0, *schemaOwner);
    CoUninitialize();
    }

/*---------------------------------------------------------------------------------**//**
* @bsimethod                                                        Farrukh Latif  06/10
+---------------+---------------+---------------+---------------+---------------+------*/
TEST_F(ECSchemaTests, InvalidClassName)
    {
    ASSERT_HRESULT_SUCCEEDED (CoInitialize(NULL));

    ECClassP testClass2;
    ECClassVerifier ecClsVer(m_schema);

    ASSERT_TRUE(m_schema != NULL);

    //////////////////////////////// D-66522 ///////////////////////////////
    ecClsVer.CreateClass_Failure(ECOBJECTS_STATUS_InvalidName, L"Test.Class");
    ecClsVer.CreateClass_Failure(ECOBJECTS_STATUS_InvalidName, L"2TestClass");
    ecClsVer.CreateClass_Failure(ECOBJECTS_STATUS_InvalidName, L"");
    ecClsVer.CreateClass_Failure(ECOBJECTS_STATUS_InvalidName, L" ");
    ecClsVer.CreateClass_Failure(ECOBJECTS_STATUS_InvalidName, L"$Test");
    ecClsVer.CreateClass_Failure(ECOBJECTS_STATUS_InvalidName, L"Tes%t");
    ecClsVer.CreateClass_Failure(ECOBJECTS_STATUS_InvalidName, L"Test^");
    ecClsVer.CreateClass_Failure(ECOBJECTS_STATUS_InvalidName, L"Te)st");
    //ecClsVer.CreateClass_Success(testClass, L"TestClassTestClassTestClassTestClassTestClassTestClassTestClassTestClassTestClassTestClassTestClassTestClassTestClassTestClassTestClassTestClassTestClassTestClassTestClassTestClassTestClassTestClassTestClassTestClassTestClassTestClassTestClassTestClassTestClassTestClassTestClassTestClassTestClassTestClassTestClassTestClassTestClassTestClassTestClassTestClassTestClassTestClassTestClassTestClassTestClassTestClassTestClassTestClassTestClassTestClassTestClassTestClassTestClassTestClassTestClassTestClassTestClassTestClassTestClassTestClassTestClassTestClassTestClassTestClassTestClassTestClassTestClassTestClassTestClassTestClassTestClassTestClassTestClassTestClassTestClassTestClassTestClassTestClassTestClassTestClassTestClassTestClassTestClassTestClassTestClassTestClassTestClassTestClassTestClassTestClassTestClassTestClassTestClassTestClassTestClassTestClassTestClassTestClassTestClassTestClassTestClassTestClassTestClassTestClassTestClassTestClassTestClassTestClassTestClassTestClassTestClassTestClassTestClassTestClassTestClassTestClassTestClassTestClassTestClassTestClassTestClassTestClassTestClassTestClassTestClassTestClassTestClassTestClassTestClassTestClassTestClassTestClassTestClassTestClassTestClassTestClassTestClassTestClassTestClassTestClassTestClassTestClassTestClassTestClassTestClassTestClassTestClassTestClassTestClassTestClassTestClassTestClassTestClassTestClassTestClassTestClassTestClassTestClassTestClassTestClassTestClassTestClassTestClassTestClassTestClassTestClassTestClassTestClassTestClassTestClassTestClassTestClassTestClassTestClassTestClassTestClassTestClassTestClassTestClassTestClassTestClassTestClassTestClassTestClassTestClassTestClassTestClassTestClassTestClassTestClassTestClassTestClassTestClassTestClassTestClassTestClassTestClassTestClassTestClassTestClassTestClassTestClassTestClassTestClassTestClassTestClassTestClassTestClassTestClassTestClassTestClassTestClassTestClassTestClassTestClassTestClassTestClassTestClassTestClassTestClassTestClassTestClassTestClassTestClassTestClassTestClassTestClassTestClassTestClassTestClassTestClassTestClassTestClassTestClassTestClassTestClassTestClassTestClassTestClassTestClassTestClassTestClassTestClassTestClassTestClassTestClassTestClassTestClassTestClassTestClassTestClassTestClassTestClassTestClassTestClassTestClassTestClassTestClassTestClassTestClassTestClassTestClassTestClassTestClassTestClassTestClassTestClassTestClassTestClassTestClassTestClassTestClassTestClassTestClassTestClassTestClassTestClassTestClassTestClassTestClassTestClassTestClassTestClassTestClassTestClassTestClassTestClassTestClassTestClassTestClassTestClassTestClassTestClassTestClassTestClassTestClassTestClassTestClassTestClassTestClassTestClassTestClassTestClassTestClassTestClassTestClassTestClassTestClassTestClassTestClassTestClassTestClassTestClassTestClassTestClassTestClassTestClassTestClassTestClassTestClassTestClassTestClassTestClassTestClassTestClassTestClassTestClassTestClassTestClassTestClassTestClassTestClassTestClassTestClassTestClassTestClassTestClassTestClassTestClassTestClassTestClassTestClassTestClassTestClassTestClassTestClassTestClassTestClassTestClassTestClassTestClassTestClassTestClassTestClassTestClassTestClassTestClassTestClassTestClassTestClassTestClassTestClassTestClassTestClassTestClassTestClassTestClassTestClassTestClassTestClassTestClassTestClassTestClassTestClassTestClassTestClassTestClassTestClassTestClassTestClassTestClassTestClassTestClassTestClassTestClassTestClassTestClassTestClassTestClassTestClassTestClassTestClassTestClassTestClassTestClassTestClassTestClassTestClassTestClassTestClassTestClassTestClassTestClassTestClassTestClassTestClassTestClassTestClassTestClassTestClassTestClassTestClassTestClassTestClassTestClassTestClassTestClassTestClassTestClassTestClassTestClassTestClassTestClassTestClassTestClassTestClassTestClassTestClassTestClassTestClassTestClassTestClassTestClassTestClassTestClassTestClassTestClassTestClassTestClassTestClassTestClassTestClassTestClassTestClassTestClassTestClassTestClassTestClassTestClassTestClassTestClassTestClassTestClassTestClassTestClassTestClassTestClassTestClassTestClassTestClassTestClassTestClassTestClassTestClassTestClassTestClassTestClassTestClassTestClassTestClassTestClassTestClassTestClassTestClassTestClassTestClassTestClassTestClassTestClassTestClassTestClassTestClassTestClassTestClassTestClassTestClassTestClassTestClassTestClassTestClassTestClassTestClassTestClassTestClassTestClassTestClassTestClassTestClassTestClassTestClassTestClassTestClassTestClassTestClassTestClassTestClassTestClassTestClassTestClassTestClassTestClassTestClassTestClassTestClassTestClassTestClassTestClassTestClassTestClassTestClassTestClassTestClassTestClassTestClassTestClassTestClassTestClassTestClassTestClassTestClassTestClassTestClassTestClassTestClassTestClassTestClassTestClassTestClassTestClassTestClassTestClassTestClassTestClassTestClassTestClassTestClassTestClassTestClassTestClassTestClassTestClassTestClassTestClassTestClassTestClassTestClassTestClassTestClassTestClassTestClassTestClassTestClassTestClassTestClassTestClassTestClassTestClassTestClassTestClassTestClassTestClassTestClassTestClassTestClassTestClassTestClassTestClassTestClassTestClassTestClassTestClassTestClassTestClassTestClassTestClassTestClassTestClassTestClassTestClassTestClassTestClassTestClassTestClassTestClassTestClassTestClassTestClassTestClassTestClassTestClassTestClassTestClassTestClassTestClassTestClassTestClassTestClassTestClassTestClassTestClassTestClassTestClassTestClassTestClassTestClassTestClassTestClassTestClassTestClassTestClassTestClassTestClassTestClassTestClassTestClassTestClassTestClassTestClassTestClassTestClassTestClassTestClassTestClassTestClassTestClassTestClassTestClassTestClassTestClassTestClassTestClassTestClassTestClassTestClassTestClassTestClassTestClassTestClassTestClassTestClassTestClassTestClassTestClassTestClassTestClassTestClassTestClassTestClassTestClassTestClassTestClassTestClassTestClassTestClassTestClassTestClassTestClassTestClassTestClassTestClassTestClassTestClassTestClassTestClassTestClassTestClassTestClassTestClassTestClassTestClassTestClassTestClassTestClassTestClassTestClassTestClassTestClassTestClassTestClassTestClassTestClassTestClassTestClassTestClassTestClassTestClassTestClassTestClassTestClassTestClassTestClassTestClassTestClassTestClassTestClassTestClassTestClassTestClassTestClassTestClassTestClassTestClassTestClassTestClassTestClassTestClassTestClassTestClassTestClassTestClassTestClassTestClassTestClassTestClassTestClassTestClassTestClassTestClassTestClassTestClassTestClassTestClassTestClassTestClassTestClassTestClassTestClassTestClassTestClassTestClassTestClassTestClassTestClassTestClassTestClassTestClassTestClassTestClassTestClassTestClassTestClassTestClassTestClassTestClassTestClassTestClassTestClassTestClassTestClassTestClassTestClassTestClassTestClassTestClassTestClassTestClassTestClassTestClassTestClassTestClassTestClassTestClassTestClassTestClassTestClassTestClassTestClassTestClassTestClassTestClassTestClassTestClassTestClassTestClassTestClassTestClassTestClassTestClassTestClassTestClassTestClassTestClassTestClassTestClassTestClassTestClassTestClassTestClassTestClassTestClassTestClassTestClassTestClassTestClassTestClassTestClassTestClassTestClassTestClassTestClassTestClassTestClassTestClassTestClassTestClassTestClassTestClassTestClassTestClassTestClassTestClassTestClassTestClassTestClassTestClassTestClassTestClassTestClassTestClassTestClassTestClassTestClassTestClassTestClassTestClassTestClassTestClassTestClassTestClassTestClassTestClassTestClassTestClassTestClassTestClassTestClassTestClassTestClassTestClassTestClassTestClassTestClassTestClassTestClassTestClassTestClassTestClassTestClassTestClassTestClassTestClassTestClassTestClassTestClassTestClassTestClassTestClassTestClassTestClassTestClassTestClassTestClassTestClassTestClassTestClassTestClassTestClassTestClassTestClassTestClassTestClassTestClassTestClassTestClassTestClassTestClassTestClassTestClassTestClassTestClassTestClassTestClassTestClassTestClassTestClassTestClassTestClassTestClassTestClassTestClassTestClassdfsfsfsdsdTestClassTestClassTestClassTestClassTestClassTestClassdfsfsfsdsdsjsksf"); //No. of characters 8,189
    //to do --- incoporate all special characters
    ecClsVer.CreateClass_Success(testClass2, L"MyTestClass2");
    serializeSchema(m_schema);
    CoUninitialize();
    }

/*---------------------------------------------------------------------------------**//**
* @bsimethod                                                        Farrukh Latif  06/10
+---------------+---------------+---------------+---------------+---------------+------*/
TEST_F(ECSchemaTests, InvalidRelationshipName)
    {
    ECSchemaP schema;
    ECRelationshipClassP relBaseClass;
    ECSchemaOwnerPtr schemaOwner = ECSchemaOwner::CreateOwner();
    
    ECSchema::CreateSchema(schema, L"TestSchema", 1, 0, *schemaOwner);
    EXPECT_EQ (ECOBJECTS_STATUS_InvalidName, schema->CreateRelationshipClass(relBaseClass, L"Rel.BaseClass"));
    EXPECT_EQ (ECOBJECTS_STATUS_InvalidName, schema->CreateRelationshipClass(relBaseClass, L"1RelBaseClass"));
    }

/*---------------------------------------------------------------------------------**//**
* @bsimethod                                                        Farrukh Latif  06/10
+---------------+---------------+---------------+---------------+---------------+------*/
TEST_F(ECSchemaTests, ExpectSuccessWhenDeserializingWidgetsECSchema)
    {
    ECClassP pClass;
    ECClassP pClass1;
    ECClassP pClass2;

    pClass = m_schema->GetClassP(L"ecProject");
    EXPECT_STREQ (L"ecProject", pClass->Name.c_str());
    ECPropertyP pProperty = pClass->GetPropertyP (L"Name");
    EXPECT_STREQ (L"Name", pProperty->Name.c_str());
    pClass1 = m_schema->GetClassP(L"RelatedClass");
    ECPropertyP pProperty1 = pClass1->GetPropertyP (L"StringMember");
    wprintf (L"Class Name: '%s' with display label '%s'\n", pClass1->Name.c_str(), pClass1->DisplayLabel.c_str());
    wprintf (L"Property Name: '%s' with display label: '%s' with Class '%s'\n", 
            pProperty1->Name.c_str(), pProperty1->DisplayLabel.c_str(), pProperty1->Class.Name.c_str() );

    pClass2 = m_schema->GetClassP(L"TestClass");
    ECPropertyP pProperty2 = pClass2->GetPropertyP (L"StringMember");
    wprintf (L"Class Name: '%s' with display label '%s'\n", pClass2->Name.c_str(), pClass2->DisplayLabel.c_str());
    wprintf (L"Property Name: '%s' with display label: '%s' with Class '%s'\n", 
    pProperty2->Name.c_str(), pProperty2->DisplayLabel.c_str(), pProperty2->Class.Name.c_str() );
    ASSERT_TRUE (pProperty->IsPrimitive);
    }

/*---------------------------------------------------------------------------------**//**
* @bsimethod                                                        Farrukh Latif  06/10
+---------------+---------------+---------------+---------------+---------------+------*/
TEST_F(ECSchemaTests, PropertiesValidation)
    {
    ASSERT_HRESULT_SUCCEEDED (CoInitialize(NULL));
    m_classP = m_schema->GetClassP(L"ecWidget");
    ECPropertyP pProperty = m_classP->GetPropertyP(L"eclongattr");
    EXPECT_STREQ (L"eclongattr", pProperty->Name.c_str());
    wprintf (L"Property Name: '%s'\n", pProperty->TypeName.c_str());
    EXPECT_EQ(false, pProperty->IsReadOnly);
    m_schema->CreateClass(m_classP, L"HelloClass");
    ECClassVerifier ecClsVer(m_schema);
    ecClsVer.CreateClass_Success (m_classP, L"HelloClass2");
    serializeSchema(m_schema);
    CoUninitialize();
    }

/*---------------------------------------------------------------------------------**//**
* @bsimethod                                                        Farrukh Latif  06/10
+---------------+---------------+---------------+---------------+---------------+------*/
TEST_F(ECSchemaTests, createStructProperty)
{
    ASSERT_HRESULT_SUCCEEDED (CoInitialize(NULL));
    m_classP = m_schema->GetClassP(L"ecProject");
    m_classP->SetIsStruct(L"True");
    StructECPropertyP m_StructProperty;
    ECPropertyVerifier ecPropVer(m_schema);
    m_classA = m_schema->GetClassP(L"HelloClass");
    ecPropVer.CreateStructProperty(m_StructProperty, L"VerifierStructProp", *m_classP, *m_classA);
    serializeSchema_WithStructProperty(m_schema);
    CoUninitialize();
}

/*---------------------------------------------------------------------------------**//**
* @bsimethod                                                        Farrukh Latif  06/10
+---------------+---------------+---------------+---------------+---------------+------*/
TEST_F(ECSchemaTests, StructTypePropertiesValidation)
    {
    m_classP = m_schema->GetClassP(L"Struct2");
    ECPropertyP pProperty = m_classP->GetPropertyP(L"NestedArray");
    EXPECT_STREQ (L"NestedArray", pProperty->Name.c_str());
    wprintf (L"Property Name: '%s' with display label: '%s' with Class '%s' Type Name: '%s'\n", 
    pProperty->Name.c_str(), pProperty->DisplayLabel.c_str(), pProperty->Class.Name.c_str(), pProperty->TypeName.c_str() );
    EXPECT_EQ(false, pProperty->IsReadOnly);
    }

/*---------------------------------------------------------------------------------**//**
* @bsimethod                                                        Farrukh Latif  06/10
+---------------+---------------+---------------+---------------+---------------+------*/
TEST_F(ECSchemaTests, AddProperty)
    {
    ASSERT_HRESULT_SUCCEEDED (CoInitialize(NULL));
    m_classP = m_schema->GetClassP(L"ecProject");
    PrimitiveECPropertyP pProperty;
    ECPropertyVerifier ecPropVer;

    ecPropVer.CreatePrimitiveProperty(pProperty, L"NewProp", PRIMITIVETYPE_Double, m_classP);
    serializeSchema(m_schema);
    CoUninitialize();
    }

/*---------------------------------------------------------------------------------**//**
* @bsimethod                                                        Farrukh Latif  06/10
+---------------+---------------+---------------+---------------+---------------+------*/
TEST_F(ECSchemaTests, AddClass)
    {
    ASSERT_HRESULT_SUCCEEDED (CoInitialize(NULL));
    int count = 0;
    ECClassContainerCR classes = m_schema->Classes;
    for(ECClassContainer::const_iterator iter=classes.begin(); iter != classes.end(); ++iter)
        {
        wprintf ( L"Class Name: '%s'\n" , (*iter)->Name);
        count++;    
        }
    wprintf ( L"Count :" , count );
    ECClassP class1;
    m_schema->CreateClass(class1, L"TestClassB");
    serializeSchema(m_schema);
    CoUninitialize();
    }

/*---------------------------------------------------------------------------------**//**
* @bsimethod                                                        Farrukh Latif  06/10
+---------------+---------------+---------------+---------------+---------------+------*/
//TEST_F(ECSchemaTests, maximumClassesInASchema)
//    {
//    ASSERT_HRESULT_SUCCEEDED (CoInitialize(NULL));
//    ECClassP class1;
//    ECClassVerifier ecClsVer(m_schema);
//    for(int i =1; i <= 8192; i++)
//        {
//        WString className(L"C");
//        char charInt[10];
//        _itoa(i, charInt, 10);
//        className.Append(charInt);
//        ecClsVer.CreateClass_Success(class1, className);
//        }
//    serializeSchema(m_schema);
//    CoUninitialize();
//    }
<|MERGE_RESOLUTION|>--- conflicted
+++ resolved
@@ -1,424 +1,404 @@
-﻿
-#include "ECObjectsTestPCH.h"
-#include <objbase.h>
-#include <comdef.h>
-using namespace Bentley::EC;
-
-#include <tchar.h>
-using namespace std;
-
-#define SCHEMAS_PATH  L"" 
-
-using namespace TestHelpers;
-
-class ECSchemaTests : public ECSchemaTestFixture
-    {
-    public:
-        ECClassP                    m_classP;
-        ECClassP                    m_classA;
-        PrimitiveECPropertyP        m_property;
-
-/*---------------------------------------------------------------------------------**//**
-* @bsimethod                                                    Farrukh Latif     06/10
-+---------------+---------------+---------------+---------------+---------------+------*/
-BentleyStatus serializeSchema(ECSchemaP m_schema)
-    {
-<<<<<<< HEAD
-    WString xmlFile = ECTestFixture::GetWorkingDirectoryPath(L"ECObjectsScenarioTests", L"Widgets.09.06.ecschema.xml");
-=======
-    bwstring xmlFile = ECTestFixture::GetWorkingDirectoryPath(L"ECObjectsScenarioTests", L"Widgets.09.06.ecschema.xml");
->>>>>>> 18528648
-    ECSchemaVerifier ecSchVer;
-    SchemaSerializationStatus status = ecSchVer.WriteXmlToFile(xmlFile.c_str(), m_schema);
-    EXPECT_EQ(SCHEMA_SERIALIZATION_STATUS_Success, status);
-    return SUCCESS;
-    }
-
-/*---------------------------------------------------------------------------------**//**
-* @bsimethod                                                    Farrukh Latif     06/10
-+---------------+---------------+---------------+---------------+---------------+------*/
-BentleyStatus serializeSchema_New(ECSchemaP m_schema)
-    {
-<<<<<<< HEAD
-    WString xmlFile = ECTestFixture::GetWorkingDirectoryPath(L"ECObjectsScenarioTests", L"NewSchema.01.00.ecschema.xml");
-=======
-    bwstring xmlFile = ECTestFixture::GetWorkingDirectoryPath(L"ECObjectsScenarioTests", L"NewSchema.01.00.ecschema.xml");
->>>>>>> 18528648
-    ECSchemaVerifier ecSchVer;
-    SchemaSerializationStatus status = ecSchVer.WriteXmlToFile(xmlFile.c_str(), m_schema);
-    EXPECT_EQ(SCHEMA_SERIALIZATION_STATUS_Success, status);
-    return SUCCESS;
-    }
-
-/*---------------------------------------------------------------------------------**//**
-* @bsimethod                                                    Farrukh Latif     06/10
-+---------------+---------------+---------------+---------------+---------------+------*/
-BentleyStatus serializeSchema_WithStructProperty(ECSchemaP m_schema)
-    {
-<<<<<<< HEAD
-    WString xmlFile = ECTestFixture::GetWorkingDirectoryPath(L"ECObjectsScenarioTests", L"WidgetsWithStructProperty.01.00.ecschema.xml");
-=======
-    bwstring xmlFile = ECTestFixture::GetWorkingDirectoryPath(L"ECObjectsScenarioTests", L"WidgetsWithStructProperty.01.00.ecschema.xml");
->>>>>>> 18528648
-    ECSchemaVerifier ecSchVer;
-    SchemaSerializationStatus status = ecSchVer.WriteXmlToFile(xmlFile.c_str(), m_schema);
-    EXPECT_EQ(SCHEMA_SERIALIZATION_STATUS_Success, status);
-    return SUCCESS;
-    }
-
-/*---------------------------------------------------------------------------------**//**
-* @bsimethod                                                    Farrukh Latif     06/10
-+---------------+---------------+---------------+---------------+---------------+------*/
-BentleyStatus serializeSchema_WithClassModification(ECSchemaP m_schema)
-    {
-<<<<<<< HEAD
-    WString xmlFile = ECTestFixture::GetWorkingDirectoryPath(L"ECObjectsScenarioTests", L"WidgetsWithClassModification.01.00.ecschema.xml");
-=======
-    bwstring xmlFile = ECTestFixture::GetWorkingDirectoryPath(L"ECObjectsScenarioTests", L"WidgetsWithClassModification.01.00.ecschema.xml");
->>>>>>> 18528648
-    ECSchemaVerifier ecSchVer;
-    SchemaSerializationStatus status = ecSchVer.WriteXmlToFile(xmlFile.c_str(), m_schema);
-    EXPECT_EQ(SCHEMA_SERIALIZATION_STATUS_Success, status);
-    return SUCCESS;
-    }
-
-/*---------------------------------------------------------------------------------**//**
-* @bsimethod                                                    Farrukh Latif     07/10
-+---------------+---------------+---------------+---------------+---------------+------*/
-//BentleyStatus serializeSchema_WithNonEnglishCharacters(ECSchemaP m_schema, bwstring fileName)
-//    {
-<<<<<<< HEAD
-    //WString dirPath, xmlFile;
-=======
-    //bwstring dirPath, xmlFile;
->>>>>>> 18528648
-    //dirPath = GetOutRoot().c_str();
-    //xmlFile = L".09.06.ecschema.xml";
-    //fileName += xmlFile;
-    //dirPath += fileName;
-    //const wchar_t * writeFile = dirPath.c_str();
-    //wcout<<"Serialization path: "<<writeFile<<endl;
-    //ECSchemaVerifier ecSchVer;
-    //SchemaSerializationStatus status = ecSchVer.WriteXmlToFile(writeFile, m_schema);
-    //EXPECT_EQ(SCHEMA_SERIALIZATION_STATUS_Success, status);
-    //return SUCCESS;
-    //}
-
-/*---------------------------------------------------------------------------------**//**
-* @bsimethod                                                    Farrukh Latif     06/10
-+---------------+---------------+---------------+---------------+---------------+------*/
-//BentleyStatus VerifySchema (bwstring findECObject)
-//    {
-        //TestDataManager tdm(L"Widgets.09.06.ecschema.xml", __FILE__, OPENMODE_READWRITE);
-        //ECSchemaVerifier ecSchVer;
-        //SchemaDeserializationStatus status = ecSchVer.ReadXmlFromFile (m_schema, tdm.GetPath().c_str(), NULL, NULL);
-        //EXPECT_EQ (SCHEMA_DESERIALIZATION_STATUS_Success, status)<< tdm.GetPath().c_str();
-        //if (NULL != (m_schema->GetClassP(findECObject)))
-        //{
-        //    m_classP = m_schema->GetClassP(findECObject);
-        //    wcout<<"Added Class is: "<<m_classP->Name.c_str()<<endl;
-        //    EXPECT_EQ (findECObject.c_str(), m_classP->Name.c_str());
-        //    return SUCCESS;
-        //}
-    //    return ERROR;
-    //}
-    };
-
-/*---------------------------------------------------------------------------------**//**
-* @bsimethod                                                        Farrukh Latif  06/10
-+---------------+---------------+---------------+---------------+---------------+------*/
-TEST_F(ECSchemaTests, circularBaseClass)
-{
-    ASSERT_HRESULT_SUCCEEDED (CoInitialize(NULL));
-
-    ECClassP m_ClassA;
-    ECClassP m_ClassB;
-    ECClassP m_ClassC;
-    m_ClassA = m_schema->GetClassP(L"ecProject");
-    m_ClassB = m_schema->GetClassP(L"AccessCustomAttributes");
-    m_ClassC = m_schema->GetClassP(L"ecWidget");
-    EXPECT_FALSE(m_ClassA->Is(m_ClassB));
-
-    ECClassVerifier ecSchVer(m_schema);
-    ecSchVer.AddBaseClass_Success(m_ClassB, m_ClassA);
-    EXPECT_TRUE(m_ClassA->Is(m_ClassB));
-    ecSchVer.AddBaseClass_Success(m_ClassC, m_ClassB);
-    EXPECT_TRUE(m_ClassB->Is(m_ClassC));
-
-    //making circle of base classes
-    ecSchVer.AddBaseClass_Failure(m_ClassA, m_ClassC);
-    EXPECT_FALSE(m_ClassC->Is(m_ClassA));
-    CoUninitialize();
-}
-
-/*---------------------------------------------------------------------------------**//**
-* @bsimethod                                                        Farrukh Latif  06/10
-+---------------+---------------+---------------+---------------+---------------+------*/
-TEST_F(ECSchemaTests, AddAndRemoveRelationshipBaseClass)
-    {
-    ECClassP class1;
-    ECRelationshipClassP relBaseClass;
-    ECClassVerifier ecClsVer(m_schema);
-    ecClsVer.CreateClass_Success(class1, L"TestClass2");
-
-    ECSchemaVerifier ecSchVer(m_schema);
-    ecSchVer.CreateRelationshipClass_Success(relBaseClass, L"RelBaseClass");
-
-    ecClsVer.AddBaseClass_Success(relBaseClass, class1);
-    ECBaseClassesList classList = class1->GetBaseClasses();
-    ECBaseClassesList::const_iterator baseClassIterator;
-    for (baseClassIterator = classList.begin(); baseClassIterator != classList.end(); baseClassIterator++)
-        {
-        if (*baseClassIterator == relBaseClass)
-            break;
-        }
-    EXPECT_FALSE(baseClassIterator == classList.end());
-    
-    // Remove relationship base class
-    EXPECT_EQ(ECOBJECTS_STATUS_Success, class1->RemoveBaseClass(*relBaseClass));
-    classList = class1->GetBaseClasses();
-    for (baseClassIterator = classList.begin(); baseClassIterator != classList.end(); baseClassIterator++)
-        {
-        if (*baseClassIterator == relBaseClass)
-            break;
-        }
-    EXPECT_TRUE(baseClassIterator == classList.end());
-    EXPECT_EQ(ECOBJECTS_STATUS_ClassNotFound, class1->RemoveBaseClass(*relBaseClass));
-    }
-
-/*---------------------------------------------------------------------------------**//**
-* @bsimethod                                                        Farrukh Latif  06/10
-+---------------+---------------+---------------+---------------+---------------+------*/
-TEST_F(ECSchemaTests, modifyECClass)
-{
-    ASSERT_HRESULT_SUCCEEDED (CoInitialize(NULL));
-    m_classP = m_schema->GetClassP(L"ecWidget");
-    ECClassVerifier ecClsVer(m_schema);
-    ecClsVer.ModifyECClass(m_classP, L"TestWidget Label", 0); // 0 indicates DisplayLabel
-    ecClsVer.ModifyECClass(m_classP, L"TestWidget Desc", 1); // 1 indicates Description
-    ECClassP m_myClass;
-    ecClsVer.CreateClass_Success(m_myClass, L"Verifier");
-    serializeSchema_WithClassModification(m_schema);
-    CoUninitialize();
-}
-
-/*---------------------------------------------------------------------------------**//**
-* @bsimethod                                                        Farrukh Latif  06/10
-+---------------+---------------+---------------+---------------+---------------+------*/
-TEST_F(ECSchemaTests, multipleBaseClasses)
-    {
-    ASSERT_HRESULT_SUCCEEDED (CoInitialize(NULL));
-    //ECSchemaP     schema;
-    ECClassP        class1;
-    ECClassP        baseClass1;
-    ECClassP        baseClass2;
-    
-    //ECSchemaVerifier ecSchVer;
-    //ecSchVer.CreateSchema_Success(schema, L"TestSchema");
-
-    ECClassVerifier ecClsVer(m_schema);
-    ecClsVer.CreateClass_Success(class1, L"ChildClass");
-    ecClsVer.CreateClass_Success(baseClass1, L"BaseClass1");
-    ecClsVer.CreateClass_Success(baseClass2, L"BaseClass2");
-    
-    EXPECT_FALSE(class1->Is(baseClass1));
-    ecClsVer.AddBaseClass_Success(baseClass1, class1);
-    EXPECT_TRUE(class1->Is(baseClass1));
-
-    ecClsVer.AddBaseClass_Success(baseClass2, class1);
-    EXPECT_TRUE(class1->Is(baseClass2));
-    serializeSchema(m_schema);
-    CoUninitialize();
-    }
-
-/*---------------------------------------------------------------------------------**//**
-* @bsimethod                                                        Farrukh Latif  06/10
-+---------------+---------------+---------------+---------------+---------------+------*/
-TEST_F(ECSchemaTests, InvalidSchemaName)
-    {
-    ASSERT_HRESULT_SUCCEEDED (CoInitialize(NULL));
-    ECSchemaP ecSchPtr;
-    ECSchemaVerifier ecSchVer;
-    ECSchemaOwnerPtr schemaOwner = ECSchemaOwner::CreateOwner();
-    
-    ecSchVer.CreateSchema_Success (ecSchPtr, L"test", 1, 0, *schemaOwner);
-    serializeSchema_New(ecSchPtr);
-    
-    ECSchemaP ecSchPtr2;
-    ecSchVer.CreateSchema_Failure (ecSchPtr2, L"test.01.00", 1, 0, *schemaOwner);
-
-    ECSchemaP ecSchPtr3;
-    ecSchVer.CreateSchema_Failure (ecSchPtr3, L"test&01", 1, 0, *schemaOwner);
-    CoUninitialize();
-    }
-
-/*---------------------------------------------------------------------------------**//**
-* @bsimethod                                                        Farrukh Latif  06/10
-+---------------+---------------+---------------+---------------+---------------+------*/
-TEST_F(ECSchemaTests, InvalidClassName)
-    {
-    ASSERT_HRESULT_SUCCEEDED (CoInitialize(NULL));
-
-    ECClassP testClass2;
-    ECClassVerifier ecClsVer(m_schema);
-
-    ASSERT_TRUE(m_schema != NULL);
-
-    //////////////////////////////// D-66522 ///////////////////////////////
-    ecClsVer.CreateClass_Failure(ECOBJECTS_STATUS_InvalidName, L"Test.Class");
-    ecClsVer.CreateClass_Failure(ECOBJECTS_STATUS_InvalidName, L"2TestClass");
-    ecClsVer.CreateClass_Failure(ECOBJECTS_STATUS_InvalidName, L"");
-    ecClsVer.CreateClass_Failure(ECOBJECTS_STATUS_InvalidName, L" ");
-    ecClsVer.CreateClass_Failure(ECOBJECTS_STATUS_InvalidName, L"$Test");
-    ecClsVer.CreateClass_Failure(ECOBJECTS_STATUS_InvalidName, L"Tes%t");
-    ecClsVer.CreateClass_Failure(ECOBJECTS_STATUS_InvalidName, L"Test^");
-    ecClsVer.CreateClass_Failure(ECOBJECTS_STATUS_InvalidName, L"Te)st");
-    //ecClsVer.CreateClass_Success(testClass, L"TestClassTestClassTestClassTestClassTestClassTestClassTestClassTestClassTestClassTestClassTestClassTestClassTestClassTestClassTestClassTestClassTestClassTestClassTestClassTestClassTestClassTestClassTestClassTestClassTestClassTestClassTestClassTestClassTestClassTestClassTestClassTestClassTestClassTestClassTestClassTestClassTestClassTestClassTestClassTestClassTestClassTestClassTestClassTestClassTestClassTestClassTestClassTestClassTestClassTestClassTestClassTestClassTestClassTestClassTestClassTestClassTestClassTestClassTestClassTestClassTestClassTestClassTestClassTestClassTestClassTestClassTestClassTestClassTestClassTestClassTestClassTestClassTestClassTestClassTestClassTestClassTestClassTestClassTestClassTestClassTestClassTestClassTestClassTestClassTestClassTestClassTestClassTestClassTestClassTestClassTestClassTestClassTestClassTestClassTestClassTestClassTestClassTestClassTestClassTestClassTestClassTestClassTestClassTestClassTestClassTestClassTestClassTestClassTestClassTestClassTestClassTestClassTestClassTestClassTestClassTestClassTestClassTestClassTestClassTestClassTestClassTestClassTestClassTestClassTestClassTestClassTestClassTestClassTestClassTestClassTestClassTestClassTestClassTestClassTestClassTestClassTestClassTestClassTestClassTestClassTestClassTestClassTestClassTestClassTestClassTestClassTestClassTestClassTestClassTestClassTestClassTestClassTestClassTestClassTestClassTestClassTestClassTestClassTestClassTestClassTestClassTestClassTestClassTestClassTestClassTestClassTestClassTestClassTestClassTestClassTestClassTestClassTestClassTestClassTestClassTestClassTestClassTestClassTestClassTestClassTestClassTestClassTestClassTestClassTestClassTestClassTestClassTestClassTestClassTestClassTestClassTestClassTestClassTestClassTestClassTestClassTestClassTestClassTestClassTestClassTestClassTestClassTestClassTestClassTestClassTestClassTestClassTestClassTestClassTestClassTestClassTestClassTestClassTestClassTestClassTestClassTestClassTestClassTestClassTestClassTestClassTestClassTestClassTestClassTestClassTestClassTestClassTestClassTestClassTestClassTestClassTestClassTestClassTestClassTestClassTestClassTestClassTestClassTestClassTestClassTestClassTestClassTestClassTestClassTestClassTestClassTestClassTestClassTestClassTestClassTestClassTestClassTestClassTestClassTestClassTestClassTestClassTestClassTestClassTestClassTestClassTestClassTestClassTestClassTestClassTestClassTestClassTestClassTestClassTestClassTestClassTestClassTestClassTestClassTestClassTestClassTestClassTestClassTestClassTestClassTestClassTestClassTestClassTestClassTestClassTestClassTestClassTestClassTestClassTestClassTestClassTestClassTestClassTestClassTestClassTestClassTestClassTestClassTestClassTestClassTestClassTestClassTestClassTestClassTestClassTestClassTestClassTestClassTestClassTestClassTestClassTestClassTestClassTestClassTestClassTestClassTestClassTestClassTestClassTestClassTestClassTestClassTestClassTestClassTestClassTestClassTestClassTestClassTestClassTestClassTestClassTestClassTestClassTestClassTestClassTestClassTestClassTestClassTestClassTestClassTestClassTestClassTestClassTestClassTestClassTestClassTestClassTestClassTestClassTestClassTestClassTestClassTestClassTestClassTestClassTestClassTestClassTestClassTestClassTestClassTestClassTestClassTestClassTestClassTestClassTestClassTestClassTestClassTestClassTestClassTestClassTestClassTestClassTestClassTestClassTestClassTestClassTestClassTestClassTestClassTestClassTestClassTestClassTestClassTestClassTestClassTestClassTestClassTestClassTestClassTestClassTestClassTestClassTestClassTestClassTestClassTestClassTestClassTestClassTestClassTestClassTestClassTestClassTestClassTestClassTestClassTestClassTestClassTestClassTestClassTestClassTestClassTestClassTestClassTestClassTestClassTestClassTestClassTestClassTestClassTestClassTestClassTestClassTestClassTestClassTestClassTestClassTestClassTestClassTestClassTestClassTestClassTestClassTestClassTestClassTestClassTestClassTestClassTestClassTestClassTestClassTestClassTestClassTestClassTestClassTestClassTestClassTestClassTestClassTestClassTestClassTestClassTestClassTestClassTestClassTestClassTestClassTestClassTestClassTestClassTestClassTestClassTestClassTestClassTestClassTestClassTestClassTestClassTestClassTestClassTestClassTestClassTestClassTestClassTestClassTestClassTestClassTestClassTestClassTestClassTestClassTestClassTestClassTestClassTestClassTestClassTestClassTestClassTestClassTestClassTestClassTestClassTestClassTestClassTestClassTestClassTestClassTestClassTestClassTestClassTestClassTestClassTestClassTestClassTestClassTestClassTestClassTestClassTestClassTestClassTestClassTestClassTestClassTestClassTestClassTestClassTestClassTestClassTestClassTestClassTestClassTestClassTestClassTestClassTestClassTestClassTestClassTestClassTestClassTestClassTestClassTestClassTestClassTestClassTestClassTestClassTestClassTestClassTestClassTestClassTestClassTestClassTestClassTestClassTestClassTestClassTestClassTestClassTestClassTestClassTestClassTestClassTestClassTestClassTestClassTestClassTestClassTestClassTestClassTestClassTestClassTestClassTestClassTestClassTestClassTestClassTestClassTestClassTestClassTestClassTestClassTestClassTestClassTestClassTestClassTestClassTestClassTestClassTestClassTestClassTestClassTestClassTestClassTestClassTestClassTestClassTestClassTestClassTestClassTestClassTestClassTestClassTestClassTestClassTestClassTestClassTestClassTestClassTestClassTestClassTestClassTestClassTestClassTestClassTestClassTestClassTestClassTestClassTestClassTestClassTestClassTestClassTestClassTestClassTestClassTestClassTestClassTestClassTestClassTestClassTestClassTestClassTestClassTestClassTestClassTestClassTestClassTestClassTestClassTestClassTestClassTestClassTestClassTestClassTestClassTestClassTestClassTestClassTestClassTestClassTestClassTestClassTestClassTestClassTestClassTestClassTestClassTestClassTestClassTestClassTestClassTestClassTestClassTestClassTestClassTestClassTestClassTestClassTestClassTestClassTestClassTestClassTestClassTestClassTestClassTestClassTestClassTestClassTestClassTestClassTestClassTestClassTestClassTestClassTestClassTestClassTestClassTestClassTestClassTestClassTestClassTestClassTestClassTestClassTestClassTestClassTestClassTestClassTestClassTestClassTestClassTestClassTestClassTestClassTestClassTestClassTestClassTestClassTestClassTestClassTestClassTestClassTestClassTestClassTestClassTestClassTestClassTestClassTestClassTestClassTestClassTestClassTestClassTestClassTestClassTestClassTestClassTestClassTestClassTestClassTestClassTestClassTestClassTestClassTestClassTestClassTestClassTestClassTestClassTestClassTestClassTestClassTestClassTestClassTestClassTestClassTestClassTestClassTestClassTestClassTestClassTestClassTestClassTestClassTestClassTestClassTestClassTestClassTestClassTestClassTestClassTestClassTestClassTestClassTestClassTestClassTestClassTestClassTestClassTestClassTestClassTestClassTestClassTestClassTestClassTestClassTestClassTestClassTestClassTestClassTestClassTestClassTestClassTestClassTestClassTestClassTestClassTestClassTestClassTestClassTestClassTestClassTestClassTestClassTestClassTestClassTestClassTestClassTestClassTestClassTestClassTestClassTestClassTestClassTestClassTestClassTestClassTestClassTestClassTestClassTestClassTestClassTestClassTestClassTestClassTestClassTestClassTestClassTestClassTestClassTestClassTestClassTestClassTestClassTestClassTestClassTestClassTestClassTestClassTestClassTestClassTestClassTestClassTestClassTestClassTestClassTestClassTestClassTestClassTestClassTestClassTestClassTestClassTestClassTestClassTestClassTestClassTestClassTestClassTestClassTestClassTestClassTestClassTestClassTestClassTestClassTestClassTestClassTestClassTestClassTestClassTestClassTestClassTestClassTestClassTestClassTestClassTestClassTestClassTestClassTestClassTestClassTestClassTestClassTestClassTestClassTestClassTestClassTestClassTestClassTestClassTestClassTestClassTestClassTestClassTestClassTestClassTestClassTestClassTestClassTestClassTestClassTestClassTestClassTestClassTestClassTestClassTestClassTestClassTestClassTestClassTestClassTestClassTestClassTestClassTestClassTestClassTestClassTestClassTestClassTestClassdfsfsfsdsdTestClassTestClassTestClassTestClassTestClassTestClassdfsfsfsdsdsjsksf"); //No. of characters 8,189
-    //to do --- incoporate all special characters
-    ecClsVer.CreateClass_Success(testClass2, L"MyTestClass2");
-    serializeSchema(m_schema);
-    CoUninitialize();
-    }
-
-/*---------------------------------------------------------------------------------**//**
-* @bsimethod                                                        Farrukh Latif  06/10
-+---------------+---------------+---------------+---------------+---------------+------*/
-TEST_F(ECSchemaTests, InvalidRelationshipName)
-    {
-    ECSchemaP schema;
-    ECRelationshipClassP relBaseClass;
-    ECSchemaOwnerPtr schemaOwner = ECSchemaOwner::CreateOwner();
-    
-    ECSchema::CreateSchema(schema, L"TestSchema", 1, 0, *schemaOwner);
-    EXPECT_EQ (ECOBJECTS_STATUS_InvalidName, schema->CreateRelationshipClass(relBaseClass, L"Rel.BaseClass"));
-    EXPECT_EQ (ECOBJECTS_STATUS_InvalidName, schema->CreateRelationshipClass(relBaseClass, L"1RelBaseClass"));
-    }
-
-/*---------------------------------------------------------------------------------**//**
-* @bsimethod                                                        Farrukh Latif  06/10
-+---------------+---------------+---------------+---------------+---------------+------*/
-TEST_F(ECSchemaTests, ExpectSuccessWhenDeserializingWidgetsECSchema)
-    {
-    ECClassP pClass;
-    ECClassP pClass1;
-    ECClassP pClass2;
-
-    pClass = m_schema->GetClassP(L"ecProject");
-    EXPECT_STREQ (L"ecProject", pClass->Name.c_str());
-    ECPropertyP pProperty = pClass->GetPropertyP (L"Name");
-    EXPECT_STREQ (L"Name", pProperty->Name.c_str());
-    pClass1 = m_schema->GetClassP(L"RelatedClass");
-    ECPropertyP pProperty1 = pClass1->GetPropertyP (L"StringMember");
-    wprintf (L"Class Name: '%s' with display label '%s'\n", pClass1->Name.c_str(), pClass1->DisplayLabel.c_str());
-    wprintf (L"Property Name: '%s' with display label: '%s' with Class '%s'\n", 
-            pProperty1->Name.c_str(), pProperty1->DisplayLabel.c_str(), pProperty1->Class.Name.c_str() );
-
-    pClass2 = m_schema->GetClassP(L"TestClass");
-    ECPropertyP pProperty2 = pClass2->GetPropertyP (L"StringMember");
-    wprintf (L"Class Name: '%s' with display label '%s'\n", pClass2->Name.c_str(), pClass2->DisplayLabel.c_str());
-    wprintf (L"Property Name: '%s' with display label: '%s' with Class '%s'\n", 
-    pProperty2->Name.c_str(), pProperty2->DisplayLabel.c_str(), pProperty2->Class.Name.c_str() );
-    ASSERT_TRUE (pProperty->IsPrimitive);
-    }
-
-/*---------------------------------------------------------------------------------**//**
-* @bsimethod                                                        Farrukh Latif  06/10
-+---------------+---------------+---------------+---------------+---------------+------*/
-TEST_F(ECSchemaTests, PropertiesValidation)
-    {
-    ASSERT_HRESULT_SUCCEEDED (CoInitialize(NULL));
-    m_classP = m_schema->GetClassP(L"ecWidget");
-    ECPropertyP pProperty = m_classP->GetPropertyP(L"eclongattr");
-    EXPECT_STREQ (L"eclongattr", pProperty->Name.c_str());
-    wprintf (L"Property Name: '%s'\n", pProperty->TypeName.c_str());
-    EXPECT_EQ(false, pProperty->IsReadOnly);
-    m_schema->CreateClass(m_classP, L"HelloClass");
-    ECClassVerifier ecClsVer(m_schema);
-    ecClsVer.CreateClass_Success (m_classP, L"HelloClass2");
-    serializeSchema(m_schema);
-    CoUninitialize();
-    }
-
-/*---------------------------------------------------------------------------------**//**
-* @bsimethod                                                        Farrukh Latif  06/10
-+---------------+---------------+---------------+---------------+---------------+------*/
-TEST_F(ECSchemaTests, createStructProperty)
-{
-    ASSERT_HRESULT_SUCCEEDED (CoInitialize(NULL));
-    m_classP = m_schema->GetClassP(L"ecProject");
-    m_classP->SetIsStruct(L"True");
-    StructECPropertyP m_StructProperty;
-    ECPropertyVerifier ecPropVer(m_schema);
-    m_classA = m_schema->GetClassP(L"HelloClass");
-    ecPropVer.CreateStructProperty(m_StructProperty, L"VerifierStructProp", *m_classP, *m_classA);
-    serializeSchema_WithStructProperty(m_schema);
-    CoUninitialize();
-}
-
-/*---------------------------------------------------------------------------------**//**
-* @bsimethod                                                        Farrukh Latif  06/10
-+---------------+---------------+---------------+---------------+---------------+------*/
-TEST_F(ECSchemaTests, StructTypePropertiesValidation)
-    {
-    m_classP = m_schema->GetClassP(L"Struct2");
-    ECPropertyP pProperty = m_classP->GetPropertyP(L"NestedArray");
-    EXPECT_STREQ (L"NestedArray", pProperty->Name.c_str());
-    wprintf (L"Property Name: '%s' with display label: '%s' with Class '%s' Type Name: '%s'\n", 
-    pProperty->Name.c_str(), pProperty->DisplayLabel.c_str(), pProperty->Class.Name.c_str(), pProperty->TypeName.c_str() );
-    EXPECT_EQ(false, pProperty->IsReadOnly);
-    }
-
-/*---------------------------------------------------------------------------------**//**
-* @bsimethod                                                        Farrukh Latif  06/10
-+---------------+---------------+---------------+---------------+---------------+------*/
-TEST_F(ECSchemaTests, AddProperty)
-    {
-    ASSERT_HRESULT_SUCCEEDED (CoInitialize(NULL));
-    m_classP = m_schema->GetClassP(L"ecProject");
-    PrimitiveECPropertyP pProperty;
-    ECPropertyVerifier ecPropVer;
-
-    ecPropVer.CreatePrimitiveProperty(pProperty, L"NewProp", PRIMITIVETYPE_Double, m_classP);
-    serializeSchema(m_schema);
-    CoUninitialize();
-    }
-
-/*---------------------------------------------------------------------------------**//**
-* @bsimethod                                                        Farrukh Latif  06/10
-+---------------+---------------+---------------+---------------+---------------+------*/
-TEST_F(ECSchemaTests, AddClass)
-    {
-    ASSERT_HRESULT_SUCCEEDED (CoInitialize(NULL));
-    int count = 0;
-    ECClassContainerCR classes = m_schema->Classes;
-    for(ECClassContainer::const_iterator iter=classes.begin(); iter != classes.end(); ++iter)
-        {
-        wprintf ( L"Class Name: '%s'\n" , (*iter)->Name);
-        count++;    
-        }
-    wprintf ( L"Count :" , count );
-    ECClassP class1;
-    m_schema->CreateClass(class1, L"TestClassB");
-    serializeSchema(m_schema);
-    CoUninitialize();
-    }
-
-/*---------------------------------------------------------------------------------**//**
-* @bsimethod                                                        Farrukh Latif  06/10
-+---------------+---------------+---------------+---------------+---------------+------*/
-//TEST_F(ECSchemaTests, maximumClassesInASchema)
-//    {
-//    ASSERT_HRESULT_SUCCEEDED (CoInitialize(NULL));
-//    ECClassP class1;
-//    ECClassVerifier ecClsVer(m_schema);
-//    for(int i =1; i <= 8192; i++)
-//        {
-//        WString className(L"C");
-//        char charInt[10];
-//        _itoa(i, charInt, 10);
-//        className.Append(charInt);
-//        ecClsVer.CreateClass_Success(class1, className);
-//        }
-//    serializeSchema(m_schema);
-//    CoUninitialize();
-//    }
+﻿
+#include "ECObjectsTestPCH.h"
+#include <objbase.h>
+#include <comdef.h>
+using namespace Bentley::EC;
+
+#include <tchar.h>
+using namespace std;
+
+#define SCHEMAS_PATH  L"" 
+
+using namespace TestHelpers;
+
+class ECSchemaTests : public ECSchemaTestFixture
+    {
+    public:
+        ECClassP                    m_classP;
+        ECClassP                    m_classA;
+        PrimitiveECPropertyP        m_property;
+
+/*---------------------------------------------------------------------------------**//**
+* @bsimethod                                                    Farrukh Latif     06/10
++---------------+---------------+---------------+---------------+---------------+------*/
+BentleyStatus serializeSchema(ECSchemaP m_schema)
+    {
+    bwstring xmlFile = ECTestFixture::GetWorkingDirectoryPath(L"ECObjectsScenarioTests", L"Widgets.09.06.ecschema.xml");
+    ECSchemaVerifier ecSchVer;
+    SchemaSerializationStatus status = ecSchVer.WriteXmlToFile(xmlFile.c_str(), m_schema);
+    EXPECT_EQ(SCHEMA_SERIALIZATION_STATUS_Success, status);
+    return SUCCESS;
+    }
+
+/*---------------------------------------------------------------------------------**//**
+* @bsimethod                                                    Farrukh Latif     06/10
++---------------+---------------+---------------+---------------+---------------+------*/
+BentleyStatus serializeSchema_New(ECSchemaP m_schema)
+    {
+    bwstring xmlFile = ECTestFixture::GetWorkingDirectoryPath(L"ECObjectsScenarioTests", L"NewSchema.01.00.ecschema.xml");
+    ECSchemaVerifier ecSchVer;
+    SchemaSerializationStatus status = ecSchVer.WriteXmlToFile(xmlFile.c_str(), m_schema);
+    EXPECT_EQ(SCHEMA_SERIALIZATION_STATUS_Success, status);
+    return SUCCESS;
+    }
+
+/*---------------------------------------------------------------------------------**//**
+* @bsimethod                                                    Farrukh Latif     06/10
++---------------+---------------+---------------+---------------+---------------+------*/
+BentleyStatus serializeSchema_WithStructProperty(ECSchemaP m_schema)
+    {
+    bwstring xmlFile = ECTestFixture::GetWorkingDirectoryPath(L"ECObjectsScenarioTests", L"WidgetsWithStructProperty.01.00.ecschema.xml");
+    ECSchemaVerifier ecSchVer;
+    SchemaSerializationStatus status = ecSchVer.WriteXmlToFile(xmlFile.c_str(), m_schema);
+    EXPECT_EQ(SCHEMA_SERIALIZATION_STATUS_Success, status);
+    return SUCCESS;
+    }
+
+/*---------------------------------------------------------------------------------**//**
+* @bsimethod                                                    Farrukh Latif     06/10
++---------------+---------------+---------------+---------------+---------------+------*/
+BentleyStatus serializeSchema_WithClassModification(ECSchemaP m_schema)
+    {
+    bwstring xmlFile = ECTestFixture::GetWorkingDirectoryPath(L"ECObjectsScenarioTests", L"WidgetsWithClassModification.01.00.ecschema.xml");
+    ECSchemaVerifier ecSchVer;
+    SchemaSerializationStatus status = ecSchVer.WriteXmlToFile(xmlFile.c_str(), m_schema);
+    EXPECT_EQ(SCHEMA_SERIALIZATION_STATUS_Success, status);
+    return SUCCESS;
+    }
+
+/*---------------------------------------------------------------------------------**//**
+* @bsimethod                                                    Farrukh Latif     07/10
++---------------+---------------+---------------+---------------+---------------+------*/
+//BentleyStatus serializeSchema_WithNonEnglishCharacters(ECSchemaP m_schema, bwstring fileName)
+//    {
+    //bwstring dirPath, xmlFile;
+    //dirPath = GetOutRoot().c_str();
+    //xmlFile = L".09.06.ecschema.xml";
+    //fileName += xmlFile;
+    //dirPath += fileName;
+    //const wchar_t * writeFile = dirPath.c_str();
+    //wcout<<"Serialization path: "<<writeFile<<endl;
+    //ECSchemaVerifier ecSchVer;
+    //SchemaSerializationStatus status = ecSchVer.WriteXmlToFile(writeFile, m_schema);
+    //EXPECT_EQ(SCHEMA_SERIALIZATION_STATUS_Success, status);
+    //return SUCCESS;
+    //}
+
+/*---------------------------------------------------------------------------------**//**
+* @bsimethod                                                    Farrukh Latif     06/10
++---------------+---------------+---------------+---------------+---------------+------*/
+//BentleyStatus VerifySchema (bwstring findECObject)
+//    {
+        //TestDataManager tdm(L"Widgets.09.06.ecschema.xml", __FILE__, OPENMODE_READWRITE);
+        //ECSchemaVerifier ecSchVer;
+        //SchemaDeserializationStatus status = ecSchVer.ReadXmlFromFile (m_schema, tdm.GetPath().c_str(), NULL, NULL);
+        //EXPECT_EQ (SCHEMA_DESERIALIZATION_STATUS_Success, status)<< tdm.GetPath().c_str();
+        //if (NULL != (m_schema->GetClassP(findECObject)))
+        //{
+        //    m_classP = m_schema->GetClassP(findECObject);
+        //    wcout<<"Added Class is: "<<m_classP->Name.c_str()<<endl;
+        //    EXPECT_EQ (findECObject.c_str(), m_classP->Name.c_str());
+        //    return SUCCESS;
+        //}
+    //    return ERROR;
+    //}
+    };
+
+/*---------------------------------------------------------------------------------**//**
+* @bsimethod                                                        Farrukh Latif  06/10
++---------------+---------------+---------------+---------------+---------------+------*/
+TEST_F(ECSchemaTests, circularBaseClass)
+{
+    ASSERT_HRESULT_SUCCEEDED (CoInitialize(NULL));
+
+    ECClassP m_ClassA;
+    ECClassP m_ClassB;
+    ECClassP m_ClassC;
+    m_ClassA = m_schema->GetClassP(L"ecProject");
+    m_ClassB = m_schema->GetClassP(L"AccessCustomAttributes");
+    m_ClassC = m_schema->GetClassP(L"ecWidget");
+    EXPECT_FALSE(m_ClassA->Is(m_ClassB));
+
+    ECClassVerifier ecSchVer(m_schema);
+    ecSchVer.AddBaseClass_Success(m_ClassB, m_ClassA);
+    EXPECT_TRUE(m_ClassA->Is(m_ClassB));
+    ecSchVer.AddBaseClass_Success(m_ClassC, m_ClassB);
+    EXPECT_TRUE(m_ClassB->Is(m_ClassC));
+
+    //making circle of base classes
+    ecSchVer.AddBaseClass_Failure(m_ClassA, m_ClassC);
+    EXPECT_FALSE(m_ClassC->Is(m_ClassA));
+    CoUninitialize();
+}
+
+/*---------------------------------------------------------------------------------**//**
+* @bsimethod                                                        Farrukh Latif  06/10
++---------------+---------------+---------------+---------------+---------------+------*/
+TEST_F(ECSchemaTests, AddAndRemoveRelationshipBaseClass)
+    {
+    ECClassP class1;
+    ECRelationshipClassP relBaseClass;
+    ECClassVerifier ecClsVer(m_schema);
+    ecClsVer.CreateClass_Success(class1, L"TestClass2");
+
+    ECSchemaVerifier ecSchVer(m_schema);
+    ecSchVer.CreateRelationshipClass_Success(relBaseClass, L"RelBaseClass");
+
+    ecClsVer.AddBaseClass_Success(relBaseClass, class1);
+    ECBaseClassesList classList = class1->GetBaseClasses();
+    ECBaseClassesList::const_iterator baseClassIterator;
+    for (baseClassIterator = classList.begin(); baseClassIterator != classList.end(); baseClassIterator++)
+        {
+        if (*baseClassIterator == relBaseClass)
+            break;
+        }
+    EXPECT_FALSE(baseClassIterator == classList.end());
+    
+    // Remove relationship base class
+    EXPECT_EQ(ECOBJECTS_STATUS_Success, class1->RemoveBaseClass(*relBaseClass));
+    classList = class1->GetBaseClasses();
+    for (baseClassIterator = classList.begin(); baseClassIterator != classList.end(); baseClassIterator++)
+        {
+        if (*baseClassIterator == relBaseClass)
+            break;
+        }
+    EXPECT_TRUE(baseClassIterator == classList.end());
+    EXPECT_EQ(ECOBJECTS_STATUS_ClassNotFound, class1->RemoveBaseClass(*relBaseClass));
+    }
+
+/*---------------------------------------------------------------------------------**//**
+* @bsimethod                                                        Farrukh Latif  06/10
++---------------+---------------+---------------+---------------+---------------+------*/
+TEST_F(ECSchemaTests, modifyECClass)
+{
+    ASSERT_HRESULT_SUCCEEDED (CoInitialize(NULL));
+    m_classP = m_schema->GetClassP(L"ecWidget");
+    ECClassVerifier ecClsVer(m_schema);
+    ecClsVer.ModifyECClass(m_classP, L"TestWidget Label", 0); // 0 indicates DisplayLabel
+    ecClsVer.ModifyECClass(m_classP, L"TestWidget Desc", 1); // 1 indicates Description
+    ECClassP m_myClass;
+    ecClsVer.CreateClass_Success(m_myClass, L"Verifier");
+    serializeSchema_WithClassModification(m_schema);
+    CoUninitialize();
+}
+
+/*---------------------------------------------------------------------------------**//**
+* @bsimethod                                                        Farrukh Latif  06/10
++---------------+---------------+---------------+---------------+---------------+------*/
+TEST_F(ECSchemaTests, multipleBaseClasses)
+    {
+    ASSERT_HRESULT_SUCCEEDED (CoInitialize(NULL));
+    //ECSchemaP     schema;
+    ECClassP        class1;
+    ECClassP        baseClass1;
+    ECClassP        baseClass2;
+    
+    //ECSchemaVerifier ecSchVer;
+    //ecSchVer.CreateSchema_Success(schema, L"TestSchema");
+
+    ECClassVerifier ecClsVer(m_schema);
+    ecClsVer.CreateClass_Success(class1, L"ChildClass");
+    ecClsVer.CreateClass_Success(baseClass1, L"BaseClass1");
+    ecClsVer.CreateClass_Success(baseClass2, L"BaseClass2");
+    
+    EXPECT_FALSE(class1->Is(baseClass1));
+    ecClsVer.AddBaseClass_Success(baseClass1, class1);
+    EXPECT_TRUE(class1->Is(baseClass1));
+
+    ecClsVer.AddBaseClass_Success(baseClass2, class1);
+    EXPECT_TRUE(class1->Is(baseClass2));
+    serializeSchema(m_schema);
+    CoUninitialize();
+    }
+
+/*---------------------------------------------------------------------------------**//**
+* @bsimethod                                                        Farrukh Latif  06/10
++---------------+---------------+---------------+---------------+---------------+------*/
+TEST_F(ECSchemaTests, InvalidSchemaName)
+    {
+    ASSERT_HRESULT_SUCCEEDED (CoInitialize(NULL));
+    ECSchemaP ecSchPtr;
+    ECSchemaVerifier ecSchVer;
+    ECSchemaOwnerPtr schemaOwner = ECSchemaOwner::CreateOwner();
+    
+    ecSchVer.CreateSchema_Success (ecSchPtr, L"test", 1, 0, *schemaOwner);
+    serializeSchema_New(ecSchPtr);
+    
+    ECSchemaP ecSchPtr2;
+    ecSchVer.CreateSchema_Failure (ecSchPtr2, L"test.01.00", 1, 0, *schemaOwner);
+
+    ECSchemaP ecSchPtr3;
+    ecSchVer.CreateSchema_Failure (ecSchPtr3, L"test&01", 1, 0, *schemaOwner);
+    CoUninitialize();
+    }
+
+/*---------------------------------------------------------------------------------**//**
+* @bsimethod                                                        Farrukh Latif  06/10
++---------------+---------------+---------------+---------------+---------------+------*/
+TEST_F(ECSchemaTests, InvalidClassName)
+    {
+    ASSERT_HRESULT_SUCCEEDED (CoInitialize(NULL));
+
+    ECClassP testClass2;
+    ECClassVerifier ecClsVer(m_schema);
+
+    ASSERT_TRUE(m_schema != NULL);
+
+    //////////////////////////////// D-66522 ///////////////////////////////
+    ecClsVer.CreateClass_Failure(ECOBJECTS_STATUS_InvalidName, L"Test.Class");
+    ecClsVer.CreateClass_Failure(ECOBJECTS_STATUS_InvalidName, L"2TestClass");
+    ecClsVer.CreateClass_Failure(ECOBJECTS_STATUS_InvalidName, L"");
+    ecClsVer.CreateClass_Failure(ECOBJECTS_STATUS_InvalidName, L" ");
+    ecClsVer.CreateClass_Failure(ECOBJECTS_STATUS_InvalidName, L"$Test");
+    ecClsVer.CreateClass_Failure(ECOBJECTS_STATUS_InvalidName, L"Tes%t");
+    ecClsVer.CreateClass_Failure(ECOBJECTS_STATUS_InvalidName, L"Test^");
+    ecClsVer.CreateClass_Failure(ECOBJECTS_STATUS_InvalidName, L"Te)st");
+    //ecClsVer.CreateClass_Success(testClass, L"TestClassTestClassTestClassTestClassTestClassTestClassTestClassTestClassTestClassTestClassTestClassTestClassTestClassTestClassTestClassTestClassTestClassTestClassTestClassTestClassTestClassTestClassTestClassTestClassTestClassTestClassTestClassTestClassTestClassTestClassTestClassTestClassTestClassTestClassTestClassTestClassTestClassTestClassTestClassTestClassTestClassTestClassTestClassTestClassTestClassTestClassTestClassTestClassTestClassTestClassTestClassTestClassTestClassTestClassTestClassTestClassTestClassTestClassTestClassTestClassTestClassTestClassTestClassTestClassTestClassTestClassTestClassTestClassTestClassTestClassTestClassTestClassTestClassTestClassTestClassTestClassTestClassTestClassTestClassTestClassTestClassTestClassTestClassTestClassTestClassTestClassTestClassTestClassTestClassTestClassTestClassTestClassTestClassTestClassTestClassTestClassTestClassTestClassTestClassTestClassTestClassTestClassTestClassTestClassTestClassTestClassTestClassTestClassTestClassTestClassTestClassTestClassTestClassTestClassTestClassTestClassTestClassTestClassTestClassTestClassTestClassTestClassTestClassTestClassTestClassTestClassTestClassTestClassTestClassTestClassTestClassTestClassTestClassTestClassTestClassTestClassTestClassTestClassTestClassTestClassTestClassTestClassTestClassTestClassTestClassTestClassTestClassTestClassTestClassTestClassTestClassTestClassTestClassTestClassTestClassTestClassTestClassTestClassTestClassTestClassTestClassTestClassTestClassTestClassTestClassTestClassTestClassTestClassTestClassTestClassTestClassTestClassTestClassTestClassTestClassTestClassTestClassTestClassTestClassTestClassTestClassTestClassTestClassTestClassTestClassTestClassTestClassTestClassTestClassTestClassTestClassTestClassTestClassTestClassTestClassTestClassTestClassTestClassTestClassTestClassTestClassTestClassTestClassTestClassTestClassTestClassTestClassTestClassTestClassTestClassTestClassTestClassTestClassTestClassTestClassTestClassTestClassTestClassTestClassTestClassTestClassTestClassTestClassTestClassTestClassTestClassTestClassTestClassTestClassTestClassTestClassTestClassTestClassTestClassTestClassTestClassTestClassTestClassTestClassTestClassTestClassTestClassTestClassTestClassTestClassTestClassTestClassTestClassTestClassTestClassTestClassTestClassTestClassTestClassTestClassTestClassTestClassTestClassTestClassTestClassTestClassTestClassTestClassTestClassTestClassTestClassTestClassTestClassTestClassTestClassTestClassTestClassTestClassTestClassTestClassTestClassTestClassTestClassTestClassTestClassTestClassTestClassTestClassTestClassTestClassTestClassTestClassTestClassTestClassTestClassTestClassTestClassTestClassTestClassTestClassTestClassTestClassTestClassTestClassTestClassTestClassTestClassTestClassTestClassTestClassTestClassTestClassTestClassTestClassTestClassTestClassTestClassTestClassTestClassTestClassTestClassTestClassTestClassTestClassTestClassTestClassTestClassTestClassTestClassTestClassTestClassTestClassTestClassTestClassTestClassTestClassTestClassTestClassTestClassTestClassTestClassTestClassTestClassTestClassTestClassTestClassTestClassTestClassTestClassTestClassTestClassTestClassTestClassTestClassTestClassTestClassTestClassTestClassTestClassTestClassTestClassTestClassTestClassTestClassTestClassTestClassTestClassTestClassTestClassTestClassTestClassTestClassTestClassTestClassTestClassTestClassTestClassTestClassTestClassTestClassTestClassTestClassTestClassTestClassTestClassTestClassTestClassTestClassTestClassTestClassTestClassTestClassTestClassTestClassTestClassTestClassTestClassTestClassTestClassTestClassTestClassTestClassTestClassTestClassTestClassTestClassTestClassTestClassTestClassTestClassTestClassTestClassTestClassTestClassTestClassTestClassTestClassTestClassTestClassTestClassTestClassTestClassTestClassTestClassTestClassTestClassTestClassTestClassTestClassTestClassTestClassTestClassTestClassTestClassTestClassTestClassTestClassTestClassTestClassTestClassTestClassTestClassTestClassTestClassTestClassTestClassTestClassTestClassTestClassTestClassTestClassTestClassTestClassTestClassTestClassTestClassTestClassTestClassTestClassTestClassTestClassTestClassTestClassTestClassTestClassTestClassTestClassTestClassTestClassTestClassTestClassTestClassTestClassTestClassTestClassTestClassTestClassTestClassTestClassTestClassTestClassTestClassTestClassTestClassTestClassTestClassTestClassTestClassTestClassTestClassTestClassTestClassTestClassTestClassTestClassTestClassTestClassTestClassTestClassTestClassTestClassTestClassTestClassTestClassTestClassTestClassTestClassTestClassTestClassTestClassTestClassTestClassTestClassTestClassTestClassTestClassTestClassTestClassTestClassTestClassTestClassTestClassTestClassTestClassTestClassTestClassTestClassTestClassTestClassTestClassTestClassTestClassTestClassTestClassTestClassTestClassTestClassTestClassTestClassTestClassTestClassTestClassTestClassTestClassTestClassTestClassTestClassTestClassTestClassTestClassTestClassTestClassTestClassTestClassTestClassTestClassTestClassTestClassTestClassTestClassTestClassTestClassTestClassTestClassTestClassTestClassTestClassTestClassTestClassTestClassTestClassTestClassTestClassTestClassTestClassTestClassTestClassTestClassTestClassTestClassTestClassTestClassTestClassTestClassTestClassTestClassTestClassTestClassTestClassTestClassTestClassTestClassTestClassTestClassTestClassTestClassTestClassTestClassTestClassTestClassTestClassTestClassTestClassTestClassTestClassTestClassTestClassTestClassTestClassTestClassTestClassTestClassTestClassTestClassTestClassTestClassTestClassTestClassTestClassTestClassTestClassTestClassTestClassTestClassTestClassTestClassTestClassTestClassTestClassTestClassTestClassTestClassTestClassTestClassTestClassTestClassTestClassTestClassTestClassTestClassTestClassTestClassTestClassTestClassTestClassTestClassTestClassTestClassTestClassTestClassTestClassTestClassTestClassTestClassTestClassTestClassTestClassTestClassTestClassTestClassTestClassTestClassTestClassTestClassTestClassTestClassTestClassTestClassTestClassTestClassTestClassTestClassTestClassTestClassTestClassTestClassTestClassTestClassTestClassTestClassTestClassTestClassTestClassTestClassTestClassTestClassTestClassTestClassTestClassTestClassTestClassTestClassTestClassTestClassTestClassTestClassTestClassTestClassTestClassTestClassTestClassTestClassTestClassTestClassTestClassTestClassTestClassTestClassTestClassTestClassTestClassTestClassTestClassTestClassTestClassTestClassTestClassTestClassTestClassTestClassTestClassTestClassTestClassTestClassTestClassTestClassTestClassTestClassTestClassTestClassTestClassTestClassTestClassTestClassTestClassTestClassTestClassTestClassTestClassTestClassTestClassTestClassTestClassTestClassTestClassTestClassTestClassTestClassTestClassTestClassTestClassTestClassTestClassTestClassTestClassTestClassTestClassTestClassTestClassTestClassTestClassTestClassTestClassTestClassTestClassTestClassTestClassTestClassTestClassTestClassTestClassTestClassTestClassTestClassTestClassTestClassTestClassTestClassTestClassTestClassTestClassTestClassTestClassTestClassTestClassTestClassTestClassTestClassTestClassTestClassTestClassTestClassTestClassTestClassTestClassTestClassTestClassTestClassTestClassTestClassTestClassTestClassTestClassTestClassTestClassTestClassTestClassTestClassTestClassTestClassTestClassTestClassTestClassTestClassTestClassTestClassTestClassTestClassTestClassTestClassTestClassTestClassTestClassTestClassTestClassTestClassTestClassTestClassTestClassTestClassTestClassTestClassTestClassTestClassTestClassTestClassTestClassTestClassTestClassTestClassTestClassTestClassTestClassTestClassTestClassTestClassTestClassTestClassTestClassTestClassTestClassTestClassTestClassTestClassTestClassTestClassTestClassTestClassTestClassTestClassTestClassTestClassTestClassTestClassTestClassTestClassTestClassTestClassTestClassTestClassTestClassTestClassTestClassTestClassTestClassTestClassTestClassTestClassTestClassTestClassTestClassTestClassTestClassTestClassTestClassTestClassTestClassTestClassTestClassTestClassTestClassTestClassTestClassTestClassTestClassTestClassTestClassTestClassTestClassTestClassTestClassTestClassTestClassTestClassTestClassTestClassdfsfsfsdsdTestClassTestClassTestClassTestClassTestClassTestClassdfsfsfsdsdsjsksf"); //No. of characters 8,189
+    //to do --- incoporate all special characters
+    ecClsVer.CreateClass_Success(testClass2, L"MyTestClass2");
+    serializeSchema(m_schema);
+    CoUninitialize();
+    }
+
+/*---------------------------------------------------------------------------------**//**
+* @bsimethod                                                        Farrukh Latif  06/10
++---------------+---------------+---------------+---------------+---------------+------*/
+TEST_F(ECSchemaTests, InvalidRelationshipName)
+    {
+    ECSchemaP schema;
+    ECRelationshipClassP relBaseClass;
+    ECSchemaOwnerPtr schemaOwner = ECSchemaOwner::CreateOwner();
+    
+    ECSchema::CreateSchema(schema, L"TestSchema", 1, 0, *schemaOwner);
+    EXPECT_EQ (ECOBJECTS_STATUS_InvalidName, schema->CreateRelationshipClass(relBaseClass, L"Rel.BaseClass"));
+    EXPECT_EQ (ECOBJECTS_STATUS_InvalidName, schema->CreateRelationshipClass(relBaseClass, L"1RelBaseClass"));
+    }
+
+/*---------------------------------------------------------------------------------**//**
+* @bsimethod                                                        Farrukh Latif  06/10
++---------------+---------------+---------------+---------------+---------------+------*/
+TEST_F(ECSchemaTests, ExpectSuccessWhenDeserializingWidgetsECSchema)
+    {
+    ECClassP pClass;
+    ECClassP pClass1;
+    ECClassP pClass2;
+
+    pClass = m_schema->GetClassP(L"ecProject");
+    EXPECT_STREQ (L"ecProject", pClass->Name.c_str());
+    ECPropertyP pProperty = pClass->GetPropertyP (L"Name");
+    EXPECT_STREQ (L"Name", pProperty->Name.c_str());
+    pClass1 = m_schema->GetClassP(L"RelatedClass");
+    ECPropertyP pProperty1 = pClass1->GetPropertyP (L"StringMember");
+    wprintf (L"Class Name: '%s' with display label '%s'\n", pClass1->Name.c_str(), pClass1->DisplayLabel.c_str());
+    wprintf (L"Property Name: '%s' with display label: '%s' with Class '%s'\n", 
+            pProperty1->Name.c_str(), pProperty1->DisplayLabel.c_str(), pProperty1->Class.Name.c_str() );
+
+    pClass2 = m_schema->GetClassP(L"TestClass");
+    ECPropertyP pProperty2 = pClass2->GetPropertyP (L"StringMember");
+    wprintf (L"Class Name: '%s' with display label '%s'\n", pClass2->Name.c_str(), pClass2->DisplayLabel.c_str());
+    wprintf (L"Property Name: '%s' with display label: '%s' with Class '%s'\n", 
+    pProperty2->Name.c_str(), pProperty2->DisplayLabel.c_str(), pProperty2->Class.Name.c_str() );
+    ASSERT_TRUE (pProperty->IsPrimitive);
+    }
+
+/*---------------------------------------------------------------------------------**//**
+* @bsimethod                                                        Farrukh Latif  06/10
++---------------+---------------+---------------+---------------+---------------+------*/
+TEST_F(ECSchemaTests, PropertiesValidation)
+    {
+    ASSERT_HRESULT_SUCCEEDED (CoInitialize(NULL));
+    m_classP = m_schema->GetClassP(L"ecWidget");
+    ECPropertyP pProperty = m_classP->GetPropertyP(L"eclongattr");
+    EXPECT_STREQ (L"eclongattr", pProperty->Name.c_str());
+    wprintf (L"Property Name: '%s'\n", pProperty->TypeName.c_str());
+    EXPECT_EQ(false, pProperty->IsReadOnly);
+    m_schema->CreateClass(m_classP, L"HelloClass");
+    ECClassVerifier ecClsVer(m_schema);
+    ecClsVer.CreateClass_Success (m_classP, L"HelloClass2");
+    serializeSchema(m_schema);
+    CoUninitialize();
+    }
+
+/*---------------------------------------------------------------------------------**//**
+* @bsimethod                                                        Farrukh Latif  06/10
++---------------+---------------+---------------+---------------+---------------+------*/
+TEST_F(ECSchemaTests, createStructProperty)
+{
+    ASSERT_HRESULT_SUCCEEDED (CoInitialize(NULL));
+    m_classP = m_schema->GetClassP(L"ecProject");
+    m_classP->SetIsStruct(L"True");
+    StructECPropertyP m_StructProperty;
+    ECPropertyVerifier ecPropVer(m_schema);
+    m_classA = m_schema->GetClassP(L"HelloClass");
+    ecPropVer.CreateStructProperty(m_StructProperty, L"VerifierStructProp", *m_classP, *m_classA);
+    serializeSchema_WithStructProperty(m_schema);
+    CoUninitialize();
+}
+
+/*---------------------------------------------------------------------------------**//**
+* @bsimethod                                                        Farrukh Latif  06/10
++---------------+---------------+---------------+---------------+---------------+------*/
+TEST_F(ECSchemaTests, StructTypePropertiesValidation)
+    {
+    m_classP = m_schema->GetClassP(L"Struct2");
+    ECPropertyP pProperty = m_classP->GetPropertyP(L"NestedArray");
+    EXPECT_STREQ (L"NestedArray", pProperty->Name.c_str());
+    wprintf (L"Property Name: '%s' with display label: '%s' with Class '%s' Type Name: '%s'\n", 
+    pProperty->Name.c_str(), pProperty->DisplayLabel.c_str(), pProperty->Class.Name.c_str(), pProperty->TypeName.c_str() );
+    EXPECT_EQ(false, pProperty->IsReadOnly);
+    }
+
+/*---------------------------------------------------------------------------------**//**
+* @bsimethod                                                        Farrukh Latif  06/10
++---------------+---------------+---------------+---------------+---------------+------*/
+TEST_F(ECSchemaTests, AddProperty)
+    {
+    ASSERT_HRESULT_SUCCEEDED (CoInitialize(NULL));
+    m_classP = m_schema->GetClassP(L"ecProject");
+    PrimitiveECPropertyP pProperty;
+    ECPropertyVerifier ecPropVer;
+
+    ecPropVer.CreatePrimitiveProperty(pProperty, L"NewProp", PRIMITIVETYPE_Double, m_classP);
+    serializeSchema(m_schema);
+    CoUninitialize();
+    }
+
+/*---------------------------------------------------------------------------------**//**
+* @bsimethod                                                        Farrukh Latif  06/10
++---------------+---------------+---------------+---------------+---------------+------*/
+TEST_F(ECSchemaTests, AddClass)
+    {
+    ASSERT_HRESULT_SUCCEEDED (CoInitialize(NULL));
+    int count = 0;
+    ECClassContainerCR classes = m_schema->Classes;
+    for(ECClassContainer::const_iterator iter=classes.begin(); iter != classes.end(); ++iter)
+        {
+        wprintf ( L"Class Name: '%s'\n" , (*iter)->Name);
+        count++;    
+        }
+    wprintf ( L"Count :" , count );
+    ECClassP class1;
+    m_schema->CreateClass(class1, L"TestClassB");
+    serializeSchema(m_schema);
+    CoUninitialize();
+    }
+
+/*---------------------------------------------------------------------------------**//**
+* @bsimethod                                                        Farrukh Latif  06/10
++---------------+---------------+---------------+---------------+---------------+------*/
+//TEST_F(ECSchemaTests, maximumClassesInASchema)
+//    {
+//    ASSERT_HRESULT_SUCCEEDED (CoInitialize(NULL));
+//    ECClassP class1;
+//    ECClassVerifier ecClsVer(m_schema);
+//    for(int i =1; i <= 8192; i++)
+//        {
+//        WString className(L"C");
+//        char charInt[10];
+//        _itoa(i, charInt, 10);
+//        className.Append(charInt);
+//        ecClsVer.CreateClass_Success(class1, className);
+//        }
+//    serializeSchema(m_schema);
+//    CoUninitialize();
+//    }