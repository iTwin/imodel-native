/*--------------------------------------------------------------------------------------+
|
|     $Source: test/Published/PhenomenonTests.cpp $
|
|  $Copyright: (c) 2018 Bentley Systems, Incorporated. All rights reserved. $
|
+--------------------------------------------------------------------------------------*/
#include "../ECObjectsTestPCH.h"
#include "../TestFixture/TestFixture.h"

USING_NAMESPACE_BENTLEY_EC

BEGIN_BENTLEY_ECN_TEST_NAMESPACE

struct PhenomenonTests : ECTestFixture {};
struct PhenomenonDeserializationTest : ECTestFixture {};

//---------------------------------------------------------------------------------------
// @bsimethod                                   Kyle.Abramowitz                  02/2018
//---------------+---------------+---------------+---------------+---------------+-------
TEST_F(PhenomenonTests, BasicPhenomenonCreation)
    {
    ECSchemaPtr schema;
    PhenomenonP phenomenon;

    ECSchema::CreateSchema(schema, "TestSchema", "ts", 1, 0, 0);

    EC_EXPECT_SUCCESS(schema->CreatePhenomenon(phenomenon, "TestPhenomenon", "LENGTH*LENGTH", "DisplayLabel", "TestDescription"));

    EXPECT_STREQ("TestDescription", phenomenon->GetInvariantDescription().c_str());
    EXPECT_STREQ("DisplayLabel", phenomenon->GetInvariantDisplayLabel().c_str());
    EXPECT_STREQ("LENGTH*LENGTH", phenomenon->GetDefinition().c_str());

<<<<<<< HEAD
    Utf8String test = "TestPhenomenon";
    auto testPhenomenon = schema->GetPhenomenonCP(test.c_str());
    EXPECT_EQ(Phenomenon, testPhenomenon);

    auto registryPhenomenon = Units::UnitRegistry::Instance().LookupPhenomenon("TestSchema:TestPhenomenon");
    EXPECT_EQ(Phenomenon, registryPhenomenon);
=======
    auto testPhenomenon = schema->GetPhenomenonCP("TestPhenomenon");
    EXPECT_EQ(phenomenon, testPhenomenon);

    auto registryPhenomenon = Units::UnitRegistry::Instance().LookupPhenomenon("TestPhenomenon");
    EXPECT_EQ(phenomenon, registryPhenomenon);
>>>>>>> cfa0651f
    }

//---------------------------------------------------------------------------------------
// @bsimethod                                   Kyle.Abramowitz                  02/2018
//---------------+---------------+---------------+---------------+---------------+-------
TEST_F(PhenomenonTests, PhenomenonContainerTest)
    {
    ECSchemaPtr schema;
    ECSchema::CreateSchema(schema, "TestSchema", "ts", 1, 0, 0);

    {
    PhenomenonP phenom;
    EXPECT_EQ(ECObjectsStatus::Success, schema->CreatePhenomenon(phenom, "Phenomenon1", "LENGTH", "Phenomenon 1", "The first Phenomenon"));
    EXPECT_TRUE(nullptr != phenom);
    }
    {
    PhenomenonP phenom;
    EXPECT_EQ(ECObjectsStatus::Success, schema->CreatePhenomenon(phenom, "Phenomenon2", "LENGTH*LENGTH", "Phenomenon 2", "The second Phenomenon"));
    EXPECT_TRUE(nullptr != phenom);
    }
    {
    PhenomenonP phenom;
    EXPECT_EQ(ECObjectsStatus::Success, schema->CreatePhenomenon(phenom, "Phenomenon3", "LENGTH*LENGTH*LENGTH", "Phenomenon 3", "The third Phenomenon"));
    EXPECT_TRUE(nullptr != phenom);
    }
    {
    PhenomenonP phenom;
    EXPECT_EQ(ECObjectsStatus::Success, schema->CreatePhenomenon(phenom, "Phenomenon4", "LENGTH*LENGTH*LENGTH*LENGTH", "Phenomenon 4", "The fourth Phenomenon"));
    EXPECT_TRUE(nullptr != phenom);
    }

    EXPECT_EQ(4, schema->GetPhenomenonCount());
    int curCount = 0;
    for (PhenomenonCP phenom : schema->GetPhenomena())
        {
        EXPECT_TRUE(nullptr != phenom);
        switch (curCount)
            {
            case 0:
                EXPECT_STREQ("Phenomenon1", phenom->GetName().c_str());
                EXPECT_STREQ("The first Phenomenon", phenom->GetInvariantDescription().c_str());
                EXPECT_STREQ("Phenomenon 1", phenom->GetInvariantDisplayLabel().c_str());
                EXPECT_STREQ("LENGTH", phenom->GetDefinition().c_str());
                break;
            case 1:
                EXPECT_STREQ("Phenomenon2", phenom->GetName().c_str());
                EXPECT_STREQ("The second Phenomenon", phenom->GetInvariantDescription().c_str());
                EXPECT_STREQ("Phenomenon 2", phenom->GetInvariantDisplayLabel().c_str());
                EXPECT_STREQ("LENGTH*LENGTH", phenom->GetDefinition().c_str());
                break;
            case 2:
                EXPECT_STREQ("Phenomenon3", phenom->GetName().c_str());
                EXPECT_STREQ("The third Phenomenon", phenom->GetInvariantDescription().c_str());
                EXPECT_STREQ("Phenomenon 3", phenom->GetInvariantDisplayLabel().c_str());
                EXPECT_STREQ("LENGTH*LENGTH*LENGTH", phenom->GetDefinition().c_str());
                break;
            case 3:
                EXPECT_STREQ("Phenomenon4", phenom->GetName().c_str());
                EXPECT_STREQ("The fourth Phenomenon", phenom->GetInvariantDescription().c_str());
                EXPECT_STREQ("Phenomenon 4", phenom->GetInvariantDisplayLabel().c_str());
                EXPECT_STREQ("LENGTH*LENGTH*LENGTH*LENGTH", phenom->GetDefinition().c_str());
                break;
            }

        curCount++;
        }
    }

//---------------------------------------------------------------------------------------
// @bsimethod                           Kyle.Abramowitz                          02/2018
//+---------------+---------------+---------------+---------------+---------------+------
TEST_F(PhenomenonTests, StandaloneSchemaChildPhenomenon)
    {
    ECSchemaPtr schema;
    ECSchema::CreateSchema(schema, "ExampleSchema", "ex", 3, 1, 0, ECVersion::Latest);

    PhenomenonP phenom;
    schema->CreatePhenomenon(phenom, "ExamplePhenomenon", "LENGTH*LENGTH", "ExamplePhenomenonLabel", "ExamplePhenomenonDescription");

    Json::Value schemaJson;
    EXPECT_EQ(SchemaWriteStatus::Success, phenom->WriteJson(schemaJson, true));

    Json::Value testDataJson;

    BeFileName testDataFile(ECTestFixture::GetTestDataPath(L"ECJson/StandalonePhenomenon.ecschema.json"));
    auto readJsonStatus = ECTestUtility::ReadJsonInputFromFile(testDataJson, testDataFile);
    ASSERT_EQ(BentleyStatus::SUCCESS, readJsonStatus);

    EXPECT_TRUE(ECTestUtility::JsonDeepEqual(schemaJson, testDataJson)) << ECTestUtility::JsonSchemasComparisonString(schemaJson, testDataJson);
    }

//---------------------------------------------------------------------------------------
// @bsimethod                                 Kyle.Abramowitz                    02/2018
//---------------+---------------+---------------+---------------+---------------+-------
TEST_F(PhenomenonDeserializationTest, BasicRoundTripTest)
    {
    Utf8CP schemaXml = R"xml(<?xml version="1.0" encoding="UTF-8"?>
        <ECSchema schemaName="testSchema" version="01.00" alias="ts" xmlns="http://www.bentley.com/schemas/Bentley.ECXML.3.2">
            <Phenomenon typeName="TestPhenomenon" displayLabel="Phenomenon" definition="LENGTH*LENGTH" description="This is an awesome new Phenomenon"/>
        </ECSchema>)xml";

    Utf8String serializedSchemaXml;
    {
    ECSchemaPtr schema;
    ECSchemaReadContextPtr context = ECSchemaReadContext::CreateContext();
    ASSERT_EQ(SchemaReadStatus::Success, ECSchema::ReadFromXmlString(schema, schemaXml, *context));

    ASSERT_EQ(1, schema->GetPhenomenonCount());
    PhenomenonCP phenom = schema->GetPhenomenonCP("TestPhenomenon");
    ASSERT_TRUE(nullptr != phenom);
    ASSERT_EQ(&phenom->GetSchema(), schema.get());

    EXPECT_STREQ("Phenomenon", phenom->GetInvariantDisplayLabel().c_str());
    EXPECT_STREQ("This is an awesome new Phenomenon", phenom->GetInvariantDescription().c_str());
    EXPECT_STREQ("LENGTH*LENGTH", phenom->GetDefinition().c_str());

    EXPECT_EQ(SchemaWriteStatus::Success, schema->WriteToXmlString(serializedSchemaXml));
    }
    {
    ECSchemaPtr serializedSchema;
    ECSchemaReadContextPtr serializedContext = ECSchemaReadContext::CreateContext();
    ASSERT_EQ(SchemaReadStatus::Success, ECSchema::ReadFromXmlString(serializedSchema, serializedSchemaXml.c_str(), *serializedContext));
    ASSERT_EQ(1, serializedSchema->GetPhenomenonCount());
    PhenomenonCP serializedPhenomenon = serializedSchema->GetPhenomenonCP("TestPhenomenon");
    ASSERT_TRUE(nullptr != serializedPhenomenon);

    EXPECT_STREQ("Phenomenon", serializedPhenomenon->GetInvariantDisplayLabel().c_str());
    EXPECT_STREQ("This is an awesome new Phenomenon", serializedPhenomenon->GetInvariantDescription().c_str());
    EXPECT_STREQ("LENGTH*LENGTH", serializedPhenomenon->GetDefinition().c_str());
    }
    }

//---------------------------------------------------------------------------------------
// @bsimethod                                 Kyle.Abramowitz                    02/2018
//---------------+---------------+---------------+---------------+---------------+-------
TEST_F(PhenomenonDeserializationTest, DuplicatePhenomenonNames)
    {
    Utf8CP schemaXml = R"xml(<?xml version="1.0" encoding="UTF-8"?>
        <ECSchema schemaName="testSchema" version="01.00" alias="ts" xmlns="http://www.bentley.com/schemas/Bentley.ECXML.3.2">
            <Phenomenon typeName="TestPhenomenon" displayLabel="Phenomenon" definition="LENGTH*LENGTH" description="This is an awesome new Phenomenon"/>
            <Phenomenon typeName="TestPhenomenon" displayLabel="Phenomenon" definition="LENGTH*LENGTH" description="This is an awesome new Phenomenon"/>
        </ECSchema>)xml";

    Utf8String serializedSchemaXml;
    ECSchemaPtr schema;
    ECSchemaReadContextPtr context = ECSchemaReadContext::CreateContext();
    ASSERT_EQ(SchemaReadStatus::InvalidECSchemaXml, ECSchema::ReadFromXmlString(schema, schemaXml, *context));
    }

//---------------------------------------------------------------------------------------
// @bsimethod                                 Kyle.Abramowitz                    02/2018
//---------------+---------------+---------------+---------------+---------------+-------
TEST_F(PhenomenonDeserializationTest, DuplicateSchemaChildNames)
    {
    Utf8CP schemaXml = R"xml(<?xml version="1.0" encoding="UTF-8"?>
        <ECSchema schemaName="testSchema" version="01.00" alias="ts" xmlns="http://www.bentley.com/schemas/Bentley.ECXML.3.2">
            <PropertyCategory typeName="TestPhenomenon"/>
            <Phenomenon typeName="TestPhenomenon" displayLabel="Phenomenon" definition="LENGTH*LENGTH" description="This is an awesome new Phenomenon"/>
        </ECSchema>)xml";

    Utf8String serializedSchemaXml;
    ECSchemaPtr schema;
    ECSchemaReadContextPtr context = ECSchemaReadContext::CreateContext();
    ASSERT_EQ(SchemaReadStatus::InvalidECSchemaXml, ECSchema::ReadFromXmlString(schema, schemaXml, *context));
    }

//---------------------------------------------------------------------------------------
// @bsimethod                                   Kyle.Abramowitz                  02/2018
//---------------+---------------+---------------+---------------+---------------+-------
TEST_F(PhenomenonDeserializationTest, MissingOrInvalidName)
    {
    {
    Utf8CP schemaXml = R"xml(<?xml version="1.0" encoding="UTF-8"?>
    <ECSchema schemaName="testSchema" version="01.00" alias="ts" xmlns="http://www.bentley.com/schemas/Bentley.ECXML.3.2">
        <Phenomenon displayLabel="Phenomenon" definition="LENGTH*LENGTH" description="This is an awesome new Phenomenon without a name"/>
    </ECSchema>)xml";

    ECSchemaPtr schema;
    ECSchemaReadContextPtr context = ECSchemaReadContext::CreateContext();
    ASSERT_EQ(SchemaReadStatus::InvalidECSchemaXml, ECSchema::ReadFromXmlString(schema, schemaXml, *context));
    }
    {
    Utf8CP schemaXml = R"xml(<?xml version="1.0" encoding="UTF-8"?>
    <ECSchema schemaName="testSchema" version="01.00" alias="ts" xmlns="http://www.bentley.com/schemas/Bentley.ECXML.3.2">
        <Phenomenon typeName="" displayLabel="Phenomenon" definition="LENGTH*LENGTH" description="This is an awesome new Phenomenon with an empty name"/>
    </ECSchema>)xml";

    ECSchemaPtr schema;
    ECSchemaReadContextPtr context = ECSchemaReadContext::CreateContext();
    ASSERT_EQ(SchemaReadStatus::InvalidECSchemaXml, ECSchema::ReadFromXmlString(schema, schemaXml, *context));
    }
    }

//---------------------------------------------------------------------------------------
// @bsimethod                                   Kyle.Abramowitz                  02/2018
//---------------+---------------+---------------+---------------+---------------+-------
TEST_F(PhenomenonDeserializationTest, MissingDisplayLabel)
    {
    Utf8CP schemaXml = R"xml(<?xml version="1.0" encoding="UTF-8"?>
    <ECSchema schemaName="testSchema" version="01.00" alias="ts" xmlns="http://www.bentley.com/schemas/Bentley.ECXML.3.2">
        <Phenomenon typeName="aUniquePhenomenon" definition="LENGTH*LENGTH" description="This is an awesome new Phenomenon"/>
    </ECSchema>)xml";

    ECSchemaPtr schema;
    ECSchemaReadContextPtr context = ECSchemaReadContext::CreateContext();
    ASSERT_EQ(SchemaReadStatus::Success, ECSchema::ReadFromXmlString(schema, schemaXml, *context));
    ASSERT_TRUE(schema.IsValid());

    PhenomenonCP Phenomenon = schema->GetPhenomenonCP("aUniquePhenomenon");
    EXPECT_STREQ("aUniquePhenomenon", Phenomenon->GetInvariantDisplayLabel().c_str());
    }

//---------------------------------------------------------------------------------------
// @bsimethod                                   Kyle.Abramowitz                  02/2018
//---------------+---------------+---------------+---------------+---------------+-------
TEST_F(PhenomenonDeserializationTest, MissingOrEmptyDefinition)
    {
    Utf8CP schemaXml = R"xml(<?xml version="1.0" encoding="UTF-8"?>
    <ECSchema schemaName="testSchema" version="01.00" alias="ts" xmlns="http://www.bentley.com/schemas/Bentley.ECXML.3.2">
        <Phenomenon typeName="aUniquePhenomenon" displayLabel="Phenomenon" description="This is an awesome new Phenomenon"/>
    </ECSchema>)xml";
    {
    ECSchemaPtr schema;
    ECSchemaReadContextPtr context = ECSchemaReadContext::CreateContext();
    ASSERT_EQ(SchemaReadStatus::InvalidECSchemaXml, ECSchema::ReadFromXmlString(schema, schemaXml, *context));
    }
    Utf8CP schemaXml2 = R"xml(<?xml version="1.0" encoding="UTF-8"?>
    <ECSchema schemaName="testSchema" version="01.00" alias="ts" xmlns="http://www.bentley.com/schemas/Bentley.ECXML.3.2">
        <Phenomenon typeName="aUniquePhenomenon" displayLabel="Phenomenon" definition="" description="This is an awesome new Phenomenon"/>
    </ECSchema>)xml";
    {
    ECSchemaPtr schema;
    ECSchemaReadContextPtr context = ECSchemaReadContext::CreateContext();
    ASSERT_EQ(SchemaReadStatus::InvalidECSchemaXml, ECSchema::ReadFromXmlString(schema, schemaXml2, *context));
    }
    }

END_BENTLEY_ECN_TEST_NAMESPACE
<|MERGE_RESOLUTION|>--- conflicted
+++ resolved
@@ -1,285 +1,276 @@
-/*--------------------------------------------------------------------------------------+
-|
-|     $Source: test/Published/PhenomenonTests.cpp $
-|
-|  $Copyright: (c) 2018 Bentley Systems, Incorporated. All rights reserved. $
-|
-+--------------------------------------------------------------------------------------*/
-#include "../ECObjectsTestPCH.h"
-#include "../TestFixture/TestFixture.h"
-
-USING_NAMESPACE_BENTLEY_EC
-
-BEGIN_BENTLEY_ECN_TEST_NAMESPACE
-
-struct PhenomenonTests : ECTestFixture {};
-struct PhenomenonDeserializationTest : ECTestFixture {};
-
-//---------------------------------------------------------------------------------------
-// @bsimethod                                   Kyle.Abramowitz                  02/2018
-//---------------+---------------+---------------+---------------+---------------+-------
-TEST_F(PhenomenonTests, BasicPhenomenonCreation)
-    {
-    ECSchemaPtr schema;
-    PhenomenonP phenomenon;
-
-    ECSchema::CreateSchema(schema, "TestSchema", "ts", 1, 0, 0);
-
-    EC_EXPECT_SUCCESS(schema->CreatePhenomenon(phenomenon, "TestPhenomenon", "LENGTH*LENGTH", "DisplayLabel", "TestDescription"));
-
-    EXPECT_STREQ("TestDescription", phenomenon->GetInvariantDescription().c_str());
-    EXPECT_STREQ("DisplayLabel", phenomenon->GetInvariantDisplayLabel().c_str());
-    EXPECT_STREQ("LENGTH*LENGTH", phenomenon->GetDefinition().c_str());
-
-<<<<<<< HEAD
-    Utf8String test = "TestPhenomenon";
-    auto testPhenomenon = schema->GetPhenomenonCP(test.c_str());
-    EXPECT_EQ(Phenomenon, testPhenomenon);
-
-    auto registryPhenomenon = Units::UnitRegistry::Instance().LookupPhenomenon("TestSchema:TestPhenomenon");
-    EXPECT_EQ(Phenomenon, registryPhenomenon);
-=======
-    auto testPhenomenon = schema->GetPhenomenonCP("TestPhenomenon");
-    EXPECT_EQ(phenomenon, testPhenomenon);
-
-    auto registryPhenomenon = Units::UnitRegistry::Instance().LookupPhenomenon("TestPhenomenon");
-    EXPECT_EQ(phenomenon, registryPhenomenon);
->>>>>>> cfa0651f
-    }
-
-//---------------------------------------------------------------------------------------
-// @bsimethod                                   Kyle.Abramowitz                  02/2018
-//---------------+---------------+---------------+---------------+---------------+-------
-TEST_F(PhenomenonTests, PhenomenonContainerTest)
-    {
-    ECSchemaPtr schema;
-    ECSchema::CreateSchema(schema, "TestSchema", "ts", 1, 0, 0);
-
-    {
-    PhenomenonP phenom;
-    EXPECT_EQ(ECObjectsStatus::Success, schema->CreatePhenomenon(phenom, "Phenomenon1", "LENGTH", "Phenomenon 1", "The first Phenomenon"));
-    EXPECT_TRUE(nullptr != phenom);
-    }
-    {
-    PhenomenonP phenom;
-    EXPECT_EQ(ECObjectsStatus::Success, schema->CreatePhenomenon(phenom, "Phenomenon2", "LENGTH*LENGTH", "Phenomenon 2", "The second Phenomenon"));
-    EXPECT_TRUE(nullptr != phenom);
-    }
-    {
-    PhenomenonP phenom;
-    EXPECT_EQ(ECObjectsStatus::Success, schema->CreatePhenomenon(phenom, "Phenomenon3", "LENGTH*LENGTH*LENGTH", "Phenomenon 3", "The third Phenomenon"));
-    EXPECT_TRUE(nullptr != phenom);
-    }
-    {
-    PhenomenonP phenom;
-    EXPECT_EQ(ECObjectsStatus::Success, schema->CreatePhenomenon(phenom, "Phenomenon4", "LENGTH*LENGTH*LENGTH*LENGTH", "Phenomenon 4", "The fourth Phenomenon"));
-    EXPECT_TRUE(nullptr != phenom);
-    }
-
-    EXPECT_EQ(4, schema->GetPhenomenonCount());
-    int curCount = 0;
-    for (PhenomenonCP phenom : schema->GetPhenomena())
-        {
-        EXPECT_TRUE(nullptr != phenom);
-        switch (curCount)
-            {
-            case 0:
-                EXPECT_STREQ("Phenomenon1", phenom->GetName().c_str());
-                EXPECT_STREQ("The first Phenomenon", phenom->GetInvariantDescription().c_str());
-                EXPECT_STREQ("Phenomenon 1", phenom->GetInvariantDisplayLabel().c_str());
-                EXPECT_STREQ("LENGTH", phenom->GetDefinition().c_str());
-                break;
-            case 1:
-                EXPECT_STREQ("Phenomenon2", phenom->GetName().c_str());
-                EXPECT_STREQ("The second Phenomenon", phenom->GetInvariantDescription().c_str());
-                EXPECT_STREQ("Phenomenon 2", phenom->GetInvariantDisplayLabel().c_str());
-                EXPECT_STREQ("LENGTH*LENGTH", phenom->GetDefinition().c_str());
-                break;
-            case 2:
-                EXPECT_STREQ("Phenomenon3", phenom->GetName().c_str());
-                EXPECT_STREQ("The third Phenomenon", phenom->GetInvariantDescription().c_str());
-                EXPECT_STREQ("Phenomenon 3", phenom->GetInvariantDisplayLabel().c_str());
-                EXPECT_STREQ("LENGTH*LENGTH*LENGTH", phenom->GetDefinition().c_str());
-                break;
-            case 3:
-                EXPECT_STREQ("Phenomenon4", phenom->GetName().c_str());
-                EXPECT_STREQ("The fourth Phenomenon", phenom->GetInvariantDescription().c_str());
-                EXPECT_STREQ("Phenomenon 4", phenom->GetInvariantDisplayLabel().c_str());
-                EXPECT_STREQ("LENGTH*LENGTH*LENGTH*LENGTH", phenom->GetDefinition().c_str());
-                break;
-            }
-
-        curCount++;
-        }
-    }
-
-//---------------------------------------------------------------------------------------
-// @bsimethod                           Kyle.Abramowitz                          02/2018
-//+---------------+---------------+---------------+---------------+---------------+------
-TEST_F(PhenomenonTests, StandaloneSchemaChildPhenomenon)
-    {
-    ECSchemaPtr schema;
-    ECSchema::CreateSchema(schema, "ExampleSchema", "ex", 3, 1, 0, ECVersion::Latest);
-
-    PhenomenonP phenom;
-    schema->CreatePhenomenon(phenom, "ExamplePhenomenon", "LENGTH*LENGTH", "ExamplePhenomenonLabel", "ExamplePhenomenonDescription");
-
-    Json::Value schemaJson;
-    EXPECT_EQ(SchemaWriteStatus::Success, phenom->WriteJson(schemaJson, true));
-
-    Json::Value testDataJson;
-
-    BeFileName testDataFile(ECTestFixture::GetTestDataPath(L"ECJson/StandalonePhenomenon.ecschema.json"));
-    auto readJsonStatus = ECTestUtility::ReadJsonInputFromFile(testDataJson, testDataFile);
-    ASSERT_EQ(BentleyStatus::SUCCESS, readJsonStatus);
-
-    EXPECT_TRUE(ECTestUtility::JsonDeepEqual(schemaJson, testDataJson)) << ECTestUtility::JsonSchemasComparisonString(schemaJson, testDataJson);
-    }
-
-//---------------------------------------------------------------------------------------
-// @bsimethod                                 Kyle.Abramowitz                    02/2018
-//---------------+---------------+---------------+---------------+---------------+-------
-TEST_F(PhenomenonDeserializationTest, BasicRoundTripTest)
-    {
-    Utf8CP schemaXml = R"xml(<?xml version="1.0" encoding="UTF-8"?>
-        <ECSchema schemaName="testSchema" version="01.00" alias="ts" xmlns="http://www.bentley.com/schemas/Bentley.ECXML.3.2">
-            <Phenomenon typeName="TestPhenomenon" displayLabel="Phenomenon" definition="LENGTH*LENGTH" description="This is an awesome new Phenomenon"/>
-        </ECSchema>)xml";
-
-    Utf8String serializedSchemaXml;
-    {
-    ECSchemaPtr schema;
-    ECSchemaReadContextPtr context = ECSchemaReadContext::CreateContext();
-    ASSERT_EQ(SchemaReadStatus::Success, ECSchema::ReadFromXmlString(schema, schemaXml, *context));
-
-    ASSERT_EQ(1, schema->GetPhenomenonCount());
-    PhenomenonCP phenom = schema->GetPhenomenonCP("TestPhenomenon");
-    ASSERT_TRUE(nullptr != phenom);
-    ASSERT_EQ(&phenom->GetSchema(), schema.get());
-
-    EXPECT_STREQ("Phenomenon", phenom->GetInvariantDisplayLabel().c_str());
-    EXPECT_STREQ("This is an awesome new Phenomenon", phenom->GetInvariantDescription().c_str());
-    EXPECT_STREQ("LENGTH*LENGTH", phenom->GetDefinition().c_str());
-
-    EXPECT_EQ(SchemaWriteStatus::Success, schema->WriteToXmlString(serializedSchemaXml));
-    }
-    {
-    ECSchemaPtr serializedSchema;
-    ECSchemaReadContextPtr serializedContext = ECSchemaReadContext::CreateContext();
-    ASSERT_EQ(SchemaReadStatus::Success, ECSchema::ReadFromXmlString(serializedSchema, serializedSchemaXml.c_str(), *serializedContext));
-    ASSERT_EQ(1, serializedSchema->GetPhenomenonCount());
-    PhenomenonCP serializedPhenomenon = serializedSchema->GetPhenomenonCP("TestPhenomenon");
-    ASSERT_TRUE(nullptr != serializedPhenomenon);
-
-    EXPECT_STREQ("Phenomenon", serializedPhenomenon->GetInvariantDisplayLabel().c_str());
-    EXPECT_STREQ("This is an awesome new Phenomenon", serializedPhenomenon->GetInvariantDescription().c_str());
-    EXPECT_STREQ("LENGTH*LENGTH", serializedPhenomenon->GetDefinition().c_str());
-    }
-    }
-
-//---------------------------------------------------------------------------------------
-// @bsimethod                                 Kyle.Abramowitz                    02/2018
-//---------------+---------------+---------------+---------------+---------------+-------
-TEST_F(PhenomenonDeserializationTest, DuplicatePhenomenonNames)
-    {
-    Utf8CP schemaXml = R"xml(<?xml version="1.0" encoding="UTF-8"?>
-        <ECSchema schemaName="testSchema" version="01.00" alias="ts" xmlns="http://www.bentley.com/schemas/Bentley.ECXML.3.2">
-            <Phenomenon typeName="TestPhenomenon" displayLabel="Phenomenon" definition="LENGTH*LENGTH" description="This is an awesome new Phenomenon"/>
-            <Phenomenon typeName="TestPhenomenon" displayLabel="Phenomenon" definition="LENGTH*LENGTH" description="This is an awesome new Phenomenon"/>
-        </ECSchema>)xml";
-
-    Utf8String serializedSchemaXml;
-    ECSchemaPtr schema;
-    ECSchemaReadContextPtr context = ECSchemaReadContext::CreateContext();
-    ASSERT_EQ(SchemaReadStatus::InvalidECSchemaXml, ECSchema::ReadFromXmlString(schema, schemaXml, *context));
-    }
-
-//---------------------------------------------------------------------------------------
-// @bsimethod                                 Kyle.Abramowitz                    02/2018
-//---------------+---------------+---------------+---------------+---------------+-------
-TEST_F(PhenomenonDeserializationTest, DuplicateSchemaChildNames)
-    {
-    Utf8CP schemaXml = R"xml(<?xml version="1.0" encoding="UTF-8"?>
-        <ECSchema schemaName="testSchema" version="01.00" alias="ts" xmlns="http://www.bentley.com/schemas/Bentley.ECXML.3.2">
-            <PropertyCategory typeName="TestPhenomenon"/>
-            <Phenomenon typeName="TestPhenomenon" displayLabel="Phenomenon" definition="LENGTH*LENGTH" description="This is an awesome new Phenomenon"/>
-        </ECSchema>)xml";
-
-    Utf8String serializedSchemaXml;
-    ECSchemaPtr schema;
-    ECSchemaReadContextPtr context = ECSchemaReadContext::CreateContext();
-    ASSERT_EQ(SchemaReadStatus::InvalidECSchemaXml, ECSchema::ReadFromXmlString(schema, schemaXml, *context));
-    }
-
-//---------------------------------------------------------------------------------------
-// @bsimethod                                   Kyle.Abramowitz                  02/2018
-//---------------+---------------+---------------+---------------+---------------+-------
-TEST_F(PhenomenonDeserializationTest, MissingOrInvalidName)
-    {
-    {
-    Utf8CP schemaXml = R"xml(<?xml version="1.0" encoding="UTF-8"?>
-    <ECSchema schemaName="testSchema" version="01.00" alias="ts" xmlns="http://www.bentley.com/schemas/Bentley.ECXML.3.2">
-        <Phenomenon displayLabel="Phenomenon" definition="LENGTH*LENGTH" description="This is an awesome new Phenomenon without a name"/>
-    </ECSchema>)xml";
-
-    ECSchemaPtr schema;
-    ECSchemaReadContextPtr context = ECSchemaReadContext::CreateContext();
-    ASSERT_EQ(SchemaReadStatus::InvalidECSchemaXml, ECSchema::ReadFromXmlString(schema, schemaXml, *context));
-    }
-    {
-    Utf8CP schemaXml = R"xml(<?xml version="1.0" encoding="UTF-8"?>
-    <ECSchema schemaName="testSchema" version="01.00" alias="ts" xmlns="http://www.bentley.com/schemas/Bentley.ECXML.3.2">
-        <Phenomenon typeName="" displayLabel="Phenomenon" definition="LENGTH*LENGTH" description="This is an awesome new Phenomenon with an empty name"/>
-    </ECSchema>)xml";
-
-    ECSchemaPtr schema;
-    ECSchemaReadContextPtr context = ECSchemaReadContext::CreateContext();
-    ASSERT_EQ(SchemaReadStatus::InvalidECSchemaXml, ECSchema::ReadFromXmlString(schema, schemaXml, *context));
-    }
-    }
-
-//---------------------------------------------------------------------------------------
-// @bsimethod                                   Kyle.Abramowitz                  02/2018
-//---------------+---------------+---------------+---------------+---------------+-------
-TEST_F(PhenomenonDeserializationTest, MissingDisplayLabel)
-    {
-    Utf8CP schemaXml = R"xml(<?xml version="1.0" encoding="UTF-8"?>
-    <ECSchema schemaName="testSchema" version="01.00" alias="ts" xmlns="http://www.bentley.com/schemas/Bentley.ECXML.3.2">
-        <Phenomenon typeName="aUniquePhenomenon" definition="LENGTH*LENGTH" description="This is an awesome new Phenomenon"/>
-    </ECSchema>)xml";
-
-    ECSchemaPtr schema;
-    ECSchemaReadContextPtr context = ECSchemaReadContext::CreateContext();
-    ASSERT_EQ(SchemaReadStatus::Success, ECSchema::ReadFromXmlString(schema, schemaXml, *context));
-    ASSERT_TRUE(schema.IsValid());
-
-    PhenomenonCP Phenomenon = schema->GetPhenomenonCP("aUniquePhenomenon");
-    EXPECT_STREQ("aUniquePhenomenon", Phenomenon->GetInvariantDisplayLabel().c_str());
-    }
-
-//---------------------------------------------------------------------------------------
-// @bsimethod                                   Kyle.Abramowitz                  02/2018
-//---------------+---------------+---------------+---------------+---------------+-------
-TEST_F(PhenomenonDeserializationTest, MissingOrEmptyDefinition)
-    {
-    Utf8CP schemaXml = R"xml(<?xml version="1.0" encoding="UTF-8"?>
-    <ECSchema schemaName="testSchema" version="01.00" alias="ts" xmlns="http://www.bentley.com/schemas/Bentley.ECXML.3.2">
-        <Phenomenon typeName="aUniquePhenomenon" displayLabel="Phenomenon" description="This is an awesome new Phenomenon"/>
-    </ECSchema>)xml";
-    {
-    ECSchemaPtr schema;
-    ECSchemaReadContextPtr context = ECSchemaReadContext::CreateContext();
-    ASSERT_EQ(SchemaReadStatus::InvalidECSchemaXml, ECSchema::ReadFromXmlString(schema, schemaXml, *context));
-    }
-    Utf8CP schemaXml2 = R"xml(<?xml version="1.0" encoding="UTF-8"?>
-    <ECSchema schemaName="testSchema" version="01.00" alias="ts" xmlns="http://www.bentley.com/schemas/Bentley.ECXML.3.2">
-        <Phenomenon typeName="aUniquePhenomenon" displayLabel="Phenomenon" definition="" description="This is an awesome new Phenomenon"/>
-    </ECSchema>)xml";
-    {
-    ECSchemaPtr schema;
-    ECSchemaReadContextPtr context = ECSchemaReadContext::CreateContext();
-    ASSERT_EQ(SchemaReadStatus::InvalidECSchemaXml, ECSchema::ReadFromXmlString(schema, schemaXml2, *context));
-    }
-    }
-
-END_BENTLEY_ECN_TEST_NAMESPACE
+/*--------------------------------------------------------------------------------------+
+|
+|     $Source: test/Published/PhenomenonTests.cpp $
+|
+|  $Copyright: (c) 2018 Bentley Systems, Incorporated. All rights reserved. $
+|
++--------------------------------------------------------------------------------------*/
+#include "../ECObjectsTestPCH.h"
+#include "../TestFixture/TestFixture.h"
+
+USING_NAMESPACE_BENTLEY_EC
+
+BEGIN_BENTLEY_ECN_TEST_NAMESPACE
+
+struct PhenomenonTests : ECTestFixture {};
+struct PhenomenonDeserializationTest : ECTestFixture {};
+
+//---------------------------------------------------------------------------------------
+// @bsimethod                                   Kyle.Abramowitz                  02/2018
+//---------------+---------------+---------------+---------------+---------------+-------
+TEST_F(PhenomenonTests, BasicPhenomenonCreation)
+    {
+    ECSchemaPtr schema;
+    PhenomenonP Phenomenon;
+
+    ECSchema::CreateSchema(schema, "TestSchema", "ts", 1, 0, 0);
+
+    EC_EXPECT_SUCCESS(schema->CreatePhenomenon(Phenomenon, "TestPhenomenon", "LENGTH*LENGTH", "DisplayLabel", "TestDescription"));
+
+    EXPECT_STREQ("TestDescription", Phenomenon->GetInvariantDescription().c_str());
+    EXPECT_STREQ("DisplayLabel", Phenomenon->GetInvariantDisplayLabel().c_str());
+    EXPECT_STREQ("LENGTH*LENGTH", Phenomenon->GetDefinition().c_str());
+
+    auto testPhenomenon = schema->GetPhenomenonCP("TestPhenomenon");
+    EXPECT_EQ(Phenomenon, testPhenomenon);
+
+    auto registryPhenomenon = Units::UnitRegistry::Instance().LookupPhenomenon("TestSchema:TestPhenomenon");
+    EXPECT_EQ(Phenomenon, registryPhenomenon);
+    }
+
+//---------------------------------------------------------------------------------------
+// @bsimethod                                   Kyle.Abramowitz                  02/2018
+//---------------+---------------+---------------+---------------+---------------+-------
+TEST_F(PhenomenonTests, PhenomenonContainerTest)
+    {
+    ECSchemaPtr schema;
+    ECSchema::CreateSchema(schema, "TestSchema", "ts", 1, 0, 0);
+
+    {
+    PhenomenonP phenom;
+    EXPECT_EQ(ECObjectsStatus::Success, schema->CreatePhenomenon(phenom, "Phenomenon1", "LENGTH", "Phenomenon 1", "The first Phenomenon"));
+    EXPECT_TRUE(nullptr != phenom);
+    }
+    {
+    PhenomenonP phenom;
+    EXPECT_EQ(ECObjectsStatus::Success, schema->CreatePhenomenon(phenom, "Phenomenon2", "LENGTH*LENGTH", "Phenomenon 2", "The second Phenomenon"));
+    EXPECT_TRUE(nullptr != phenom);
+    }
+    {
+    PhenomenonP phenom;
+    EXPECT_EQ(ECObjectsStatus::Success, schema->CreatePhenomenon(phenom, "Phenomenon3", "LENGTH*LENGTH*LENGTH", "Phenomenon 3", "The third Phenomenon"));
+    EXPECT_TRUE(nullptr != phenom);
+    }
+    {
+    PhenomenonP phenom;
+    EXPECT_EQ(ECObjectsStatus::Success, schema->CreatePhenomenon(phenom, "Phenomenon4", "LENGTH*LENGTH*LENGTH*LENGTH", "Phenomenon 4", "The fourth Phenomenon"));
+    EXPECT_TRUE(nullptr != phenom);
+    }
+
+    EXPECT_EQ(4, schema->GetPhenomenonCount());
+    int curCount = 0;
+    for (PhenomenonCP phenom : schema->GetPhenomena())
+        {
+        EXPECT_TRUE(nullptr != phenom);
+        switch (curCount)
+            {
+            case 0:
+                EXPECT_STREQ("Phenomenon1", phenom->GetName().c_str());
+                EXPECT_STREQ("The first Phenomenon", phenom->GetInvariantDescription().c_str());
+                EXPECT_STREQ("Phenomenon 1", phenom->GetInvariantDisplayLabel().c_str());
+                EXPECT_STREQ("LENGTH", phenom->GetDefinition().c_str());
+                break;
+            case 1:
+                EXPECT_STREQ("Phenomenon2", phenom->GetName().c_str());
+                EXPECT_STREQ("The second Phenomenon", phenom->GetInvariantDescription().c_str());
+                EXPECT_STREQ("Phenomenon 2", phenom->GetInvariantDisplayLabel().c_str());
+                EXPECT_STREQ("LENGTH*LENGTH", phenom->GetDefinition().c_str());
+                break;
+            case 2:
+                EXPECT_STREQ("Phenomenon3", phenom->GetName().c_str());
+                EXPECT_STREQ("The third Phenomenon", phenom->GetInvariantDescription().c_str());
+                EXPECT_STREQ("Phenomenon 3", phenom->GetInvariantDisplayLabel().c_str());
+                EXPECT_STREQ("LENGTH*LENGTH*LENGTH", phenom->GetDefinition().c_str());
+                break;
+            case 3:
+                EXPECT_STREQ("Phenomenon4", phenom->GetName().c_str());
+                EXPECT_STREQ("The fourth Phenomenon", phenom->GetInvariantDescription().c_str());
+                EXPECT_STREQ("Phenomenon 4", phenom->GetInvariantDisplayLabel().c_str());
+                EXPECT_STREQ("LENGTH*LENGTH*LENGTH*LENGTH", phenom->GetDefinition().c_str());
+                break;
+            }
+
+        curCount++;
+        }
+    }
+
+//---------------------------------------------------------------------------------------
+// @bsimethod                           Kyle.Abramowitz                          02/2018
+//+---------------+---------------+---------------+---------------+---------------+------
+TEST_F(PhenomenonTests, StandaloneSchemaChildPhenomenon)
+    {
+    ECSchemaPtr schema;
+    ECSchema::CreateSchema(schema, "ExampleSchema", "ex", 3, 1, 0, ECVersion::Latest);
+
+    PhenomenonP phenom;
+    schema->CreatePhenomenon(phenom, "ExamplePhenomenon", "LENGTH*LENGTH", "ExamplePhenomenonLabel", "ExamplePhenomenonDescription");
+
+    Json::Value schemaJson;
+    EXPECT_EQ(SchemaWriteStatus::Success, phenom->WriteJson(schemaJson, true));
+
+    Json::Value testDataJson;
+
+    BeFileName testDataFile(ECTestFixture::GetTestDataPath(L"ECJson/StandalonePhenomenon.ecschema.json"));
+    auto readJsonStatus = ECTestUtility::ReadJsonInputFromFile(testDataJson, testDataFile);
+    ASSERT_EQ(BentleyStatus::SUCCESS, readJsonStatus);
+
+    EXPECT_TRUE(ECTestUtility::JsonDeepEqual(schemaJson, testDataJson)) << ECTestUtility::JsonSchemasComparisonString(schemaJson, testDataJson);
+    }
+
+//---------------------------------------------------------------------------------------
+// @bsimethod                                 Kyle.Abramowitz                    02/2018
+//---------------+---------------+---------------+---------------+---------------+-------
+TEST_F(PhenomenonDeserializationTest, BasicRoundTripTest)
+    {
+    Utf8CP schemaXml = R"xml(<?xml version="1.0" encoding="UTF-8"?>
+        <ECSchema schemaName="testSchema" version="01.00" alias="ts" xmlns="http://www.bentley.com/schemas/Bentley.ECXML.3.2">
+            <Phenomenon typeName="TestPhenomenon" displayLabel="Phenomenon" definition="LENGTH*LENGTH" description="This is an awesome new Phenomenon"/>
+        </ECSchema>)xml";
+
+    Utf8String serializedSchemaXml;
+    {
+    ECSchemaPtr schema;
+    ECSchemaReadContextPtr context = ECSchemaReadContext::CreateContext();
+    ASSERT_EQ(SchemaReadStatus::Success, ECSchema::ReadFromXmlString(schema, schemaXml, *context));
+
+    ASSERT_EQ(1, schema->GetPhenomenonCount());
+    PhenomenonCP phenom = schema->GetPhenomenonCP("TestPhenomenon");
+    ASSERT_TRUE(nullptr != phenom);
+    ASSERT_EQ(&phenom->GetSchema(), schema.get());
+
+    EXPECT_STREQ("Phenomenon", phenom->GetInvariantDisplayLabel().c_str());
+    EXPECT_STREQ("This is an awesome new Phenomenon", phenom->GetInvariantDescription().c_str());
+    EXPECT_STREQ("LENGTH*LENGTH", phenom->GetDefinition().c_str());
+
+    EXPECT_EQ(SchemaWriteStatus::Success, schema->WriteToXmlString(serializedSchemaXml));
+    }
+    {
+    ECSchemaPtr serializedSchema;
+    ECSchemaReadContextPtr serializedContext = ECSchemaReadContext::CreateContext();
+    ASSERT_EQ(SchemaReadStatus::Success, ECSchema::ReadFromXmlString(serializedSchema, serializedSchemaXml.c_str(), *serializedContext));
+    ASSERT_EQ(1, serializedSchema->GetPhenomenonCount());
+    PhenomenonCP serializedPhenomenon = serializedSchema->GetPhenomenonCP("TestPhenomenon");
+    ASSERT_TRUE(nullptr != serializedPhenomenon);
+
+    EXPECT_STREQ("Phenomenon", serializedPhenomenon->GetInvariantDisplayLabel().c_str());
+    EXPECT_STREQ("This is an awesome new Phenomenon", serializedPhenomenon->GetInvariantDescription().c_str());
+    EXPECT_STREQ("LENGTH*LENGTH", serializedPhenomenon->GetDefinition().c_str());
+    }
+    }
+
+//---------------------------------------------------------------------------------------
+// @bsimethod                                 Kyle.Abramowitz                    02/2018
+//---------------+---------------+---------------+---------------+---------------+-------
+TEST_F(PhenomenonDeserializationTest, DuplicatePhenomenonNames)
+    {
+    Utf8CP schemaXml = R"xml(<?xml version="1.0" encoding="UTF-8"?>
+        <ECSchema schemaName="testSchema" version="01.00" alias="ts" xmlns="http://www.bentley.com/schemas/Bentley.ECXML.3.2">
+            <Phenomenon typeName="TestPhenomenon" displayLabel="Phenomenon" definition="LENGTH*LENGTH" description="This is an awesome new Phenomenon"/>
+            <Phenomenon typeName="TestPhenomenon" displayLabel="Phenomenon" definition="LENGTH*LENGTH" description="This is an awesome new Phenomenon"/>
+        </ECSchema>)xml";
+
+    Utf8String serializedSchemaXml;
+    ECSchemaPtr schema;
+    ECSchemaReadContextPtr context = ECSchemaReadContext::CreateContext();
+    ASSERT_EQ(SchemaReadStatus::InvalidECSchemaXml, ECSchema::ReadFromXmlString(schema, schemaXml, *context));
+    }
+
+//---------------------------------------------------------------------------------------
+// @bsimethod                                 Kyle.Abramowitz                    02/2018
+//---------------+---------------+---------------+---------------+---------------+-------
+TEST_F(PhenomenonDeserializationTest, DuplicateSchemaChildNames)
+    {
+    Utf8CP schemaXml = R"xml(<?xml version="1.0" encoding="UTF-8"?>
+        <ECSchema schemaName="testSchema" version="01.00" alias="ts" xmlns="http://www.bentley.com/schemas/Bentley.ECXML.3.2">
+            <PropertyCategory typeName="TestPhenomenon"/>
+            <Phenomenon typeName="TestPhenomenon" displayLabel="Phenomenon" definition="LENGTH*LENGTH" description="This is an awesome new Phenomenon"/>
+        </ECSchema>)xml";
+
+    Utf8String serializedSchemaXml;
+    ECSchemaPtr schema;
+    ECSchemaReadContextPtr context = ECSchemaReadContext::CreateContext();
+    ASSERT_EQ(SchemaReadStatus::InvalidECSchemaXml, ECSchema::ReadFromXmlString(schema, schemaXml, *context));
+    }
+
+//---------------------------------------------------------------------------------------
+// @bsimethod                                   Kyle.Abramowitz                  02/2018
+//---------------+---------------+---------------+---------------+---------------+-------
+TEST_F(PhenomenonDeserializationTest, MissingOrInvalidName)
+    {
+    {
+    Utf8CP schemaXml = R"xml(<?xml version="1.0" encoding="UTF-8"?>
+    <ECSchema schemaName="testSchema" version="01.00" alias="ts" xmlns="http://www.bentley.com/schemas/Bentley.ECXML.3.2">
+        <Phenomenon displayLabel="Phenomenon" definition="LENGTH*LENGTH" description="This is an awesome new Phenomenon without a name"/>
+    </ECSchema>)xml";
+
+    ECSchemaPtr schema;
+    ECSchemaReadContextPtr context = ECSchemaReadContext::CreateContext();
+    ASSERT_EQ(SchemaReadStatus::InvalidECSchemaXml, ECSchema::ReadFromXmlString(schema, schemaXml, *context));
+    }
+    {
+    Utf8CP schemaXml = R"xml(<?xml version="1.0" encoding="UTF-8"?>
+    <ECSchema schemaName="testSchema" version="01.00" alias="ts" xmlns="http://www.bentley.com/schemas/Bentley.ECXML.3.2">
+        <Phenomenon typeName="" displayLabel="Phenomenon" definition="LENGTH*LENGTH" description="This is an awesome new Phenomenon with an empty name"/>
+    </ECSchema>)xml";
+
+    ECSchemaPtr schema;
+    ECSchemaReadContextPtr context = ECSchemaReadContext::CreateContext();
+    ASSERT_EQ(SchemaReadStatus::InvalidECSchemaXml, ECSchema::ReadFromXmlString(schema, schemaXml, *context));
+    }
+    }
+
+//---------------------------------------------------------------------------------------
+// @bsimethod                                   Kyle.Abramowitz                  02/2018
+//---------------+---------------+---------------+---------------+---------------+-------
+TEST_F(PhenomenonDeserializationTest, MissingDisplayLabel)
+    {
+    Utf8CP schemaXml = R"xml(<?xml version="1.0" encoding="UTF-8"?>
+    <ECSchema schemaName="testSchema" version="01.00" alias="ts" xmlns="http://www.bentley.com/schemas/Bentley.ECXML.3.2">
+        <Phenomenon typeName="aUniquePhenomenon" definition="LENGTH*LENGTH" description="This is an awesome new Phenomenon"/>
+    </ECSchema>)xml";
+
+    ECSchemaPtr schema;
+    ECSchemaReadContextPtr context = ECSchemaReadContext::CreateContext();
+    ASSERT_EQ(SchemaReadStatus::Success, ECSchema::ReadFromXmlString(schema, schemaXml, *context));
+    ASSERT_TRUE(schema.IsValid());
+
+    PhenomenonCP Phenomenon = schema->GetPhenomenonCP("aUniquePhenomenon");
+    EXPECT_STREQ("aUniquePhenomenon", Phenomenon->GetInvariantDisplayLabel().c_str());
+    }
+
+//---------------------------------------------------------------------------------------
+// @bsimethod                                   Kyle.Abramowitz                  02/2018
+//---------------+---------------+---------------+---------------+---------------+-------
+TEST_F(PhenomenonDeserializationTest, MissingOrEmptyDefinition)
+    {
+    Utf8CP schemaXml = R"xml(<?xml version="1.0" encoding="UTF-8"?>
+    <ECSchema schemaName="testSchema" version="01.00" alias="ts" xmlns="http://www.bentley.com/schemas/Bentley.ECXML.3.2">
+        <Phenomenon typeName="aUniquePhenomenon" displayLabel="Phenomenon" description="This is an awesome new Phenomenon"/>
+    </ECSchema>)xml";
+    {
+    ECSchemaPtr schema;
+    ECSchemaReadContextPtr context = ECSchemaReadContext::CreateContext();
+    ASSERT_EQ(SchemaReadStatus::InvalidECSchemaXml, ECSchema::ReadFromXmlString(schema, schemaXml, *context));
+    }
+    Utf8CP schemaXml2 = R"xml(<?xml version="1.0" encoding="UTF-8"?>
+    <ECSchema schemaName="testSchema" version="01.00" alias="ts" xmlns="http://www.bentley.com/schemas/Bentley.ECXML.3.2">
+        <Phenomenon typeName="aUniquePhenomenon" displayLabel="Phenomenon" definition="" description="This is an awesome new Phenomenon"/>
+    </ECSchema>)xml";
+    {
+    ECSchemaPtr schema;
+    ECSchemaReadContextPtr context = ECSchemaReadContext::CreateContext();
+    ASSERT_EQ(SchemaReadStatus::InvalidECSchemaXml, ECSchema::ReadFromXmlString(schema, schemaXml2, *context));
+    }
+    }
+
+END_BENTLEY_ECN_TEST_NAMESPACE