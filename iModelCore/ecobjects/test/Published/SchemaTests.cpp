--- conflicted
+++ resolved
@@ -1,1822 +1,1788 @@
-/*--------------------------------------------------------------------------------------+
-|
-|     $Source: test/Published/SchemaTests.cpp $
-|
-|  $Copyright: (c) 2011 Bentley Systems, Incorporated. All rights reserved. $
-|
-+--------------------------------------------------------------------------------------*/
-#include "ECObjectsTestPCH.h"
-#include "TestFixture.h"
-
-BEGIN_BENTLEY_EC_NAMESPACE
-
-// NEEDSWORK Improve strategy for seed data.  Should not be maintained in source.
-#define SCHEMAS_PATH  L"" 
-
-struct SchemaNameParsingTest     : ECTestFixture {};
-struct SchemaDeserializationTest : ECTestFixture {};
-struct SchemaSerializationTest   : ECTestFixture {};
-struct SchemaReferenceTest       : ECTestFixture {};
-struct SchemaCreationTest        : ECTestFixture {};
-struct ClassTest                 : ECTestFixture {};
-struct SchemaLocateTest          : ECTestFixture {};
-
-/*---------------------------------------------------------------------------------**//**
-* @bsimethod                                    Carole.MacDonald                01/2010
-+---------------+---------------+---------------+---------------+---------------+------*/
-void VerifyWidgetsSchema
-(
-ECSchemaP   schema
-)
-    {
-    EXPECT_STREQ (L"Widgets", schema->GetName().c_str());
-    EXPECT_STREQ (L"wid", schema->GetNamespacePrefix().c_str());
-    EXPECT_STREQ (L"Widgets Display Label", schema->GetDisplayLabel().c_str());
-    EXPECT_TRUE (schema->GetIsDisplayLabelDefined());
-    EXPECT_STREQ (L"Widgets Description", schema->GetDescription().c_str());
-    EXPECT_EQ (9, schema->GetVersionMajor());
-    EXPECT_EQ (6, schema->GetVersionMinor());        
-    
-    FOR_EACH (ECClassP pClass, schema->GetClasses())
-        {
-        wprintf (L"Widgets contains class: '%s' with display label '%s'\n", pClass->GetName().c_str(), pClass->GetDisplayLabel().c_str());
-        }
-
-    ECClassP pClass = schema->GetClassP(L"ClassDoesNotExistInSchema");
-    EXPECT_FALSE (pClass);
-
-    pClass = schema->GetClassP(L"ecProject");
-    ASSERT_TRUE (NULL != pClass);
-    EXPECT_STREQ (L"ecProject", pClass->GetName().c_str());    
-    EXPECT_STREQ (L"Project", pClass->GetDisplayLabel().c_str());
-    EXPECT_TRUE (pClass->GetIsDisplayLabelDefined());
-    EXPECT_STREQ (L"Project Class", pClass->GetDescription().c_str());
-    EXPECT_FALSE (pClass->GetIsStruct());
-    EXPECT_FALSE (pClass->GetIsCustomAttributeClass());
-    EXPECT_TRUE (pClass->GetIsDomainClass());
-    EXPECT_FALSE (pClass->HasBaseClasses());
-    ECPropertyP pProperty = pClass->GetPropertyP (L"Name");
-    ASSERT_TRUE (NULL != pProperty);
-    EXPECT_STREQ (L"Name", pProperty->GetName().c_str());
-    EXPECT_TRUE (pProperty->GetIsPrimitive());
-    EXPECT_FALSE (pProperty->GetIsStruct());
-    EXPECT_FALSE (pProperty->GetIsArray());
-    EXPECT_STREQ (L"string", pProperty->GetTypeName().c_str());
-    EXPECT_TRUE (PRIMITIVETYPE_String == pProperty->GetAsPrimitiveProperty()->GetType());
-    EXPECT_TRUE (pProperty->GetIsDisplayLabelDefined());
-    EXPECT_STREQ (L"Project Name", pProperty->GetDisplayLabel().c_str());
-    EXPECT_STREQ (L"", pProperty->GetDescription().c_str());
-    EXPECT_EQ (pClass, &pProperty->GetClass());
-    EXPECT_FALSE (pProperty->GetIsReadOnly());
-
-    pProperty = pClass->GetPropertyP (L"PropertyDoesNotExistInClass");
-    EXPECT_FALSE (pProperty);
-
-    ECClassP customAttribClass = schema->GetClassP(L"AccessCustomAttributes");
-    ASSERT_TRUE (NULL != customAttribClass);
-    EXPECT_STREQ (L"AccessCustomAttributes", customAttribClass->GetName().c_str());    
-    EXPECT_STREQ (L"AccessCustomAttributes", customAttribClass->GetDisplayLabel().c_str());
-    EXPECT_FALSE (customAttribClass->GetIsDisplayLabelDefined());
-    EXPECT_STREQ (L"", customAttribClass->GetDescription().c_str());
-    EXPECT_FALSE (customAttribClass->GetIsStruct());
-    EXPECT_TRUE (customAttribClass->GetIsCustomAttributeClass());
-    EXPECT_FALSE (customAttribClass->GetIsDomainClass());
-    EXPECT_FALSE (customAttribClass->HasBaseClasses());
-
-    pClass = schema->GetClassP(L"Struct1");
-    ASSERT_TRUE (NULL != pClass);
-    EXPECT_STREQ (L"Struct1", pClass->GetName().c_str());    
-    EXPECT_STREQ (L"Struct1", pClass->GetDisplayLabel().c_str());
-    EXPECT_FALSE (pClass->GetIsDisplayLabelDefined());
-    EXPECT_STREQ (L"", pClass->GetDescription().c_str());
-    EXPECT_TRUE (pClass->GetIsStruct());
-    EXPECT_FALSE (pClass->GetIsCustomAttributeClass());
-    EXPECT_FALSE (pClass->GetIsDomainClass());
-    EXPECT_FALSE (pClass->HasBaseClasses());
-
-    pClass = schema->GetClassP(L"Struct2");
-    ASSERT_TRUE (NULL != pClass);
-    EXPECT_STREQ (L"Struct2", pClass->GetName().c_str());    
-    EXPECT_STREQ (L"Struct2", pClass->GetDisplayLabel().c_str());
-    EXPECT_FALSE (pClass->GetIsDisplayLabelDefined());
-    EXPECT_STREQ (L"", pClass->GetDescription().c_str());
-    EXPECT_TRUE (pClass->GetIsStruct());
-    EXPECT_FALSE (pClass->GetIsCustomAttributeClass());
-    EXPECT_TRUE (pClass->GetIsDomainClass());
-    EXPECT_FALSE (pClass->HasBaseClasses());
-    pProperty = pClass->GetPropertyP (L"NestedArray");
-    EXPECT_TRUE (NULL != pProperty);
-    EXPECT_STREQ (L"NestedArray", pProperty->GetName().c_str());
-    EXPECT_FALSE (pProperty->GetIsPrimitive());
-    EXPECT_FALSE (pProperty->GetIsStruct());
-    EXPECT_TRUE (pProperty->GetIsArray());
-    EXPECT_STREQ (L"Struct1", pProperty->GetTypeName().c_str());
-    ArrayECPropertyP arrayProperty = pProperty->GetAsArrayProperty();
-    EXPECT_TRUE (ARRAYKIND_Struct == arrayProperty->GetKind());
-    EXPECT_EQ (schema->GetClassP(L"Struct1"), arrayProperty->GetStructElementType());
-    EXPECT_EQ (0, arrayProperty->GetMinOccurs());
-    EXPECT_EQ (UINT_MAX, arrayProperty->GetMaxOccurs());    
-    EXPECT_FALSE (pProperty->GetIsDisplayLabelDefined());
-    EXPECT_STREQ (L"NestedArray", pProperty->GetDisplayLabel().c_str());
-    EXPECT_STREQ (L"", pProperty->GetDescription().c_str());
-    EXPECT_EQ (pClass, &pProperty->GetClass());
-    EXPECT_FALSE (pProperty->GetIsReadOnly());
-
-    pClass = schema->GetClassP(L"TestClass");
-    ASSERT_TRUE (NULL != pClass);
-    EXPECT_TRUE (pClass->HasBaseClasses());
-    pProperty = pClass->GetPropertyP (L"EmbeddedStruct");
-    ASSERT_TRUE (NULL != pProperty);
-    EXPECT_STREQ (L"EmbeddedStruct", pProperty->GetName().c_str());
-    EXPECT_FALSE (pProperty->GetIsPrimitive());
-    EXPECT_TRUE (pProperty->GetIsStruct());
-    EXPECT_FALSE (pProperty->GetIsArray());
-    EXPECT_STREQ (L"Struct1", pProperty->GetTypeName().c_str());
-    StructECPropertyP structProperty = pProperty->GetAsStructProperty();    
-    EXPECT_EQ (schema->GetClassP(L"Struct1"), &(structProperty->GetType()));
-    EXPECT_FALSE (pProperty->GetIsDisplayLabelDefined());
-    EXPECT_STREQ (L"EmbeddedStruct", pProperty->GetDisplayLabel().c_str());
-    EXPECT_STREQ (L"", pProperty->GetDescription().c_str());
-    EXPECT_EQ (pClass, &pProperty->GetClass());
-    EXPECT_FALSE (pProperty->GetIsReadOnly());
-    
-    IECInstancePtr instance = pClass->GetCustomAttribute(*customAttribClass);
-    EXPECT_TRUE(instance.IsValid());
-
-    ECValue ecValue;
-    EXPECT_EQ (SUCCESS, instance->GetValue (ecValue, L"AccessLevel"));
-    EXPECT_EQ (4, ecValue.GetInteger());
-
-    EXPECT_EQ (SUCCESS, instance->GetValue (ecValue, L"Writeable"));
-    EXPECT_FALSE (ecValue.GetBoolean());
-   
-    FOR_EACH (ECPropertyP pProperty, pClass->GetProperties())
-        {
-        wprintf (L"TestClass contains property: %s of type %s\n", pProperty->GetName().c_str(), pProperty->GetTypeName().c_str());
-        }
-    
-    }
-    
-/*---------------------------------------------------------------------------------**//**
-* @bsimethod                                                    
-+---------------+---------------+---------------+---------------+---------------+------*/
-static  void    ValidateSchemaNameParsing (WCharCP fullName, bool expectFailure, WCharCP expectName, UInt32 expectMajor, UInt32 expectMinor)
-    {
-    WString    shortName;
-    UInt32      versionMajor;
-    UInt32      versionMinor;
-
-    ECObjectsStatus status = ECSchema::ParseSchemaFullName (shortName, versionMajor, versionMinor, fullName);
-
-    if (expectFailure)
-        {
-        EXPECT_TRUE (ECOBJECTS_STATUS_Success != status);
-        return;
-        }
-
-    EXPECT_STREQ (shortName.c_str(), expectName);
-    EXPECT_EQ    (versionMajor,      expectMajor);
-    EXPECT_EQ    (versionMinor,      expectMinor);
-    }
-
-/*---------------------------------------------------------------------------------**//**
-* @bsimethod                                                    
-+---------------+---------------+---------------+---------------+---------------+------*/
-TEST_F(SchemaNameParsingTest, ParseFullSchemaName)
-    {
-    ValidateSchemaNameParsing (L"TestName.6.8",      false, L"TestName", 6, 8);
-    ValidateSchemaNameParsing (L"TestName.16.18",    false, L"TestName", 16, 18);
-    ValidateSchemaNameParsing (L"TestName.126.128",  false, L"TestName", 126, 128);
-    ValidateSchemaNameParsing (L"TestName.1267.128", true,  NULL, 0, 0);
-    ValidateSchemaNameParsing (L"TestName.1267",     true,  NULL, 0, 0);
-    ValidateSchemaNameParsing (L"TestName",          true,  NULL, 0, 0);
-    ValidateSchemaNameParsing (L"",                  true,  NULL, 0, 0);
-    ValidateSchemaNameParsing (L"12.18",             true,  NULL, 0, 0);
-    }
-
-/*---------------------------------------------------------------------------------**//**
-* @bsimethod                                                    
-+---------------+---------------+---------------+---------------+---------------+------*/
-<<<<<<< HEAD
-=======
-TEST_F(SchemaDeserializationTest, ExpectErrorWhenCOMNotInitialized)
-    {
-    // HACK The stopwatch class causes COM to get initialized and therefore if tests using it are executed before this test, we will fail because
-    // COM is initialized.  I don't know anyway to force COM to uninitialize or to check if it is currently initialized so as a hack I'm just
-    // uninitializing 20 times.  In the future if any test causes CoInitialize to get invoked 20 times or more then we will start breaking here.    
-    for (int i=0;i<20;i++)
-        CoUninitialize();
-        
-    ECSchemaCachePtr                    schemaOwner = ECSchemaCache::Create();
-    ECSchemaReadContextPtr   schemaContext = ECSchemaReadContext::CreateContext(*schemaOwner);
-
-    DISABLE_ASSERTS
-    ECSchemaP schema;
-    SchemaReadStatus status = ECSchema::ReadFromXmlFile (schema, L"t", *schemaContext);
-        
-    EXPECT_EQ (SCHEMA_READ_STATUS_FailedToInitializeMsmxl, status);
-    };
-
-/*---------------------------------------------------------------------------------**//**
-* @bsimethod                                                    
-+---------------+---------------+---------------+---------------+---------------+------*/
->>>>>>> 4f88548b
-TEST_F(SchemaDeserializationTest, ExpectErrorWhenXmlFileDoesNotExist)
-    {
-    ECSchemaCachePtr                    schemaOwner = ECSchemaCache::Create();
-    ECSchemaReadContextPtr   schemaContext = ECSchemaReadContext::CreateContext(*schemaOwner);
-
-    ECSchemaP schema;
-    SchemaReadStatus status = ECSchema::ReadFromXmlFile (schema, ECTestFixture::GetTestDataPath(L"ThisFileIsntReal.xml").c_str(), *schemaContext);
-
-    EXPECT_EQ (SCHEMA_READ_STATUS_FailedToParseXml, status);
-    };
-
-/*---------------------------------------------------------------------------------**//**
-* @bsimethod                                                    
-+---------------+---------------+---------------+---------------+---------------+------*/
-TEST_F(SchemaDeserializationTest, ExpectErrorWhenXmlFileIsMissingNodes)
-    {
-    ECSchemaCachePtr                    schemaOwner = ECSchemaCache::Create();
-    ECSchemaReadContextPtr   schemaContext = ECSchemaReadContext::CreateContext(*schemaOwner);
-
-    ECSchemaP schema;
-    SchemaReadStatus status = ECSchema::ReadFromXmlFile (schema, ECTestFixture::GetTestDataPath( L"MissingNodes.01.00.ecschema.xml").c_str(), *schemaContext);  
-
-    EXPECT_EQ (SCHEMA_READ_STATUS_FailedToParseXml, status);
-    };
-
-/*---------------------------------------------------------------------------------**//**
-* @bsimethod                                                    
-+---------------+---------------+---------------+---------------+---------------+------*/
-TEST_F(SchemaDeserializationTest, ExpectErrorWhenXmlFileIsIllFormed)
-    {
-    ECSchemaCachePtr                    schemaOwner = ECSchemaCache::Create();
-    ECSchemaReadContextPtr   schemaContext = ECSchemaReadContext::CreateContext(*schemaOwner);
-
-    ECSchemaP schema;
-    SchemaReadStatus status = ECSchema::ReadFromXmlFile (schema, ECTestFixture::GetTestDataPath( L"IllFormedXml.01.00.ecschema.xml").c_str(), *schemaContext);
-
-    EXPECT_EQ (SCHEMA_READ_STATUS_FailedToParseXml, status);
-    };
-
-/*---------------------------------------------------------------------------------**//**
-* @bsimethod                                                    
-+---------------+---------------+---------------+---------------+---------------+------*/
-TEST_F(SchemaDeserializationTest, ExpectErrorWhenXmlFileIsMissingECSchemaNode)
-    {
-    ECSchemaCachePtr                    schemaOwner = ECSchemaCache::Create();
-    ECSchemaReadContextPtr   schemaContext = ECSchemaReadContext::CreateContext(*schemaOwner);
-
-    ECSchemaP schema;
-    SchemaReadStatus status = ECSchema::ReadFromXmlFile (schema, ECTestFixture::GetTestDataPath( L"MissingECSchemaNode.01.00.ecschema.xml").c_str(), *schemaContext);
-
-    EXPECT_EQ (SCHEMA_READ_STATUS_InvalidECSchemaXml, status);
-    };
-
-/*---------------------------------------------------------------------------------**//**
-* @bsimethod                                                    
-+---------------+---------------+---------------+---------------+---------------+------*/
-TEST_F(SchemaDeserializationTest, ExpectErrorWhenXmlFileIsMissingNamespace)
-    {
-    ECSchemaCachePtr                    schemaOwner = ECSchemaCache::Create();
-    ECSchemaReadContextPtr   schemaContext = ECSchemaReadContext::CreateContext(*schemaOwner);
-
-    ECSchemaP schema;
-    SchemaReadStatus status = ECSchema::ReadFromXmlFile (schema, ECTestFixture::GetTestDataPath( L"MissingNamespace.01.00.ecschema.xml").c_str(), *schemaContext);
-
-    EXPECT_EQ (SCHEMA_READ_STATUS_InvalidECSchemaXml, status);
-    };
-
-/*---------------------------------------------------------------------------------**//**
-* @bsimethod                                                    
-+---------------+---------------+---------------+---------------+---------------+------*/
-TEST_F(SchemaDeserializationTest, ExpectErrorWhenXmlFileHasUnsupportedNamespace)
-    {
-    ECSchemaCachePtr                    schemaOwner = ECSchemaCache::Create();
-    ECSchemaReadContextPtr   schemaContext = ECSchemaReadContext::CreateContext(*schemaOwner);
-
-    ECSchemaP schema;
-    SchemaReadStatus status = ECSchema::ReadFromXmlFile (schema, ECTestFixture::GetTestDataPath( L"UnsupportedECXmlNamespace.01.00.ecschema.xml").c_str(), *schemaContext);
-
-    EXPECT_EQ (SCHEMA_READ_STATUS_InvalidECSchemaXml, status);
-    };
-
-/*---------------------------------------------------------------------------------**//**
-* @bsimethod                                                    
-+---------------+---------------+---------------+---------------+---------------+------*/
-TEST_F(SchemaDeserializationTest, ExpectSuccessWithDuplicateNamespacePrefixes)
-    {
-    EXPECT_EQ (S_OK, CoInitialize(NULL)); 
-
-    ECSchemaCachePtr                    schemaOwner = ECSchemaCache::Create();
-    ECSchemaReadContextPtr   schemaContext = ECSchemaReadContext::CreateContext(*schemaOwner);
-
-    ECSchemaP schema;
-    SchemaReadStatus status = ECSchema::ReadFromXmlFile (schema, ECTestFixture::GetTestDataPath( L"DuplicatePrefixes.01.00.ecschema.xml").c_str(), *schemaContext);
-
-    EXPECT_EQ (SCHEMA_READ_STATUS_Success, status);
-    
-    CoUninitialize();
-    };
-
-
-/*---------------------------------------------------------------------------------**//**
-* @bsimethod                                                    
-+---------------+---------------+---------------+---------------+---------------+------*/
-TEST_F(SchemaDeserializationTest, ExpectErrorWhenXmlFileHasMissingSchemaNameAttribute)
-    {
-    ECSchemaCachePtr                    schemaOwner = ECSchemaCache::Create();
-    ECSchemaReadContextPtr   schemaContext = ECSchemaReadContext::CreateContext(*schemaOwner);
-
-    ECSchemaP schema;
-    SchemaReadStatus status = ECSchema::ReadFromXmlFile (schema, ECTestFixture::GetTestDataPath( L"MissingSchemaName.01.00.ecschema.xml").c_str(), *schemaContext);
-
-    EXPECT_EQ (SCHEMA_READ_STATUS_InvalidECSchemaXml, status);
-    };
-
-/*---------------------------------------------------------------------------------**//**
-* @bsimethod                                                    
-+---------------+---------------+---------------+---------------+---------------+------*/
-TEST_F(SchemaDeserializationTest, ExpectErrorWhenXmlFileHasMissingClassNameAttribute)
-    {
-    ECSchemaCachePtr                    schemaOwner = ECSchemaCache::Create();
-    ECSchemaReadContextPtr   schemaContext = ECSchemaReadContext::CreateContext(*schemaOwner);
-
-    ECSchemaP schema;
-    SchemaReadStatus status = ECSchema::ReadFromXmlFile (schema, ECTestFixture::GetTestDataPath( L"MissingClassName.01.00.ecschema.xml").c_str(), *schemaContext);
-
-    EXPECT_EQ (SCHEMA_READ_STATUS_InvalidECSchemaXml, status);
-    };
-
-/*---------------------------------------------------------------------------------**//**
-* @bsimethod                                                    
-+---------------+---------------+---------------+---------------+---------------+------*/
-TEST_F(SchemaDeserializationTest, ExpectSuccessWhenXmlFileHasInvalidVersionString)
-    {
-    ECSchemaCachePtr                    schemaOwner = ECSchemaCache::Create();
-    ECSchemaReadContextPtr   schemaContext = ECSchemaReadContext::CreateContext(*schemaOwner);
-
-    ECSchemaP schema;
-    SchemaReadStatus status = ECSchema::ReadFromXmlFile (schema, ECTestFixture::GetTestDataPath( L"InvalidVersionString.01.00.ecschema.xml").c_str(), *schemaContext);
-    EXPECT_EQ (1, schema->GetVersionMajor());
-    EXPECT_EQ (0, schema->GetVersionMinor());
-
-    EXPECT_EQ (SCHEMA_READ_STATUS_Success, status);
-    };
-
-/*---------------------------------------------------------------------------------**//**
-* @bsimethod                                                    
-+---------------+---------------+---------------+---------------+---------------+------*/
-TEST_F(SchemaDeserializationTest, ExpectFailureWhenMissingTypeNameInProperty)
-    {
-    ECSchemaCachePtr                    schemaOwner = ECSchemaCache::Create();
-    ECSchemaReadContextPtr   schemaContext = ECSchemaReadContext::CreateContext(*schemaOwner);
-
-    ECSchemaP schema;
-    SchemaReadStatus status = ECSchema::ReadFromXmlString (schema, 
-        L"<?xml version=\"1.0\" encoding=\"UTF-8\"?>"
-        L"<ECSchema schemaName=\"Widgets\" version=\"09.06\" displayLabel=\"Widgets Display Label\" description=\"Widgets Description\" nameSpacePrefix=\"wid\" xmlns=\"http://www.bentley.com/schemas/Bentley.ECXML.2.0\" xmlns:ec=\"http://www.bentley.com/schemas/Bentley.ECXML.2.0\" xmlns:ods=\"Bentley_ODS.01.02\">"
-        L"    <ECClass typeName=\"ecProject\" description=\"Project ECClass\" displayLabel=\"Project\" isDomainClass=\"True\">"
-        L"       <ECProperty propertyName=\"Name\" typename=\"string\" displayLabel=\"Project Name\" />"
-        L"    </ECClass>"
-        L"</ECSchema>", *schemaContext);
-
-    EXPECT_EQ (SCHEMA_READ_STATUS_InvalidECSchemaXml, status);
-    };
-
-/*---------------------------------------------------------------------------------**//**
-* @bsimethod                                                    
-+---------------+---------------+---------------+---------------+---------------+------*/
-TEST_F(SchemaDeserializationTest, ExpectSuccessWithInvalidTypeNameInPrimitiveProperty)
-    {
-    ECSchemaCachePtr                    schemaOwner = ECSchemaCache::Create();
-    ECSchemaReadContextPtr   schemaContext = ECSchemaReadContext::CreateContext(*schemaOwner);
-
-    ECSchemaP schema;
-    SchemaReadStatus status = ECSchema::ReadFromXmlString (schema, 
-        L"<?xml version=\"1.0\" encoding=\"UTF-8\"?>"
-        L"<ECSchema schemaName=\"Widgets\" version=\"09.06\" displayLabel=\"Widgets Display Label\" description=\"Widgets Description\" nameSpacePrefix=\"wid\" xmlns=\"http://www.bentley.com/schemas/Bentley.ECXML.2.0\" xmlns:ec=\"http://www.bentley.com/schemas/Bentley.ECXML.2.0\" xmlns:ods=\"Bentley_ODS.01.02\">"
-        L"<ECSchemaReference name=\"EditorCustomAttributes\" version=\"01.00\" prefix=\"beca\" />"
-        L"    <ECClass typeName=\"ecProject\" description=\"Project ECClass\" displayLabel=\"Project\" isDomainClass=\"True\">"
-        L"       <ECProperty propertyName=\"Name\" typeName=\"strng\" displayLabel=\"Project Name\" />"
-        L"    </ECClass>"
-        L"</ECSchema>", *schemaContext);
-
-    EXPECT_EQ (SCHEMA_READ_STATUS_Success, status);
-
-    ECClassP pClass = schema->GetClassP(L"ecProject");
-    ECPropertyP pProperty = pClass->GetPropertyP(L"Name");
-    EXPECT_TRUE (PRIMITIVETYPE_String == pProperty->GetAsPrimitiveProperty()->GetType());
-    };
-
-/*---------------------------------------------------------------------------------**//**
-* @bsimethod                                    Carole.MacDonald                07/2011
-+---------------+---------------+---------------+---------------+---------------+------*/
-TEST_F(SchemaDeserializationTest, ExpectSuccessWithEmptyCustomAttribute)
-    {
-    ECSchemaCachePtr                    schemaOwner = ECSchemaCache::Create();
-    ECSchemaReadContextPtr   schemaContext = ECSchemaReadContext::CreateContext(*schemaOwner);
-
-    ECSchemaP schema;
-
-    //schemaContext->AddSchemaPath(L"C:\\temp\\data\\ECXA\\SchemasAndDgn\\");
-    //SchemaReadStatus status = ECSchema::ReadFromXmlFile (schema, L"C:\\temp\\data\\ECXA\\SchemasAndDgn\\Bentley_Plant.06.00.ecschema.xml", *schemaContext);
-    SchemaReadStatus status = ECSchema::ReadFromXmlFile (schema, ECTestFixture::GetTestDataPath( L"EmptyCustomAttribute.01.00.ecschema.xml").c_str(), *schemaContext);
-
-    EXPECT_EQ (SCHEMA_READ_STATUS_Success, status);  
-
-    WString ecSchemaXmlString;
-
-    SchemaWriteStatus status2 = schema->WriteToXmlString(ecSchemaXmlString);
-    EXPECT_EQ(SCHEMA_WRITE_STATUS_Success, status2);
-    }
-
-/*---------------------------------------------------------------------------------**//**
-* @bsimethod                                                    
-+---------------+---------------+---------------+---------------+---------------+------*/
-TEST_F(SchemaDeserializationTest, ExpectSuccessWhenDeserializingSchemaWithBaseClassInReferencedFile)
-    {
-    ECSchemaCachePtr                    schemaOwner = ECSchemaCache::Create();
-    ECSchemaReadContextPtr   schemaContext = ECSchemaReadContext::CreateContext(*schemaOwner);
-    WString seedPath(ECTestFixture::GetTestDataPath(L"").c_str());
-    schemaContext->AddSchemaPath(seedPath.c_str());
-
-    ECSchemaP schema;
-    SchemaReadStatus status = ECSchema::ReadFromXmlFile (schema, ECTestFixture::GetTestDataPath( L"SchemaThatReferences.01.00.ecschema.xml").c_str(), *schemaContext);
-    EXPECT_EQ (SCHEMA_READ_STATUS_Success, status);    
-
-    ECClassP pClass = schema->GetClassP(L"circle");    
-    ASSERT_TRUE (NULL != pClass);
-    }; 
-    
-/*---------------------------------------------------------------------------------**//**
-* @bsimethod                                                    
-+---------------+---------------+---------------+---------------+---------------+------*/
-TEST_F(SchemaDeserializationTest, ExpectSuccessWhenECSchemaContainsOnlyRequiredAttributes)
-    {                
-    ECSchemaCachePtr                    schemaOwner = ECSchemaCache::Create();
-    ECSchemaReadContextPtr   schemaContext = ECSchemaReadContext::CreateContext(*schemaOwner);
-
-    ECSchemaP schema;
-    SchemaReadStatus status = ECSchema::ReadFromXmlFile (schema, ECTestFixture::GetTestDataPath( L"OnlyRequiredECSchemaAttributes.01.00.ecschema.xml").c_str(), *schemaContext);
-
-    EXPECT_EQ (SCHEMA_READ_STATUS_Success, status);    
-    EXPECT_STREQ (L"OnlyRequiredECSchemaAttributes", schema->GetName().c_str());
-    EXPECT_STREQ (L"", schema->GetNamespacePrefix().c_str());
-    EXPECT_STREQ (L"OnlyRequiredECSchemaAttributes", schema->GetDisplayLabel().c_str());
-    EXPECT_FALSE (schema->GetIsDisplayLabelDefined());
-    EXPECT_STREQ (L"", schema->GetDescription().c_str());
-    EXPECT_EQ (1, schema->GetVersionMajor());
-    EXPECT_EQ (0, schema->GetVersionMinor());
-    
-    ECClassP pClass = schema->GetClassP(L"OnlyRequiredECClassAttributes");    
-    ASSERT_TRUE (NULL != pClass);
-    EXPECT_STREQ (L"OnlyRequiredECClassAttributes", pClass->GetName().c_str());    
-    EXPECT_STREQ (L"OnlyRequiredECClassAttributes", pClass->GetDisplayLabel().c_str());
-    EXPECT_FALSE (pClass->GetIsDisplayLabelDefined());
-    EXPECT_STREQ (L"", pClass->GetDescription().c_str());
-    EXPECT_FALSE (pClass->GetIsStruct());
-    EXPECT_FALSE (pClass->GetIsCustomAttributeClass());
-    EXPECT_TRUE (pClass->GetIsDomainClass());
-    };
-
-/*---------------------------------------------------------------------------------**//**
-* @bsimethod                                                    
-+---------------+---------------+---------------+---------------+---------------+------*/
-TEST_F(SchemaDeserializationTest, ExpectSuccessWhenDeserializingWidgetsECSchema)
-    {
-    ECSchemaCachePtr                    schemaOwner = ECSchemaCache::Create();
-    ECSchemaReadContextPtr   schemaContext = ECSchemaReadContext::CreateContext(*schemaOwner);
-
-    ECSchemaP schema;
-    SchemaReadStatus status = ECSchema::ReadFromXmlFile (schema, ECTestFixture::GetTestDataPath( L"Widgets.01.00.ecschema.xml").c_str(), *schemaContext);
-
-    EXPECT_EQ (SCHEMA_READ_STATUS_Success, status);  
-    VerifyWidgetsSchema(schema);  
-    };
-
-/*---------------------------------------------------------------------------------**//**
-* @bsimethod                                                    
-+---------------+---------------+---------------+---------------+---------------+------*/
-TEST_F(SchemaDeserializationTest, ExpectSuccessWhenDeserializingECSchemaFromString)
-    {
-    ECSchemaCachePtr                    schemaOwner = ECSchemaCache::Create();
-    ECSchemaReadContextPtr   schemaContext = ECSchemaReadContext::CreateContext(*schemaOwner);
-
-    ECSchemaP schema;
-    SchemaReadStatus status = ECSchema::ReadFromXmlString (schema, 
-        L"<?xml version=\"1.0\" encoding=\"UTF-8\"?>"
-        L"<ECSchema schemaName=\"Widgets\" version=\"09.06\" displayLabel=\"Widgets Display Label\" description=\"Widgets Description\" nameSpacePrefix=\"wid\" xmlns=\"http://www.bentley.com/schemas/Bentley.ECXML.2.0\" xmlns:ec=\"http://www.bentley.com/schemas/Bentley.ECXML.2.0\" xmlns:ods=\"Bentley_ODS.01.02\">"
-        L"<ECSchemaReference name=\"EditorCustomAttributes\" version=\"01.00\" prefix=\"beca\" />"
-        L"    <ECClass typeName=\"ecProject\" description=\"Project ECClass\" displayLabel=\"Project\" isDomainClass=\"True\">"
-        L"       <ECProperty propertyName=\"Name\" typeName=\"string\" displayLabel=\"Project Name\" />"
-        L"    </ECClass>"
-        L"</ECSchema>", *schemaContext);
-
-    EXPECT_EQ (SCHEMA_READ_STATUS_Success, status);    
-    EXPECT_STREQ (L"Widgets", schema->GetName().c_str());
-    EXPECT_STREQ (L"wid", schema->GetNamespacePrefix().c_str());
-    EXPECT_STREQ (L"Widgets Display Label", schema->GetDisplayLabel().c_str());
-    EXPECT_TRUE (schema->GetIsDisplayLabelDefined());
-    EXPECT_STREQ (L"Widgets Description", schema->GetDescription().c_str());
-    EXPECT_EQ (9, schema->GetVersionMajor());
-    EXPECT_EQ (6, schema->GetVersionMinor());        
-    
-    FOR_EACH (ECClassP pClass, schema->GetClasses())
-        {
-        wprintf (L"Widgets contains class: '%s' with display label '%s'\n", pClass->GetName().c_str(), pClass->GetDisplayLabel().c_str());
-        }
-
-    ECClassP pClass = schema->GetClassP(L"ClassDoesNotExistInSchema");
-    EXPECT_FALSE (pClass);
-
-    pClass = schema->GetClassP(L"ecProject");
-    ASSERT_TRUE (NULL != pClass);
-    EXPECT_STREQ (L"ecProject", pClass->GetName().c_str());    
-    EXPECT_STREQ (L"Project", pClass->GetDisplayLabel().c_str());
-    EXPECT_TRUE (pClass->GetIsDisplayLabelDefined());
-    EXPECT_STREQ (L"Project ECClass", pClass->GetDescription().c_str());
-    EXPECT_FALSE (pClass->GetIsStruct());
-    EXPECT_FALSE (pClass->GetIsCustomAttributeClass());
-    EXPECT_TRUE (pClass->GetIsDomainClass());
-    EXPECT_FALSE (pClass->HasBaseClasses());
-    ECPropertyP pProperty = pClass->GetPropertyP (L"Name");
-    ASSERT_TRUE (NULL != pProperty);
-    EXPECT_STREQ (L"Name", pProperty->GetName().c_str());
-    EXPECT_TRUE (pProperty->GetIsPrimitive());
-    EXPECT_FALSE (pProperty->GetIsStruct());
-    EXPECT_FALSE (pProperty->GetIsArray());
-    EXPECT_STREQ (L"string", pProperty->GetTypeName().c_str());
-    EXPECT_TRUE (PRIMITIVETYPE_String == pProperty->GetAsPrimitiveProperty()->GetType());
-    EXPECT_TRUE (pProperty->GetIsDisplayLabelDefined());
-    EXPECT_STREQ (L"Project Name", pProperty->GetDisplayLabel().c_str());
-    EXPECT_STREQ (L"", pProperty->GetDescription().c_str());
-    EXPECT_EQ (pClass, &pProperty->GetClass());
-    EXPECT_FALSE (pProperty->GetIsReadOnly());
-
-    pProperty = pClass->GetPropertyP (L"PropertyDoesNotExistInClass");
-    EXPECT_FALSE (pProperty);
-    };
-
-/*---------------------------------------------------------------------------------**//**
-* @bsimethod                                                    
-+---------------+---------------+---------------+---------------+---------------+------*/
-TEST_F(SchemaDeserializationTest, ExpectSuccessWhenRoundtripUsingString)
-    {
-    ECSchemaCachePtr                    schemaOwner = ECSchemaCache::Create();
-    ECSchemaReadContextPtr   schemaContext = ECSchemaReadContext::CreateContext(*schemaOwner);
-
-    ECSchemaP schema;
-    SchemaReadStatus status = ECSchema::ReadFromXmlFile (schema, ECTestFixture::GetTestDataPath( L"Widgets.01.00.ecschema.xml").c_str(), *schemaContext);
-    wprintf(L"Verifying original schema from file.\n"); 
-    VerifyWidgetsSchema(schema);
-
-    EXPECT_EQ (SCHEMA_READ_STATUS_Success, status);
-
-    WString ecSchemaXmlString;
-    
-    SchemaWriteStatus status2 = schema->WriteToXmlString(ecSchemaXmlString);
-    EXPECT_EQ(SCHEMA_WRITE_STATUS_Success, status2);
-    
-    ECSchemaP deserializedSchema;
-    schemaOwner = ECSchemaCache::Create(); // We need a new cache... we don't want to read the ECSchema into the cache that already has a copy of this ECSchema
-    schemaContext = ECSchemaReadContext::CreateContext(*schemaOwner);
-    status = ECSchema::ReadFromXmlString(deserializedSchema, ecSchemaXmlString.c_str(), *schemaContext);
-    EXPECT_EQ (SCHEMA_READ_STATUS_Success, status); 
-    wprintf(L"Verifying schema deserialized from string.\n");
-    VerifyWidgetsSchema(deserializedSchema);
-    }
-    
-/*---------------------------------------------------------------------------------**//**
-* @bsimethod                                                    
-+---------------+---------------+---------------+---------------+---------------+------*/
-TEST_F(SchemaDeserializationTest, ExpectSuccessWithDuplicateClassesInXml)
-    {
-    ECSchemaCachePtr                    schemaOwner = ECSchemaCache::Create();
-    ECSchemaReadContextPtr   schemaContext = ECSchemaReadContext::CreateContext(*schemaOwner);
-
-    ECSchemaP schema;
-    SchemaReadStatus status = ECSchema::ReadFromXmlString (schema, 
-        L"<?xml version=\"1.0\" encoding=\"UTF-8\"?>"
-        L"<ECSchema schemaName=\"Widgets\" version=\"09.06\" displayLabel=\"Widgets Display Label\" description=\"Widgets Description\" nameSpacePrefix=\"wid\" xmlns=\"http://www.bentley.com/schemas/Bentley.ECXML.2.0\" xmlns:ec=\"http://www.bentley.com/schemas/Bentley.ECXML.2.0\" xmlns:ods=\"Bentley_ODS.01.02\">"
-        L"    <ECClass typeName=\"DifferentClass\" isDomainClass=\"True\">"
-        L"    </ECClass>"
-        L"    <ECClass typeName=\"ecProject\" description=\"Project ECClass\" displayLabel=\"Project\" isDomainClass=\"True\">"
-        L"       <ECProperty propertyName=\"Name\" typeName=\"string\" displayLabel=\"Project Name\" />"
-        L"    </ECClass>"
-        L"    <ECClass typeName=\"ecProject\" isDomainClass=\"True\">"
-        L"    </ECClass>"
-        L"</ECSchema>", *schemaContext);
-
-    EXPECT_EQ (SCHEMA_READ_STATUS_Success, status); 
-
-    // Nothing should have been overwritten
-    ECClassP projectClass = schema->GetClassP(L"ecProject");
-    ASSERT_TRUE (NULL != projectClass);
-    EXPECT_STREQ(L"Project ECClass", projectClass->GetDescription().c_str());
-    EXPECT_STREQ(L"Project", projectClass->GetDisplayLabel().c_str());
-    ECPropertyP pProperty = projectClass->GetPropertyP (L"Name");
-    ASSERT_TRUE (NULL != pProperty);
-    EXPECT_STREQ (L"Name", pProperty->GetName().c_str());
-    EXPECT_TRUE (pProperty->GetIsPrimitive());
-    EXPECT_FALSE (pProperty->GetIsStruct());
-    EXPECT_FALSE (pProperty->GetIsArray());
-    EXPECT_STREQ (L"string", pProperty->GetTypeName().c_str());
-
-
-    ECSchemaP schema2;
-    ECSchemaCachePtr                    schemaOwner2 = ECSchemaCache::Create();
-    ECSchemaReadContextPtr   schemaContext2 = ECSchemaReadContext::CreateContext(*schemaOwner2);
-
-
-    status = ECSchema::ReadFromXmlString (schema2, 
-        L"<?xml version=\"1.0\" encoding=\"UTF-8\"?>"
-        L"<ECSchema schemaName=\"Widgets2\" version=\"09.06\" displayLabel=\"Widgets Display Label\" description=\"Widgets Description\" nameSpacePrefix=\"wid\" xmlns=\"http://www.bentley.com/schemas/Bentley.ECXML.2.0\" xmlns:ec=\"http://www.bentley.com/schemas/Bentley.ECXML.2.0\" xmlns:ods=\"Bentley_ODS.01.02\">"
-        L"    <ECClass typeName=\"ecProject\" description=\"Project ECClass\" displayLabel=\"Project\" isDomainClass=\"True\">"
-        L"       <ECProperty propertyName=\"Name\" typeName=\"string\" displayLabel=\"Project Name\" />"
-        L"    </ECClass>"
-        L"    <ECClass typeName=\"ecProject\" description=\"New Project ECClass\" isDomainClass=\"True\">"
-        L"       <ECProperty propertyName=\"Author\" typeName=\"string\" displayLabel=\"Project Name\" />"
-        L"    </ECClass>"
-        L"</ECSchema>", *schemaContext2);
-
-    EXPECT_EQ (SCHEMA_READ_STATUS_Success, status); 
-    projectClass = schema2->GetClassP(L"ecProject");
-    ASSERT_TRUE (NULL != projectClass);
-    EXPECT_STREQ(L"New Project ECClass", projectClass->GetDescription().c_str());
-    EXPECT_STREQ(L"Project", projectClass->GetDisplayLabel().c_str());
-    pProperty = projectClass->GetPropertyP (L"Name");
-    ASSERT_TRUE (NULL != pProperty);
-    EXPECT_STREQ (L"Name", pProperty->GetName().c_str());
-    EXPECT_TRUE (pProperty->GetIsPrimitive());
-    EXPECT_FALSE (pProperty->GetIsStruct());
-    EXPECT_FALSE (pProperty->GetIsArray());
-    EXPECT_STREQ (L"string", pProperty->GetTypeName().c_str());
-
-    pProperty = projectClass->GetPropertyP (L"Author");
-    ASSERT_TRUE (NULL != pProperty);
-    EXPECT_STREQ (L"Author", pProperty->GetName().c_str());
-    EXPECT_TRUE (pProperty->GetIsPrimitive());
-    EXPECT_FALSE (pProperty->GetIsStruct());
-    EXPECT_FALSE (pProperty->GetIsArray());
-    EXPECT_STREQ (L"string", pProperty->GetTypeName().c_str());
-    }
-
-
-#if defined (NEEDSWORK_LIBXML)
-/*---------------------------------------------------------------------------------**//**
-* @bsimethod                                                    
-+---------------+---------------+---------------+---------------+---------------+------*/
-//TEST_F(SchemaDeserializationTest, ExpectSuccessWhenSerializingToFile)
-//    {
-//    ECSchemaP schema;
-//    
-//    ECSchemaCachePtr                    schemaOwner = ECSchemaCache::Create();
-//    ECSchemaReadContextPtr   schemaContext = ECSchemaReadContext::CreateContext(*schemaOwner);
-//
-//    SchemaReadStatus status = ECSchema::ReadFromXmlFile (schema, SCHEMAS_PATH L"Widgets.01.00.ecschema.xml", *schemaContext);
-//    wprintf(L"Verifying original schema from file.\n"); 
-//    VerifyWidgetsSchema(schema);
-//
-//    EXPECT_EQ (SCHEMA_READ_STATUS_Success, status);
-//
-//    SchemaWriteStatus status2 = schema->WriteToXmlFile(L"d:\\temp\\test.xml");
-//    }
-/*---------------------------------------------------------------------------------**//**
-* @bsimethod                                                    
-+---------------+---------------+---------------+---------------+---------------+------*/
-TEST_F(SchemaDeserializationTest, ExpectSuccessWhenRoundtripUsingStream)
-    {
-    ECSchemaCachePtr                    schemaOwner = ECSchemaCache::Create();
-    ECSchemaReadContextPtr   schemaContext = ECSchemaReadContext::CreateContext(*schemaOwner);
-
-    ECSchemaP schema;
-    SchemaReadStatus status = ECSchema::ReadFromXmlFile (schema, ECTestFixture::GetTestDataPath( L"Widgets.01.00.ecschema.xml").c_str(), *schemaContext);
-    wprintf(L"Verifying original schema from file.\n"); 
-    VerifyWidgetsSchema(schema);
-
-    EXPECT_EQ (SCHEMA_READ_STATUS_Success, status);    
-    LPSTREAM stream = NULL;
-    //HRESULT res = ::CreateStreamOnHGlobal(NULL,TRUE,&stream);
-    ::CreateStreamOnHGlobal(NULL,TRUE,&stream);
-
-    SchemaWriteStatus status2 = schema->WriteToXmlStream(stream);
-    EXPECT_EQ(SCHEMA_WRITE_STATUS_Success, status2);
-    
-    LARGE_INTEGER liPos = {0};
-    stream->Seek(liPos, STREAM_SEEK_SET, NULL);
-
-    ECSchemaP deserializedSchema;
-    schemaOwner = ECSchemaCache::Create(); // We need a new cache... we don't want to read the ECSchema into the cache that already has a copy of this ECSchema
-    schemaContext = ECSchemaReadContext::CreateContext(*schemaOwner);
-    status = ECSchema::ReadFromXmlStream(deserializedSchema, stream, *schemaContext);
-    EXPECT_EQ (SCHEMA_READ_STATUS_Success, status); 
-    wprintf(L"Verifying schema deserialized from stream.\n");
-    VerifyWidgetsSchema(deserializedSchema);
-    }
-#endif
-
-    
-/*---------------------------------------------------------------------------------**//**
-* @bsimethod                                                    
-+---------------+---------------+---------------+---------------+---------------+------*/
-TEST_F(SchemaSerializationTest, ExpectSuccessWithSerializingBaseClasses)
-    {
-    ECSchemaCachePtr schemaOwner = ECSchemaCache::Create();
-
-    ECSchemaP schema;
-    ECSchemaP schema2;
-    ECSchemaP schema3;
-    
-    ECSchema::CreateSchema(schema, L"Widget", 5, 5, *schemaOwner);
-    ECSchema::CreateSchema(schema2, L"BaseSchema", 5, 5, *schemaOwner);
-    ECSchema::CreateSchema(schema3, L"BaseSchema2", 5, 5, *schemaOwner);
-    
-    schema->SetNamespacePrefix(L"ecw");
-    schema2->SetNamespacePrefix(L"base");
-    schema3->SetNamespacePrefix(L"base");
-    
-    ECClassP class1;
-    ECClassP baseClass;
-    ECClassP anotherBase;
-    ECClassP gadget;
-    ECClassP bolt;
-    schema->CreateClass(class1, L"TestClass");
-    schema->CreateClass(gadget, L"Gadget");
-    schema->CreateClass(bolt, L"Bolt");
-    schema2->CreateClass(baseClass, L"BaseClass");
-    schema3->CreateClass(anotherBase, L"AnotherBase");
-    
-    EXPECT_EQ(ECOBJECTS_STATUS_SchemaNotFound, class1->AddBaseClass(*baseClass));
-    schema->AddReferencedSchema(*schema2);
-    schema->AddReferencedSchema(*schema3);
-    EXPECT_EQ(ECOBJECTS_STATUS_Success, class1->AddBaseClass(*baseClass));
-    EXPECT_EQ(ECOBJECTS_STATUS_Success, class1->AddBaseClass(*anotherBase));
-    EXPECT_EQ(ECOBJECTS_STATUS_Success, gadget->AddBaseClass(*class1));
-    
-//    WCharCPecSchemaXmlString;
-    
-    //SchemaWriteStatus status2 = schema->WriteToXmlFile(L"d:\\temp\\base.xml");
-    //
-    //ECSchemaP schema4;
-    //ECSchemaReadContextPtr schemaContext = ECSchemaReadContext::CreateContext();
-    //SchemaReadStatus status3 = ECSchema::ReadFromXmlFile (schema4, L"d:\\temp\\base.xml", *schemaContext);
-    
-    WString ecSchemaXmlString;
-    
-    SchemaWriteStatus status2 = schema->WriteToXmlString(ecSchemaXmlString);
-    EXPECT_EQ(SCHEMA_WRITE_STATUS_Success, status2);
-    }
-
-/*---------------------------------------------------------------------------------**//**
-* @bsimethod                                                    
-+---------------+---------------+---------------+---------------+---------------+------*/
-TEST_F(SchemaReferenceTest, AddAndRemoveReferencedSchemas)
-    {
-    ECSchemaCachePtr schemaOwner = ECSchemaCache::Create();
-
-    ECSchemaP schema;
-    ECSchema::CreateSchema(schema, L"TestSchema", 5, 5, *schemaOwner);
-    
-    ECSchemaP refSchema;
-    ECSchema::CreateSchema(refSchema, L"RefSchema", 5, 5, *schemaOwner);
-    
-    EXPECT_EQ(ECOBJECTS_STATUS_Success, schema->AddReferencedSchema(*refSchema));
-    EXPECT_EQ(ECOBJECTS_STATUS_NamedItemAlreadyExists, schema->AddReferencedSchema(*refSchema));
-    
-    ECSchemaReferenceList refList = schema->GetReferencedSchemas();
-    ECSchemaReferenceList::const_iterator schemaIterator;
-    for (schemaIterator = refList.begin(); schemaIterator != refList.end(); schemaIterator++)
-        {
-        if (*schemaIterator == refSchema)
-            break;
-        }
-        
-    EXPECT_FALSE(schemaIterator == refList.end());
-    EXPECT_EQ(ECOBJECTS_STATUS_Success, schema->RemoveReferencedSchema(*refSchema));
-    
-    refList = schema->GetReferencedSchemas();
-    for (schemaIterator = refList.begin(); schemaIterator != refList.end(); schemaIterator++)
-        {
-        if (*schemaIterator == refSchema)
-            break;
-        }
-        
-    EXPECT_TRUE(schemaIterator == refList.end());
-    EXPECT_EQ(ECOBJECTS_STATUS_SchemaNotFound, schema->RemoveReferencedSchema(*refSchema));
-    }
-
-/*---------------------------------------------------------------------------------**//**
-* @bsimethod                                                    
-+---------------+---------------+---------------+---------------+---------------+------*/
-TEST_F(SchemaReferenceTest, InvalidReference)
-    {
-    ECSchemaCachePtr                    schemaOwner = ECSchemaCache::Create();
-    ECSchemaReadContextPtr   schemaContext = ECSchemaReadContext::CreateContext(*schemaOwner);
-    WString seedPath(ECTestFixture::GetTestDataPath(L"").c_str());
-    schemaContext->AddSchemaPath(seedPath.c_str());
-
-    //The "InvalidReference" schema contains a reference to BaseSchema.01.01.  This schema 
-    //does not exist.  1.0 exists, but the minor version numbers are incompatible.
-    ECSchemaP schema;
-    SchemaReadStatus status = ECSchema::ReadFromXmlFile (schema, ECTestFixture::GetTestDataPath( L"InvalidReference.01.00.ecschema.xml").c_str(), *schemaContext);  
-
-    EXPECT_EQ (NULL, schema);
-    EXPECT_EQ (SCHEMA_READ_STATUS_ReferencedSchemaNotFound, status);
-    }
-
-/*---------------------------------------------------------------------------------**//**
-* @bsimethod                                                    
-+---------------+---------------+---------------+---------------+---------------+------*/
-TEST_F(SchemaReferenceTest, ExpectErrorWhenTryRemoveSchemaInUse)
-    {
-    ECSchemaCachePtr schemaOwner = ECSchemaCache::Create();
-
-    ECSchemaP schema;
-    ECSchema::CreateSchema(schema, L"TestSchema", 5, 5, *schemaOwner);
-    
-    ECSchemaP refSchema;
-    ECSchema::CreateSchema(refSchema, L"RefSchema", 5, 5, *schemaOwner);
-    
-    EXPECT_EQ(ECOBJECTS_STATUS_Success, schema->AddReferencedSchema(*refSchema));
-    ECClassP class1;
-    ECClassP baseClass;
-    ECClassP structClass;
-            
-    refSchema->CreateClass(baseClass, L"BaseClass");
-    refSchema->CreateClass(structClass, L"StructClass");
-    schema->CreateClass(class1, L"TestClass");
-    structClass->SetIsStruct(true);
-    
-    class1->AddBaseClass(*baseClass);
-    EXPECT_EQ (ECOBJECTS_STATUS_SchemaInUse, schema->RemoveReferencedSchema(*refSchema));
-    
-    class1->RemoveBaseClass(*baseClass);
-    EXPECT_EQ(ECOBJECTS_STATUS_Success, schema->RemoveReferencedSchema(*refSchema));
-
-    EXPECT_EQ(ECOBJECTS_STATUS_Success, schema->AddReferencedSchema(*refSchema));
-    StructECPropertyP structProp;
-    ArrayECPropertyP nestedArrayProp;
-
-    ArrayECPropertyP primitiveArrayProp;
-    
-    class1->CreateStructProperty(structProp, L"StructMember");
-    class1->CreateArrayProperty(nestedArrayProp, L"NestedArray");
-    
-    class1->CreateArrayProperty(primitiveArrayProp, L"PrimitiveArrayProp");
-    primitiveArrayProp->SetPrimitiveElementType (PRIMITIVETYPE_Long);
-    primitiveArrayProp->SetMinOccurs(1);
-    primitiveArrayProp->SetMaxOccurs(10);
-
-    structProp->SetType(*structClass);
-    nestedArrayProp->SetStructElementType(structClass);
-
-    EXPECT_EQ (ECOBJECTS_STATUS_SchemaInUse, schema->RemoveReferencedSchema(*refSchema));
-    class1->RemoveProperty(L"StructMember");
-    EXPECT_EQ (ECOBJECTS_STATUS_SchemaInUse, schema->RemoveReferencedSchema(*refSchema));
-    class1->RemoveProperty(L"NestedArray");
-    EXPECT_EQ(ECOBJECTS_STATUS_Success, schema->RemoveReferencedSchema(*refSchema));
-    
-    }
-    
-/*---------------------------------------------------------------------------------**//**
-* @bsimethod                                                    
-+---------------+---------------+---------------+---------------+---------------+------*/
-TEST_F(SchemaReferenceTest, ExpectSuccessWithCircularReferences)
-    {
-    ECSchemaCachePtr                    schemaOwner = ECSchemaCache::Create();
-    ECSchemaReadContextPtr   schemaContext = ECSchemaReadContext::CreateContext(*schemaOwner);
-    WString seedPath(ECTestFixture::GetTestDataPath(L"").c_str());
-    schemaContext->AddSchemaPath(seedPath.c_str());
-
-    ECSchemaP schema;
-    SchemaReadStatus status = ECSchema::ReadFromXmlFile (schema, ECTestFixture::GetTestDataPath( L"CircleSchema.01.00.ecschema.xml").c_str(), *schemaContext);
-    EXPECT_EQ (SCHEMA_READ_STATUS_Success, status);
-    }
-
-TEST_F(SchemaLocateTest, ExpectSuccessWhenLocatingStandardSchema)
-    {
-    ECSchemaCachePtr                    schemaOwner = ECSchemaCache::Create();
-    ECSchemaReadContextPtr   schemaContext = ECSchemaReadContext::CreateContext(*schemaOwner);
-
-    bmap<WString, WCharCP> standardSchemaNames;
-    standardSchemaNames.insert(bpair<WString, WCharCP>(L"Bentley_Standard_CustomAttributes", L"01.04"));
-    standardSchemaNames.insert(bpair<WString, WCharCP>(L"Bentley_Standard_Classes", L"01.00"));
-    standardSchemaNames.insert(bpair<WString, WCharCP>(L"Bentley_ECSchemaMap", L"01.00"));
-    standardSchemaNames.insert(bpair<WString, WCharCP>(L"EditorCustomAttributes", L"01.00"));
-    standardSchemaNames.insert(bpair<WString, WCharCP>(L"Bentley_Common_Classes", L"01.00"));
-    standardSchemaNames.insert(bpair<WString, WCharCP>(L"Dimension_Schema", L"01.00"));
-    standardSchemaNames.insert(bpair<WString, WCharCP>(L"iip_mdb_customAttributes", L"01.00"));
-    standardSchemaNames.insert(bpair<WString, WCharCP>(L"KindOfQuantity_Schema", L"01.01"));
-    standardSchemaNames.insert(bpair<WString, WCharCP>(L"rdl_customAttributes", L"01.00"));
-    standardSchemaNames.insert(bpair<WString, WCharCP>(L"SIUnitSystemDefaults", L"01.00"));
-    standardSchemaNames.insert(bpair<WString, WCharCP>(L"Unit_Attributes", L"01.00"));
-    standardSchemaNames.insert(bpair<WString, WCharCP>(L"Units_Schema", L"01.00"));
-    standardSchemaNames.insert(bpair<WString, WCharCP>(L"USCustomaryUnitSystemDefaults", L"01.00"));
-
-    ECSchemaP schema;
-
-    for (bmap<WString, WCharCP>::const_iterator it = standardSchemaNames.begin(); it != standardSchemaNames.end(); ++it)
-        {
-        bpair<WString, WCharCP>const& entry = *it;
-
-        UInt32 versionMajor;
-        UInt32 versionMinor;
-        ECSchema::ParseVersionString(versionMajor, versionMinor, entry.second);
-        schema = ECSchema::LocateSchema(entry.first, versionMajor, versionMinor, *schemaContext);
-        EXPECT_TRUE(NULL != schema);
-        EXPECT_TRUE(schema->IsStandardSchema());
-        }
-    }
-  
-/*---------------------------------------------------------------------------------**//**
-* @bsimethod                                    Carole.MacDonald                08/2011
-+---------------+---------------+---------------+---------------+---------------+------*/
-TEST_F(SchemaLocateTest, ExpectFailureWithNonStandardSchema)
-    {
-    ECSchemaCachePtr schemaOwner = ECSchemaCache::Create();
-
-    ECSchemaP testSchema;
-    ECSchema::CreateSchema(testSchema, L"TestSchema", 1, 2, *schemaOwner);
-    EXPECT_FALSE(testSchema->IsStandardSchema());
-    }
-    
-TEST_F(SchemaLocateTest, DetermineWhetherSchemaCanBeImported)
-    {
-    ECSchemaCachePtr                    schemaOwner = ECSchemaCache::Create();
-    ECSchemaReadContextPtr   schemaContext = ECSchemaReadContext::CreateContext(*schemaOwner);
-    ECSchemaP schema;
-    UInt32 versionMajor = 1;
-    UInt32 versionMinor = 4;
-    schema = ECSchema::LocateSchema(L"Bentley_Standard_CustomAttributes", versionMajor, versionMinor, *schemaContext);
-    EXPECT_TRUE(NULL != schema);
-    EXPECT_FALSE(schema->ShouldNotBeStored());
-
-    ECSchema::CreateSchema(schema, L"Units_Schema", 1, 4, *schemaOwner);
-<<<<<<< HEAD
-    EXPECT_TRUE(schema->ShouldSchemaNotBeImported());
-=======
-    EXPECT_TRUE(schema->ShouldNotBeStored());
-
-    CoUninitialize();
->>>>>>> 4f88548b
-    }
-      
-/*---------------------------------------------------------------------------------**//**
-* @bsimethod                                                    
-+---------------+---------------+---------------+---------------+---------------+------*/
-TEST_F(SchemaCreationTest, CanFullyCreateASchema)
-    {
-    ECSchemaCachePtr schemaOwner = ECSchemaCache::Create();
-
-    ECSchemaP testSchema;
-    ECSchema::CreateSchema(testSchema, L"TestSchema", 1, 2, *schemaOwner);
-    testSchema->SetNamespacePrefix(L"ts");
-    testSchema->SetDescription(L"Schema for testing programmatic construction");
-    testSchema->SetDisplayLabel(L"Test Schema");
-    
-    EXPECT_TRUE(testSchema->GetIsDisplayLabelDefined());
-    EXPECT_EQ(1, testSchema->GetVersionMajor());
-    EXPECT_EQ(2, testSchema->GetVersionMinor());
-    EXPECT_EQ(0, wcscmp(testSchema->GetName().c_str(), L"TestSchema"));
-    EXPECT_EQ(0, wcscmp(testSchema->GetNamespacePrefix().c_str(), L"ts"));
-    EXPECT_EQ(0, wcscmp(testSchema->GetDescription().c_str(), L"Schema for testing programmatic construction"));
-    EXPECT_EQ(0, wcscmp(testSchema->GetDisplayLabel().c_str(), L"Test Schema"));
-    
-    ECSchemaP schema2;
-    ECSchema::CreateSchema(schema2, L"BaseSchema", 5, 5, *schemaOwner);
-    
-    testSchema->AddReferencedSchema(*schema2);
-    
-    ECClassP class1;
-    ECClassP baseClass;
-    ECClassP structClass;
-    ECClassP relatedClass;
-    ECRelationshipClassP relationshipClass;
-
-    testSchema->CreateClass(class1, L"TestClass");
-    testSchema->CreateClass(structClass, L"StructClass");
-    schema2->CreateClass(baseClass, L"BaseClass");
-    testSchema->CreateClass(relatedClass, L"RelatedClass");
-    
-    class1->SetDescription(L"Class for testing purposes");
-    class1->SetDisplayLabel(L"Test Class");
-    
-    EXPECT_EQ(0, wcscmp(class1->GetDescription().c_str(), L"Class for testing purposes"));
-    EXPECT_EQ(0, wcscmp(class1->GetDisplayLabel().c_str(), L"Test Class"));
-    EXPECT_FALSE(class1->GetIsStruct());
-    EXPECT_FALSE(class1->GetIsCustomAttributeClass());
-    EXPECT_TRUE(class1->GetIsDomainClass());
-    EXPECT_EQ(ECOBJECTS_STATUS_Success, class1->AddBaseClass(*baseClass));
-    EXPECT_TRUE(class1->HasBaseClasses());
-    
-    structClass->SetIsStruct(true);
-    EXPECT_TRUE(structClass->GetIsStruct());
-    EXPECT_TRUE(structClass->GetIsDomainClass());
-    
-    PrimitiveECPropertyP stringProp;
-    StructECPropertyP structProp;
-    ArrayECPropertyP nestedArrayProp;
-    ArrayECPropertyP primitiveArrayProp;
-    
-    class1->CreatePrimitiveProperty(stringProp, L"StringMember");
-    class1->CreateStructProperty(structProp, L"StructMember");
-    class1->CreateArrayProperty(nestedArrayProp, L"NestedArray");
-    class1->CreateArrayProperty(primitiveArrayProp, L"PrimitiveArray");
-    
-    structProp->SetType(*structClass);
-    nestedArrayProp->SetStructElementType(structClass);
-    primitiveArrayProp->SetPrimitiveElementType (PRIMITIVETYPE_Long);
-    primitiveArrayProp->SetMinOccurs(1);
-    primitiveArrayProp->SetMaxOccurs(10);
-    
-    EXPECT_TRUE(ARRAYKIND_Struct == nestedArrayProp->GetKind());
-    EXPECT_TRUE(ARRAYKIND_Primitive == primitiveArrayProp->GetKind());
-    EXPECT_EQ(0, nestedArrayProp->GetMinOccurs());
-    EXPECT_EQ(UINT_MAX, nestedArrayProp->GetMaxOccurs());
-    EXPECT_EQ(1, primitiveArrayProp->GetMinOccurs());
-    EXPECT_EQ(10, primitiveArrayProp->GetMaxOccurs());
-    
-    EXPECT_TRUE(stringProp->GetIsPrimitive());
-    EXPECT_FALSE(stringProp->GetIsStruct());
-    EXPECT_FALSE(stringProp->GetIsArray());
-    
-    EXPECT_FALSE(structProp->GetIsPrimitive());
-    EXPECT_TRUE(structProp->GetIsStruct());
-    EXPECT_FALSE(structProp->GetIsArray());
-    
-    EXPECT_FALSE(primitiveArrayProp->GetIsPrimitive());
-    EXPECT_FALSE(primitiveArrayProp->GetIsStruct());
-    EXPECT_TRUE(primitiveArrayProp->GetIsArray());
-    
-    EXPECT_FALSE(stringProp->GetIsReadOnly());
-    
-    EXPECT_EQ(0, wcscmp(stringProp->GetTypeName().c_str(), L"string"));
-    EXPECT_TRUE(PRIMITIVETYPE_String == stringProp->GetType());
-    EXPECT_EQ(0, wcscmp(structProp->GetType().GetName().c_str(), L"StructClass"));
-    
-    PrimitiveECPropertyP binaryProperty;
-    PrimitiveECPropertyP booleanProperty;
-    PrimitiveECPropertyP dateTimeProperty;
-    PrimitiveECPropertyP doubleProperty;
-    PrimitiveECPropertyP integerProperty;
-    PrimitiveECPropertyP longProperty;
-    PrimitiveECPropertyP point2DProperty;
-    PrimitiveECPropertyP point3DProperty;
-    
-    class1->CreatePrimitiveProperty(binaryProperty, L"BinaryProp");
-    class1->CreatePrimitiveProperty(booleanProperty, L"BooleanProp");
-    class1->CreatePrimitiveProperty(dateTimeProperty, L"DateTimeProp");
-    class1->CreatePrimitiveProperty(doubleProperty, L"DoubleProp");
-    class1->CreatePrimitiveProperty(integerProperty, L"IntProp");
-    class1->CreatePrimitiveProperty(longProperty, L"LongProp");
-    class1->CreatePrimitiveProperty(point2DProperty, L"Point2DProp");
-    class1->CreatePrimitiveProperty(point3DProperty, L"Point3DProp");
-    
-    EXPECT_EQ(ECOBJECTS_STATUS_ParseError, binaryProperty->SetTypeName (L"fake"));
-    
-    binaryProperty->SetTypeName (L"binary");
-    booleanProperty->SetTypeName (L"boolean");
-    dateTimeProperty->SetTypeName (L"dateTime");
-    doubleProperty->SetTypeName (L"double");
-    integerProperty->SetTypeName (L"int");
-    longProperty->SetTypeName (L"long");
-    point2DProperty->SetTypeName (L"point2d");
-    point3DProperty->SetTypeName (L"point3d");
-    
-    EXPECT_TRUE(PRIMITIVETYPE_Binary == binaryProperty->GetType());
-    EXPECT_TRUE(PRIMITIVETYPE_Boolean == booleanProperty->GetType());
-    EXPECT_TRUE(PRIMITIVETYPE_DateTime == dateTimeProperty->GetType());
-    EXPECT_TRUE(PRIMITIVETYPE_Double == doubleProperty->GetType());
-    EXPECT_TRUE(PRIMITIVETYPE_Integer == integerProperty->GetType());
-    EXPECT_TRUE(PRIMITIVETYPE_Long == longProperty->GetType());
-    EXPECT_TRUE(PRIMITIVETYPE_Point2D == point2DProperty->GetType());
-    EXPECT_TRUE(PRIMITIVETYPE_Point3D == point3DProperty->GetType());
-
-    class1->CreatePrimitiveProperty(binaryProperty, L"BinaryProp2", PRIMITIVETYPE_Binary);
-    class1->CreatePrimitiveProperty(booleanProperty, L"BooleanProp2", PRIMITIVETYPE_Boolean);
-    class1->CreatePrimitiveProperty(dateTimeProperty, L"DateTimeProp2", PRIMITIVETYPE_DateTime);
-    class1->CreatePrimitiveProperty(doubleProperty, L"DoubleProp2", PRIMITIVETYPE_Double);
-    class1->CreatePrimitiveProperty(integerProperty, L"IntProp2", PRIMITIVETYPE_Integer);
-    class1->CreatePrimitiveProperty(longProperty, L"LongProp2", PRIMITIVETYPE_Long);
-    class1->CreatePrimitiveProperty(point2DProperty, L"Point2DProp2", PRIMITIVETYPE_Point2D);
-    class1->CreatePrimitiveProperty(point3DProperty, L"Point3DProp2", PRIMITIVETYPE_Point3D);
-
-    EXPECT_TRUE(PRIMITIVETYPE_Binary == binaryProperty->GetType());
-    EXPECT_TRUE(PRIMITIVETYPE_Boolean == booleanProperty->GetType());
-    EXPECT_TRUE(PRIMITIVETYPE_DateTime == dateTimeProperty->GetType());
-    EXPECT_TRUE(PRIMITIVETYPE_Double == doubleProperty->GetType());
-    EXPECT_TRUE(PRIMITIVETYPE_Integer == integerProperty->GetType());
-    EXPECT_TRUE(PRIMITIVETYPE_Long == longProperty->GetType());
-    EXPECT_TRUE(PRIMITIVETYPE_Point2D == point2DProperty->GetType());
-    EXPECT_TRUE(PRIMITIVETYPE_Point3D == point3DProperty->GetType());
-
-    class1->CreateStructProperty(structProp, L"StructMember2", *structClass);
-    class1->CreateArrayProperty(nestedArrayProp, L"NestedArray2", structClass);
-    class1->CreateArrayProperty(primitiveArrayProp, L"PrimitiveArray2", PRIMITIVETYPE_Integer);
-    EXPECT_TRUE(ARRAYKIND_Struct == nestedArrayProp->GetKind());
-    EXPECT_TRUE(ARRAYKIND_Primitive == primitiveArrayProp->GetKind());
-    EXPECT_EQ(0, wcscmp(structProp->GetType().GetName().c_str(), L"StructClass"));
-    EXPECT_EQ(0, wcscmp(nestedArrayProp->GetTypeName().c_str(), L"StructClass"));
-    EXPECT_EQ(0, wcscmp(primitiveArrayProp->GetTypeName().c_str(), L"int"));
-
-    testSchema->CreateRelationshipClass(relationshipClass, L"RelationshipClass");
-    EXPECT_TRUE(STRENGTHTYPE_Referencing == relationshipClass->GetStrength());
-    relationshipClass->SetStrength(STRENGTHTYPE_Embedding);
-    EXPECT_TRUE(STRENGTHTYPE_Embedding == relationshipClass->GetStrength());
-    
-    EXPECT_TRUE(STRENGTHDIRECTION_Forward == relationshipClass->GetStrengthDirection());
-    relationshipClass->SetStrengthDirection(STRENGTHDIRECTION_Backward);
-    EXPECT_TRUE(STRENGTHDIRECTION_Backward == relationshipClass->GetStrengthDirection());
-    
-    EXPECT_FALSE(relationshipClass->GetSource().GetIsMultiple());
-    EXPECT_TRUE(relationshipClass->GetTarget().GetIsMultiple());
-    
-    EXPECT_TRUE(relationshipClass->GetTarget().GetIsPolymorphic());
-    EXPECT_TRUE(relationshipClass->GetSource().GetIsPolymorphic());
-    relationshipClass->GetSource().SetIsPolymorphic(false);
-    EXPECT_FALSE(relationshipClass->GetSource().GetIsPolymorphic());
-    
-    relationshipClass->SetDescription(L"Relates the test class to the related class");
-    relationshipClass->SetDisplayLabel(L"TestRelationshipClass");
-    
-    EXPECT_EQ(0, relationshipClass->GetSource().GetClasses().size());
-    EXPECT_EQ(0, relationshipClass->GetTarget().GetClasses().size());
-    
-    relationshipClass->GetSource().AddClass(*structClass);
-    EXPECT_EQ(1, relationshipClass->GetSource().GetClasses().size());
-    relationshipClass->GetSource().AddClass(*class1);
-    EXPECT_EQ(1, relationshipClass->GetSource().GetClasses().size());
-    
-    relationshipClass->GetTarget().AddClass(*relatedClass);
-    EXPECT_EQ(1, relationshipClass->GetTarget().GetClasses().size());
-    relationshipClass->GetTarget().AddClass(*relatedClass);
-    EXPECT_EQ(1, relationshipClass->GetTarget().GetClasses().size());
-    relationshipClass->GetTarget().AddClass(*structClass);
-    EXPECT_EQ(2, relationshipClass->GetTarget().GetClasses().size());
-    
-    EXPECT_EQ(0, relationshipClass->GetSource().GetCardinality().GetLowerLimit());
-    EXPECT_EQ(0, relationshipClass->GetTarget().GetCardinality().GetLowerLimit());
-    EXPECT_EQ(1, relationshipClass->GetSource().GetCardinality().GetUpperLimit());
-    EXPECT_EQ(1, relationshipClass->GetTarget().GetCardinality().GetUpperLimit());
-    
-    relationshipClass->GetSource().SetCardinality(RelationshipCardinality::OneMany());
-    EXPECT_EQ(1, relationshipClass->GetSource().GetCardinality().GetLowerLimit());
-    EXPECT_TRUE(relationshipClass->GetSource().GetCardinality().IsUpperLimitUnbounded());
-    
-    RelationshipCardinality *card = new RelationshipCardinality(2, 5);
-    relationshipClass->GetTarget().SetCardinality(*card);
-    EXPECT_EQ(2, relationshipClass->GetTarget().GetCardinality().GetLowerLimit());
-    EXPECT_EQ(5, relationshipClass->GetTarget().GetCardinality().GetUpperLimit());
-    }
-
-/*---------------------------------------------------------------------------------**//**
-* @bsimethod                                                    
-+---------------+---------------+---------------+---------------+---------------+------*/
-TEST_F(SchemaCreationTest, ExpectErrorWithBadSchemaName)
-    {
-    ECSchemaCachePtr schemaOwner = ECSchemaCache::Create();
-
-    ECSchemaP schema;
-    
-    // . is an invalid character
-    EXPECT_EQ(ECOBJECTS_STATUS_InvalidName, ECSchema::CreateSchema(schema, L"TestSchema.1.0", 5, 5, *schemaOwner));
-
-    ECSchema::CreateSchema(schema, L"TestSchema", 5, 5, *schemaOwner);
-    
-    EXPECT_EQ(ECOBJECTS_STATUS_InvalidName, schema->SetName(L""));
-    
-    // name cannot be an empty string
-    EXPECT_EQ(ECOBJECTS_STATUS_InvalidName, schema->SetName(L"    "));
-    
-    // name cannot contain special characters
-    EXPECT_EQ(ECOBJECTS_STATUS_InvalidName, schema->SetName(L"&&&&"));
-    
-    // name cannot start with a digit
-    EXPECT_EQ(ECOBJECTS_STATUS_InvalidName, schema->SetName(L"0InvalidName"));
-    
-    // name may include underscores
-    EXPECT_EQ(ECOBJECTS_STATUS_Success, schema->SetName(L"_____"));
-    
-    // % is an invalid character
-    EXPECT_EQ(ECOBJECTS_STATUS_InvalidName, schema->SetName(L"%"));
-    
-    // a is a valid character
-    EXPECT_EQ(ECOBJECTS_STATUS_Success, schema->SetName(L"a"));
-    
-    // Names can only include characters from the intersection of 7bit ascii and alphanumeric
-    EXPECT_EQ(ECOBJECTS_STATUS_InvalidName, schema->SetName(L"abc123!@#"));
-    EXPECT_EQ(ECOBJECTS_STATUS_Success, schema->SetName(L"abc123"));
-
-    }
-    
-/*---------------------------------------------------------------------------------**//**
-* @bsimethod                                                    
-+---------------+---------------+---------------+---------------+---------------+------*/
-TEST_F(ClassTest, ExpectErrorWithCircularBaseClasses)
-    {
-    ECSchemaCachePtr schemaOwner = ECSchemaCache::Create();
-
-    ECSchemaP schema;
-    ECClassP class1;
-    ECClassP baseClass1;
-    ECClassP baseClass2;
-    
-    ECSchema::CreateSchema(schema, L"TestSchema", 5, 5, *schemaOwner);
-    schema->CreateClass(class1, L"TestClass");
-    schema->CreateClass(baseClass1, L"BaseClass1");
-    schema->CreateClass(baseClass2, L"BaseClass2");
-    
-    EXPECT_EQ(ECOBJECTS_STATUS_Success, class1->AddBaseClass(*baseClass1));
-    EXPECT_EQ(ECOBJECTS_STATUS_Success, baseClass1->AddBaseClass(*baseClass2));
-    EXPECT_EQ(ECOBJECTS_STATUS_BaseClassUnacceptable, baseClass2->AddBaseClass(*class1));
-    }
-    
-/*---------------------------------------------------------------------------------**//**
-* @bsimethod                                                    
-+---------------+---------------+---------------+---------------+---------------+------*/
-bool            IsClassInList (bvector<ECClassP> const& classList, ECClassR searchClass)
-    {
-    bvector<ECClassP>::const_iterator classIterator;
-
-    for (classIterator = classList.begin(); classIterator != classList.end(); classIterator++)
-        {
-        if (*classIterator == &searchClass)
-            return true;
-        }
-        
-    return false;
-    }
-
-/*---------------------------------------------------------------------------------**//**
-* @bsimethod                                                    
-+---------------+---------------+---------------+---------------+---------------+------*/
-TEST_F(ClassTest, AddAndRemoveBaseClass)
-    {
-    ECSchemaCachePtr schemaOwner = ECSchemaCache::Create();
-
-    ECSchemaP schema;
-    ECClassP class1;
-    ECClassP baseClass1;
-    
-    ECSchema::CreateSchema(schema, L"TestSchema", 5, 5, *schemaOwner);
-    schema->CreateClass(class1, L"TestClass");
-    schema->CreateClass(baseClass1, L"BaseClass");
-
-    EXPECT_EQ(ECOBJECTS_STATUS_Success, class1->AddBaseClass(*baseClass1));
-
-    EXPECT_TRUE (IsClassInList (class1->GetBaseClasses(), *baseClass1));
-    EXPECT_TRUE (IsClassInList (baseClass1->GetDerivedClasses(), *class1));
-
-    EXPECT_EQ(ECOBJECTS_STATUS_Success, class1->RemoveBaseClass(*baseClass1));
-
-    EXPECT_FALSE (IsClassInList (class1->GetBaseClasses(), *baseClass1));
-    EXPECT_FALSE (IsClassInList (baseClass1->GetDerivedClasses(), *class1));
-
-    EXPECT_EQ(ECOBJECTS_STATUS_ClassNotFound, class1->RemoveBaseClass(*baseClass1));
-    }
-    
-/*---------------------------------------------------------------------------------**//**
-* @bsimethod                                                    
-+---------------+---------------+---------------+---------------+---------------+------*/
-TEST_F(ClassTest, AddBaseClassWithProperties)
-    {
-    ECSchemaCachePtr schemaOwner = ECSchemaCache::Create();
-
-    ECSchemaP schema;
-    ECClassP class1;
-    ECClassP baseClass1;
-    ECClassP baseClass2;
-
-    ECSchema::CreateSchema(schema, L"TestSchema", 5, 5, *schemaOwner);
-    schema->CreateClass(class1, L"TestClass");
-    schema->CreateClass(baseClass1, L"BaseClass");
-    schema->CreateClass(baseClass2, L"BaseClass2");
-
-    PrimitiveECPropertyP stringProp;
-    PrimitiveECPropertyP baseStringProp;
-    PrimitiveECPropertyP intProp;
-    PrimitiveECPropertyP base2NonIntProp;
-
-    class1->CreatePrimitiveProperty(stringProp, L"StringProperty", PRIMITIVETYPE_String);
-    baseClass1->CreatePrimitiveProperty(baseStringProp, L"StringProperty", PRIMITIVETYPE_String);
-    EXPECT_EQ(ECOBJECTS_STATUS_Success, class1->AddBaseClass(*baseClass1));
-
-    class1->CreatePrimitiveProperty(intProp, L"IntProperty", PRIMITIVETYPE_Integer);
-    baseClass2->CreatePrimitiveProperty(base2NonIntProp, L"IntProperty", PRIMITIVETYPE_String);
-    EXPECT_EQ(ECOBJECTS_STATUS_DataTypeMismatch, class1->AddBaseClass(*baseClass2));
-    }
-
-/*---------------------------------------------------------------------------------**//**
-* @bsimethod                                                    
-+---------------+---------------+---------------+---------------+---------------+------*/
-TEST_F(ClassTest, IsTests)
-    {
-    ECSchemaCachePtr schemaOwner = ECSchemaCache::Create();
-
-    ECSchemaP schema;
-    ECClassP class1;
-    ECClassP baseClass1;
-    ECClassP baseClass2;
-    
-    ECSchema::CreateSchema(schema, L"TestSchema", 5, 5, *schemaOwner);
-    schema->CreateClass(class1, L"TestClass");
-    schema->CreateClass(baseClass1, L"BaseClass1");
-    schema->CreateClass(baseClass2, L"BaseClass2");
-    
-    EXPECT_FALSE(class1->Is(baseClass1));
-    class1->AddBaseClass(*baseClass1);
-    EXPECT_TRUE(class1->Is(baseClass1));
-    }
-    
-/*---------------------------------------------------------------------------------**//**
-* @bsimethod                                                    
-+---------------+---------------+---------------+---------------+---------------+------*/
-TEST_F(ClassTest, CanOverrideBaseProperties)
-    {
-    ECSchemaCachePtr schemaOwner = ECSchemaCache::Create();
-
-    ECSchemaP schema;
-    ECClassP class1;
-    ECClassP baseClass1;
-    ECClassP structClass;
-    ECClassP structClass2;
-    
-    ECSchema::CreateSchema(schema, L"TestSchema", 5, 5, *schemaOwner);
-    schema->CreateClass(class1, L"TestClass");
-    schema->CreateClass(baseClass1, L"BaseClass1");
-    schema->CreateClass(structClass, L"ClassForStructs");
-    structClass->SetIsStruct(true);
-    schema->CreateClass(structClass2, L"ClassForStructs2");
-    structClass2->SetIsStruct(true);
-    class1->AddBaseClass(*baseClass1);
-    
-    PrimitiveECPropertyP baseStringProp;
-    PrimitiveECPropertyP baseIntProp;
-    PrimitiveECPropertyP baseDoubleProp;
-    StructECPropertyP baseStructProp;
-    ArrayECPropertyP baseStringArrayProperty;
-    ArrayECPropertyP baseStructProperty;
-    
-    baseClass1->CreatePrimitiveProperty(baseStringProp, L"StringProperty", PRIMITIVETYPE_String);
-    baseClass1->CreatePrimitiveProperty(baseIntProp, L"IntegerProperty", PRIMITIVETYPE_Integer);
-    baseClass1->CreatePrimitiveProperty(baseDoubleProp, L"DoubleProperty", PRIMITIVETYPE_Double);
-    baseClass1->CreateStructProperty(baseStructProp, L"StructProperty", *structClass);
-    baseClass1->CreateArrayProperty(baseStringArrayProperty, L"StringArrayProperty", PRIMITIVETYPE_String);
-    baseClass1->CreateArrayProperty(baseStructProperty, L"StructArrayProperty", structClass);
-    
-    PrimitiveECPropertyP longProperty;
-    PrimitiveECPropertyP stringProperty;
-    
-    // Primitives overriding primitives
-    EXPECT_EQ(ECOBJECTS_STATUS_DataTypeMismatch, class1->CreatePrimitiveProperty(longProperty, L"StringProperty", PRIMITIVETYPE_Long));
-    EXPECT_EQ(NULL, longProperty);
-    EXPECT_EQ(ECOBJECTS_STATUS_Success, class1->CreatePrimitiveProperty(stringProperty, L"StringProperty", PRIMITIVETYPE_String));
-    EXPECT_EQ(baseStringProp, stringProperty->GetBaseProperty());
-    class1->RemoveProperty(L"StringProperty");
-    
-    // Primitives overriding structs
-    EXPECT_EQ(ECOBJECTS_STATUS_DataTypeMismatch, class1->CreatePrimitiveProperty(longProperty, L"StructProperty", PRIMITIVETYPE_Long));
-
-    // Primitives overriding arrays
-    EXPECT_EQ(ECOBJECTS_STATUS_DataTypeMismatch, class1->CreatePrimitiveProperty(longProperty, L"StringArrayProperty", PRIMITIVETYPE_Long));
-    EXPECT_EQ(ECOBJECTS_STATUS_Success, class1->CreatePrimitiveProperty(stringProperty, L"StringArrayProperty", PRIMITIVETYPE_String));
-    class1->RemoveProperty(L"StringArrayProperty");
-
-    StructECPropertyP structProperty;
-    // Structs overriding primitives
-    EXPECT_EQ(ECOBJECTS_STATUS_DataTypeMismatch, class1->CreateStructProperty(structProperty, L"IntegerProperty"));
-
-    // Structs overriding structs
-    // If we don't specify a struct type for the new property, then it should succeed
-    EXPECT_EQ(ECOBJECTS_STATUS_Success, class1->CreateStructProperty(structProperty, L"StructProperty"));
-    class1->RemoveProperty(L"StructProperty");
-    EXPECT_EQ(ECOBJECTS_STATUS_DataTypeMismatch, class1->CreateStructProperty(structProperty, L"StructProperty", *structClass2));
-
-    // Structs overriding arrays
-    EXPECT_EQ(ECOBJECTS_STATUS_DataTypeMismatch, class1->CreateStructProperty(structProperty, L"StringArrayProperty"));
-    EXPECT_EQ(ECOBJECTS_STATUS_DataTypeMismatch, class1->CreateStructProperty(structProperty, L"StringArrayProperty", *structClass));
-    EXPECT_EQ(ECOBJECTS_STATUS_Success, class1->CreateStructProperty(structProperty, L"StructArrayProperty"));
-    class1->RemoveProperty(L"StructArrayProperty");
-    EXPECT_EQ(ECOBJECTS_STATUS_Success, class1->CreateStructProperty(structProperty, L"StructArrayProperty", *structClass));
-    class1->RemoveProperty(L"StructArrayProperty");
-    EXPECT_EQ(ECOBJECTS_STATUS_DataTypeMismatch, class1->CreateStructProperty(structProperty, L"StructArrayProperty", *structClass2));
-
-    ArrayECPropertyP stringArrayProperty;
-    ArrayECPropertyP stringArrayProperty2;
-    ArrayECPropertyP structArrayProperty;
-    ArrayECPropertyP structArrayProperty2;
-    // Arrays overriding primitives
-    EXPECT_EQ(ECOBJECTS_STATUS_DataTypeMismatch, class1->CreateArrayProperty(stringArrayProperty, L"IntegerProperty", PRIMITIVETYPE_Long));
-    EXPECT_EQ(ECOBJECTS_STATUS_Success, class1->CreateArrayProperty(stringArrayProperty, L"StringProperty", PRIMITIVETYPE_String));
-    class1->RemoveProperty(L"StringProperty");
-    EXPECT_EQ(ECOBJECTS_STATUS_Success, class1->CreateArrayProperty(stringArrayProperty2, L"StringProperty"));
-
-    // Arrays overriding structs
-    EXPECT_EQ(ECOBJECTS_STATUS_DataTypeMismatch, class1->CreateArrayProperty(structArrayProperty, L"StructProperty", structClass2));
-    EXPECT_EQ(ECOBJECTS_STATUS_Success, class1->CreateArrayProperty(structArrayProperty, L"StructProperty", structClass));
-    class1->RemoveProperty(L"StructProperty");
-
-    // the default array type is string if none is passed in
-    EXPECT_EQ(ECOBJECTS_STATUS_DataTypeMismatch, class1->CreateArrayProperty(structArrayProperty2, L"StructProperty"));
-    
-    ArrayECPropertyP intArrayProperty;
-    // Arrays overriding arrays
-    EXPECT_EQ(ECOBJECTS_STATUS_DataTypeMismatch, class1->CreateArrayProperty(intArrayProperty, L"StringArrayProperty", PRIMITIVETYPE_Long));
-    EXPECT_EQ(ECOBJECTS_STATUS_Success, class1->CreateArrayProperty(stringArrayProperty, L"StringArrayProperty", PRIMITIVETYPE_String));
-    class1->RemoveProperty(L"StringArrayProperty");
-
-    }
-    
-/*---------------------------------------------------------------------------------**//**
-* @bsimethod                                                    
-+---------------+---------------+---------------+---------------+---------------+------*/
-TEST_F(ClassTest, ExpectFailureWhenStructTypeIsNotReferenced)
-    {
-    ECSchemaCachePtr schemaOwner = ECSchemaCache::Create();
-
-    ECSchemaP schema;
-    ECSchemaP schema2;
-    ECClassP class1;
-    ECClassP structClass;
-    ECClassP structClass2;
-
-    ECSchema::CreateSchema(schema, L"TestSchema", 5, 5, *schemaOwner);
-    ECSchema::CreateSchema(schema2, L"TestSchema2", 5, 5, *schemaOwner);
-    schema->CreateClass(class1, L"TestClass");
-    schema2->CreateClass(structClass, L"ClassForStructs");
-    structClass->SetIsStruct(true);
-    schema->CreateClass(structClass2, L"ClassForStructs2");
-    structClass2->SetIsStruct(true);
-
-    StructECPropertyP baseStructProp;
-    ArrayECPropertyP structArrayProperty;
-    StructECPropertyP baseStructProp2;
-    ArrayECPropertyP structArrayProperty2;
-
-    EXPECT_EQ(ECOBJECTS_STATUS_SchemaNotFound, class1->CreateStructProperty(baseStructProp, L"StructProperty", *structClass));
-    EXPECT_EQ(ECOBJECTS_STATUS_SchemaNotFound, class1->CreateArrayProperty(structArrayProperty, L"StructArrayProperty", structClass));
-    EXPECT_EQ(ECOBJECTS_STATUS_Success, class1->CreateStructProperty(baseStructProp2, L"StructProperty2", *structClass2));
-    EXPECT_EQ(ECOBJECTS_STATUS_Success, class1->CreateArrayProperty(structArrayProperty2, L"StructArrayProperty2", structClass2));
-    schema->AddReferencedSchema(*schema2);
-    EXPECT_EQ(ECOBJECTS_STATUS_Success, class1->CreateStructProperty(baseStructProp, L"StructProperty", *structClass));
-    EXPECT_EQ(ECOBJECTS_STATUS_Success, class1->CreateArrayProperty(structArrayProperty, L"StructArrayProperty", structClass));
-    }
-
-/*---------------------------------------------------------------------------------**//**
-* @bsimethod                                                    
-+---------------+---------------+---------------+---------------+---------------+------*/
-TEST_F(ClassTest, ExpectPropertiesInOrder)
-    {
-    std::vector<WCharCP> propertyNames;
-    propertyNames.push_back(L"beta");
-    propertyNames.push_back(L"gamma");
-    propertyNames.push_back(L"delta");
-    propertyNames.push_back(L"alpha");
-    
-    ECSchemaCachePtr schemaOwner = ECSchemaCache::Create();
-
-    ECSchemaP schema;
-    ECClassP class1;
-    PrimitiveECPropertyP property1;
-    PrimitiveECPropertyP property2;
-    PrimitiveECPropertyP property3;
-    PrimitiveECPropertyP property4;
-    
-    ECSchema::CreateSchema(schema, L"TestSchema", 5, 5, *schemaOwner);
-    schema->CreateClass(class1, L"TestClass");
-    class1->CreatePrimitiveProperty(property1, L"beta");
-    class1->CreatePrimitiveProperty(property2, L"gamma");
-    class1->CreatePrimitiveProperty(property3, L"delta");
-    class1->CreatePrimitiveProperty(property4, L"alpha");
-    
-    int i = 0;
-    FOR_EACH (ECPropertyP prop, class1->GetProperties(false))
-        {
-        EXPECT_EQ(0, prop->GetName().compare(propertyNames[i]));
-        i++;
-        }
-    }
-   
-/*---------------------------------------------------------------------------------**//**
-* @bsimethod                                                    
-+---------------+---------------+---------------+---------------+---------------+------*/
-TEST_F(ClassTest, ExpectProperties)
-    {
-    ECSchemaCachePtr schemaOwner = ECSchemaCache::Create();
-
-    ECSchemaP schema;
-    ECClassP ab;
-    ECClassP cd;
-    ECClassP ef;
-    
-    PrimitiveECPropertyP a;
-    PrimitiveECPropertyP b;
-    PrimitiveECPropertyP c;
-    PrimitiveECPropertyP d;
-    PrimitiveECPropertyP e;
-    PrimitiveECPropertyP f;
-    
-    ECSchema::CreateSchema(schema, L"TestSchema", 5, 5, *schemaOwner);
-    schema->CreateClass(ab, L"ab");
-    schema->CreateClass(cd, L"cd");
-    schema->CreateClass(ef, L"ef");
-
-    ab->CreatePrimitiveProperty(a, L"a");
-    ab->CreatePrimitiveProperty(b, L"b");
-
-    cd->CreatePrimitiveProperty(c, L"c");
-    cd->CreatePrimitiveProperty(d, L"d");
-    
-    ef->CreatePrimitiveProperty(e, L"e");
-    ef->CreatePrimitiveProperty(f, L"f");
-    
-    cd->AddBaseClass(*ab);
-    ef->AddBaseClass(*cd);
-
-    EXPECT_TRUE(NULL != ef->GetPropertyP(L"e"));    
-    EXPECT_TRUE(NULL != ef->GetPropertyP(L"c"));    
-    EXPECT_TRUE(NULL != ef->GetPropertyP(L"a"));    
-    }
-    
-/*---------------------------------------------------------------------------------**//**
-* @bsimethod                                                    
-+---------------+---------------+---------------+---------------+---------------+------*/
-TEST_F(ClassTest, ExpectPropertiesFromBaseClass)
-    {
-    ECSchemaCachePtr schemaOwner = ECSchemaCache::Create();
-
-    ECSchemaP schema;
-    ECClassP ab;
-    ECClassP cd;
-    ECClassP ef;
-    ECClassP gh;
-    ECClassP ij;
-    ECClassP kl;
-    ECClassP mn;
-    
-    PrimitiveECPropertyP a;
-    PrimitiveECPropertyP b;
-    PrimitiveECPropertyP c;
-    PrimitiveECPropertyP d;
-    PrimitiveECPropertyP e;
-    PrimitiveECPropertyP f;
-    PrimitiveECPropertyP g;
-    PrimitiveECPropertyP h;
-    PrimitiveECPropertyP i;
-    PrimitiveECPropertyP j;
-    PrimitiveECPropertyP k;
-    PrimitiveECPropertyP l;
-    PrimitiveECPropertyP m;
-    PrimitiveECPropertyP n;
-    
-    ECSchema::CreateSchema(schema, L"TestSchema", 5, 5, *schemaOwner);
-    schema->CreateClass(ab, L"ab");
-    schema->CreateClass(cd, L"cd");
-    schema->CreateClass(ef, L"ef");
-    schema->CreateClass(gh, L"gh");
-    schema->CreateClass(ij, L"ij");
-    schema->CreateClass(kl, L"kl");
-    schema->CreateClass(mn, L"mn");
-
-    ab->CreatePrimitiveProperty(a, L"a");
-    ab->CreatePrimitiveProperty(b, L"b");
-
-    cd->CreatePrimitiveProperty(c, L"c");
-    cd->CreatePrimitiveProperty(d, L"d");
-    
-    ef->CreatePrimitiveProperty(e, L"e");
-    ef->CreatePrimitiveProperty(f, L"f");
-    
-    gh->CreatePrimitiveProperty(g, L"g");
-    gh->CreatePrimitiveProperty(h, L"h");
-    
-    ij->CreatePrimitiveProperty(i, L"i");
-    ij->CreatePrimitiveProperty(j, L"j");
-    
-    kl->CreatePrimitiveProperty(k, L"k");
-    kl->CreatePrimitiveProperty(l, L"l");
-    
-    mn->CreatePrimitiveProperty(m, L"m");
-    mn->CreatePrimitiveProperty(n, L"n");
-    
-    ef->AddBaseClass(*ab);
-    ef->AddBaseClass(*cd);
-    
-    kl->AddBaseClass(*gh);
-    kl->AddBaseClass(*ij);
-    
-    mn->AddBaseClass(*ef);
-    mn->AddBaseClass(*kl);
-    
-    std::vector<ECPropertyP> testVector;
-    FOR_EACH (ECPropertyP prop, mn->GetProperties(true))
-        testVector.push_back(prop);
-        
-    EXPECT_EQ(14, testVector.size());
-    EXPECT_EQ(0, testVector[0]->GetName().compare(L"i"));
-    EXPECT_EQ(0, testVector[1]->GetName().compare(L"j"));
-    EXPECT_EQ(0, testVector[2]->GetName().compare(L"g"));
-    EXPECT_EQ(0, testVector[3]->GetName().compare(L"h"));
-    EXPECT_EQ(0, testVector[4]->GetName().compare(L"k"));
-    EXPECT_EQ(0, testVector[5]->GetName().compare(L"l"));
-    EXPECT_EQ(0, testVector[6]->GetName().compare(L"c"));
-    EXPECT_EQ(0, testVector[7]->GetName().compare(L"d"));
-    EXPECT_EQ(0, testVector[8]->GetName().compare(L"a"));
-    EXPECT_EQ(0, testVector[9]->GetName().compare(L"b"));
-    EXPECT_EQ(0, testVector[10]->GetName().compare(L"e"));
-    EXPECT_EQ(0, testVector[11]->GetName().compare(L"f"));
-    EXPECT_EQ(0, testVector[12]->GetName().compare(L"m"));
-    EXPECT_EQ(0, testVector[13]->GetName().compare(L"n"));
-    
-    // now we add some duplicate properties to mn which will "override" those from the base classes
-    PrimitiveECPropertyP b2;
-    PrimitiveECPropertyP d2;
-    PrimitiveECPropertyP f2;
-    PrimitiveECPropertyP h2;
-    PrimitiveECPropertyP j2;
-    PrimitiveECPropertyP k2;
-    
-    mn->CreatePrimitiveProperty(b2, L"b");
-    mn->CreatePrimitiveProperty(d2, L"d");
-    mn->CreatePrimitiveProperty(f2, L"f");
-    mn->CreatePrimitiveProperty(h2, L"h");
-    mn->CreatePrimitiveProperty(j2, L"j");
-    mn->CreatePrimitiveProperty(k2, L"k");
-
-    testVector.clear();
-    FOR_EACH (ECPropertyP prop, mn->GetProperties(true))
-        testVector.push_back(prop);
-        
-    EXPECT_EQ(14, testVector.size());
-    EXPECT_EQ(0, testVector[0]->GetName().compare(L"i"));
-    EXPECT_EQ(0, testVector[1]->GetName().compare(L"g"));
-    EXPECT_EQ(0, testVector[2]->GetName().compare(L"l"));
-    EXPECT_EQ(0, testVector[3]->GetName().compare(L"c"));
-    EXPECT_EQ(0, testVector[4]->GetName().compare(L"a"));
-    EXPECT_EQ(0, testVector[5]->GetName().compare(L"e"));
-    EXPECT_EQ(0, testVector[6]->GetName().compare(L"m"));
-    EXPECT_EQ(0, testVector[7]->GetName().compare(L"n"));
-    EXPECT_EQ(0, testVector[8]->GetName().compare(L"b"));
-    EXPECT_EQ(0, testVector[9]->GetName().compare(L"d"));
-    EXPECT_EQ(0, testVector[10]->GetName().compare(L"f"));
-    EXPECT_EQ(0, testVector[11]->GetName().compare(L"h"));
-    EXPECT_EQ(0, testVector[12]->GetName().compare(L"j"));
-    EXPECT_EQ(0, testVector[13]->GetName().compare(L"k"));
-
-    PrimitiveECPropertyP e2;
-    PrimitiveECPropertyP a2;
-    PrimitiveECPropertyP c2;
-    PrimitiveECPropertyP g2;
-
-    PrimitiveECPropertyP l2;
-    PrimitiveECPropertyP i2;
-    PrimitiveECPropertyP g3;
-
-    PrimitiveECPropertyP a3;
-    PrimitiveECPropertyP b3;
-    PrimitiveECPropertyP g4;
-    PrimitiveECPropertyP h3;
-
-    kl->CreatePrimitiveProperty(e2, L"e");
-    kl->CreatePrimitiveProperty(a2, L"a");
-    kl->CreatePrimitiveProperty(c2, L"c");
-    kl->CreatePrimitiveProperty(g2, L"g");
-    
-    ef->CreatePrimitiveProperty(l2, L"l");
-    gh->CreatePrimitiveProperty(i2, L"i");
-    ij->CreatePrimitiveProperty(g3, L"g");
-    
-    gh->CreatePrimitiveProperty(a3, L"a");
-    gh->CreatePrimitiveProperty(b3, L"b");
-    ab->CreatePrimitiveProperty(g4, L"g");
-    ab->CreatePrimitiveProperty(h3, L"h");
-
-    testVector.clear();
-    FOR_EACH (ECPropertyP prop, mn->GetProperties(true))
-        testVector.push_back(prop);
-        
-    EXPECT_EQ(14, testVector.size());
-    EXPECT_EQ(0, testVector[0]->GetName().compare(L"i"));
-    EXPECT_EQ(0, testVector[1]->GetName().compare(L"c"));
-    EXPECT_EQ(0, testVector[2]->GetName().compare(L"a"));
-    EXPECT_EQ(0, testVector[3]->GetName().compare(L"g"));
-    EXPECT_EQ(0, testVector[4]->GetName().compare(L"e"));
-    EXPECT_EQ(0, testVector[5]->GetName().compare(L"l"));
-    EXPECT_EQ(0, testVector[6]->GetName().compare(L"m"));
-    EXPECT_EQ(0, testVector[7]->GetName().compare(L"n"));
-    EXPECT_EQ(0, testVector[8]->GetName().compare(L"b"));
-    EXPECT_EQ(0, testVector[9]->GetName().compare(L"d"));
-    EXPECT_EQ(0, testVector[10]->GetName().compare(L"f"));
-    EXPECT_EQ(0, testVector[11]->GetName().compare(L"h"));
-    EXPECT_EQ(0, testVector[12]->GetName().compare(L"j"));
-    EXPECT_EQ(0, testVector[13]->GetName().compare(L"k"));
-    }
-
-/*---------------------------------------------------------------------------------**//**
-* @bsimethod                                                    
-+---------------+---------------+---------------+---------------+---------------+------*/
-TEST_F(ClassTest, AddAndRemoveConstraintClasses)
-    {
-    ECSchemaCachePtr schemaOwner = ECSchemaCache::Create();
-
-    ECSchemaP schema;
-    ECSchemaP refSchema;
-    
-    ECSchema::CreateSchema(schema, L"TestSchema", 5, 5, *schemaOwner);
-    ECSchema::CreateSchema(refSchema, L"RefSchema", 5, 5, *schemaOwner);
-    
-    ECRelationshipClassP relClass;
-    ECClassP targetClass;
-    ECClassP sourceClass;
-    
-    schema->CreateRelationshipClass(relClass, L"RElationshipClass");
-    schema->CreateClass(targetClass, L"Target");
-    refSchema->CreateClass(sourceClass, L"Source");
-    
-    EXPECT_EQ(ECOBJECTS_STATUS_Success, relClass->GetTarget().AddClass(*targetClass));
-    EXPECT_EQ(ECOBJECTS_STATUS_SchemaNotFound, relClass->GetSource().AddClass(*sourceClass));
-    
-    schema->AddReferencedSchema(*refSchema);
-    EXPECT_EQ(ECOBJECTS_STATUS_Success, relClass->GetSource().AddClass(*sourceClass));
-    
-    EXPECT_EQ(ECOBJECTS_STATUS_Success, relClass->GetTarget().RemoveClass(*targetClass));
-    EXPECT_EQ(ECOBJECTS_STATUS_ClassNotFound, relClass->GetTarget().RemoveClass(*targetClass));
-    }
-    
-/*---------------------------------------------------------------------------------**//**
-* @bsimethod                                                    
-+---------------+---------------+---------------+---------------+---------------+------*/
-TEST_F(ClassTest, ExpectErrorWithBadClassName)
-    {
-    ECSchemaCachePtr schemaOwner = ECSchemaCache::Create();
-
-    ECSchemaP schema;
-    ECClassP class1;
-    
-    // . is an invalid character
-    EXPECT_EQ(ECOBJECTS_STATUS_InvalidName, ECSchema::CreateSchema(schema, L"TestSchema.1.0", 1, 0, *schemaOwner));
-
-    ECSchema::CreateSchema(schema, L"TestSchema", 1, 0, *schemaOwner);
-    
-    //We should not be able to create a class with a non-ASCII name, but non-ASCII Display
-    //Labels are okay; they are usually what is displayed on the frontend.
-    //See: http://bsw-wiki.bentley.com/default.aspx/Development/ECNamingConventions.html
-    //The following are illegal
-    const wchar_t foreignString[] = {0xF9C2, 0xF9C3, 0xF9C4, 0x0000};
-    
-    EXPECT_EQ(ECOBJECTS_STATUS_InvalidName, schema->CreateClass(class1, foreignString));
-    
-    EXPECT_EQ(ECOBJECTS_STATUS_InvalidName, schema->CreateClass(class1, L""));
-    
-    // name cannot be an empty string
-    EXPECT_EQ(ECOBJECTS_STATUS_InvalidName, schema->CreateClass(class1, L"    "));
-    
-    // name cannot contain special characters
-    EXPECT_EQ(ECOBJECTS_STATUS_InvalidName, schema->CreateClass(class1, L"&&&&"));
-    
-    // name cannot start with a digit
-    EXPECT_EQ(ECOBJECTS_STATUS_InvalidName, schema->CreateClass(class1, L"0InvalidName"));
-    
-    // name may include underscores
-    EXPECT_EQ(ECOBJECTS_STATUS_Success, schema->CreateClass(class1, L"_____"));
-    
-    // % is an invalid character
-    EXPECT_EQ(ECOBJECTS_STATUS_InvalidName, schema->CreateClass(class1, L"%"));
-    
-    // a is a valid character
-    EXPECT_EQ(ECOBJECTS_STATUS_Success, schema->CreateClass(class1, L"a"));
-    
-    // Names can only include characters from the intersection of 7bit ascii and alphanumeric
-    EXPECT_EQ(ECOBJECTS_STATUS_InvalidName, schema->CreateClass(class1, L"abc123!@#"));
-    EXPECT_EQ(ECOBJECTS_STATUS_Success, schema->CreateClass(class1, L"abc123"));
-
-    EXPECT_EQ(ECOBJECTS_STATUS_Success, class1->SetDisplayLabel(foreignString));
-    }
-    
-TEST_F(ClassTest, ExpectReadOnlyFromBaseClass)
-    {
-    ECSchemaCachePtr schemaOwner = ECSchemaCache::Create();
-
-    ECSchemaP schema;
-    ECClassP child;
-    ECClassP base;
-    
-    PrimitiveECPropertyP readOnlyProp;
-    
-    ECSchema::CreateSchema(schema, L"TestSchema", 5, 5, *schemaOwner);
-    schema->CreateClass(base, L"BaseClass");
-    schema->CreateClass(child, L"ChildClass");
-
-    base->CreatePrimitiveProperty(readOnlyProp, L"readOnlyProp");
-    readOnlyProp->SetIsReadOnly(true);
-
-    ASSERT_EQ(ECOBJECTS_STATUS_Success, child->AddBaseClass(*base));
-
-    ECPropertyP ecProp = child->GetPropertyP(L"readOnlyProp");
-    ASSERT_EQ(true, ecProp->GetIsReadOnly());
-
-    }
-
-END_BENTLEY_EC_NAMESPACE
+/*--------------------------------------------------------------------------------------+
+|
+|     $Source: test/Published/SchemaTests.cpp $
+|
+|  $Copyright: (c) 2011 Bentley Systems, Incorporated. All rights reserved. $
+|
++--------------------------------------------------------------------------------------*/
+#include "ECObjectsTestPCH.h"
+#include "TestFixture.h"
+
+BEGIN_BENTLEY_EC_NAMESPACE
+
+// NEEDSWORK Improve strategy for seed data.  Should not be maintained in source.
+#define SCHEMAS_PATH  L"" 
+
+struct SchemaNameParsingTest     : ECTestFixture {};
+struct SchemaDeserializationTest : ECTestFixture {};
+struct SchemaSerializationTest   : ECTestFixture {};
+struct SchemaReferenceTest       : ECTestFixture {};
+struct SchemaCreationTest        : ECTestFixture {};
+struct ClassTest                 : ECTestFixture {};
+struct SchemaLocateTest          : ECTestFixture {};
+
+/*---------------------------------------------------------------------------------**//**
+* @bsimethod                                    Carole.MacDonald                01/2010
++---------------+---------------+---------------+---------------+---------------+------*/
+void VerifyWidgetsSchema
+(
+ECSchemaP   schema
+)
+    {
+    EXPECT_STREQ (L"Widgets", schema->GetName().c_str());
+    EXPECT_STREQ (L"wid", schema->GetNamespacePrefix().c_str());
+    EXPECT_STREQ (L"Widgets Display Label", schema->GetDisplayLabel().c_str());
+    EXPECT_TRUE (schema->GetIsDisplayLabelDefined());
+    EXPECT_STREQ (L"Widgets Description", schema->GetDescription().c_str());
+    EXPECT_EQ (9, schema->GetVersionMajor());
+    EXPECT_EQ (6, schema->GetVersionMinor());        
+    
+    FOR_EACH (ECClassP pClass, schema->GetClasses())
+        {
+        wprintf (L"Widgets contains class: '%s' with display label '%s'\n", pClass->GetName().c_str(), pClass->GetDisplayLabel().c_str());
+        }
+
+    ECClassP pClass = schema->GetClassP(L"ClassDoesNotExistInSchema");
+    EXPECT_FALSE (pClass);
+
+    pClass = schema->GetClassP(L"ecProject");
+    ASSERT_TRUE (NULL != pClass);
+    EXPECT_STREQ (L"ecProject", pClass->GetName().c_str());    
+    EXPECT_STREQ (L"Project", pClass->GetDisplayLabel().c_str());
+    EXPECT_TRUE (pClass->GetIsDisplayLabelDefined());
+    EXPECT_STREQ (L"Project Class", pClass->GetDescription().c_str());
+    EXPECT_FALSE (pClass->GetIsStruct());
+    EXPECT_FALSE (pClass->GetIsCustomAttributeClass());
+    EXPECT_TRUE (pClass->GetIsDomainClass());
+    EXPECT_FALSE (pClass->HasBaseClasses());
+    ECPropertyP pProperty = pClass->GetPropertyP (L"Name");
+    ASSERT_TRUE (NULL != pProperty);
+    EXPECT_STREQ (L"Name", pProperty->GetName().c_str());
+    EXPECT_TRUE (pProperty->GetIsPrimitive());
+    EXPECT_FALSE (pProperty->GetIsStruct());
+    EXPECT_FALSE (pProperty->GetIsArray());
+    EXPECT_STREQ (L"string", pProperty->GetTypeName().c_str());
+    EXPECT_TRUE (PRIMITIVETYPE_String == pProperty->GetAsPrimitiveProperty()->GetType());
+    EXPECT_TRUE (pProperty->GetIsDisplayLabelDefined());
+    EXPECT_STREQ (L"Project Name", pProperty->GetDisplayLabel().c_str());
+    EXPECT_STREQ (L"", pProperty->GetDescription().c_str());
+    EXPECT_EQ (pClass, &pProperty->GetClass());
+    EXPECT_FALSE (pProperty->GetIsReadOnly());
+
+    pProperty = pClass->GetPropertyP (L"PropertyDoesNotExistInClass");
+    EXPECT_FALSE (pProperty);
+
+    ECClassP customAttribClass = schema->GetClassP(L"AccessCustomAttributes");
+    ASSERT_TRUE (NULL != customAttribClass);
+    EXPECT_STREQ (L"AccessCustomAttributes", customAttribClass->GetName().c_str());    
+    EXPECT_STREQ (L"AccessCustomAttributes", customAttribClass->GetDisplayLabel().c_str());
+    EXPECT_FALSE (customAttribClass->GetIsDisplayLabelDefined());
+    EXPECT_STREQ (L"", customAttribClass->GetDescription().c_str());
+    EXPECT_FALSE (customAttribClass->GetIsStruct());
+    EXPECT_TRUE (customAttribClass->GetIsCustomAttributeClass());
+    EXPECT_FALSE (customAttribClass->GetIsDomainClass());
+    EXPECT_FALSE (customAttribClass->HasBaseClasses());
+
+    pClass = schema->GetClassP(L"Struct1");
+    ASSERT_TRUE (NULL != pClass);
+    EXPECT_STREQ (L"Struct1", pClass->GetName().c_str());    
+    EXPECT_STREQ (L"Struct1", pClass->GetDisplayLabel().c_str());
+    EXPECT_FALSE (pClass->GetIsDisplayLabelDefined());
+    EXPECT_STREQ (L"", pClass->GetDescription().c_str());
+    EXPECT_TRUE (pClass->GetIsStruct());
+    EXPECT_FALSE (pClass->GetIsCustomAttributeClass());
+    EXPECT_FALSE (pClass->GetIsDomainClass());
+    EXPECT_FALSE (pClass->HasBaseClasses());
+
+    pClass = schema->GetClassP(L"Struct2");
+    ASSERT_TRUE (NULL != pClass);
+    EXPECT_STREQ (L"Struct2", pClass->GetName().c_str());    
+    EXPECT_STREQ (L"Struct2", pClass->GetDisplayLabel().c_str());
+    EXPECT_FALSE (pClass->GetIsDisplayLabelDefined());
+    EXPECT_STREQ (L"", pClass->GetDescription().c_str());
+    EXPECT_TRUE (pClass->GetIsStruct());
+    EXPECT_FALSE (pClass->GetIsCustomAttributeClass());
+    EXPECT_TRUE (pClass->GetIsDomainClass());
+    EXPECT_FALSE (pClass->HasBaseClasses());
+    pProperty = pClass->GetPropertyP (L"NestedArray");
+    EXPECT_TRUE (NULL != pProperty);
+    EXPECT_STREQ (L"NestedArray", pProperty->GetName().c_str());
+    EXPECT_FALSE (pProperty->GetIsPrimitive());
+    EXPECT_FALSE (pProperty->GetIsStruct());
+    EXPECT_TRUE (pProperty->GetIsArray());
+    EXPECT_STREQ (L"Struct1", pProperty->GetTypeName().c_str());
+    ArrayECPropertyP arrayProperty = pProperty->GetAsArrayProperty();
+    EXPECT_TRUE (ARRAYKIND_Struct == arrayProperty->GetKind());
+    EXPECT_EQ (schema->GetClassP(L"Struct1"), arrayProperty->GetStructElementType());
+    EXPECT_EQ (0, arrayProperty->GetMinOccurs());
+    EXPECT_EQ (UINT_MAX, arrayProperty->GetMaxOccurs());    
+    EXPECT_FALSE (pProperty->GetIsDisplayLabelDefined());
+    EXPECT_STREQ (L"NestedArray", pProperty->GetDisplayLabel().c_str());
+    EXPECT_STREQ (L"", pProperty->GetDescription().c_str());
+    EXPECT_EQ (pClass, &pProperty->GetClass());
+    EXPECT_FALSE (pProperty->GetIsReadOnly());
+
+    pClass = schema->GetClassP(L"TestClass");
+    ASSERT_TRUE (NULL != pClass);
+    EXPECT_TRUE (pClass->HasBaseClasses());
+    pProperty = pClass->GetPropertyP (L"EmbeddedStruct");
+    ASSERT_TRUE (NULL != pProperty);
+    EXPECT_STREQ (L"EmbeddedStruct", pProperty->GetName().c_str());
+    EXPECT_FALSE (pProperty->GetIsPrimitive());
+    EXPECT_TRUE (pProperty->GetIsStruct());
+    EXPECT_FALSE (pProperty->GetIsArray());
+    EXPECT_STREQ (L"Struct1", pProperty->GetTypeName().c_str());
+    StructECPropertyP structProperty = pProperty->GetAsStructProperty();    
+    EXPECT_EQ (schema->GetClassP(L"Struct1"), &(structProperty->GetType()));
+    EXPECT_FALSE (pProperty->GetIsDisplayLabelDefined());
+    EXPECT_STREQ (L"EmbeddedStruct", pProperty->GetDisplayLabel().c_str());
+    EXPECT_STREQ (L"", pProperty->GetDescription().c_str());
+    EXPECT_EQ (pClass, &pProperty->GetClass());
+    EXPECT_FALSE (pProperty->GetIsReadOnly());
+    
+    IECInstancePtr instance = pClass->GetCustomAttribute(*customAttribClass);
+    EXPECT_TRUE(instance.IsValid());
+
+    ECValue ecValue;
+    EXPECT_EQ (SUCCESS, instance->GetValue (ecValue, L"AccessLevel"));
+    EXPECT_EQ (4, ecValue.GetInteger());
+
+    EXPECT_EQ (SUCCESS, instance->GetValue (ecValue, L"Writeable"));
+    EXPECT_FALSE (ecValue.GetBoolean());
+   
+    FOR_EACH (ECPropertyP pProperty, pClass->GetProperties())
+        {
+        wprintf (L"TestClass contains property: %s of type %s\n", pProperty->GetName().c_str(), pProperty->GetTypeName().c_str());
+        }
+    
+    }
+    
+/*---------------------------------------------------------------------------------**//**
+* @bsimethod                                                    
++---------------+---------------+---------------+---------------+---------------+------*/
+static  void    ValidateSchemaNameParsing (WCharCP fullName, bool expectFailure, WCharCP expectName, UInt32 expectMajor, UInt32 expectMinor)
+    {
+    WString    shortName;
+    UInt32      versionMajor;
+    UInt32      versionMinor;
+
+    ECObjectsStatus status = ECSchema::ParseSchemaFullName (shortName, versionMajor, versionMinor, fullName);
+
+    if (expectFailure)
+        {
+        EXPECT_TRUE (ECOBJECTS_STATUS_Success != status);
+        return;
+        }
+
+    EXPECT_STREQ (shortName.c_str(), expectName);
+    EXPECT_EQ    (versionMajor,      expectMajor);
+    EXPECT_EQ    (versionMinor,      expectMinor);
+    }
+
+/*---------------------------------------------------------------------------------**//**
+* @bsimethod                                                    
++---------------+---------------+---------------+---------------+---------------+------*/
+TEST_F(SchemaNameParsingTest, ParseFullSchemaName)
+    {
+    ValidateSchemaNameParsing (L"TestName.6.8",      false, L"TestName", 6, 8);
+    ValidateSchemaNameParsing (L"TestName.16.18",    false, L"TestName", 16, 18);
+    ValidateSchemaNameParsing (L"TestName.126.128",  false, L"TestName", 126, 128);
+    ValidateSchemaNameParsing (L"TestName.1267.128", true,  NULL, 0, 0);
+    ValidateSchemaNameParsing (L"TestName.1267",     true,  NULL, 0, 0);
+    ValidateSchemaNameParsing (L"TestName",          true,  NULL, 0, 0);
+    ValidateSchemaNameParsing (L"",                  true,  NULL, 0, 0);
+    ValidateSchemaNameParsing (L"12.18",             true,  NULL, 0, 0);
+    }
+
+/*---------------------------------------------------------------------------------**//**
+* @bsimethod                                                    
++---------------+---------------+---------------+---------------+---------------+------*/
+TEST_F(SchemaDeserializationTest, ExpectErrorWhenXmlFileDoesNotExist)
+    {
+    ECSchemaCachePtr         schemaOwner = ECSchemaCache::Create();
+    ECSchemaReadContextPtr   schemaContext = ECSchemaReadContext::CreateContext(*schemaOwner);
+
+    ECSchemaP schema;
+    SchemaReadStatus status = ECSchema::ReadFromXmlFile (schema, ECTestFixture::GetTestDataPath(L"ThisFileIsntReal.xml").c_str(), *schemaContext);
+
+    EXPECT_EQ (SCHEMA_READ_STATUS_FailedToParseXml, status);
+    };
+
+/*---------------------------------------------------------------------------------**//**
+* @bsimethod                                                    
++---------------+---------------+---------------+---------------+---------------+------*/
+TEST_F(SchemaDeserializationTest, ExpectErrorWhenXmlFileIsMissingNodes)
+    {
+    ECSchemaCachePtr         schemaOwner = ECSchemaCache::Create();
+    ECSchemaReadContextPtr   schemaContext = ECSchemaReadContext::CreateContext(*schemaOwner);
+
+    ECSchemaP schema;
+    SchemaReadStatus status = ECSchema::ReadFromXmlFile (schema, ECTestFixture::GetTestDataPath( L"MissingNodes.01.00.ecschema.xml").c_str(), *schemaContext);  
+
+    EXPECT_EQ (SCHEMA_READ_STATUS_FailedToParseXml, status);
+    };
+
+/*---------------------------------------------------------------------------------**//**
+* @bsimethod                                                    
++---------------+---------------+---------------+---------------+---------------+------*/
+TEST_F(SchemaDeserializationTest, ExpectErrorWhenXmlFileIsIllFormed)
+    {
+    ECSchemaCachePtr         schemaOwner = ECSchemaCache::Create();
+    ECSchemaReadContextPtr   schemaContext = ECSchemaReadContext::CreateContext(*schemaOwner);
+
+    ECSchemaP schema;
+    SchemaReadStatus status = ECSchema::ReadFromXmlFile (schema, ECTestFixture::GetTestDataPath( L"IllFormedXml.01.00.ecschema.xml").c_str(), *schemaContext);
+
+    EXPECT_EQ (SCHEMA_READ_STATUS_FailedToParseXml, status);
+    };
+
+/*---------------------------------------------------------------------------------**//**
+* @bsimethod                                                    
++---------------+---------------+---------------+---------------+---------------+------*/
+TEST_F(SchemaDeserializationTest, ExpectErrorWhenXmlFileIsMissingECSchemaNode)
+    {
+    ECSchemaCachePtr         schemaOwner = ECSchemaCache::Create();
+    ECSchemaReadContextPtr   schemaContext = ECSchemaReadContext::CreateContext(*schemaOwner);
+
+    ECSchemaP schema;
+    SchemaReadStatus status = ECSchema::ReadFromXmlFile (schema, ECTestFixture::GetTestDataPath( L"MissingECSchemaNode.01.00.ecschema.xml").c_str(), *schemaContext);
+
+    EXPECT_EQ (SCHEMA_READ_STATUS_InvalidECSchemaXml, status);
+    };
+
+/*---------------------------------------------------------------------------------**//**
+* @bsimethod                                                    
++---------------+---------------+---------------+---------------+---------------+------*/
+TEST_F(SchemaDeserializationTest, ExpectErrorWhenXmlFileIsMissingNamespace)
+    {
+    ECSchemaCachePtr         schemaOwner = ECSchemaCache::Create();
+    ECSchemaReadContextPtr   schemaContext = ECSchemaReadContext::CreateContext(*schemaOwner);
+
+    ECSchemaP schema;
+    SchemaReadStatus status = ECSchema::ReadFromXmlFile (schema, ECTestFixture::GetTestDataPath( L"MissingNamespace.01.00.ecschema.xml").c_str(), *schemaContext);
+
+    EXPECT_EQ (SCHEMA_READ_STATUS_InvalidECSchemaXml, status);
+    };
+
+/*---------------------------------------------------------------------------------**//**
+* @bsimethod                                                    
++---------------+---------------+---------------+---------------+---------------+------*/
+TEST_F(SchemaDeserializationTest, ExpectErrorWhenXmlFileHasUnsupportedNamespace)
+    {
+    ECSchemaCachePtr         schemaOwner = ECSchemaCache::Create();
+    ECSchemaReadContextPtr   schemaContext = ECSchemaReadContext::CreateContext(*schemaOwner);
+
+    ECSchemaP schema;
+    SchemaReadStatus status = ECSchema::ReadFromXmlFile (schema, ECTestFixture::GetTestDataPath( L"UnsupportedECXmlNamespace.01.00.ecschema.xml").c_str(), *schemaContext);
+
+    EXPECT_EQ (SCHEMA_READ_STATUS_InvalidECSchemaXml, status);
+    };
+
+/*---------------------------------------------------------------------------------**//**
+* @bsimethod                                                    
++---------------+---------------+---------------+---------------+---------------+------*/
+TEST_F(SchemaDeserializationTest, ExpectSuccessWithDuplicateNamespacePrefixes)
+    {
+    ECSchemaCachePtr                    schemaOwner = ECSchemaCache::Create();
+    ECSchemaReadContextPtr   schemaContext = ECSchemaReadContext::CreateContext(*schemaOwner);
+
+    ECSchemaP schema;
+    SchemaReadStatus status = ECSchema::ReadFromXmlFile (schema, ECTestFixture::GetTestDataPath( L"DuplicatePrefixes.01.00.ecschema.xml").c_str(), *schemaContext);
+
+    EXPECT_EQ (SCHEMA_READ_STATUS_Success, status);
+    };
+
+
+/*---------------------------------------------------------------------------------**//**
+* @bsimethod                                                    
++---------------+---------------+---------------+---------------+---------------+------*/
+TEST_F(SchemaDeserializationTest, ExpectErrorWhenXmlFileHasMissingSchemaNameAttribute)
+    {
+    ECSchemaCachePtr         schemaOwner = ECSchemaCache::Create();
+    ECSchemaReadContextPtr   schemaContext = ECSchemaReadContext::CreateContext(*schemaOwner);
+
+    ECSchemaP schema;
+    SchemaReadStatus status = ECSchema::ReadFromXmlFile (schema, ECTestFixture::GetTestDataPath( L"MissingSchemaName.01.00.ecschema.xml").c_str(), *schemaContext);
+
+    EXPECT_EQ (SCHEMA_READ_STATUS_InvalidECSchemaXml, status);
+    };
+
+/*---------------------------------------------------------------------------------**//**
+* @bsimethod                                                    
++---------------+---------------+---------------+---------------+---------------+------*/
+TEST_F(SchemaDeserializationTest, ExpectErrorWhenXmlFileHasMissingClassNameAttribute)
+    {
+    ECSchemaCachePtr         schemaOwner = ECSchemaCache::Create();
+    ECSchemaReadContextPtr   schemaContext = ECSchemaReadContext::CreateContext(*schemaOwner);
+
+    ECSchemaP schema;
+    SchemaReadStatus status = ECSchema::ReadFromXmlFile (schema, ECTestFixture::GetTestDataPath( L"MissingClassName.01.00.ecschema.xml").c_str(), *schemaContext);
+
+    EXPECT_EQ (SCHEMA_READ_STATUS_InvalidECSchemaXml, status);
+    };
+
+/*---------------------------------------------------------------------------------**//**
+* @bsimethod                                                    
++---------------+---------------+---------------+---------------+---------------+------*/
+TEST_F(SchemaDeserializationTest, ExpectSuccessWhenXmlFileHasInvalidVersionString)
+    {
+    ECSchemaCachePtr         schemaOwner = ECSchemaCache::Create();
+    ECSchemaReadContextPtr   schemaContext = ECSchemaReadContext::CreateContext(*schemaOwner);
+
+    ECSchemaP schema;
+    SchemaReadStatus status = ECSchema::ReadFromXmlFile (schema, ECTestFixture::GetTestDataPath( L"InvalidVersionString.01.00.ecschema.xml").c_str(), *schemaContext);
+    EXPECT_EQ (1, schema->GetVersionMajor());
+    EXPECT_EQ (0, schema->GetVersionMinor());
+
+    EXPECT_EQ (SCHEMA_READ_STATUS_Success, status);
+    };
+
+/*---------------------------------------------------------------------------------**//**
+* @bsimethod                                                    
++---------------+---------------+---------------+---------------+---------------+------*/
+TEST_F(SchemaDeserializationTest, ExpectFailureWhenMissingTypeNameInProperty)
+    {
+    ECSchemaCachePtr         schemaOwner = ECSchemaCache::Create();
+    ECSchemaReadContextPtr   schemaContext = ECSchemaReadContext::CreateContext(*schemaOwner);
+
+    ECSchemaP schema;
+    SchemaReadStatus status = ECSchema::ReadFromXmlString (schema, 
+        L"<?xml version=\"1.0\" encoding=\"UTF-8\"?>"
+        L"<ECSchema schemaName=\"Widgets\" version=\"09.06\" displayLabel=\"Widgets Display Label\" description=\"Widgets Description\" nameSpacePrefix=\"wid\" xmlns=\"http://www.bentley.com/schemas/Bentley.ECXML.2.0\" xmlns:ec=\"http://www.bentley.com/schemas/Bentley.ECXML.2.0\" xmlns:ods=\"Bentley_ODS.01.02\">"
+        L"    <ECClass typeName=\"ecProject\" description=\"Project ECClass\" displayLabel=\"Project\" isDomainClass=\"True\">"
+        L"       <ECProperty propertyName=\"Name\" typename=\"string\" displayLabel=\"Project Name\" />"
+        L"    </ECClass>"
+        L"</ECSchema>", *schemaContext);
+
+    EXPECT_EQ (SCHEMA_READ_STATUS_InvalidECSchemaXml, status);
+    };
+
+/*---------------------------------------------------------------------------------**//**
+* @bsimethod                                                    
++---------------+---------------+---------------+---------------+---------------+------*/
+TEST_F(SchemaDeserializationTest, ExpectSuccessWithInvalidTypeNameInPrimitiveProperty)
+    {
+    ECSchemaCachePtr         schemaOwner = ECSchemaCache::Create();
+    ECSchemaReadContextPtr   schemaContext = ECSchemaReadContext::CreateContext(*schemaOwner);
+
+    ECSchemaP schema;
+    SchemaReadStatus status = ECSchema::ReadFromXmlString (schema, 
+        L"<?xml version=\"1.0\" encoding=\"UTF-8\"?>"
+        L"<ECSchema schemaName=\"Widgets\" version=\"09.06\" displayLabel=\"Widgets Display Label\" description=\"Widgets Description\" nameSpacePrefix=\"wid\" xmlns=\"http://www.bentley.com/schemas/Bentley.ECXML.2.0\" xmlns:ec=\"http://www.bentley.com/schemas/Bentley.ECXML.2.0\" xmlns:ods=\"Bentley_ODS.01.02\">"
+        L"<ECSchemaReference name=\"EditorCustomAttributes\" version=\"01.00\" prefix=\"beca\" />"
+        L"    <ECClass typeName=\"ecProject\" description=\"Project ECClass\" displayLabel=\"Project\" isDomainClass=\"True\">"
+        L"       <ECProperty propertyName=\"Name\" typeName=\"strng\" displayLabel=\"Project Name\" />"
+        L"    </ECClass>"
+        L"</ECSchema>", *schemaContext);
+
+    EXPECT_EQ (SCHEMA_READ_STATUS_Success, status);
+
+    ECClassP pClass = schema->GetClassP(L"ecProject");
+    ECPropertyP pProperty = pClass->GetPropertyP(L"Name");
+    EXPECT_TRUE (PRIMITIVETYPE_String == pProperty->GetAsPrimitiveProperty()->GetType());
+    };
+
+/*---------------------------------------------------------------------------------**//**
+* @bsimethod                                    Carole.MacDonald                07/2011
++---------------+---------------+---------------+---------------+---------------+------*/
+TEST_F(SchemaDeserializationTest, ExpectSuccessWithEmptyCustomAttribute)
+    {
+    ECSchemaCachePtr         schemaOwner = ECSchemaCache::Create();
+    ECSchemaReadContextPtr   schemaContext = ECSchemaReadContext::CreateContext(*schemaOwner);
+
+    ECSchemaP schema;
+
+    //schemaContext->AddSchemaPath(L"C:\\temp\\data\\ECXA\\SchemasAndDgn\\");
+    //SchemaReadStatus status = ECSchema::ReadFromXmlFile (schema, L"C:\\temp\\data\\ECXA\\SchemasAndDgn\\Bentley_Plant.06.00.ecschema.xml", *schemaContext);
+    SchemaReadStatus status = ECSchema::ReadFromXmlFile (schema, ECTestFixture::GetTestDataPath( L"EmptyCustomAttribute.01.00.ecschema.xml").c_str(), *schemaContext);
+
+    EXPECT_EQ (SCHEMA_READ_STATUS_Success, status);  
+
+    WString ecSchemaXmlString;
+
+    SchemaWriteStatus status2 = schema->WriteToXmlString(ecSchemaXmlString);
+    EXPECT_EQ(SCHEMA_WRITE_STATUS_Success, status2);
+    }
+
+/*---------------------------------------------------------------------------------**//**
+* @bsimethod                                                    
++---------------+---------------+---------------+---------------+---------------+------*/
+TEST_F(SchemaDeserializationTest, ExpectSuccessWhenDeserializingSchemaWithBaseClassInReferencedFile)
+    {
+    ECSchemaCachePtr         schemaOwner = ECSchemaCache::Create();
+    ECSchemaReadContextPtr   schemaContext = ECSchemaReadContext::CreateContext(*schemaOwner);
+    WString seedPath(ECTestFixture::GetTestDataPath(L"").c_str());
+    schemaContext->AddSchemaPath(seedPath.c_str());
+
+    ECSchemaP schema;
+    SchemaReadStatus status = ECSchema::ReadFromXmlFile (schema, ECTestFixture::GetTestDataPath( L"SchemaThatReferences.01.00.ecschema.xml").c_str(), *schemaContext);
+    EXPECT_EQ (SCHEMA_READ_STATUS_Success, status);    
+
+    ECClassP pClass = schema->GetClassP(L"circle");    
+    ASSERT_TRUE (NULL != pClass);
+    }; 
+    
+/*---------------------------------------------------------------------------------**//**
+* @bsimethod                                                    
++---------------+---------------+---------------+---------------+---------------+------*/
+TEST_F(SchemaDeserializationTest, ExpectSuccessWhenECSchemaContainsOnlyRequiredAttributes)
+    {                
+    ECSchemaCachePtr         schemaOwner = ECSchemaCache::Create();
+    ECSchemaReadContextPtr   schemaContext = ECSchemaReadContext::CreateContext(*schemaOwner);
+
+    ECSchemaP schema;
+    SchemaReadStatus status = ECSchema::ReadFromXmlFile (schema, ECTestFixture::GetTestDataPath( L"OnlyRequiredECSchemaAttributes.01.00.ecschema.xml").c_str(), *schemaContext);
+
+    EXPECT_EQ (SCHEMA_READ_STATUS_Success, status);    
+    EXPECT_STREQ (L"OnlyRequiredECSchemaAttributes", schema->GetName().c_str());
+    EXPECT_STREQ (L"", schema->GetNamespacePrefix().c_str());
+    EXPECT_STREQ (L"OnlyRequiredECSchemaAttributes", schema->GetDisplayLabel().c_str());
+    EXPECT_FALSE (schema->GetIsDisplayLabelDefined());
+    EXPECT_STREQ (L"", schema->GetDescription().c_str());
+    EXPECT_EQ (1, schema->GetVersionMajor());
+    EXPECT_EQ (0, schema->GetVersionMinor());
+    
+    ECClassP pClass = schema->GetClassP(L"OnlyRequiredECClassAttributes");    
+    ASSERT_TRUE (NULL != pClass);
+    EXPECT_STREQ (L"OnlyRequiredECClassAttributes", pClass->GetName().c_str());    
+    EXPECT_STREQ (L"OnlyRequiredECClassAttributes", pClass->GetDisplayLabel().c_str());
+    EXPECT_FALSE (pClass->GetIsDisplayLabelDefined());
+    EXPECT_STREQ (L"", pClass->GetDescription().c_str());
+    EXPECT_FALSE (pClass->GetIsStruct());
+    EXPECT_FALSE (pClass->GetIsCustomAttributeClass());
+    EXPECT_TRUE (pClass->GetIsDomainClass());
+    };
+
+/*---------------------------------------------------------------------------------**//**
+* @bsimethod                                                    
++---------------+---------------+---------------+---------------+---------------+------*/
+TEST_F(SchemaDeserializationTest, ExpectSuccessWhenDeserializingWidgetsECSchema)
+    {
+    ECSchemaCachePtr         schemaOwner = ECSchemaCache::Create();
+    ECSchemaReadContextPtr   schemaContext = ECSchemaReadContext::CreateContext(*schemaOwner);
+
+    ECSchemaP schema;
+    SchemaReadStatus status = ECSchema::ReadFromXmlFile (schema, ECTestFixture::GetTestDataPath( L"Widgets.01.00.ecschema.xml").c_str(), *schemaContext);
+
+    EXPECT_EQ (SCHEMA_READ_STATUS_Success, status);  
+    VerifyWidgetsSchema(schema);  
+    };
+
+/*---------------------------------------------------------------------------------**//**
+* @bsimethod                                                    
++---------------+---------------+---------------+---------------+---------------+------*/
+TEST_F(SchemaDeserializationTest, ExpectSuccessWhenDeserializingECSchemaFromString)
+    {
+    ECSchemaCachePtr         schemaOwner = ECSchemaCache::Create();
+    ECSchemaReadContextPtr   schemaContext = ECSchemaReadContext::CreateContext(*schemaOwner);
+
+    ECSchemaP schema;
+    SchemaReadStatus status = ECSchema::ReadFromXmlString (schema, 
+        L"<?xml version=\"1.0\" encoding=\"UTF-8\"?>"
+        L"<ECSchema schemaName=\"Widgets\" version=\"09.06\" displayLabel=\"Widgets Display Label\" description=\"Widgets Description\" nameSpacePrefix=\"wid\" xmlns=\"http://www.bentley.com/schemas/Bentley.ECXML.2.0\" xmlns:ec=\"http://www.bentley.com/schemas/Bentley.ECXML.2.0\" xmlns:ods=\"Bentley_ODS.01.02\">"
+        L"<ECSchemaReference name=\"EditorCustomAttributes\" version=\"01.00\" prefix=\"beca\" />"
+        L"    <ECClass typeName=\"ecProject\" description=\"Project ECClass\" displayLabel=\"Project\" isDomainClass=\"True\">"
+        L"       <ECProperty propertyName=\"Name\" typeName=\"string\" displayLabel=\"Project Name\" />"
+        L"    </ECClass>"
+        L"</ECSchema>", *schemaContext);
+
+    EXPECT_EQ (SCHEMA_READ_STATUS_Success, status);    
+    EXPECT_STREQ (L"Widgets", schema->GetName().c_str());
+    EXPECT_STREQ (L"wid", schema->GetNamespacePrefix().c_str());
+    EXPECT_STREQ (L"Widgets Display Label", schema->GetDisplayLabel().c_str());
+    EXPECT_TRUE (schema->GetIsDisplayLabelDefined());
+    EXPECT_STREQ (L"Widgets Description", schema->GetDescription().c_str());
+    EXPECT_EQ (9, schema->GetVersionMajor());
+    EXPECT_EQ (6, schema->GetVersionMinor());        
+    
+    FOR_EACH (ECClassP pClass, schema->GetClasses())
+        {
+        wprintf (L"Widgets contains class: '%s' with display label '%s'\n", pClass->GetName().c_str(), pClass->GetDisplayLabel().c_str());
+        }
+
+    ECClassP pClass = schema->GetClassP(L"ClassDoesNotExistInSchema");
+    EXPECT_FALSE (pClass);
+
+    pClass = schema->GetClassP(L"ecProject");
+    ASSERT_TRUE (NULL != pClass);
+    EXPECT_STREQ (L"ecProject", pClass->GetName().c_str());    
+    EXPECT_STREQ (L"Project", pClass->GetDisplayLabel().c_str());
+    EXPECT_TRUE (pClass->GetIsDisplayLabelDefined());
+    EXPECT_STREQ (L"Project ECClass", pClass->GetDescription().c_str());
+    EXPECT_FALSE (pClass->GetIsStruct());
+    EXPECT_FALSE (pClass->GetIsCustomAttributeClass());
+    EXPECT_TRUE (pClass->GetIsDomainClass());
+    EXPECT_FALSE (pClass->HasBaseClasses());
+    ECPropertyP pProperty = pClass->GetPropertyP (L"Name");
+    ASSERT_TRUE (NULL != pProperty);
+    EXPECT_STREQ (L"Name", pProperty->GetName().c_str());
+    EXPECT_TRUE (pProperty->GetIsPrimitive());
+    EXPECT_FALSE (pProperty->GetIsStruct());
+    EXPECT_FALSE (pProperty->GetIsArray());
+    EXPECT_STREQ (L"string", pProperty->GetTypeName().c_str());
+    EXPECT_TRUE (PRIMITIVETYPE_String == pProperty->GetAsPrimitiveProperty()->GetType());
+    EXPECT_TRUE (pProperty->GetIsDisplayLabelDefined());
+    EXPECT_STREQ (L"Project Name", pProperty->GetDisplayLabel().c_str());
+    EXPECT_STREQ (L"", pProperty->GetDescription().c_str());
+    EXPECT_EQ (pClass, &pProperty->GetClass());
+    EXPECT_FALSE (pProperty->GetIsReadOnly());
+
+    pProperty = pClass->GetPropertyP (L"PropertyDoesNotExistInClass");
+    EXPECT_FALSE (pProperty);
+    };
+
+/*---------------------------------------------------------------------------------**//**
+* @bsimethod                                                    
++---------------+---------------+---------------+---------------+---------------+------*/
+TEST_F(SchemaDeserializationTest, ExpectSuccessWhenRoundtripUsingString)
+    {
+    ECSchemaCachePtr         schemaOwner = ECSchemaCache::Create();
+    ECSchemaReadContextPtr   schemaContext = ECSchemaReadContext::CreateContext(*schemaOwner);
+
+    ECSchemaP schema;
+    SchemaReadStatus status = ECSchema::ReadFromXmlFile (schema, ECTestFixture::GetTestDataPath( L"Widgets.01.00.ecschema.xml").c_str(), *schemaContext);
+    wprintf(L"Verifying original schema from file.\n"); 
+    VerifyWidgetsSchema(schema);
+
+    EXPECT_EQ (SCHEMA_READ_STATUS_Success, status);
+
+    WString ecSchemaXmlString;
+    
+    SchemaWriteStatus status2 = schema->WriteToXmlString(ecSchemaXmlString);
+    EXPECT_EQ(SCHEMA_WRITE_STATUS_Success, status2);
+    
+    ECSchemaP deserializedSchema;
+    schemaOwner = ECSchemaCache::Create(); // We need a new cache... we don't want to read the ECSchema into the cache that already has a copy of this ECSchema
+    schemaContext = ECSchemaReadContext::CreateContext(*schemaOwner);
+    status = ECSchema::ReadFromXmlString(deserializedSchema, ecSchemaXmlString.c_str(), *schemaContext);
+    EXPECT_EQ (SCHEMA_READ_STATUS_Success, status); 
+    wprintf(L"Verifying schema deserialized from string.\n");
+    VerifyWidgetsSchema(deserializedSchema);
+    }
+    
+/*---------------------------------------------------------------------------------**//**
+* @bsimethod                                                    
++---------------+---------------+---------------+---------------+---------------+------*/
+TEST_F(SchemaDeserializationTest, ExpectSuccessWithDuplicateClassesInXml)
+    {
+    ECSchemaCachePtr         schemaOwner = ECSchemaCache::Create();
+    ECSchemaReadContextPtr   schemaContext = ECSchemaReadContext::CreateContext(*schemaOwner);
+
+    ECSchemaP schema;
+    SchemaReadStatus status = ECSchema::ReadFromXmlString (schema, 
+        L"<?xml version=\"1.0\" encoding=\"UTF-8\"?>"
+        L"<ECSchema schemaName=\"Widgets\" version=\"09.06\" displayLabel=\"Widgets Display Label\" description=\"Widgets Description\" nameSpacePrefix=\"wid\" xmlns=\"http://www.bentley.com/schemas/Bentley.ECXML.2.0\" xmlns:ec=\"http://www.bentley.com/schemas/Bentley.ECXML.2.0\" xmlns:ods=\"Bentley_ODS.01.02\">"
+        L"    <ECClass typeName=\"DifferentClass\" isDomainClass=\"True\">"
+        L"    </ECClass>"
+        L"    <ECClass typeName=\"ecProject\" description=\"Project ECClass\" displayLabel=\"Project\" isDomainClass=\"True\">"
+        L"       <ECProperty propertyName=\"Name\" typeName=\"string\" displayLabel=\"Project Name\" />"
+        L"    </ECClass>"
+        L"    <ECClass typeName=\"ecProject\" isDomainClass=\"True\">"
+        L"    </ECClass>"
+        L"</ECSchema>", *schemaContext);
+
+    EXPECT_EQ (SCHEMA_READ_STATUS_Success, status); 
+
+    // Nothing should have been overwritten
+    ECClassP projectClass = schema->GetClassP(L"ecProject");
+    ASSERT_TRUE (NULL != projectClass);
+    EXPECT_STREQ(L"Project ECClass", projectClass->GetDescription().c_str());
+    EXPECT_STREQ(L"Project", projectClass->GetDisplayLabel().c_str());
+    ECPropertyP pProperty = projectClass->GetPropertyP (L"Name");
+    ASSERT_TRUE (NULL != pProperty);
+    EXPECT_STREQ (L"Name", pProperty->GetName().c_str());
+    EXPECT_TRUE (pProperty->GetIsPrimitive());
+    EXPECT_FALSE (pProperty->GetIsStruct());
+    EXPECT_FALSE (pProperty->GetIsArray());
+    EXPECT_STREQ (L"string", pProperty->GetTypeName().c_str());
+
+
+    ECSchemaP schema2;
+    ECSchemaCachePtr                    schemaOwner2 = ECSchemaCache::Create();
+    ECSchemaReadContextPtr   schemaContext2 = ECSchemaReadContext::CreateContext(*schemaOwner2);
+
+
+    status = ECSchema::ReadFromXmlString (schema2, 
+        L"<?xml version=\"1.0\" encoding=\"UTF-8\"?>"
+        L"<ECSchema schemaName=\"Widgets2\" version=\"09.06\" displayLabel=\"Widgets Display Label\" description=\"Widgets Description\" nameSpacePrefix=\"wid\" xmlns=\"http://www.bentley.com/schemas/Bentley.ECXML.2.0\" xmlns:ec=\"http://www.bentley.com/schemas/Bentley.ECXML.2.0\" xmlns:ods=\"Bentley_ODS.01.02\">"
+        L"    <ECClass typeName=\"ecProject\" description=\"Project ECClass\" displayLabel=\"Project\" isDomainClass=\"True\">"
+        L"       <ECProperty propertyName=\"Name\" typeName=\"string\" displayLabel=\"Project Name\" />"
+        L"    </ECClass>"
+        L"    <ECClass typeName=\"ecProject\" description=\"New Project ECClass\" isDomainClass=\"True\">"
+        L"       <ECProperty propertyName=\"Author\" typeName=\"string\" displayLabel=\"Project Name\" />"
+        L"    </ECClass>"
+        L"</ECSchema>", *schemaContext2);
+
+    EXPECT_EQ (SCHEMA_READ_STATUS_Success, status); 
+    projectClass = schema2->GetClassP(L"ecProject");
+    ASSERT_TRUE (NULL != projectClass);
+    EXPECT_STREQ(L"New Project ECClass", projectClass->GetDescription().c_str());
+    EXPECT_STREQ(L"Project", projectClass->GetDisplayLabel().c_str());
+    pProperty = projectClass->GetPropertyP (L"Name");
+    ASSERT_TRUE (NULL != pProperty);
+    EXPECT_STREQ (L"Name", pProperty->GetName().c_str());
+    EXPECT_TRUE (pProperty->GetIsPrimitive());
+    EXPECT_FALSE (pProperty->GetIsStruct());
+    EXPECT_FALSE (pProperty->GetIsArray());
+    EXPECT_STREQ (L"string", pProperty->GetTypeName().c_str());
+
+    pProperty = projectClass->GetPropertyP (L"Author");
+    ASSERT_TRUE (NULL != pProperty);
+    EXPECT_STREQ (L"Author", pProperty->GetName().c_str());
+    EXPECT_TRUE (pProperty->GetIsPrimitive());
+    EXPECT_FALSE (pProperty->GetIsStruct());
+    EXPECT_FALSE (pProperty->GetIsArray());
+    EXPECT_STREQ (L"string", pProperty->GetTypeName().c_str());
+    }
+
+
+#if defined (NEEDSWORK_LIBXML)
+/*---------------------------------------------------------------------------------**//**
+* @bsimethod                                                    
++---------------+---------------+---------------+---------------+---------------+------*/
+//TEST_F(SchemaDeserializationTest, ExpectSuccessWhenSerializingToFile)
+//    {
+//    ECSchemaP schema;
+//    
+//    ECSchemaCachePtr                    schemaOwner = ECSchemaCache::Create();
+//    ECSchemaReadContextPtr   schemaContext = ECSchemaReadContext::CreateContext(*schemaOwner);
+//
+//    SchemaReadStatus status = ECSchema::ReadFromXmlFile (schema, SCHEMAS_PATH L"Widgets.01.00.ecschema.xml", *schemaContext);
+//    wprintf(L"Verifying original schema from file.\n"); 
+//    VerifyWidgetsSchema(schema);
+//
+//    EXPECT_EQ (SCHEMA_READ_STATUS_Success, status);
+//
+//    SchemaWriteStatus status2 = schema->WriteToXmlFile(L"d:\\temp\\test.xml");
+//    }
+/*---------------------------------------------------------------------------------**//**
+* @bsimethod                                                    
++---------------+---------------+---------------+---------------+---------------+------*/
+TEST_F(SchemaDeserializationTest, ExpectSuccessWhenRoundtripUsingStream)
+    {
+    ECSchemaCachePtr         schemaOwner = ECSchemaCache::Create();
+    ECSchemaReadContextPtr   schemaContext = ECSchemaReadContext::CreateContext(*schemaOwner);
+
+    ECSchemaP schema;
+    SchemaReadStatus status = ECSchema::ReadFromXmlFile (schema, ECTestFixture::GetTestDataPath( L"Widgets.01.00.ecschema.xml").c_str(), *schemaContext);
+    wprintf(L"Verifying original schema from file.\n"); 
+    VerifyWidgetsSchema(schema);
+
+    EXPECT_EQ (SCHEMA_READ_STATUS_Success, status);    
+    LPSTREAM stream = NULL;
+    //HRESULT res = ::CreateStreamOnHGlobal(NULL,TRUE,&stream);
+    ::CreateStreamOnHGlobal(NULL,TRUE,&stream);
+
+    SchemaWriteStatus status2 = schema->WriteToXmlStream(stream);
+    EXPECT_EQ(SCHEMA_WRITE_STATUS_Success, status2);
+    
+    LARGE_INTEGER liPos = {0};
+    stream->Seek(liPos, STREAM_SEEK_SET, NULL);
+
+    ECSchemaP deserializedSchema;
+    schemaOwner = ECSchemaCache::Create(); // We need a new cache... we don't want to read the ECSchema into the cache that already has a copy of this ECSchema
+    schemaContext = ECSchemaReadContext::CreateContext(*schemaOwner);
+    status = ECSchema::ReadFromXmlStream(deserializedSchema, stream, *schemaContext);
+    EXPECT_EQ (SCHEMA_READ_STATUS_Success, status); 
+    wprintf(L"Verifying schema deserialized from stream.\n");
+    VerifyWidgetsSchema(deserializedSchema);
+    }
+#endif
+
+    
+/*---------------------------------------------------------------------------------**//**
+* @bsimethod                                                    
++---------------+---------------+---------------+---------------+---------------+------*/
+TEST_F(SchemaSerializationTest, ExpectSuccessWithSerializingBaseClasses)
+    {
+    ECSchemaCachePtr schemaOwner = ECSchemaCache::Create();
+
+    ECSchemaP schema;
+    ECSchemaP schema2;
+    ECSchemaP schema3;
+    
+    ECSchema::CreateSchema(schema, L"Widget", 5, 5, *schemaOwner);
+    ECSchema::CreateSchema(schema2, L"BaseSchema", 5, 5, *schemaOwner);
+    ECSchema::CreateSchema(schema3, L"BaseSchema2", 5, 5, *schemaOwner);
+    
+    schema->SetNamespacePrefix(L"ecw");
+    schema2->SetNamespacePrefix(L"base");
+    schema3->SetNamespacePrefix(L"base");
+    
+    ECClassP class1;
+    ECClassP baseClass;
+    ECClassP anotherBase;
+    ECClassP gadget;
+    ECClassP bolt;
+    schema->CreateClass(class1, L"TestClass");
+    schema->CreateClass(gadget, L"Gadget");
+    schema->CreateClass(bolt, L"Bolt");
+    schema2->CreateClass(baseClass, L"BaseClass");
+    schema3->CreateClass(anotherBase, L"AnotherBase");
+    
+    EXPECT_EQ(ECOBJECTS_STATUS_SchemaNotFound, class1->AddBaseClass(*baseClass));
+    schema->AddReferencedSchema(*schema2);
+    schema->AddReferencedSchema(*schema3);
+    EXPECT_EQ(ECOBJECTS_STATUS_Success, class1->AddBaseClass(*baseClass));
+    EXPECT_EQ(ECOBJECTS_STATUS_Success, class1->AddBaseClass(*anotherBase));
+    EXPECT_EQ(ECOBJECTS_STATUS_Success, gadget->AddBaseClass(*class1));
+    
+//    WCharCPecSchemaXmlString;
+    
+    //SchemaWriteStatus status2 = schema->WriteToXmlFile(L"d:\\temp\\base.xml");
+    //
+    //ECSchemaP schema4;
+    //ECSchemaReadContextPtr schemaContext = ECSchemaReadContext::CreateContext();
+    //SchemaReadStatus status3 = ECSchema::ReadFromXmlFile (schema4, L"d:\\temp\\base.xml", *schemaContext);
+    
+    WString ecSchemaXmlString;
+    
+    SchemaWriteStatus status2 = schema->WriteToXmlString(ecSchemaXmlString);
+    EXPECT_EQ(SCHEMA_WRITE_STATUS_Success, status2);
+    }
+
+/*---------------------------------------------------------------------------------**//**
+* @bsimethod                                                    
++---------------+---------------+---------------+---------------+---------------+------*/
+TEST_F(SchemaReferenceTest, AddAndRemoveReferencedSchemas)
+    {
+    ECSchemaCachePtr schemaOwner = ECSchemaCache::Create();
+
+    ECSchemaP schema;
+    ECSchema::CreateSchema(schema, L"TestSchema", 5, 5, *schemaOwner);
+    
+    ECSchemaP refSchema;
+    ECSchema::CreateSchema(refSchema, L"RefSchema", 5, 5, *schemaOwner);
+    
+    EXPECT_EQ(ECOBJECTS_STATUS_Success, schema->AddReferencedSchema(*refSchema));
+    EXPECT_EQ(ECOBJECTS_STATUS_NamedItemAlreadyExists, schema->AddReferencedSchema(*refSchema));
+    
+    ECSchemaReferenceList refList = schema->GetReferencedSchemas();
+    ECSchemaReferenceList::const_iterator schemaIterator;
+    for (schemaIterator = refList.begin(); schemaIterator != refList.end(); schemaIterator++)
+        {
+        if (*schemaIterator == refSchema)
+            break;
+        }
+        
+    EXPECT_FALSE(schemaIterator == refList.end());
+    EXPECT_EQ(ECOBJECTS_STATUS_Success, schema->RemoveReferencedSchema(*refSchema));
+    
+    refList = schema->GetReferencedSchemas();
+    for (schemaIterator = refList.begin(); schemaIterator != refList.end(); schemaIterator++)
+        {
+        if (*schemaIterator == refSchema)
+            break;
+        }
+        
+    EXPECT_TRUE(schemaIterator == refList.end());
+    EXPECT_EQ(ECOBJECTS_STATUS_SchemaNotFound, schema->RemoveReferencedSchema(*refSchema));
+    }
+
+/*---------------------------------------------------------------------------------**//**
+* @bsimethod                                                    
++---------------+---------------+---------------+---------------+---------------+------*/
+TEST_F(SchemaReferenceTest, InvalidReference)
+    {
+    ECSchemaCachePtr         schemaOwner = ECSchemaCache::Create();
+    ECSchemaReadContextPtr   schemaContext = ECSchemaReadContext::CreateContext(*schemaOwner);
+    WString seedPath(ECTestFixture::GetTestDataPath(L"").c_str());
+    schemaContext->AddSchemaPath(seedPath.c_str());
+
+    //The "InvalidReference" schema contains a reference to BaseSchema.01.01.  This schema 
+    //does not exist.  1.0 exists, but the minor version numbers are incompatible.
+    ECSchemaP schema;
+    SchemaReadStatus status = ECSchema::ReadFromXmlFile (schema, ECTestFixture::GetTestDataPath( L"InvalidReference.01.00.ecschema.xml").c_str(), *schemaContext);  
+
+    EXPECT_EQ (NULL, schema);
+    EXPECT_EQ (SCHEMA_READ_STATUS_ReferencedSchemaNotFound, status);
+    }
+
+/*---------------------------------------------------------------------------------**//**
+* @bsimethod                                                    
++---------------+---------------+---------------+---------------+---------------+------*/
+TEST_F(SchemaReferenceTest, ExpectErrorWhenTryRemoveSchemaInUse)
+    {
+    ECSchemaCachePtr schemaOwner = ECSchemaCache::Create();
+
+    ECSchemaP schema;
+    ECSchema::CreateSchema(schema, L"TestSchema", 5, 5, *schemaOwner);
+    
+    ECSchemaP refSchema;
+    ECSchema::CreateSchema(refSchema, L"RefSchema", 5, 5, *schemaOwner);
+    
+    EXPECT_EQ(ECOBJECTS_STATUS_Success, schema->AddReferencedSchema(*refSchema));
+    ECClassP class1;
+    ECClassP baseClass;
+    ECClassP structClass;
+            
+    refSchema->CreateClass(baseClass, L"BaseClass");
+    refSchema->CreateClass(structClass, L"StructClass");
+    schema->CreateClass(class1, L"TestClass");
+    structClass->SetIsStruct(true);
+    
+    class1->AddBaseClass(*baseClass);
+    EXPECT_EQ (ECOBJECTS_STATUS_SchemaInUse, schema->RemoveReferencedSchema(*refSchema));
+    
+    class1->RemoveBaseClass(*baseClass);
+    EXPECT_EQ(ECOBJECTS_STATUS_Success, schema->RemoveReferencedSchema(*refSchema));
+
+    EXPECT_EQ(ECOBJECTS_STATUS_Success, schema->AddReferencedSchema(*refSchema));
+    StructECPropertyP structProp;
+    ArrayECPropertyP nestedArrayProp;
+
+    ArrayECPropertyP primitiveArrayProp;
+    
+    class1->CreateStructProperty(structProp, L"StructMember");
+    class1->CreateArrayProperty(nestedArrayProp, L"NestedArray");
+    
+    class1->CreateArrayProperty(primitiveArrayProp, L"PrimitiveArrayProp");
+    primitiveArrayProp->SetPrimitiveElementType (PRIMITIVETYPE_Long);
+    primitiveArrayProp->SetMinOccurs(1);
+    primitiveArrayProp->SetMaxOccurs(10);
+
+    structProp->SetType(*structClass);
+    nestedArrayProp->SetStructElementType(structClass);
+
+    EXPECT_EQ (ECOBJECTS_STATUS_SchemaInUse, schema->RemoveReferencedSchema(*refSchema));
+    class1->RemoveProperty(L"StructMember");
+    EXPECT_EQ (ECOBJECTS_STATUS_SchemaInUse, schema->RemoveReferencedSchema(*refSchema));
+    class1->RemoveProperty(L"NestedArray");
+    EXPECT_EQ(ECOBJECTS_STATUS_Success, schema->RemoveReferencedSchema(*refSchema));
+    
+    }
+    
+/*---------------------------------------------------------------------------------**//**
+* @bsimethod                                                    
++---------------+---------------+---------------+---------------+---------------+------*/
+TEST_F(SchemaReferenceTest, ExpectSuccessWithCircularReferences)
+    {
+    ECSchemaCachePtr         schemaOwner = ECSchemaCache::Create();
+    ECSchemaReadContextPtr   schemaContext = ECSchemaReadContext::CreateContext(*schemaOwner);
+    WString seedPath(ECTestFixture::GetTestDataPath(L"").c_str());
+    schemaContext->AddSchemaPath(seedPath.c_str());
+
+    ECSchemaP schema;
+    SchemaReadStatus status = ECSchema::ReadFromXmlFile (schema, ECTestFixture::GetTestDataPath( L"CircleSchema.01.00.ecschema.xml").c_str(), *schemaContext);
+    EXPECT_EQ (SCHEMA_READ_STATUS_Success, status);
+    }
+
+TEST_F(SchemaLocateTest, ExpectSuccessWhenLocatingStandardSchema)
+    {
+    ECSchemaCachePtr         schemaOwner = ECSchemaCache::Create();
+    ECSchemaReadContextPtr   schemaContext = ECSchemaReadContext::CreateContext(*schemaOwner);
+
+    bmap<WString, WCharCP> standardSchemaNames;
+    standardSchemaNames.insert(bpair<WString, WCharCP>(L"Bentley_Standard_CustomAttributes", L"01.04"));
+    standardSchemaNames.insert(bpair<WString, WCharCP>(L"Bentley_Standard_Classes", L"01.00"));
+    standardSchemaNames.insert(bpair<WString, WCharCP>(L"Bentley_ECSchemaMap", L"01.00"));
+    standardSchemaNames.insert(bpair<WString, WCharCP>(L"EditorCustomAttributes", L"01.00"));
+    standardSchemaNames.insert(bpair<WString, WCharCP>(L"Bentley_Common_Classes", L"01.00"));
+    standardSchemaNames.insert(bpair<WString, WCharCP>(L"Dimension_Schema", L"01.00"));
+    standardSchemaNames.insert(bpair<WString, WCharCP>(L"iip_mdb_customAttributes", L"01.00"));
+    standardSchemaNames.insert(bpair<WString, WCharCP>(L"KindOfQuantity_Schema", L"01.01"));
+    standardSchemaNames.insert(bpair<WString, WCharCP>(L"rdl_customAttributes", L"01.00"));
+    standardSchemaNames.insert(bpair<WString, WCharCP>(L"SIUnitSystemDefaults", L"01.00"));
+    standardSchemaNames.insert(bpair<WString, WCharCP>(L"Unit_Attributes", L"01.00"));
+    standardSchemaNames.insert(bpair<WString, WCharCP>(L"Units_Schema", L"01.00"));
+    standardSchemaNames.insert(bpair<WString, WCharCP>(L"USCustomaryUnitSystemDefaults", L"01.00"));
+
+    ECSchemaP schema;
+
+    for (bmap<WString, WCharCP>::const_iterator it = standardSchemaNames.begin(); it != standardSchemaNames.end(); ++it)
+        {
+        bpair<WString, WCharCP>const& entry = *it;
+
+        UInt32 versionMajor;
+        UInt32 versionMinor;
+        ECSchema::ParseVersionString(versionMajor, versionMinor, entry.second);
+        schema = ECSchema::LocateSchema(entry.first, versionMajor, versionMinor, *schemaContext);
+        EXPECT_TRUE(NULL != schema);
+        EXPECT_TRUE(schema->IsStandardSchema());
+        }
+    }
+  
+/*---------------------------------------------------------------------------------**//**
+* @bsimethod                                    Carole.MacDonald                08/2011
++---------------+---------------+---------------+---------------+---------------+------*/
+TEST_F(SchemaLocateTest, ExpectFailureWithNonStandardSchema)
+    {
+    ECSchemaCachePtr schemaOwner = ECSchemaCache::Create();
+
+    ECSchemaP testSchema;
+    ECSchema::CreateSchema(testSchema, L"TestSchema", 1, 2, *schemaOwner);
+    EXPECT_FALSE(testSchema->IsStandardSchema());
+    }
+    
+TEST_F(SchemaLocateTest, DetermineWhetherSchemaCanBeImported)
+    {
+    ECSchemaCachePtr         schemaOwner = ECSchemaCache::Create();
+    ECSchemaReadContextPtr   schemaContext = ECSchemaReadContext::CreateContext(*schemaOwner);
+    ECSchemaP schema;
+    UInt32 versionMajor = 1;
+    UInt32 versionMinor = 4;
+    schema = ECSchema::LocateSchema(L"Bentley_Standard_CustomAttributes", versionMajor, versionMinor, *schemaContext);
+    EXPECT_TRUE(NULL != schema);
+    EXPECT_FALSE(schema->ShouldNotBeStored());
+
+    ECSchema::CreateSchema(schema, L"Units_Schema", 1, 4, *schemaOwner);
+    EXPECT_TRUE(schema->ShouldNotBeStored());
+    }
+      
+/*---------------------------------------------------------------------------------**//**
+* @bsimethod                                                    
++---------------+---------------+---------------+---------------+---------------+------*/
+TEST_F(SchemaCreationTest, CanFullyCreateASchema)
+    {
+    ECSchemaCachePtr schemaOwner = ECSchemaCache::Create();
+
+    ECSchemaP testSchema;
+    ECSchema::CreateSchema(testSchema, L"TestSchema", 1, 2, *schemaOwner);
+    testSchema->SetNamespacePrefix(L"ts");
+    testSchema->SetDescription(L"Schema for testing programmatic construction");
+    testSchema->SetDisplayLabel(L"Test Schema");
+    
+    EXPECT_TRUE(testSchema->GetIsDisplayLabelDefined());
+    EXPECT_EQ(1, testSchema->GetVersionMajor());
+    EXPECT_EQ(2, testSchema->GetVersionMinor());
+    EXPECT_EQ(0, wcscmp(testSchema->GetName().c_str(), L"TestSchema"));
+    EXPECT_EQ(0, wcscmp(testSchema->GetNamespacePrefix().c_str(), L"ts"));
+    EXPECT_EQ(0, wcscmp(testSchema->GetDescription().c_str(), L"Schema for testing programmatic construction"));
+    EXPECT_EQ(0, wcscmp(testSchema->GetDisplayLabel().c_str(), L"Test Schema"));
+    
+    ECSchemaP schema2;
+    ECSchema::CreateSchema(schema2, L"BaseSchema", 5, 5, *schemaOwner);
+    
+    testSchema->AddReferencedSchema(*schema2);
+    
+    ECClassP class1;
+    ECClassP baseClass;
+    ECClassP structClass;
+    ECClassP relatedClass;
+    ECRelationshipClassP relationshipClass;
+
+    testSchema->CreateClass(class1, L"TestClass");
+    testSchema->CreateClass(structClass, L"StructClass");
+    schema2->CreateClass(baseClass, L"BaseClass");
+    testSchema->CreateClass(relatedClass, L"RelatedClass");
+    
+    class1->SetDescription(L"Class for testing purposes");
+    class1->SetDisplayLabel(L"Test Class");
+    
+    EXPECT_EQ(0, wcscmp(class1->GetDescription().c_str(), L"Class for testing purposes"));
+    EXPECT_EQ(0, wcscmp(class1->GetDisplayLabel().c_str(), L"Test Class"));
+    EXPECT_FALSE(class1->GetIsStruct());
+    EXPECT_FALSE(class1->GetIsCustomAttributeClass());
+    EXPECT_TRUE(class1->GetIsDomainClass());
+    EXPECT_EQ(ECOBJECTS_STATUS_Success, class1->AddBaseClass(*baseClass));
+    EXPECT_TRUE(class1->HasBaseClasses());
+    
+    structClass->SetIsStruct(true);
+    EXPECT_TRUE(structClass->GetIsStruct());
+    EXPECT_TRUE(structClass->GetIsDomainClass());
+    
+    PrimitiveECPropertyP stringProp;
+    StructECPropertyP structProp;
+    ArrayECPropertyP nestedArrayProp;
+    ArrayECPropertyP primitiveArrayProp;
+    
+    class1->CreatePrimitiveProperty(stringProp, L"StringMember");
+    class1->CreateStructProperty(structProp, L"StructMember");
+    class1->CreateArrayProperty(nestedArrayProp, L"NestedArray");
+    class1->CreateArrayProperty(primitiveArrayProp, L"PrimitiveArray");
+    
+    structProp->SetType(*structClass);
+    nestedArrayProp->SetStructElementType(structClass);
+    primitiveArrayProp->SetPrimitiveElementType (PRIMITIVETYPE_Long);
+    primitiveArrayProp->SetMinOccurs(1);
+    primitiveArrayProp->SetMaxOccurs(10);
+    
+    EXPECT_TRUE(ARRAYKIND_Struct == nestedArrayProp->GetKind());
+    EXPECT_TRUE(ARRAYKIND_Primitive == primitiveArrayProp->GetKind());
+    EXPECT_EQ(0, nestedArrayProp->GetMinOccurs());
+    EXPECT_EQ(UINT_MAX, nestedArrayProp->GetMaxOccurs());
+    EXPECT_EQ(1, primitiveArrayProp->GetMinOccurs());
+    EXPECT_EQ(10, primitiveArrayProp->GetMaxOccurs());
+    
+    EXPECT_TRUE(stringProp->GetIsPrimitive());
+    EXPECT_FALSE(stringProp->GetIsStruct());
+    EXPECT_FALSE(stringProp->GetIsArray());
+    
+    EXPECT_FALSE(structProp->GetIsPrimitive());
+    EXPECT_TRUE(structProp->GetIsStruct());
+    EXPECT_FALSE(structProp->GetIsArray());
+    
+    EXPECT_FALSE(primitiveArrayProp->GetIsPrimitive());
+    EXPECT_FALSE(primitiveArrayProp->GetIsStruct());
+    EXPECT_TRUE(primitiveArrayProp->GetIsArray());
+    
+    EXPECT_FALSE(stringProp->GetIsReadOnly());
+    
+    EXPECT_EQ(0, wcscmp(stringProp->GetTypeName().c_str(), L"string"));
+    EXPECT_TRUE(PRIMITIVETYPE_String == stringProp->GetType());
+    EXPECT_EQ(0, wcscmp(structProp->GetType().GetName().c_str(), L"StructClass"));
+    
+    PrimitiveECPropertyP binaryProperty;
+    PrimitiveECPropertyP booleanProperty;
+    PrimitiveECPropertyP dateTimeProperty;
+    PrimitiveECPropertyP doubleProperty;
+    PrimitiveECPropertyP integerProperty;
+    PrimitiveECPropertyP longProperty;
+    PrimitiveECPropertyP point2DProperty;
+    PrimitiveECPropertyP point3DProperty;
+    
+    class1->CreatePrimitiveProperty(binaryProperty, L"BinaryProp");
+    class1->CreatePrimitiveProperty(booleanProperty, L"BooleanProp");
+    class1->CreatePrimitiveProperty(dateTimeProperty, L"DateTimeProp");
+    class1->CreatePrimitiveProperty(doubleProperty, L"DoubleProp");
+    class1->CreatePrimitiveProperty(integerProperty, L"IntProp");
+    class1->CreatePrimitiveProperty(longProperty, L"LongProp");
+    class1->CreatePrimitiveProperty(point2DProperty, L"Point2DProp");
+    class1->CreatePrimitiveProperty(point3DProperty, L"Point3DProp");
+    
+    EXPECT_EQ(ECOBJECTS_STATUS_ParseError, binaryProperty->SetTypeName (L"fake"));
+    
+    binaryProperty->SetTypeName (L"binary");
+    booleanProperty->SetTypeName (L"boolean");
+    dateTimeProperty->SetTypeName (L"dateTime");
+    doubleProperty->SetTypeName (L"double");
+    integerProperty->SetTypeName (L"int");
+    longProperty->SetTypeName (L"long");
+    point2DProperty->SetTypeName (L"point2d");
+    point3DProperty->SetTypeName (L"point3d");
+    
+    EXPECT_TRUE(PRIMITIVETYPE_Binary == binaryProperty->GetType());
+    EXPECT_TRUE(PRIMITIVETYPE_Boolean == booleanProperty->GetType());
+    EXPECT_TRUE(PRIMITIVETYPE_DateTime == dateTimeProperty->GetType());
+    EXPECT_TRUE(PRIMITIVETYPE_Double == doubleProperty->GetType());
+    EXPECT_TRUE(PRIMITIVETYPE_Integer == integerProperty->GetType());
+    EXPECT_TRUE(PRIMITIVETYPE_Long == longProperty->GetType());
+    EXPECT_TRUE(PRIMITIVETYPE_Point2D == point2DProperty->GetType());
+    EXPECT_TRUE(PRIMITIVETYPE_Point3D == point3DProperty->GetType());
+
+    class1->CreatePrimitiveProperty(binaryProperty, L"BinaryProp2", PRIMITIVETYPE_Binary);
+    class1->CreatePrimitiveProperty(booleanProperty, L"BooleanProp2", PRIMITIVETYPE_Boolean);
+    class1->CreatePrimitiveProperty(dateTimeProperty, L"DateTimeProp2", PRIMITIVETYPE_DateTime);
+    class1->CreatePrimitiveProperty(doubleProperty, L"DoubleProp2", PRIMITIVETYPE_Double);
+    class1->CreatePrimitiveProperty(integerProperty, L"IntProp2", PRIMITIVETYPE_Integer);
+    class1->CreatePrimitiveProperty(longProperty, L"LongProp2", PRIMITIVETYPE_Long);
+    class1->CreatePrimitiveProperty(point2DProperty, L"Point2DProp2", PRIMITIVETYPE_Point2D);
+    class1->CreatePrimitiveProperty(point3DProperty, L"Point3DProp2", PRIMITIVETYPE_Point3D);
+
+    EXPECT_TRUE(PRIMITIVETYPE_Binary == binaryProperty->GetType());
+    EXPECT_TRUE(PRIMITIVETYPE_Boolean == booleanProperty->GetType());
+    EXPECT_TRUE(PRIMITIVETYPE_DateTime == dateTimeProperty->GetType());
+    EXPECT_TRUE(PRIMITIVETYPE_Double == doubleProperty->GetType());
+    EXPECT_TRUE(PRIMITIVETYPE_Integer == integerProperty->GetType());
+    EXPECT_TRUE(PRIMITIVETYPE_Long == longProperty->GetType());
+    EXPECT_TRUE(PRIMITIVETYPE_Point2D == point2DProperty->GetType());
+    EXPECT_TRUE(PRIMITIVETYPE_Point3D == point3DProperty->GetType());
+
+    class1->CreateStructProperty(structProp, L"StructMember2", *structClass);
+    class1->CreateArrayProperty(nestedArrayProp, L"NestedArray2", structClass);
+    class1->CreateArrayProperty(primitiveArrayProp, L"PrimitiveArray2", PRIMITIVETYPE_Integer);
+    EXPECT_TRUE(ARRAYKIND_Struct == nestedArrayProp->GetKind());
+    EXPECT_TRUE(ARRAYKIND_Primitive == primitiveArrayProp->GetKind());
+    EXPECT_EQ(0, wcscmp(structProp->GetType().GetName().c_str(), L"StructClass"));
+    EXPECT_EQ(0, wcscmp(nestedArrayProp->GetTypeName().c_str(), L"StructClass"));
+    EXPECT_EQ(0, wcscmp(primitiveArrayProp->GetTypeName().c_str(), L"int"));
+
+    testSchema->CreateRelationshipClass(relationshipClass, L"RelationshipClass");
+    EXPECT_TRUE(STRENGTHTYPE_Referencing == relationshipClass->GetStrength());
+    relationshipClass->SetStrength(STRENGTHTYPE_Embedding);
+    EXPECT_TRUE(STRENGTHTYPE_Embedding == relationshipClass->GetStrength());
+    
+    EXPECT_TRUE(STRENGTHDIRECTION_Forward == relationshipClass->GetStrengthDirection());
+    relationshipClass->SetStrengthDirection(STRENGTHDIRECTION_Backward);
+    EXPECT_TRUE(STRENGTHDIRECTION_Backward == relationshipClass->GetStrengthDirection());
+    
+    EXPECT_FALSE(relationshipClass->GetSource().GetIsMultiple());
+    EXPECT_TRUE(relationshipClass->GetTarget().GetIsMultiple());
+    
+    EXPECT_TRUE(relationshipClass->GetTarget().GetIsPolymorphic());
+    EXPECT_TRUE(relationshipClass->GetSource().GetIsPolymorphic());
+    relationshipClass->GetSource().SetIsPolymorphic(false);
+    EXPECT_FALSE(relationshipClass->GetSource().GetIsPolymorphic());
+    
+    relationshipClass->SetDescription(L"Relates the test class to the related class");
+    relationshipClass->SetDisplayLabel(L"TestRelationshipClass");
+    
+    EXPECT_EQ(0, relationshipClass->GetSource().GetClasses().size());
+    EXPECT_EQ(0, relationshipClass->GetTarget().GetClasses().size());
+    
+    relationshipClass->GetSource().AddClass(*structClass);
+    EXPECT_EQ(1, relationshipClass->GetSource().GetClasses().size());
+    relationshipClass->GetSource().AddClass(*class1);
+    EXPECT_EQ(1, relationshipClass->GetSource().GetClasses().size());
+    
+    relationshipClass->GetTarget().AddClass(*relatedClass);
+    EXPECT_EQ(1, relationshipClass->GetTarget().GetClasses().size());
+    relationshipClass->GetTarget().AddClass(*relatedClass);
+    EXPECT_EQ(1, relationshipClass->GetTarget().GetClasses().size());
+    relationshipClass->GetTarget().AddClass(*structClass);
+    EXPECT_EQ(2, relationshipClass->GetTarget().GetClasses().size());
+    
+    EXPECT_EQ(0, relationshipClass->GetSource().GetCardinality().GetLowerLimit());
+    EXPECT_EQ(0, relationshipClass->GetTarget().GetCardinality().GetLowerLimit());
+    EXPECT_EQ(1, relationshipClass->GetSource().GetCardinality().GetUpperLimit());
+    EXPECT_EQ(1, relationshipClass->GetTarget().GetCardinality().GetUpperLimit());
+    
+    relationshipClass->GetSource().SetCardinality(RelationshipCardinality::OneMany());
+    EXPECT_EQ(1, relationshipClass->GetSource().GetCardinality().GetLowerLimit());
+    EXPECT_TRUE(relationshipClass->GetSource().GetCardinality().IsUpperLimitUnbounded());
+    
+    RelationshipCardinality *card = new RelationshipCardinality(2, 5);
+    relationshipClass->GetTarget().SetCardinality(*card);
+    EXPECT_EQ(2, relationshipClass->GetTarget().GetCardinality().GetLowerLimit());
+    EXPECT_EQ(5, relationshipClass->GetTarget().GetCardinality().GetUpperLimit());
+    }
+
+/*---------------------------------------------------------------------------------**//**
+* @bsimethod                                                    
++---------------+---------------+---------------+---------------+---------------+------*/
+TEST_F(SchemaCreationTest, ExpectErrorWithBadSchemaName)
+    {
+    ECSchemaCachePtr schemaOwner = ECSchemaCache::Create();
+
+    ECSchemaP schema;
+    
+    // . is an invalid character
+    EXPECT_EQ(ECOBJECTS_STATUS_InvalidName, ECSchema::CreateSchema(schema, L"TestSchema.1.0", 5, 5, *schemaOwner));
+
+    ECSchema::CreateSchema(schema, L"TestSchema", 5, 5, *schemaOwner);
+    
+    EXPECT_EQ(ECOBJECTS_STATUS_InvalidName, schema->SetName(L""));
+    
+    // name cannot be an empty string
+    EXPECT_EQ(ECOBJECTS_STATUS_InvalidName, schema->SetName(L"    "));
+    
+    // name cannot contain special characters
+    EXPECT_EQ(ECOBJECTS_STATUS_InvalidName, schema->SetName(L"&&&&"));
+    
+    // name cannot start with a digit
+    EXPECT_EQ(ECOBJECTS_STATUS_InvalidName, schema->SetName(L"0InvalidName"));
+    
+    // name may include underscores
+    EXPECT_EQ(ECOBJECTS_STATUS_Success, schema->SetName(L"_____"));
+    
+    // % is an invalid character
+    EXPECT_EQ(ECOBJECTS_STATUS_InvalidName, schema->SetName(L"%"));
+    
+    // a is a valid character
+    EXPECT_EQ(ECOBJECTS_STATUS_Success, schema->SetName(L"a"));
+    
+    // Names can only include characters from the intersection of 7bit ascii and alphanumeric
+    EXPECT_EQ(ECOBJECTS_STATUS_InvalidName, schema->SetName(L"abc123!@#"));
+    EXPECT_EQ(ECOBJECTS_STATUS_Success, schema->SetName(L"abc123"));
+
+    }
+    
+/*---------------------------------------------------------------------------------**//**
+* @bsimethod                                                    
++---------------+---------------+---------------+---------------+---------------+------*/
+TEST_F(ClassTest, ExpectErrorWithCircularBaseClasses)
+    {
+    ECSchemaCachePtr schemaOwner = ECSchemaCache::Create();
+
+    ECSchemaP schema;
+    ECClassP class1;
+    ECClassP baseClass1;
+    ECClassP baseClass2;
+    
+    ECSchema::CreateSchema(schema, L"TestSchema", 5, 5, *schemaOwner);
+    schema->CreateClass(class1, L"TestClass");
+    schema->CreateClass(baseClass1, L"BaseClass1");
+    schema->CreateClass(baseClass2, L"BaseClass2");
+    
+    EXPECT_EQ(ECOBJECTS_STATUS_Success, class1->AddBaseClass(*baseClass1));
+    EXPECT_EQ(ECOBJECTS_STATUS_Success, baseClass1->AddBaseClass(*baseClass2));
+    EXPECT_EQ(ECOBJECTS_STATUS_BaseClassUnacceptable, baseClass2->AddBaseClass(*class1));
+    }
+    
+/*---------------------------------------------------------------------------------**//**
+* @bsimethod                                                    
++---------------+---------------+---------------+---------------+---------------+------*/
+bool            IsClassInList (bvector<ECClassP> const& classList, ECClassR searchClass)
+    {
+    bvector<ECClassP>::const_iterator classIterator;
+
+    for (classIterator = classList.begin(); classIterator != classList.end(); classIterator++)
+        {
+        if (*classIterator == &searchClass)
+            return true;
+        }
+        
+    return false;
+    }
+
+/*---------------------------------------------------------------------------------**//**
+* @bsimethod                                                    
++---------------+---------------+---------------+---------------+---------------+------*/
+TEST_F(ClassTest, AddAndRemoveBaseClass)
+    {
+    ECSchemaCachePtr schemaOwner = ECSchemaCache::Create();
+
+    ECSchemaP schema;
+    ECClassP class1;
+    ECClassP baseClass1;
+    
+    ECSchema::CreateSchema(schema, L"TestSchema", 5, 5, *schemaOwner);
+    schema->CreateClass(class1, L"TestClass");
+    schema->CreateClass(baseClass1, L"BaseClass");
+
+    EXPECT_EQ(ECOBJECTS_STATUS_Success, class1->AddBaseClass(*baseClass1));
+
+    EXPECT_TRUE (IsClassInList (class1->GetBaseClasses(), *baseClass1));
+    EXPECT_TRUE (IsClassInList (baseClass1->GetDerivedClasses(), *class1));
+
+    EXPECT_EQ(ECOBJECTS_STATUS_Success, class1->RemoveBaseClass(*baseClass1));
+
+    EXPECT_FALSE (IsClassInList (class1->GetBaseClasses(), *baseClass1));
+    EXPECT_FALSE (IsClassInList (baseClass1->GetDerivedClasses(), *class1));
+
+    EXPECT_EQ(ECOBJECTS_STATUS_ClassNotFound, class1->RemoveBaseClass(*baseClass1));
+    }
+    
+/*---------------------------------------------------------------------------------**//**
+* @bsimethod                                                    
++---------------+---------------+---------------+---------------+---------------+------*/
+TEST_F(ClassTest, AddBaseClassWithProperties)
+    {
+    ECSchemaCachePtr schemaOwner = ECSchemaCache::Create();
+
+    ECSchemaP schema;
+    ECClassP class1;
+    ECClassP baseClass1;
+    ECClassP baseClass2;
+
+    ECSchema::CreateSchema(schema, L"TestSchema", 5, 5, *schemaOwner);
+    schema->CreateClass(class1, L"TestClass");
+    schema->CreateClass(baseClass1, L"BaseClass");
+    schema->CreateClass(baseClass2, L"BaseClass2");
+
+    PrimitiveECPropertyP stringProp;
+    PrimitiveECPropertyP baseStringProp;
+    PrimitiveECPropertyP intProp;
+    PrimitiveECPropertyP base2NonIntProp;
+
+    class1->CreatePrimitiveProperty(stringProp, L"StringProperty", PRIMITIVETYPE_String);
+    baseClass1->CreatePrimitiveProperty(baseStringProp, L"StringProperty", PRIMITIVETYPE_String);
+    EXPECT_EQ(ECOBJECTS_STATUS_Success, class1->AddBaseClass(*baseClass1));
+
+    class1->CreatePrimitiveProperty(intProp, L"IntProperty", PRIMITIVETYPE_Integer);
+    baseClass2->CreatePrimitiveProperty(base2NonIntProp, L"IntProperty", PRIMITIVETYPE_String);
+    EXPECT_EQ(ECOBJECTS_STATUS_DataTypeMismatch, class1->AddBaseClass(*baseClass2));
+    }
+
+/*---------------------------------------------------------------------------------**//**
+* @bsimethod                                                    
++---------------+---------------+---------------+---------------+---------------+------*/
+TEST_F(ClassTest, IsTests)
+    {
+    ECSchemaCachePtr schemaOwner = ECSchemaCache::Create();
+
+    ECSchemaP schema;
+    ECClassP class1;
+    ECClassP baseClass1;
+    ECClassP baseClass2;
+    
+    ECSchema::CreateSchema(schema, L"TestSchema", 5, 5, *schemaOwner);
+    schema->CreateClass(class1, L"TestClass");
+    schema->CreateClass(baseClass1, L"BaseClass1");
+    schema->CreateClass(baseClass2, L"BaseClass2");
+    
+    EXPECT_FALSE(class1->Is(baseClass1));
+    class1->AddBaseClass(*baseClass1);
+    EXPECT_TRUE(class1->Is(baseClass1));
+    }
+    
+/*---------------------------------------------------------------------------------**//**
+* @bsimethod                                                    
++---------------+---------------+---------------+---------------+---------------+------*/
+TEST_F(ClassTest, CanOverrideBaseProperties)
+    {
+    ECSchemaCachePtr schemaOwner = ECSchemaCache::Create();
+
+    ECSchemaP schema;
+    ECClassP class1;
+    ECClassP baseClass1;
+    ECClassP structClass;
+    ECClassP structClass2;
+    
+    ECSchema::CreateSchema(schema, L"TestSchema", 5, 5, *schemaOwner);
+    schema->CreateClass(class1, L"TestClass");
+    schema->CreateClass(baseClass1, L"BaseClass1");
+    schema->CreateClass(structClass, L"ClassForStructs");
+    structClass->SetIsStruct(true);
+    schema->CreateClass(structClass2, L"ClassForStructs2");
+    structClass2->SetIsStruct(true);
+    class1->AddBaseClass(*baseClass1);
+    
+    PrimitiveECPropertyP baseStringProp;
+    PrimitiveECPropertyP baseIntProp;
+    PrimitiveECPropertyP baseDoubleProp;
+    StructECPropertyP baseStructProp;
+    ArrayECPropertyP baseStringArrayProperty;
+    ArrayECPropertyP baseStructProperty;
+    
+    baseClass1->CreatePrimitiveProperty(baseStringProp, L"StringProperty", PRIMITIVETYPE_String);
+    baseClass1->CreatePrimitiveProperty(baseIntProp, L"IntegerProperty", PRIMITIVETYPE_Integer);
+    baseClass1->CreatePrimitiveProperty(baseDoubleProp, L"DoubleProperty", PRIMITIVETYPE_Double);
+    baseClass1->CreateStructProperty(baseStructProp, L"StructProperty", *structClass);
+    baseClass1->CreateArrayProperty(baseStringArrayProperty, L"StringArrayProperty", PRIMITIVETYPE_String);
+    baseClass1->CreateArrayProperty(baseStructProperty, L"StructArrayProperty", structClass);
+    
+    PrimitiveECPropertyP longProperty;
+    PrimitiveECPropertyP stringProperty;
+    
+    // Primitives overriding primitives
+    EXPECT_EQ(ECOBJECTS_STATUS_DataTypeMismatch, class1->CreatePrimitiveProperty(longProperty, L"StringProperty", PRIMITIVETYPE_Long));
+    EXPECT_EQ(NULL, longProperty);
+    EXPECT_EQ(ECOBJECTS_STATUS_Success, class1->CreatePrimitiveProperty(stringProperty, L"StringProperty", PRIMITIVETYPE_String));
+    EXPECT_EQ(baseStringProp, stringProperty->GetBaseProperty());
+    class1->RemoveProperty(L"StringProperty");
+    
+    // Primitives overriding structs
+    EXPECT_EQ(ECOBJECTS_STATUS_DataTypeMismatch, class1->CreatePrimitiveProperty(longProperty, L"StructProperty", PRIMITIVETYPE_Long));
+
+    // Primitives overriding arrays
+    EXPECT_EQ(ECOBJECTS_STATUS_DataTypeMismatch, class1->CreatePrimitiveProperty(longProperty, L"StringArrayProperty", PRIMITIVETYPE_Long));
+    EXPECT_EQ(ECOBJECTS_STATUS_Success, class1->CreatePrimitiveProperty(stringProperty, L"StringArrayProperty", PRIMITIVETYPE_String));
+    class1->RemoveProperty(L"StringArrayProperty");
+
+    StructECPropertyP structProperty;
+    // Structs overriding primitives
+    EXPECT_EQ(ECOBJECTS_STATUS_DataTypeMismatch, class1->CreateStructProperty(structProperty, L"IntegerProperty"));
+
+    // Structs overriding structs
+    // If we don't specify a struct type for the new property, then it should succeed
+    EXPECT_EQ(ECOBJECTS_STATUS_Success, class1->CreateStructProperty(structProperty, L"StructProperty"));
+    class1->RemoveProperty(L"StructProperty");
+    EXPECT_EQ(ECOBJECTS_STATUS_DataTypeMismatch, class1->CreateStructProperty(structProperty, L"StructProperty", *structClass2));
+
+    // Structs overriding arrays
+    EXPECT_EQ(ECOBJECTS_STATUS_DataTypeMismatch, class1->CreateStructProperty(structProperty, L"StringArrayProperty"));
+    EXPECT_EQ(ECOBJECTS_STATUS_DataTypeMismatch, class1->CreateStructProperty(structProperty, L"StringArrayProperty", *structClass));
+    EXPECT_EQ(ECOBJECTS_STATUS_Success, class1->CreateStructProperty(structProperty, L"StructArrayProperty"));
+    class1->RemoveProperty(L"StructArrayProperty");
+    EXPECT_EQ(ECOBJECTS_STATUS_Success, class1->CreateStructProperty(structProperty, L"StructArrayProperty", *structClass));
+    class1->RemoveProperty(L"StructArrayProperty");
+    EXPECT_EQ(ECOBJECTS_STATUS_DataTypeMismatch, class1->CreateStructProperty(structProperty, L"StructArrayProperty", *structClass2));
+
+    ArrayECPropertyP stringArrayProperty;
+    ArrayECPropertyP stringArrayProperty2;
+    ArrayECPropertyP structArrayProperty;
+    ArrayECPropertyP structArrayProperty2;
+    // Arrays overriding primitives
+    EXPECT_EQ(ECOBJECTS_STATUS_DataTypeMismatch, class1->CreateArrayProperty(stringArrayProperty, L"IntegerProperty", PRIMITIVETYPE_Long));
+    EXPECT_EQ(ECOBJECTS_STATUS_Success, class1->CreateArrayProperty(stringArrayProperty, L"StringProperty", PRIMITIVETYPE_String));
+    class1->RemoveProperty(L"StringProperty");
+    EXPECT_EQ(ECOBJECTS_STATUS_Success, class1->CreateArrayProperty(stringArrayProperty2, L"StringProperty"));
+
+    // Arrays overriding structs
+    EXPECT_EQ(ECOBJECTS_STATUS_DataTypeMismatch, class1->CreateArrayProperty(structArrayProperty, L"StructProperty", structClass2));
+    EXPECT_EQ(ECOBJECTS_STATUS_Success, class1->CreateArrayProperty(structArrayProperty, L"StructProperty", structClass));
+    class1->RemoveProperty(L"StructProperty");
+
+    // the default array type is string if none is passed in
+    EXPECT_EQ(ECOBJECTS_STATUS_DataTypeMismatch, class1->CreateArrayProperty(structArrayProperty2, L"StructProperty"));
+    
+    ArrayECPropertyP intArrayProperty;
+    // Arrays overriding arrays
+    EXPECT_EQ(ECOBJECTS_STATUS_DataTypeMismatch, class1->CreateArrayProperty(intArrayProperty, L"StringArrayProperty", PRIMITIVETYPE_Long));
+    EXPECT_EQ(ECOBJECTS_STATUS_Success, class1->CreateArrayProperty(stringArrayProperty, L"StringArrayProperty", PRIMITIVETYPE_String));
+    class1->RemoveProperty(L"StringArrayProperty");
+
+    }
+    
+/*---------------------------------------------------------------------------------**//**
+* @bsimethod                                                    
++---------------+---------------+---------------+---------------+---------------+------*/
+TEST_F(ClassTest, ExpectFailureWhenStructTypeIsNotReferenced)
+    {
+    ECSchemaCachePtr schemaOwner = ECSchemaCache::Create();
+
+    ECSchemaP schema;
+    ECSchemaP schema2;
+    ECClassP class1;
+    ECClassP structClass;
+    ECClassP structClass2;
+
+    ECSchema::CreateSchema(schema, L"TestSchema", 5, 5, *schemaOwner);
+    ECSchema::CreateSchema(schema2, L"TestSchema2", 5, 5, *schemaOwner);
+    schema->CreateClass(class1, L"TestClass");
+    schema2->CreateClass(structClass, L"ClassForStructs");
+    structClass->SetIsStruct(true);
+    schema->CreateClass(structClass2, L"ClassForStructs2");
+    structClass2->SetIsStruct(true);
+
+    StructECPropertyP baseStructProp;
+    ArrayECPropertyP structArrayProperty;
+    StructECPropertyP baseStructProp2;
+    ArrayECPropertyP structArrayProperty2;
+
+    EXPECT_EQ(ECOBJECTS_STATUS_SchemaNotFound, class1->CreateStructProperty(baseStructProp, L"StructProperty", *structClass));
+    EXPECT_EQ(ECOBJECTS_STATUS_SchemaNotFound, class1->CreateArrayProperty(structArrayProperty, L"StructArrayProperty", structClass));
+    EXPECT_EQ(ECOBJECTS_STATUS_Success, class1->CreateStructProperty(baseStructProp2, L"StructProperty2", *structClass2));
+    EXPECT_EQ(ECOBJECTS_STATUS_Success, class1->CreateArrayProperty(structArrayProperty2, L"StructArrayProperty2", structClass2));
+    schema->AddReferencedSchema(*schema2);
+    EXPECT_EQ(ECOBJECTS_STATUS_Success, class1->CreateStructProperty(baseStructProp, L"StructProperty", *structClass));
+    EXPECT_EQ(ECOBJECTS_STATUS_Success, class1->CreateArrayProperty(structArrayProperty, L"StructArrayProperty", structClass));
+    }
+
+/*---------------------------------------------------------------------------------**//**
+* @bsimethod                                                    
++---------------+---------------+---------------+---------------+---------------+------*/
+TEST_F(ClassTest, ExpectPropertiesInOrder)
+    {
+    std::vector<WCharCP> propertyNames;
+    propertyNames.push_back(L"beta");
+    propertyNames.push_back(L"gamma");
+    propertyNames.push_back(L"delta");
+    propertyNames.push_back(L"alpha");
+    
+    ECSchemaCachePtr schemaOwner = ECSchemaCache::Create();
+
+    ECSchemaP schema;
+    ECClassP class1;
+    PrimitiveECPropertyP property1;
+    PrimitiveECPropertyP property2;
+    PrimitiveECPropertyP property3;
+    PrimitiveECPropertyP property4;
+    
+    ECSchema::CreateSchema(schema, L"TestSchema", 5, 5, *schemaOwner);
+    schema->CreateClass(class1, L"TestClass");
+    class1->CreatePrimitiveProperty(property1, L"beta");
+    class1->CreatePrimitiveProperty(property2, L"gamma");
+    class1->CreatePrimitiveProperty(property3, L"delta");
+    class1->CreatePrimitiveProperty(property4, L"alpha");
+    
+    int i = 0;
+    FOR_EACH (ECPropertyP prop, class1->GetProperties(false))
+        {
+        EXPECT_EQ(0, prop->GetName().compare(propertyNames[i]));
+        i++;
+        }
+    }
+   
+/*---------------------------------------------------------------------------------**//**
+* @bsimethod                                                    
++---------------+---------------+---------------+---------------+---------------+------*/
+TEST_F(ClassTest, ExpectProperties)
+    {
+    ECSchemaCachePtr schemaOwner = ECSchemaCache::Create();
+
+    ECSchemaP schema;
+    ECClassP ab;
+    ECClassP cd;
+    ECClassP ef;
+    
+    PrimitiveECPropertyP a;
+    PrimitiveECPropertyP b;
+    PrimitiveECPropertyP c;
+    PrimitiveECPropertyP d;
+    PrimitiveECPropertyP e;
+    PrimitiveECPropertyP f;
+    
+    ECSchema::CreateSchema(schema, L"TestSchema", 5, 5, *schemaOwner);
+    schema->CreateClass(ab, L"ab");
+    schema->CreateClass(cd, L"cd");
+    schema->CreateClass(ef, L"ef");
+
+    ab->CreatePrimitiveProperty(a, L"a");
+    ab->CreatePrimitiveProperty(b, L"b");
+
+    cd->CreatePrimitiveProperty(c, L"c");
+    cd->CreatePrimitiveProperty(d, L"d");
+    
+    ef->CreatePrimitiveProperty(e, L"e");
+    ef->CreatePrimitiveProperty(f, L"f");
+    
+    cd->AddBaseClass(*ab);
+    ef->AddBaseClass(*cd);
+
+    EXPECT_TRUE(NULL != ef->GetPropertyP(L"e"));    
+    EXPECT_TRUE(NULL != ef->GetPropertyP(L"c"));    
+    EXPECT_TRUE(NULL != ef->GetPropertyP(L"a"));    
+    }
+    
+/*---------------------------------------------------------------------------------**//**
+* @bsimethod                                                    
++---------------+---------------+---------------+---------------+---------------+------*/
+TEST_F(ClassTest, ExpectPropertiesFromBaseClass)
+    {
+    ECSchemaCachePtr schemaOwner = ECSchemaCache::Create();
+
+    ECSchemaP schema;
+    ECClassP ab;
+    ECClassP cd;
+    ECClassP ef;
+    ECClassP gh;
+    ECClassP ij;
+    ECClassP kl;
+    ECClassP mn;
+    
+    PrimitiveECPropertyP a;
+    PrimitiveECPropertyP b;
+    PrimitiveECPropertyP c;
+    PrimitiveECPropertyP d;
+    PrimitiveECPropertyP e;
+    PrimitiveECPropertyP f;
+    PrimitiveECPropertyP g;
+    PrimitiveECPropertyP h;
+    PrimitiveECPropertyP i;
+    PrimitiveECPropertyP j;
+    PrimitiveECPropertyP k;
+    PrimitiveECPropertyP l;
+    PrimitiveECPropertyP m;
+    PrimitiveECPropertyP n;
+    
+    ECSchema::CreateSchema(schema, L"TestSchema", 5, 5, *schemaOwner);
+    schema->CreateClass(ab, L"ab");
+    schema->CreateClass(cd, L"cd");
+    schema->CreateClass(ef, L"ef");
+    schema->CreateClass(gh, L"gh");
+    schema->CreateClass(ij, L"ij");
+    schema->CreateClass(kl, L"kl");
+    schema->CreateClass(mn, L"mn");
+
+    ab->CreatePrimitiveProperty(a, L"a");
+    ab->CreatePrimitiveProperty(b, L"b");
+
+    cd->CreatePrimitiveProperty(c, L"c");
+    cd->CreatePrimitiveProperty(d, L"d");
+    
+    ef->CreatePrimitiveProperty(e, L"e");
+    ef->CreatePrimitiveProperty(f, L"f");
+    
+    gh->CreatePrimitiveProperty(g, L"g");
+    gh->CreatePrimitiveProperty(h, L"h");
+    
+    ij->CreatePrimitiveProperty(i, L"i");
+    ij->CreatePrimitiveProperty(j, L"j");
+    
+    kl->CreatePrimitiveProperty(k, L"k");
+    kl->CreatePrimitiveProperty(l, L"l");
+    
+    mn->CreatePrimitiveProperty(m, L"m");
+    mn->CreatePrimitiveProperty(n, L"n");
+    
+    ef->AddBaseClass(*ab);
+    ef->AddBaseClass(*cd);
+    
+    kl->AddBaseClass(*gh);
+    kl->AddBaseClass(*ij);
+    
+    mn->AddBaseClass(*ef);
+    mn->AddBaseClass(*kl);
+    
+    std::vector<ECPropertyP> testVector;
+    FOR_EACH (ECPropertyP prop, mn->GetProperties(true))
+        testVector.push_back(prop);
+        
+    EXPECT_EQ(14, testVector.size());
+    EXPECT_EQ(0, testVector[0]->GetName().compare(L"i"));
+    EXPECT_EQ(0, testVector[1]->GetName().compare(L"j"));
+    EXPECT_EQ(0, testVector[2]->GetName().compare(L"g"));
+    EXPECT_EQ(0, testVector[3]->GetName().compare(L"h"));
+    EXPECT_EQ(0, testVector[4]->GetName().compare(L"k"));
+    EXPECT_EQ(0, testVector[5]->GetName().compare(L"l"));
+    EXPECT_EQ(0, testVector[6]->GetName().compare(L"c"));
+    EXPECT_EQ(0, testVector[7]->GetName().compare(L"d"));
+    EXPECT_EQ(0, testVector[8]->GetName().compare(L"a"));
+    EXPECT_EQ(0, testVector[9]->GetName().compare(L"b"));
+    EXPECT_EQ(0, testVector[10]->GetName().compare(L"e"));
+    EXPECT_EQ(0, testVector[11]->GetName().compare(L"f"));
+    EXPECT_EQ(0, testVector[12]->GetName().compare(L"m"));
+    EXPECT_EQ(0, testVector[13]->GetName().compare(L"n"));
+    
+    // now we add some duplicate properties to mn which will "override" those from the base classes
+    PrimitiveECPropertyP b2;
+    PrimitiveECPropertyP d2;
+    PrimitiveECPropertyP f2;
+    PrimitiveECPropertyP h2;
+    PrimitiveECPropertyP j2;
+    PrimitiveECPropertyP k2;
+    
+    mn->CreatePrimitiveProperty(b2, L"b");
+    mn->CreatePrimitiveProperty(d2, L"d");
+    mn->CreatePrimitiveProperty(f2, L"f");
+    mn->CreatePrimitiveProperty(h2, L"h");
+    mn->CreatePrimitiveProperty(j2, L"j");
+    mn->CreatePrimitiveProperty(k2, L"k");
+
+    testVector.clear();
+    FOR_EACH (ECPropertyP prop, mn->GetProperties(true))
+        testVector.push_back(prop);
+        
+    EXPECT_EQ(14, testVector.size());
+    EXPECT_EQ(0, testVector[0]->GetName().compare(L"i"));
+    EXPECT_EQ(0, testVector[1]->GetName().compare(L"g"));
+    EXPECT_EQ(0, testVector[2]->GetName().compare(L"l"));
+    EXPECT_EQ(0, testVector[3]->GetName().compare(L"c"));
+    EXPECT_EQ(0, testVector[4]->GetName().compare(L"a"));
+    EXPECT_EQ(0, testVector[5]->GetName().compare(L"e"));
+    EXPECT_EQ(0, testVector[6]->GetName().compare(L"m"));
+    EXPECT_EQ(0, testVector[7]->GetName().compare(L"n"));
+    EXPECT_EQ(0, testVector[8]->GetName().compare(L"b"));
+    EXPECT_EQ(0, testVector[9]->GetName().compare(L"d"));
+    EXPECT_EQ(0, testVector[10]->GetName().compare(L"f"));
+    EXPECT_EQ(0, testVector[11]->GetName().compare(L"h"));
+    EXPECT_EQ(0, testVector[12]->GetName().compare(L"j"));
+    EXPECT_EQ(0, testVector[13]->GetName().compare(L"k"));
+
+    PrimitiveECPropertyP e2;
+    PrimitiveECPropertyP a2;
+    PrimitiveECPropertyP c2;
+    PrimitiveECPropertyP g2;
+
+    PrimitiveECPropertyP l2;
+    PrimitiveECPropertyP i2;
+    PrimitiveECPropertyP g3;
+
+    PrimitiveECPropertyP a3;
+    PrimitiveECPropertyP b3;
+    PrimitiveECPropertyP g4;
+    PrimitiveECPropertyP h3;
+
+    kl->CreatePrimitiveProperty(e2, L"e");
+    kl->CreatePrimitiveProperty(a2, L"a");
+    kl->CreatePrimitiveProperty(c2, L"c");
+    kl->CreatePrimitiveProperty(g2, L"g");
+    
+    ef->CreatePrimitiveProperty(l2, L"l");
+    gh->CreatePrimitiveProperty(i2, L"i");
+    ij->CreatePrimitiveProperty(g3, L"g");
+    
+    gh->CreatePrimitiveProperty(a3, L"a");
+    gh->CreatePrimitiveProperty(b3, L"b");
+    ab->CreatePrimitiveProperty(g4, L"g");
+    ab->CreatePrimitiveProperty(h3, L"h");
+
+    testVector.clear();
+    FOR_EACH (ECPropertyP prop, mn->GetProperties(true))
+        testVector.push_back(prop);
+        
+    EXPECT_EQ(14, testVector.size());
+    EXPECT_EQ(0, testVector[0]->GetName().compare(L"i"));
+    EXPECT_EQ(0, testVector[1]->GetName().compare(L"c"));
+    EXPECT_EQ(0, testVector[2]->GetName().compare(L"a"));
+    EXPECT_EQ(0, testVector[3]->GetName().compare(L"g"));
+    EXPECT_EQ(0, testVector[4]->GetName().compare(L"e"));
+    EXPECT_EQ(0, testVector[5]->GetName().compare(L"l"));
+    EXPECT_EQ(0, testVector[6]->GetName().compare(L"m"));
+    EXPECT_EQ(0, testVector[7]->GetName().compare(L"n"));
+    EXPECT_EQ(0, testVector[8]->GetName().compare(L"b"));
+    EXPECT_EQ(0, testVector[9]->GetName().compare(L"d"));
+    EXPECT_EQ(0, testVector[10]->GetName().compare(L"f"));
+    EXPECT_EQ(0, testVector[11]->GetName().compare(L"h"));
+    EXPECT_EQ(0, testVector[12]->GetName().compare(L"j"));
+    EXPECT_EQ(0, testVector[13]->GetName().compare(L"k"));
+    }
+
+/*---------------------------------------------------------------------------------**//**
+* @bsimethod                                                    
++---------------+---------------+---------------+---------------+---------------+------*/
+TEST_F(ClassTest, AddAndRemoveConstraintClasses)
+    {
+    ECSchemaCachePtr schemaOwner = ECSchemaCache::Create();
+
+    ECSchemaP schema;
+    ECSchemaP refSchema;
+    
+    ECSchema::CreateSchema(schema, L"TestSchema", 5, 5, *schemaOwner);
+    ECSchema::CreateSchema(refSchema, L"RefSchema", 5, 5, *schemaOwner);
+    
+    ECRelationshipClassP relClass;
+    ECClassP targetClass;
+    ECClassP sourceClass;
+    
+    schema->CreateRelationshipClass(relClass, L"RElationshipClass");
+    schema->CreateClass(targetClass, L"Target");
+    refSchema->CreateClass(sourceClass, L"Source");
+    
+    EXPECT_EQ(ECOBJECTS_STATUS_Success, relClass->GetTarget().AddClass(*targetClass));
+    EXPECT_EQ(ECOBJECTS_STATUS_SchemaNotFound, relClass->GetSource().AddClass(*sourceClass));
+    
+    schema->AddReferencedSchema(*refSchema);
+    EXPECT_EQ(ECOBJECTS_STATUS_Success, relClass->GetSource().AddClass(*sourceClass));
+    
+    EXPECT_EQ(ECOBJECTS_STATUS_Success, relClass->GetTarget().RemoveClass(*targetClass));
+    EXPECT_EQ(ECOBJECTS_STATUS_ClassNotFound, relClass->GetTarget().RemoveClass(*targetClass));
+    }
+    
+/*---------------------------------------------------------------------------------**//**
+* @bsimethod                                                    
++---------------+---------------+---------------+---------------+---------------+------*/
+TEST_F(ClassTest, ExpectErrorWithBadClassName)
+    {
+    ECSchemaCachePtr schemaOwner = ECSchemaCache::Create();
+
+    ECSchemaP schema;
+    ECClassP class1;
+    
+    // . is an invalid character
+    EXPECT_EQ(ECOBJECTS_STATUS_InvalidName, ECSchema::CreateSchema(schema, L"TestSchema.1.0", 1, 0, *schemaOwner));
+
+    ECSchema::CreateSchema(schema, L"TestSchema", 1, 0, *schemaOwner);
+    
+    //We should not be able to create a class with a non-ASCII name, but non-ASCII Display
+    //Labels are okay; they are usually what is displayed on the frontend.
+    //See: http://bsw-wiki.bentley.com/default.aspx/Development/ECNamingConventions.html
+    //The following are illegal
+    const wchar_t foreignString[] = {0xF9C2, 0xF9C3, 0xF9C4, 0x0000};
+    
+    EXPECT_EQ(ECOBJECTS_STATUS_InvalidName, schema->CreateClass(class1, foreignString));
+    
+    EXPECT_EQ(ECOBJECTS_STATUS_InvalidName, schema->CreateClass(class1, L""));
+    
+    // name cannot be an empty string
+    EXPECT_EQ(ECOBJECTS_STATUS_InvalidName, schema->CreateClass(class1, L"    "));
+    
+    // name cannot contain special characters
+    EXPECT_EQ(ECOBJECTS_STATUS_InvalidName, schema->CreateClass(class1, L"&&&&"));
+    
+    // name cannot start with a digit
+    EXPECT_EQ(ECOBJECTS_STATUS_InvalidName, schema->CreateClass(class1, L"0InvalidName"));
+    
+    // name may include underscores
+    EXPECT_EQ(ECOBJECTS_STATUS_Success, schema->CreateClass(class1, L"_____"));
+    
+    // % is an invalid character
+    EXPECT_EQ(ECOBJECTS_STATUS_InvalidName, schema->CreateClass(class1, L"%"));
+    
+    // a is a valid character
+    EXPECT_EQ(ECOBJECTS_STATUS_Success, schema->CreateClass(class1, L"a"));
+    
+    // Names can only include characters from the intersection of 7bit ascii and alphanumeric
+    EXPECT_EQ(ECOBJECTS_STATUS_InvalidName, schema->CreateClass(class1, L"abc123!@#"));
+    EXPECT_EQ(ECOBJECTS_STATUS_Success, schema->CreateClass(class1, L"abc123"));
+
+    EXPECT_EQ(ECOBJECTS_STATUS_Success, class1->SetDisplayLabel(foreignString));
+    }
+    
+TEST_F(ClassTest, ExpectReadOnlyFromBaseClass)
+    {
+    ECSchemaCachePtr schemaOwner = ECSchemaCache::Create();
+
+    ECSchemaP schema;
+    ECClassP child;
+    ECClassP base;
+    
+    PrimitiveECPropertyP readOnlyProp;
+    
+    ECSchema::CreateSchema(schema, L"TestSchema", 5, 5, *schemaOwner);
+    schema->CreateClass(base, L"BaseClass");
+    schema->CreateClass(child, L"ChildClass");
+
+    base->CreatePrimitiveProperty(readOnlyProp, L"readOnlyProp");
+    readOnlyProp->SetIsReadOnly(true);
+
+    ASSERT_EQ(ECOBJECTS_STATUS_Success, child->AddBaseClass(*base));
+
+    ECPropertyP ecProp = child->GetPropertyP(L"readOnlyProp");
+    ASSERT_EQ(true, ecProp->GetIsReadOnly());
+
+    }
+
+END_BENTLEY_EC_NAMESPACE