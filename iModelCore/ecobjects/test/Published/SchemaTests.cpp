--- conflicted
+++ resolved
@@ -1,2761 +1,2759 @@
-/*--------------------------------------------------------------------------------------+
-|
-|     $Source: test/Published/SchemaTests.cpp $
-|
-|  $Copyright: (c) 2016 Bentley Systems, Incorporated. All rights reserved. $
-|
-+--------------------------------------------------------------------------------------*/
-#include "../ECObjectsTestPCH.h"
-#include "../TestFixture/TestFixture.h"
-#include "BeXml/BeXml.h"
-
-#include <iostream>
-#include <fstream>
-
-using namespace BentleyApi::ECN;
-
-BEGIN_BENTLEY_ECN_TEST_NAMESPACE
-
-// NEEDSWORK Improve strategy for seed data.  Should not be maintained in source.
-#define SCHEMAS_PATH  L"" 
-
-struct SchemaTest : ECTestFixture {};
-struct SchemaSearchTest : ECTestFixture {};
-struct SchemaNameParsingTest : ECTestFixture {};
-struct SchemaSerializationTest : ECTestFixture {};
-struct SchemaReferenceTest : ECTestFixture {};
-struct SchemaCreationTest : ECTestFixture {};
-struct SchemaCopyTest : ECTestFixture {};
-struct SchemaLocateTest : ECTestFixture {};
-struct SchemaComparisonTest : ECTestFixture {};
-struct SchemaCacheTest : ECTestFixture {};
-struct SchemaChecksumTest : ECTestFixture {};
-struct SchemaImmutableTest : ECTestFixture {};
-struct SchemaVersionTest : ECTestFixture {};
-
-/*---------------------------------------------------------------------------------**//**
-* @bsistruct                                                    Paul.Connelly   03/13
-+---------------+---------------+---------------+---------------+---------------+------*/
-struct ClassTest : ECTestFixture
-    {
-    void TestPropertyCount(ECClassCR ecClass, size_t nPropertiesWithoutBaseClasses, size_t nPropertiesWithBaseClasses)
-        {
-        EXPECT_EQ(ecClass.GetPropertyCount(false), nPropertiesWithoutBaseClasses);
-        EXPECT_EQ(ecClass.GetPropertyCount(true), nPropertiesWithBaseClasses);
-        }
-    };
-
-/*---------------------------------------------------------------------------------**//**
-* @bsimethod                                                    Paul.Connelly   12/12
-+---------------+---------------+---------------+---------------+---------------+------*/
-ECPropertyP GetPropertyByName(ECClassCR ecClass, Utf8CP name, bool expectExists = true)
-    {
-    ECPropertyP prop = ecClass.GetPropertyP(name);
-    EXPECT_EQ(expectExists, NULL != prop);
-    Utf8String utf8(name);
-    prop = ecClass.GetPropertyP(utf8.c_str());
-    EXPECT_EQ(expectExists, NULL != prop);
-    return prop;
-    }
-
-/*---------------------------------------------------------------------------------**//**
-* @bsimethod
-+---------------+---------------+---------------+---------------+---------------+------*/
-TEST_F(SchemaTest, ExpectReadOnly)
-    {
-    ECSchemaPtr schema;
-    ECEntityClassP domainClass;
-    ECEntityClassP derivedClass;
-    ECStructClassP structClass;
-    ECCustomAttributeClassP customAttributeClass;
-    ECEnumerationP enumeration;
-
-    ECSchema::CreateSchema(schema, "TestSchema", "ts", 5, 0, 5);
-    ASSERT_TRUE(schema.IsValid());
-
-    //Create Domain Class
-    schema->CreateEntityClass(domainClass, "DomainClass");
-    ASSERT_TRUE(domainClass != NULL);
-
-    //Create Derived Class
-    schema->CreateEntityClass(derivedClass, "DerivedClass");
-    ASSERT_TRUE(derivedClass != NULL);
-
-    //Create Struct
-    schema->CreateStructClass(structClass, "StructClass");
-    ASSERT_TRUE(structClass != NULL);
-
-    //Create Enumeration
-    schema->CreateEnumeration(enumeration, "Enumeration", PrimitiveType::PRIMITIVETYPE_Integer);
-    ASSERT_TRUE(enumeration != nullptr);
-
-    //Add Property of Array type to structClass
-    ArrayECPropertyP MyArrayProp;
-    structClass->CreateArrayProperty(MyArrayProp, "ArrayProperty");
-    ASSERT_TRUE(MyArrayProp != NULL);
-
-    //Create customAttributeClass
-    schema->CreateCustomAttributeClass(customAttributeClass, "CustomAttribute");
-    ASSERT_TRUE(customAttributeClass != NULL);
-
-    //Add Property Of Struct type to custom attribute
-    StructECPropertyP PropertyOfCustomAttribute;
-    customAttributeClass->CreateStructProperty(PropertyOfCustomAttribute, "PropertyOfCustomAttribute", *structClass);
-    ASSERT_TRUE(PropertyOfCustomAttribute != NULL);
-    }
-
-/*---------------------------------------------------------------------------------**//**
-* @bsimethod
-+---------------+---------------+---------------+---------------+---------------+------*/
-TEST_F(SchemaTest, AddAndRemoveEnumerations)
-    {
-    ECSchemaPtr schema;
-    ECEntityClassP domainClass;
-    ECEnumerationP enumeration;
-    ECEnumerationP enumeration2;
-
-    ECSchema::CreateSchema(schema, "TestSchema", "ts", 5, 0, 5);
-    ASSERT_TRUE(schema.IsValid());
-
-    //Create Enumeration
-    auto status = schema->CreateEnumeration(enumeration, "Enumeration", PrimitiveType::PRIMITIVETYPE_Integer);
-    ASSERT_TRUE(enumeration != nullptr);
-    ASSERT_TRUE(status == ECObjectsStatus::Success);
-
-    status = schema->CreateEnumeration(enumeration2, "Enumeration", PrimitiveType::PRIMITIVETYPE_String);
-    ASSERT_TRUE(enumeration2 == nullptr);
-    ASSERT_TRUE(status == ECObjectsStatus::NamedItemAlreadyExists);
-
-    status = schema->CreateEntityClass(domainClass, "Enumeration");
-    ASSERT_TRUE(domainClass == nullptr);
-    ASSERT_TRUE(status == ECObjectsStatus::NamedItemAlreadyExists);
-
-    enumeration2 = schema->GetEnumerationP("Enumeration");
-    ASSERT_TRUE(enumeration2 != nullptr);
-    ASSERT_TRUE(enumeration2 == enumeration);
-
-    int i = 0;
-    for (auto p : schema->GetEnumerations())
-        {
-        i++;
-        ASSERT_TRUE(p != nullptr);
-        ASSERT_TRUE(p == enumeration);
-        }
-
-    ASSERT_TRUE(i == 1);
-
-    ASSERT_TRUE(schema->GetEnumerationCount() == 1);
-
-    ASSERT_TRUE(schema->DeleteEnumeration(*enumeration) == ECObjectsStatus::Success);
-
-    enumeration2 = nullptr;
-    enumeration2 = schema->GetEnumerationP("Enumeration");
-    ASSERT_TRUE(enumeration2 == nullptr);
-
-    ASSERT_TRUE(schema->GetEnumerationCount() == 0);
-    }
-
-/*---------------------------------------------------------------------------------**//**
-* @bsimethod
-+---------------+---------------+---------------+---------------+---------------+------*/
-TEST_F(SchemaTest, TestPrimitiveEnumerationProperty)
-    {
-    ECSchemaPtr schema;
-    ECEntityClassP domainClass;
-    ECEnumerationP enumeration;
-
-    ECSchema::CreateSchema(schema, "TestSchema", "ts", 5, 0, 5);
-    ASSERT_TRUE(schema.IsValid());
-
-    //Create Enumeration
-    auto status = schema->CreateEnumeration(enumeration, "Enumeration", PrimitiveType::PRIMITIVETYPE_Integer);
-    ASSERT_TRUE(enumeration != nullptr);
-    ASSERT_TRUE(status == ECObjectsStatus::Success);
-
-    status = schema->CreateEntityClass(domainClass, "Class");
-    ASSERT_TRUE(domainClass != nullptr);
-    ASSERT_TRUE(status == ECObjectsStatus::Success);
-
-    PrimitiveECPropertyP prop;
-    status = domainClass->CreateEnumerationProperty(prop, "MyProperty", *enumeration);
-    ASSERT_TRUE(prop != nullptr);
-    ASSERT_TRUE(status == ECObjectsStatus::Success);
-
-    ASSERT_TRUE(prop->GetType() == PrimitiveType::PRIMITIVETYPE_Integer);
-    ASSERT_TRUE(prop->GetEnumeration() == enumeration);
-
-    prop->SetType(PrimitiveType::PRIMITIVETYPE_Double);
-    ASSERT_TRUE(prop->GetEnumeration() == nullptr);
-
-    prop->SetType(*enumeration);
-    ASSERT_TRUE(prop->GetType() == PrimitiveType::PRIMITIVETYPE_Integer);
-    ASSERT_TRUE(prop->GetEnumeration() == enumeration);
-    }
-
-/*---------------------------------------------------------------------------------**//**
-* @bsimethod
-+---------------+---------------+---------------+---------------+---------------+------*/
-TEST_F(SchemaTest, CheckEnumerationBasicProperties)
-    {
-    ECSchemaPtr schema;
-    ECEnumerationP enumeration;
-
-    ECSchema::CreateSchema(schema, "TestSchema", "ts", 5, 0, 5);
-    ASSERT_TRUE(schema.IsValid());
-
-    //Create Enumeration
-    auto status = schema->CreateEnumeration(enumeration, "Enumeration", PrimitiveType::PRIMITIVETYPE_Integer);
-    ASSERT_TRUE(enumeration != nullptr);
-    ASSERT_TRUE(status == ECObjectsStatus::Success);
-
-    EXPECT_STREQ(enumeration->GetName().c_str(), "Enumeration");
-
-    //Type
-    ASSERT_TRUE(enumeration->GetType() == PrimitiveType::PRIMITIVETYPE_Integer);
-
-    //Description
-    enumeration->SetDescription("MyDescription");
-    EXPECT_STREQ(enumeration->GetDescription().c_str(), "MyDescription");
-
-    //IsStrict
-    EXPECT_TRUE(enumeration->GetIsStrict());
-    enumeration->SetIsStrict(false);
-    EXPECT_FALSE(enumeration->GetIsStrict());
-
-    //DisplayLabel
-    ASSERT_TRUE(enumeration->GetIsDisplayLabelDefined() == false);
-    EXPECT_STREQ(enumeration->GetDisplayLabel().c_str(), "Enumeration");
-    enumeration->SetDisplayLabel("Display Label");
-    EXPECT_STREQ(enumeration->GetDisplayLabel().c_str(), "Display Label");
-    EXPECT_STREQ(enumeration->GetInvariantDisplayLabel().c_str(), "Display Label");
-
-    ECEnumeratorP enumerator;
-    status = enumeration->CreateEnumerator(enumerator, 5);
-    EXPECT_TRUE(status == ECObjectsStatus::Success);
-    EXPECT_TRUE(enumerator != nullptr);
-    EXPECT_STREQ(enumerator->GetInvariantDisplayLabel().c_str(), "5");
-    enumerator->SetDisplayLabel("DLBL");
-
-    EXPECT_STREQ(enumerator->GetDisplayLabel().c_str(), "DLBL");
-
-    EXPECT_TRUE(enumerator->GetInteger() == 5);
-    EXPECT_STREQ(enumerator->GetString().c_str(), "");
-    EXPECT_FALSE(enumerator->IsString());
-    EXPECT_TRUE(enumerator->IsInteger());
-
-    ECEnumeratorP enumerator2;
-    status = enumeration->CreateEnumerator(enumerator2, 5);
-    EXPECT_TRUE(status == ECObjectsStatus::NamedItemAlreadyExists);
-    EXPECT_TRUE(enumerator2 == nullptr);
-
-    status = enumeration->CreateEnumerator(enumerator2, 1);
-    EXPECT_TRUE(status == ECObjectsStatus::Success);
-    EXPECT_TRUE(enumerator2 != nullptr);
-    enumerator2->SetDisplayLabel("DLBL2");
-
-    EXPECT_TRUE(enumeration->GetEnumeratorCount() == 2);
-
-    int i = 0;
-    for (auto p : enumeration->GetEnumerators())
-        {
-        EXPECT_TRUE(p != nullptr);
-        if (i == 0)
-            {
-            EXPECT_TRUE(p == enumerator);
-            }
-        else if (i == 1)
-            {
-            EXPECT_TRUE(p == enumerator2);
-            }
-
-        i++;
-        }
-
-    ASSERT_TRUE(i == 2);
-
-    EXPECT_TRUE(enumeration->DeleteEnumerator(*enumerator2) == ECObjectsStatus::Success);
-    EXPECT_TRUE(enumeration->GetEnumeratorCount() == 1);
-    enumeration->Clear();
-    EXPECT_TRUE(enumeration->GetEnumeratorCount() == 0);
-    }
-
-//---------------------------------------------------------------------------------------
-// @bsimethod                                   Carole.MacDonald            11/2015
-//---------------+---------------+---------------+---------------+---------------+-------
-TEST_F(SchemaTest, RemoveBaseClassFromGrandChild)
-    {
-    Utf8CP schemaXML = "<?xml version=\"1.0\" encoding=\"UTF-8\"?>"
-        "<ECSchema schemaName=\"TestSchema\" version=\"01.00\" displayLabel=\"TestSchema\" description=\"Test Schema\" nameSpacePrefix=\"ts\" xmlns=\"http://www.bentley.com/schemas/Bentley.ECXML.2.0\" >"
-        "    <ECClass typeName=\"GrandParent\" description=\"The base class\" displayLabel=\"GrandParent\" isDomainClass=\"True\">"
-        "       <ECProperty propertyName=\"PropA\" typeName=\"string\" displayLabel=\"PropA\" />"
-        "    </ECClass>"
-        "    <ECClass typeName=\"Parent\" isDomainClass=\"True\">"
-        "        <BaseClass>GrandParent</BaseClass>"
-        "       <ECProperty propertyName=\"PropA\" typeName=\"string\" displayLabel=\"PropA\" />"
-        "    </ECClass>"
-        "    <ECClass typeName=\"Child\" isDomainClass=\"True\">"
-        "        <BaseClass>Parent</BaseClass>"
-        "       <ECProperty propertyName=\"PropA\" typeName=\"string\" displayLabel=\"PropA\" />"
-        "    </ECClass>"
-        "</ECSchema>";
-    ECSchemaPtr schema;
-    ECSchemaReadContextPtr schemaContext = ECSchemaReadContext::CreateContext();
-    SchemaReadStatus status = ECSchema::ReadFromXmlString(schema, schemaXML, *schemaContext);
-    EXPECT_EQ(SchemaReadStatus::Success, status);
-
-    ECClassP child = schema->GetClassP("Child");
-    ECPropertyP prop = child->GetPropertyP("PropA", false);
-    ASSERT_TRUE(nullptr != prop);
-    prop = child->GetPropertyP("PropA", true);
-    ASSERT_TRUE(nullptr != prop);
-
-    ECClassP parent = schema->GetClassP("Parent");
-    child->RemoveBaseClass(*parent);
-    ECBaseClassesList baseClasses = child->GetBaseClasses();
-    ASSERT_TRUE(baseClasses.empty());
-    prop = child->GetPropertyP("PropA", false);
-    ASSERT_TRUE(nullptr != prop);
-    ASSERT_TRUE(nullptr == prop->GetBaseProperty());  // This shouldn't fail!
-
-    }
-
-/*---------------------------------------------------------------------------------**//**
-* @bsimethod                                                  Raimondas.Rimkus 02/2013
-+---------------+---------------+---------------+---------------+---------------+------*/
-TEST_F(SchemaSearchTest, FindSchemaByName)
-    {
-    ECSchemaReadContextPtr schemaContext = ECSchemaReadContext::CreateContext();
-    WString seedPath(ECTestFixture::GetTestDataPath(L"").c_str());
-    schemaContext->AddSchemaPath(seedPath.c_str());
-
-    ECSchemaPtr schema;
-    SchemaReadStatus status = ECSchema::ReadFromXmlFile(schema, ECTestFixture::GetTestDataPath(L"SchemaThatReferences.01.00.ecschema.xml").c_str(), *schemaContext);
-    EXPECT_EQ(SchemaReadStatus::Success, status);
-
-    EXPECT_TRUE(schema->FindSchema(SchemaKey("SchemaThatReferences", 1, 0), SchemaMatchType::Exact) != NULL);
-    EXPECT_TRUE(schema->FindSchema(SchemaKey("SchemaThatReferencez", 1, 0), SchemaMatchType::Exact) == NULL);
-    EXPECT_TRUE(schema->FindSchema(SchemaKey("SchemaThatReferences", 2, 0), SchemaMatchType::Exact) == NULL);
-    EXPECT_TRUE(schema->FindSchema(SchemaKey("SchemaThatReferences", 1, 1), SchemaMatchType::Exact) == NULL);
-
-    EXPECT_TRUE(schema->FindSchema(SchemaKey("BaseSchema", 1, 0), SchemaMatchType::Exact) != NULL);
-    EXPECT_TRUE(schema->FindSchemaP(SchemaKey("SchemaThatReferences", 1, 0), SchemaMatchType::Exact) != NULL);
-    EXPECT_TRUE(schema->FindSchemaP(SchemaKey("a", 123, 456), SchemaMatchType::Exact) == NULL);
-    }
-
-/*---------------------------------------------------------------------------------**//**
-* @bsimethod                                                  Raimondas.Rimkus 02/2013
-+---------------+---------------+---------------+---------------+---------------+------*/
-static  void    ValidateSchemaNameParsing(Utf8CP fullName, bool expectFailure, Utf8CP expectName, uint32_t expectMajor, uint32_t expectWrite, uint32_t expectMinor)
-    {
-    Utf8String    shortName;
-    uint32_t   versionMajor;
-    uint32_t   versionWrite;
-    uint32_t   versionMinor;
-
-    ECObjectsStatus status = ECSchema::ParseSchemaFullName(shortName, versionMajor, versionWrite, versionMinor, fullName);
-
-    if (expectFailure)
-        {
-        EXPECT_TRUE(ECObjectsStatus::Success != status);
-        return;
-        }
-
-    EXPECT_TRUE(ECObjectsStatus::Success == status);
-
-    EXPECT_STREQ(shortName.c_str(), expectName);
-    EXPECT_EQ(versionMajor, expectMajor);
-    EXPECT_EQ(versionWrite, expectWrite);
-    EXPECT_EQ(versionMinor, expectMinor);
-    }
-
-/*---------------------------------------------------------------------------------**//**
-* @bsimethod
-+---------------+---------------+---------------+---------------+---------------+------*/
-TEST_F(SchemaNameParsingTest, ParseFullSchemaName)
-    {
-    ValidateSchemaNameParsing("TestName.6.8", false, "TestName", 6, 0, 8);
-    ValidateSchemaNameParsing("TestName.16.18", false, "TestName", 16, 0, 18);
-    ValidateSchemaNameParsing("TestName.126.128", false, "TestName", 126, 0, 128);
-    ValidateSchemaNameParsing("TestName.1267.128", false, "TestName", 1267, 0, 128);
-    ValidateSchemaNameParsing("TestName.1267", true, NULL, 0, 0, 0);
-    ValidateSchemaNameParsing("TestName", true, NULL, 0, 0, 0);
-    ValidateSchemaNameParsing("", true, NULL, 0, 0, 0);
-    ValidateSchemaNameParsing("12.18", true, NULL, 0, 0, 0);
-    }
-
-/*---------------------------------------------------------------------------------**//**
-* @bsimethod
-+---------------+---------------+---------------+---------------+---------------+------*/
-TEST_F(SchemaSerializationTest, ExpectSuccessWithSerializingBaseClasses)
-    {
-    ECSchemaPtr schema;
-    ECSchemaPtr schema2;
-    ECSchemaPtr schema3;
-
-    ECSchema::CreateSchema(schema, "Widget", "ecw", 5, 5, 5);
-    ECSchema::CreateSchema(schema2, "BaseSchema", "base", 5, 5, 5);
-    ECSchema::CreateSchema(schema3, "BaseSchema2", "base", 5, 5, 5);
-
-    ECEntityClassP class1;
-    ECEntityClassP baseClass;
-    ECEntityClassP anotherBase;
-    ECEntityClassP gadget;
-    ECEntityClassP bolt;
-    ECEnumerationP enumeration;
-    schema->CreateEntityClass(class1, "TestClass");
-    schema->CreateEntityClass(gadget, "Gadget");
-    schema->CreateEntityClass(bolt, "Bolt");
-    schema->CreateEnumeration(enumeration, "Enumeration", PrimitiveType::PRIMITIVETYPE_Integer);
-    enumeration->SetDisplayLabel("This is a display label.");
-    enumeration->SetDescription("This is a description.");
-    ECEnumeratorP enumerator;
-    EXPECT_EQ(ECObjectsStatus::Success, enumeration->CreateEnumerator(enumerator, 1));
-    enumerator->SetDisplayLabel("First");
-    EXPECT_EQ(ECObjectsStatus::Success, enumeration->CreateEnumerator(enumerator, 2));
-    enumerator->SetDisplayLabel("Second");
-    EXPECT_EQ(ECObjectsStatus::Success, enumeration->CreateEnumerator(enumerator, 3));
-    enumerator->SetDisplayLabel("Third");
-
-    PrimitiveECPropertyP prop;
-    EXPECT_EQ(ECObjectsStatus::Success, class1->CreateEnumerationProperty(prop, "EnumeratedProperty", *enumeration));
-
-    schema2->CreateEntityClass(baseClass, "BaseClass");
-    schema3->CreateEntityClass(anotherBase, "AnotherBase");
-
-    EXPECT_EQ(ECObjectsStatus::SchemaNotFound, class1->AddBaseClass(*baseClass));
-    schema->AddReferencedSchema(*schema2);
-    schema->AddReferencedSchema(*schema3);
-    EXPECT_EQ(ECObjectsStatus::Success, class1->AddBaseClass(*baseClass));
-    EXPECT_EQ(ECObjectsStatus::Success, class1->AddBaseClass(*anotherBase));
-    EXPECT_EQ(ECObjectsStatus::Success, gadget->AddBaseClass(*class1));
-
-    SchemaWriteStatus status2 = schema->WriteToXmlFile(ECTestFixture::GetTempDataPath(L"base.xml").c_str());
-    EXPECT_EQ(SchemaWriteStatus::Success, status2);
-
-    status2 = schema->WriteToXmlFile(ECTestFixture::GetTempDataPath(L"base_ec3.xml").c_str(), ECVersion::V3_1);
-    EXPECT_EQ(SchemaWriteStatus::Success, status2);
-
-    WString ecSchemaXmlString;
-    SchemaWriteStatus status3 = schema->WriteToXmlString(ecSchemaXmlString);
-    EXPECT_EQ(SchemaWriteStatus::Success, status3);
-    }
-
-/*---------------------------------------------------------------------------------**//**
-* @bsimethod
-+---------------+---------------+---------------+---------------+---------------+------*/
-TEST_F(SchemaReferenceTest, AddAndRemoveReferencedSchemas)
-    {
-    ECSchemaPtr schema;
-    ECSchema::CreateSchema(schema, "TestSchema", "ts", 5, 5, 5);
-
-    ECSchemaPtr refSchema;
-    ECSchema::CreateSchema(refSchema, "RefSchema", "ts", 5, 5, 5);
-
-    EXPECT_EQ(ECObjectsStatus::Success, schema->AddReferencedSchema(*refSchema));
-    EXPECT_EQ(ECObjectsStatus::NamedItemAlreadyExists, schema->AddReferencedSchema(*refSchema));
-
-    ECSchemaReferenceListCR refList = schema->GetReferencedSchemas();
-
-    ECSchemaReferenceList::const_iterator schemaIterator = refList.find(refSchema->GetSchemaKey());
-
-    EXPECT_FALSE(schemaIterator == refList.end());
-    EXPECT_EQ(ECObjectsStatus::Success, schema->RemoveReferencedSchema(*refSchema));
-
-    schemaIterator = refList.find(refSchema->GetSchemaKey());
-
-    EXPECT_TRUE(schemaIterator == refList.end());
-    EXPECT_EQ(ECObjectsStatus::SchemaNotFound, schema->RemoveReferencedSchema(*refSchema));
-    }
-
-/*---------------------------------------------------------------------------------**//**
-* @bsimethod
-+---------------+---------------+---------------+---------------+---------------+------*/
-TEST_F(SchemaSerializationTest, SerializeComprehensiveSchema)
-    {
-    //Load Bentley_Standard_CustomAttributes
-    ECSchemaReadContextPtr schemaContext = ECSchemaReadContext::CreateContext();
-    SearchPathSchemaFileLocaterPtr schemaLocater;
-    bvector<WString> searchPaths;
-    searchPaths.push_back(ECTestFixture::GetTestDataPath(L""));
-    schemaLocater = SearchPathSchemaFileLocater::CreateSearchPathSchemaFileLocater(searchPaths);
-    schemaContext->AddSchemaLocater(*schemaLocater);
-
-    SchemaKey schemaKey("Bentley_Standard_CustomAttributes", 1, 12);
-    ECSchemaPtr standardCASchema = schemaContext->LocateSchema(schemaKey, SchemaMatchType::Latest);
-    EXPECT_TRUE(standardCASchema.IsValid());
-
-    //Compose our new schema
-    ECSchemaPtr schema;
-    ECSchema::CreateSchema(schema, "ComprehensiveSchema", "cmpr", 1, 5, 2);
-    schema->SetDescription("Comprehensive Schema to demonstrate use of all ECSchema concepts.");
-    schema->SetDisplayLabel("Comprehensive Schema");
-    schema->AddReferencedSchema(*standardCASchema);
-
-    ECEntityClassP baseEntityClass;
-    ECEntityClassP entityClass;
-    ECStructClassP structClass;
-    ECCustomAttributeClassP classCustomAttributeClass;
-    ECCustomAttributeClassP generalCustomAttributeClass;
-    ECEnumerationP enumeration;
-
-    schema->CreateEntityClass(baseEntityClass, "BaseEntity");
-    PrimitiveECPropertyP inheritedPrimitiveProperty;
-    baseEntityClass->CreatePrimitiveProperty(inheritedPrimitiveProperty, "InheritedProperty", PrimitiveType::PRIMITIVETYPE_String);
-    baseEntityClass->SetClassModifier(ECClassModifier::Abstract);
-    baseEntityClass->SetDisplayLabel("Base Entity");
-    baseEntityClass->SetDescription("Base Entity Description");
-
-    schema->CreateEntityClass(entityClass, "Entity");
-    entityClass->SetClassModifier(ECClassModifier::Sealed);
-    entityClass->AddBaseClass(*baseEntityClass);
-    PrimitiveECPropertyP primitiveProperty1;
-    entityClass->CreatePrimitiveProperty(primitiveProperty1, "Primitive1", PrimitiveType::PRIMITIVETYPE_Binary);
-    primitiveProperty1->SetDisplayLabel("Property Display Label");
-    PrimitiveECPropertyP primitiveProperty2;
-    entityClass->CreatePrimitiveProperty(primitiveProperty2, "Primitive2", PrimitiveType::PRIMITIVETYPE_Boolean);
-    primitiveProperty2->SetDescription("Property Description");
-    PrimitiveECPropertyP primitiveProperty3;
-    entityClass->CreatePrimitiveProperty(primitiveProperty3, "Primitive3", PrimitiveType::PRIMITIVETYPE_DateTime);
-    primitiveProperty3->SetIsReadOnly(true);
-    PrimitiveECPropertyP primitiveProperty4;
-    entityClass->CreatePrimitiveProperty(primitiveProperty4, "Primitive4", PrimitiveType::PRIMITIVETYPE_Double);
-    PrimitiveECPropertyP primitiveProperty5;
-    entityClass->CreatePrimitiveProperty(primitiveProperty5, "Primitive5", PrimitiveType::PRIMITIVETYPE_IGeometry);
-    PrimitiveECPropertyP primitiveProperty6;
-    entityClass->CreatePrimitiveProperty(primitiveProperty6, "Primitive6", PrimitiveType::PRIMITIVETYPE_Integer);
-    PrimitiveECPropertyP primitiveProperty7;
-    entityClass->CreatePrimitiveProperty(primitiveProperty7, "Primitive7", PrimitiveType::PRIMITIVETYPE_Long);
-    PrimitiveECPropertyP primitiveProperty8;
-    entityClass->CreatePrimitiveProperty(primitiveProperty8, "Primitive8", PrimitiveType::PRIMITIVETYPE_Point2d);
-    PrimitiveECPropertyP primitiveProperty9;
-    entityClass->CreatePrimitiveProperty(primitiveProperty9, "Primitive9", PrimitiveType::PRIMITIVETYPE_Point3d);
-    PrimitiveECPropertyP primitiveProperty10;
-    entityClass->CreatePrimitiveProperty(primitiveProperty10, "Primitive10", PrimitiveType::PRIMITIVETYPE_String);
-    PrimitiveECPropertyP calculatedProperty;
-    entityClass->CreatePrimitiveProperty(calculatedProperty, "Calculated", PrimitiveType::PRIMITIVETYPE_String);
-    ArrayECPropertyP arrayProperty;
-    entityClass->CreateArrayProperty(arrayProperty, "Array", PrimitiveType::PRIMITIVETYPE_Long);
-
-    ECClassCP calcSpecClass = standardCASchema->GetClassCP("CalculatedECPropertySpecification");
-    IECInstancePtr calcSpecAttr = calcSpecClass->GetDefaultStandaloneEnabler()->CreateInstance();
-    ECValue v;
-    v.SetUtf8CP("\"Primitve 10=\" & this.Primitive10");
-    calcSpecAttr->SetValue("ECExpression", v);
-    calculatedProperty->SetCalculatedPropertySpecification(calcSpecAttr.get());
-
-    schema->CreateStructClass(structClass, "Struct");
-    structClass->SetDisplayLabel("Struct Class");
-    PrimitiveECPropertyP structPrimitive1;
-    structClass->CreatePrimitiveProperty(structPrimitive1, "Primitive1", PrimitiveType::PRIMITIVETYPE_Integer);
-    StructECPropertyP structProperty;
-    entityClass->CreateStructProperty(structProperty, "Struct1", *structClass);
-
-    StructArrayECPropertyP structArrayProperty;
-    entityClass->CreateStructArrayProperty(structArrayProperty, "StructArray", structClass);
-
-    schema->CreateCustomAttributeClass(classCustomAttributeClass, "ClassCustomAttribute");
-    classCustomAttributeClass->SetDescription("Custom Attribute that can only be applied to classes.");
-    classCustomAttributeClass->SetContainerType(CustomAttributeContainerType::AnyClass);
-    PrimitiveECPropertyP classCustomAttributeProperty;
-    classCustomAttributeClass->CreatePrimitiveProperty(classCustomAttributeProperty, "Primitive", PrimitiveType::PRIMITIVETYPE_String);
-    IECInstancePtr classCA = classCustomAttributeClass->GetDefaultStandaloneEnabler()->CreateInstance();
-    ECValue cV;
-    cV.SetUtf8CP("General Value on Class");
-    classCA->SetValue("Primitive", cV);
-    entityClass->SetCustomAttribute(*classCA);
-
-    schema->CreateCustomAttributeClass(generalCustomAttributeClass, "GeneralCustomAttribute");
-    generalCustomAttributeClass->SetDescription("Custom Attribute that can be applied to anything.");
-    PrimitiveECPropertyP generalCustomAttributeProperty;
-    generalCustomAttributeClass->CreatePrimitiveProperty(generalCustomAttributeProperty, "Primitive", PrimitiveType::PRIMITIVETYPE_String);
-    IECInstancePtr generalCA = generalCustomAttributeClass->GetDefaultStandaloneEnabler()->CreateInstance();
-    ECValue gV;
-    gV.SetUtf8CP("General Value");
-    generalCA->SetValue("Primitive", gV);
-    schema->SetCustomAttribute(*generalCA);
-
-    schema->CreateEnumeration(enumeration, "Enumeration", PrimitiveType::PRIMITIVETYPE_Integer);
-    enumeration->SetDisplayLabel("This is a display label.");
-    enumeration->SetDescription("This is a description.");
-    ECEnumeratorP enumerator;
-    EXPECT_EQ(ECObjectsStatus::Success, enumeration->CreateEnumerator(enumerator, 1));
-    enumerator->SetDisplayLabel("First");
-    EXPECT_EQ(ECObjectsStatus::Success, enumeration->CreateEnumerator(enumerator, 2));
-    enumerator->SetDisplayLabel("Second");
-    EXPECT_EQ(ECObjectsStatus::Success, enumeration->CreateEnumerator(enumerator, 3));
-    enumerator->SetDisplayLabel("Third");
-
-    PrimitiveECPropertyP prop;
-    EXPECT_EQ(ECObjectsStatus::Success, entityClass->CreateEnumerationProperty(prop, "Enumerated", *enumeration));
-
-    ECRelationshipClassP relationshipClass;
-    schema->CreateRelationshipClass(relationshipClass, "RelationshipClass");
-    PrimitiveECPropertyP relationshipProperty;
-    relationshipClass->CreatePrimitiveProperty(relationshipProperty, "RelationshipProperty");
-    relationshipClass->SetStrength(StrengthType::Referencing);
-    relationshipClass->SetStrengthDirection(ECRelatedInstanceDirection::Forward);
-    relationshipClass->GetSource().AddClass(*entityClass);
-    relationshipClass->GetSource().SetMultiplicity(RelationshipMultiplicity::ZeroOne());
-    relationshipClass->GetTarget().AddClass(*entityClass);
-    relationshipClass->GetTarget().SetMultiplicity(RelationshipMultiplicity::ZeroOne());
-
-    NavigationECPropertyP navProp;
-    entityClass->CreateNavigationProperty(navProp, "NavigationProperty", *relationshipClass, ECRelatedInstanceDirection::Forward);
-
-    KindOfQuantityP kindOfQuantity;
-    EXPECT_EQ(ECObjectsStatus::Success, schema->CreateKindOfQuantity(kindOfQuantity, "MyKindOfQuantity"));
-    kindOfQuantity->SetDescription("Kind of a Description here");
-    kindOfQuantity->SetDisplayLabel("best quantity of all times");
-    kindOfQuantity->SetPersistenceUnit("CENTIMETRE");
-    kindOfQuantity->SetPrecision(10);
-    kindOfQuantity->SetDefaultPresentationUnit("FOOT");
-    auto& altPresUnits = kindOfQuantity->GetAlternativePresentationUnitListR();
-    altPresUnits.push_back("INCH");
-    altPresUnits.push_back("MILLIINCH");
-
-    WString fullSchemaName;
-    fullSchemaName.AssignUtf8(schema->GetFullSchemaName().c_str());
-    fullSchemaName.append(L".ecschema.xml");
-
-    WString legacyFullSchemaName;
-    legacyFullSchemaName.AssignUtf8(schema->GetLegacyFullSchemaName().c_str());
-    legacyFullSchemaName.append(L".ecschema.xml");
-
-    SchemaWriteStatus status2 = schema->WriteToXmlFile(ECTestFixture::GetTempDataPath(fullSchemaName.c_str()).c_str(), ECVersion::V3_1);
-    EXPECT_EQ(SchemaWriteStatus::Success, status2);
-
-    SchemaWriteStatus status3 = schema->WriteToXmlFile(ECTestFixture::GetTempDataPath(legacyFullSchemaName.c_str()).c_str(), ECVersion::V2_0);
-    EXPECT_EQ(SchemaWriteStatus::Success, status3);
-    }
-
-//This test ensures we support any unknown element or attribute put into existing ECSchema XML. Important for backwards compatibility of future EC versions.
-TEST_F(SchemaSerializationTest, DeserializeComprehensiveSchemaWithUnknowns)
-    {
-    ECSchemaReadContextPtr   schemaContext = ECSchemaReadContext::CreateContext();
-
-    ECSchemaPtr schema;
-    SchemaReadStatus status = ECSchema::ReadFromXmlFile(schema, ECTestFixture::GetTestDataPath(L"ComprehensiveSchemaWithUnknowns.01.00.ecschema.xml").c_str(), *schemaContext);
-    ASSERT_EQ(SchemaReadStatus::Success, status) << "Failed to load ComprehensiveSchemaWithUnknowns for test";
-
-    EXPECT_EQ(6, schema->GetClassCount());
-    EXPECT_EQ(1, schema->GetEnumerationCount());
-    }
-
-/*---------------------------------------------------------------------------------**//**
-* @bsimethod
-+---------------+---------------+---------------+---------------+---------------+------*/
-TEST_F(SchemaSerializationTest, ExpectSuccessWithInheritedKindOfQuantities)
-    {
-    ECSchemaPtr schema;
-    ECSchema::CreateSchema(schema, "testSchema", "ts", 1, 0, 0);
-    schema->SetDescription("Schema to test Kind of Quantity Inheritance serialization.");
-    schema->SetDisplayLabel("KOQ Inheritance Test Schema");
-
-    ECEntityClassP parentEntityClass;
-    ECEntityClassP derivedEntityClass1;
-    ECEntityClassP derivedEntityClass2;
-    ECEntityClassP derivedEntityClass3;
-    KindOfQuantityP kindOfQuantity;
-    KindOfQuantityP kindOfQuantity2;
-    
-    EXPECT_EQ(ECObjectsStatus::Success, schema->CreateKindOfQuantity(kindOfQuantity, "MyKindOfQuantity"));
-    kindOfQuantity->SetDescription("Kind of a Description here");
-    kindOfQuantity->SetDisplayLabel("best quantity of all times");
-    kindOfQuantity->SetPersistenceUnit("CENTIMETRE");
-    kindOfQuantity->SetPrecision(10);
-    kindOfQuantity->SetDefaultPresentationUnit("FOOT");
-    auto& altPresUnits = kindOfQuantity->GetAlternativePresentationUnitListR();
-    altPresUnits.push_back("INCH");
-    altPresUnits.push_back("MILLIINCH");
-
-    EXPECT_EQ(ECObjectsStatus::Success, schema->CreateKindOfQuantity(kindOfQuantity2, "OverrideKindOfQuantity"));
-    kindOfQuantity2->SetDescription("Kind of a Description here");
-    kindOfQuantity2->SetDisplayLabel("best quantity of all times");
-    kindOfQuantity2->SetPersistenceUnit("CENTIMETRE");
-    kindOfQuantity2->SetPrecision(5);
-    kindOfQuantity2->SetDefaultPresentationUnit("FOOT");
-    auto& altPresUnits2 = kindOfQuantity->GetAlternativePresentationUnitListR();
-    altPresUnits2.push_back("INCH");
-    altPresUnits2.push_back("MILLIINCH");
-
-    schema->CreateEntityClass(parentEntityClass, "ParentEntity");
-    parentEntityClass->SetClassModifier(ECClassModifier::Abstract);
-    parentEntityClass->SetDisplayLabel("Parent Entity");
-    parentEntityClass->SetDescription("Parent Entity Description");
-    PrimitiveECPropertyP parentPrimitiveProperty;
-    parentEntityClass->CreatePrimitiveProperty(parentPrimitiveProperty, "InheritedProperty", PrimitiveType::PRIMITIVETYPE_String);
-    parentPrimitiveProperty->SetKindOfQuantity(kindOfQuantity);
-
-    schema->CreateEntityClass(derivedEntityClass1, "DerivedEntity1");
-    derivedEntityClass1->AddBaseClass(*parentEntityClass);
-    derivedEntityClass1->SetClassModifier(ECClassModifier::Abstract);
-    derivedEntityClass1->SetDisplayLabel("Derived Entity 1");
-    derivedEntityClass1->SetDescription("Derived Entity Description");
-    PrimitiveECPropertyP derivedPrimitiveProperty1;
-    derivedEntityClass1->CreatePrimitiveProperty(derivedPrimitiveProperty1, "InheritedProperty", PrimitiveType::PRIMITIVETYPE_String);
-    derivedPrimitiveProperty1->SetBaseProperty(parentPrimitiveProperty);
-
-    schema->CreateEntityClass(derivedEntityClass2, "DerivedEntity2");
-    derivedEntityClass2->AddBaseClass(*derivedEntityClass1);
-    derivedEntityClass2->SetClassModifier(ECClassModifier::Sealed);
-    derivedEntityClass2->SetDisplayLabel("Derived Entity 2");
-    derivedEntityClass2->SetDescription("Derived Entity Description");
-    PrimitiveECPropertyP derivedPrimitiveProperty2;
-    derivedEntityClass2->CreatePrimitiveProperty(derivedPrimitiveProperty2, "InheritedProperty", PrimitiveType::PRIMITIVETYPE_String);
-    derivedPrimitiveProperty2->SetBaseProperty(derivedPrimitiveProperty1);
-
-    schema->CreateEntityClass(derivedEntityClass3, "DerivedEntity3");
-    derivedEntityClass3->AddBaseClass(*derivedEntityClass1);
-    derivedEntityClass3->SetClassModifier(ECClassModifier::Sealed);
-    derivedEntityClass3->SetDisplayLabel("Derived Entity 3");
-    derivedEntityClass3->SetDescription("Derived Entity Description");
-    PrimitiveECPropertyP derivedPrimitiveProperty3;
-    derivedEntityClass3->CreatePrimitiveProperty(derivedPrimitiveProperty3, "InheritedProperty", PrimitiveType::PRIMITIVETYPE_String);
-    derivedPrimitiveProperty3->SetBaseProperty(derivedPrimitiveProperty1);
-    derivedPrimitiveProperty3->SetKindOfQuantity(kindOfQuantity2);
-
-    SchemaWriteStatus writeStatus = schema->WriteToXmlFile(ECTestFixture::GetTempDataPath(L"InheritedKOQ.01.00.00.ecschema.xml").c_str());
-    ASSERT_EQ(SchemaWriteStatus::Success, writeStatus);
-    
-    ECSchemaPtr readSchema; 
-    ECSchemaReadContextPtr   schemaContext = ECSchemaReadContext::CreateContext();
-    SchemaReadStatus readStatus = ECSchema::ReadFromXmlFile(readSchema, ECTestFixture::GetTempDataPath(L"InheritedKOQ.01.00.00.ecschema.xml").c_str(), *schemaContext);
-    ASSERT_EQ(SchemaReadStatus::Success, readStatus);
-    ASSERT_TRUE(readSchema.IsValid());
-
-    ExtendedTypeECPropertyCP parentProp = readSchema->GetClassCP("ParentEntity")->GetPropertyP("InheritedProperty", false)->GetAsExtendedTypeProperty();
-    ASSERT_TRUE(parentProp != nullptr);
-    ASSERT_TRUE(parentProp->IsKindOfQuantityDefinedLocally());
-    ASSERT_STREQ("MyKindOfQuantity", parentProp->GetKindOfQuantity()->GetName().c_str());
-    
-    ExtendedTypeECPropertyCP derivedProp1 = readSchema->GetClassCP("DerivedEntity1")->GetPropertyP("InheritedProperty", false)->GetAsExtendedTypeProperty();
-    ASSERT_TRUE(derivedProp1 != nullptr);
-    ASSERT_FALSE(derivedProp1->IsKindOfQuantityDefinedLocally());
-    ASSERT_STREQ("MyKindOfQuantity", derivedProp1->GetKindOfQuantity()->GetName().c_str());
-
-    ExtendedTypeECPropertyCP derivedProp2 = readSchema->GetClassCP("DerivedEntity2")->GetPropertyP("InheritedProperty", false)->GetAsExtendedTypeProperty();
-    ASSERT_TRUE(derivedProp2 != nullptr);
-    ASSERT_FALSE(derivedProp2->IsKindOfQuantityDefinedLocally());
-    ASSERT_STREQ("MyKindOfQuantity", derivedProp2->GetKindOfQuantity()->GetName().c_str());
-
-    ExtendedTypeECPropertyCP derivedProp3 = readSchema->GetClassCP("DerivedEntity3")->GetPropertyP("InheritedProperty", false)->GetAsExtendedTypeProperty();
-    ASSERT_TRUE(derivedProp3 != nullptr);
-    ASSERT_TRUE(derivedProp3->IsKindOfQuantityDefinedLocally());
-    ASSERT_STREQ("OverrideKindOfQuantity", derivedProp3->GetKindOfQuantity()->GetName().c_str());
-    }
-
-/*---------------------------------------------------------------------------------**//**
-* @bsimethod
-+---------------+---------------+---------------+---------------+---------------+------*/
-TEST_F(SchemaSerializationTest, ExpectSuccessWithInheritedRoleLabels)
-    {
-    ECSchemaPtr schema;
-    ECSchema::CreateSchema(schema, "testSchema", "ts", 1, 0, 0);
-    schema->SetDescription("Schema to test Relationship Class Role Label Inheritance serialization.");
-    schema->SetDisplayLabel("RoleLabel Inheritance Test Schema");
-
-    ECEntityClassP entityClassA;
-    ECEntityClassP entityClassB;
-    ECEntityClassP entityClassC;
-    ECRelationshipClassP classARelB;
-    ECRelationshipClassP classARelC;
-    ECRelationshipClassP classBRelC;
-
-    schema->CreateEntityClass(entityClassA, "A");
-    entityClassA->SetClassModifier(ECClassModifier::Abstract);
-    entityClassA->SetDisplayLabel("Entity A");
-    entityClassA->SetDescription("Entity A Description");
-
-    schema->CreateEntityClass(entityClassB, "B");
-    entityClassB->SetClassModifier(ECClassModifier::Abstract);
-    entityClassB->SetDisplayLabel("Entity B");
-    entityClassB->SetDescription("Entity B Description");
-    entityClassB->AddBaseClass(*entityClassA);
-
-    schema->CreateEntityClass(entityClassC, "C");
-    entityClassC->SetClassModifier(ECClassModifier::Abstract);
-    entityClassC->SetDisplayLabel("Entity C");
-    entityClassC->SetDescription("Entity C Description");
-    entityClassC->AddBaseClass(*entityClassB);
-
-    schema->CreateRelationshipClass(classARelB, "ARelB");
-    classARelB->SetClassModifier(ECClassModifier::Abstract);
-    classARelB->GetSource().SetMultiplicity(RelationshipMultiplicity::ZeroOne());
-    classARelB->GetSource().AddClass(*entityClassA);
-    classARelB->GetSource().SetRoleLabel("testSource");
-    classARelB->GetTarget().SetMultiplicity(RelationshipMultiplicity::ZeroOne());
-    classARelB->GetTarget().AddClass(*entityClassB);
-    classARelB->GetTarget().SetRoleLabel("testTarget");
-
-    schema->CreateRelationshipClass(classARelC, "ARelC");
-    classARelC->SetClassModifier(ECClassModifier::Abstract);
-    classARelC->AddBaseClass(*classARelB);
-    classARelC->GetSource().SetMultiplicity(RelationshipMultiplicity::ZeroOne());
-    classARelC->GetSource().AddClass(*entityClassA);
-    classARelC->GetTarget().SetMultiplicity(RelationshipMultiplicity::ZeroOne());
-    classARelC->GetTarget().AddClass(*entityClassC);
-
-    schema->CreateRelationshipClass(classBRelC, "BRelC");
-    classBRelC->SetClassModifier(ECClassModifier::Sealed);
-    classBRelC->AddBaseClass(*classARelC);
-    classBRelC->GetSource().SetMultiplicity(RelationshipMultiplicity::ZeroOne());
-    classBRelC->GetSource().AddClass(*entityClassB);
-    classBRelC->GetSource().SetRoleLabel("overrideSource");
-    classBRelC->GetTarget().SetMultiplicity(RelationshipMultiplicity::ZeroOne());
-    classBRelC->GetTarget().AddClass(*entityClassC);
-    classBRelC->GetTarget().SetRoleLabel("overrideTarget");
-
-    SchemaWriteStatus writeStatus = schema->WriteToXmlFile(ECTestFixture::GetTempDataPath(L"InheritedRoleLabel.01.00.00.ecschema.xml").c_str());
-    ASSERT_EQ(SchemaWriteStatus::Success, writeStatus);
-
-    ECSchemaPtr readSchema;
-    ECSchemaReadContextPtr   schemaContext = ECSchemaReadContext::CreateContext();
-    SchemaReadStatus readStatus = ECSchema::ReadFromXmlFile(readSchema, ECTestFixture::GetTempDataPath(L"InheritedRoleLabel.01.00.00.ecschema.xml").c_str(), *schemaContext);
-    ASSERT_EQ(SchemaReadStatus::Success, readStatus);
-    ASSERT_TRUE(readSchema.IsValid());
-
-    EXPECT_TRUE(readSchema->GetClassCP("ARelB")->GetRelationshipClassCP()->GetSource().IsRoleLabelDefined());
-    EXPECT_TRUE(readSchema->GetClassCP("ARelB")->GetRelationshipClassCP()->GetSource().IsRoleLabelDefinedLocally());
-    EXPECT_STREQ("testSource", readSchema->GetClassCP("ARelB")->GetRelationshipClassCP()->GetSource().GetInvariantRoleLabel().c_str());
-    EXPECT_TRUE(readSchema->GetClassCP("ARelB")->GetRelationshipClassCP()->GetTarget().IsRoleLabelDefined());
-    EXPECT_TRUE(readSchema->GetClassCP("ARelB")->GetRelationshipClassCP()->GetTarget().IsRoleLabelDefinedLocally());
-    EXPECT_STREQ("testTarget", readSchema->GetClassCP("ARelB")->GetRelationshipClassCP()->GetTarget().GetInvariantRoleLabel().c_str());
-
-    EXPECT_TRUE(readSchema->GetClassCP("ARelC")->GetRelationshipClassCP()->GetSource().IsRoleLabelDefined());
-    EXPECT_FALSE(readSchema->GetClassCP("ARelC")->GetRelationshipClassCP()->GetSource().IsRoleLabelDefinedLocally());
-    EXPECT_STREQ("testSource", readSchema->GetClassCP("ARelC")->GetRelationshipClassCP()->GetSource().GetInvariantRoleLabel().c_str());
-    EXPECT_TRUE(readSchema->GetClassCP("ARelC")->GetRelationshipClassCP()->GetTarget().IsRoleLabelDefined());
-    EXPECT_FALSE(readSchema->GetClassCP("ARelC")->GetRelationshipClassCP()->GetTarget().IsRoleLabelDefinedLocally());
-    EXPECT_STREQ("testTarget", readSchema->GetClassCP("ARelC")->GetRelationshipClassCP()->GetTarget().GetInvariantRoleLabel().c_str());
-
-    EXPECT_TRUE(readSchema->GetClassCP("BRelC")->GetRelationshipClassCP()->GetSource().IsRoleLabelDefined());
-    EXPECT_TRUE(readSchema->GetClassCP("BRelC")->GetRelationshipClassCP()->GetSource().IsRoleLabelDefinedLocally());
-    EXPECT_STREQ("overrideSource", readSchema->GetClassCP("BRelC")->GetRelationshipClassCP()->GetSource().GetInvariantRoleLabel().c_str());
-    EXPECT_TRUE(readSchema->GetClassCP("BRelC")->GetRelationshipClassCP()->GetTarget().IsRoleLabelDefined());
-    EXPECT_TRUE(readSchema->GetClassCP("BRelC")->GetRelationshipClassCP()->GetTarget().IsRoleLabelDefinedLocally());
-    EXPECT_STREQ("overrideTarget", readSchema->GetClassCP("BRelC")->GetRelationshipClassCP()->GetTarget().GetInvariantRoleLabel().c_str());
-    }
-
-/*---------------------------------------------------------------------------------**//**
-* @bsimethod
-+---------------+---------------+---------------+---------------+---------------+------*/
-TEST_F(SchemaReferenceTest, InvalidReference)
-    {
-    // show error messages but do not assert.
-    ECSchema::SetErrorHandling(true, false);
-
-    ECSchemaReadContextPtr   schemaContext = ECSchemaReadContext::CreateContext();
-    WString seedPath(ECTestFixture::GetTestDataPath(L"").c_str());
-    schemaContext->AddSchemaPath(seedPath.c_str());
-
-    //The "InvalidReference" schema contains a reference to BaseSchema.01.01.  This schema 
-    //does not exist.  1.0 exists, but the minor version numbers are incompatible.
-    ECSchemaPtr schema;
-    SchemaReadStatus status = ECSchema::ReadFromXmlFile(schema, ECTestFixture::GetTestDataPath(L"InvalidReference.01.00.ecschema.xml").c_str(), *schemaContext);
-
-    EXPECT_TRUE(schema.IsNull());
-    EXPECT_EQ(SchemaReadStatus::ReferencedSchemaNotFound, status);
-    }
-
-/*---------------------------------------------------------------------------------**//**
-* @bsimethod
-+---------------+---------------+---------------+---------------+---------------+------*/
-TEST_F(SchemaReferenceTest, ExpectErrorWhenTryRemoveSchemaInUse)
-    {
-    ECSchemaPtr schema;
-    ECSchema::CreateSchema(schema, "TestSchema", "ts", 5, 0, 5);
-
-    ECSchemaPtr refSchema;
-    ECSchema::CreateSchema(refSchema, "RefSchema", "ts", 5, 0, 5);
-
-    EXPECT_EQ(ECObjectsStatus::Success, schema->AddReferencedSchema(*refSchema));
-    ECEntityClassP class1;
-    ECEntityClassP baseClass;
-    ECStructClassP structClass;
-
-    refSchema->CreateEntityClass(baseClass, "BaseClass");
-    refSchema->CreateStructClass(structClass, "StructClass");
-    schema->CreateEntityClass(class1, "TestClass");
-
-    class1->AddBaseClass(*baseClass);
-    EXPECT_EQ(ECObjectsStatus::SchemaInUse, schema->RemoveReferencedSchema(*refSchema));
-
-    class1->RemoveBaseClass(*baseClass);
-    EXPECT_EQ(ECObjectsStatus::Success, schema->RemoveReferencedSchema(*refSchema));
-
-    EXPECT_EQ(ECObjectsStatus::Success, schema->AddReferencedSchema(*refSchema));
-    StructECPropertyP structProp;
-    StructArrayECPropertyP nestedArrayProp;
-
-    ArrayECPropertyP primitiveArrayProp;
-
-    class1->CreateStructProperty(structProp, "StructMember");
-    class1->CreateStructArrayProperty(nestedArrayProp, "NestedArray", structClass);
-
-    class1->CreateArrayProperty(primitiveArrayProp, "PrimitiveArrayProp");
-    primitiveArrayProp->SetPrimitiveElementType(PRIMITIVETYPE_Long);
-    primitiveArrayProp->SetMinOccurs(1);
-    primitiveArrayProp->SetMaxOccurs(10);
-
-    structProp->SetType(*structClass);
-
-    EXPECT_EQ(ECObjectsStatus::SchemaInUse, schema->RemoveReferencedSchema(*refSchema));
-    class1->RemoveProperty("StructMember");
-    EXPECT_EQ(ECObjectsStatus::SchemaInUse, schema->RemoveReferencedSchema(*refSchema));
-    class1->RemoveProperty("NestedArray");
-    EXPECT_EQ(ECObjectsStatus::Success, schema->RemoveReferencedSchema(*refSchema));
-    }
-
-/*---------------------------------------------------------------------------------**//**
-* @bsimethod
-+---------------+---------------+---------------+---------------+---------------+------*/
-TEST_F(SchemaReferenceTest, ExpectFailureWithCircularReferences)
-    {
-    ECSchemaReadContextPtr   schemaContext = ECSchemaReadContext::CreateContext();
-    WString seedPath(ECTestFixture::GetTestDataPath(L"").c_str());
-    schemaContext->AddSchemaPath(seedPath.c_str());
-
-    ECSchemaPtr schema;
-    SchemaReadStatus status = ECSchema::ReadFromXmlFile(schema, ECTestFixture::GetTestDataPath(L"CircleSchema.01.00.ecschema.xml").c_str(), *schemaContext);
-    EXPECT_FALSE(SchemaReadStatus::Success == status);
-    EXPECT_FALSE(schema.IsValid());
-    }
-
-/*---------------------------------------------------------------------------------**//**
-* @bsimethod                                    Carole.MacDonald                01/2012
-+---------------+---------------+---------------+---------------+---------------+------*/
-TEST_F(SchemaReferenceTest, ExpectSuccessWithSpecialCaseOpenPlantSchema)
-    {
-    ECSchemaReadContextPtr   schemaContext = ECSchemaReadContext::CreateContext();
-    WString seedPath(ECTestFixture::GetTestDataPath(L"").c_str());
-    schemaContext->AddSchemaPath(seedPath.c_str());
-
-    ECSchemaPtr schema;
-    SchemaReadStatus status = ECSchema::ReadFromXmlFile(schema, ECTestFixture::GetTestDataPath(L"OpenPlant_Supplemental_Mapping_OPPID.01.01.ecschema.xml").c_str(), *schemaContext);
-    EXPECT_EQ(SchemaReadStatus::Success, status);
-
-    ECSchemaReferenceListCR refList = schema->GetReferencedSchemas();
-    EXPECT_EQ(1, refList.size());
-    ECSchemaPtr refSchema = refList.begin()->second;
-    EXPECT_EQ(0, refSchema->GetName().CompareTo("Bentley_Standard_CustomAttributes"));
-    }
-
-/*---------------------------------------------------------------------------------**//**
-* @bsimethod                                                  Raimondas.Rimkus 02/2013
-+---------------+---------------+---------------+---------------+---------------+------*/
-TEST_F(SchemaReferenceTest, FindClassInReferenceList)
-    {
-    ECSchemaPtr schema, refSchema;
-    ECSchema::CreateSchema(schema, "TestSchema", "ts", 5, 0, 5);
-    ECSchema::CreateSchema(refSchema, "RefSchema", "ts", 5, 0, 5);
-
-    ECRelationshipClassP relClass;
-    ECEntityClassP targetClass, sourceClass;
-    schema->CreateRelationshipClass(relClass, "RElationshipClass");
-    schema->CreateEntityClass(targetClass, "Target");
-    refSchema->CreateEntityClass(sourceClass, "Source");
-
-    EXPECT_EQ(ECObjectsStatus::Success, schema->AddReferencedSchema(*refSchema));
-    EXPECT_EQ(ECObjectsStatus::Success, relClass->GetTarget().AddClass(*targetClass));
-    EXPECT_EQ(ECObjectsStatus::Success, relClass->GetSource().AddClass(*sourceClass));
-
-    ECSchemaReferenceListCR refList = schema->GetReferencedSchemas();
-
-    EXPECT_TRUE(refList.FindClassP(SchemaNameClassNamePair("RefSchema", "Source")) != NULL);
-    }
-
-TEST_F(SchemaLocateTest, ExpectSuccessWhenLocatingStandardSchema)
-    {
-    ECSchemaReadContextPtr   schemaContext = ECSchemaReadContext::CreateContext();
-
-    bmap<Utf8String, Utf8CP> standardSchemaNames;
-    standardSchemaNames.insert(bpair<Utf8String, Utf8CP>("Bentley_Standard_CustomAttributes", "01.04"));
-    standardSchemaNames.insert(bpair<Utf8String, Utf8CP>("Bentley_Standard_Classes", "01.00"));
-    standardSchemaNames.insert(bpair<Utf8String, Utf8CP>("Bentley_ECSchemaMap", "01.00"));
-    standardSchemaNames.insert(bpair<Utf8String, Utf8CP>("EditorCustomAttributes", "01.00"));
-    standardSchemaNames.insert(bpair<Utf8String, Utf8CP>("Bentley_Common_Classes", "01.00"));
-    standardSchemaNames.insert(bpair<Utf8String, Utf8CP>("Dimension_Schema", "01.00"));
-    standardSchemaNames.insert(bpair<Utf8String, Utf8CP>("iip_mdb_customAttributes", "01.00"));
-    standardSchemaNames.insert(bpair<Utf8String, Utf8CP>("KindOfQuantity_Schema", "01.01"));
-    standardSchemaNames.insert(bpair<Utf8String, Utf8CP>("rdl_customAttributes", "01.00"));
-    standardSchemaNames.insert(bpair<Utf8String, Utf8CP>("SIUnitSystemDefaults", "01.00"));
-    standardSchemaNames.insert(bpair<Utf8String, Utf8CP>("Unit_Attributes", "01.00"));
-    standardSchemaNames.insert(bpair<Utf8String, Utf8CP>("Units_Schema", "01.00"));
-    standardSchemaNames.insert(bpair<Utf8String, Utf8CP>("USCustomaryUnitSystemDefaults", "01.00"));
-
-    ECSchemaPtr schema;
-
-    for (bmap<Utf8String, Utf8CP>::const_iterator it = standardSchemaNames.begin(); it != standardSchemaNames.end(); ++it)
-        {
-        bpair<Utf8String, Utf8CP>const& entry = *it;
-
-        SchemaKey key(entry.first.c_str(), 1, 0);
-        EXPECT_TRUE(ECSchema::ParseVersionString(key.m_versionMajor, key.m_versionMinor, entry.second) == ECObjectsStatus::Success);
-        EXPECT_EQ(key.m_versionMajor, atoi(entry.second));
-        EXPECT_EQ(key.m_versionMinor, atoi(strchr(entry.second, '.') + 1));
-        schema = ECSchema::LocateSchema(key, *schemaContext);
-        EXPECT_TRUE(schema.IsValid());
-        EXPECT_TRUE(schema->IsStandardSchema());
-        }
-    }
-
-/*---------------------------------------------------------------------------------**//**
-* @bsimethod                                    Carole.MacDonald                08/2011
-+---------------+---------------+---------------+---------------+---------------+------*/
-TEST_F(SchemaLocateTest, ExpectFailureWithNonStandardSchema)
-    {
-    ECSchemaPtr testSchema;
-    ECSchema::CreateSchema(testSchema, "TestSchema", "ts", 1, 0, 2);
-    EXPECT_FALSE(testSchema->IsStandardSchema());
-    }
-
-/*---------------------------------------------------------------------------------**//**
-* @bsimethod
-+---------------+---------------+---------------+---------------+---------------+------*/
-TEST_F(SchemaLocateTest, DetermineWhetherSchemaCanBeImported)
-    {
-    ECSchemaReadContextPtr   schemaContext = ECSchemaReadContext::CreateContext();
-
-    SchemaKey key("Bentley_Standard_CustomAttributes", 1, 4);
-
-    ECSchemaPtr schema = ECSchema::LocateSchema(key, *schemaContext);
-    EXPECT_TRUE(schema.IsValid());
-    EXPECT_FALSE(schema->ShouldNotBeStored());
-
-    ECSchema::CreateSchema(schema, "Units_Schema", "ts", 1, 0, 4);
-    EXPECT_TRUE(schema->ShouldNotBeStored());
-    }
-
-/*---------------------------------------------------------------------------------**//**
-* @bsimethod
-+---------------+---------------+---------------+---------------+---------------+------*/
-TEST_F(SchemaCreationTest, CanFullyCreateASchema)
-    {
-    ECSchemaPtr testSchema;
-    ECSchema::CreateSchema(testSchema, "TestSchema", "ts", 1, 0, 2);
-    testSchema->SetDescription("Schema for testing programmatic construction");
-    testSchema->SetDisplayLabel("Test Schema");
-
-    EXPECT_TRUE(testSchema->GetIsDisplayLabelDefined());
-    EXPECT_EQ(1, testSchema->GetVersionMajor());
-    EXPECT_EQ(2, testSchema->GetVersionMinor());
-    EXPECT_EQ(0, strcmp(testSchema->GetName().c_str(), "TestSchema"));
-    EXPECT_EQ(0, strcmp(testSchema->GetAlias().c_str(), "ts"));
-    EXPECT_EQ(0, strcmp(testSchema->GetDescription().c_str(), "Schema for testing programmatic construction"));
-    EXPECT_EQ(0, strcmp(testSchema->GetDisplayLabel().c_str(), "Test Schema"));
-
-    ECSchemaPtr schema2;
-    ECSchema::CreateSchema(schema2, "BaseSchema", "ts", 5, 0, 5);
-
-    testSchema->AddReferencedSchema(*schema2);
-
-    ECEntityClassP class1;
-    ECEntityClassP class2;
-    ECEntityClassP baseClass;
-    ECStructClassP structClass;
-    ECEntityClassP relatedClass;
-    ECRelationshipClassP relationshipClass;
-
-    testSchema->CreateEntityClass(class1, "TestClass");
-    testSchema->CreateEntityClass(class2, "TestClass2");
-    testSchema->CreateStructClass(structClass, "StructClass");
-    schema2->CreateEntityClass(baseClass, "BaseClass");
-    testSchema->CreateEntityClass(relatedClass, "RelatedClass");
-
-    class1->SetDescription("Class for testing purposes");
-    class1->SetDisplayLabel("Test Class");
-
-    EXPECT_EQ(0, strcmp(class1->GetDescription().c_str(), "Class for testing purposes"));
-    EXPECT_EQ(0, strcmp(class1->GetDisplayLabel().c_str(), "Test Class"));
-    EXPECT_TRUE(class1->IsEntityClass());
-    EXPECT_EQ(ECObjectsStatus::Success, class1->AddBaseClass(*baseClass));
-    EXPECT_TRUE(class1->HasBaseClasses());
-
-    EXPECT_TRUE(structClass->IsStructClass());
-
-    relatedClass->AddBaseClass(*baseClass);
-
-    PrimitiveECPropertyP stringProp;
-    StructECPropertyP structProp;
-    StructArrayECPropertyP nestedArrayProp;
-    ArrayECPropertyP primitiveArrayProp;
-
-    class1->CreatePrimitiveProperty(stringProp, "StringMember");
-    class1->CreateStructProperty(structProp, "StructMember");
-    class1->CreateStructArrayProperty(nestedArrayProp, "NestedArray", structClass);
-    class1->CreateArrayProperty(primitiveArrayProp, "PrimitiveArray");
-
-    structProp->SetType(*structClass);
-    primitiveArrayProp->SetPrimitiveElementType(PRIMITIVETYPE_Long);
-    primitiveArrayProp->SetMinOccurs(1);
-    primitiveArrayProp->SetMaxOccurs(10);
-
-    EXPECT_TRUE(ARRAYKIND_Struct == nestedArrayProp->GetKind());
-    EXPECT_TRUE(ARRAYKIND_Primitive == primitiveArrayProp->GetKind());
-    EXPECT_EQ(0, nestedArrayProp->GetMinOccurs());
-    EXPECT_EQ(UINT_MAX, nestedArrayProp->GetMaxOccurs());
-    EXPECT_EQ(1, primitiveArrayProp->GetMinOccurs());
-#if FIXED_COUNT_ARRAYS_ARE_SUPPORTED
-    EXPECT_EQ(10, primitiveArrayProp->GetMaxOccurs());
-#else
-    EXPECT_EQ(UINT_MAX, primitiveArrayProp->GetMaxOccurs());
-#endif
-    EXPECT_TRUE(stringProp->GetIsPrimitive());
-    EXPECT_FALSE(stringProp->GetIsStruct());
-    EXPECT_FALSE(stringProp->GetIsArray());
-
-    EXPECT_FALSE(structProp->GetIsPrimitive());
-    EXPECT_TRUE(structProp->GetIsStruct());
-    EXPECT_FALSE(structProp->GetIsArray());
-
-    EXPECT_FALSE(primitiveArrayProp->GetIsPrimitive());
-    EXPECT_FALSE(primitiveArrayProp->GetIsStruct());
-    EXPECT_TRUE(primitiveArrayProp->GetIsArray());
-
-    EXPECT_FALSE(stringProp->GetIsReadOnly());
-
-    EXPECT_EQ(0, strcmp(stringProp->GetTypeName().c_str(), "string"));
-    EXPECT_TRUE(PRIMITIVETYPE_String == stringProp->GetType());
-    EXPECT_EQ(0, strcmp(structProp->GetType().GetName().c_str(), "StructClass"));
-
-    PrimitiveECPropertyP binaryProperty;
-    PrimitiveECPropertyP booleanProperty;
-    PrimitiveECPropertyP dateTimeProperty;
-    PrimitiveECPropertyP doubleProperty;
-    PrimitiveECPropertyP integerProperty;
-    PrimitiveECPropertyP longProperty;
-    PrimitiveECPropertyP point2DProperty;
-    PrimitiveECPropertyP point3DProperty;
-
-    class1->CreatePrimitiveProperty(binaryProperty, "BinaryProp");
-    class1->CreatePrimitiveProperty(booleanProperty, "BooleanProp");
-    class1->CreatePrimitiveProperty(dateTimeProperty, "DateTimeProp");
-    class1->CreatePrimitiveProperty(doubleProperty, "DoubleProp");
-    class1->CreatePrimitiveProperty(integerProperty, "IntProp");
-    class1->CreatePrimitiveProperty(longProperty, "LongProp");
-    class1->CreatePrimitiveProperty(point2DProperty, "Point2dProp");
-    class1->CreatePrimitiveProperty(point3DProperty, "Point3dProp");
-
-    EXPECT_EQ(ECObjectsStatus::ParseError, binaryProperty->SetTypeName("fake"));
-
-    binaryProperty->SetTypeName("binary");
-    booleanProperty->SetTypeName("boolean");
-    dateTimeProperty->SetTypeName("dateTime");
-    doubleProperty->SetTypeName("double");
-    integerProperty->SetTypeName("int");
-    longProperty->SetTypeName("long");
-    point2DProperty->SetTypeName("point2d");
-    point3DProperty->SetTypeName("point3d");
-
-    EXPECT_TRUE(PRIMITIVETYPE_Binary == binaryProperty->GetType());
-    EXPECT_TRUE(PRIMITIVETYPE_Boolean == booleanProperty->GetType());
-    EXPECT_TRUE(PRIMITIVETYPE_DateTime == dateTimeProperty->GetType());
-    EXPECT_TRUE(PRIMITIVETYPE_Double == doubleProperty->GetType());
-    EXPECT_TRUE(PRIMITIVETYPE_Integer == integerProperty->GetType());
-    EXPECT_TRUE(PRIMITIVETYPE_Long == longProperty->GetType());
-    EXPECT_TRUE(PRIMITIVETYPE_Point2d == point2DProperty->GetType());
-    EXPECT_TRUE(PRIMITIVETYPE_Point3d == point3DProperty->GetType());
-
-    class1->CreatePrimitiveProperty(binaryProperty, "BinaryProp2", PRIMITIVETYPE_Binary);
-    class1->CreatePrimitiveProperty(booleanProperty, "BooleanProp2", PRIMITIVETYPE_Boolean);
-    class1->CreatePrimitiveProperty(dateTimeProperty, "DateTimeProp2", PRIMITIVETYPE_DateTime);
-    class1->CreatePrimitiveProperty(doubleProperty, "DoubleProp2", PRIMITIVETYPE_Double);
-    class1->CreatePrimitiveProperty(integerProperty, "IntProp2", PRIMITIVETYPE_Integer);
-    class1->CreatePrimitiveProperty(longProperty, "LongProp2", PRIMITIVETYPE_Long);
-    class1->CreatePrimitiveProperty(point2DProperty, "Point2dProp2", PRIMITIVETYPE_Point2d);
-    class1->CreatePrimitiveProperty(point3DProperty, "Point3dProp2", PRIMITIVETYPE_Point3d);
-
-    EXPECT_TRUE(PRIMITIVETYPE_Binary == binaryProperty->GetType());
-    EXPECT_TRUE(PRIMITIVETYPE_Boolean == booleanProperty->GetType());
-    EXPECT_TRUE(PRIMITIVETYPE_DateTime == dateTimeProperty->GetType());
-    EXPECT_TRUE(PRIMITIVETYPE_Double == doubleProperty->GetType());
-    EXPECT_TRUE(PRIMITIVETYPE_Integer == integerProperty->GetType());
-    EXPECT_TRUE(PRIMITIVETYPE_Long == longProperty->GetType());
-    EXPECT_TRUE(PRIMITIVETYPE_Point2d == point2DProperty->GetType());
-    EXPECT_TRUE(PRIMITIVETYPE_Point3d == point3DProperty->GetType());
-
-    class1->CreateStructProperty(structProp, "StructMember2", *structClass);
-    class1->CreateStructArrayProperty(nestedArrayProp, "NestedArray2", structClass);
-    class1->CreateArrayProperty(primitiveArrayProp, "PrimitiveArray2", PRIMITIVETYPE_Integer);
-    EXPECT_TRUE(ARRAYKIND_Struct == nestedArrayProp->GetKind());
-    EXPECT_TRUE(ARRAYKIND_Primitive == primitiveArrayProp->GetKind());
-    EXPECT_EQ(0, strcmp(structProp->GetType().GetName().c_str(), "StructClass"));
-    EXPECT_EQ(0, strcmp(nestedArrayProp->GetTypeName().c_str(), "StructClass"));
-    EXPECT_EQ(0, strcmp(primitiveArrayProp->GetTypeName().c_str(), "int"));
-
-    testSchema->CreateRelationshipClass(relationshipClass, "RelationshipClass");
-    EXPECT_TRUE(StrengthType::Referencing == relationshipClass->GetStrength());
-    relationshipClass->SetStrength(StrengthType::Embedding);
-    EXPECT_TRUE(StrengthType::Embedding == relationshipClass->GetStrength());
-
-    EXPECT_TRUE(ECRelatedInstanceDirection::Forward == relationshipClass->GetStrengthDirection());
-    relationshipClass->SetStrengthDirection(ECRelatedInstanceDirection::Backward);
-    EXPECT_TRUE(ECRelatedInstanceDirection::Backward == relationshipClass->GetStrengthDirection());
-
-    EXPECT_TRUE(relationshipClass->GetTarget().GetIsPolymorphic());
-    EXPECT_TRUE(relationshipClass->GetSource().GetIsPolymorphic());
-    relationshipClass->GetSource().SetIsPolymorphic(false);
-    EXPECT_FALSE(relationshipClass->GetSource().GetIsPolymorphic());
-
-    relationshipClass->SetDescription("Relates the test class to the related class");
-    relationshipClass->SetDisplayLabel("TestRelationshipClass");
-
-    EXPECT_EQ(0, relationshipClass->GetSource().GetClasses().size());
-    EXPECT_EQ(0, relationshipClass->GetTarget().GetClasses().size());
-
-    relationshipClass->GetSource().AddClass(*class1);
-    EXPECT_EQ(1, relationshipClass->GetSource().GetClasses().size());
-
-    relationshipClass->GetTarget().AddClass(*relatedClass);
-    EXPECT_EQ(1, relationshipClass->GetTarget().GetClasses().size());
-    relationshipClass->GetTarget().AddClass(*relatedClass);
-    EXPECT_EQ(1, relationshipClass->GetTarget().GetClasses().size());
-
-    relationshipClass->GetTarget().SetAbstractConstraint(*baseClass);
-    EXPECT_EQ(baseClass->GetName().c_str(), relationshipClass->GetTarget().GetAbstractConstraint()->GetName().c_str());
-
-    relationshipClass->GetTarget().AddClass(*class2);
-    EXPECT_EQ(2, relationshipClass->GetTarget().GetClasses().size());
-
-    EXPECT_EQ(0, relationshipClass->GetSource().GetMultiplicity().GetLowerLimit());
-    EXPECT_EQ(0, relationshipClass->GetTarget().GetMultiplicity().GetLowerLimit());
-    EXPECT_EQ(1, relationshipClass->GetSource().GetMultiplicity().GetUpperLimit());
-    EXPECT_EQ(1, relationshipClass->GetTarget().GetMultiplicity().GetUpperLimit());
-
-    relationshipClass->GetSource().SetMultiplicity(RelationshipMultiplicity::OneMany());
-    EXPECT_EQ(1, relationshipClass->GetSource().GetMultiplicity().GetLowerLimit());
-    EXPECT_TRUE(relationshipClass->GetSource().GetMultiplicity().IsUpperLimitUnbounded());
-
-    RelationshipMultiplicity *card = new RelationshipMultiplicity(2, 5);
-    relationshipClass->GetTarget().SetMultiplicity(*card);
-    EXPECT_EQ(2, relationshipClass->GetTarget().GetMultiplicity().GetLowerLimit());
-    EXPECT_EQ(5, relationshipClass->GetTarget().GetMultiplicity().GetUpperLimit());
-    }
-
-/*---------------------------------------------------------------------------------**//**
-* @bsimethod                                    Carole.MacDonald                01/2013
-+---------------+---------------+---------------+---------------+---------------+------*/
-TEST_F(SchemaCopyTest, ExpectSuccessWhenCopyingStructs)
-    {
-    ECSchemaReadContextPtr   schemaContext = ECSchemaReadContext::CreateContext();
-
-    ECSchemaPtr schema;
-    SchemaReadStatus status = ECSchema::ReadFromXmlFile(schema, ECTestFixture::GetTestDataPath(L"Widgets.01.00.ecschema.xml").c_str(), *schemaContext);
-    EXPECT_EQ(SchemaReadStatus::Success, status);
-
-    ECSchemaPtr copiedSchema;
-    ECObjectsStatus status2 = schema->CopySchema(copiedSchema);
-    EXPECT_EQ(ECObjectsStatus::Success, status2);
-    }
-
-/*---------------------------------------------------------------------------------**//**
-* @bsimethod
-+---------------+---------------+---------------+---------------+---------------+------*/
-TEST_F(SchemaCopyTest, CopySchemaWithEnumeration)
-    {
-    ECSchemaPtr schema;
-    ECEnumerationP enumeration;
-    ECSchema::CreateSchema(schema, "TestSchema", "ts", 5, 0, 5);
-
-    //Create Enumeration
-    auto status = schema->CreateEnumeration(enumeration, "Enumeration", PrimitiveType::PRIMITIVETYPE_Integer);
-    ASSERT_TRUE(enumeration != nullptr);
-    ASSERT_TRUE(status == ECObjectsStatus::Success);
-    EXPECT_TRUE(schema.IsValid());
-    enumeration->SetDisplayLabel("My Display Label");
-
-    ECSchemaPtr copiedSchema = NULL;
-    schema->CopySchema(copiedSchema);
-    EXPECT_TRUE(copiedSchema.IsValid());
-    ECEnumerationP enumeration2 = copiedSchema->GetEnumerationP("Enumeration");
-    ASSERT_TRUE(enumeration2 != nullptr);
-    EXPECT_TRUE(enumeration2->GetType() == enumeration->GetType());
-    EXPECT_TRUE(enumeration2 != enumeration); //ensure the object was copied and not just referenced
-    EXPECT_STREQ(enumeration2->GetDisplayLabel().c_str(), enumeration->GetDisplayLabel().c_str());
-    }
-
-/*---------------------------------------------------------------------------------**//**
-* @bsimethod
-+---------------+---------------+---------------+---------------+---------------+------*/
-TEST_F(ClassTest, ExpectErrorWithCircularBaseClasses)
-    {
-    ECSchemaPtr schema;
-    ECEntityClassP class1;
-    ECEntityClassP baseClass1;
-    ECEntityClassP baseClass2;
-
-    ECSchema::CreateSchema(schema, "TestSchema", "ts", 5, 0, 5);
-    schema->CreateEntityClass(class1, "TestClass");
-    schema->CreateEntityClass(baseClass1, "BaseClass1");
-    schema->CreateEntityClass(baseClass2, "BaseClass2");
-
-    EXPECT_EQ(ECObjectsStatus::Success, class1->AddBaseClass(*baseClass1));
-    EXPECT_EQ(ECObjectsStatus::Success, baseClass1->AddBaseClass(*baseClass2));
-    EXPECT_EQ(ECObjectsStatus::BaseClassUnacceptable, baseClass2->AddBaseClass(*class1));
-    }
-
-/*---------------------------------------------------------------------------------**//**
-* @bsimethod                                                    Paul.Connelly   03/13
-+---------------+---------------+---------------+---------------+---------------+------*/
-TEST_F(ClassTest, GetPropertyCount)
-    {
-    ECSchemaPtr schema;
-    ECSchema::CreateSchema(schema, "TestSchema", "ts", 1, 0, 0);
-
-    ECEntityClassP baseClass1, baseClass2, derivedClass;
-    ECStructClassP structClass;
-
-    PrimitiveECPropertyP primProp;
-    StructECPropertyP structProp;
-
-    // Struct class with 2 properties
-    schema->CreateStructClass(structClass, "StructClass");
-    structClass->CreatePrimitiveProperty(primProp, "StructProp1");
-    structClass->CreatePrimitiveProperty(primProp, "StructProp2");
-
-    // 1 base class with 3 primitive properties
-    schema->CreateEntityClass(baseClass1, "BaseClass1");
-    baseClass1->CreatePrimitiveProperty(primProp, "Base1Prop1");
-    baseClass1->CreatePrimitiveProperty(primProp, "Base1Prop2");
-    baseClass1->CreatePrimitiveProperty(primProp, "Base1Prop3");
-
-    // 1 base class with 1 primitive and 2 struct properties (each struct has 2 properties
-    schema->CreateEntityClass(baseClass2, "BaseClass2");
-    baseClass2->CreatePrimitiveProperty(primProp, "Base2Prop1");
-    baseClass2->CreateStructProperty(structProp, "Base2Prop2", *structClass);
-    baseClass2->CreateStructProperty(structProp, "Base2Prop3", *structClass);
-
-    // Derived class with 1 extra primitive property, 1 extra struct property, derived from 2 base classes
-    schema->CreateEntityClass(derivedClass, "DerivedClass");
-    derivedClass->CreateStructProperty(structProp, "DerivedProp1", *structClass);
-    derivedClass->CreatePrimitiveProperty(primProp, "DerivedProp2");
-    derivedClass->AddBaseClass(*baseClass1);
-    derivedClass->AddBaseClass(*baseClass2);
-
-    TestPropertyCount(*structClass, 2, 2);
-    TestPropertyCount(*baseClass1, 3, 3);
-    TestPropertyCount(*baseClass2, 3, 3);
-    TestPropertyCount(*derivedClass, 2, 8);
-    }
-
-/*---------------------------------------------------------------------------------**//**
-* @bsimethod
-+---------------+---------------+---------------+---------------+---------------+------*/
-bool IsClassInList(bvector<ECClassP> const& classList, ECClassR searchClass)
-    {
-    bvector<ECClassP>::const_iterator classIterator;
-
-    for (classIterator = classList.begin(); classIterator != classList.end(); classIterator++)
-        {
-        if (*classIterator == &searchClass)
-            return true;
-        }
-
-    return false;
-    }
-
-/*---------------------------------------------------------------------------------**//**
-* @bsimethod
-+---------------+---------------+---------------+---------------+---------------+------*/
-TEST_F(ClassTest, AddAndRemoveBaseClass)
-    {
-    ECSchemaPtr schema;
-    ECEntityClassP class1;
-    ECEntityClassP baseClass1;
-
-    ECSchema::CreateSchema(schema, "TestSchema", "ts", 5, 0, 5);
-    schema->CreateEntityClass(class1, "TestClass");
-    schema->CreateEntityClass(baseClass1, "BaseClass");
-
-    EXPECT_EQ(ECObjectsStatus::Success, class1->AddBaseClass(*baseClass1));
-
-    EXPECT_TRUE(IsClassInList(class1->GetBaseClasses(), *baseClass1));
-    EXPECT_TRUE(IsClassInList(baseClass1->GetDerivedClasses(), *class1));
-
-    EXPECT_EQ(ECObjectsStatus::Success, class1->RemoveBaseClass(*baseClass1));
-
-    EXPECT_FALSE(IsClassInList(class1->GetBaseClasses(), *baseClass1));
-    EXPECT_FALSE(IsClassInList(baseClass1->GetDerivedClasses(), *class1));
-
-    EXPECT_EQ(ECObjectsStatus::ClassNotFound, class1->RemoveBaseClass(*baseClass1));
-    }
-
-/*---------------------------------------------------------------------------------**//**
-* @bsimethod
-+---------------+---------------+---------------+---------------+---------------+------*/
-TEST_F(ClassTest, AddBaseClassWithProperties)
-    {
-    ECSchemaPtr schema;
-    ECEntityClassP class1;
-    ECEntityClassP baseClass1;
-    ECEntityClassP baseClass2;
-
-    ECSchema::CreateSchema(schema, "TestSchema", "ts", 5, 0, 5);
-    schema->CreateEntityClass(class1, "TestClass");
-    schema->CreateEntityClass(baseClass1, "BaseClass");
-    schema->CreateEntityClass(baseClass2, "BaseClass2");
-
-    PrimitiveECPropertyP stringProp;
-    PrimitiveECPropertyP baseStringProp;
-    PrimitiveECPropertyP intProp;
-    PrimitiveECPropertyP base2NonIntProp;
-
-    class1->CreatePrimitiveProperty(stringProp, "StringProperty", PRIMITIVETYPE_String);
-    baseClass1->CreatePrimitiveProperty(baseStringProp, "StringProperty", PRIMITIVETYPE_String);
-    EXPECT_EQ(ECObjectsStatus::Success, class1->AddBaseClass(*baseClass1));
-
-    class1->CreatePrimitiveProperty(intProp, "IntProperty", PRIMITIVETYPE_Integer);
-    baseClass2->CreatePrimitiveProperty(base2NonIntProp, "IntProperty", PRIMITIVETYPE_String);
-    EXPECT_EQ(ECObjectsStatus::DataTypeMismatch, class1->AddBaseClass(*baseClass2));
-    }
-
-/*---------------------------------------------------------------------------------**//**
-* @bsimethod
-+---------------+---------------+---------------+---------------+---------------+------*/
-TEST_F(ClassTest, BaseClassOrder)
-    {
-    ECSchemaPtr schema = nullptr;
-    ECEntityClassP class1 = nullptr;
-    ECEntityClassP baseClass1 = nullptr;
-    ECEntityClassP baseClass2 = nullptr;
-    ECEntityClassP baseClass3 = nullptr;
-
-    ECSchema::CreateSchema(schema, "TestSchema", "ts", 5, 0, 5);
-    schema->CreateEntityClass(class1, "TestClass");
-    schema->CreateEntityClass(baseClass1, "BaseClass");
-    schema->CreateEntityClass(baseClass2, "BaseClass2");
-    schema->CreateEntityClass(baseClass3, "BaseClass3");
-
-    PrimitiveECPropertyP prop = nullptr;
-    class1->CreatePrimitiveProperty(prop, "StringProperty", PRIMITIVETYPE_String);
-    baseClass1->CreatePrimitiveProperty(prop, "StringProperty", PRIMITIVETYPE_String);
-    baseClass2->CreatePrimitiveProperty(prop, "SstringProperty", PRIMITIVETYPE_String);
-    baseClass3->CreatePrimitiveProperty(prop, "StringProperty", PRIMITIVETYPE_String);
-
-    ASSERT_EQ(ECObjectsStatus::Success, class1->AddBaseClass(*baseClass1));
-    ASSERT_EQ(ECObjectsStatus::Success, class1->AddBaseClass(*baseClass2));
-
-    ASSERT_EQ(2, class1->GetBaseClasses().size());
-    ASSERT_TRUE(baseClass1 == class1->GetBaseClasses()[0]);
-    ASSERT_TRUE(baseClass2 == class1->GetBaseClasses()[1]);
-
-    ASSERT_EQ(ECObjectsStatus::Success, class1->AddBaseClass(*baseClass3, true));
-    ASSERT_EQ(3, class1->GetBaseClasses().size());
-    ASSERT_TRUE(baseClass3 == class1->GetBaseClasses()[0]);
-    ASSERT_TRUE(baseClass1 == class1->GetBaseClasses()[1]);
-    ASSERT_TRUE(baseClass2 == class1->GetBaseClasses()[2]);
-    }
-
-/*---------------------------------------------------------------------------------**//**
-* @bsimethod
-+---------------+---------------+---------------+---------------+---------------+------*/
-TEST_F(ClassTest, IsTests)
-    {
-    ECSchemaPtr schema;
-    ECEntityClassP class1;
-    ECEntityClassP baseClass1;
-    ECEntityClassP baseClass2;
-
-    ECSchema::CreateSchema(schema, "TestSchema", "ts", 5, 0, 5);
-    schema->CreateEntityClass(class1, "TestClass");
-    schema->CreateEntityClass(baseClass1, "BaseClass1");
-    schema->CreateEntityClass(baseClass2, "BaseClass2");
-
-    EXPECT_FALSE(class1->Is(baseClass1));
-    class1->AddBaseClass(*baseClass1);
-    EXPECT_TRUE(class1->Is(baseClass1));
-    }
-
-/*---------------------------------------------------------------------------------**//**
-* @bsimethod
-+---------------+---------------+---------------+---------------+---------------+------*/
-TEST_F(ClassTest, CanOverrideBaseProperties)
-    {
-    ECSchemaPtr schema;
-    ECEntityClassP class1;
-    ECEntityClassP baseClass1;
-    ECStructClassP structClass;
-    ECStructClassP structClass2;
-
-    ECSchema::CreateSchema(schema, "TestSchema", "ts", 5, 0, 5);
-    schema->CreateEntityClass(class1, "TestClass");
-    schema->CreateEntityClass(baseClass1, "BaseClass1");
-    schema->CreateStructClass(structClass, "ClassForStructs");
-    schema->CreateStructClass(structClass2, "ClassForStructs2");
-    class1->AddBaseClass(*baseClass1);
-
-    PrimitiveECPropertyP baseStringProp;
-    PrimitiveECPropertyP baseIntProp;
-    PrimitiveECPropertyP baseDoubleProp;
-    StructECPropertyP baseStructProp;
-    ArrayECPropertyP baseStringArrayProperty;
-    StructArrayECPropertyP baseStructArrayProp;
-
-    baseClass1->CreatePrimitiveProperty(baseStringProp, "StringProperty", PRIMITIVETYPE_String);
-    baseClass1->CreatePrimitiveProperty(baseIntProp, "IntegerProperty", PRIMITIVETYPE_Integer);
-    baseClass1->CreatePrimitiveProperty(baseDoubleProp, "DoubleProperty", PRIMITIVETYPE_Double);
-    baseClass1->CreateStructProperty(baseStructProp, "StructProperty", *structClass);
-    baseClass1->CreateArrayProperty(baseStringArrayProperty, "StringArrayProperty", PRIMITIVETYPE_String);
-    baseClass1->CreateStructArrayProperty(baseStructArrayProp, "StructArrayProperty", structClass);
-
-    PrimitiveECPropertyP longProperty = NULL;
-    PrimitiveECPropertyP stringProperty = NULL;
-
-    DISABLE_ASSERTS;
-    // Primitives overriding primitives
-    EXPECT_EQ(ECObjectsStatus::DataTypeMismatch, class1->CreatePrimitiveProperty(longProperty, "StringProperty", PRIMITIVETYPE_Long));
-    EXPECT_EQ(NULL, longProperty);
-    EXPECT_EQ(ECObjectsStatus::Success, class1->CreatePrimitiveProperty(stringProperty, "StringProperty", PRIMITIVETYPE_String));
-    EXPECT_EQ(baseStringProp, stringProperty->GetBaseProperty());
-    class1->RemoveProperty("StringProperty");
-
-    {
-    // Primitives overriding structs
-    DISABLE_ASSERTS
-        EXPECT_EQ(ECObjectsStatus::DataTypeMismatch, class1->CreatePrimitiveProperty(longProperty, "StructProperty", PRIMITIVETYPE_Long));
-    }
-
-    // Primitives overriding arrays
-    EXPECT_EQ(ECObjectsStatus::DataTypeMismatch, class1->CreatePrimitiveProperty(longProperty, "StringArrayProperty", PRIMITIVETYPE_Long));
-    EXPECT_EQ(ECObjectsStatus::DataTypeMismatch, class1->CreatePrimitiveProperty(stringProperty, "StringArrayProperty", PRIMITIVETYPE_String));
-    class1->RemoveProperty("StringArrayProperty");
-
-    StructECPropertyP structProperty;
-
-    {
-    // Structs overriding primitives
-    DISABLE_ASSERTS
-        EXPECT_EQ(ECObjectsStatus::DataTypeMismatch, class1->CreateStructProperty(structProperty, "IntegerProperty"));
-    }
-
-    // Structs overriding structs
-    // If we don't specify a struct type for the new property, then it should succeed
-    EXPECT_EQ(ECObjectsStatus::Success, class1->CreateStructProperty(structProperty, "StructProperty"));
-    class1->RemoveProperty("StructProperty");
-    EXPECT_EQ(ECObjectsStatus::DataTypeMismatch, class1->CreateStructProperty(structProperty, "StructProperty", *structClass2));
-
-    // Structs overriding arrays
-    EXPECT_EQ(ECObjectsStatus::DataTypeMismatch, class1->CreateStructProperty(structProperty, "StringArrayProperty"));
-    EXPECT_EQ(ECObjectsStatus::DataTypeMismatch, class1->CreateStructProperty(structProperty, "StringArrayProperty", *structClass));
-    EXPECT_EQ(ECObjectsStatus::DataTypeMismatch, class1->CreateStructProperty(structProperty, "StructArrayProperty"));
-    EXPECT_EQ(ECObjectsStatus::DataTypeMismatch, class1->CreateStructProperty(structProperty, "StructArrayProperty", *structClass));
-    EXPECT_EQ(ECObjectsStatus::DataTypeMismatch, class1->CreateStructProperty(structProperty, "StructArrayProperty", *structClass2));
-
-    ArrayECPropertyP stringArrayProperty;
-    ArrayECPropertyP stringArrayProperty2;
-    StructArrayECPropertyP structArrayProperty;
-    // Arrays overriding primitives
-    EXPECT_EQ(ECObjectsStatus::DataTypeMismatch, class1->CreateArrayProperty(stringArrayProperty, "IntegerProperty", PRIMITIVETYPE_Long));
-    EXPECT_EQ(ECObjectsStatus::DataTypeMismatch, class1->CreateArrayProperty(stringArrayProperty, "StringProperty", PRIMITIVETYPE_String));
-    EXPECT_EQ(ECObjectsStatus::DataTypeMismatch, class1->CreateArrayProperty(stringArrayProperty2, "StringProperty"));
-
-    // Arrays overriding structs
-    EXPECT_EQ(ECObjectsStatus::DataTypeMismatch, class1->CreateStructArrayProperty(structArrayProperty, "StructProperty", structClass2));
-    EXPECT_EQ(ECObjectsStatus::DataTypeMismatch, class1->CreateStructArrayProperty(structArrayProperty, "StructProperty", structClass));
-
-    ArrayECPropertyP intArrayProperty;
-    // Arrays overriding arrays
-    EXPECT_EQ(ECObjectsStatus::DataTypeMismatch, class1->CreateArrayProperty(intArrayProperty, "StringArrayProperty", PRIMITIVETYPE_Long));
-    EXPECT_EQ(ECObjectsStatus::Success, class1->CreateArrayProperty(stringArrayProperty, "StringArrayProperty", PRIMITIVETYPE_String));
-    class1->RemoveProperty("StringArrayProperty");
-    }
-
-//---------------------------------------------------------------------------------------
-// @bsimethod                                   Carole.MacDonald            01/2016
-//---------------+---------------+---------------+---------------+---------------+-------
-TEST_F(ClassTest, CanOverrideBasePropertiesInDerivedClass)
-    {
-    ECSchemaPtr schema;
-    ECEntityClassP parent;
-    ECEntityClassP derived;
-    ECEntityClassP base;
-
-    ECSchema::CreateSchema(schema, "TestSchema", "ts", 1, 0, 0);
-    schema->CreateEntityClass(base, "BaseClass");
-    schema->CreateEntityClass(parent, "Parent");
-    schema->CreateEntityClass(derived, "Derived");
-    derived->AddBaseClass(*parent);
-
-    PrimitiveECPropertyP derivedStringProp;
-    PrimitiveECPropertyP baseIntProp;
-
-    derived->CreatePrimitiveProperty(derivedStringProp, "Code", PRIMITIVETYPE_String);
-    base->CreatePrimitiveProperty(baseIntProp, "Code", PRIMITIVETYPE_Integer);
-
-    ECObjectsStatus status = parent->AddBaseClass(*base);
-    EXPECT_NE(ECObjectsStatus::DataTypeMismatch, status);
-
-    ECPropertyP prop = derived->GetPropertyP("Code", false);
-    ASSERT_TRUE(nullptr != prop);
-    PrimitiveECPropertyP primProp = prop->GetAsPrimitivePropertyP();
-    EXPECT_EQ(PRIMITIVETYPE_String, primProp->GetType());
-
-    }
-
-//---------------------------------------------------------------------------------------
-// @bsimethod                                                    Caleb.Shafer    08/2016
-//---------------+---------------+---------------+---------------+---------------+-------
-TEST_F(ClassTest, ExpectFailureWhenOverridePropertyConflicts)
-    {
-    ECSchemaPtr schema;
-    ECEntityClassP base;
-    ECEntityClassP derived;
-    ECEntityClassP derived2;
-    ECEntityClassP derived3;
-
-    ECSchema::CreateSchema(schema, "TestSchema", "ts", 1, 0, 0);
-    schema->CreateEntityClass(base, "Base");
-    schema->CreateEntityClass(derived, "Derived");
-    schema->CreateEntityClass(derived2, "Derived2");
-    schema->CreateEntityClass(derived3, "Derived3");
-
-    PrimitiveECPropertyP derivedStringProp;
-    PrimitiveECPropertyP derivedStringProp2;
-    PrimitiveECPropertyP baseIntProp;
-    PrimitiveECPropertyP derivedIntPropUpperCase;
-    PrimitiveECPropertyP derivedIntPropUpperCase2;
-
-    base->CreatePrimitiveProperty(baseIntProp, "Prop", PRIMITIVETYPE_Integer);
-
-    derived->AddBaseClass(*base);
-    ECObjectsStatus status = derived->CreatePrimitiveProperty(derivedStringProp, "Prop", PRIMITIVETYPE_String);
-    ASSERT_EQ(ECObjectsStatus::DataTypeMismatch, status);
-    ASSERT_EQ(0, derived->GetPropertyCount(false));
-
-    status = derived->CreatePrimitiveProperty(derivedIntPropUpperCase, "PROP", PRIMITIVETYPE_Integer);
-    ASSERT_EQ(ECObjectsStatus::CaseCollision, status);
-    ASSERT_EQ(0, derived->GetPropertyCount(false));
-
-    derived2->CreatePrimitiveProperty(derivedStringProp2, "Prop", PRIMITIVETYPE_String);
-    status = derived2->AddBaseClass(*base);
-    ASSERT_EQ(ECObjectsStatus::DataTypeMismatch, status);
-    ASSERT_EQ(1, derived2->GetPropertyCount(false));
-
-    derived3->CreatePrimitiveProperty(derivedIntPropUpperCase2, "PROP", PRIMITIVETYPE_Integer);
-    status = derived3->AddBaseClass(*base);
-    ASSERT_EQ(ECObjectsStatus::CaseCollision, status);
-    ASSERT_EQ(1, derived2->GetPropertyCount(false));
-    }
-
-/*---------------------------------------------------------------------------------**//**
-* @bsimethod
-+---------------+---------------+---------------+---------------+---------------+------*/
-TEST_F(ClassTest, ExpectFailureWhenStructTypeIsNotReferenced)
-    {
-    ECSchemaPtr schema;
-    ECSchemaPtr schema2;
-    ECEntityClassP class1;
-    ECStructClassP structClass;
-    ECStructClassP structClass2;
-
-    ECSchema::CreateSchema(schema, "TestSchema", "ts", 5, 0, 5);
-    ECSchema::CreateSchema(schema2, "TestSchema2", "ts", 5, 0, 5);
-    schema->CreateEntityClass(class1, "TestClass");
-    schema2->CreateStructClass(structClass, "ClassForStructs");
-    schema->CreateStructClass(structClass2, "ClassForStructs2");
-
-    StructECPropertyP baseStructProp;
-    StructArrayECPropertyP structArrayProperty;
-    StructECPropertyP baseStructProp2;
-    StructArrayECPropertyP structArrayProperty2;
-
-    EXPECT_EQ(ECObjectsStatus::SchemaNotFound, class1->CreateStructProperty(baseStructProp, "StructProperty", *structClass));
-    EXPECT_EQ(ECObjectsStatus::SchemaNotFound, class1->CreateStructArrayProperty(structArrayProperty, "StructArrayProperty", structClass));
-    EXPECT_EQ(ECObjectsStatus::Success, class1->CreateStructProperty(baseStructProp2, "StructProperty2", *structClass2));
-    EXPECT_EQ(ECObjectsStatus::Success, class1->CreateStructArrayProperty(structArrayProperty2, "StructArrayProperty2", structClass2));
-    schema->AddReferencedSchema(*schema2);
-    EXPECT_EQ(ECObjectsStatus::Success, class1->CreateStructProperty(baseStructProp, "StructProperty", *structClass));
-    EXPECT_EQ(ECObjectsStatus::Success, class1->CreateStructArrayProperty(structArrayProperty, "StructArrayProperty", structClass));
-    }
-
-/*---------------------------------------------------------------------------------**//**
-* @bsimethod
-+---------------+---------------+---------------+---------------+---------------+------*/
-TEST_F(ClassTest, ExpectPropertiesInOrder)
-    {
-    std::vector<Utf8CP> propertyNames;
-    propertyNames.push_back("beta");
-    propertyNames.push_back("gamma");
-    propertyNames.push_back("delta");
-    propertyNames.push_back("alpha");
-
-    ECSchemaPtr schema;
-    ECEntityClassP class1;
-    PrimitiveECPropertyP property1;
-    PrimitiveECPropertyP property2;
-    PrimitiveECPropertyP property3;
-    PrimitiveECPropertyP property4;
-
-    ECSchema::CreateSchema(schema, "TestSchema", "ts", 5, 0, 5);
-    schema->CreateEntityClass(class1, "TestClass");
-    class1->CreatePrimitiveProperty(property1, "beta");
-    class1->CreatePrimitiveProperty(property2, "gamma");
-    class1->CreatePrimitiveProperty(property3, "delta");
-    class1->CreatePrimitiveProperty(property4, "alpha");
-
-    int i = 0;
-    ECPropertyIterable  iterable = class1->GetProperties(false);
-    for (ECPropertyP prop : iterable)
-        {
-        EXPECT_EQ(0, prop->GetName().compare(propertyNames[i]));
-        i++;
-        }
-    }
-
-/*---------------------------------------------------------------------------------**//**
-* @bsimethod
-+---------------+---------------+---------------+---------------+---------------+------*/
-TEST_F(ClassTest, ExpectProperties)
-    {
-    ECSchemaPtr schema;
-    ECEntityClassP ab;
-    ECEntityClassP cd;
-    ECEntityClassP ef;
-
-    PrimitiveECPropertyP a;
-    PrimitiveECPropertyP b;
-    PrimitiveECPropertyP c;
-    PrimitiveECPropertyP d;
-    PrimitiveECPropertyP e;
-    PrimitiveECPropertyP f;
-
-    ECSchema::CreateSchema(schema, "TestSchema", "ts", 5, 0, 5);
-    schema->CreateEntityClass(ab, "ab");
-    schema->CreateEntityClass(cd, "cd");
-    schema->CreateEntityClass(ef, "ef");
-
-    ab->CreatePrimitiveProperty(a, "a");
-    ab->CreatePrimitiveProperty(b, "b");
-
-    cd->CreatePrimitiveProperty(c, "c");
-    cd->CreatePrimitiveProperty(d, "d");
-
-    ef->CreatePrimitiveProperty(e, "e");
-    ef->CreatePrimitiveProperty(f, "f");
-
-    cd->AddBaseClass(*ab);
-    ef->AddBaseClass(*cd);
-
-    EXPECT_TRUE(NULL != GetPropertyByName(*ef, "e"));
-    EXPECT_TRUE(NULL != GetPropertyByName(*ef, "c"));
-    EXPECT_TRUE(NULL != GetPropertyByName(*ef, "a"));
-    }
-
-/*---------------------------------------------------------------------------------**//**
-* @bsimethod
-+---------------+---------------+---------------+---------------+---------------+------*/
-TEST_F(ClassTest, ExpectPropertiesFromBaseClass)
-    {
-    ECSchemaPtr schema;
-    ECEntityClassP ab;
-    ECEntityClassP cd;
-    ECEntityClassP ef;
-    ECEntityClassP gh;
-    ECEntityClassP ij;
-    ECEntityClassP kl;
-    ECEntityClassP mn;
-
-    PrimitiveECPropertyP a;
-    PrimitiveECPropertyP b;
-    PrimitiveECPropertyP c;
-    PrimitiveECPropertyP d;
-    PrimitiveECPropertyP e;
-    PrimitiveECPropertyP f;
-    PrimitiveECPropertyP g;
-    PrimitiveECPropertyP h;
-    PrimitiveECPropertyP i;
-    PrimitiveECPropertyP j;
-    PrimitiveECPropertyP k;
-    PrimitiveECPropertyP l;
-    PrimitiveECPropertyP m;
-    PrimitiveECPropertyP n;
-
-    ECSchema::CreateSchema(schema, "TestSchema", "ts", 5, 0, 5);
-    schema->CreateEntityClass(ab, "ab");
-    schema->CreateEntityClass(cd, "cd");
-    schema->CreateEntityClass(ef, "ef");
-    schema->CreateEntityClass(gh, "gh");
-    schema->CreateEntityClass(ij, "ij");
-    schema->CreateEntityClass(kl, "kl");
-    schema->CreateEntityClass(mn, "mn");
-
-    ab->CreatePrimitiveProperty(a, "a");
-    ab->CreatePrimitiveProperty(b, "b");
-
-    cd->CreatePrimitiveProperty(c, "c");
-    cd->CreatePrimitiveProperty(d, "d");
-
-    ef->CreatePrimitiveProperty(e, "e");
-    ef->CreatePrimitiveProperty(f, "f");
-
-    gh->CreatePrimitiveProperty(g, "g");
-    gh->CreatePrimitiveProperty(h, "h");
-
-    ij->CreatePrimitiveProperty(i, "i");
-    ij->CreatePrimitiveProperty(j, "j");
-
-    kl->CreatePrimitiveProperty(k, "k");
-    kl->CreatePrimitiveProperty(l, "l");
-
-    mn->CreatePrimitiveProperty(m, "m");
-    mn->CreatePrimitiveProperty(n, "n");
-
-    ef->AddBaseClass(*ab);
-    ef->AddBaseClass(*cd);
-
-    kl->AddBaseClass(*gh);
-    kl->AddBaseClass(*ij);
-
-    mn->AddBaseClass(*ef);
-    mn->AddBaseClass(*kl);
-
-    ECPropertyIterable  iterable1 = mn->GetProperties(true);
-    std::vector<ECPropertyP> testVector;
-    for (ECPropertyP prop : iterable1)
-        testVector.push_back(prop);
-
-    EXPECT_EQ(14, testVector.size());
-    for (size_t i = 0; i < testVector.size(); i++)
-        {
-        Utf8Char expectedName[] = {(Utf8Char) ('a' + static_cast<Utf8Char> (i)), 0};
-        EXPECT_EQ(0, testVector[i]->GetName().compare(expectedName)) << "Expected: " << expectedName << " Actual: " << testVector[i]->GetName().c_str();
-        }
-
-    // now we add some duplicate properties to mn which will "override" those from the base classes
-    PrimitiveECPropertyP b2;
-    PrimitiveECPropertyP d2;
-    PrimitiveECPropertyP f2;
-    PrimitiveECPropertyP h2;
-    PrimitiveECPropertyP j2;
-    PrimitiveECPropertyP k2;
-
-    mn->CreatePrimitiveProperty(b2, "b");
-    mn->CreatePrimitiveProperty(d2, "d");
-    mn->CreatePrimitiveProperty(f2, "f");
-    mn->CreatePrimitiveProperty(h2, "h");
-    mn->CreatePrimitiveProperty(j2, "j");
-    mn->CreatePrimitiveProperty(k2, "k");
-
-    ECPropertyIterable  iterable2 = mn->GetProperties(true);
-    testVector.clear();
-    for (ECPropertyP prop : iterable2)
-        testVector.push_back(prop);
-
-    EXPECT_EQ(14, testVector.size());
-    bvector<Utf8CP> expectedVector {"a", "c", "e", "g", "i", "l", "m", "n", "b", "d", "f", "h", "j", "k"};
-    for (size_t i = 0; i < testVector.size(); i++)
-        EXPECT_EQ(0, testVector[i]->GetName().compare(expectedVector[i])) << "Expected: " << expectedVector[i] << " Actual: " << testVector[i]->GetName().c_str();
-
-    PrimitiveECPropertyP e2;
-    PrimitiveECPropertyP a2;
-    PrimitiveECPropertyP c2;
-    PrimitiveECPropertyP g2;
-
-    PrimitiveECPropertyP l2;
-    PrimitiveECPropertyP i2;
-    PrimitiveECPropertyP g3;
-
-    PrimitiveECPropertyP a3;
-    PrimitiveECPropertyP b3;
-    PrimitiveECPropertyP g4;
-    PrimitiveECPropertyP h3;
-
-    kl->CreatePrimitiveProperty(e2, "e");
-    kl->CreatePrimitiveProperty(a2, "a");
-    kl->CreatePrimitiveProperty(c2, "c");
-    kl->CreatePrimitiveProperty(g2, "g");
-
-    ef->CreatePrimitiveProperty(l2, "l");
-    gh->CreatePrimitiveProperty(i2, "i");
-    ij->CreatePrimitiveProperty(g3, "g");
-
-    gh->CreatePrimitiveProperty(a3, "a");
-    gh->CreatePrimitiveProperty(b3, "b");
-    ab->CreatePrimitiveProperty(g4, "g");
-    ab->CreatePrimitiveProperty(h3, "h");
-
-    ECPropertyIterable  iterable3 = mn->GetProperties(true);
-    testVector.clear();
-    for (ECPropertyP prop : iterable3)
-        testVector.push_back(prop);
-
-    EXPECT_EQ(14, testVector.size());
-    expectedVector = {"a", "g", "c", "e", "l", "i", "m", "n", "b", "d", "f", "h", "j", "k"};
-    for (size_t i = 0; i < testVector.size(); i++)
-        EXPECT_EQ(0, testVector[i]->GetName().compare(expectedVector[i])) << "Expected: " << expectedVector[i] << " Actual: " << testVector[i]->GetName().c_str();
-    }
-
-/*---------------------------------------------------------------------------------**//**
-* @bsimethod
-+---------------+---------------+---------------+---------------+---------------+------*/
-TEST_F(ClassTest, AddAndRemoveConstraintClasses)
-    {
-    ECSchemaPtr schema;
-    ECSchemaPtr refSchema;
-
-    ECSchema::CreateSchema(schema, "TestSchema", "ts", 5, 0, 5);
-    ECSchema::CreateSchema(refSchema, "RefSchema", "ts", 5, 0, 5);
-
-    ECRelationshipClassP relClass;
-    ECEntityClassP targetClass;
-    ECEntityClassP sourceClass;
-
-    schema->CreateRelationshipClass(relClass, "RElationshipClass");
-    schema->CreateEntityClass(targetClass, "Target");
-    refSchema->CreateEntityClass(sourceClass, "Source");
-
-    EXPECT_EQ(ECObjectsStatus::Success, relClass->GetTarget().AddClass(*targetClass));
-    EXPECT_EQ(ECObjectsStatus::SchemaNotFound, relClass->GetSource().AddClass(*sourceClass));
-
-    schema->AddReferencedSchema(*refSchema);
-    EXPECT_EQ(ECObjectsStatus::Success, relClass->GetSource().AddClass(*sourceClass));
-
-    EXPECT_EQ(ECObjectsStatus::Success, relClass->GetTarget().RemoveClass(*targetClass));
-    EXPECT_EQ(ECObjectsStatus::ClassNotFound, relClass->GetTarget().RemoveClass(*targetClass));
-    }
-
-/*---------------------------------------------------------------------------------**//**
-* @bsimethod
-+---------------+---------------+---------------+---------------+---------------+------*/
-TEST_F(ClassTest, ExpectReadOnlyFromBaseClass)
-    {
-    ECSchemaPtr schema;
-    ECEntityClassP child;
-    ECEntityClassP base;
-
-    PrimitiveECPropertyP readOnlyProp;
-
-    ECSchema::CreateSchema(schema, "TestSchema", "ts", 5, 0, 5);
-    schema->CreateEntityClass(base, "BaseClass");
-    schema->CreateEntityClass(child, "ChildClass");
-
-    base->CreatePrimitiveProperty(readOnlyProp, "readOnlyProp");
-    readOnlyProp->SetIsReadOnly(true);
-
-    ASSERT_EQ(ECObjectsStatus::Success, child->AddBaseClass(*base));
-
-    ECPropertyP ecProp = GetPropertyByName(*child, "readOnlyProp");
-    ASSERT_EQ(true, ecProp->GetIsReadOnly());
-    }
-
-void TestOverriding(Utf8CP schemaName, int majorVersion, bool allowOverriding)
-    {
-    ECSchemaPtr schema;
-    ECEntityClassP base;
-    ECEntityClassP child;
-
-    ECSchema::CreateSchema(schema, schemaName, "ts", majorVersion, 0, 5);
-    schema->CreateEntityClass(base, "base");
-    schema->CreateEntityClass(child, "child");
-
-    PrimitiveECPropertyP baseIntProp;
-    ArrayECPropertyP baseIntArrayProperty;
-    ArrayECPropertyP baseStringArrayProperty;
-    ArrayECPropertyP baseBoolArrayProperty;
-
-    base->CreatePrimitiveProperty(baseIntProp, "IntegerProperty", PRIMITIVETYPE_Integer);
-    base->CreateArrayProperty(baseIntArrayProperty, "IntArrayProperty", PRIMITIVETYPE_Integer);
-    base->CreateArrayProperty(baseStringArrayProperty, "StringArrayProperty", PRIMITIVETYPE_String);
-    base->CreateArrayProperty(baseBoolArrayProperty, "BoolArrayProperty", PRIMITIVETYPE_Boolean);
-
-    PrimitiveECPropertyP childIntProperty;
-    ArrayECPropertyP childIntArrayProperty;
-    ArrayECPropertyP childStringArrayProperty;
-    ArrayECPropertyP childBoolArrayProperty;
-
-    child->AddBaseClass(*base);
-    // Override an integer property with an array of ints
-    ECObjectsStatus status = child->CreateArrayProperty(childIntArrayProperty, "IntegerProperty", PRIMITIVETYPE_Integer);
-    if (allowOverriding)
-        {
-        ASSERT_EQ(ECObjectsStatus::Success, status);
-        child->RemoveProperty("IntegerProperty");
-        }
-    else
-        ASSERT_EQ(ECObjectsStatus::DataTypeMismatch, status);
-
-    // Override an integer property with an array of strings
-    status = child->CreateArrayProperty(childStringArrayProperty, "IntegerProperty", PRIMITIVETYPE_String);
-    ASSERT_EQ(ECObjectsStatus::DataTypeMismatch, status);
-
-    // Override an integer array with an integer
-    status = child->CreatePrimitiveProperty(childIntProperty, "IntArrayProperty", PRIMITIVETYPE_Integer);
-    if (allowOverriding)
-        {
-        ASSERT_EQ(ECObjectsStatus::Success, status);
-        child->RemoveProperty("IntArrayProperty");
-        }
-    else
-        ASSERT_EQ(ECObjectsStatus::DataTypeMismatch, status);
-
-    // Override an array of strings with an integer
-    status = child->CreatePrimitiveProperty(childIntProperty, "StringArrayProperty", PRIMITIVETYPE_Integer);
-    ASSERT_EQ(ECObjectsStatus::DataTypeMismatch, status);
-
-    // Override an array of boolean with an array of integers
-    status = child->CreateArrayProperty(childIntArrayProperty, "BoolArrayProperty", PRIMITIVETYPE_Integer);
-    ASSERT_EQ(ECObjectsStatus::DataTypeMismatch, status);
-
-    // Override an array of integers with an array of boolean
-    status = child->CreateArrayProperty(childBoolArrayProperty, "IntArrayProperty", PRIMITIVETYPE_Boolean);
-    ASSERT_EQ(ECObjectsStatus::DataTypeMismatch, status);
-
-    }
-
-/*---------------------------------------------------------------------------------**//**
-* @bsimethod                                    Carole.MacDonald                11/2011
-+---------------+---------------+---------------+---------------+---------------+------*/
-TEST_F(ClassTest, TestOverridingArrayPropertyWithNonArray)
-    {
-    TestOverriding("TestSchema", 5, false);
-    TestOverriding("jclass", 1, true);
-    TestOverriding("jclass", 2, true);
-    TestOverriding("ECXA_ams", 1, true);
-    TestOverriding("ECXA_ams_user", 1, true);
-    TestOverriding("ams", 1, true);
-    TestOverriding("ams_user", 1, true);
-    TestOverriding("Bentley_JSpace_CustomAttributes", 2, true);
-    TestOverriding("Bentley_Plant", 6, true);
-    }
-
-/*---------------------------------------------------------------------------------**//**
-* @bsistruct                                                    Paul.Connelly   09/12
-+---------------+---------------+---------------+---------------+---------------+------*/
-struct ECNameValidationTest : ECTestFixture
-    {
-    struct ITester
-        {
-        virtual void        Preprocess(ECSchemaR schema) const = 0;
-        virtual void        Postprocess(ECSchemaR schema) const = 0;
-        };
-
-    void Roundtrip(ITester const& tester)
-        {
-        ECSchemaPtr schema;
-        ECSchema::CreateSchema(schema, "MySchema", "ts", 1, 0, 1);
-        tester.Preprocess(*schema);
-
-        Utf8String schemaXml;
-        EXPECT_EQ(SchemaWriteStatus::Success, schema->WriteToXmlString(schemaXml));
-
-        schema = NULL;
-        ECSchemaReadContextPtr context = ECSchemaReadContext::CreateContext();
-        EXPECT_EQ(SchemaReadStatus::Success, ECSchema::ReadFromXmlString(schema, schemaXml.c_str(), *context));
-
-        tester.Postprocess(*schema);
-        }
-    };
-
-/*---------------------------------------------------------------------------------**//**
-* @bsistruct                                                    Paul.Connelly   09/12
-+---------------+---------------+---------------+---------------+---------------+------*/
-struct DisplayLabelTester : ECNameValidationTest::ITester
-    {
-    Utf8String         m_name;
-    Utf8String         m_encodedName;
-
-    DisplayLabelTester(Utf8CP name, Utf8CP encodedName) : m_name(name), m_encodedName(encodedName) {}
-
-    template<typename T> void Compare(T const& target) const
-        {
-        EXPECT_FALSE(target.GetIsDisplayLabelDefined());
-        EXPECT_TRUE(target.GetName().Equals(m_encodedName)) << "Name: Expected " << m_encodedName.c_str() << " Actual " << target.GetName().c_str();
-        EXPECT_TRUE(target.GetDisplayLabel().Equals(m_name)) << "Label: Expected " << m_name.c_str() << " Actual " << target.GetDisplayLabel().c_str();
-        }
-
-    template<typename T> void CompareOverriddenLabel(T const& target, Utf8CP label) const
-        {
-        EXPECT_TRUE(target.GetIsDisplayLabelDefined());
-        EXPECT_TRUE(target.GetDisplayLabel().Equals(label));
-        }
-
-    virtual void Preprocess(ECSchemaR schema) const override
-        {
-        // This test used to rely on SetName() automatically encoding a non-EC name.
-        // We removed that behavior because it diverges from managed EC (which throws an "invalid name" exception instead)
-        // So now we must explicitly encode the name first.
-        Utf8String encodedName;
-        EXPECT_EQ(!ECNameValidation::IsValidName(m_name.c_str()), ECNameValidation::EncodeToValidName(encodedName, m_name));
-        schema.SetName(encodedName);
-        Compare(schema);
-
-        ECEntityClassP ecclass;
-        schema.CreateEntityClass(ecclass, encodedName);
-        Compare(*ecclass);
-
-        PrimitiveECPropertyP ecprop;
-        ecclass->CreatePrimitiveProperty(ecprop, encodedName, PRIMITIVETYPE_String);
-        Compare(*ecprop);
-        }
-
-    virtual void Postprocess(ECSchemaR schema) const override
-        {
-        ECClassP ecclass = schema.GetClassP(m_encodedName.c_str());
-        ECPropertyP ecprop = GetPropertyByName(*ecclass, m_encodedName.c_str());
-
-        Compare(schema);
-        Compare(*ecclass);
-        Compare(*ecprop);
-
-        // Test explicitly setting display labels
-        schema.SetDisplayLabel("NewDisplayLabel");
-        CompareOverriddenLabel(schema, "NewDisplayLabel");
-        ecclass->SetDisplayLabel("1!@$");
-        CompareOverriddenLabel(*ecclass, "1!@$");                // will not be encoded
-        ecprop->SetDisplayLabel("__x003E__");
-        CompareOverriddenLabel(*ecprop, "__x003E__");            // will not be decoded
-
-        // Test explicitly un-setting display labels
-        ecclass->SetDisplayLabel("");
-        Compare(*ecclass);
-        ecprop->SetDisplayLabel("");
-        Compare(*ecprop);
-        }
-    };
-
-/*---------------------------------------------------------------------------------**//**
-* @bsimethod                                                    Paul.Connelly   09/12
-+---------------+---------------+---------------+---------------+---------------+------*/
-TEST_F(ECNameValidationTest, DisplayLabels)
-    {
-    // Chinese chars...see TFS#298776...we are stuck with UTF-16 persistent encoding from long ago, should round-trip correctly with UTF-8
-    static const unsigned char s_chineseUtf8[] = {0xE8, 0x88, 0xAC,
-                                     0xE6, 0xA8, 0xA1,
-                                     0xE5, 0x9E, 0x8B,
-                                     '\0'};
-    // UTF-16: 822C 6A21 578B
-
-    static const Utf8CP s_testValues[] =
-        {
-        "NothingSpecial", "NothingSpecial",
-        "Nothing1Special2", "Nothing1Special2",
-        "1_LeadingDigitsDisallowed", "__x0031___LeadingDigitsDisallowed",
-        "Special!", "Special__x0021__",
-        "thing@mail.com", "thing__x0040__mail__x002E__com",
-        "*", "__x002A__",
-        "9&:", "__x0039____x0026____x003A__",
-        "__xNotAChar__", "__xNotAChar__",
-        "__xTTTT__", "__xTTTT__",
-        "__x####__", "__x__x0023____x0023____x0023____x0023____",
-        (Utf8CP) s_chineseUtf8, "__x822C____x6A21____x578B__",
-        NULL, NULL
-        };
-
-    for (Utf8CP const* cur = s_testValues; *cur; cur += 2)
-        {
-        Utf8CP name = *cur, encoded = *(cur + 1);
-        Roundtrip(DisplayLabelTester(name, encoded));
-        }
-    }
-
-/*---------------------------------------------------------------------------------**//**
-* @bsimethod                                                    Paul.Connelly   09/12
-+---------------+---------------+---------------+---------------+---------------+------*/
-TEST_F(ECNameValidationTest, Validate)
-    {
-#define EXPECT_VALIDATION_RESULT(RESULTTOEXPECT, NAMETOTEST) EXPECT_EQ (ECNameValidation::RESULT_ ## RESULTTOEXPECT, ECNameValidation::Validate (NAMETOTEST))
-    EXPECT_VALIDATION_RESULT(Valid, "ThisIsAValidName");
-    EXPECT_VALIDATION_RESULT(Valid, "_123");
-    EXPECT_VALIDATION_RESULT(Valid, "___");
-    EXPECT_VALIDATION_RESULT(Valid, "A123");
-
-    EXPECT_VALIDATION_RESULT(NullOrEmpty, "");
-    EXPECT_VALIDATION_RESULT(NullOrEmpty, NULL);
-
-    EXPECT_VALIDATION_RESULT(BeginsWithDigit, "1_C");
-
-    EXPECT_VALIDATION_RESULT(IncludesInvalidCharacters, "!ABC");
-    EXPECT_VALIDATION_RESULT(IncludesInvalidCharacters, "ABC@");
-    }
-
-/*---------------------------------------------------------------------------------**//**
-* @bsimethod                                                  Raimondas.Rimkus 02/2013
-+---------------+---------------+---------------+---------------+---------------+------*/
-TEST_F(SchemaComparisonTest, VerifyMatchesOperator)
-    {
-    EXPECT_TRUE(SchemaKey("SchemaTest", 1, 0) == SchemaKey("SchemaTest", 1, 0));
-    EXPECT_FALSE(SchemaKey("SchemaTest", 1, 0) == SchemaKey("SchemaNotTest", 1, 0));
-    EXPECT_FALSE(SchemaKey("SchemaTest", 1, 0) == SchemaKey("SchemaTest", 2, 0));
-    EXPECT_FALSE(SchemaKey("SchemaTest", 1, 0) == SchemaKey("SchemaTest", 1, 1));
-
-    EXPECT_TRUE(SchemaKey("SchemaTest", 1, 0).Matches(SchemaKey("SchemaTest", 1, 0), SchemaMatchType::Exact));
-    EXPECT_FALSE(SchemaKey("SchemaTest", 1, 0).Matches(SchemaKey("SchemaNotTest", 1, 0), SchemaMatchType::Exact));
-    EXPECT_FALSE(SchemaKey("SchemaTest", 1, 0).Matches(SchemaKey("SchemaTest", 2, 0), SchemaMatchType::Exact));
-    EXPECT_FALSE(SchemaKey("SchemaTest", 1, 0).Matches(SchemaKey("SchemaTest", 1, 1), SchemaMatchType::Exact));
-
-    EXPECT_TRUE(SchemaKey("SchemaTest", 1, 0).Matches(SchemaKey("SchemaTest", 1, 0), SchemaMatchType::Identical));
-    EXPECT_FALSE(SchemaKey("SchemaTest", 1, 0).Matches(SchemaKey("SchemaNotTest", 1, 0), SchemaMatchType::Identical));
-    EXPECT_FALSE(SchemaKey("SchemaTest", 1, 0).Matches(SchemaKey("SchemaTest", 2, 0), SchemaMatchType::Identical));
-    EXPECT_FALSE(SchemaKey("SchemaTest", 1, 0).Matches(SchemaKey("SchemaTest", 1, 1), SchemaMatchType::Identical));
-
-    EXPECT_TRUE(SchemaKey("SchemaTest", 1, 0).Matches(SchemaKey("SchemaTest", 1, 0), SchemaMatchType::Latest));
-    EXPECT_FALSE(SchemaKey("SchemaTest", 1, 0).Matches(SchemaKey("SchemaNotTest", 1, 0), SchemaMatchType::Latest));
-    EXPECT_TRUE(SchemaKey("SchemaTest", 1, 0).Matches(SchemaKey("SchemaTest", 2, 0), SchemaMatchType::Latest));
-    EXPECT_TRUE(SchemaKey("SchemaTest", 1, 1).Matches(SchemaKey("SchemaTest", 1, 0), SchemaMatchType::Latest));
-
-    EXPECT_TRUE(SchemaKey("SchemaTest", 1, 0).Matches(SchemaKey("SchemaTest", 1, 0), SchemaMatchType::LatestCompatible));
-    EXPECT_FALSE(SchemaKey("SchemaTest", 1, 0).Matches(SchemaKey("SchemaNotTest", 1, 0), SchemaMatchType::LatestCompatible));
-    EXPECT_FALSE(SchemaKey("SchemaTest", 1, 0).Matches(SchemaKey("SchemaTest", 2, 0), SchemaMatchType::LatestCompatible));
-    EXPECT_TRUE(SchemaKey("SchemaTest", 1, 1).Matches(SchemaKey("SchemaTest", 1, 0), SchemaMatchType::LatestCompatible));
-    EXPECT_FALSE(SchemaKey("SchemaTest", 1, 0).Matches(SchemaKey("SchemaTest", 1, 1), SchemaMatchType::LatestCompatible));
-    }
-
-/*---------------------------------------------------------------------------------**//**
-* @bsimethod                                                  Raimondas.Rimkus 02/2013
-+---------------+---------------+---------------+---------------+---------------+------*/
-TEST_F(SchemaComparisonTest, VerifyLessThanOperator)
-    {
-    EXPECT_FALSE(SchemaKey("SchemaTest", 1, 0) < SchemaKey("SchemaTest", 1, 0));
-    EXPECT_TRUE(SchemaKey("SchemaTesa", 1, 0) < SchemaKey("SchemaTest", 1, 0));
-    EXPECT_TRUE(SchemaKey("SchemaTest", 1, 0) < SchemaKey("SchemaTest", 2, 0));
-    EXPECT_FALSE(SchemaKey("SchemaTest", 1, 1) < SchemaKey("SchemaTest", 1, 0));
-
-    EXPECT_FALSE(SchemaKey("SchemaTest", 1, 0).LessThan(SchemaKey("SchemaTest", 1, 0), SchemaMatchType::Exact));
-    EXPECT_TRUE(SchemaKey("SchemaTesa", 1, 0).LessThan(SchemaKey("SchemaTest", 1, 0), SchemaMatchType::Exact));
-    EXPECT_TRUE(SchemaKey("SchemaTest", 1, 0).LessThan(SchemaKey("SchemaTest", 2, 0), SchemaMatchType::Exact));
-    EXPECT_FALSE(SchemaKey("SchemaTest", 1, 1).LessThan(SchemaKey("SchemaTest", 1, 0), SchemaMatchType::Exact));
-
-    EXPECT_FALSE(SchemaKey("SchemaTest", 1, 0).LessThan(SchemaKey("SchemaTest", 1, 0), SchemaMatchType::Identical));
-    EXPECT_TRUE(SchemaKey("SchemaTesa", 1, 0).LessThan(SchemaKey("SchemaTest", 1, 0), SchemaMatchType::Identical));
-    EXPECT_TRUE(SchemaKey("SchemaTest", 1, 0).LessThan(SchemaKey("SchemaTest", 2, 0), SchemaMatchType::Identical));
-    EXPECT_FALSE(SchemaKey("SchemaTest", 1, 1).LessThan(SchemaKey("SchemaTest", 1, 0), SchemaMatchType::Identical));
-
-    EXPECT_FALSE(SchemaKey("SchemaTest", 1, 0).LessThan(SchemaKey("SchemaTest", 1, 0), SchemaMatchType::Latest));
-    EXPECT_TRUE(SchemaKey("SchemaTesa", 1, 0).LessThan(SchemaKey("SchemaTest", 1, 0), SchemaMatchType::Latest));
-    EXPECT_FALSE(SchemaKey("SchemaTest", 1, 0).LessThan(SchemaKey("SchemaTest", 2, 0), SchemaMatchType::Latest));
-    EXPECT_FALSE(SchemaKey("SchemaTest", 1, 0).LessThan(SchemaKey("SchemaTest", 1, 9), SchemaMatchType::Latest));
-
-    EXPECT_FALSE(SchemaKey("SchemaTest", 1, 0).LessThan(SchemaKey("SchemaTest", 1, 0), SchemaMatchType::LatestCompatible));
-    EXPECT_TRUE(SchemaKey("SchemaTesa", 1, 0).LessThan(SchemaKey("SchemaTest", 1, 0), SchemaMatchType::LatestCompatible));
-    EXPECT_TRUE(SchemaKey("SchemaTest", 1, 0).LessThan(SchemaKey("SchemaTest", 2, 0), SchemaMatchType::LatestCompatible));
-    EXPECT_FALSE(SchemaKey("SchemaTest", 1, 0).LessThan(SchemaKey("SchemaTest", 1, 9), SchemaMatchType::LatestCompatible));
-    }
-
-/*---------------------------------------------------------------------------------**//**
-* @bsimethod                                                  Raimondas.Rimkus 02/2013
-+---------------+---------------+---------------+---------------+---------------+------*/
-TEST_F(SchemaComparisonTest, VerifyNotMatchesOperator)
-    {
-    EXPECT_FALSE(SchemaKey("SchemaTest", 1, 0) != SchemaKey("SchemaTest", 1, 0));
-    EXPECT_TRUE(SchemaKey("SchemaTest", 1, 0) != SchemaKey("SchemaNotTest", 1, 0));
-    EXPECT_TRUE(SchemaKey("SchemaTest", 1, 0) != SchemaKey("SchemaTest", 2, 0));
-    EXPECT_TRUE(SchemaKey("SchemaTest", 1, 0) != SchemaKey("SchemaTest", 1, 1));
-    }
-
-/*---------------------------------------------------------------------------------**//**
- * @bsimethod                                                  Raimondas.Rimkus 02/2013
- +---------------+---------------+---------------+---------------+---------------+------*/
-TEST_F(SchemaCacheTest, LoadAndGetSchema)
-    {
-    ECSchemaCachePtr cache = ECSchemaCache::Create();
-    ECSchemaPtr schema1;
-    ECSchemaPtr schema2;
-    ECSchemaPtr schema3;
-
-    ECSchema::CreateSchema(schema1, "Widget", "ts", 5, 0, 1);
-    ECSchema::CreateSchema(schema2, "BaseSchema1", "ts", 2, 0, 0);
-    ECSchema::CreateSchema(schema3, "BaseSchema2", "ts", 5, 0, 5);
-
-    EXPECT_TRUE(cache->AddSchema(*schema1) == ECObjectsStatus::Success);
-    EXPECT_TRUE(cache->AddSchema(*schema2) == ECObjectsStatus::Success);
-    EXPECT_TRUE(cache->AddSchema(*schema3) == ECObjectsStatus::Success);
-    EXPECT_EQ(cache->GetCount(), 3);
-
-    ECSchemaPtr fetchedSchema = cache->GetSchema(SchemaKey("BaseSchema1", 2, 0));
-    ASSERT_TRUE(fetchedSchema.IsValid());
-    EXPECT_TRUE(fetchedSchema->GetSchemaKey() == SchemaKey("BaseSchema1", 2, 0));
-
-    cache->Clear();
-    EXPECT_EQ(cache->GetCount(), 0);
-    }
-
-/*---------------------------------------------------------------------------------**//**
- * @bsimethod                                                  Raimondas.Rimkus 02/2013
- +---------------+---------------+---------------+---------------+---------------+------*/
-TEST_F(SchemaCacheTest, FilterSchema)
-    {
-    ECSchemaCachePtr cache = ECSchemaCache::Create();
-    ECSchemaPtr schema1;
-    ECSchemaPtr schema2;
-    ECSchemaPtr schema3;
-
-    ECSchema::CreateSchema(schema1, "Widget", "ts", 5, 0, 1);
-    ECSchema::CreateSchema(schema2, "BaseSchema1", "ts", 2, 0, 0);
-    ECSchema::CreateSchema(schema3, "BaseSchema2", "ts", 5, 0, 5);
-
-    EXPECT_TRUE(cache->AddSchema(*schema1) == ECObjectsStatus::Success);
-    EXPECT_TRUE(cache->AddSchema(*schema2) == ECObjectsStatus::Success);
-    EXPECT_TRUE(cache->AddSchema(*schema3) == ECObjectsStatus::Success);
-
-    EXPECT_TRUE(cache->GetSchema(SchemaKey("BaseSchema1", 2, 0), SchemaMatchType::Exact) != NULL);
-    EXPECT_TRUE(cache->GetSchema(SchemaKey("BaseZchema1", 2, 0), SchemaMatchType::Exact) == NULL);
-    EXPECT_TRUE(cache->GetSchema(SchemaKey("BaseSchema1", 3, 0), SchemaMatchType::Exact) == NULL);
-    EXPECT_TRUE(cache->GetSchema(SchemaKey("BaseSchema1", 2, 1), SchemaMatchType::Exact) == NULL);
-
-    EXPECT_TRUE(cache->GetSchema(SchemaKey("BaseSchema1", 2, 0), SchemaMatchType::Identical) != NULL);
-    EXPECT_TRUE(cache->GetSchema(SchemaKey("BaseZchema1", 2, 0), SchemaMatchType::Identical) == NULL);
-    EXPECT_TRUE(cache->GetSchema(SchemaKey("BaseSchema1", 3, 0), SchemaMatchType::Identical) == NULL);
-    EXPECT_TRUE(cache->GetSchema(SchemaKey("BaseSchema1", 2, 1), SchemaMatchType::Identical) == NULL);
-
-    EXPECT_TRUE(cache->GetSchema(SchemaKey("BaseSchema1", 2, 0), SchemaMatchType::Latest) != NULL);
-    EXPECT_TRUE(cache->GetSchema(SchemaKey("BaseZchema1", 2, 0), SchemaMatchType::Latest) == NULL);
-    EXPECT_TRUE(cache->GetSchema(SchemaKey("BaseSchema1", 3, 0), SchemaMatchType::Latest) != NULL);
-    EXPECT_TRUE(cache->GetSchema(SchemaKey("BaseSchema1", 2, 1), SchemaMatchType::Latest) != NULL);
-
-    EXPECT_TRUE(cache->GetSchema(SchemaKey("BaseSchema2", 5, 5), SchemaMatchType::LatestCompatible) != NULL);
-    EXPECT_TRUE(cache->GetSchema(SchemaKey("BaseZchema2", 5, 5), SchemaMatchType::LatestCompatible) == NULL);
-    EXPECT_TRUE(cache->GetSchema(SchemaKey("BaseSchema2", 3, 5), SchemaMatchType::LatestCompatible) == NULL);
-    EXPECT_TRUE(cache->GetSchema(SchemaKey("BaseSchema2", 5, 3), SchemaMatchType::LatestCompatible) != NULL);
-    }
-
-/*---------------------------------------------------------------------------------**//**
- * @bsimethod                                                  Raimondas.Rimkus 02/2013
- +---------------+---------------+---------------+---------------+---------------+------*/
-TEST_F(SchemaCacheTest, DropSchema)
-    {
-    ECSchemaCachePtr cache = ECSchemaCache::Create();
-    ECSchemaPtr schema1;
-    ECSchemaPtr schema2;
-    ECSchemaPtr schema3;
-
-    ECSchema::CreateSchema(schema1, "Widget", "ts", 5, 0, 1);
-    ECSchema::CreateSchema(schema2, "BaseSchema1", "ts", 2, 0, 0);
-    ECSchema::CreateSchema(schema3, "BaseSchema2", "ts", 5, 0, 5);
-
-    EXPECT_TRUE(cache->AddSchema(*schema1) == ECObjectsStatus::Success);
-    EXPECT_TRUE(cache->AddSchema(*schema2) == ECObjectsStatus::Success);
-    EXPECT_TRUE(cache->AddSchema(*schema3) == ECObjectsStatus::Success);
-    EXPECT_EQ(cache->GetCount(), 3);
-
-    EXPECT_TRUE(cache->DropSchema(SchemaKey("Widget", 5, 1)) == ECObjectsStatus::Success);
-    EXPECT_EQ(cache->GetCount(), 2);
-    EXPECT_TRUE(cache->DropSchema(SchemaKey("Widget", 5, 1)) != ECObjectsStatus::Success);
-    EXPECT_TRUE(cache->DropSchema(SchemaKey("BaseSchema2", 5, 3)) != ECObjectsStatus::Success);
-    EXPECT_TRUE(cache->DropSchema(SchemaKey("BaseSchema2", 5, 7)) != ECObjectsStatus::Success);
-    EXPECT_TRUE(cache->DropSchema(SchemaKey("BaseSchema2", 1, 5)) != ECObjectsStatus::Success);
-    EXPECT_EQ(cache->GetCount(), 2);
-    EXPECT_TRUE(cache->DropSchema(SchemaKey("BaseSchema2", 5, 5)) == ECObjectsStatus::Success);
-    EXPECT_EQ(cache->GetCount(), 1);
-    EXPECT_TRUE(cache->DropSchema(SchemaKey("BaseSchema1", 2, 0)) == ECObjectsStatus::Success);
-    EXPECT_EQ(cache->GetCount(), 0);
-    }
-
-/*---------------------------------------------------------------------------------**//**
-* @bsimethod                                                  Raimondas.Rimkus 02/2013
-+---------------+---------------+---------------+---------------+---------------+------*/
-TEST_F(SchemaChecksumTest, ComputeSchemaXmlStringCheckSum)
-    {
-    Utf8Char schemaXml[] =
-        "<?xml version=\"1.0\" encoding=\"UTF-8\"?>"
-        "<ECSchema schemaName=\"Widgets\" version=\"09.06\" displayLabel=\"Widgets Display Label\" description=\"Widgets Description\" nameSpacePrefix=\"wid\" xmlns=\"http://www.bentley.com/schemas/Bentley.ECXML.2.0\" xmlns:ec=\"http://www.bentley.com/schemas/Bentley.ECXML.2.0\" xmlns:ods=\"Bentley_ODS.01.02\">"
-        "    <ECClass typeName=\"ecProject\" description=\"Project ECClass\" displayLabel=\"Project\" isDomainClass=\"True\">"
-        "       <ECProperty propertyName=\"Name\" typename=\"string\" displayLabel=\"Project Name\" />"
-        "    </ECClass>"
-        "</ECSchema>";
-
-    EXPECT_EQ(ECSchema::ComputeSchemaXmlStringCheckSum(schemaXml, sizeof(schemaXml)), 682119251);
-    }
-
-/*---------------------------------------------------------------------------------**//**
-* @bsimethod                                                  Raimondas.Rimkus 02/2013
-+---------------+---------------+---------------+---------------+---------------+------*/
-TEST_F(SchemaImmutableTest, SetImmutable)
-    {
-    ECSchemaReadContextPtr schemaContext = ECSchemaReadContext::CreateContext();
-    ECSchemaPtr schema;
-    SchemaReadStatus status = ECSchema::ReadFromXmlFile(schema, ECTestFixture::GetTestDataPath(L"Widgets.01.00.ecschema.xml").c_str(), *schemaContext);
-    EXPECT_EQ(SchemaReadStatus::Success, status);
-
-    schema->SetImmutable();
-
-    ECEntityClassP class1 = NULL;
-    ECClassP class2 = schema->GetClassP("ecProject");
-    ECRelationshipClassP relationshipClass;
-    ECClassP base = (ECClassP) class1;
-    EXPECT_EQ(schema->CreateEntityClass(class1, "TestClass"), ECObjectsStatus::SchemaIsImmutable);
-    EXPECT_TRUE(class1 == NULL);
-    EXPECT_EQ(schema->CopyClass(base, *class2), ECObjectsStatus::SchemaIsImmutable);
-    EXPECT_EQ(schema->CreateRelationshipClass(relationshipClass, "RelationshipClass"), ECObjectsStatus::SchemaIsImmutable);
-    EXPECT_EQ(schema->SetName("Some new name"), ECObjectsStatus::SchemaIsImmutable);
-    EXPECT_EQ(schema->SetAlias("Some new alias"), ECObjectsStatus::SchemaIsImmutable);
-    EXPECT_EQ(schema->SetDescription("Some new description"), ECObjectsStatus::SchemaIsImmutable);
-    EXPECT_EQ(schema->SetDisplayLabel("Some new label"), ECObjectsStatus::SchemaIsImmutable);
-    EXPECT_EQ(schema->SetVersionMajor(13), ECObjectsStatus::SchemaIsImmutable);
-    EXPECT_EQ(schema->SetVersionMinor(13), ECObjectsStatus::SchemaIsImmutable);
-    }
-
-bool CompareFiles(Utf8StringCP lFileName, Utf8StringCP rFileName)
-    {
-    BeFile lFile;
-    BeFileStatus lStatus = lFile.Open(*lFileName, BeFileAccess::Read);
-
-    EXPECT_EQ(BeFileStatus::Success, lStatus) << "Could not open " << *lFileName << " for verification";
-
-    BeFile rFile;
-    BeFileStatus rStatus = rFile.Open(*rFileName, BeFileAccess::Read);
-    EXPECT_EQ(BeFileStatus::Success, lStatus) << "Could not open " << *rFileName << " for verification";
-
-    ByteStream lStream;
-    ByteStream rStream;
-    lStatus = lFile.ReadEntireFile(lStream);
-    rStatus = rFile.ReadEntireFile(rStream);
-
-    if (lStream.GetSize() != rStream.GetSize())
-        return false;
-
-    const uint8_t *lBuffer = lStream.GetData();
-    const uint8_t *rBuffer = rStream.GetData();
-    for (uint32_t i = 0; i < lStream.GetSize(); i++)
-        {
-        if (lBuffer[i] != rBuffer[i])
-            return false;
-        }
-    lFile.Close();
-    rFile.Close();
-    return true;
-    }
-
-TEST_F(SchemaTest, RoundtripSchemaXmlCommentsTest)
-    {
-    ECSchemaReadContextPtr schemaContext = ECSchemaReadContext::CreateContext();
-    schemaContext->SetPreserveXmlComments(true);
-    ECSchemaPtr schema;
-    SchemaReadStatus status = ECSchema::ReadFromXmlFile(schema, ECTestFixture::GetTestDataPath(L"dgn-testingonly.02.00.ecschema.xml").c_str(), *schemaContext);
-    EXPECT_EQ(SchemaReadStatus::Success, status);
-
-    SchemaWriteStatus statusW = schema->WriteToXmlFile(ECTestFixture::GetTempDataPath(L"dgn-testingonly-result.02.00.ecschema.xml").c_str(), ECVersion::V2_0, false);
-    EXPECT_EQ(SchemaWriteStatus::Success, statusW);
-
-    Utf8String serializedSchemaFile(ECTestFixture::GetTempDataPath(L"dgn-testingonly-result.02.00.ecschema.xml"));
-    Utf8String expectedSchemaFile(ECTestFixture::GetTestDataPath(L"dgn-testingonly-ExpectedResult.02.00.ecschema.xml"));
-
-    // Deactivated because it might fail randomly because of varying order of <schemareference> in schema
-    //EXPECT_TRUE(CompareFiles(&serializedSchemaFile, &expectedSchemaFile)) << "Serialized schema differs from expected schema";
-    }
-
-//---------------------------------------------------------------------------------------
-// @bsimethod                                   Muhammad.Hassan                     07/16
-//+---------------+---------------+---------------+---------------+---------------+------
-TEST_F(SchemaTest, CreateDynamicSchema)
-    {
-    //Load Bentley_Standard_CustomAttributes
-    ECSchemaReadContextPtr schemaContext = ECSchemaReadContext::CreateContext();
-    SearchPathSchemaFileLocaterPtr schemaLocater;
-    bvector<WString> searchPaths;
-    searchPaths.push_back(ECTestFixture::GetTestDataPath(L""));
-    schemaLocater = SearchPathSchemaFileLocater::CreateSearchPathSchemaFileLocater(searchPaths);
-    schemaContext->AddSchemaLocater(*schemaLocater);
-
-    SchemaKey schemaKey("CoreCustomAttributes", 1, 0);
-    ECSchemaPtr standardCASchema = schemaContext->LocateSchema(schemaKey, SchemaMatchType::Latest);
-    EXPECT_TRUE(standardCASchema.IsValid());
-
-    IECInstancePtr dynamicSchemaCA = standardCASchema->GetClassCP("DynamicSchema")->GetDefaultStandaloneEnabler()->CreateInstance();
-    ECSchemaCachePtr cache = ECSchemaCache::Create();
-    ECSchemaPtr schema;
-
-    ECSchema::CreateSchema(schema, "TestSchema", "ts", 2, 0, 1);
-    schema->AddReferencedSchema(*standardCASchema);
-    ASSERT_EQ(ECObjectsStatus::Success, schema->SetCustomAttribute(*dynamicSchemaCA));
-    
-
-    ASSERT_EQ(ECObjectsStatus::Success, cache->AddSchema(*schema));
-    ECSchemaP retrievedSchema = cache->GetSchema(SchemaKey("TestSchema", 2, 1), SchemaMatchType::Exact);
-    ASSERT_TRUE(retrievedSchema != NULL);
-
-    ASSERT_TRUE(retrievedSchema->IsDynamicSchema());
-    }
-
-//---------------------------------------------------------------------------------------
-// @bsimethod                                   Muhammad.Hassan                     07/16
-//+---------------+---------------+---------------+---------------+---------------+------
-TEST_F(SchemaTest, TryRenameECClass)
-    {
-    ECSchemaCachePtr cache = ECSchemaCache::Create();
-    ECSchemaPtr schema;
-
-    ECSchema::CreateSchema(schema, "TestSchema", "ts", 5, 0, 5);
-
-    ECEntityClassP entityClass1;
-    ECEntityClassP entityClass2;
-    schema->CreateEntityClass(entityClass1, "ClassA");
-    schema->CreateEntityClass(entityClass2, "ClassB");
-
-    ASSERT_EQ(ECObjectsStatus::Success, cache->AddSchema(*schema));
-    ECSchemaP retrievedSchema = cache->GetSchema(SchemaKey("TestSchema", 5, 5), SchemaMatchType::Exact);
-    ASSERT_TRUE(retrievedSchema != NULL);
-
-    // rename classes
-    ASSERT_EQ(ECObjectsStatus::Success, retrievedSchema->RenameClass(*retrievedSchema->GetClassP("ClassA"), "ClassA1"));
-    ASSERT_EQ(ECObjectsStatus::Success, retrievedSchema->RenameClass(*retrievedSchema->GetClassP("ClassB"), "ClassB1"));
-
-    // try to get classes with old names
-    ASSERT_TRUE(nullptr == retrievedSchema->GetClassCP("ClassA"));
-    ASSERT_TRUE(nullptr == retrievedSchema->GetClassCP("ClassB"));
-
-    // Get classes with new names
-    ECClassP classA1 = retrievedSchema->GetClassP("ClassA1");
-    ECClassP classB1 = retrievedSchema->GetClassP("ClassB1");
-    ASSERT_TRUE(nullptr != classA1);
-    ASSERT_TRUE(nullptr != classB1);
-
-    // Delete Classes
-    ASSERT_EQ(ECObjectsStatus::Success, retrievedSchema->DeleteClass(*classA1));
-    ASSERT_EQ(ECObjectsStatus::Success, retrievedSchema->DeleteClass(*classB1));
-    }
-
-//---------------------------------------------------------------------------------------
-// @bsimethod                                   Muhammad.Hassan                     07/16
-//+---------------+---------------+---------------+---------------+---------------+------
-TEST_F(SchemaTest, RemoveReferenceSchema)
-    {
-    ECSchemaPtr schema;
-    ECSchemaPtr refSchema;
-
-    ECSchema::CreateSchema(schema, "TestSchema", "ts", 5, 0, 5);
-    ECSchema::CreateSchema(refSchema, "RefSchema", "ts", 5, 0, 5);
-
-    ECRelationshipClassP relClass;
-    ECEntityClassP targetClass;
-    ECEntityClassP sourceClass;
-
-    schema->CreateRelationshipClass(relClass, "RElationshipClass");
-    schema->CreateEntityClass(targetClass, "Target");
-    refSchema->CreateEntityClass(sourceClass, "Source");
-
-    EXPECT_EQ(ECObjectsStatus::Success, relClass->GetTarget().AddClass(*targetClass));
-    EXPECT_EQ(ECObjectsStatus::SchemaNotFound, relClass->GetSource().AddClass(*sourceClass));
-
-    schema->AddReferencedSchema(*refSchema);
-    ASSERT_FALSE(refSchema->IsStandardSchema());
-    ASSERT_FALSE(refSchema->IsSupplementalSchema());
-    ASSERT_FALSE(refSchema->IsSystemSchema());
-    ASSERT_TRUE(ECSchema::IsSchemaReferenced(*schema, *refSchema));
-    EXPECT_EQ(ECObjectsStatus::Success, relClass->GetSource().AddClass(*sourceClass));
-
-    // try to remove refrence schema, shouldn't be successful as referenced schema's class is used a relationship constraint.
-    ASSERT_EQ(ECObjectsStatus::SchemaInUse, schema->RemoveReferencedSchema(SchemaKey("RefSchema", 5, 5)));
-
-    // remove source constraint class from relationship
-    EXPECT_EQ(ECObjectsStatus::Success, relClass->GetSource().RemoveClass(*sourceClass));
-
-    //removing reference schema should be successful now
-    ASSERT_EQ(ECObjectsStatus::Success, schema->RemoveReferencedSchema(SchemaKey("RefSchema", 5, 5)));
-    }
-
-//---------------------------------------------------------------------------------------
-// @bsimethod                                   Muhammad.Hassan                     07/16
-//+---------------+---------------+---------------+---------------+---------------+------
-TEST_F(SchemaTest, DeleteKOQ)
-    {
-    ECSchemaPtr schema;
-    ECSchemaReadContextPtr context = ECSchemaReadContext::CreateContext();
-    Utf8CP schemaXml =
-        "<?xml version='1.0' encoding='utf-8'?>"
-        "<ECSchema schemaName='TestSchema' nameSpacePrefix='ts' version='1.0.0' xmlns='http://www.bentley.com/schemas/Bentley.ECXML.3.0'>"
-        "    <KindOfQuantity typeName='MyKindOfQuantity' description='My KindOfQuantity'"
-        "                    displayLabel='My KindOfQuantity' persistenceUnit='CENTIMETRE' precision='10'"
-        "                    defaultPresentationUnit='FOOT' alternativePresentationUnits='INCH;YARD' />"
-        "    <ECEntityClass typeName='Foo' >"
-        "        <ECProperty propertyName='Length' typeName='double'  kindOfQuantity='MyKindOfQuantity' />" // kindOfQuantity='s1:MyKindOfQuantity'
-        "        <ECArrayProperty propertyName='AlternativeLengths' typeName='double' minOccurs='0' maxOccurs='unbounded' kindOfQuantity = 'MyKindOfQuantity'/>" // kindOfQuantity='s1:MyKindOfQuantity'
-        "    </ECEntityClass>"
-        "</ECSchema>";
-
-    ASSERT_EQ(SchemaReadStatus::Success, ECSchema::ReadFromXmlString(schema, schemaXml, *context));
-
-    std::vector<KindOfQuantityP> todelete;
-
-    KindOfQuantityContainerCR koqContainer = schema->GetKindOfQuantities();
-    for (auto koq : koqContainer)
-        todelete.push_back(koq);
-
-    for (auto koq : todelete)
-        {
-        ASSERT_EQ(ECObjectsStatus::Success, schema->DeleteKindOfQuantity(*koq));
-        }
-
-    schema->DebugDump();
-    }
-
-//---------------------------------------------------------------------------------------
-// @bsimethod                                   Robert.Schili                     07/16
-//+---------------+---------------+---------------+---------------+---------------+------
-TEST_F(SchemaTest, SetGetMinMaxInt)
-    {
-    ECSchemaPtr schema;
-    ECSchemaReadContextPtr context = ECSchemaReadContext::CreateContext();
-    Utf8CP schemaXml =
-        "<?xml version='1.0' encoding='utf-8'?>"
-        "<ECSchema schemaName='TestSchema' nameSpacePrefix='ts' version='1.0.0' xmlns='http://www.bentley.com/schemas/Bentley.ECXML.3.0'>"
-        "    <ECEntityClass typeName='Foo' >"
-        "    </ECEntityClass>"
-        "</ECSchema>";
-
-    ASSERT_EQ(SchemaReadStatus::Success, ECSchema::ReadFromXmlString(schema, schemaXml, *context));
-
-    ECClassP cp = schema->GetClassP("Foo");
-    ASSERT_NE(cp, nullptr);
-
-    PrimitiveECPropertyP primp;
-    ASSERT_EQ(cp->CreatePrimitiveProperty(primp, "Foo"), ECObjectsStatus::Success);
-    ASSERT_EQ(primp->SetType(PrimitiveType::PRIMITIVETYPE_Integer), ECObjectsStatus::Success);
-    ASSERT_EQ(primp->IsMaximumLengthDefined(), false);
-    ASSERT_EQ(primp->IsMaximumValueDefined(), false);
-    ASSERT_EQ(primp->IsMinimumValueDefined(), false);
-
-    ECValue val;
-    val.SetUtf8CP("bar");
-    ASSERT_EQ(primp->SetMaximumValue(val), ECObjectsStatus::DataTypeNotSupported);
-    val.SetInteger(42);
-    ASSERT_EQ(primp->SetMaximumValue(val), ECObjectsStatus::Success);
-    ASSERT_EQ(primp->IsMaximumValueDefined(), true);
-    val.SetToNull(); //ensure val has been copied
-    ASSERT_EQ(primp->IsMaximumValueDefined(), true);
-
-    ASSERT_EQ(primp->GetMaximumValue(val), ECObjectsStatus::Success);
-    ASSERT_EQ(val.GetInteger(), 42);
-
-    primp->ResetMaximumValue();
-    ASSERT_EQ(primp->IsMaximumValueDefined(), false);
-    ASSERT_EQ(primp->GetMaximumValue(val), ECObjectsStatus::Error);
-    }
-
-//---------------------------------------------------------------------------------------
-// @bsimethod                                   Robert.Schili                     07/16
-//+---------------+---------------+---------------+---------------+---------------+------
-TEST_F(SchemaTest, SetGetMaxLength)
-    {
-    ECSchemaPtr schema;
-    ECSchemaReadContextPtr context = ECSchemaReadContext::CreateContext();
-    Utf8CP schemaXml =
-        "<?xml version='1.0' encoding='utf-8'?>"
-        "<ECSchema schemaName='TestSchema' nameSpacePrefix='ts' version='1.0.0' xmlns='http://www.bentley.com/schemas/Bentley.ECXML.3.0'>"
-        "    <ECEntityClass typeName='Foo' >"
-        "    </ECEntityClass>"
-        "</ECSchema>";
-
-    ASSERT_EQ(SchemaReadStatus::Success, ECSchema::ReadFromXmlString(schema, schemaXml, *context));
-
-    ECClassP cp = schema->GetClassP("Foo");
-    ASSERT_NE(cp, nullptr);
-
-    PrimitiveECPropertyP primp;
-    ASSERT_EQ(cp->CreatePrimitiveProperty(primp, "Foo"), ECObjectsStatus::Success);
-    ASSERT_EQ(primp->SetType(PrimitiveType::PRIMITIVETYPE_String), ECObjectsStatus::Success);
-    ASSERT_EQ(primp->IsMaximumLengthDefined(), false);
-
-    ASSERT_EQ(primp->SetMaximumLength(42), ECObjectsStatus::Success);
-    ASSERT_EQ(primp->IsMaximumLengthDefined(), true);
-    ASSERT_EQ(primp->GetMaximumLength(), 42);
-
-    primp->ResetMaximumLength();
-    ASSERT_EQ(primp->IsMaximumLengthDefined(), false);
-    ASSERT_EQ(primp->GetMaximumLength(), 0);
-    }
-
-//---------------------------------------------------------------------------------------
-// @bsimethod                                   Robert.Schili                     07/16
-//+---------------+---------------+---------------+---------------+---------------+------
-TEST_F(SchemaTest, MaxMinValueLengthDeserialization)
-    {
-    ECSchemaPtr schema;
-    ECSchemaReadContextPtr context = ECSchemaReadContext::CreateContext();
-    Utf8CP schemaXml =
-        "<?xml version='1.0' encoding='utf-8'?>"
-        "<ECSchema schemaName='TestSchema' nameSpacePrefix='ts' version='1.0.0' xmlns='http://www.bentley.com/schemas/Bentley.ECXML.3.0'>"
-        "    <ECEntityClass typeName='Foo'>"
-        "       <ECProperty propertyName='DoubleProp' typeName='double' MaximumValue='3.0' MinimumValue='42'/>"
-        "    </ECEntityClass>"
-        "</ECSchema>";
-
-    ASSERT_EQ(SchemaReadStatus::Success, ECSchema::ReadFromXmlString(schema, schemaXml, *context));
-
-    ECClassP cp = schema->GetClassP("Foo");
-    ASSERT_NE(cp, nullptr);
-
-    ECPropertyP pp = cp->GetPropertyP("DoubleProp");
-    ASSERT_NE(pp, nullptr);
-
-    ECValue minVal;
-    ECValue maxVal;
-    ASSERT_EQ(pp->GetMinimumValue(minVal), ECObjectsStatus::Success);
-    ASSERT_EQ(pp->GetMaximumValue(maxVal), ECObjectsStatus::Success);
-
-    ASSERT_EQ(minVal.IsNull(), false);
-    ASSERT_EQ(maxVal.IsNull(), false);
-
-    ASSERT_EQ(minVal.GetPrimitiveType(), PrimitiveType::PRIMITIVETYPE_Double);
-    ASSERT_EQ(maxVal.GetPrimitiveType(), PrimitiveType::PRIMITIVETYPE_Double);
-    }
-
-<<<<<<< HEAD
-//---------------------------------------------------------------------------------------
-// @bsimethod                                   Robert.Schili                     10/16
-//+---------------+---------------+---------------+---------------+---------------+------
-TEST_F(SchemaVersionTest, CreateECVersionTest)
-    {
-    ECVersion ecVersion;
-    EXPECT_EQ(ECObjectsStatus::InvalidECVersion, ECSchema::CreateECVersion(ecVersion, 0, 0)) << "Creating an ECVersion with invalid major and minor versions should fail.";
-
-    EXPECT_EQ(ECObjectsStatus::InvalidECVersion, ECSchema::CreateECVersion(ecVersion, 9, 9)) << "Creating an ECVersion with invalid major and minor versions should fail.";
-
-    EXPECT_EQ(ECObjectsStatus::Success, ECSchema::CreateECVersion(ecVersion, 2, 0)) << "Creating a 2.0 ECVersion should succeed";
-    EXPECT_EQ(ECVersion::V2_0, ecVersion) << "The ECVersion should have been set to 2.0.";
-
-    ECVersion ecVersion3;
-    EXPECT_EQ(ECObjectsStatus::Success, ECSchema::CreateECVersion(ecVersion3, 3, 0)) << "Creating a 2.0 ECVersion should succeed";
-    EXPECT_EQ(ECVersion::V3_0, ecVersion3) << "The ECVersion should have been set to 3.0.";
-
-    ECVersion ecVersion31;
-    EXPECT_EQ(ECObjectsStatus::Success, ECSchema::CreateECVersion(ecVersion31, 3, 1)) << "Creating a 3.1 ECVersion should succeed";
-    EXPECT_EQ(ECVersion::V3_1, ecVersion31) << "The ECVersion should have been set to 3.1.";
-    }
-
-=======
-// This test was to illustrate a problem with the ECDiff tool.  However, we decided to not to make the fix on this branch.  The tool has been rewritten on bim0200.
-//---------------------------------------------------------------------------------------
-// @bsimethod                                   Carole.MacDonald            10/2016
-//---------------+---------------+---------------+---------------+---------------+-------
-//TEST(SchemaDiffTests, RightNotLeft)
-//    {
-//    Utf8CP leftXml = 
-//        "<?xml version='1.0' encoding='utf-8'?>"
-//
-//        "<ECSchema schemaName=\"OpenPlant\" nameSpacePrefix=\"op\" version=\"1.4\" xmlns=\"http://www.bentley.com/schemas/Bentley.ECXML.2.0\">"
-//        "    <ECClass typeName=\"NAMED_ITEM\" displayLabel=\"Named Item\" isDomainClass=\"True\">"
-//        "        <ECProperty propertyName=\"NAME\" typeName=\"string\" description=\"name of area.\" displayLabel=\"Name\" />"
-//        "    </ECClass>"
-//        "    <ECClass typeName=\"SPECIALTY_ITEM\" displayLabel=\"Specialty Item\" isDomainClass=\"True\">"
-//        "        <BaseClass>NAMED_ITEM</BaseClass>"
-//        "    </ECClass>"
-//        "</ECSchema>";
-//
-//    Utf8CP rightXml = 
-//        "<?xml version='1.0' encoding='utf-8'?>"
-//        "<ECSchema schemaName=\"OpenPlant\" nameSpacePrefix=\"op\" version=\"1.4\" xmlns=\"http://www.bentley.com/schemas/Bentley.ECXML.2.0\">"
-//        "    <ECClass typeName=\"NAMED_ITEM\" displayLabel=\"Named Item\" isDomainClass=\"True\">"
-//        "        <ECProperty propertyName=\"NAME\" typeName=\"string\" description=\"name of area.\" displayLabel=\"Name\" />"
-//        "    </ECClass>"
-//        "    <ECClass typeName=\"SPECIALTY_ITEM\" displayLabel=\"Specialty Item\" isDomainClass=\"True\">"
-//        "        <BaseClass>NAMED_ITEM</BaseClass>"
-//        "        <ECProperty propertyName=\"NAME\" typeName=\"string\" description=\"name of area.\" displayLabel=\"Tag Number\" />"
-//        "    </ECClass>"
-//        "</ECSchema>";
-//
-//    ECSchemaReadContextPtr leftSchemaContext = ECSchemaReadContext::CreateContext();
-//    ECSchemaReadContextPtr rightSchemaContext = ECSchemaReadContext::CreateContext();
-//    ECSchemaPtr leftSchema, rightSchema;
-//    ECSchema::ReadFromXmlString(leftSchema, leftXml, *leftSchemaContext);
-//    ECSchema::ReadFromXmlString(rightSchema, rightXml, *rightSchemaContext);
-//    ECDiffPtr diff = ECDiff::Diff(*leftSchema, *rightSchema);
-//    ASSERT_TRUE(diff.IsValid());
-//
-//    ECSchemaPtr mergedSchema;
-//    MergeStatus status = diff->Merge(mergedSchema, CONFLICTRULE_TakeLeft);
-//    ASSERT_EQ(status, MergeStatus::Success);
-//    ASSERT_TRUE(mergedSchema.IsValid());
-//
-//    }
->>>>>>> 723888d1
-END_BENTLEY_ECN_TEST_NAMESPACE
+/*--------------------------------------------------------------------------------------+
+|
+|     $Source: test/Published/SchemaTests.cpp $
+|
+|  $Copyright: (c) 2016 Bentley Systems, Incorporated. All rights reserved. $
+|
++--------------------------------------------------------------------------------------*/
+#include "../ECObjectsTestPCH.h"
+#include "../TestFixture/TestFixture.h"
+#include "BeXml/BeXml.h"
+
+#include <iostream>
+#include <fstream>
+
+using namespace BentleyApi::ECN;
+
+BEGIN_BENTLEY_ECN_TEST_NAMESPACE
+
+// NEEDSWORK Improve strategy for seed data.  Should not be maintained in source.
+#define SCHEMAS_PATH  L"" 
+
+struct SchemaTest : ECTestFixture {};
+struct SchemaSearchTest : ECTestFixture {};
+struct SchemaNameParsingTest : ECTestFixture {};
+struct SchemaSerializationTest : ECTestFixture {};
+struct SchemaReferenceTest : ECTestFixture {};
+struct SchemaCreationTest : ECTestFixture {};
+struct SchemaCopyTest : ECTestFixture {};
+struct SchemaLocateTest : ECTestFixture {};
+struct SchemaComparisonTest : ECTestFixture {};
+struct SchemaCacheTest : ECTestFixture {};
+struct SchemaChecksumTest : ECTestFixture {};
+struct SchemaImmutableTest : ECTestFixture {};
+struct SchemaVersionTest : ECTestFixture {};
+
+/*---------------------------------------------------------------------------------**//**
+* @bsistruct                                                    Paul.Connelly   03/13
++---------------+---------------+---------------+---------------+---------------+------*/
+struct ClassTest : ECTestFixture
+    {
+    void TestPropertyCount(ECClassCR ecClass, size_t nPropertiesWithoutBaseClasses, size_t nPropertiesWithBaseClasses)
+        {
+        EXPECT_EQ(ecClass.GetPropertyCount(false), nPropertiesWithoutBaseClasses);
+        EXPECT_EQ(ecClass.GetPropertyCount(true), nPropertiesWithBaseClasses);
+        }
+    };
+
+/*---------------------------------------------------------------------------------**//**
+* @bsimethod                                                    Paul.Connelly   12/12
++---------------+---------------+---------------+---------------+---------------+------*/
+ECPropertyP GetPropertyByName(ECClassCR ecClass, Utf8CP name, bool expectExists = true)
+    {
+    ECPropertyP prop = ecClass.GetPropertyP(name);
+    EXPECT_EQ(expectExists, NULL != prop);
+    Utf8String utf8(name);
+    prop = ecClass.GetPropertyP(utf8.c_str());
+    EXPECT_EQ(expectExists, NULL != prop);
+    return prop;
+    }
+
+/*---------------------------------------------------------------------------------**//**
+* @bsimethod
++---------------+---------------+---------------+---------------+---------------+------*/
+TEST_F(SchemaTest, ExpectReadOnly)
+    {
+    ECSchemaPtr schema;
+    ECEntityClassP domainClass;
+    ECEntityClassP derivedClass;
+    ECStructClassP structClass;
+    ECCustomAttributeClassP customAttributeClass;
+    ECEnumerationP enumeration;
+
+    ECSchema::CreateSchema(schema, "TestSchema", "ts", 5, 0, 5);
+    ASSERT_TRUE(schema.IsValid());
+
+    //Create Domain Class
+    schema->CreateEntityClass(domainClass, "DomainClass");
+    ASSERT_TRUE(domainClass != NULL);
+
+    //Create Derived Class
+    schema->CreateEntityClass(derivedClass, "DerivedClass");
+    ASSERT_TRUE(derivedClass != NULL);
+
+    //Create Struct
+    schema->CreateStructClass(structClass, "StructClass");
+    ASSERT_TRUE(structClass != NULL);
+
+    //Create Enumeration
+    schema->CreateEnumeration(enumeration, "Enumeration", PrimitiveType::PRIMITIVETYPE_Integer);
+    ASSERT_TRUE(enumeration != nullptr);
+
+    //Add Property of Array type to structClass
+    ArrayECPropertyP MyArrayProp;
+    structClass->CreateArrayProperty(MyArrayProp, "ArrayProperty");
+    ASSERT_TRUE(MyArrayProp != NULL);
+
+    //Create customAttributeClass
+    schema->CreateCustomAttributeClass(customAttributeClass, "CustomAttribute");
+    ASSERT_TRUE(customAttributeClass != NULL);
+
+    //Add Property Of Struct type to custom attribute
+    StructECPropertyP PropertyOfCustomAttribute;
+    customAttributeClass->CreateStructProperty(PropertyOfCustomAttribute, "PropertyOfCustomAttribute", *structClass);
+    ASSERT_TRUE(PropertyOfCustomAttribute != NULL);
+    }
+
+/*---------------------------------------------------------------------------------**//**
+* @bsimethod
++---------------+---------------+---------------+---------------+---------------+------*/
+TEST_F(SchemaTest, AddAndRemoveEnumerations)
+    {
+    ECSchemaPtr schema;
+    ECEntityClassP domainClass;
+    ECEnumerationP enumeration;
+    ECEnumerationP enumeration2;
+
+    ECSchema::CreateSchema(schema, "TestSchema", "ts", 5, 0, 5);
+    ASSERT_TRUE(schema.IsValid());
+
+    //Create Enumeration
+    auto status = schema->CreateEnumeration(enumeration, "Enumeration", PrimitiveType::PRIMITIVETYPE_Integer);
+    ASSERT_TRUE(enumeration != nullptr);
+    ASSERT_TRUE(status == ECObjectsStatus::Success);
+
+    status = schema->CreateEnumeration(enumeration2, "Enumeration", PrimitiveType::PRIMITIVETYPE_String);
+    ASSERT_TRUE(enumeration2 == nullptr);
+    ASSERT_TRUE(status == ECObjectsStatus::NamedItemAlreadyExists);
+
+    status = schema->CreateEntityClass(domainClass, "Enumeration");
+    ASSERT_TRUE(domainClass == nullptr);
+    ASSERT_TRUE(status == ECObjectsStatus::NamedItemAlreadyExists);
+
+    enumeration2 = schema->GetEnumerationP("Enumeration");
+    ASSERT_TRUE(enumeration2 != nullptr);
+    ASSERT_TRUE(enumeration2 == enumeration);
+
+    int i = 0;
+    for (auto p : schema->GetEnumerations())
+        {
+        i++;
+        ASSERT_TRUE(p != nullptr);
+        ASSERT_TRUE(p == enumeration);
+        }
+
+    ASSERT_TRUE(i == 1);
+
+    ASSERT_TRUE(schema->GetEnumerationCount() == 1);
+
+    ASSERT_TRUE(schema->DeleteEnumeration(*enumeration) == ECObjectsStatus::Success);
+
+    enumeration2 = nullptr;
+    enumeration2 = schema->GetEnumerationP("Enumeration");
+    ASSERT_TRUE(enumeration2 == nullptr);
+
+    ASSERT_TRUE(schema->GetEnumerationCount() == 0);
+    }
+
+/*---------------------------------------------------------------------------------**//**
+* @bsimethod
++---------------+---------------+---------------+---------------+---------------+------*/
+TEST_F(SchemaTest, TestPrimitiveEnumerationProperty)
+    {
+    ECSchemaPtr schema;
+    ECEntityClassP domainClass;
+    ECEnumerationP enumeration;
+
+    ECSchema::CreateSchema(schema, "TestSchema", "ts", 5, 0, 5);
+    ASSERT_TRUE(schema.IsValid());
+
+    //Create Enumeration
+    auto status = schema->CreateEnumeration(enumeration, "Enumeration", PrimitiveType::PRIMITIVETYPE_Integer);
+    ASSERT_TRUE(enumeration != nullptr);
+    ASSERT_TRUE(status == ECObjectsStatus::Success);
+
+    status = schema->CreateEntityClass(domainClass, "Class");
+    ASSERT_TRUE(domainClass != nullptr);
+    ASSERT_TRUE(status == ECObjectsStatus::Success);
+
+    PrimitiveECPropertyP prop;
+    status = domainClass->CreateEnumerationProperty(prop, "MyProperty", *enumeration);
+    ASSERT_TRUE(prop != nullptr);
+    ASSERT_TRUE(status == ECObjectsStatus::Success);
+
+    ASSERT_TRUE(prop->GetType() == PrimitiveType::PRIMITIVETYPE_Integer);
+    ASSERT_TRUE(prop->GetEnumeration() == enumeration);
+
+    prop->SetType(PrimitiveType::PRIMITIVETYPE_Double);
+    ASSERT_TRUE(prop->GetEnumeration() == nullptr);
+
+    prop->SetType(*enumeration);
+    ASSERT_TRUE(prop->GetType() == PrimitiveType::PRIMITIVETYPE_Integer);
+    ASSERT_TRUE(prop->GetEnumeration() == enumeration);
+    }
+
+/*---------------------------------------------------------------------------------**//**
+* @bsimethod
++---------------+---------------+---------------+---------------+---------------+------*/
+TEST_F(SchemaTest, CheckEnumerationBasicProperties)
+    {
+    ECSchemaPtr schema;
+    ECEnumerationP enumeration;
+
+    ECSchema::CreateSchema(schema, "TestSchema", "ts", 5, 0, 5);
+    ASSERT_TRUE(schema.IsValid());
+
+    //Create Enumeration
+    auto status = schema->CreateEnumeration(enumeration, "Enumeration", PrimitiveType::PRIMITIVETYPE_Integer);
+    ASSERT_TRUE(enumeration != nullptr);
+    ASSERT_TRUE(status == ECObjectsStatus::Success);
+
+    EXPECT_STREQ(enumeration->GetName().c_str(), "Enumeration");
+
+    //Type
+    ASSERT_TRUE(enumeration->GetType() == PrimitiveType::PRIMITIVETYPE_Integer);
+
+    //Description
+    enumeration->SetDescription("MyDescription");
+    EXPECT_STREQ(enumeration->GetDescription().c_str(), "MyDescription");
+
+    //IsStrict
+    EXPECT_TRUE(enumeration->GetIsStrict());
+    enumeration->SetIsStrict(false);
+    EXPECT_FALSE(enumeration->GetIsStrict());
+
+    //DisplayLabel
+    ASSERT_TRUE(enumeration->GetIsDisplayLabelDefined() == false);
+    EXPECT_STREQ(enumeration->GetDisplayLabel().c_str(), "Enumeration");
+    enumeration->SetDisplayLabel("Display Label");
+    EXPECT_STREQ(enumeration->GetDisplayLabel().c_str(), "Display Label");
+    EXPECT_STREQ(enumeration->GetInvariantDisplayLabel().c_str(), "Display Label");
+
+    ECEnumeratorP enumerator;
+    status = enumeration->CreateEnumerator(enumerator, 5);
+    EXPECT_TRUE(status == ECObjectsStatus::Success);
+    EXPECT_TRUE(enumerator != nullptr);
+    EXPECT_STREQ(enumerator->GetInvariantDisplayLabel().c_str(), "5");
+    enumerator->SetDisplayLabel("DLBL");
+
+    EXPECT_STREQ(enumerator->GetDisplayLabel().c_str(), "DLBL");
+
+    EXPECT_TRUE(enumerator->GetInteger() == 5);
+    EXPECT_STREQ(enumerator->GetString().c_str(), "");
+    EXPECT_FALSE(enumerator->IsString());
+    EXPECT_TRUE(enumerator->IsInteger());
+
+    ECEnumeratorP enumerator2;
+    status = enumeration->CreateEnumerator(enumerator2, 5);
+    EXPECT_TRUE(status == ECObjectsStatus::NamedItemAlreadyExists);
+    EXPECT_TRUE(enumerator2 == nullptr);
+
+    status = enumeration->CreateEnumerator(enumerator2, 1);
+    EXPECT_TRUE(status == ECObjectsStatus::Success);
+    EXPECT_TRUE(enumerator2 != nullptr);
+    enumerator2->SetDisplayLabel("DLBL2");
+
+    EXPECT_TRUE(enumeration->GetEnumeratorCount() == 2);
+
+    int i = 0;
+    for (auto p : enumeration->GetEnumerators())
+        {
+        EXPECT_TRUE(p != nullptr);
+        if (i == 0)
+            {
+            EXPECT_TRUE(p == enumerator);
+            }
+        else if (i == 1)
+            {
+            EXPECT_TRUE(p == enumerator2);
+            }
+
+        i++;
+        }
+
+    ASSERT_TRUE(i == 2);
+
+    EXPECT_TRUE(enumeration->DeleteEnumerator(*enumerator2) == ECObjectsStatus::Success);
+    EXPECT_TRUE(enumeration->GetEnumeratorCount() == 1);
+    enumeration->Clear();
+    EXPECT_TRUE(enumeration->GetEnumeratorCount() == 0);
+    }
+
+//---------------------------------------------------------------------------------------
+// @bsimethod                                   Carole.MacDonald            11/2015
+//---------------+---------------+---------------+---------------+---------------+-------
+TEST_F(SchemaTest, RemoveBaseClassFromGrandChild)
+    {
+    Utf8CP schemaXML = "<?xml version=\"1.0\" encoding=\"UTF-8\"?>"
+        "<ECSchema schemaName=\"TestSchema\" version=\"01.00\" displayLabel=\"TestSchema\" description=\"Test Schema\" nameSpacePrefix=\"ts\" xmlns=\"http://www.bentley.com/schemas/Bentley.ECXML.2.0\" >"
+        "    <ECClass typeName=\"GrandParent\" description=\"The base class\" displayLabel=\"GrandParent\" isDomainClass=\"True\">"
+        "       <ECProperty propertyName=\"PropA\" typeName=\"string\" displayLabel=\"PropA\" />"
+        "    </ECClass>"
+        "    <ECClass typeName=\"Parent\" isDomainClass=\"True\">"
+        "        <BaseClass>GrandParent</BaseClass>"
+        "       <ECProperty propertyName=\"PropA\" typeName=\"string\" displayLabel=\"PropA\" />"
+        "    </ECClass>"
+        "    <ECClass typeName=\"Child\" isDomainClass=\"True\">"
+        "        <BaseClass>Parent</BaseClass>"
+        "       <ECProperty propertyName=\"PropA\" typeName=\"string\" displayLabel=\"PropA\" />"
+        "    </ECClass>"
+        "</ECSchema>";
+    ECSchemaPtr schema;
+    ECSchemaReadContextPtr schemaContext = ECSchemaReadContext::CreateContext();
+    SchemaReadStatus status = ECSchema::ReadFromXmlString(schema, schemaXML, *schemaContext);
+    EXPECT_EQ(SchemaReadStatus::Success, status);
+
+    ECClassP child = schema->GetClassP("Child");
+    ECPropertyP prop = child->GetPropertyP("PropA", false);
+    ASSERT_TRUE(nullptr != prop);
+    prop = child->GetPropertyP("PropA", true);
+    ASSERT_TRUE(nullptr != prop);
+
+    ECClassP parent = schema->GetClassP("Parent");
+    child->RemoveBaseClass(*parent);
+    ECBaseClassesList baseClasses = child->GetBaseClasses();
+    ASSERT_TRUE(baseClasses.empty());
+    prop = child->GetPropertyP("PropA", false);
+    ASSERT_TRUE(nullptr != prop);
+    ASSERT_TRUE(nullptr == prop->GetBaseProperty());  // This shouldn't fail!
+
+    }
+
+/*---------------------------------------------------------------------------------**//**
+* @bsimethod                                                  Raimondas.Rimkus 02/2013
++---------------+---------------+---------------+---------------+---------------+------*/
+TEST_F(SchemaSearchTest, FindSchemaByName)
+    {
+    ECSchemaReadContextPtr schemaContext = ECSchemaReadContext::CreateContext();
+    WString seedPath(ECTestFixture::GetTestDataPath(L"").c_str());
+    schemaContext->AddSchemaPath(seedPath.c_str());
+
+    ECSchemaPtr schema;
+    SchemaReadStatus status = ECSchema::ReadFromXmlFile(schema, ECTestFixture::GetTestDataPath(L"SchemaThatReferences.01.00.ecschema.xml").c_str(), *schemaContext);
+    EXPECT_EQ(SchemaReadStatus::Success, status);
+
+    EXPECT_TRUE(schema->FindSchema(SchemaKey("SchemaThatReferences", 1, 0), SchemaMatchType::Exact) != NULL);
+    EXPECT_TRUE(schema->FindSchema(SchemaKey("SchemaThatReferencez", 1, 0), SchemaMatchType::Exact) == NULL);
+    EXPECT_TRUE(schema->FindSchema(SchemaKey("SchemaThatReferences", 2, 0), SchemaMatchType::Exact) == NULL);
+    EXPECT_TRUE(schema->FindSchema(SchemaKey("SchemaThatReferences", 1, 1), SchemaMatchType::Exact) == NULL);
+
+    EXPECT_TRUE(schema->FindSchema(SchemaKey("BaseSchema", 1, 0), SchemaMatchType::Exact) != NULL);
+    EXPECT_TRUE(schema->FindSchemaP(SchemaKey("SchemaThatReferences", 1, 0), SchemaMatchType::Exact) != NULL);
+    EXPECT_TRUE(schema->FindSchemaP(SchemaKey("a", 123, 456), SchemaMatchType::Exact) == NULL);
+    }
+
+/*---------------------------------------------------------------------------------**//**
+* @bsimethod                                                  Raimondas.Rimkus 02/2013
++---------------+---------------+---------------+---------------+---------------+------*/
+static  void    ValidateSchemaNameParsing(Utf8CP fullName, bool expectFailure, Utf8CP expectName, uint32_t expectMajor, uint32_t expectWrite, uint32_t expectMinor)
+    {
+    Utf8String    shortName;
+    uint32_t   versionMajor;
+    uint32_t   versionWrite;
+    uint32_t   versionMinor;
+
+    ECObjectsStatus status = ECSchema::ParseSchemaFullName(shortName, versionMajor, versionWrite, versionMinor, fullName);
+
+    if (expectFailure)
+        {
+        EXPECT_TRUE(ECObjectsStatus::Success != status);
+        return;
+        }
+
+    EXPECT_TRUE(ECObjectsStatus::Success == status);
+
+    EXPECT_STREQ(shortName.c_str(), expectName);
+    EXPECT_EQ(versionMajor, expectMajor);
+    EXPECT_EQ(versionWrite, expectWrite);
+    EXPECT_EQ(versionMinor, expectMinor);
+    }
+
+/*---------------------------------------------------------------------------------**//**
+* @bsimethod
++---------------+---------------+---------------+---------------+---------------+------*/
+TEST_F(SchemaNameParsingTest, ParseFullSchemaName)
+    {
+    ValidateSchemaNameParsing("TestName.6.8", false, "TestName", 6, 0, 8);
+    ValidateSchemaNameParsing("TestName.16.18", false, "TestName", 16, 0, 18);
+    ValidateSchemaNameParsing("TestName.126.128", false, "TestName", 126, 0, 128);
+    ValidateSchemaNameParsing("TestName.1267.128", false, "TestName", 1267, 0, 128);
+    ValidateSchemaNameParsing("TestName.1267", true, NULL, 0, 0, 0);
+    ValidateSchemaNameParsing("TestName", true, NULL, 0, 0, 0);
+    ValidateSchemaNameParsing("", true, NULL, 0, 0, 0);
+    ValidateSchemaNameParsing("12.18", true, NULL, 0, 0, 0);
+    }
+
+/*---------------------------------------------------------------------------------**//**
+* @bsimethod
++---------------+---------------+---------------+---------------+---------------+------*/
+TEST_F(SchemaSerializationTest, ExpectSuccessWithSerializingBaseClasses)
+    {
+    ECSchemaPtr schema;
+    ECSchemaPtr schema2;
+    ECSchemaPtr schema3;
+
+    ECSchema::CreateSchema(schema, "Widget", "ecw", 5, 5, 5);
+    ECSchema::CreateSchema(schema2, "BaseSchema", "base", 5, 5, 5);
+    ECSchema::CreateSchema(schema3, "BaseSchema2", "base", 5, 5, 5);
+
+    ECEntityClassP class1;
+    ECEntityClassP baseClass;
+    ECEntityClassP anotherBase;
+    ECEntityClassP gadget;
+    ECEntityClassP bolt;
+    ECEnumerationP enumeration;
+    schema->CreateEntityClass(class1, "TestClass");
+    schema->CreateEntityClass(gadget, "Gadget");
+    schema->CreateEntityClass(bolt, "Bolt");
+    schema->CreateEnumeration(enumeration, "Enumeration", PrimitiveType::PRIMITIVETYPE_Integer);
+    enumeration->SetDisplayLabel("This is a display label.");
+    enumeration->SetDescription("This is a description.");
+    ECEnumeratorP enumerator;
+    EXPECT_EQ(ECObjectsStatus::Success, enumeration->CreateEnumerator(enumerator, 1));
+    enumerator->SetDisplayLabel("First");
+    EXPECT_EQ(ECObjectsStatus::Success, enumeration->CreateEnumerator(enumerator, 2));
+    enumerator->SetDisplayLabel("Second");
+    EXPECT_EQ(ECObjectsStatus::Success, enumeration->CreateEnumerator(enumerator, 3));
+    enumerator->SetDisplayLabel("Third");
+
+    PrimitiveECPropertyP prop;
+    EXPECT_EQ(ECObjectsStatus::Success, class1->CreateEnumerationProperty(prop, "EnumeratedProperty", *enumeration));
+
+    schema2->CreateEntityClass(baseClass, "BaseClass");
+    schema3->CreateEntityClass(anotherBase, "AnotherBase");
+
+    EXPECT_EQ(ECObjectsStatus::SchemaNotFound, class1->AddBaseClass(*baseClass));
+    schema->AddReferencedSchema(*schema2);
+    schema->AddReferencedSchema(*schema3);
+    EXPECT_EQ(ECObjectsStatus::Success, class1->AddBaseClass(*baseClass));
+    EXPECT_EQ(ECObjectsStatus::Success, class1->AddBaseClass(*anotherBase));
+    EXPECT_EQ(ECObjectsStatus::Success, gadget->AddBaseClass(*class1));
+
+    SchemaWriteStatus status2 = schema->WriteToXmlFile(ECTestFixture::GetTempDataPath(L"base.xml").c_str());
+    EXPECT_EQ(SchemaWriteStatus::Success, status2);
+
+    status2 = schema->WriteToXmlFile(ECTestFixture::GetTempDataPath(L"base_ec3.xml").c_str(), ECVersion::V3_1);
+    EXPECT_EQ(SchemaWriteStatus::Success, status2);
+
+    WString ecSchemaXmlString;
+    SchemaWriteStatus status3 = schema->WriteToXmlString(ecSchemaXmlString);
+    EXPECT_EQ(SchemaWriteStatus::Success, status3);
+    }
+
+/*---------------------------------------------------------------------------------**//**
+* @bsimethod
++---------------+---------------+---------------+---------------+---------------+------*/
+TEST_F(SchemaReferenceTest, AddAndRemoveReferencedSchemas)
+    {
+    ECSchemaPtr schema;
+    ECSchema::CreateSchema(schema, "TestSchema", "ts", 5, 5, 5);
+
+    ECSchemaPtr refSchema;
+    ECSchema::CreateSchema(refSchema, "RefSchema", "ts", 5, 5, 5);
+
+    EXPECT_EQ(ECObjectsStatus::Success, schema->AddReferencedSchema(*refSchema));
+    EXPECT_EQ(ECObjectsStatus::NamedItemAlreadyExists, schema->AddReferencedSchema(*refSchema));
+
+    ECSchemaReferenceListCR refList = schema->GetReferencedSchemas();
+
+    ECSchemaReferenceList::const_iterator schemaIterator = refList.find(refSchema->GetSchemaKey());
+
+    EXPECT_FALSE(schemaIterator == refList.end());
+    EXPECT_EQ(ECObjectsStatus::Success, schema->RemoveReferencedSchema(*refSchema));
+
+    schemaIterator = refList.find(refSchema->GetSchemaKey());
+
+    EXPECT_TRUE(schemaIterator == refList.end());
+    EXPECT_EQ(ECObjectsStatus::SchemaNotFound, schema->RemoveReferencedSchema(*refSchema));
+    }
+
+/*---------------------------------------------------------------------------------**//**
+* @bsimethod
++---------------+---------------+---------------+---------------+---------------+------*/
+TEST_F(SchemaSerializationTest, SerializeComprehensiveSchema)
+    {
+    //Load Bentley_Standard_CustomAttributes
+    ECSchemaReadContextPtr schemaContext = ECSchemaReadContext::CreateContext();
+    SearchPathSchemaFileLocaterPtr schemaLocater;
+    bvector<WString> searchPaths;
+    searchPaths.push_back(ECTestFixture::GetTestDataPath(L""));
+    schemaLocater = SearchPathSchemaFileLocater::CreateSearchPathSchemaFileLocater(searchPaths);
+    schemaContext->AddSchemaLocater(*schemaLocater);
+
+    SchemaKey schemaKey("Bentley_Standard_CustomAttributes", 1, 12);
+    ECSchemaPtr standardCASchema = schemaContext->LocateSchema(schemaKey, SchemaMatchType::Latest);
+    EXPECT_TRUE(standardCASchema.IsValid());
+
+    //Compose our new schema
+    ECSchemaPtr schema;
+    ECSchema::CreateSchema(schema, "ComprehensiveSchema", "cmpr", 1, 5, 2);
+    schema->SetDescription("Comprehensive Schema to demonstrate use of all ECSchema concepts.");
+    schema->SetDisplayLabel("Comprehensive Schema");
+    schema->AddReferencedSchema(*standardCASchema);
+
+    ECEntityClassP baseEntityClass;
+    ECEntityClassP entityClass;
+    ECStructClassP structClass;
+    ECCustomAttributeClassP classCustomAttributeClass;
+    ECCustomAttributeClassP generalCustomAttributeClass;
+    ECEnumerationP enumeration;
+
+    schema->CreateEntityClass(baseEntityClass, "BaseEntity");
+    PrimitiveECPropertyP inheritedPrimitiveProperty;
+    baseEntityClass->CreatePrimitiveProperty(inheritedPrimitiveProperty, "InheritedProperty", PrimitiveType::PRIMITIVETYPE_String);
+    baseEntityClass->SetClassModifier(ECClassModifier::Abstract);
+    baseEntityClass->SetDisplayLabel("Base Entity");
+    baseEntityClass->SetDescription("Base Entity Description");
+
+    schema->CreateEntityClass(entityClass, "Entity");
+    entityClass->SetClassModifier(ECClassModifier::Sealed);
+    entityClass->AddBaseClass(*baseEntityClass);
+    PrimitiveECPropertyP primitiveProperty1;
+    entityClass->CreatePrimitiveProperty(primitiveProperty1, "Primitive1", PrimitiveType::PRIMITIVETYPE_Binary);
+    primitiveProperty1->SetDisplayLabel("Property Display Label");
+    PrimitiveECPropertyP primitiveProperty2;
+    entityClass->CreatePrimitiveProperty(primitiveProperty2, "Primitive2", PrimitiveType::PRIMITIVETYPE_Boolean);
+    primitiveProperty2->SetDescription("Property Description");
+    PrimitiveECPropertyP primitiveProperty3;
+    entityClass->CreatePrimitiveProperty(primitiveProperty3, "Primitive3", PrimitiveType::PRIMITIVETYPE_DateTime);
+    primitiveProperty3->SetIsReadOnly(true);
+    PrimitiveECPropertyP primitiveProperty4;
+    entityClass->CreatePrimitiveProperty(primitiveProperty4, "Primitive4", PrimitiveType::PRIMITIVETYPE_Double);
+    PrimitiveECPropertyP primitiveProperty5;
+    entityClass->CreatePrimitiveProperty(primitiveProperty5, "Primitive5", PrimitiveType::PRIMITIVETYPE_IGeometry);
+    PrimitiveECPropertyP primitiveProperty6;
+    entityClass->CreatePrimitiveProperty(primitiveProperty6, "Primitive6", PrimitiveType::PRIMITIVETYPE_Integer);
+    PrimitiveECPropertyP primitiveProperty7;
+    entityClass->CreatePrimitiveProperty(primitiveProperty7, "Primitive7", PrimitiveType::PRIMITIVETYPE_Long);
+    PrimitiveECPropertyP primitiveProperty8;
+    entityClass->CreatePrimitiveProperty(primitiveProperty8, "Primitive8", PrimitiveType::PRIMITIVETYPE_Point2d);
+    PrimitiveECPropertyP primitiveProperty9;
+    entityClass->CreatePrimitiveProperty(primitiveProperty9, "Primitive9", PrimitiveType::PRIMITIVETYPE_Point3d);
+    PrimitiveECPropertyP primitiveProperty10;
+    entityClass->CreatePrimitiveProperty(primitiveProperty10, "Primitive10", PrimitiveType::PRIMITIVETYPE_String);
+    PrimitiveECPropertyP calculatedProperty;
+    entityClass->CreatePrimitiveProperty(calculatedProperty, "Calculated", PrimitiveType::PRIMITIVETYPE_String);
+    ArrayECPropertyP arrayProperty;
+    entityClass->CreateArrayProperty(arrayProperty, "Array", PrimitiveType::PRIMITIVETYPE_Long);
+
+    ECClassCP calcSpecClass = standardCASchema->GetClassCP("CalculatedECPropertySpecification");
+    IECInstancePtr calcSpecAttr = calcSpecClass->GetDefaultStandaloneEnabler()->CreateInstance();
+    ECValue v;
+    v.SetUtf8CP("\"Primitve 10=\" & this.Primitive10");
+    calcSpecAttr->SetValue("ECExpression", v);
+    calculatedProperty->SetCalculatedPropertySpecification(calcSpecAttr.get());
+
+    schema->CreateStructClass(structClass, "Struct");
+    structClass->SetDisplayLabel("Struct Class");
+    PrimitiveECPropertyP structPrimitive1;
+    structClass->CreatePrimitiveProperty(structPrimitive1, "Primitive1", PrimitiveType::PRIMITIVETYPE_Integer);
+    StructECPropertyP structProperty;
+    entityClass->CreateStructProperty(structProperty, "Struct1", *structClass);
+
+    StructArrayECPropertyP structArrayProperty;
+    entityClass->CreateStructArrayProperty(structArrayProperty, "StructArray", structClass);
+
+    schema->CreateCustomAttributeClass(classCustomAttributeClass, "ClassCustomAttribute");
+    classCustomAttributeClass->SetDescription("Custom Attribute that can only be applied to classes.");
+    classCustomAttributeClass->SetContainerType(CustomAttributeContainerType::AnyClass);
+    PrimitiveECPropertyP classCustomAttributeProperty;
+    classCustomAttributeClass->CreatePrimitiveProperty(classCustomAttributeProperty, "Primitive", PrimitiveType::PRIMITIVETYPE_String);
+    IECInstancePtr classCA = classCustomAttributeClass->GetDefaultStandaloneEnabler()->CreateInstance();
+    ECValue cV;
+    cV.SetUtf8CP("General Value on Class");
+    classCA->SetValue("Primitive", cV);
+    entityClass->SetCustomAttribute(*classCA);
+
+    schema->CreateCustomAttributeClass(generalCustomAttributeClass, "GeneralCustomAttribute");
+    generalCustomAttributeClass->SetDescription("Custom Attribute that can be applied to anything.");
+    PrimitiveECPropertyP generalCustomAttributeProperty;
+    generalCustomAttributeClass->CreatePrimitiveProperty(generalCustomAttributeProperty, "Primitive", PrimitiveType::PRIMITIVETYPE_String);
+    IECInstancePtr generalCA = generalCustomAttributeClass->GetDefaultStandaloneEnabler()->CreateInstance();
+    ECValue gV;
+    gV.SetUtf8CP("General Value");
+    generalCA->SetValue("Primitive", gV);
+    schema->SetCustomAttribute(*generalCA);
+
+    schema->CreateEnumeration(enumeration, "Enumeration", PrimitiveType::PRIMITIVETYPE_Integer);
+    enumeration->SetDisplayLabel("This is a display label.");
+    enumeration->SetDescription("This is a description.");
+    ECEnumeratorP enumerator;
+    EXPECT_EQ(ECObjectsStatus::Success, enumeration->CreateEnumerator(enumerator, 1));
+    enumerator->SetDisplayLabel("First");
+    EXPECT_EQ(ECObjectsStatus::Success, enumeration->CreateEnumerator(enumerator, 2));
+    enumerator->SetDisplayLabel("Second");
+    EXPECT_EQ(ECObjectsStatus::Success, enumeration->CreateEnumerator(enumerator, 3));
+    enumerator->SetDisplayLabel("Third");
+
+    PrimitiveECPropertyP prop;
+    EXPECT_EQ(ECObjectsStatus::Success, entityClass->CreateEnumerationProperty(prop, "Enumerated", *enumeration));
+
+    ECRelationshipClassP relationshipClass;
+    schema->CreateRelationshipClass(relationshipClass, "RelationshipClass");
+    PrimitiveECPropertyP relationshipProperty;
+    relationshipClass->CreatePrimitiveProperty(relationshipProperty, "RelationshipProperty");
+    relationshipClass->SetStrength(StrengthType::Referencing);
+    relationshipClass->SetStrengthDirection(ECRelatedInstanceDirection::Forward);
+    relationshipClass->GetSource().AddClass(*entityClass);
+    relationshipClass->GetSource().SetMultiplicity(RelationshipMultiplicity::ZeroOne());
+    relationshipClass->GetTarget().AddClass(*entityClass);
+    relationshipClass->GetTarget().SetMultiplicity(RelationshipMultiplicity::ZeroOne());
+
+    NavigationECPropertyP navProp;
+    entityClass->CreateNavigationProperty(navProp, "NavigationProperty", *relationshipClass, ECRelatedInstanceDirection::Forward);
+
+    KindOfQuantityP kindOfQuantity;
+    EXPECT_EQ(ECObjectsStatus::Success, schema->CreateKindOfQuantity(kindOfQuantity, "MyKindOfQuantity"));
+    kindOfQuantity->SetDescription("Kind of a Description here");
+    kindOfQuantity->SetDisplayLabel("best quantity of all times");
+    kindOfQuantity->SetPersistenceUnit("CENTIMETRE");
+    kindOfQuantity->SetPrecision(10);
+    kindOfQuantity->SetDefaultPresentationUnit("FOOT");
+    auto& altPresUnits = kindOfQuantity->GetAlternativePresentationUnitListR();
+    altPresUnits.push_back("INCH");
+    altPresUnits.push_back("MILLIINCH");
+
+    WString fullSchemaName;
+    fullSchemaName.AssignUtf8(schema->GetFullSchemaName().c_str());
+    fullSchemaName.append(L".ecschema.xml");
+
+    WString legacyFullSchemaName;
+    legacyFullSchemaName.AssignUtf8(schema->GetLegacyFullSchemaName().c_str());
+    legacyFullSchemaName.append(L".ecschema.xml");
+
+    SchemaWriteStatus status2 = schema->WriteToXmlFile(ECTestFixture::GetTempDataPath(fullSchemaName.c_str()).c_str(), ECVersion::V3_1);
+    EXPECT_EQ(SchemaWriteStatus::Success, status2);
+
+    SchemaWriteStatus status3 = schema->WriteToXmlFile(ECTestFixture::GetTempDataPath(legacyFullSchemaName.c_str()).c_str(), ECVersion::V2_0);
+    EXPECT_EQ(SchemaWriteStatus::Success, status3);
+    }
+
+//This test ensures we support any unknown element or attribute put into existing ECSchema XML. Important for backwards compatibility of future EC versions.
+TEST_F(SchemaSerializationTest, DeserializeComprehensiveSchemaWithUnknowns)
+    {
+    ECSchemaReadContextPtr   schemaContext = ECSchemaReadContext::CreateContext();
+
+    ECSchemaPtr schema;
+    SchemaReadStatus status = ECSchema::ReadFromXmlFile(schema, ECTestFixture::GetTestDataPath(L"ComprehensiveSchemaWithUnknowns.01.00.ecschema.xml").c_str(), *schemaContext);
+    ASSERT_EQ(SchemaReadStatus::Success, status) << "Failed to load ComprehensiveSchemaWithUnknowns for test";
+
+    EXPECT_EQ(6, schema->GetClassCount());
+    EXPECT_EQ(1, schema->GetEnumerationCount());
+    }
+
+/*---------------------------------------------------------------------------------**//**
+* @bsimethod
++---------------+---------------+---------------+---------------+---------------+------*/
+TEST_F(SchemaSerializationTest, ExpectSuccessWithInheritedKindOfQuantities)
+    {
+    ECSchemaPtr schema;
+    ECSchema::CreateSchema(schema, "testSchema", "ts", 1, 0, 0);
+    schema->SetDescription("Schema to test Kind of Quantity Inheritance serialization.");
+    schema->SetDisplayLabel("KOQ Inheritance Test Schema");
+
+    ECEntityClassP parentEntityClass;
+    ECEntityClassP derivedEntityClass1;
+    ECEntityClassP derivedEntityClass2;
+    ECEntityClassP derivedEntityClass3;
+    KindOfQuantityP kindOfQuantity;
+    KindOfQuantityP kindOfQuantity2;
+    
+    EXPECT_EQ(ECObjectsStatus::Success, schema->CreateKindOfQuantity(kindOfQuantity, "MyKindOfQuantity"));
+    kindOfQuantity->SetDescription("Kind of a Description here");
+    kindOfQuantity->SetDisplayLabel("best quantity of all times");
+    kindOfQuantity->SetPersistenceUnit("CENTIMETRE");
+    kindOfQuantity->SetPrecision(10);
+    kindOfQuantity->SetDefaultPresentationUnit("FOOT");
+    auto& altPresUnits = kindOfQuantity->GetAlternativePresentationUnitListR();
+    altPresUnits.push_back("INCH");
+    altPresUnits.push_back("MILLIINCH");
+
+    EXPECT_EQ(ECObjectsStatus::Success, schema->CreateKindOfQuantity(kindOfQuantity2, "OverrideKindOfQuantity"));
+    kindOfQuantity2->SetDescription("Kind of a Description here");
+    kindOfQuantity2->SetDisplayLabel("best quantity of all times");
+    kindOfQuantity2->SetPersistenceUnit("CENTIMETRE");
+    kindOfQuantity2->SetPrecision(5);
+    kindOfQuantity2->SetDefaultPresentationUnit("FOOT");
+    auto& altPresUnits2 = kindOfQuantity->GetAlternativePresentationUnitListR();
+    altPresUnits2.push_back("INCH");
+    altPresUnits2.push_back("MILLIINCH");
+
+    schema->CreateEntityClass(parentEntityClass, "ParentEntity");
+    parentEntityClass->SetClassModifier(ECClassModifier::Abstract);
+    parentEntityClass->SetDisplayLabel("Parent Entity");
+    parentEntityClass->SetDescription("Parent Entity Description");
+    PrimitiveECPropertyP parentPrimitiveProperty;
+    parentEntityClass->CreatePrimitiveProperty(parentPrimitiveProperty, "InheritedProperty", PrimitiveType::PRIMITIVETYPE_String);
+    parentPrimitiveProperty->SetKindOfQuantity(kindOfQuantity);
+
+    schema->CreateEntityClass(derivedEntityClass1, "DerivedEntity1");
+    derivedEntityClass1->AddBaseClass(*parentEntityClass);
+    derivedEntityClass1->SetClassModifier(ECClassModifier::Abstract);
+    derivedEntityClass1->SetDisplayLabel("Derived Entity 1");
+    derivedEntityClass1->SetDescription("Derived Entity Description");
+    PrimitiveECPropertyP derivedPrimitiveProperty1;
+    derivedEntityClass1->CreatePrimitiveProperty(derivedPrimitiveProperty1, "InheritedProperty", PrimitiveType::PRIMITIVETYPE_String);
+    derivedPrimitiveProperty1->SetBaseProperty(parentPrimitiveProperty);
+
+    schema->CreateEntityClass(derivedEntityClass2, "DerivedEntity2");
+    derivedEntityClass2->AddBaseClass(*derivedEntityClass1);
+    derivedEntityClass2->SetClassModifier(ECClassModifier::Sealed);
+    derivedEntityClass2->SetDisplayLabel("Derived Entity 2");
+    derivedEntityClass2->SetDescription("Derived Entity Description");
+    PrimitiveECPropertyP derivedPrimitiveProperty2;
+    derivedEntityClass2->CreatePrimitiveProperty(derivedPrimitiveProperty2, "InheritedProperty", PrimitiveType::PRIMITIVETYPE_String);
+    derivedPrimitiveProperty2->SetBaseProperty(derivedPrimitiveProperty1);
+
+    schema->CreateEntityClass(derivedEntityClass3, "DerivedEntity3");
+    derivedEntityClass3->AddBaseClass(*derivedEntityClass1);
+    derivedEntityClass3->SetClassModifier(ECClassModifier::Sealed);
+    derivedEntityClass3->SetDisplayLabel("Derived Entity 3");
+    derivedEntityClass3->SetDescription("Derived Entity Description");
+    PrimitiveECPropertyP derivedPrimitiveProperty3;
+    derivedEntityClass3->CreatePrimitiveProperty(derivedPrimitiveProperty3, "InheritedProperty", PrimitiveType::PRIMITIVETYPE_String);
+    derivedPrimitiveProperty3->SetBaseProperty(derivedPrimitiveProperty1);
+    derivedPrimitiveProperty3->SetKindOfQuantity(kindOfQuantity2);
+
+    SchemaWriteStatus writeStatus = schema->WriteToXmlFile(ECTestFixture::GetTempDataPath(L"InheritedKOQ.01.00.00.ecschema.xml").c_str());
+    ASSERT_EQ(SchemaWriteStatus::Success, writeStatus);
+    
+    ECSchemaPtr readSchema; 
+    ECSchemaReadContextPtr   schemaContext = ECSchemaReadContext::CreateContext();
+    SchemaReadStatus readStatus = ECSchema::ReadFromXmlFile(readSchema, ECTestFixture::GetTempDataPath(L"InheritedKOQ.01.00.00.ecschema.xml").c_str(), *schemaContext);
+    ASSERT_EQ(SchemaReadStatus::Success, readStatus);
+    ASSERT_TRUE(readSchema.IsValid());
+
+    ExtendedTypeECPropertyCP parentProp = readSchema->GetClassCP("ParentEntity")->GetPropertyP("InheritedProperty", false)->GetAsExtendedTypeProperty();
+    ASSERT_TRUE(parentProp != nullptr);
+    ASSERT_TRUE(parentProp->IsKindOfQuantityDefinedLocally());
+    ASSERT_STREQ("MyKindOfQuantity", parentProp->GetKindOfQuantity()->GetName().c_str());
+    
+    ExtendedTypeECPropertyCP derivedProp1 = readSchema->GetClassCP("DerivedEntity1")->GetPropertyP("InheritedProperty", false)->GetAsExtendedTypeProperty();
+    ASSERT_TRUE(derivedProp1 != nullptr);
+    ASSERT_FALSE(derivedProp1->IsKindOfQuantityDefinedLocally());
+    ASSERT_STREQ("MyKindOfQuantity", derivedProp1->GetKindOfQuantity()->GetName().c_str());
+
+    ExtendedTypeECPropertyCP derivedProp2 = readSchema->GetClassCP("DerivedEntity2")->GetPropertyP("InheritedProperty", false)->GetAsExtendedTypeProperty();
+    ASSERT_TRUE(derivedProp2 != nullptr);
+    ASSERT_FALSE(derivedProp2->IsKindOfQuantityDefinedLocally());
+    ASSERT_STREQ("MyKindOfQuantity", derivedProp2->GetKindOfQuantity()->GetName().c_str());
+
+    ExtendedTypeECPropertyCP derivedProp3 = readSchema->GetClassCP("DerivedEntity3")->GetPropertyP("InheritedProperty", false)->GetAsExtendedTypeProperty();
+    ASSERT_TRUE(derivedProp3 != nullptr);
+    ASSERT_TRUE(derivedProp3->IsKindOfQuantityDefinedLocally());
+    ASSERT_STREQ("OverrideKindOfQuantity", derivedProp3->GetKindOfQuantity()->GetName().c_str());
+    }
+
+/*---------------------------------------------------------------------------------**//**
+* @bsimethod
++---------------+---------------+---------------+---------------+---------------+------*/
+TEST_F(SchemaSerializationTest, ExpectSuccessWithInheritedRoleLabels)
+    {
+    ECSchemaPtr schema;
+    ECSchema::CreateSchema(schema, "testSchema", "ts", 1, 0, 0);
+    schema->SetDescription("Schema to test Relationship Class Role Label Inheritance serialization.");
+    schema->SetDisplayLabel("RoleLabel Inheritance Test Schema");
+
+    ECEntityClassP entityClassA;
+    ECEntityClassP entityClassB;
+    ECEntityClassP entityClassC;
+    ECRelationshipClassP classARelB;
+    ECRelationshipClassP classARelC;
+    ECRelationshipClassP classBRelC;
+
+    schema->CreateEntityClass(entityClassA, "A");
+    entityClassA->SetClassModifier(ECClassModifier::Abstract);
+    entityClassA->SetDisplayLabel("Entity A");
+    entityClassA->SetDescription("Entity A Description");
+
+    schema->CreateEntityClass(entityClassB, "B");
+    entityClassB->SetClassModifier(ECClassModifier::Abstract);
+    entityClassB->SetDisplayLabel("Entity B");
+    entityClassB->SetDescription("Entity B Description");
+    entityClassB->AddBaseClass(*entityClassA);
+
+    schema->CreateEntityClass(entityClassC, "C");
+    entityClassC->SetClassModifier(ECClassModifier::Abstract);
+    entityClassC->SetDisplayLabel("Entity C");
+    entityClassC->SetDescription("Entity C Description");
+    entityClassC->AddBaseClass(*entityClassB);
+
+    schema->CreateRelationshipClass(classARelB, "ARelB");
+    classARelB->SetClassModifier(ECClassModifier::Abstract);
+    classARelB->GetSource().SetMultiplicity(RelationshipMultiplicity::ZeroOne());
+    classARelB->GetSource().AddClass(*entityClassA);
+    classARelB->GetSource().SetRoleLabel("testSource");
+    classARelB->GetTarget().SetMultiplicity(RelationshipMultiplicity::ZeroOne());
+    classARelB->GetTarget().AddClass(*entityClassB);
+    classARelB->GetTarget().SetRoleLabel("testTarget");
+
+    schema->CreateRelationshipClass(classARelC, "ARelC");
+    classARelC->SetClassModifier(ECClassModifier::Abstract);
+    classARelC->AddBaseClass(*classARelB);
+    classARelC->GetSource().SetMultiplicity(RelationshipMultiplicity::ZeroOne());
+    classARelC->GetSource().AddClass(*entityClassA);
+    classARelC->GetTarget().SetMultiplicity(RelationshipMultiplicity::ZeroOne());
+    classARelC->GetTarget().AddClass(*entityClassC);
+
+    schema->CreateRelationshipClass(classBRelC, "BRelC");
+    classBRelC->SetClassModifier(ECClassModifier::Sealed);
+    classBRelC->AddBaseClass(*classARelC);
+    classBRelC->GetSource().SetMultiplicity(RelationshipMultiplicity::ZeroOne());
+    classBRelC->GetSource().AddClass(*entityClassB);
+    classBRelC->GetSource().SetRoleLabel("overrideSource");
+    classBRelC->GetTarget().SetMultiplicity(RelationshipMultiplicity::ZeroOne());
+    classBRelC->GetTarget().AddClass(*entityClassC);
+    classBRelC->GetTarget().SetRoleLabel("overrideTarget");
+
+    SchemaWriteStatus writeStatus = schema->WriteToXmlFile(ECTestFixture::GetTempDataPath(L"InheritedRoleLabel.01.00.00.ecschema.xml").c_str());
+    ASSERT_EQ(SchemaWriteStatus::Success, writeStatus);
+
+    ECSchemaPtr readSchema;
+    ECSchemaReadContextPtr   schemaContext = ECSchemaReadContext::CreateContext();
+    SchemaReadStatus readStatus = ECSchema::ReadFromXmlFile(readSchema, ECTestFixture::GetTempDataPath(L"InheritedRoleLabel.01.00.00.ecschema.xml").c_str(), *schemaContext);
+    ASSERT_EQ(SchemaReadStatus::Success, readStatus);
+    ASSERT_TRUE(readSchema.IsValid());
+
+    EXPECT_TRUE(readSchema->GetClassCP("ARelB")->GetRelationshipClassCP()->GetSource().IsRoleLabelDefined());
+    EXPECT_TRUE(readSchema->GetClassCP("ARelB")->GetRelationshipClassCP()->GetSource().IsRoleLabelDefinedLocally());
+    EXPECT_STREQ("testSource", readSchema->GetClassCP("ARelB")->GetRelationshipClassCP()->GetSource().GetInvariantRoleLabel().c_str());
+    EXPECT_TRUE(readSchema->GetClassCP("ARelB")->GetRelationshipClassCP()->GetTarget().IsRoleLabelDefined());
+    EXPECT_TRUE(readSchema->GetClassCP("ARelB")->GetRelationshipClassCP()->GetTarget().IsRoleLabelDefinedLocally());
+    EXPECT_STREQ("testTarget", readSchema->GetClassCP("ARelB")->GetRelationshipClassCP()->GetTarget().GetInvariantRoleLabel().c_str());
+
+    EXPECT_TRUE(readSchema->GetClassCP("ARelC")->GetRelationshipClassCP()->GetSource().IsRoleLabelDefined());
+    EXPECT_FALSE(readSchema->GetClassCP("ARelC")->GetRelationshipClassCP()->GetSource().IsRoleLabelDefinedLocally());
+    EXPECT_STREQ("testSource", readSchema->GetClassCP("ARelC")->GetRelationshipClassCP()->GetSource().GetInvariantRoleLabel().c_str());
+    EXPECT_TRUE(readSchema->GetClassCP("ARelC")->GetRelationshipClassCP()->GetTarget().IsRoleLabelDefined());
+    EXPECT_FALSE(readSchema->GetClassCP("ARelC")->GetRelationshipClassCP()->GetTarget().IsRoleLabelDefinedLocally());
+    EXPECT_STREQ("testTarget", readSchema->GetClassCP("ARelC")->GetRelationshipClassCP()->GetTarget().GetInvariantRoleLabel().c_str());
+
+    EXPECT_TRUE(readSchema->GetClassCP("BRelC")->GetRelationshipClassCP()->GetSource().IsRoleLabelDefined());
+    EXPECT_TRUE(readSchema->GetClassCP("BRelC")->GetRelationshipClassCP()->GetSource().IsRoleLabelDefinedLocally());
+    EXPECT_STREQ("overrideSource", readSchema->GetClassCP("BRelC")->GetRelationshipClassCP()->GetSource().GetInvariantRoleLabel().c_str());
+    EXPECT_TRUE(readSchema->GetClassCP("BRelC")->GetRelationshipClassCP()->GetTarget().IsRoleLabelDefined());
+    EXPECT_TRUE(readSchema->GetClassCP("BRelC")->GetRelationshipClassCP()->GetTarget().IsRoleLabelDefinedLocally());
+    EXPECT_STREQ("overrideTarget", readSchema->GetClassCP("BRelC")->GetRelationshipClassCP()->GetTarget().GetInvariantRoleLabel().c_str());
+    }
+
+/*---------------------------------------------------------------------------------**//**
+* @bsimethod
++---------------+---------------+---------------+---------------+---------------+------*/
+TEST_F(SchemaReferenceTest, InvalidReference)
+    {
+    // show error messages but do not assert.
+    ECSchema::SetErrorHandling(true, false);
+
+    ECSchemaReadContextPtr   schemaContext = ECSchemaReadContext::CreateContext();
+    WString seedPath(ECTestFixture::GetTestDataPath(L"").c_str());
+    schemaContext->AddSchemaPath(seedPath.c_str());
+
+    //The "InvalidReference" schema contains a reference to BaseSchema.01.01.  This schema 
+    //does not exist.  1.0 exists, but the minor version numbers are incompatible.
+    ECSchemaPtr schema;
+    SchemaReadStatus status = ECSchema::ReadFromXmlFile(schema, ECTestFixture::GetTestDataPath(L"InvalidReference.01.00.ecschema.xml").c_str(), *schemaContext);
+
+    EXPECT_TRUE(schema.IsNull());
+    EXPECT_EQ(SchemaReadStatus::ReferencedSchemaNotFound, status);
+    }
+
+/*---------------------------------------------------------------------------------**//**
+* @bsimethod
++---------------+---------------+---------------+---------------+---------------+------*/
+TEST_F(SchemaReferenceTest, ExpectErrorWhenTryRemoveSchemaInUse)
+    {
+    ECSchemaPtr schema;
+    ECSchema::CreateSchema(schema, "TestSchema", "ts", 5, 0, 5);
+
+    ECSchemaPtr refSchema;
+    ECSchema::CreateSchema(refSchema, "RefSchema", "ts", 5, 0, 5);
+
+    EXPECT_EQ(ECObjectsStatus::Success, schema->AddReferencedSchema(*refSchema));
+    ECEntityClassP class1;
+    ECEntityClassP baseClass;
+    ECStructClassP structClass;
+
+    refSchema->CreateEntityClass(baseClass, "BaseClass");
+    refSchema->CreateStructClass(structClass, "StructClass");
+    schema->CreateEntityClass(class1, "TestClass");
+
+    class1->AddBaseClass(*baseClass);
+    EXPECT_EQ(ECObjectsStatus::SchemaInUse, schema->RemoveReferencedSchema(*refSchema));
+
+    class1->RemoveBaseClass(*baseClass);
+    EXPECT_EQ(ECObjectsStatus::Success, schema->RemoveReferencedSchema(*refSchema));
+
+    EXPECT_EQ(ECObjectsStatus::Success, schema->AddReferencedSchema(*refSchema));
+    StructECPropertyP structProp;
+    StructArrayECPropertyP nestedArrayProp;
+
+    ArrayECPropertyP primitiveArrayProp;
+
+    class1->CreateStructProperty(structProp, "StructMember");
+    class1->CreateStructArrayProperty(nestedArrayProp, "NestedArray", structClass);
+
+    class1->CreateArrayProperty(primitiveArrayProp, "PrimitiveArrayProp");
+    primitiveArrayProp->SetPrimitiveElementType(PRIMITIVETYPE_Long);
+    primitiveArrayProp->SetMinOccurs(1);
+    primitiveArrayProp->SetMaxOccurs(10);
+
+    structProp->SetType(*structClass);
+
+    EXPECT_EQ(ECObjectsStatus::SchemaInUse, schema->RemoveReferencedSchema(*refSchema));
+    class1->RemoveProperty("StructMember");
+    EXPECT_EQ(ECObjectsStatus::SchemaInUse, schema->RemoveReferencedSchema(*refSchema));
+    class1->RemoveProperty("NestedArray");
+    EXPECT_EQ(ECObjectsStatus::Success, schema->RemoveReferencedSchema(*refSchema));
+    }
+
+/*---------------------------------------------------------------------------------**//**
+* @bsimethod
++---------------+---------------+---------------+---------------+---------------+------*/
+TEST_F(SchemaReferenceTest, ExpectFailureWithCircularReferences)
+    {
+    ECSchemaReadContextPtr   schemaContext = ECSchemaReadContext::CreateContext();
+    WString seedPath(ECTestFixture::GetTestDataPath(L"").c_str());
+    schemaContext->AddSchemaPath(seedPath.c_str());
+
+    ECSchemaPtr schema;
+    SchemaReadStatus status = ECSchema::ReadFromXmlFile(schema, ECTestFixture::GetTestDataPath(L"CircleSchema.01.00.ecschema.xml").c_str(), *schemaContext);
+    EXPECT_FALSE(SchemaReadStatus::Success == status);
+    EXPECT_FALSE(schema.IsValid());
+    }
+
+/*---------------------------------------------------------------------------------**//**
+* @bsimethod                                    Carole.MacDonald                01/2012
++---------------+---------------+---------------+---------------+---------------+------*/
+TEST_F(SchemaReferenceTest, ExpectSuccessWithSpecialCaseOpenPlantSchema)
+    {
+    ECSchemaReadContextPtr   schemaContext = ECSchemaReadContext::CreateContext();
+    WString seedPath(ECTestFixture::GetTestDataPath(L"").c_str());
+    schemaContext->AddSchemaPath(seedPath.c_str());
+
+    ECSchemaPtr schema;
+    SchemaReadStatus status = ECSchema::ReadFromXmlFile(schema, ECTestFixture::GetTestDataPath(L"OpenPlant_Supplemental_Mapping_OPPID.01.01.ecschema.xml").c_str(), *schemaContext);
+    EXPECT_EQ(SchemaReadStatus::Success, status);
+
+    ECSchemaReferenceListCR refList = schema->GetReferencedSchemas();
+    EXPECT_EQ(1, refList.size());
+    ECSchemaPtr refSchema = refList.begin()->second;
+    EXPECT_EQ(0, refSchema->GetName().CompareTo("Bentley_Standard_CustomAttributes"));
+    }
+
+/*---------------------------------------------------------------------------------**//**
+* @bsimethod                                                  Raimondas.Rimkus 02/2013
++---------------+---------------+---------------+---------------+---------------+------*/
+TEST_F(SchemaReferenceTest, FindClassInReferenceList)
+    {
+    ECSchemaPtr schema, refSchema;
+    ECSchema::CreateSchema(schema, "TestSchema", "ts", 5, 0, 5);
+    ECSchema::CreateSchema(refSchema, "RefSchema", "ts", 5, 0, 5);
+
+    ECRelationshipClassP relClass;
+    ECEntityClassP targetClass, sourceClass;
+    schema->CreateRelationshipClass(relClass, "RElationshipClass");
+    schema->CreateEntityClass(targetClass, "Target");
+    refSchema->CreateEntityClass(sourceClass, "Source");
+
+    EXPECT_EQ(ECObjectsStatus::Success, schema->AddReferencedSchema(*refSchema));
+    EXPECT_EQ(ECObjectsStatus::Success, relClass->GetTarget().AddClass(*targetClass));
+    EXPECT_EQ(ECObjectsStatus::Success, relClass->GetSource().AddClass(*sourceClass));
+
+    ECSchemaReferenceListCR refList = schema->GetReferencedSchemas();
+
+    EXPECT_TRUE(refList.FindClassP(SchemaNameClassNamePair("RefSchema", "Source")) != NULL);
+    }
+
+TEST_F(SchemaLocateTest, ExpectSuccessWhenLocatingStandardSchema)
+    {
+    ECSchemaReadContextPtr   schemaContext = ECSchemaReadContext::CreateContext();
+
+    bmap<Utf8String, Utf8CP> standardSchemaNames;
+    standardSchemaNames.insert(bpair<Utf8String, Utf8CP>("Bentley_Standard_CustomAttributes", "01.04"));
+    standardSchemaNames.insert(bpair<Utf8String, Utf8CP>("Bentley_Standard_Classes", "01.00"));
+    standardSchemaNames.insert(bpair<Utf8String, Utf8CP>("Bentley_ECSchemaMap", "01.00"));
+    standardSchemaNames.insert(bpair<Utf8String, Utf8CP>("EditorCustomAttributes", "01.00"));
+    standardSchemaNames.insert(bpair<Utf8String, Utf8CP>("Bentley_Common_Classes", "01.00"));
+    standardSchemaNames.insert(bpair<Utf8String, Utf8CP>("Dimension_Schema", "01.00"));
+    standardSchemaNames.insert(bpair<Utf8String, Utf8CP>("iip_mdb_customAttributes", "01.00"));
+    standardSchemaNames.insert(bpair<Utf8String, Utf8CP>("KindOfQuantity_Schema", "01.01"));
+    standardSchemaNames.insert(bpair<Utf8String, Utf8CP>("rdl_customAttributes", "01.00"));
+    standardSchemaNames.insert(bpair<Utf8String, Utf8CP>("SIUnitSystemDefaults", "01.00"));
+    standardSchemaNames.insert(bpair<Utf8String, Utf8CP>("Unit_Attributes", "01.00"));
+    standardSchemaNames.insert(bpair<Utf8String, Utf8CP>("Units_Schema", "01.00"));
+    standardSchemaNames.insert(bpair<Utf8String, Utf8CP>("USCustomaryUnitSystemDefaults", "01.00"));
+
+    ECSchemaPtr schema;
+
+    for (bmap<Utf8String, Utf8CP>::const_iterator it = standardSchemaNames.begin(); it != standardSchemaNames.end(); ++it)
+        {
+        bpair<Utf8String, Utf8CP>const& entry = *it;
+
+        SchemaKey key(entry.first.c_str(), 1, 0);
+        EXPECT_TRUE(ECSchema::ParseVersionString(key.m_versionMajor, key.m_versionMinor, entry.second) == ECObjectsStatus::Success);
+        EXPECT_EQ(key.m_versionMajor, atoi(entry.second));
+        EXPECT_EQ(key.m_versionMinor, atoi(strchr(entry.second, '.') + 1));
+        schema = ECSchema::LocateSchema(key, *schemaContext);
+        EXPECT_TRUE(schema.IsValid());
+        EXPECT_TRUE(schema->IsStandardSchema());
+        }
+    }
+
+/*---------------------------------------------------------------------------------**//**
+* @bsimethod                                    Carole.MacDonald                08/2011
++---------------+---------------+---------------+---------------+---------------+------*/
+TEST_F(SchemaLocateTest, ExpectFailureWithNonStandardSchema)
+    {
+    ECSchemaPtr testSchema;
+    ECSchema::CreateSchema(testSchema, "TestSchema", "ts", 1, 0, 2);
+    EXPECT_FALSE(testSchema->IsStandardSchema());
+    }
+
+/*---------------------------------------------------------------------------------**//**
+* @bsimethod
++---------------+---------------+---------------+---------------+---------------+------*/
+TEST_F(SchemaLocateTest, DetermineWhetherSchemaCanBeImported)
+    {
+    ECSchemaReadContextPtr   schemaContext = ECSchemaReadContext::CreateContext();
+
+    SchemaKey key("Bentley_Standard_CustomAttributes", 1, 4);
+
+    ECSchemaPtr schema = ECSchema::LocateSchema(key, *schemaContext);
+    EXPECT_TRUE(schema.IsValid());
+    EXPECT_FALSE(schema->ShouldNotBeStored());
+
+    ECSchema::CreateSchema(schema, "Units_Schema", "ts", 1, 0, 4);
+    EXPECT_TRUE(schema->ShouldNotBeStored());
+    }
+
+/*---------------------------------------------------------------------------------**//**
+* @bsimethod
++---------------+---------------+---------------+---------------+---------------+------*/
+TEST_F(SchemaCreationTest, CanFullyCreateASchema)
+    {
+    ECSchemaPtr testSchema;
+    ECSchema::CreateSchema(testSchema, "TestSchema", "ts", 1, 0, 2);
+    testSchema->SetDescription("Schema for testing programmatic construction");
+    testSchema->SetDisplayLabel("Test Schema");
+
+    EXPECT_TRUE(testSchema->GetIsDisplayLabelDefined());
+    EXPECT_EQ(1, testSchema->GetVersionMajor());
+    EXPECT_EQ(2, testSchema->GetVersionMinor());
+    EXPECT_EQ(0, strcmp(testSchema->GetName().c_str(), "TestSchema"));
+    EXPECT_EQ(0, strcmp(testSchema->GetAlias().c_str(), "ts"));
+    EXPECT_EQ(0, strcmp(testSchema->GetDescription().c_str(), "Schema for testing programmatic construction"));
+    EXPECT_EQ(0, strcmp(testSchema->GetDisplayLabel().c_str(), "Test Schema"));
+
+    ECSchemaPtr schema2;
+    ECSchema::CreateSchema(schema2, "BaseSchema", "ts", 5, 0, 5);
+
+    testSchema->AddReferencedSchema(*schema2);
+
+    ECEntityClassP class1;
+    ECEntityClassP class2;
+    ECEntityClassP baseClass;
+    ECStructClassP structClass;
+    ECEntityClassP relatedClass;
+    ECRelationshipClassP relationshipClass;
+
+    testSchema->CreateEntityClass(class1, "TestClass");
+    testSchema->CreateEntityClass(class2, "TestClass2");
+    testSchema->CreateStructClass(structClass, "StructClass");
+    schema2->CreateEntityClass(baseClass, "BaseClass");
+    testSchema->CreateEntityClass(relatedClass, "RelatedClass");
+
+    class1->SetDescription("Class for testing purposes");
+    class1->SetDisplayLabel("Test Class");
+
+    EXPECT_EQ(0, strcmp(class1->GetDescription().c_str(), "Class for testing purposes"));
+    EXPECT_EQ(0, strcmp(class1->GetDisplayLabel().c_str(), "Test Class"));
+    EXPECT_TRUE(class1->IsEntityClass());
+    EXPECT_EQ(ECObjectsStatus::Success, class1->AddBaseClass(*baseClass));
+    EXPECT_TRUE(class1->HasBaseClasses());
+
+    EXPECT_TRUE(structClass->IsStructClass());
+
+    relatedClass->AddBaseClass(*baseClass);
+
+    PrimitiveECPropertyP stringProp;
+    StructECPropertyP structProp;
+    StructArrayECPropertyP nestedArrayProp;
+    ArrayECPropertyP primitiveArrayProp;
+
+    class1->CreatePrimitiveProperty(stringProp, "StringMember");
+    class1->CreateStructProperty(structProp, "StructMember");
+    class1->CreateStructArrayProperty(nestedArrayProp, "NestedArray", structClass);
+    class1->CreateArrayProperty(primitiveArrayProp, "PrimitiveArray");
+
+    structProp->SetType(*structClass);
+    primitiveArrayProp->SetPrimitiveElementType(PRIMITIVETYPE_Long);
+    primitiveArrayProp->SetMinOccurs(1);
+    primitiveArrayProp->SetMaxOccurs(10);
+
+    EXPECT_TRUE(ARRAYKIND_Struct == nestedArrayProp->GetKind());
+    EXPECT_TRUE(ARRAYKIND_Primitive == primitiveArrayProp->GetKind());
+    EXPECT_EQ(0, nestedArrayProp->GetMinOccurs());
+    EXPECT_EQ(UINT_MAX, nestedArrayProp->GetMaxOccurs());
+    EXPECT_EQ(1, primitiveArrayProp->GetMinOccurs());
+#if FIXED_COUNT_ARRAYS_ARE_SUPPORTED
+    EXPECT_EQ(10, primitiveArrayProp->GetMaxOccurs());
+#else
+    EXPECT_EQ(UINT_MAX, primitiveArrayProp->GetMaxOccurs());
+#endif
+    EXPECT_TRUE(stringProp->GetIsPrimitive());
+    EXPECT_FALSE(stringProp->GetIsStruct());
+    EXPECT_FALSE(stringProp->GetIsArray());
+
+    EXPECT_FALSE(structProp->GetIsPrimitive());
+    EXPECT_TRUE(structProp->GetIsStruct());
+    EXPECT_FALSE(structProp->GetIsArray());
+
+    EXPECT_FALSE(primitiveArrayProp->GetIsPrimitive());
+    EXPECT_FALSE(primitiveArrayProp->GetIsStruct());
+    EXPECT_TRUE(primitiveArrayProp->GetIsArray());
+
+    EXPECT_FALSE(stringProp->GetIsReadOnly());
+
+    EXPECT_EQ(0, strcmp(stringProp->GetTypeName().c_str(), "string"));
+    EXPECT_TRUE(PRIMITIVETYPE_String == stringProp->GetType());
+    EXPECT_EQ(0, strcmp(structProp->GetType().GetName().c_str(), "StructClass"));
+
+    PrimitiveECPropertyP binaryProperty;
+    PrimitiveECPropertyP booleanProperty;
+    PrimitiveECPropertyP dateTimeProperty;
+    PrimitiveECPropertyP doubleProperty;
+    PrimitiveECPropertyP integerProperty;
+    PrimitiveECPropertyP longProperty;
+    PrimitiveECPropertyP point2DProperty;
+    PrimitiveECPropertyP point3DProperty;
+
+    class1->CreatePrimitiveProperty(binaryProperty, "BinaryProp");
+    class1->CreatePrimitiveProperty(booleanProperty, "BooleanProp");
+    class1->CreatePrimitiveProperty(dateTimeProperty, "DateTimeProp");
+    class1->CreatePrimitiveProperty(doubleProperty, "DoubleProp");
+    class1->CreatePrimitiveProperty(integerProperty, "IntProp");
+    class1->CreatePrimitiveProperty(longProperty, "LongProp");
+    class1->CreatePrimitiveProperty(point2DProperty, "Point2dProp");
+    class1->CreatePrimitiveProperty(point3DProperty, "Point3dProp");
+
+    EXPECT_EQ(ECObjectsStatus::ParseError, binaryProperty->SetTypeName("fake"));
+
+    binaryProperty->SetTypeName("binary");
+    booleanProperty->SetTypeName("boolean");
+    dateTimeProperty->SetTypeName("dateTime");
+    doubleProperty->SetTypeName("double");
+    integerProperty->SetTypeName("int");
+    longProperty->SetTypeName("long");
+    point2DProperty->SetTypeName("point2d");
+    point3DProperty->SetTypeName("point3d");
+
+    EXPECT_TRUE(PRIMITIVETYPE_Binary == binaryProperty->GetType());
+    EXPECT_TRUE(PRIMITIVETYPE_Boolean == booleanProperty->GetType());
+    EXPECT_TRUE(PRIMITIVETYPE_DateTime == dateTimeProperty->GetType());
+    EXPECT_TRUE(PRIMITIVETYPE_Double == doubleProperty->GetType());
+    EXPECT_TRUE(PRIMITIVETYPE_Integer == integerProperty->GetType());
+    EXPECT_TRUE(PRIMITIVETYPE_Long == longProperty->GetType());
+    EXPECT_TRUE(PRIMITIVETYPE_Point2d == point2DProperty->GetType());
+    EXPECT_TRUE(PRIMITIVETYPE_Point3d == point3DProperty->GetType());
+
+    class1->CreatePrimitiveProperty(binaryProperty, "BinaryProp2", PRIMITIVETYPE_Binary);
+    class1->CreatePrimitiveProperty(booleanProperty, "BooleanProp2", PRIMITIVETYPE_Boolean);
+    class1->CreatePrimitiveProperty(dateTimeProperty, "DateTimeProp2", PRIMITIVETYPE_DateTime);
+    class1->CreatePrimitiveProperty(doubleProperty, "DoubleProp2", PRIMITIVETYPE_Double);
+    class1->CreatePrimitiveProperty(integerProperty, "IntProp2", PRIMITIVETYPE_Integer);
+    class1->CreatePrimitiveProperty(longProperty, "LongProp2", PRIMITIVETYPE_Long);
+    class1->CreatePrimitiveProperty(point2DProperty, "Point2dProp2", PRIMITIVETYPE_Point2d);
+    class1->CreatePrimitiveProperty(point3DProperty, "Point3dProp2", PRIMITIVETYPE_Point3d);
+
+    EXPECT_TRUE(PRIMITIVETYPE_Binary == binaryProperty->GetType());
+    EXPECT_TRUE(PRIMITIVETYPE_Boolean == booleanProperty->GetType());
+    EXPECT_TRUE(PRIMITIVETYPE_DateTime == dateTimeProperty->GetType());
+    EXPECT_TRUE(PRIMITIVETYPE_Double == doubleProperty->GetType());
+    EXPECT_TRUE(PRIMITIVETYPE_Integer == integerProperty->GetType());
+    EXPECT_TRUE(PRIMITIVETYPE_Long == longProperty->GetType());
+    EXPECT_TRUE(PRIMITIVETYPE_Point2d == point2DProperty->GetType());
+    EXPECT_TRUE(PRIMITIVETYPE_Point3d == point3DProperty->GetType());
+
+    class1->CreateStructProperty(structProp, "StructMember2", *structClass);
+    class1->CreateStructArrayProperty(nestedArrayProp, "NestedArray2", structClass);
+    class1->CreateArrayProperty(primitiveArrayProp, "PrimitiveArray2", PRIMITIVETYPE_Integer);
+    EXPECT_TRUE(ARRAYKIND_Struct == nestedArrayProp->GetKind());
+    EXPECT_TRUE(ARRAYKIND_Primitive == primitiveArrayProp->GetKind());
+    EXPECT_EQ(0, strcmp(structProp->GetType().GetName().c_str(), "StructClass"));
+    EXPECT_EQ(0, strcmp(nestedArrayProp->GetTypeName().c_str(), "StructClass"));
+    EXPECT_EQ(0, strcmp(primitiveArrayProp->GetTypeName().c_str(), "int"));
+
+    testSchema->CreateRelationshipClass(relationshipClass, "RelationshipClass");
+    EXPECT_TRUE(StrengthType::Referencing == relationshipClass->GetStrength());
+    relationshipClass->SetStrength(StrengthType::Embedding);
+    EXPECT_TRUE(StrengthType::Embedding == relationshipClass->GetStrength());
+
+    EXPECT_TRUE(ECRelatedInstanceDirection::Forward == relationshipClass->GetStrengthDirection());
+    relationshipClass->SetStrengthDirection(ECRelatedInstanceDirection::Backward);
+    EXPECT_TRUE(ECRelatedInstanceDirection::Backward == relationshipClass->GetStrengthDirection());
+
+    EXPECT_TRUE(relationshipClass->GetTarget().GetIsPolymorphic());
+    EXPECT_TRUE(relationshipClass->GetSource().GetIsPolymorphic());
+    relationshipClass->GetSource().SetIsPolymorphic(false);
+    EXPECT_FALSE(relationshipClass->GetSource().GetIsPolymorphic());
+
+    relationshipClass->SetDescription("Relates the test class to the related class");
+    relationshipClass->SetDisplayLabel("TestRelationshipClass");
+
+    EXPECT_EQ(0, relationshipClass->GetSource().GetClasses().size());
+    EXPECT_EQ(0, relationshipClass->GetTarget().GetClasses().size());
+
+    relationshipClass->GetSource().AddClass(*class1);
+    EXPECT_EQ(1, relationshipClass->GetSource().GetClasses().size());
+
+    relationshipClass->GetTarget().AddClass(*relatedClass);
+    EXPECT_EQ(1, relationshipClass->GetTarget().GetClasses().size());
+    relationshipClass->GetTarget().AddClass(*relatedClass);
+    EXPECT_EQ(1, relationshipClass->GetTarget().GetClasses().size());
+
+    relationshipClass->GetTarget().SetAbstractConstraint(*baseClass);
+    EXPECT_EQ(baseClass->GetName().c_str(), relationshipClass->GetTarget().GetAbstractConstraint()->GetName().c_str());
+
+    relationshipClass->GetTarget().AddClass(*class2);
+    EXPECT_EQ(2, relationshipClass->GetTarget().GetClasses().size());
+
+    EXPECT_EQ(0, relationshipClass->GetSource().GetMultiplicity().GetLowerLimit());
+    EXPECT_EQ(0, relationshipClass->GetTarget().GetMultiplicity().GetLowerLimit());
+    EXPECT_EQ(1, relationshipClass->GetSource().GetMultiplicity().GetUpperLimit());
+    EXPECT_EQ(1, relationshipClass->GetTarget().GetMultiplicity().GetUpperLimit());
+
+    relationshipClass->GetSource().SetMultiplicity(RelationshipMultiplicity::OneMany());
+    EXPECT_EQ(1, relationshipClass->GetSource().GetMultiplicity().GetLowerLimit());
+    EXPECT_TRUE(relationshipClass->GetSource().GetMultiplicity().IsUpperLimitUnbounded());
+
+    RelationshipMultiplicity *card = new RelationshipMultiplicity(2, 5);
+    relationshipClass->GetTarget().SetMultiplicity(*card);
+    EXPECT_EQ(2, relationshipClass->GetTarget().GetMultiplicity().GetLowerLimit());
+    EXPECT_EQ(5, relationshipClass->GetTarget().GetMultiplicity().GetUpperLimit());
+    }
+
+/*---------------------------------------------------------------------------------**//**
+* @bsimethod                                    Carole.MacDonald                01/2013
++---------------+---------------+---------------+---------------+---------------+------*/
+TEST_F(SchemaCopyTest, ExpectSuccessWhenCopyingStructs)
+    {
+    ECSchemaReadContextPtr   schemaContext = ECSchemaReadContext::CreateContext();
+
+    ECSchemaPtr schema;
+    SchemaReadStatus status = ECSchema::ReadFromXmlFile(schema, ECTestFixture::GetTestDataPath(L"Widgets.01.00.ecschema.xml").c_str(), *schemaContext);
+    EXPECT_EQ(SchemaReadStatus::Success, status);
+
+    ECSchemaPtr copiedSchema;
+    ECObjectsStatus status2 = schema->CopySchema(copiedSchema);
+    EXPECT_EQ(ECObjectsStatus::Success, status2);
+    }
+
+/*---------------------------------------------------------------------------------**//**
+* @bsimethod
++---------------+---------------+---------------+---------------+---------------+------*/
+TEST_F(SchemaCopyTest, CopySchemaWithEnumeration)
+    {
+    ECSchemaPtr schema;
+    ECEnumerationP enumeration;
+    ECSchema::CreateSchema(schema, "TestSchema", "ts", 5, 0, 5);
+
+    //Create Enumeration
+    auto status = schema->CreateEnumeration(enumeration, "Enumeration", PrimitiveType::PRIMITIVETYPE_Integer);
+    ASSERT_TRUE(enumeration != nullptr);
+    ASSERT_TRUE(status == ECObjectsStatus::Success);
+    EXPECT_TRUE(schema.IsValid());
+    enumeration->SetDisplayLabel("My Display Label");
+
+    ECSchemaPtr copiedSchema = NULL;
+    schema->CopySchema(copiedSchema);
+    EXPECT_TRUE(copiedSchema.IsValid());
+    ECEnumerationP enumeration2 = copiedSchema->GetEnumerationP("Enumeration");
+    ASSERT_TRUE(enumeration2 != nullptr);
+    EXPECT_TRUE(enumeration2->GetType() == enumeration->GetType());
+    EXPECT_TRUE(enumeration2 != enumeration); //ensure the object was copied and not just referenced
+    EXPECT_STREQ(enumeration2->GetDisplayLabel().c_str(), enumeration->GetDisplayLabel().c_str());
+    }
+
+/*---------------------------------------------------------------------------------**//**
+* @bsimethod
++---------------+---------------+---------------+---------------+---------------+------*/
+TEST_F(ClassTest, ExpectErrorWithCircularBaseClasses)
+    {
+    ECSchemaPtr schema;
+    ECEntityClassP class1;
+    ECEntityClassP baseClass1;
+    ECEntityClassP baseClass2;
+
+    ECSchema::CreateSchema(schema, "TestSchema", "ts", 5, 0, 5);
+    schema->CreateEntityClass(class1, "TestClass");
+    schema->CreateEntityClass(baseClass1, "BaseClass1");
+    schema->CreateEntityClass(baseClass2, "BaseClass2");
+
+    EXPECT_EQ(ECObjectsStatus::Success, class1->AddBaseClass(*baseClass1));
+    EXPECT_EQ(ECObjectsStatus::Success, baseClass1->AddBaseClass(*baseClass2));
+    EXPECT_EQ(ECObjectsStatus::BaseClassUnacceptable, baseClass2->AddBaseClass(*class1));
+    }
+
+/*---------------------------------------------------------------------------------**//**
+* @bsimethod                                                    Paul.Connelly   03/13
++---------------+---------------+---------------+---------------+---------------+------*/
+TEST_F(ClassTest, GetPropertyCount)
+    {
+    ECSchemaPtr schema;
+    ECSchema::CreateSchema(schema, "TestSchema", "ts", 1, 0, 0);
+
+    ECEntityClassP baseClass1, baseClass2, derivedClass;
+    ECStructClassP structClass;
+
+    PrimitiveECPropertyP primProp;
+    StructECPropertyP structProp;
+
+    // Struct class with 2 properties
+    schema->CreateStructClass(structClass, "StructClass");
+    structClass->CreatePrimitiveProperty(primProp, "StructProp1");
+    structClass->CreatePrimitiveProperty(primProp, "StructProp2");
+
+    // 1 base class with 3 primitive properties
+    schema->CreateEntityClass(baseClass1, "BaseClass1");
+    baseClass1->CreatePrimitiveProperty(primProp, "Base1Prop1");
+    baseClass1->CreatePrimitiveProperty(primProp, "Base1Prop2");
+    baseClass1->CreatePrimitiveProperty(primProp, "Base1Prop3");
+
+    // 1 base class with 1 primitive and 2 struct properties (each struct has 2 properties
+    schema->CreateEntityClass(baseClass2, "BaseClass2");
+    baseClass2->CreatePrimitiveProperty(primProp, "Base2Prop1");
+    baseClass2->CreateStructProperty(structProp, "Base2Prop2", *structClass);
+    baseClass2->CreateStructProperty(structProp, "Base2Prop3", *structClass);
+
+    // Derived class with 1 extra primitive property, 1 extra struct property, derived from 2 base classes
+    schema->CreateEntityClass(derivedClass, "DerivedClass");
+    derivedClass->CreateStructProperty(structProp, "DerivedProp1", *structClass);
+    derivedClass->CreatePrimitiveProperty(primProp, "DerivedProp2");
+    derivedClass->AddBaseClass(*baseClass1);
+    derivedClass->AddBaseClass(*baseClass2);
+
+    TestPropertyCount(*structClass, 2, 2);
+    TestPropertyCount(*baseClass1, 3, 3);
+    TestPropertyCount(*baseClass2, 3, 3);
+    TestPropertyCount(*derivedClass, 2, 8);
+    }
+
+/*---------------------------------------------------------------------------------**//**
+* @bsimethod
++---------------+---------------+---------------+---------------+---------------+------*/
+bool IsClassInList(bvector<ECClassP> const& classList, ECClassR searchClass)
+    {
+    bvector<ECClassP>::const_iterator classIterator;
+
+    for (classIterator = classList.begin(); classIterator != classList.end(); classIterator++)
+        {
+        if (*classIterator == &searchClass)
+            return true;
+        }
+
+    return false;
+    }
+
+/*---------------------------------------------------------------------------------**//**
+* @bsimethod
++---------------+---------------+---------------+---------------+---------------+------*/
+TEST_F(ClassTest, AddAndRemoveBaseClass)
+    {
+    ECSchemaPtr schema;
+    ECEntityClassP class1;
+    ECEntityClassP baseClass1;
+
+    ECSchema::CreateSchema(schema, "TestSchema", "ts", 5, 0, 5);
+    schema->CreateEntityClass(class1, "TestClass");
+    schema->CreateEntityClass(baseClass1, "BaseClass");
+
+    EXPECT_EQ(ECObjectsStatus::Success, class1->AddBaseClass(*baseClass1));
+
+    EXPECT_TRUE(IsClassInList(class1->GetBaseClasses(), *baseClass1));
+    EXPECT_TRUE(IsClassInList(baseClass1->GetDerivedClasses(), *class1));
+
+    EXPECT_EQ(ECObjectsStatus::Success, class1->RemoveBaseClass(*baseClass1));
+
+    EXPECT_FALSE(IsClassInList(class1->GetBaseClasses(), *baseClass1));
+    EXPECT_FALSE(IsClassInList(baseClass1->GetDerivedClasses(), *class1));
+
+    EXPECT_EQ(ECObjectsStatus::ClassNotFound, class1->RemoveBaseClass(*baseClass1));
+    }
+
+/*---------------------------------------------------------------------------------**//**
+* @bsimethod
++---------------+---------------+---------------+---------------+---------------+------*/
+TEST_F(ClassTest, AddBaseClassWithProperties)
+    {
+    ECSchemaPtr schema;
+    ECEntityClassP class1;
+    ECEntityClassP baseClass1;
+    ECEntityClassP baseClass2;
+
+    ECSchema::CreateSchema(schema, "TestSchema", "ts", 5, 0, 5);
+    schema->CreateEntityClass(class1, "TestClass");
+    schema->CreateEntityClass(baseClass1, "BaseClass");
+    schema->CreateEntityClass(baseClass2, "BaseClass2");
+
+    PrimitiveECPropertyP stringProp;
+    PrimitiveECPropertyP baseStringProp;
+    PrimitiveECPropertyP intProp;
+    PrimitiveECPropertyP base2NonIntProp;
+
+    class1->CreatePrimitiveProperty(stringProp, "StringProperty", PRIMITIVETYPE_String);
+    baseClass1->CreatePrimitiveProperty(baseStringProp, "StringProperty", PRIMITIVETYPE_String);
+    EXPECT_EQ(ECObjectsStatus::Success, class1->AddBaseClass(*baseClass1));
+
+    class1->CreatePrimitiveProperty(intProp, "IntProperty", PRIMITIVETYPE_Integer);
+    baseClass2->CreatePrimitiveProperty(base2NonIntProp, "IntProperty", PRIMITIVETYPE_String);
+    EXPECT_EQ(ECObjectsStatus::DataTypeMismatch, class1->AddBaseClass(*baseClass2));
+    }
+
+/*---------------------------------------------------------------------------------**//**
+* @bsimethod
++---------------+---------------+---------------+---------------+---------------+------*/
+TEST_F(ClassTest, BaseClassOrder)
+    {
+    ECSchemaPtr schema = nullptr;
+    ECEntityClassP class1 = nullptr;
+    ECEntityClassP baseClass1 = nullptr;
+    ECEntityClassP baseClass2 = nullptr;
+    ECEntityClassP baseClass3 = nullptr;
+
+    ECSchema::CreateSchema(schema, "TestSchema", "ts", 5, 0, 5);
+    schema->CreateEntityClass(class1, "TestClass");
+    schema->CreateEntityClass(baseClass1, "BaseClass");
+    schema->CreateEntityClass(baseClass2, "BaseClass2");
+    schema->CreateEntityClass(baseClass3, "BaseClass3");
+
+    PrimitiveECPropertyP prop = nullptr;
+    class1->CreatePrimitiveProperty(prop, "StringProperty", PRIMITIVETYPE_String);
+    baseClass1->CreatePrimitiveProperty(prop, "StringProperty", PRIMITIVETYPE_String);
+    baseClass2->CreatePrimitiveProperty(prop, "SstringProperty", PRIMITIVETYPE_String);
+    baseClass3->CreatePrimitiveProperty(prop, "StringProperty", PRIMITIVETYPE_String);
+
+    ASSERT_EQ(ECObjectsStatus::Success, class1->AddBaseClass(*baseClass1));
+    ASSERT_EQ(ECObjectsStatus::Success, class1->AddBaseClass(*baseClass2));
+
+    ASSERT_EQ(2, class1->GetBaseClasses().size());
+    ASSERT_TRUE(baseClass1 == class1->GetBaseClasses()[0]);
+    ASSERT_TRUE(baseClass2 == class1->GetBaseClasses()[1]);
+
+    ASSERT_EQ(ECObjectsStatus::Success, class1->AddBaseClass(*baseClass3, true));
+    ASSERT_EQ(3, class1->GetBaseClasses().size());
+    ASSERT_TRUE(baseClass3 == class1->GetBaseClasses()[0]);
+    ASSERT_TRUE(baseClass1 == class1->GetBaseClasses()[1]);
+    ASSERT_TRUE(baseClass2 == class1->GetBaseClasses()[2]);
+    }
+
+/*---------------------------------------------------------------------------------**//**
+* @bsimethod
++---------------+---------------+---------------+---------------+---------------+------*/
+TEST_F(ClassTest, IsTests)
+    {
+    ECSchemaPtr schema;
+    ECEntityClassP class1;
+    ECEntityClassP baseClass1;
+    ECEntityClassP baseClass2;
+
+    ECSchema::CreateSchema(schema, "TestSchema", "ts", 5, 0, 5);
+    schema->CreateEntityClass(class1, "TestClass");
+    schema->CreateEntityClass(baseClass1, "BaseClass1");
+    schema->CreateEntityClass(baseClass2, "BaseClass2");
+
+    EXPECT_FALSE(class1->Is(baseClass1));
+    class1->AddBaseClass(*baseClass1);
+    EXPECT_TRUE(class1->Is(baseClass1));
+    }
+
+/*---------------------------------------------------------------------------------**//**
+* @bsimethod
++---------------+---------------+---------------+---------------+---------------+------*/
+TEST_F(ClassTest, CanOverrideBaseProperties)
+    {
+    ECSchemaPtr schema;
+    ECEntityClassP class1;
+    ECEntityClassP baseClass1;
+    ECStructClassP structClass;
+    ECStructClassP structClass2;
+
+    ECSchema::CreateSchema(schema, "TestSchema", "ts", 5, 0, 5);
+    schema->CreateEntityClass(class1, "TestClass");
+    schema->CreateEntityClass(baseClass1, "BaseClass1");
+    schema->CreateStructClass(structClass, "ClassForStructs");
+    schema->CreateStructClass(structClass2, "ClassForStructs2");
+    class1->AddBaseClass(*baseClass1);
+
+    PrimitiveECPropertyP baseStringProp;
+    PrimitiveECPropertyP baseIntProp;
+    PrimitiveECPropertyP baseDoubleProp;
+    StructECPropertyP baseStructProp;
+    ArrayECPropertyP baseStringArrayProperty;
+    StructArrayECPropertyP baseStructArrayProp;
+
+    baseClass1->CreatePrimitiveProperty(baseStringProp, "StringProperty", PRIMITIVETYPE_String);
+    baseClass1->CreatePrimitiveProperty(baseIntProp, "IntegerProperty", PRIMITIVETYPE_Integer);
+    baseClass1->CreatePrimitiveProperty(baseDoubleProp, "DoubleProperty", PRIMITIVETYPE_Double);
+    baseClass1->CreateStructProperty(baseStructProp, "StructProperty", *structClass);
+    baseClass1->CreateArrayProperty(baseStringArrayProperty, "StringArrayProperty", PRIMITIVETYPE_String);
+    baseClass1->CreateStructArrayProperty(baseStructArrayProp, "StructArrayProperty", structClass);
+
+    PrimitiveECPropertyP longProperty = NULL;
+    PrimitiveECPropertyP stringProperty = NULL;
+
+    DISABLE_ASSERTS;
+    // Primitives overriding primitives
+    EXPECT_EQ(ECObjectsStatus::DataTypeMismatch, class1->CreatePrimitiveProperty(longProperty, "StringProperty", PRIMITIVETYPE_Long));
+    EXPECT_EQ(NULL, longProperty);
+    EXPECT_EQ(ECObjectsStatus::Success, class1->CreatePrimitiveProperty(stringProperty, "StringProperty", PRIMITIVETYPE_String));
+    EXPECT_EQ(baseStringProp, stringProperty->GetBaseProperty());
+    class1->RemoveProperty("StringProperty");
+
+    {
+    // Primitives overriding structs
+    DISABLE_ASSERTS
+        EXPECT_EQ(ECObjectsStatus::DataTypeMismatch, class1->CreatePrimitiveProperty(longProperty, "StructProperty", PRIMITIVETYPE_Long));
+    }
+
+    // Primitives overriding arrays
+    EXPECT_EQ(ECObjectsStatus::DataTypeMismatch, class1->CreatePrimitiveProperty(longProperty, "StringArrayProperty", PRIMITIVETYPE_Long));
+    EXPECT_EQ(ECObjectsStatus::DataTypeMismatch, class1->CreatePrimitiveProperty(stringProperty, "StringArrayProperty", PRIMITIVETYPE_String));
+    class1->RemoveProperty("StringArrayProperty");
+
+    StructECPropertyP structProperty;
+
+    {
+    // Structs overriding primitives
+    DISABLE_ASSERTS
+        EXPECT_EQ(ECObjectsStatus::DataTypeMismatch, class1->CreateStructProperty(structProperty, "IntegerProperty"));
+    }
+
+    // Structs overriding structs
+    // If we don't specify a struct type for the new property, then it should succeed
+    EXPECT_EQ(ECObjectsStatus::Success, class1->CreateStructProperty(structProperty, "StructProperty"));
+    class1->RemoveProperty("StructProperty");
+    EXPECT_EQ(ECObjectsStatus::DataTypeMismatch, class1->CreateStructProperty(structProperty, "StructProperty", *structClass2));
+
+    // Structs overriding arrays
+    EXPECT_EQ(ECObjectsStatus::DataTypeMismatch, class1->CreateStructProperty(structProperty, "StringArrayProperty"));
+    EXPECT_EQ(ECObjectsStatus::DataTypeMismatch, class1->CreateStructProperty(structProperty, "StringArrayProperty", *structClass));
+    EXPECT_EQ(ECObjectsStatus::DataTypeMismatch, class1->CreateStructProperty(structProperty, "StructArrayProperty"));
+    EXPECT_EQ(ECObjectsStatus::DataTypeMismatch, class1->CreateStructProperty(structProperty, "StructArrayProperty", *structClass));
+    EXPECT_EQ(ECObjectsStatus::DataTypeMismatch, class1->CreateStructProperty(structProperty, "StructArrayProperty", *structClass2));
+
+    ArrayECPropertyP stringArrayProperty;
+    ArrayECPropertyP stringArrayProperty2;
+    StructArrayECPropertyP structArrayProperty;
+    // Arrays overriding primitives
+    EXPECT_EQ(ECObjectsStatus::DataTypeMismatch, class1->CreateArrayProperty(stringArrayProperty, "IntegerProperty", PRIMITIVETYPE_Long));
+    EXPECT_EQ(ECObjectsStatus::DataTypeMismatch, class1->CreateArrayProperty(stringArrayProperty, "StringProperty", PRIMITIVETYPE_String));
+    EXPECT_EQ(ECObjectsStatus::DataTypeMismatch, class1->CreateArrayProperty(stringArrayProperty2, "StringProperty"));
+
+    // Arrays overriding structs
+    EXPECT_EQ(ECObjectsStatus::DataTypeMismatch, class1->CreateStructArrayProperty(structArrayProperty, "StructProperty", structClass2));
+    EXPECT_EQ(ECObjectsStatus::DataTypeMismatch, class1->CreateStructArrayProperty(structArrayProperty, "StructProperty", structClass));
+
+    ArrayECPropertyP intArrayProperty;
+    // Arrays overriding arrays
+    EXPECT_EQ(ECObjectsStatus::DataTypeMismatch, class1->CreateArrayProperty(intArrayProperty, "StringArrayProperty", PRIMITIVETYPE_Long));
+    EXPECT_EQ(ECObjectsStatus::Success, class1->CreateArrayProperty(stringArrayProperty, "StringArrayProperty", PRIMITIVETYPE_String));
+    class1->RemoveProperty("StringArrayProperty");
+    }
+
+//---------------------------------------------------------------------------------------
+// @bsimethod                                   Carole.MacDonald            01/2016
+//---------------+---------------+---------------+---------------+---------------+-------
+TEST_F(ClassTest, CanOverrideBasePropertiesInDerivedClass)
+    {
+    ECSchemaPtr schema;
+    ECEntityClassP parent;
+    ECEntityClassP derived;
+    ECEntityClassP base;
+
+    ECSchema::CreateSchema(schema, "TestSchema", "ts", 1, 0, 0);
+    schema->CreateEntityClass(base, "BaseClass");
+    schema->CreateEntityClass(parent, "Parent");
+    schema->CreateEntityClass(derived, "Derived");
+    derived->AddBaseClass(*parent);
+
+    PrimitiveECPropertyP derivedStringProp;
+    PrimitiveECPropertyP baseIntProp;
+
+    derived->CreatePrimitiveProperty(derivedStringProp, "Code", PRIMITIVETYPE_String);
+    base->CreatePrimitiveProperty(baseIntProp, "Code", PRIMITIVETYPE_Integer);
+
+    ECObjectsStatus status = parent->AddBaseClass(*base);
+    EXPECT_NE(ECObjectsStatus::DataTypeMismatch, status);
+
+    ECPropertyP prop = derived->GetPropertyP("Code", false);
+    ASSERT_TRUE(nullptr != prop);
+    PrimitiveECPropertyP primProp = prop->GetAsPrimitivePropertyP();
+    EXPECT_EQ(PRIMITIVETYPE_String, primProp->GetType());
+
+    }
+
+//---------------------------------------------------------------------------------------
+// @bsimethod                                                    Caleb.Shafer    08/2016
+//---------------+---------------+---------------+---------------+---------------+-------
+TEST_F(ClassTest, ExpectFailureWhenOverridePropertyConflicts)
+    {
+    ECSchemaPtr schema;
+    ECEntityClassP base;
+    ECEntityClassP derived;
+    ECEntityClassP derived2;
+    ECEntityClassP derived3;
+
+    ECSchema::CreateSchema(schema, "TestSchema", "ts", 1, 0, 0);
+    schema->CreateEntityClass(base, "Base");
+    schema->CreateEntityClass(derived, "Derived");
+    schema->CreateEntityClass(derived2, "Derived2");
+    schema->CreateEntityClass(derived3, "Derived3");
+
+    PrimitiveECPropertyP derivedStringProp;
+    PrimitiveECPropertyP derivedStringProp2;
+    PrimitiveECPropertyP baseIntProp;
+    PrimitiveECPropertyP derivedIntPropUpperCase;
+    PrimitiveECPropertyP derivedIntPropUpperCase2;
+
+    base->CreatePrimitiveProperty(baseIntProp, "Prop", PRIMITIVETYPE_Integer);
+
+    derived->AddBaseClass(*base);
+    ECObjectsStatus status = derived->CreatePrimitiveProperty(derivedStringProp, "Prop", PRIMITIVETYPE_String);
+    ASSERT_EQ(ECObjectsStatus::DataTypeMismatch, status);
+    ASSERT_EQ(0, derived->GetPropertyCount(false));
+
+    status = derived->CreatePrimitiveProperty(derivedIntPropUpperCase, "PROP", PRIMITIVETYPE_Integer);
+    ASSERT_EQ(ECObjectsStatus::CaseCollision, status);
+    ASSERT_EQ(0, derived->GetPropertyCount(false));
+
+    derived2->CreatePrimitiveProperty(derivedStringProp2, "Prop", PRIMITIVETYPE_String);
+    status = derived2->AddBaseClass(*base);
+    ASSERT_EQ(ECObjectsStatus::DataTypeMismatch, status);
+    ASSERT_EQ(1, derived2->GetPropertyCount(false));
+
+    derived3->CreatePrimitiveProperty(derivedIntPropUpperCase2, "PROP", PRIMITIVETYPE_Integer);
+    status = derived3->AddBaseClass(*base);
+    ASSERT_EQ(ECObjectsStatus::CaseCollision, status);
+    ASSERT_EQ(1, derived2->GetPropertyCount(false));
+    }
+
+/*---------------------------------------------------------------------------------**//**
+* @bsimethod
++---------------+---------------+---------------+---------------+---------------+------*/
+TEST_F(ClassTest, ExpectFailureWhenStructTypeIsNotReferenced)
+    {
+    ECSchemaPtr schema;
+    ECSchemaPtr schema2;
+    ECEntityClassP class1;
+    ECStructClassP structClass;
+    ECStructClassP structClass2;
+
+    ECSchema::CreateSchema(schema, "TestSchema", "ts", 5, 0, 5);
+    ECSchema::CreateSchema(schema2, "TestSchema2", "ts", 5, 0, 5);
+    schema->CreateEntityClass(class1, "TestClass");
+    schema2->CreateStructClass(structClass, "ClassForStructs");
+    schema->CreateStructClass(structClass2, "ClassForStructs2");
+
+    StructECPropertyP baseStructProp;
+    StructArrayECPropertyP structArrayProperty;
+    StructECPropertyP baseStructProp2;
+    StructArrayECPropertyP structArrayProperty2;
+
+    EXPECT_EQ(ECObjectsStatus::SchemaNotFound, class1->CreateStructProperty(baseStructProp, "StructProperty", *structClass));
+    EXPECT_EQ(ECObjectsStatus::SchemaNotFound, class1->CreateStructArrayProperty(structArrayProperty, "StructArrayProperty", structClass));
+    EXPECT_EQ(ECObjectsStatus::Success, class1->CreateStructProperty(baseStructProp2, "StructProperty2", *structClass2));
+    EXPECT_EQ(ECObjectsStatus::Success, class1->CreateStructArrayProperty(structArrayProperty2, "StructArrayProperty2", structClass2));
+    schema->AddReferencedSchema(*schema2);
+    EXPECT_EQ(ECObjectsStatus::Success, class1->CreateStructProperty(baseStructProp, "StructProperty", *structClass));
+    EXPECT_EQ(ECObjectsStatus::Success, class1->CreateStructArrayProperty(structArrayProperty, "StructArrayProperty", structClass));
+    }
+
+/*---------------------------------------------------------------------------------**//**
+* @bsimethod
++---------------+---------------+---------------+---------------+---------------+------*/
+TEST_F(ClassTest, ExpectPropertiesInOrder)
+    {
+    std::vector<Utf8CP> propertyNames;
+    propertyNames.push_back("beta");
+    propertyNames.push_back("gamma");
+    propertyNames.push_back("delta");
+    propertyNames.push_back("alpha");
+
+    ECSchemaPtr schema;
+    ECEntityClassP class1;
+    PrimitiveECPropertyP property1;
+    PrimitiveECPropertyP property2;
+    PrimitiveECPropertyP property3;
+    PrimitiveECPropertyP property4;
+
+    ECSchema::CreateSchema(schema, "TestSchema", "ts", 5, 0, 5);
+    schema->CreateEntityClass(class1, "TestClass");
+    class1->CreatePrimitiveProperty(property1, "beta");
+    class1->CreatePrimitiveProperty(property2, "gamma");
+    class1->CreatePrimitiveProperty(property3, "delta");
+    class1->CreatePrimitiveProperty(property4, "alpha");
+
+    int i = 0;
+    ECPropertyIterable  iterable = class1->GetProperties(false);
+    for (ECPropertyP prop : iterable)
+        {
+        EXPECT_EQ(0, prop->GetName().compare(propertyNames[i]));
+        i++;
+        }
+    }
+
+/*---------------------------------------------------------------------------------**//**
+* @bsimethod
++---------------+---------------+---------------+---------------+---------------+------*/
+TEST_F(ClassTest, ExpectProperties)
+    {
+    ECSchemaPtr schema;
+    ECEntityClassP ab;
+    ECEntityClassP cd;
+    ECEntityClassP ef;
+
+    PrimitiveECPropertyP a;
+    PrimitiveECPropertyP b;
+    PrimitiveECPropertyP c;
+    PrimitiveECPropertyP d;
+    PrimitiveECPropertyP e;
+    PrimitiveECPropertyP f;
+
+    ECSchema::CreateSchema(schema, "TestSchema", "ts", 5, 0, 5);
+    schema->CreateEntityClass(ab, "ab");
+    schema->CreateEntityClass(cd, "cd");
+    schema->CreateEntityClass(ef, "ef");
+
+    ab->CreatePrimitiveProperty(a, "a");
+    ab->CreatePrimitiveProperty(b, "b");
+
+    cd->CreatePrimitiveProperty(c, "c");
+    cd->CreatePrimitiveProperty(d, "d");
+
+    ef->CreatePrimitiveProperty(e, "e");
+    ef->CreatePrimitiveProperty(f, "f");
+
+    cd->AddBaseClass(*ab);
+    ef->AddBaseClass(*cd);
+
+    EXPECT_TRUE(NULL != GetPropertyByName(*ef, "e"));
+    EXPECT_TRUE(NULL != GetPropertyByName(*ef, "c"));
+    EXPECT_TRUE(NULL != GetPropertyByName(*ef, "a"));
+    }
+
+/*---------------------------------------------------------------------------------**//**
+* @bsimethod
++---------------+---------------+---------------+---------------+---------------+------*/
+TEST_F(ClassTest, ExpectPropertiesFromBaseClass)
+    {
+    ECSchemaPtr schema;
+    ECEntityClassP ab;
+    ECEntityClassP cd;
+    ECEntityClassP ef;
+    ECEntityClassP gh;
+    ECEntityClassP ij;
+    ECEntityClassP kl;
+    ECEntityClassP mn;
+
+    PrimitiveECPropertyP a;
+    PrimitiveECPropertyP b;
+    PrimitiveECPropertyP c;
+    PrimitiveECPropertyP d;
+    PrimitiveECPropertyP e;
+    PrimitiveECPropertyP f;
+    PrimitiveECPropertyP g;
+    PrimitiveECPropertyP h;
+    PrimitiveECPropertyP i;
+    PrimitiveECPropertyP j;
+    PrimitiveECPropertyP k;
+    PrimitiveECPropertyP l;
+    PrimitiveECPropertyP m;
+    PrimitiveECPropertyP n;
+
+    ECSchema::CreateSchema(schema, "TestSchema", "ts", 5, 0, 5);
+    schema->CreateEntityClass(ab, "ab");
+    schema->CreateEntityClass(cd, "cd");
+    schema->CreateEntityClass(ef, "ef");
+    schema->CreateEntityClass(gh, "gh");
+    schema->CreateEntityClass(ij, "ij");
+    schema->CreateEntityClass(kl, "kl");
+    schema->CreateEntityClass(mn, "mn");
+
+    ab->CreatePrimitiveProperty(a, "a");
+    ab->CreatePrimitiveProperty(b, "b");
+
+    cd->CreatePrimitiveProperty(c, "c");
+    cd->CreatePrimitiveProperty(d, "d");
+
+    ef->CreatePrimitiveProperty(e, "e");
+    ef->CreatePrimitiveProperty(f, "f");
+
+    gh->CreatePrimitiveProperty(g, "g");
+    gh->CreatePrimitiveProperty(h, "h");
+
+    ij->CreatePrimitiveProperty(i, "i");
+    ij->CreatePrimitiveProperty(j, "j");
+
+    kl->CreatePrimitiveProperty(k, "k");
+    kl->CreatePrimitiveProperty(l, "l");
+
+    mn->CreatePrimitiveProperty(m, "m");
+    mn->CreatePrimitiveProperty(n, "n");
+
+    ef->AddBaseClass(*ab);
+    ef->AddBaseClass(*cd);
+
+    kl->AddBaseClass(*gh);
+    kl->AddBaseClass(*ij);
+
+    mn->AddBaseClass(*ef);
+    mn->AddBaseClass(*kl);
+
+    ECPropertyIterable  iterable1 = mn->GetProperties(true);
+    std::vector<ECPropertyP> testVector;
+    for (ECPropertyP prop : iterable1)
+        testVector.push_back(prop);
+
+    EXPECT_EQ(14, testVector.size());
+    for (size_t i = 0; i < testVector.size(); i++)
+        {
+        Utf8Char expectedName[] = {(Utf8Char) ('a' + static_cast<Utf8Char> (i)), 0};
+        EXPECT_EQ(0, testVector[i]->GetName().compare(expectedName)) << "Expected: " << expectedName << " Actual: " << testVector[i]->GetName().c_str();
+        }
+
+    // now we add some duplicate properties to mn which will "override" those from the base classes
+    PrimitiveECPropertyP b2;
+    PrimitiveECPropertyP d2;
+    PrimitiveECPropertyP f2;
+    PrimitiveECPropertyP h2;
+    PrimitiveECPropertyP j2;
+    PrimitiveECPropertyP k2;
+
+    mn->CreatePrimitiveProperty(b2, "b");
+    mn->CreatePrimitiveProperty(d2, "d");
+    mn->CreatePrimitiveProperty(f2, "f");
+    mn->CreatePrimitiveProperty(h2, "h");
+    mn->CreatePrimitiveProperty(j2, "j");
+    mn->CreatePrimitiveProperty(k2, "k");
+
+    ECPropertyIterable  iterable2 = mn->GetProperties(true);
+    testVector.clear();
+    for (ECPropertyP prop : iterable2)
+        testVector.push_back(prop);
+
+    EXPECT_EQ(14, testVector.size());
+    bvector<Utf8CP> expectedVector {"a", "c", "e", "g", "i", "l", "m", "n", "b", "d", "f", "h", "j", "k"};
+    for (size_t i = 0; i < testVector.size(); i++)
+        EXPECT_EQ(0, testVector[i]->GetName().compare(expectedVector[i])) << "Expected: " << expectedVector[i] << " Actual: " << testVector[i]->GetName().c_str();
+
+    PrimitiveECPropertyP e2;
+    PrimitiveECPropertyP a2;
+    PrimitiveECPropertyP c2;
+    PrimitiveECPropertyP g2;
+
+    PrimitiveECPropertyP l2;
+    PrimitiveECPropertyP i2;
+    PrimitiveECPropertyP g3;
+
+    PrimitiveECPropertyP a3;
+    PrimitiveECPropertyP b3;
+    PrimitiveECPropertyP g4;
+    PrimitiveECPropertyP h3;
+
+    kl->CreatePrimitiveProperty(e2, "e");
+    kl->CreatePrimitiveProperty(a2, "a");
+    kl->CreatePrimitiveProperty(c2, "c");
+    kl->CreatePrimitiveProperty(g2, "g");
+
+    ef->CreatePrimitiveProperty(l2, "l");
+    gh->CreatePrimitiveProperty(i2, "i");
+    ij->CreatePrimitiveProperty(g3, "g");
+
+    gh->CreatePrimitiveProperty(a3, "a");
+    gh->CreatePrimitiveProperty(b3, "b");
+    ab->CreatePrimitiveProperty(g4, "g");
+    ab->CreatePrimitiveProperty(h3, "h");
+
+    ECPropertyIterable  iterable3 = mn->GetProperties(true);
+    testVector.clear();
+    for (ECPropertyP prop : iterable3)
+        testVector.push_back(prop);
+
+    EXPECT_EQ(14, testVector.size());
+    expectedVector = {"a", "g", "c", "e", "l", "i", "m", "n", "b", "d", "f", "h", "j", "k"};
+    for (size_t i = 0; i < testVector.size(); i++)
+        EXPECT_EQ(0, testVector[i]->GetName().compare(expectedVector[i])) << "Expected: " << expectedVector[i] << " Actual: " << testVector[i]->GetName().c_str();
+    }
+
+/*---------------------------------------------------------------------------------**//**
+* @bsimethod
++---------------+---------------+---------------+---------------+---------------+------*/
+TEST_F(ClassTest, AddAndRemoveConstraintClasses)
+    {
+    ECSchemaPtr schema;
+    ECSchemaPtr refSchema;
+
+    ECSchema::CreateSchema(schema, "TestSchema", "ts", 5, 0, 5);
+    ECSchema::CreateSchema(refSchema, "RefSchema", "ts", 5, 0, 5);
+
+    ECRelationshipClassP relClass;
+    ECEntityClassP targetClass;
+    ECEntityClassP sourceClass;
+
+    schema->CreateRelationshipClass(relClass, "RElationshipClass");
+    schema->CreateEntityClass(targetClass, "Target");
+    refSchema->CreateEntityClass(sourceClass, "Source");
+
+    EXPECT_EQ(ECObjectsStatus::Success, relClass->GetTarget().AddClass(*targetClass));
+    EXPECT_EQ(ECObjectsStatus::SchemaNotFound, relClass->GetSource().AddClass(*sourceClass));
+
+    schema->AddReferencedSchema(*refSchema);
+    EXPECT_EQ(ECObjectsStatus::Success, relClass->GetSource().AddClass(*sourceClass));
+
+    EXPECT_EQ(ECObjectsStatus::Success, relClass->GetTarget().RemoveClass(*targetClass));
+    EXPECT_EQ(ECObjectsStatus::ClassNotFound, relClass->GetTarget().RemoveClass(*targetClass));
+    }
+
+/*---------------------------------------------------------------------------------**//**
+* @bsimethod
++---------------+---------------+---------------+---------------+---------------+------*/
+TEST_F(ClassTest, ExpectReadOnlyFromBaseClass)
+    {
+    ECSchemaPtr schema;
+    ECEntityClassP child;
+    ECEntityClassP base;
+
+    PrimitiveECPropertyP readOnlyProp;
+
+    ECSchema::CreateSchema(schema, "TestSchema", "ts", 5, 0, 5);
+    schema->CreateEntityClass(base, "BaseClass");
+    schema->CreateEntityClass(child, "ChildClass");
+
+    base->CreatePrimitiveProperty(readOnlyProp, "readOnlyProp");
+    readOnlyProp->SetIsReadOnly(true);
+
+    ASSERT_EQ(ECObjectsStatus::Success, child->AddBaseClass(*base));
+
+    ECPropertyP ecProp = GetPropertyByName(*child, "readOnlyProp");
+    ASSERT_EQ(true, ecProp->GetIsReadOnly());
+    }
+
+void TestOverriding(Utf8CP schemaName, int majorVersion, bool allowOverriding)
+    {
+    ECSchemaPtr schema;
+    ECEntityClassP base;
+    ECEntityClassP child;
+
+    ECSchema::CreateSchema(schema, schemaName, "ts", majorVersion, 0, 5);
+    schema->CreateEntityClass(base, "base");
+    schema->CreateEntityClass(child, "child");
+
+    PrimitiveECPropertyP baseIntProp;
+    ArrayECPropertyP baseIntArrayProperty;
+    ArrayECPropertyP baseStringArrayProperty;
+    ArrayECPropertyP baseBoolArrayProperty;
+
+    base->CreatePrimitiveProperty(baseIntProp, "IntegerProperty", PRIMITIVETYPE_Integer);
+    base->CreateArrayProperty(baseIntArrayProperty, "IntArrayProperty", PRIMITIVETYPE_Integer);
+    base->CreateArrayProperty(baseStringArrayProperty, "StringArrayProperty", PRIMITIVETYPE_String);
+    base->CreateArrayProperty(baseBoolArrayProperty, "BoolArrayProperty", PRIMITIVETYPE_Boolean);
+
+    PrimitiveECPropertyP childIntProperty;
+    ArrayECPropertyP childIntArrayProperty;
+    ArrayECPropertyP childStringArrayProperty;
+    ArrayECPropertyP childBoolArrayProperty;
+
+    child->AddBaseClass(*base);
+    // Override an integer property with an array of ints
+    ECObjectsStatus status = child->CreateArrayProperty(childIntArrayProperty, "IntegerProperty", PRIMITIVETYPE_Integer);
+    if (allowOverriding)
+        {
+        ASSERT_EQ(ECObjectsStatus::Success, status);
+        child->RemoveProperty("IntegerProperty");
+        }
+    else
+        ASSERT_EQ(ECObjectsStatus::DataTypeMismatch, status);
+
+    // Override an integer property with an array of strings
+    status = child->CreateArrayProperty(childStringArrayProperty, "IntegerProperty", PRIMITIVETYPE_String);
+    ASSERT_EQ(ECObjectsStatus::DataTypeMismatch, status);
+
+    // Override an integer array with an integer
+    status = child->CreatePrimitiveProperty(childIntProperty, "IntArrayProperty", PRIMITIVETYPE_Integer);
+    if (allowOverriding)
+        {
+        ASSERT_EQ(ECObjectsStatus::Success, status);
+        child->RemoveProperty("IntArrayProperty");
+        }
+    else
+        ASSERT_EQ(ECObjectsStatus::DataTypeMismatch, status);
+
+    // Override an array of strings with an integer
+    status = child->CreatePrimitiveProperty(childIntProperty, "StringArrayProperty", PRIMITIVETYPE_Integer);
+    ASSERT_EQ(ECObjectsStatus::DataTypeMismatch, status);
+
+    // Override an array of boolean with an array of integers
+    status = child->CreateArrayProperty(childIntArrayProperty, "BoolArrayProperty", PRIMITIVETYPE_Integer);
+    ASSERT_EQ(ECObjectsStatus::DataTypeMismatch, status);
+
+    // Override an array of integers with an array of boolean
+    status = child->CreateArrayProperty(childBoolArrayProperty, "IntArrayProperty", PRIMITIVETYPE_Boolean);
+    ASSERT_EQ(ECObjectsStatus::DataTypeMismatch, status);
+
+    }
+
+/*---------------------------------------------------------------------------------**//**
+* @bsimethod                                    Carole.MacDonald                11/2011
++---------------+---------------+---------------+---------------+---------------+------*/
+TEST_F(ClassTest, TestOverridingArrayPropertyWithNonArray)
+    {
+    TestOverriding("TestSchema", 5, false);
+    TestOverriding("jclass", 1, true);
+    TestOverriding("jclass", 2, true);
+    TestOverriding("ECXA_ams", 1, true);
+    TestOverriding("ECXA_ams_user", 1, true);
+    TestOverriding("ams", 1, true);
+    TestOverriding("ams_user", 1, true);
+    TestOverriding("Bentley_JSpace_CustomAttributes", 2, true);
+    TestOverriding("Bentley_Plant", 6, true);
+    }
+
+/*---------------------------------------------------------------------------------**//**
+* @bsistruct                                                    Paul.Connelly   09/12
++---------------+---------------+---------------+---------------+---------------+------*/
+struct ECNameValidationTest : ECTestFixture
+    {
+    struct ITester
+        {
+        virtual void        Preprocess(ECSchemaR schema) const = 0;
+        virtual void        Postprocess(ECSchemaR schema) const = 0;
+        };
+
+    void Roundtrip(ITester const& tester)
+        {
+        ECSchemaPtr schema;
+        ECSchema::CreateSchema(schema, "MySchema", "ts", 1, 0, 1);
+        tester.Preprocess(*schema);
+
+        Utf8String schemaXml;
+        EXPECT_EQ(SchemaWriteStatus::Success, schema->WriteToXmlString(schemaXml));
+
+        schema = NULL;
+        ECSchemaReadContextPtr context = ECSchemaReadContext::CreateContext();
+        EXPECT_EQ(SchemaReadStatus::Success, ECSchema::ReadFromXmlString(schema, schemaXml.c_str(), *context));
+
+        tester.Postprocess(*schema);
+        }
+    };
+
+/*---------------------------------------------------------------------------------**//**
+* @bsistruct                                                    Paul.Connelly   09/12
++---------------+---------------+---------------+---------------+---------------+------*/
+struct DisplayLabelTester : ECNameValidationTest::ITester
+    {
+    Utf8String         m_name;
+    Utf8String         m_encodedName;
+
+    DisplayLabelTester(Utf8CP name, Utf8CP encodedName) : m_name(name), m_encodedName(encodedName) {}
+
+    template<typename T> void Compare(T const& target) const
+        {
+        EXPECT_FALSE(target.GetIsDisplayLabelDefined());
+        EXPECT_TRUE(target.GetName().Equals(m_encodedName)) << "Name: Expected " << m_encodedName.c_str() << " Actual " << target.GetName().c_str();
+        EXPECT_TRUE(target.GetDisplayLabel().Equals(m_name)) << "Label: Expected " << m_name.c_str() << " Actual " << target.GetDisplayLabel().c_str();
+        }
+
+    template<typename T> void CompareOverriddenLabel(T const& target, Utf8CP label) const
+        {
+        EXPECT_TRUE(target.GetIsDisplayLabelDefined());
+        EXPECT_TRUE(target.GetDisplayLabel().Equals(label));
+        }
+
+    virtual void Preprocess(ECSchemaR schema) const override
+        {
+        // This test used to rely on SetName() automatically encoding a non-EC name.
+        // We removed that behavior because it diverges from managed EC (which throws an "invalid name" exception instead)
+        // So now we must explicitly encode the name first.
+        Utf8String encodedName;
+        EXPECT_EQ(!ECNameValidation::IsValidName(m_name.c_str()), ECNameValidation::EncodeToValidName(encodedName, m_name));
+        schema.SetName(encodedName);
+        Compare(schema);
+
+        ECEntityClassP ecclass;
+        schema.CreateEntityClass(ecclass, encodedName);
+        Compare(*ecclass);
+
+        PrimitiveECPropertyP ecprop;
+        ecclass->CreatePrimitiveProperty(ecprop, encodedName, PRIMITIVETYPE_String);
+        Compare(*ecprop);
+        }
+
+    virtual void Postprocess(ECSchemaR schema) const override
+        {
+        ECClassP ecclass = schema.GetClassP(m_encodedName.c_str());
+        ECPropertyP ecprop = GetPropertyByName(*ecclass, m_encodedName.c_str());
+
+        Compare(schema);
+        Compare(*ecclass);
+        Compare(*ecprop);
+
+        // Test explicitly setting display labels
+        schema.SetDisplayLabel("NewDisplayLabel");
+        CompareOverriddenLabel(schema, "NewDisplayLabel");
+        ecclass->SetDisplayLabel("1!@$");
+        CompareOverriddenLabel(*ecclass, "1!@$");                // will not be encoded
+        ecprop->SetDisplayLabel("__x003E__");
+        CompareOverriddenLabel(*ecprop, "__x003E__");            // will not be decoded
+
+        // Test explicitly un-setting display labels
+        ecclass->SetDisplayLabel("");
+        Compare(*ecclass);
+        ecprop->SetDisplayLabel("");
+        Compare(*ecprop);
+        }
+    };
+
+/*---------------------------------------------------------------------------------**//**
+* @bsimethod                                                    Paul.Connelly   09/12
++---------------+---------------+---------------+---------------+---------------+------*/
+TEST_F(ECNameValidationTest, DisplayLabels)
+    {
+    // Chinese chars...see TFS#298776...we are stuck with UTF-16 persistent encoding from long ago, should round-trip correctly with UTF-8
+    static const unsigned char s_chineseUtf8[] = {0xE8, 0x88, 0xAC,
+                                     0xE6, 0xA8, 0xA1,
+                                     0xE5, 0x9E, 0x8B,
+                                     '\0'};
+    // UTF-16: 822C 6A21 578B
+
+    static const Utf8CP s_testValues[] =
+        {
+        "NothingSpecial", "NothingSpecial",
+        "Nothing1Special2", "Nothing1Special2",
+        "1_LeadingDigitsDisallowed", "__x0031___LeadingDigitsDisallowed",
+        "Special!", "Special__x0021__",
+        "thing@mail.com", "thing__x0040__mail__x002E__com",
+        "*", "__x002A__",
+        "9&:", "__x0039____x0026____x003A__",
+        "__xNotAChar__", "__xNotAChar__",
+        "__xTTTT__", "__xTTTT__",
+        "__x####__", "__x__x0023____x0023____x0023____x0023____",
+        (Utf8CP) s_chineseUtf8, "__x822C____x6A21____x578B__",
+        NULL, NULL
+        };
+
+    for (Utf8CP const* cur = s_testValues; *cur; cur += 2)
+        {
+        Utf8CP name = *cur, encoded = *(cur + 1);
+        Roundtrip(DisplayLabelTester(name, encoded));
+        }
+    }
+
+/*---------------------------------------------------------------------------------**//**
+* @bsimethod                                                    Paul.Connelly   09/12
++---------------+---------------+---------------+---------------+---------------+------*/
+TEST_F(ECNameValidationTest, Validate)
+    {
+#define EXPECT_VALIDATION_RESULT(RESULTTOEXPECT, NAMETOTEST) EXPECT_EQ (ECNameValidation::RESULT_ ## RESULTTOEXPECT, ECNameValidation::Validate (NAMETOTEST))
+    EXPECT_VALIDATION_RESULT(Valid, "ThisIsAValidName");
+    EXPECT_VALIDATION_RESULT(Valid, "_123");
+    EXPECT_VALIDATION_RESULT(Valid, "___");
+    EXPECT_VALIDATION_RESULT(Valid, "A123");
+
+    EXPECT_VALIDATION_RESULT(NullOrEmpty, "");
+    EXPECT_VALIDATION_RESULT(NullOrEmpty, NULL);
+
+    EXPECT_VALIDATION_RESULT(BeginsWithDigit, "1_C");
+
+    EXPECT_VALIDATION_RESULT(IncludesInvalidCharacters, "!ABC");
+    EXPECT_VALIDATION_RESULT(IncludesInvalidCharacters, "ABC@");
+    }
+
+/*---------------------------------------------------------------------------------**//**
+* @bsimethod                                                  Raimondas.Rimkus 02/2013
++---------------+---------------+---------------+---------------+---------------+------*/
+TEST_F(SchemaComparisonTest, VerifyMatchesOperator)
+    {
+    EXPECT_TRUE(SchemaKey("SchemaTest", 1, 0) == SchemaKey("SchemaTest", 1, 0));
+    EXPECT_FALSE(SchemaKey("SchemaTest", 1, 0) == SchemaKey("SchemaNotTest", 1, 0));
+    EXPECT_FALSE(SchemaKey("SchemaTest", 1, 0) == SchemaKey("SchemaTest", 2, 0));
+    EXPECT_FALSE(SchemaKey("SchemaTest", 1, 0) == SchemaKey("SchemaTest", 1, 1));
+
+    EXPECT_TRUE(SchemaKey("SchemaTest", 1, 0).Matches(SchemaKey("SchemaTest", 1, 0), SchemaMatchType::Exact));
+    EXPECT_FALSE(SchemaKey("SchemaTest", 1, 0).Matches(SchemaKey("SchemaNotTest", 1, 0), SchemaMatchType::Exact));
+    EXPECT_FALSE(SchemaKey("SchemaTest", 1, 0).Matches(SchemaKey("SchemaTest", 2, 0), SchemaMatchType::Exact));
+    EXPECT_FALSE(SchemaKey("SchemaTest", 1, 0).Matches(SchemaKey("SchemaTest", 1, 1), SchemaMatchType::Exact));
+
+    EXPECT_TRUE(SchemaKey("SchemaTest", 1, 0).Matches(SchemaKey("SchemaTest", 1, 0), SchemaMatchType::Identical));
+    EXPECT_FALSE(SchemaKey("SchemaTest", 1, 0).Matches(SchemaKey("SchemaNotTest", 1, 0), SchemaMatchType::Identical));
+    EXPECT_FALSE(SchemaKey("SchemaTest", 1, 0).Matches(SchemaKey("SchemaTest", 2, 0), SchemaMatchType::Identical));
+    EXPECT_FALSE(SchemaKey("SchemaTest", 1, 0).Matches(SchemaKey("SchemaTest", 1, 1), SchemaMatchType::Identical));
+
+    EXPECT_TRUE(SchemaKey("SchemaTest", 1, 0).Matches(SchemaKey("SchemaTest", 1, 0), SchemaMatchType::Latest));
+    EXPECT_FALSE(SchemaKey("SchemaTest", 1, 0).Matches(SchemaKey("SchemaNotTest", 1, 0), SchemaMatchType::Latest));
+    EXPECT_TRUE(SchemaKey("SchemaTest", 1, 0).Matches(SchemaKey("SchemaTest", 2, 0), SchemaMatchType::Latest));
+    EXPECT_TRUE(SchemaKey("SchemaTest", 1, 1).Matches(SchemaKey("SchemaTest", 1, 0), SchemaMatchType::Latest));
+
+    EXPECT_TRUE(SchemaKey("SchemaTest", 1, 0).Matches(SchemaKey("SchemaTest", 1, 0), SchemaMatchType::LatestCompatible));
+    EXPECT_FALSE(SchemaKey("SchemaTest", 1, 0).Matches(SchemaKey("SchemaNotTest", 1, 0), SchemaMatchType::LatestCompatible));
+    EXPECT_FALSE(SchemaKey("SchemaTest", 1, 0).Matches(SchemaKey("SchemaTest", 2, 0), SchemaMatchType::LatestCompatible));
+    EXPECT_TRUE(SchemaKey("SchemaTest", 1, 1).Matches(SchemaKey("SchemaTest", 1, 0), SchemaMatchType::LatestCompatible));
+    EXPECT_FALSE(SchemaKey("SchemaTest", 1, 0).Matches(SchemaKey("SchemaTest", 1, 1), SchemaMatchType::LatestCompatible));
+    }
+
+/*---------------------------------------------------------------------------------**//**
+* @bsimethod                                                  Raimondas.Rimkus 02/2013
++---------------+---------------+---------------+---------------+---------------+------*/
+TEST_F(SchemaComparisonTest, VerifyLessThanOperator)
+    {
+    EXPECT_FALSE(SchemaKey("SchemaTest", 1, 0) < SchemaKey("SchemaTest", 1, 0));
+    EXPECT_TRUE(SchemaKey("SchemaTesa", 1, 0) < SchemaKey("SchemaTest", 1, 0));
+    EXPECT_TRUE(SchemaKey("SchemaTest", 1, 0) < SchemaKey("SchemaTest", 2, 0));
+    EXPECT_FALSE(SchemaKey("SchemaTest", 1, 1) < SchemaKey("SchemaTest", 1, 0));
+
+    EXPECT_FALSE(SchemaKey("SchemaTest", 1, 0).LessThan(SchemaKey("SchemaTest", 1, 0), SchemaMatchType::Exact));
+    EXPECT_TRUE(SchemaKey("SchemaTesa", 1, 0).LessThan(SchemaKey("SchemaTest", 1, 0), SchemaMatchType::Exact));
+    EXPECT_TRUE(SchemaKey("SchemaTest", 1, 0).LessThan(SchemaKey("SchemaTest", 2, 0), SchemaMatchType::Exact));
+    EXPECT_FALSE(SchemaKey("SchemaTest", 1, 1).LessThan(SchemaKey("SchemaTest", 1, 0), SchemaMatchType::Exact));
+
+    EXPECT_FALSE(SchemaKey("SchemaTest", 1, 0).LessThan(SchemaKey("SchemaTest", 1, 0), SchemaMatchType::Identical));
+    EXPECT_TRUE(SchemaKey("SchemaTesa", 1, 0).LessThan(SchemaKey("SchemaTest", 1, 0), SchemaMatchType::Identical));
+    EXPECT_TRUE(SchemaKey("SchemaTest", 1, 0).LessThan(SchemaKey("SchemaTest", 2, 0), SchemaMatchType::Identical));
+    EXPECT_FALSE(SchemaKey("SchemaTest", 1, 1).LessThan(SchemaKey("SchemaTest", 1, 0), SchemaMatchType::Identical));
+
+    EXPECT_FALSE(SchemaKey("SchemaTest", 1, 0).LessThan(SchemaKey("SchemaTest", 1, 0), SchemaMatchType::Latest));
+    EXPECT_TRUE(SchemaKey("SchemaTesa", 1, 0).LessThan(SchemaKey("SchemaTest", 1, 0), SchemaMatchType::Latest));
+    EXPECT_FALSE(SchemaKey("SchemaTest", 1, 0).LessThan(SchemaKey("SchemaTest", 2, 0), SchemaMatchType::Latest));
+    EXPECT_FALSE(SchemaKey("SchemaTest", 1, 0).LessThan(SchemaKey("SchemaTest", 1, 9), SchemaMatchType::Latest));
+
+    EXPECT_FALSE(SchemaKey("SchemaTest", 1, 0).LessThan(SchemaKey("SchemaTest", 1, 0), SchemaMatchType::LatestCompatible));
+    EXPECT_TRUE(SchemaKey("SchemaTesa", 1, 0).LessThan(SchemaKey("SchemaTest", 1, 0), SchemaMatchType::LatestCompatible));
+    EXPECT_TRUE(SchemaKey("SchemaTest", 1, 0).LessThan(SchemaKey("SchemaTest", 2, 0), SchemaMatchType::LatestCompatible));
+    EXPECT_FALSE(SchemaKey("SchemaTest", 1, 0).LessThan(SchemaKey("SchemaTest", 1, 9), SchemaMatchType::LatestCompatible));
+    }
+
+/*---------------------------------------------------------------------------------**//**
+* @bsimethod                                                  Raimondas.Rimkus 02/2013
++---------------+---------------+---------------+---------------+---------------+------*/
+TEST_F(SchemaComparisonTest, VerifyNotMatchesOperator)
+    {
+    EXPECT_FALSE(SchemaKey("SchemaTest", 1, 0) != SchemaKey("SchemaTest", 1, 0));
+    EXPECT_TRUE(SchemaKey("SchemaTest", 1, 0) != SchemaKey("SchemaNotTest", 1, 0));
+    EXPECT_TRUE(SchemaKey("SchemaTest", 1, 0) != SchemaKey("SchemaTest", 2, 0));
+    EXPECT_TRUE(SchemaKey("SchemaTest", 1, 0) != SchemaKey("SchemaTest", 1, 1));
+    }
+
+/*---------------------------------------------------------------------------------**//**
+ * @bsimethod                                                  Raimondas.Rimkus 02/2013
+ +---------------+---------------+---------------+---------------+---------------+------*/
+TEST_F(SchemaCacheTest, LoadAndGetSchema)
+    {
+    ECSchemaCachePtr cache = ECSchemaCache::Create();
+    ECSchemaPtr schema1;
+    ECSchemaPtr schema2;
+    ECSchemaPtr schema3;
+
+    ECSchema::CreateSchema(schema1, "Widget", "ts", 5, 0, 1);
+    ECSchema::CreateSchema(schema2, "BaseSchema1", "ts", 2, 0, 0);
+    ECSchema::CreateSchema(schema3, "BaseSchema2", "ts", 5, 0, 5);
+
+    EXPECT_TRUE(cache->AddSchema(*schema1) == ECObjectsStatus::Success);
+    EXPECT_TRUE(cache->AddSchema(*schema2) == ECObjectsStatus::Success);
+    EXPECT_TRUE(cache->AddSchema(*schema3) == ECObjectsStatus::Success);
+    EXPECT_EQ(cache->GetCount(), 3);
+
+    ECSchemaPtr fetchedSchema = cache->GetSchema(SchemaKey("BaseSchema1", 2, 0));
+    ASSERT_TRUE(fetchedSchema.IsValid());
+    EXPECT_TRUE(fetchedSchema->GetSchemaKey() == SchemaKey("BaseSchema1", 2, 0));
+
+    cache->Clear();
+    EXPECT_EQ(cache->GetCount(), 0);
+    }
+
+/*---------------------------------------------------------------------------------**//**
+ * @bsimethod                                                  Raimondas.Rimkus 02/2013
+ +---------------+---------------+---------------+---------------+---------------+------*/
+TEST_F(SchemaCacheTest, FilterSchema)
+    {
+    ECSchemaCachePtr cache = ECSchemaCache::Create();
+    ECSchemaPtr schema1;
+    ECSchemaPtr schema2;
+    ECSchemaPtr schema3;
+
+    ECSchema::CreateSchema(schema1, "Widget", "ts", 5, 0, 1);
+    ECSchema::CreateSchema(schema2, "BaseSchema1", "ts", 2, 0, 0);
+    ECSchema::CreateSchema(schema3, "BaseSchema2", "ts", 5, 0, 5);
+
+    EXPECT_TRUE(cache->AddSchema(*schema1) == ECObjectsStatus::Success);
+    EXPECT_TRUE(cache->AddSchema(*schema2) == ECObjectsStatus::Success);
+    EXPECT_TRUE(cache->AddSchema(*schema3) == ECObjectsStatus::Success);
+
+    EXPECT_TRUE(cache->GetSchema(SchemaKey("BaseSchema1", 2, 0), SchemaMatchType::Exact) != NULL);
+    EXPECT_TRUE(cache->GetSchema(SchemaKey("BaseZchema1", 2, 0), SchemaMatchType::Exact) == NULL);
+    EXPECT_TRUE(cache->GetSchema(SchemaKey("BaseSchema1", 3, 0), SchemaMatchType::Exact) == NULL);
+    EXPECT_TRUE(cache->GetSchema(SchemaKey("BaseSchema1", 2, 1), SchemaMatchType::Exact) == NULL);
+
+    EXPECT_TRUE(cache->GetSchema(SchemaKey("BaseSchema1", 2, 0), SchemaMatchType::Identical) != NULL);
+    EXPECT_TRUE(cache->GetSchema(SchemaKey("BaseZchema1", 2, 0), SchemaMatchType::Identical) == NULL);
+    EXPECT_TRUE(cache->GetSchema(SchemaKey("BaseSchema1", 3, 0), SchemaMatchType::Identical) == NULL);
+    EXPECT_TRUE(cache->GetSchema(SchemaKey("BaseSchema1", 2, 1), SchemaMatchType::Identical) == NULL);
+
+    EXPECT_TRUE(cache->GetSchema(SchemaKey("BaseSchema1", 2, 0), SchemaMatchType::Latest) != NULL);
+    EXPECT_TRUE(cache->GetSchema(SchemaKey("BaseZchema1", 2, 0), SchemaMatchType::Latest) == NULL);
+    EXPECT_TRUE(cache->GetSchema(SchemaKey("BaseSchema1", 3, 0), SchemaMatchType::Latest) != NULL);
+    EXPECT_TRUE(cache->GetSchema(SchemaKey("BaseSchema1", 2, 1), SchemaMatchType::Latest) != NULL);
+
+    EXPECT_TRUE(cache->GetSchema(SchemaKey("BaseSchema2", 5, 5), SchemaMatchType::LatestCompatible) != NULL);
+    EXPECT_TRUE(cache->GetSchema(SchemaKey("BaseZchema2", 5, 5), SchemaMatchType::LatestCompatible) == NULL);
+    EXPECT_TRUE(cache->GetSchema(SchemaKey("BaseSchema2", 3, 5), SchemaMatchType::LatestCompatible) == NULL);
+    EXPECT_TRUE(cache->GetSchema(SchemaKey("BaseSchema2", 5, 3), SchemaMatchType::LatestCompatible) != NULL);
+    }
+
+/*---------------------------------------------------------------------------------**//**
+ * @bsimethod                                                  Raimondas.Rimkus 02/2013
+ +---------------+---------------+---------------+---------------+---------------+------*/
+TEST_F(SchemaCacheTest, DropSchema)
+    {
+    ECSchemaCachePtr cache = ECSchemaCache::Create();
+    ECSchemaPtr schema1;
+    ECSchemaPtr schema2;
+    ECSchemaPtr schema3;
+
+    ECSchema::CreateSchema(schema1, "Widget", "ts", 5, 0, 1);
+    ECSchema::CreateSchema(schema2, "BaseSchema1", "ts", 2, 0, 0);
+    ECSchema::CreateSchema(schema3, "BaseSchema2", "ts", 5, 0, 5);
+
+    EXPECT_TRUE(cache->AddSchema(*schema1) == ECObjectsStatus::Success);
+    EXPECT_TRUE(cache->AddSchema(*schema2) == ECObjectsStatus::Success);
+    EXPECT_TRUE(cache->AddSchema(*schema3) == ECObjectsStatus::Success);
+    EXPECT_EQ(cache->GetCount(), 3);
+
+    EXPECT_TRUE(cache->DropSchema(SchemaKey("Widget", 5, 1)) == ECObjectsStatus::Success);
+    EXPECT_EQ(cache->GetCount(), 2);
+    EXPECT_TRUE(cache->DropSchema(SchemaKey("Widget", 5, 1)) != ECObjectsStatus::Success);
+    EXPECT_TRUE(cache->DropSchema(SchemaKey("BaseSchema2", 5, 3)) != ECObjectsStatus::Success);
+    EXPECT_TRUE(cache->DropSchema(SchemaKey("BaseSchema2", 5, 7)) != ECObjectsStatus::Success);
+    EXPECT_TRUE(cache->DropSchema(SchemaKey("BaseSchema2", 1, 5)) != ECObjectsStatus::Success);
+    EXPECT_EQ(cache->GetCount(), 2);
+    EXPECT_TRUE(cache->DropSchema(SchemaKey("BaseSchema2", 5, 5)) == ECObjectsStatus::Success);
+    EXPECT_EQ(cache->GetCount(), 1);
+    EXPECT_TRUE(cache->DropSchema(SchemaKey("BaseSchema1", 2, 0)) == ECObjectsStatus::Success);
+    EXPECT_EQ(cache->GetCount(), 0);
+    }
+
+/*---------------------------------------------------------------------------------**//**
+* @bsimethod                                                  Raimondas.Rimkus 02/2013
++---------------+---------------+---------------+---------------+---------------+------*/
+TEST_F(SchemaChecksumTest, ComputeSchemaXmlStringCheckSum)
+    {
+    Utf8Char schemaXml[] =
+        "<?xml version=\"1.0\" encoding=\"UTF-8\"?>"
+        "<ECSchema schemaName=\"Widgets\" version=\"09.06\" displayLabel=\"Widgets Display Label\" description=\"Widgets Description\" nameSpacePrefix=\"wid\" xmlns=\"http://www.bentley.com/schemas/Bentley.ECXML.2.0\" xmlns:ec=\"http://www.bentley.com/schemas/Bentley.ECXML.2.0\" xmlns:ods=\"Bentley_ODS.01.02\">"
+        "    <ECClass typeName=\"ecProject\" description=\"Project ECClass\" displayLabel=\"Project\" isDomainClass=\"True\">"
+        "       <ECProperty propertyName=\"Name\" typename=\"string\" displayLabel=\"Project Name\" />"
+        "    </ECClass>"
+        "</ECSchema>";
+
+    EXPECT_EQ(ECSchema::ComputeSchemaXmlStringCheckSum(schemaXml, sizeof(schemaXml)), 682119251);
+    }
+
+/*---------------------------------------------------------------------------------**//**
+* @bsimethod                                                  Raimondas.Rimkus 02/2013
++---------------+---------------+---------------+---------------+---------------+------*/
+TEST_F(SchemaImmutableTest, SetImmutable)
+    {
+    ECSchemaReadContextPtr schemaContext = ECSchemaReadContext::CreateContext();
+    ECSchemaPtr schema;
+    SchemaReadStatus status = ECSchema::ReadFromXmlFile(schema, ECTestFixture::GetTestDataPath(L"Widgets.01.00.ecschema.xml").c_str(), *schemaContext);
+    EXPECT_EQ(SchemaReadStatus::Success, status);
+
+    schema->SetImmutable();
+
+    ECEntityClassP class1 = NULL;
+    ECClassP class2 = schema->GetClassP("ecProject");
+    ECRelationshipClassP relationshipClass;
+    ECClassP base = (ECClassP) class1;
+    EXPECT_EQ(schema->CreateEntityClass(class1, "TestClass"), ECObjectsStatus::SchemaIsImmutable);
+    EXPECT_TRUE(class1 == NULL);
+    EXPECT_EQ(schema->CopyClass(base, *class2), ECObjectsStatus::SchemaIsImmutable);
+    EXPECT_EQ(schema->CreateRelationshipClass(relationshipClass, "RelationshipClass"), ECObjectsStatus::SchemaIsImmutable);
+    EXPECT_EQ(schema->SetName("Some new name"), ECObjectsStatus::SchemaIsImmutable);
+    EXPECT_EQ(schema->SetAlias("Some new alias"), ECObjectsStatus::SchemaIsImmutable);
+    EXPECT_EQ(schema->SetDescription("Some new description"), ECObjectsStatus::SchemaIsImmutable);
+    EXPECT_EQ(schema->SetDisplayLabel("Some new label"), ECObjectsStatus::SchemaIsImmutable);
+    EXPECT_EQ(schema->SetVersionMajor(13), ECObjectsStatus::SchemaIsImmutable);
+    EXPECT_EQ(schema->SetVersionMinor(13), ECObjectsStatus::SchemaIsImmutable);
+    }
+
+bool CompareFiles(Utf8StringCP lFileName, Utf8StringCP rFileName)
+    {
+    BeFile lFile;
+    BeFileStatus lStatus = lFile.Open(*lFileName, BeFileAccess::Read);
+
+    EXPECT_EQ(BeFileStatus::Success, lStatus) << "Could not open " << *lFileName << " for verification";
+
+    BeFile rFile;
+    BeFileStatus rStatus = rFile.Open(*rFileName, BeFileAccess::Read);
+    EXPECT_EQ(BeFileStatus::Success, lStatus) << "Could not open " << *rFileName << " for verification";
+
+    ByteStream lStream;
+    ByteStream rStream;
+    lStatus = lFile.ReadEntireFile(lStream);
+    rStatus = rFile.ReadEntireFile(rStream);
+
+    if (lStream.GetSize() != rStream.GetSize())
+        return false;
+
+    const uint8_t *lBuffer = lStream.GetData();
+    const uint8_t *rBuffer = rStream.GetData();
+    for (uint32_t i = 0; i < lStream.GetSize(); i++)
+        {
+        if (lBuffer[i] != rBuffer[i])
+            return false;
+        }
+    lFile.Close();
+    rFile.Close();
+    return true;
+    }
+
+TEST_F(SchemaTest, RoundtripSchemaXmlCommentsTest)
+    {
+    ECSchemaReadContextPtr schemaContext = ECSchemaReadContext::CreateContext();
+    schemaContext->SetPreserveXmlComments(true);
+    ECSchemaPtr schema;
+    SchemaReadStatus status = ECSchema::ReadFromXmlFile(schema, ECTestFixture::GetTestDataPath(L"dgn-testingonly.02.00.ecschema.xml").c_str(), *schemaContext);
+    EXPECT_EQ(SchemaReadStatus::Success, status);
+
+    SchemaWriteStatus statusW = schema->WriteToXmlFile(ECTestFixture::GetTempDataPath(L"dgn-testingonly-result.02.00.ecschema.xml").c_str(), ECVersion::V2_0, false);
+    EXPECT_EQ(SchemaWriteStatus::Success, statusW);
+
+    Utf8String serializedSchemaFile(ECTestFixture::GetTempDataPath(L"dgn-testingonly-result.02.00.ecschema.xml"));
+    Utf8String expectedSchemaFile(ECTestFixture::GetTestDataPath(L"dgn-testingonly-ExpectedResult.02.00.ecschema.xml"));
+
+    // Deactivated because it might fail randomly because of varying order of <schemareference> in schema
+    //EXPECT_TRUE(CompareFiles(&serializedSchemaFile, &expectedSchemaFile)) << "Serialized schema differs from expected schema";
+    }
+
+//---------------------------------------------------------------------------------------
+// @bsimethod                                   Muhammad.Hassan                     07/16
+//+---------------+---------------+---------------+---------------+---------------+------
+TEST_F(SchemaTest, CreateDynamicSchema)
+    {
+    //Load Bentley_Standard_CustomAttributes
+    ECSchemaReadContextPtr schemaContext = ECSchemaReadContext::CreateContext();
+    SearchPathSchemaFileLocaterPtr schemaLocater;
+    bvector<WString> searchPaths;
+    searchPaths.push_back(ECTestFixture::GetTestDataPath(L""));
+    schemaLocater = SearchPathSchemaFileLocater::CreateSearchPathSchemaFileLocater(searchPaths);
+    schemaContext->AddSchemaLocater(*schemaLocater);
+
+    SchemaKey schemaKey("CoreCustomAttributes", 1, 0);
+    ECSchemaPtr standardCASchema = schemaContext->LocateSchema(schemaKey, SchemaMatchType::Latest);
+    EXPECT_TRUE(standardCASchema.IsValid());
+
+    IECInstancePtr dynamicSchemaCA = standardCASchema->GetClassCP("DynamicSchema")->GetDefaultStandaloneEnabler()->CreateInstance();
+    ECSchemaCachePtr cache = ECSchemaCache::Create();
+    ECSchemaPtr schema;
+
+    ECSchema::CreateSchema(schema, "TestSchema", "ts", 2, 0, 1);
+    schema->AddReferencedSchema(*standardCASchema);
+    ASSERT_EQ(ECObjectsStatus::Success, schema->SetCustomAttribute(*dynamicSchemaCA));
+    
+
+    ASSERT_EQ(ECObjectsStatus::Success, cache->AddSchema(*schema));
+    ECSchemaP retrievedSchema = cache->GetSchema(SchemaKey("TestSchema", 2, 1), SchemaMatchType::Exact);
+    ASSERT_TRUE(retrievedSchema != NULL);
+
+    ASSERT_TRUE(retrievedSchema->IsDynamicSchema());
+    }
+
+//---------------------------------------------------------------------------------------
+// @bsimethod                                   Muhammad.Hassan                     07/16
+//+---------------+---------------+---------------+---------------+---------------+------
+TEST_F(SchemaTest, TryRenameECClass)
+    {
+    ECSchemaCachePtr cache = ECSchemaCache::Create();
+    ECSchemaPtr schema;
+
+    ECSchema::CreateSchema(schema, "TestSchema", "ts", 5, 0, 5);
+
+    ECEntityClassP entityClass1;
+    ECEntityClassP entityClass2;
+    schema->CreateEntityClass(entityClass1, "ClassA");
+    schema->CreateEntityClass(entityClass2, "ClassB");
+
+    ASSERT_EQ(ECObjectsStatus::Success, cache->AddSchema(*schema));
+    ECSchemaP retrievedSchema = cache->GetSchema(SchemaKey("TestSchema", 5, 5), SchemaMatchType::Exact);
+    ASSERT_TRUE(retrievedSchema != NULL);
+
+    // rename classes
+    ASSERT_EQ(ECObjectsStatus::Success, retrievedSchema->RenameClass(*retrievedSchema->GetClassP("ClassA"), "ClassA1"));
+    ASSERT_EQ(ECObjectsStatus::Success, retrievedSchema->RenameClass(*retrievedSchema->GetClassP("ClassB"), "ClassB1"));
+
+    // try to get classes with old names
+    ASSERT_TRUE(nullptr == retrievedSchema->GetClassCP("ClassA"));
+    ASSERT_TRUE(nullptr == retrievedSchema->GetClassCP("ClassB"));
+
+    // Get classes with new names
+    ECClassP classA1 = retrievedSchema->GetClassP("ClassA1");
+    ECClassP classB1 = retrievedSchema->GetClassP("ClassB1");
+    ASSERT_TRUE(nullptr != classA1);
+    ASSERT_TRUE(nullptr != classB1);
+
+    // Delete Classes
+    ASSERT_EQ(ECObjectsStatus::Success, retrievedSchema->DeleteClass(*classA1));
+    ASSERT_EQ(ECObjectsStatus::Success, retrievedSchema->DeleteClass(*classB1));
+    }
+
+//---------------------------------------------------------------------------------------
+// @bsimethod                                   Muhammad.Hassan                     07/16
+//+---------------+---------------+---------------+---------------+---------------+------
+TEST_F(SchemaTest, RemoveReferenceSchema)
+    {
+    ECSchemaPtr schema;
+    ECSchemaPtr refSchema;
+
+    ECSchema::CreateSchema(schema, "TestSchema", "ts", 5, 0, 5);
+    ECSchema::CreateSchema(refSchema, "RefSchema", "ts", 5, 0, 5);
+
+    ECRelationshipClassP relClass;
+    ECEntityClassP targetClass;
+    ECEntityClassP sourceClass;
+
+    schema->CreateRelationshipClass(relClass, "RElationshipClass");
+    schema->CreateEntityClass(targetClass, "Target");
+    refSchema->CreateEntityClass(sourceClass, "Source");
+
+    EXPECT_EQ(ECObjectsStatus::Success, relClass->GetTarget().AddClass(*targetClass));
+    EXPECT_EQ(ECObjectsStatus::SchemaNotFound, relClass->GetSource().AddClass(*sourceClass));
+
+    schema->AddReferencedSchema(*refSchema);
+    ASSERT_FALSE(refSchema->IsStandardSchema());
+    ASSERT_FALSE(refSchema->IsSupplementalSchema());
+    ASSERT_FALSE(refSchema->IsSystemSchema());
+    ASSERT_TRUE(ECSchema::IsSchemaReferenced(*schema, *refSchema));
+    EXPECT_EQ(ECObjectsStatus::Success, relClass->GetSource().AddClass(*sourceClass));
+
+    // try to remove refrence schema, shouldn't be successful as referenced schema's class is used a relationship constraint.
+    ASSERT_EQ(ECObjectsStatus::SchemaInUse, schema->RemoveReferencedSchema(SchemaKey("RefSchema", 5, 5)));
+
+    // remove source constraint class from relationship
+    EXPECT_EQ(ECObjectsStatus::Success, relClass->GetSource().RemoveClass(*sourceClass));
+
+    //removing reference schema should be successful now
+    ASSERT_EQ(ECObjectsStatus::Success, schema->RemoveReferencedSchema(SchemaKey("RefSchema", 5, 5)));
+    }
+
+//---------------------------------------------------------------------------------------
+// @bsimethod                                   Muhammad.Hassan                     07/16
+//+---------------+---------------+---------------+---------------+---------------+------
+TEST_F(SchemaTest, DeleteKOQ)
+    {
+    ECSchemaPtr schema;
+    ECSchemaReadContextPtr context = ECSchemaReadContext::CreateContext();
+    Utf8CP schemaXml =
+        "<?xml version='1.0' encoding='utf-8'?>"
+        "<ECSchema schemaName='TestSchema' nameSpacePrefix='ts' version='1.0.0' xmlns='http://www.bentley.com/schemas/Bentley.ECXML.3.0'>"
+        "    <KindOfQuantity typeName='MyKindOfQuantity' description='My KindOfQuantity'"
+        "                    displayLabel='My KindOfQuantity' persistenceUnit='CENTIMETRE' precision='10'"
+        "                    defaultPresentationUnit='FOOT' alternativePresentationUnits='INCH;YARD' />"
+        "    <ECEntityClass typeName='Foo' >"
+        "        <ECProperty propertyName='Length' typeName='double'  kindOfQuantity='MyKindOfQuantity' />" // kindOfQuantity='s1:MyKindOfQuantity'
+        "        <ECArrayProperty propertyName='AlternativeLengths' typeName='double' minOccurs='0' maxOccurs='unbounded' kindOfQuantity = 'MyKindOfQuantity'/>" // kindOfQuantity='s1:MyKindOfQuantity'
+        "    </ECEntityClass>"
+        "</ECSchema>";
+
+    ASSERT_EQ(SchemaReadStatus::Success, ECSchema::ReadFromXmlString(schema, schemaXml, *context));
+
+    std::vector<KindOfQuantityP> todelete;
+
+    KindOfQuantityContainerCR koqContainer = schema->GetKindOfQuantities();
+    for (auto koq : koqContainer)
+        todelete.push_back(koq);
+
+    for (auto koq : todelete)
+        {
+        ASSERT_EQ(ECObjectsStatus::Success, schema->DeleteKindOfQuantity(*koq));
+        }
+
+    schema->DebugDump();
+    }
+
+//---------------------------------------------------------------------------------------
+// @bsimethod                                   Robert.Schili                     07/16
+//+---------------+---------------+---------------+---------------+---------------+------
+TEST_F(SchemaTest, SetGetMinMaxInt)
+    {
+    ECSchemaPtr schema;
+    ECSchemaReadContextPtr context = ECSchemaReadContext::CreateContext();
+    Utf8CP schemaXml =
+        "<?xml version='1.0' encoding='utf-8'?>"
+        "<ECSchema schemaName='TestSchema' nameSpacePrefix='ts' version='1.0.0' xmlns='http://www.bentley.com/schemas/Bentley.ECXML.3.0'>"
+        "    <ECEntityClass typeName='Foo' >"
+        "    </ECEntityClass>"
+        "</ECSchema>";
+
+    ASSERT_EQ(SchemaReadStatus::Success, ECSchema::ReadFromXmlString(schema, schemaXml, *context));
+
+    ECClassP cp = schema->GetClassP("Foo");
+    ASSERT_NE(cp, nullptr);
+
+    PrimitiveECPropertyP primp;
+    ASSERT_EQ(cp->CreatePrimitiveProperty(primp, "Foo"), ECObjectsStatus::Success);
+    ASSERT_EQ(primp->SetType(PrimitiveType::PRIMITIVETYPE_Integer), ECObjectsStatus::Success);
+    ASSERT_EQ(primp->IsMaximumLengthDefined(), false);
+    ASSERT_EQ(primp->IsMaximumValueDefined(), false);
+    ASSERT_EQ(primp->IsMinimumValueDefined(), false);
+
+    ECValue val;
+    val.SetUtf8CP("bar");
+    ASSERT_EQ(primp->SetMaximumValue(val), ECObjectsStatus::DataTypeNotSupported);
+    val.SetInteger(42);
+    ASSERT_EQ(primp->SetMaximumValue(val), ECObjectsStatus::Success);
+    ASSERT_EQ(primp->IsMaximumValueDefined(), true);
+    val.SetToNull(); //ensure val has been copied
+    ASSERT_EQ(primp->IsMaximumValueDefined(), true);
+
+    ASSERT_EQ(primp->GetMaximumValue(val), ECObjectsStatus::Success);
+    ASSERT_EQ(val.GetInteger(), 42);
+
+    primp->ResetMaximumValue();
+    ASSERT_EQ(primp->IsMaximumValueDefined(), false);
+    ASSERT_EQ(primp->GetMaximumValue(val), ECObjectsStatus::Error);
+    }
+
+//---------------------------------------------------------------------------------------
+// @bsimethod                                   Robert.Schili                     07/16
+//+---------------+---------------+---------------+---------------+---------------+------
+TEST_F(SchemaTest, SetGetMaxLength)
+    {
+    ECSchemaPtr schema;
+    ECSchemaReadContextPtr context = ECSchemaReadContext::CreateContext();
+    Utf8CP schemaXml =
+        "<?xml version='1.0' encoding='utf-8'?>"
+        "<ECSchema schemaName='TestSchema' nameSpacePrefix='ts' version='1.0.0' xmlns='http://www.bentley.com/schemas/Bentley.ECXML.3.0'>"
+        "    <ECEntityClass typeName='Foo' >"
+        "    </ECEntityClass>"
+        "</ECSchema>";
+
+    ASSERT_EQ(SchemaReadStatus::Success, ECSchema::ReadFromXmlString(schema, schemaXml, *context));
+
+    ECClassP cp = schema->GetClassP("Foo");
+    ASSERT_NE(cp, nullptr);
+
+    PrimitiveECPropertyP primp;
+    ASSERT_EQ(cp->CreatePrimitiveProperty(primp, "Foo"), ECObjectsStatus::Success);
+    ASSERT_EQ(primp->SetType(PrimitiveType::PRIMITIVETYPE_String), ECObjectsStatus::Success);
+    ASSERT_EQ(primp->IsMaximumLengthDefined(), false);
+
+    ASSERT_EQ(primp->SetMaximumLength(42), ECObjectsStatus::Success);
+    ASSERT_EQ(primp->IsMaximumLengthDefined(), true);
+    ASSERT_EQ(primp->GetMaximumLength(), 42);
+
+    primp->ResetMaximumLength();
+    ASSERT_EQ(primp->IsMaximumLengthDefined(), false);
+    ASSERT_EQ(primp->GetMaximumLength(), 0);
+    }
+
+//---------------------------------------------------------------------------------------
+// @bsimethod                                   Robert.Schili                     07/16
+//+---------------+---------------+---------------+---------------+---------------+------
+TEST_F(SchemaTest, MaxMinValueLengthDeserialization)
+    {
+    ECSchemaPtr schema;
+    ECSchemaReadContextPtr context = ECSchemaReadContext::CreateContext();
+    Utf8CP schemaXml =
+        "<?xml version='1.0' encoding='utf-8'?>"
+        "<ECSchema schemaName='TestSchema' nameSpacePrefix='ts' version='1.0.0' xmlns='http://www.bentley.com/schemas/Bentley.ECXML.3.0'>"
+        "    <ECEntityClass typeName='Foo'>"
+        "       <ECProperty propertyName='DoubleProp' typeName='double' MaximumValue='3.0' MinimumValue='42'/>"
+        "    </ECEntityClass>"
+        "</ECSchema>";
+
+    ASSERT_EQ(SchemaReadStatus::Success, ECSchema::ReadFromXmlString(schema, schemaXml, *context));
+
+    ECClassP cp = schema->GetClassP("Foo");
+    ASSERT_NE(cp, nullptr);
+
+    ECPropertyP pp = cp->GetPropertyP("DoubleProp");
+    ASSERT_NE(pp, nullptr);
+
+    ECValue minVal;
+    ECValue maxVal;
+    ASSERT_EQ(pp->GetMinimumValue(minVal), ECObjectsStatus::Success);
+    ASSERT_EQ(pp->GetMaximumValue(maxVal), ECObjectsStatus::Success);
+
+    ASSERT_EQ(minVal.IsNull(), false);
+    ASSERT_EQ(maxVal.IsNull(), false);
+
+    ASSERT_EQ(minVal.GetPrimitiveType(), PrimitiveType::PRIMITIVETYPE_Double);
+    ASSERT_EQ(maxVal.GetPrimitiveType(), PrimitiveType::PRIMITIVETYPE_Double);
+    }
+
+// This test was to illustrate a problem with the ECDiff tool.  However, we decided to not to make the fix on this branch.  The tool has been rewritten on bim0200.
+//---------------------------------------------------------------------------------------
+// @bsimethod                                   Carole.MacDonald            10/2016
+//---------------+---------------+---------------+---------------+---------------+-------
+//TEST(SchemaDiffTests, RightNotLeft)
+//    {
+//    Utf8CP leftXml = 
+//        "<?xml version='1.0' encoding='utf-8'?>"
+//
+//        "<ECSchema schemaName=\"OpenPlant\" nameSpacePrefix=\"op\" version=\"1.4\" xmlns=\"http://www.bentley.com/schemas/Bentley.ECXML.2.0\">"
+//        "    <ECClass typeName=\"NAMED_ITEM\" displayLabel=\"Named Item\" isDomainClass=\"True\">"
+//        "        <ECProperty propertyName=\"NAME\" typeName=\"string\" description=\"name of area.\" displayLabel=\"Name\" />"
+//        "    </ECClass>"
+//        "    <ECClass typeName=\"SPECIALTY_ITEM\" displayLabel=\"Specialty Item\" isDomainClass=\"True\">"
+//        "        <BaseClass>NAMED_ITEM</BaseClass>"
+//        "    </ECClass>"
+//        "</ECSchema>";
+//
+//    Utf8CP rightXml = 
+//        "<?xml version='1.0' encoding='utf-8'?>"
+//        "<ECSchema schemaName=\"OpenPlant\" nameSpacePrefix=\"op\" version=\"1.4\" xmlns=\"http://www.bentley.com/schemas/Bentley.ECXML.2.0\">"
+//        "    <ECClass typeName=\"NAMED_ITEM\" displayLabel=\"Named Item\" isDomainClass=\"True\">"
+//        "        <ECProperty propertyName=\"NAME\" typeName=\"string\" description=\"name of area.\" displayLabel=\"Name\" />"
+//        "    </ECClass>"
+//        "    <ECClass typeName=\"SPECIALTY_ITEM\" displayLabel=\"Specialty Item\" isDomainClass=\"True\">"
+//        "        <BaseClass>NAMED_ITEM</BaseClass>"
+//        "        <ECProperty propertyName=\"NAME\" typeName=\"string\" description=\"name of area.\" displayLabel=\"Tag Number\" />"
+//        "    </ECClass>"
+//        "</ECSchema>";
+//
+//    ECSchemaReadContextPtr leftSchemaContext = ECSchemaReadContext::CreateContext();
+//    ECSchemaReadContextPtr rightSchemaContext = ECSchemaReadContext::CreateContext();
+//    ECSchemaPtr leftSchema, rightSchema;
+//    ECSchema::ReadFromXmlString(leftSchema, leftXml, *leftSchemaContext);
+//    ECSchema::ReadFromXmlString(rightSchema, rightXml, *rightSchemaContext);
+//    ECDiffPtr diff = ECDiff::Diff(*leftSchema, *rightSchema);
+//    ASSERT_TRUE(diff.IsValid());
+//
+//    ECSchemaPtr mergedSchema;
+//    MergeStatus status = diff->Merge(mergedSchema, CONFLICTRULE_TakeLeft);
+//    ASSERT_EQ(status, MergeStatus::Success);
+//    ASSERT_TRUE(mergedSchema.IsValid());
+//
+//    }
+
+//---------------------------------------------------------------------------------------
+// @bsimethod                                   Robert.Schili                     10/16
+//+---------------+---------------+---------------+---------------+---------------+------
+TEST_F(SchemaVersionTest, CreateECVersionTest)
+    {
+    ECVersion ecVersion;
+    EXPECT_EQ(ECObjectsStatus::InvalidECVersion, ECSchema::CreateECVersion(ecVersion, 0, 0)) << "Creating an ECVersion with invalid major and minor versions should fail.";
+
+    EXPECT_EQ(ECObjectsStatus::InvalidECVersion, ECSchema::CreateECVersion(ecVersion, 9, 9)) << "Creating an ECVersion with invalid major and minor versions should fail.";
+
+    EXPECT_EQ(ECObjectsStatus::Success, ECSchema::CreateECVersion(ecVersion, 2, 0)) << "Creating a 2.0 ECVersion should succeed";
+    EXPECT_EQ(ECVersion::V2_0, ecVersion) << "The ECVersion should have been set to 2.0.";
+
+    ECVersion ecVersion3;
+    EXPECT_EQ(ECObjectsStatus::Success, ECSchema::CreateECVersion(ecVersion3, 3, 0)) << "Creating a 2.0 ECVersion should succeed";
+    EXPECT_EQ(ECVersion::V3_0, ecVersion3) << "The ECVersion should have been set to 3.0.";
+
+    ECVersion ecVersion31;
+    EXPECT_EQ(ECObjectsStatus::Success, ECSchema::CreateECVersion(ecVersion31, 3, 1)) << "Creating a 3.1 ECVersion should succeed";
+    EXPECT_EQ(ECVersion::V3_1, ecVersion31) << "The ECVersion should have been set to 3.1.";
+    }
+
+END_BENTLEY_ECN_TEST_NAMESPACE