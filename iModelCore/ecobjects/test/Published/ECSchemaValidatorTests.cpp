/*--------------------------------------------------------------------------------------+
|
|     $Source: test/Published/ECSchemaValidatorTests.cpp $
|
|  $Copyright: (c) 2018 Bentley Systems, Incorporated. All rights reserved. $
|
+--------------------------------------------------------------------------------------*/
#include "../ECObjectsTestPCH.h"
#include "../TestFixture/TestFixture.h"

USING_NAMESPACE_BENTLEY_EC

BEGIN_BENTLEY_ECN_TEST_NAMESPACE

<<<<<<< HEAD
struct SchemaValidatorTests : ECTestFixture {};
=======
static Utf8CP bisSchemaXml = R"xml(<?xml version="1.0" encoding="UTF-8"?>
    <ECSchema schemaName="BisCore" alias="bis" version="1.0" xmlns="http://www.bentley.com/schemas/Bentley.ECXML.3.1">
        <ECEntityClass typeName="IParentElement" modifier="Abstract" description="IParentElement Description"/>
    </ECSchema>)xml";

struct SchemaValidatorTests : ECTestFixture
{
private:
    ECSchemaPtr m_testBis;
public:
    ECSchemaPtr schema;
    ECSchemaReadContextPtr context;
    void InitContextWithSchemaXml(Utf8CP schemaXml)
        {
        context = ECSchemaReadContext::CreateContext();
        ECSchema::ReadFromXmlString(schema, schemaXml, *context);
        }
    void InitBisContextWithSchemaXml(Utf8CP schemaXml)
        {
        context = ECSchemaReadContext::CreateContext();
        ECSchema::ReadFromXmlString(m_testBis, bisSchemaXml, *context);
        ECSchema::ReadFromXmlString(schema, schemaXml, *context);
        }
};
>>>>>>> 3ba27e54

// Test valdiation and conversion of schema validation rules
Utf8CP oldStandardSchemaNames[] =
    {
    "Bentley_Standard_CustomAttributes",
    "Bentley_Standard_Classes",
    "Bentley_ECSchemaMap",
    "EditorCustomAttributes",
    "Bentley_Common_Classes",
    "Dimension_Schema",
    "iip_mdb_customAttributes",
    "KindOfQuantity_Schema",
    "rdl_customAttributes",
    "SIUnitSystemDefaults",
    "Unit_Attributes",
    "Units_Schema",
    "USCustomaryUnitSystemDefaults",
    "ECDbMap"
    };

Utf8CP newStandardSchemaNames[] =
    {
    "CoreCustomAttributes",
    "SchemaLocalizationCustomAttributes",
    };

void CheckStandardAsReference(ECSchemaPtr schema, Utf8CP schemaName, ECSchemaReadContextPtr context, bool shouldPassValidation, Utf8CP message)
    {
    SchemaKey refKey = SchemaKey(schemaName, 1, 0);
    ECSchemaPtr refSchema = context->LocateSchema(refKey, SchemaMatchType::LatestWriteCompatible);
    ASSERT_TRUE(refSchema.IsValid());
    schema->AddReferencedSchema(*refSchema.get());
    EXPECT_TRUE(shouldPassValidation == ECSchemaValidator::Validate(*schema)) << message;
    schema->RemoveReferencedSchema(*refSchema);
    }

/*---------------------------------------------------------------------------------**//**
* @bsimethod                             Dan.Perlman                          05/2017
+---------------+---------------+---------------+---------------+---------------+------*/
TEST_F(SchemaValidatorTests, TestLatestSchemaVersionValidation)
    {
    // Test failure if not latest EC Version schema
    {
<<<<<<< HEAD
    Utf8String schemaXml = Utf8String("<?xml version='1.0' encoding='UTF-8'?>") +
        "<ECSchema schemaName='TestSchema' namespacePrefix='ts' version='1.0' xmlns='http://www.bentley.com/schemas/Bentley.ECXML.2.0'>"
        "    <ECClass typeName='TestClass' isDomainClass='true'/>"
        "    <ECRelationshipClass typeName='TestRelationship'>"
        "        <Source cardinality='(1,1)' polymorphic='true'>"
        "            <Class class='TestClass'/>"
        "        </Source>"
        "    </ECRelationshipClass>"
        "</ECSchema>";

    ECSchemaPtr schema;
    ECSchemaReadContextPtr context = ECSchemaReadContext::CreateContext();
    ECSchema::ReadFromXmlString(schema, schemaXml.c_str(), *context);
=======
    Utf8CP schemaXml = R"xml(<?xml version="1.0" encoding="UTF-8"?>
        <ECSchema schemaName="TestSchema" namespacePrefix="ts" version="1.0" xmlns="http://www.bentley.com/schemas/Bentley.ECXML.2.0">
            <ECSchemaReference name="BisCore" version="1.0" prefix="bis"/>
            <ECClass typeName="TestClass" isDomainClass="true">
                <BaseClass>bis:IParentElement</BaseClass>
            </ECClass>
            <ECRelationshipClass typeName="TestRelationship">
                <Source cardinality="(1,1)" polymorphic="true">
                    <Class class="TestClass"/>
                </Source>
            </ECRelationshipClass>
        </ECSchema>)xml";
    InitBisContextWithSchemaXml(schemaXml);
>>>>>>> 3ba27e54
    ASSERT_TRUE(schema.IsValid());
    EXPECT_FALSE(schema->IsECVersion(ECVersion::Latest));
    EXPECT_FALSE(ECSchemaValidator::Validate(*schema)) << "TestSchema validated successfully even though it is not a valid EC" << ECSchema::GetECVersionString(ECVersion::Latest) << " schema";
    }
<<<<<<< HEAD

    // Test unsuccessfull validatation of previous XML version schema
    {
    Utf8String schemaXml = Utf8String("<?xml version='1.0' encoding='UTF-8'?>") +
        "<ECSchema schemaName='TestSchema' namespacePrefix='ts' version='1.0' xmlns='http://www.bentley.com/schemas/Bentley.ECXML.2.0'>"
        "    <ECClass typeName='TestClass' isDomainClass='true'/>"
        "    <ECClass typeName='A' isDomainClass='true'/>"
        "    <ECRelationshipClass typeName='ARelB'>"
        "        <Source cardinality='(1,1)' polymorphic='true'>"
        "            <Class class='TestClass'/>"
        "        </Source>"
        "        <Target cardinality='(1,1)' polymorphic='true'>"
        "            <Class class='A'/>"
        "        </Target>"
        "    </ECRelationshipClass>"
        "</ECSchema>";

    ECSchemaPtr schema;
    ECSchemaReadContextPtr context = ECSchemaReadContext::CreateContext();
    ECSchema::ReadFromXmlString(schema, schemaXml.c_str(), *context);
    ASSERT_TRUE(schema.IsValid());
    EXPECT_TRUE(schema->IsECVersion(ECVersion::Latest));
    EXPECT_FALSE(ECSchemaValidator::Validate(*schema)) << "TestSchema failed to validate successfully even though it a valid EC" << ECSchema::GetECVersionString(ECVersion::Latest) << " schema due to its xml version not being the latest";
    }

    // Test successfully validates latest schema
    {
    Utf8String schemaXml = Utf8String("<?xml version='1.0' encoding='UTF-8'?>") +
        "<ECSchema schemaName='TestSchema' alias='ts' version='1.0' xmlns='http://www.bentley.com/schemas/Bentley.ECXML." + ECSchema::GetECVersionString(ECVersion::Latest) + "'>"
        "    <ECEntityClass typeName='TestClass'/>"
        "    <ECEntityClass typeName='A'/>"
        "    <ECRelationshipClass typeName='ARelB' modifier='None'>"
        "        <Source multiplicity='(1..1)' polymorphic='true' roleLabel='source'>"
        "            <Class class='TestClass'/>"
        "        </Source>"
        "        <Target multiplicity='(1..1)' polymorphic='true' roleLabel='Target'>"
        "            <Class class='A'/>"
        "        </Target>"
        "    </ECRelationshipClass>"
        "</ECSchema>";

    ECSchemaPtr schema;
    ECSchemaReadContextPtr context = ECSchemaReadContext::CreateContext();
    ECSchema::ReadFromXmlString(schema, schemaXml.c_str(), *context);
=======
    // Test failure to validate schema who ECXML version is not the latest ECXML version.
    {
    Utf8CP schemaXml = R"xml(<?xml version="1.0" encoding="UTF-8"?>
        <ECSchema schemaName="TestSchema" namespacePrefix="ts" version="1.0" xmlns="http://www.bentley.com/schemas/Bentley.ECXML.2.0">
            <ECSchemaReference name="BisCore" version="1.0" prefix="bis"/>
            <ECClass typeName="TestClass" isDomainClass="true">
                <BaseClass>bis:IParentElement</BaseClass>
            </ECClass>
            <ECClass typeName="A" isDomainClass="true">
                <BaseClass>bis:IParentElement</BaseClass>
            </ECClass>
            <ECRelationshipClass typeName="ARelB">
                <Source cardinality="(1,1)" polymorphic="true">
                    <Class class="TestClass"/>
                </Source>
                <Target cardinality="(1,1)" polymorphic="true">
                    <Class class="A"/>
                </Target>
            </ECRelationshipClass>
        </ECSchema>)xml";
    InitBisContextWithSchemaXml(schemaXml);
    ASSERT_TRUE(schema.IsValid());
    EXPECT_TRUE(schema->IsECVersion(ECVersion::Latest));
    EXPECT_FALSE(ECSchemaValidator::Validate(*schema)) << "TestSchema failed to validate successfully even though it is a valid EC" << ECSchema::GetECVersionString(ECVersion::Latest) << " schema due to its xml version not being the latest";
    }
    // Test successfully validates latest schema
    {
    Utf8CP schemaXml = R"xml(<?xml version="1.0" encoding="UTF-8"?>
        <ECSchema schemaName="TestSchema" alias="ts" version="1.0" xmlns="http://www.bentley.com/schemas/Bentley.ECXML.3.1">
            <ECSchemaReference name="BisCore" version="1.0" alias="bis"/>
            <ECEntityClass typeName="TestClass">
                <BaseClass>bis:IParentElement</BaseClass>
            </ECEntityClass>
            <ECEntityClass typeName="A">
                <BaseClass>bis:IParentElement</BaseClass>
            </ECEntityClass>
            <ECRelationshipClass typeName="ARelB" modifier="None">
                <Source multiplicity="(1..1)" polymorphic="true" roleLabel="Source">
                    <Class class="TestClass"/>
                </Source>
                <Target multiplicity="(1..1)" polymorphic="true" roleLabel="Target">
                    <Class class="A"/>
                </Target>
            </ECRelationshipClass>
        </ECSchema>)xml";
    InitBisContextWithSchemaXml(schemaXml);
>>>>>>> 3ba27e54
    ASSERT_TRUE(schema.IsValid());
    EXPECT_TRUE(schema->IsECVersion(ECVersion::Latest));
    EXPECT_TRUE(ECSchemaValidator::Validate(*schema)) << "TestSchema validates successfully as it is a valid EC" << ECSchema::GetECVersionString(ECVersion::Latest) << " schema";
    }

    // Test uncessful validation of previous version schema
    {
<<<<<<< HEAD
    Utf8String badSchemaXml = Utf8String("<?xml version='1.0' encoding='UTF-8'?>") +
        "<ECSchema schemaName='TestSchema' alias='ts' version='1.0' xmlns='http://www.bentley.com/schemas/Bentley.ECXML.2.0'>"
        "    <ECEntityClass typeName='TestClass'/>"
        "</ECSchema>";

    ECSchemaPtr schema;
    ECSchemaReadContextPtr context = ECSchemaReadContext::CreateContext();
    ECSchema::ReadFromXmlString(schema, badSchemaXml.c_str(), *context);
=======
    Utf8CP badSchemaXml = R"xml(<?xml version="1.0" encoding="UTF-8"?>
        <ECSchema schemaName="TestSchema" alias="ts" version="1.0" xmlns="http://www.bentley.com/schemas/Bentley.ECXML.2.0">
        </ECSchema>)xml";
    InitBisContextWithSchemaXml(badSchemaXml);
>>>>>>> 3ba27e54
    ASSERT_TRUE(schema.IsValid());
    EXPECT_TRUE(schema->IsECVersion(ECVersion::Latest));
    EXPECT_FALSE(ECSchemaValidator::Validate(*schema)) << "Should fail validation as the schema is not latest version";
    }
    }

/*---------------------------------------------------------------------------------**//**
* @bsimethod                             Dan.Perlman                          05/2017
+---------------+---------------+---------------+---------------+---------------+------*/
TEST_F(SchemaValidatorTests, TestSchemaStandardReferences)
    {
    // Test uncessful validation of reference to standard schema
    {
<<<<<<< HEAD
    Utf8String schemaXml = Utf8String("<?xml version='1.0' encoding='UTF-8'?>") +
        "<ECSchema schemaName='StandardSchemaReferenced' alias='ts' version='1.0' xmlns='http://www.bentley.com/schemas/Bentley.ECXML." + ECSchema::GetECVersionString(ECVersion::Latest) + "'>"
        "   <ECEntityClass typeName='TestClass'/>"
        "</ECSchema>";
=======
    Utf8CP schemaXml = R"xml(<?xml version="1.0" encoding="UTF-8"?>
        <ECSchema schemaName="StandardSchemaReferenced" alias="ssr" version="1.0" xmlns="http://www.bentley.com/schemas/Bentley.ECXML.3.1">
            <ECSchemaReference name="BisCore" version="1.0" alias="bis"/>
            <ECEntityClass typeName="TestClass">
                <BaseClass>bis:IParentElement</BaseClass>
            </ECEntityClass>
        </ECSchema>)xml";
>>>>>>> 3ba27e54

    ECSchemaPtr bisSchema;
    ECSchemaPtr schema;
    ECSchemaReadContextPtr context = ECSchemaReadContext::CreateContext();
<<<<<<< HEAD
    ECSchema::ReadFromXmlString(schema, schemaXml.c_str(), *context);
=======
    ECSchema::ReadFromXmlString(bisSchema, bisSchemaXml, *context);
    ECSchema::ReadFromXmlString(schema, schemaXml, *context);
>>>>>>> 3ba27e54
    ASSERT_TRUE(schema.IsValid());
    EXPECT_TRUE(schema->IsECVersion(ECVersion::Latest));
    for (auto oldSchemaName : oldStandardSchemaNames)
        CheckStandardAsReference(schema, oldSchemaName, context, false, "Old standard schemas are used as a reference. Validation should fail.");
    for (auto newSchemaName : newStandardSchemaNames)
        CheckStandardAsReference(schema, newSchemaName, context, true, "New standard schemas are used as a reference. Validation should succeed.");

    // Use an updated ECDbMap schema as a reference
<<<<<<< HEAD
    Utf8String refXml = Utf8String("<?xml version='1.0' encoding='UTF-8'?>") +
        "<ECSchema schemaName='ECDbMap' alias='ts' version='2.0' xmlns='http://www.bentley.com/schemas/Bentley.ECXML." + ECSchema::GetECVersionString(ECVersion::Latest) + "'>"
        "   <ECEntityClass typeName='TestClass'/>"
        "</ECSchema>";
    ECSchemaPtr refSchema;
    ECSchema::ReadFromXmlString(refSchema, refXml.c_str(), *context);
    ASSERT_TRUE(refSchema.IsValid());
    EXPECT_TRUE(refSchema->IsECVersion(ECVersion::Latest));
    EXPECT_TRUE(ECSchemaValidator::Validate(*refSchema)) << "Should be a valid schema to later reference";

    Utf8String goodSchemaXml = Utf8String("<?xml version='1.0' encoding='UTF-8'?>") +
        "<ECSchema schemaName='TestSchema' alias='ts' version='1.0' xmlns='http://www.bentley.com/schemas/Bentley.ECXML." + ECSchema::GetECVersionString(ECVersion::Latest) + "'>"
        "    <ECSchemaReference name='ECDbMap' version='02.00' alias='ref'/>"
        "    <ECEntityClass typeName='TestClass'/>"
        "</ECSchema>";

    ECSchema::ReadFromXmlString(schema, goodSchemaXml.c_str(), *context);
=======
    Utf8CP refXml = R"xml(<?xml version="1.0" encoding="UTF-8"?>
        <ECSchema schemaName="ECDbMap" alias="ts" version="2.0" xmlns="http://www.bentley.com/schemas/Bentley.ECXML.3.1">
            <ECEntityClass typeName="TestClass"/>
        </ECSchema>)xml";
    ECSchemaPtr refSchema;
    ECSchema::ReadFromXmlString(refSchema, refXml, *context);

    Utf8CP goodSchemaXml = R"xml(<?xml version="1.0" encoding="UTF-8"?>
        <ECSchema schemaName="TestSchema" alias="ts" version="1.0" xmlns="http://www.bentley.com/schemas/Bentley.ECXML.3.1">
            <ECSchemaReference name="BisCore" version="1.0" alias="bis"/>
            <ECSchemaReference name="ECDbMap" version="02.00" alias="ref"/>
            <ECEntityClass typeName="TestClass">
                <BaseClass>bis:IParentElement</BaseClass>
            </ECEntityClass>
        </ECSchema>)xml";
    ECSchema::ReadFromXmlString(schema, goodSchemaXml, *context);
>>>>>>> 3ba27e54
    ASSERT_TRUE(schema.IsValid());
    EXPECT_TRUE(schema->IsECVersion(ECVersion::Latest));
    EXPECT_TRUE(ECSchemaValidator::Validate(*schema)) << "Should succeed validation as the referenced schema is the latest version of ECDbMap";
    }
    }

//---------------------------------------------------------------------------------------
// @bsimethod                                   Victor.Cushman              01/2018
//---------------+---------------+---------------+---------------+---------------+-------
TEST_F(SchemaValidatorTests, TestSchemasWithNameContainingDynamicApplyDynamicSchemaCA)
    {
    // schemaName does not contain "dynamic" and does not need the DynamicSchema custom attribute.
    {
    Utf8CP goodSchemaXml = R"xml(<?xml version="1.0" encoding="UTF-8"?>
        <ECSchema schemaName="FunkMachine" alias="fnk" version="1.0" xmlns="http://www.bentley.com/schemas/Bentley.ECXML.3.1">
        </ECSchema>)xml";
    InitContextWithSchemaXml(goodSchemaXml);
    ASSERT_TRUE(schema.IsValid());
    EXPECT_TRUE(schema->IsECVersion(ECVersion::Latest));
    EXPECT_TRUE(ECSchemaValidator::Validate(*schema));
    }
    // schemaName contains "Dynamic" and schema has the DynamicSchema custom attribute.
    {
    Utf8CP goodSchemaXml = R"xml(<?xml version="1.0" encoding="UTF-8"?>
        <ECSchema schemaName="DynamicFunkMachine" alias="fnk" version="1.0" xmlns="http://www.bentley.com/schemas/Bentley.ECXML.3.1">
            <ECCustomAttributes>
                <DynamicSchema xmlns="CoreCustomAttributes.01.00"/>
            </ECCustomAttributes>
        </ECSchema>)xml";
    InitContextWithSchemaXml(goodSchemaXml);
    ASSERT_TRUE(schema.IsValid());
    EXPECT_TRUE(schema->IsECVersion(ECVersion::Latest));
    EXPECT_TRUE(ECSchemaValidator::Validate(*schema));
    }
    // schemaName contains "dynamic" and does not have the DynamicSchema custom attribute.
    {
    Utf8CP badSchemaXml = R"xml(<?xml version="1.0" encoding="UTF-8"?>
        <ECSchema schemaName="dynamicFunkMachine" alias="fnk" version="1.0" xmlns="http://www.bentley.com/schemas/Bentley.ECXML.3.1">
        </ECSchema>)xml";
    InitContextWithSchemaXml(badSchemaXml);
    ASSERT_TRUE(schema.IsValid());
    EXPECT_TRUE(schema->IsECVersion(ECVersion::Latest));
    EXPECT_FALSE(ECSchemaValidator::Validate(*schema));
    }
    // schemaName contains "dYnAmic" and does not have the DynamicSchema custom attribute.
    {
    Utf8CP badSchemaXml = R"xml(<?xml version="1.0" encoding="UTF-8"?>
        <ECSchema schemaName="dYnAmicFuNkMAcHinE" alias="fnk" version="1.0" xmlns="http://www.bentley.com/schemas/Bentley.ECXML.3.1">
        </ECSchema>)xml";
    InitContextWithSchemaXml(badSchemaXml);
    ASSERT_TRUE(schema.IsValid());
    EXPECT_TRUE(schema->IsECVersion(ECVersion::Latest));
    EXPECT_FALSE(ECSchemaValidator::Validate(*schema));
    }
    // schemaName contains "Dynamic" and does not have the DynamicSchema custom attribute.
    {
    Utf8CP badSchemaXml = R"xml(<?xml version="1.0" encoding="UTF-8"?>
        <ECSchema schemaName="DynamicFunkMachine" alias="fnk" version="1.0" xmlns="http://www.bentley.com/schemas/Bentley.ECXML.3.1">
        </ECSchema>)xml";
    InitContextWithSchemaXml(badSchemaXml);
    ASSERT_TRUE(schema.IsValid());
    EXPECT_TRUE(schema->IsECVersion(ECVersion::Latest));
    EXPECT_FALSE(ECSchemaValidator::Validate(*schema));
    }
    // schemaName contains "Dyanamic" as part of the word "Dynamically" and does not have the DynamicSchema custom attribute.
    {
    Utf8CP badSchemaXml = R"xml(<?xml version="1.0" encoding="UTF-8"?>
        <ECSchema schemaName="SomeDynamicallyGeneratedSchema" alias="dyn" version="1.0" xmlns="http://www.bentley.com/schemas/Bentley.ECXML.3.1">
        </ECSchema>)xml";
    InitContextWithSchemaXml(badSchemaXml);
    ASSERT_TRUE(schema.IsValid());
    EXPECT_TRUE(schema->IsECVersion(ECVersion::Latest));
    EXPECT_FALSE(ECSchemaValidator::Validate(*schema));
    }
    // schemaName contains "Dyanamic" surrounded by underscores and does not have the DynamicSchema custom attribute.
    {
    Utf8CP badSchemaXml = R"xml(<?xml version="1.0" encoding="UTF-8"?>
        <ECSchema schemaName="Some_Dynamic_Schema" alias="dyn" version="1.0" xmlns="http://www.bentley.com/schemas/Bentley.ECXML.3.1">
        </ECSchema>)xml";
    InitContextWithSchemaXml(badSchemaXml);
    ASSERT_TRUE(schema.IsValid());
    EXPECT_TRUE(schema->IsECVersion(ECVersion::Latest));
    EXPECT_FALSE(ECSchemaValidator::Validate(*schema));
    }
    }

//---------------------------------------------------------------------------------------
// @bsimethod                                   Victor.Cushman              01/2018
//---------------+---------------+---------------+---------------+---------------+-------
TEST_F(SchemaValidatorTests, RootEntityClassesMustDeriveFromBisHierarchy)
    {
    // Entity class derives from a bis element.
    {
    Utf8CP goodSchemaXml = R"xml(<?xml version="1.0" encoding="UTF-8"?>
        <ECSchema schemaName="TestSchema" alias="ts" version="1.0" xmlns="http://www.bentley.com/schemas/Bentley.ECXML.3.1">
            <ECSchemaReference name="BisCore" version="1.0" alias="bis"/>
            <ECEntityClass typeName="GoodTestClass">
                <BaseClass>bis:IParentElement</BaseClass>
            </ECEntityClass>
        </ECSchema>)xml";
    InitBisContextWithSchemaXml(goodSchemaXml);
    ASSERT_TRUE(schema.IsValid());
    EXPECT_TRUE(schema->IsECVersion(ECVersion::Latest));
    EXPECT_TRUE(ECSchemaValidator::Validate(*schema));
    }
    // Entity class "DerivedTestClass" derives from an entity class "BaseTestClass" that derives from a bis element.
    {
    Utf8CP goodSchemaXml = R"xml(<?xml version="1.0" encoding="UTF-8"?>
        <ECSchema schemaName="TestSchema" alias="ts" version="1.0" xmlns="http://www.bentley.com/schemas/Bentley.ECXML.3.1">
            <ECSchemaReference name="BisCore" version="1.0" alias="bis"/>
            <ECEntityClass typeName="BaseTestClass">
                <BaseClass>bis:IParentElement</BaseClass>
            </ECEntityClass>
            <ECEntityClass typeName="DerivedTestClass">
                <BaseClass>BaseTestClass</BaseClass>
            </ECEntityClass>
        </ECSchema>)xml";
    InitBisContextWithSchemaXml(goodSchemaXml);
    ASSERT_TRUE(schema.IsValid());
    EXPECT_TRUE(schema->IsECVersion(ECVersion::Latest));
    EXPECT_TRUE(ECSchemaValidator::Validate(*schema));
    }
    // Entity class written as a single tag does not derive from a bis element.
    {
    Utf8CP badSchemaXml = R"xml(<?xml version="1.0" encoding="UTF-8"?>
        <ECSchema schemaName="TestSchema" alias="ts" version="1.0" xmlns="http://www.bentley.com/schemas/Bentley.ECXML.3.1">
            <ECSchemaReference name="BisCore" version="1.0" alias="bis"/>
            <ECEntityClass typeName="BadTestClass"/>
        </ECSchema>)xml";
    InitBisContextWithSchemaXml(badSchemaXml);
    ASSERT_TRUE(schema.IsValid());
    EXPECT_TRUE(schema->IsECVersion(ECVersion::Latest));
    EXPECT_FALSE(ECSchemaValidator::Validate(*schema));
    }
    // Entity class written with an opening and closing tag does not derive from a bis element.
    {
    Utf8CP badSchemaXml = R"xml(<?xml version="1.0" encoding="UTF-8"?>
        <ECSchema schemaName="TestSchema" alias="ts" version="1.0" xmlns="http://www.bentley.com/schemas/Bentley.ECXML.3.1">
            <ECSchemaReference name="BisCore" version="1.0" alias="bis"/>
            <ECEntityClass typeName="BadTestClass">
            </ECEntityClass>
        </ECSchema>)xml";
    InitBisContextWithSchemaXml(badSchemaXml);
    ASSERT_TRUE(schema.IsValid());
    EXPECT_TRUE(schema->IsECVersion(ECVersion::Latest));
    EXPECT_FALSE(ECSchemaValidator::Validate(*schema));
    }
    // Entity class is a derived class but does not derive from a bis element.
    {
    Utf8CP refSchemaXml = R"xml(<?xml version="1.0" encoding="UTF-8"?>
        <ECSchema schemaName="ECDbMap" alias="ref" version="2.0" xmlns="http://www.bentley.com/schemas/Bentley.ECXML.3.1">
            <ECEntityClass typeName="BaseTestClass"/>
        </ECSchema>)xml";
    ECSchemaPtr refSchema;
    InitBisContextWithSchemaXml(refSchemaXml);
    Utf8CP badSchemaXml = R"xml(<?xml version="1.0" encoding="UTF-8"?>
        <ECSchema schemaName="TestSchema" alias="ts" version="1.0" xmlns="http://www.bentley.com/schemas/Bentley.ECXML.3.1">
            <ECSchemaReference name="BisCore" version="1.0" alias="bis"/>
            <ECSchemaReference name="ECDbMap" version="02.00" alias="ref"/>
            <ECEntityClass typeName="BadDerivedTestClass">
                <BaseClass>ref:BaseTestClass</BaseClass>
            </ECEntityClass>
        </ECSchema>)xml";
    ECSchema::ReadFromXmlString(refSchema, badSchemaXml, *context);
    ASSERT_TRUE(schema.IsValid());
    EXPECT_TRUE(schema->IsECVersion(ECVersion::Latest));
    EXPECT_FALSE(ECSchemaValidator::Validate(*schema));
    }
    }


/*---------------------------------------------------------------------------------**//**
* @bsimethod                             Dan.Perlman                          04/2017
+---------------+---------------+---------------+---------------+---------------+------*/
TEST_F(SchemaValidatorTests, MixinClassMayNotOverrideInheritedProperty)
    {
    // Test that a mixin class may not override an inherited property
    ECSchemaPtr bisSchema;
    ECEntityClassP bisEntity;
    ECSchemaPtr schema;
    ECEntityClassP entity0;
    ECEntityClassP entity1;
    ECEntityClassP mixin0;
    ECEntityClassP mixin1;
    PrimitiveECPropertyP prop;

    ASSERT_EQ(ECObjectsStatus::Success, ECSchema::CreateSchema(bisSchema, "BisCore", "bis", 1, 1, 1));
    ASSERT_EQ(ECObjectsStatus::Success, bisSchema->CreateEntityClass(bisEntity, "BisEntity"));
    ASSERT_EQ(ECObjectsStatus::Success, ECSchema::CreateSchema(schema, "NoMixinMixing", "NMM", 1, 1, 1));
    ASSERT_EQ(ECObjectsStatus::Success, schema->AddReferencedSchema(*bisSchema));
    ASSERT_EQ(ECObjectsStatus::Success, schema->CreateEntityClass(entity0, "Entity0"));
    ASSERT_EQ(ECObjectsStatus::Success, entity0->AddBaseClass(*bisEntity));
    ASSERT_EQ(ECObjectsStatus::Success, schema->CreateEntityClass(entity1, "Entity1"));
    ASSERT_EQ(ECObjectsStatus::Success, entity1->AddBaseClass(*bisEntity));
    ASSERT_EQ(ECObjectsStatus::Success, schema->CreateMixinClass(mixin0, "Mixin0", *entity0));
    ASSERT_EQ(ECObjectsStatus::Success, schema->CreateMixinClass(mixin1, "Mixin1", *entity0));
    ASSERT_EQ(ECObjectsStatus::Success, mixin0->CreatePrimitiveProperty(prop, "P1"));
    ASSERT_EQ(ECObjectsStatus::Success, mixin1->AddBaseClass(*mixin0));

    ASSERT_TRUE(ECSchemaValidator::Validate(*schema)) << "Mixin property does not override anything so validation should succeed";
    ASSERT_EQ(ECObjectsStatus::Success, mixin1->CreatePrimitiveProperty(prop, "P1"));
    ASSERT_FALSE(ECSchemaValidator::Validate(*schema)) << "Mixin overrides an inherited property so validation should fail";
    }

/*---------------------------------------------------------------------------------**//**
* @bsimethod                             Dan.Perlman                          06/2017
+---------------+---------------+---------------+---------------+---------------+------*/
TEST_F(SchemaValidatorTests, BisCoreAspectTests)
    {
    // Element Aspect Relationship Tests
    // Multi
<<<<<<< HEAD
    Utf8String badSchemaXml1 = Utf8String("<?xml version='1.0' encoding='UTF-8'?>") +
        "<ECSchema schemaName='BisCore' alias='ts' version='1.0' xmlns='http://www.bentley.com/schemas/Bentley.ECXML." + ECSchema::GetECVersionString(ECVersion::Latest) + "'>"
        "    <ECEntityClass typeName='Element' modifier='Abstract' description='Element Description'/>"
        "    <ECEntityClass typeName='ElementMultiAspect' modifier='Abstract' description='ElementMultiAspect Description'/>"
        "    <ECEntityClass typeName='ElementAspect' modifier='Abstract' displayLabel='Element Aspect' description='Element Aspect Description'/>"
        "    <ECEntityClass typeName='MultiAspect' modifier='None' displayLabel='Element Multi-Aspect' description='An Element Multi-Aspect Description'>"
        "        <BaseClass>ElementMultiAspect</BaseClass>"
        "    </ECEntityClass>"
        "</ECSchema>";
    ECSchemaPtr schema;
    ECSchemaReadContextPtr context = ECSchemaReadContext::CreateContext();
    ECSchema::ReadFromXmlString(schema, badSchemaXml1.c_str(), *context);
    ASSERT_TRUE(schema.IsValid());
    ASSERT_FALSE(ECSchemaValidator::Validate(*schema)) << "There is no relationship, so validation should fail";

    Utf8String badSchemaXml2 = Utf8String("<?xml version='1.0' encoding='UTF-8'?>") +
        "<ECSchema schemaName='BisCore' alias='ts' version='1.0' xmlns='http://www.bentley.com/schemas/Bentley.ECXML." + ECSchema::GetECVersionString(ECVersion::Latest) + "'>"
        "    <ECEntityClass typeName='Element' modifier='Abstract' description='Element Description'/>"
        "    <ECEntityClass typeName='ElementAspect' modifier='Abstract' displayLabel='Element Aspect' description='Element Aspect Description'/>"
        "    <ECEntityClass typeName='ElementMultiAspect' modifier='None' displayLabel='Element Multi-Aspect' description='An Element Multi-Aspect Description'>"
        "        <BaseClass>ElementAspect</BaseClass>"
        "    </ECEntityClass>"
        "    <ECEntityClass typeName='TestMultiAspect' modifier='None' displayLabel='Test Element Multi-Aspect' description='An Element Multi-Aspect Test Description'>"
        "        <BaseClass>ElementMultiAspect</BaseClass>"
        "    </ECEntityClass>"
        "    <ECRelationshipClass typeName='ElementOwnsMultiAspects' strength='embedding' modifier='None'>"
        "        <Source multiplicity='(1..1)' roleLabel='owns' polymorphic='true'>"
        "            <Class class='Element'/>"
        "        </Source>"
        "        <Target multiplicity='(0..*)' roleLabel='is owned by' polymorphic='true'>"
        "            <Class class='ElementMultiAspect'/>"
        "        </Target>"
        "    </ECRelationshipClass>"
        "    <ECRelationshipClass typeName='TestRelationship' strength='embedding' modifier='None'>"
        "        <Source multiplicity='(1..1)' roleLabel='owns' polymorphic='true'>"
        "            <Class class='Element'/>"
        "        </Source>"
        "        <Target multiplicity='(0..*)' roleLabel='is owned by' polymorphic='true'>"
        "            <Class class='TestMultiAspect'/>"
        "        </Target>"
        "    </ECRelationshipClass>"
        "</ECSchema>";
    ECSchemaPtr schema2;
    ECSchemaReadContextPtr context2 = ECSchemaReadContext::CreateContext();
    ECSchema::ReadFromXmlString(schema2, badSchemaXml2.c_str(), *context2);
    ASSERT_TRUE(schema2.IsValid());
    ASSERT_FALSE(ECSchemaValidator::Validate(*schema2)) << "Missing base class in TestRelationship. Validation should fail.";

    Utf8String badSchemaXml3 = Utf8String("<?xml version='1.0' encoding='UTF-8'?>") +
        "<ECSchema schemaName='BisCore' alias='ts' version='1.0' xmlns='http://www.bentley.com/schemas/Bentley.ECXML." + ECSchema::GetECVersionString(ECVersion::Latest) + "'>"
        "    <ECEntityClass typeName='Element' modifier='Abstract' description='Element Description'/>"
        "    <ECEntityClass typeName='ElementAspect' modifier='Abstract' displayLabel='Element Aspect' description='Element Aspect Description'/>"
        "    <ECEntityClass typeName='ElementMultiAspect' modifier='None' displayLabel='Element Multi-Aspect' description='An Element Multi-Aspect Description'>"
        "        <BaseClass>ElementAspect</BaseClass>"
        "    </ECEntityClass>"
        "    <ECEntityClass typeName='TestMultiAspect' modifier='None' displayLabel='Test Element Multi-Aspect' description='An Element Multi-Aspect Test Description'>"
        "        <BaseClass>ElementMultiAspect</BaseClass>"
        "    </ECEntityClass>"
        "    <ECRelationshipClass typeName='ElementOwnsUniqueAspect' strength='embedding' modifier='None'>"
        "        <Source multiplicity='(1..1)' roleLabel='owns' polymorphic='true'>"
        "            <Class class='Element'/>"
        "        </Source>"
        "        <Target multiplicity='(0..*)' roleLabel='is owned by' polymorphic='true'>"
        "            <Class class='ElementMultiAspect'/>"
        "        </Target>"
        "    </ECRelationshipClass>"
        "    <ECRelationshipClass typeName='TestRelationship' strength='embedding' modifier='None'>"
        "        <BaseClass>ElementOwnsUniqueAspect</BaseClass>"
        "        <Source multiplicity='(1..1)' roleLabel='owns' polymorphic='true'>"
        "            <Class class='Element'/>"
        "        </Source>"
        "        <Target multiplicity='(0..*)' roleLabel='is owned by' polymorphic='true'>"
        "            <Class class='ElementMultiAspect'/>"
        "        </Target>"
        "    </ECRelationshipClass>"
        "</ECSchema>";
    ECSchemaPtr schema3;
    ECSchemaReadContextPtr context3 = ECSchemaReadContext::CreateContext();
    ECSchema::ReadFromXmlString(schema3, badSchemaXml3.c_str(), *context3);
    ASSERT_TRUE(schema3.IsValid());
    ASSERT_FALSE(ECSchemaValidator::Validate(*schema3)) << "Target constraint class is ElementMultiAspect, so validation should fail.";

    Utf8String goodSchemaXml1 = Utf8String("<?xml version='1.0' encoding='UTF-8'?>") +
        "<ECSchema schemaName='BisCore' alias='ts' version='1.0' xmlns='http://www.bentley.com/schemas/Bentley.ECXML." + ECSchema::GetECVersionString(ECVersion::Latest) + "'>"
        "    <ECEntityClass typeName='Element' modifier='Abstract' description='Element Description'/>"
        "    <ECEntityClass typeName='ElementMultiAspect' modifier='Abstract' description='ElementMultiAspect Description'/>"
        "    <ECEntityClass typeName='ElementAspect' modifier='Abstract' displayLabel='Element Aspect' description='Element Aspect Description'/>"
        "    <ECEntityClass typeName='MultiAspect' modifier='Abstract' displayLabel='Element Multi-Aspect' description='An Element Multi-Aspect Description'>"
        "        <BaseClass>ElementMultiAspect</BaseClass>"
        "    </ECEntityClass>"
        "</ECSchema>";
    ECSchemaPtr schema4;
    ECSchemaReadContextPtr context4 = ECSchemaReadContext::CreateContext();
    ECSchema::ReadFromXmlString(schema4, goodSchemaXml1.c_str(), *context4);
    ASSERT_TRUE(schema4.IsValid());
    ASSERT_TRUE(ECSchemaValidator::Validate(*schema4)) << "There is no relationship but the modifier is abstract, so validation should succeed";

    Utf8String goodSchemaXml2 = Utf8String("<?xml version='1.0' encoding='UTF-8'?>") +
        "<ECSchema schemaName='Schema1' alias='ts' version='1.0' xmlns='http://www.bentley.com/schemas/Bentley.ECXML." + ECSchema::GetECVersionString(ECVersion::Latest) + "'>"
        "    <ECEntityClass typeName='Element' modifier='Abstract' description='Element Description'/>"
        "    <ECEntityClass typeName='ElementMultiAspect' modifier='Abstract' description='ElementMultiAspect Description'/>"
        "    <ECEntityClass typeName='ElementAspect' modifier='Abstract' displayLabel='Element Aspect' description='Element Aspect Description'/>"
        "    <ECEntityClass typeName='MultiAspect' modifier='Abstract' displayLabel='Element Multi-Aspect' description='An Element Multi-Aspect Description'>"
        "        <BaseClass>ElementMultiAspect</BaseClass>"
        "    </ECEntityClass>"
        "</ECSchema>";
    ECSchemaPtr schema5;
    ECSchemaReadContextPtr context5 = ECSchemaReadContext::CreateContext();
    ECSchema::ReadFromXmlString(schema5, goodSchemaXml2.c_str(), *context5);
    ASSERT_TRUE(schema5.IsValid());
    ASSERT_TRUE(ECSchemaValidator::Validate(*schema5)) << "This not a bis schema, so validation should succeed as this rule does not apply";

    Utf8String goodSchemaXml3 = Utf8String("<?xml version='1.0' encoding='UTF-8'?>") +
        "<ECSchema schemaName='BisCore' alias='ts' version='1.0' xmlns='http://www.bentley.com/schemas/Bentley.ECXML." + ECSchema::GetECVersionString(ECVersion::Latest) + "'>"
        "    <ECEntityClass typeName='Element' modifier='Abstract' description='Element Description'/>"
        "    <ECEntityClass typeName='ElementAspect' modifier='Abstract' displayLabel='Element Aspect' description='Element Aspect Description'/>"
        "    <ECEntityClass typeName='ElementMultiAspect' modifier='None' displayLabel='Element Multi-Aspect' description='An Element Multi-Aspect Description'>"
        "        <BaseClass>ElementAspect</BaseClass>"
        "    </ECEntityClass>"
        "    <ECEntityClass typeName='TestMultiAspect' modifier='None' displayLabel='Test Element Multi-Aspect' description='An Element Multi-Aspect Test Description'>"
        "        <BaseClass>ElementMultiAspect</BaseClass>"
        "    </ECEntityClass>"
        "    <ECRelationshipClass typeName='ElementOwnsMultiAspects' strength='embedding' modifier='None'>"
        "        <Source multiplicity='(1..1)' roleLabel='owns' polymorphic='true'>"
        "            <Class class='Element'/>"
        "        </Source>"
        "        <Target multiplicity='(0..*)' roleLabel='is owned by' polymorphic='true'>"
        "            <Class class='ElementMultiAspect'/>"
        "        </Target>"
        "    </ECRelationshipClass>"
        "    <ECRelationshipClass typeName='TestRelationship' strength='embedding' modifier='None'>"
        "        <BaseClass>ElementOwnsMultiAspects</BaseClass>"
        "        <Source multiplicity='(1..1)' roleLabel='owns' polymorphic='false'>"
        "            <Class class='Element'/>"
        "        </Source>"
        "        <Target multiplicity='(0..*)' roleLabel='is owned by' polymorphic='false'>"
        "            <Class class='TestMultiAspect'/>"
        "        </Target>"
        "    </ECRelationshipClass>"
        "</ECSchema>";
    ECSchemaPtr schema6;
    ECSchemaReadContextPtr context6 = ECSchemaReadContext::CreateContext();
    ECSchema::ReadFromXmlString(schema6, goodSchemaXml3.c_str(), *context6);
    ASSERT_TRUE(schema6.IsValid());
    ASSERT_TRUE(ECSchemaValidator::Validate(*schema6)) << "BisCore example of a valid multi aspect relationship. Validation should succeed";

    Utf8String goodSchemaXml4 = Utf8String("<?xml version='1.0' encoding='UTF-8'?>") +
        "<ECSchema schemaName='BisCore' alias='ts' version='1.0' xmlns='http://www.bentley.com/schemas/Bentley.ECXML." + ECSchema::GetECVersionString(ECVersion::Latest) + "'>"
        "    <ECEntityClass typeName='Element' modifier='Abstract' description='Element Description'/>"
        "    <ECEntityClass typeName='ElementAspect' modifier='None' displayLabel='Element Aspect' description='Element Aspect Description'/>"
        "    <ECEntityClass typeName='ElementMultiAspect' modifier='None' displayLabel='Element Multi-Aspect' description='An Element Multi-Aspect Description'>"
        "        <BaseClass>ElementAspect</BaseClass>"
        "    </ECEntityClass>"
        "    <ECEntityClass typeName='TestMultiAspect' modifier='None' displayLabel='Test Element Multi-Aspect' description='An Element Multi-Aspect Test Description'>"
        "        <BaseClass>ElementMultiAspect</BaseClass>"
        "    </ECEntityClass>"
        "    <ECEntityClass typeName='DerivedTestMultiAspect' modifier='None' displayLabel='Derived Test Element Multi-Aspect' description='A Derived Element Multi-Aspect Test Description'>"
        "        <BaseClass>TestMultiAspect</BaseClass>"
        "    </ECEntityClass>"
        "    <ECRelationshipClass typeName='ElementOwnsMultiAspects' strength='embedding' modifier='None'>"
        "        <Source multiplicity='(1..1)' roleLabel='owns' polymorphic='true'>"
        "            <Class class='Element'/>"
        "        </Source>"
        "        <Target multiplicity='(0..*)' roleLabel='is owned by' polymorphic='true'>"
        "            <Class class='ElementMultiAspect'/>"
        "        </Target>"
        "    </ECRelationshipClass>"
        "    <ECRelationshipClass typeName='TestRelationship' strength='embedding' modifier='None'>"
        "        <BaseClass>ElementOwnsMultiAspects</BaseClass>"
        "        <Source multiplicity='(1..1)' roleLabel='owns' polymorphic='true'>"
        "            <Class class='Element'/>"
        "        </Source>"
        "        <Target multiplicity='(0..*)' roleLabel='is owned by' polymorphic='true'>"
        "            <Class class='TestMultiAspect'/>"
        "        </Target>"
        "    </ECRelationshipClass>"
        "</ECSchema>";
    ECSchemaPtr schema7;
    ECSchemaReadContextPtr context7 = ECSchemaReadContext::CreateContext();
    ECSchema::ReadFromXmlString(schema7, goodSchemaXml4.c_str(), *context7);
    ASSERT_TRUE(schema7.IsValid());
    ASSERT_TRUE(ECSchemaValidator::Validate(*schema7)) << "Aspect relationship is polymorphic but is supported by MultiAspect, so validation should succeed.";

    // Unique
    badSchemaXml1 = Utf8String("<?xml version='1.0' encoding='UTF-8'?>") +
        "<ECSchema schemaName='BisCore' alias='ts' version='1.0' xmlns='http://www.bentley.com/schemas/Bentley.ECXML." + ECSchema::GetECVersionString(ECVersion::Latest) + "'>"
        "    <ECEntityClass typeName='Element' modifier='Abstract' description='Element Description'/>"
        "    <ECEntityClass typeName='ElementUniqueAspect' modifier='Abstract' description='ElementUniqueAspect Description'/>"
        "    <ECEntityClass typeName='ElementAspect' modifier='Abstract' displayLabel='Element Aspect' description='Element Aspect Description'/>"
        "    <ECEntityClass typeName='MultiAspect' modifier='None' displayLabel='Element Unique-Aspect' description='An Element Multi-Aspect Description'>"
        "        <BaseClass>ElementUniqueAspect</BaseClass>"
        "    </ECEntityClass>"
        "</ECSchema>";
    ECSchemaPtr schema8;
    ECSchemaReadContextPtr context8 = ECSchemaReadContext::CreateContext();
    ECSchema::ReadFromXmlString(schema8, badSchemaXml1.c_str(), *context8);
    ASSERT_TRUE(schema8.IsValid());
    ASSERT_FALSE(ECSchemaValidator::Validate(*schema8)) << "There is no relationship, so validation should fail";

    badSchemaXml2 = Utf8String("<?xml version='1.0' encoding='UTF-8'?>") +
        "<ECSchema schemaName='BisCore' alias='ts' version='1.0' xmlns='http://www.bentley.com/schemas/Bentley.ECXML." + ECSchema::GetECVersionString(ECVersion::Latest) + "'>"
        "    <ECEntityClass typeName='Element' modifier='Abstract' description='Element Description'/>"
        "    <ECEntityClass typeName='ElementAspect' modifier='Abstract' displayLabel='Element Aspect' description='Element Aspect Description'/>"
        "    <ECEntityClass typeName='ElementUniqueAspect' modifier='None' displayLabel='Element Multi-Aspect' description='An Element Multi-Aspect Description'>"
        "        <BaseClass>ElementAspect</BaseClass>"
        "    </ECEntityClass>"
        "    <ECEntityClass typeName='TestUniqueAspect' modifier='None' displayLabel='Test Element Multi-Aspect' description='An Element Multi-Aspect Test Description'>"
        "        <BaseClass>ElementUniqueAspect</BaseClass>"
        "    </ECEntityClass>"
        "    <ECRelationshipClass typeName='ElementOwnsUniqueAspect' strength='embedding' modifier='None'>"
        "        <Source multiplicity='(1..1)' roleLabel='owns' polymorphic='true'>"
        "            <Class class='Element'/>"
        "        </Source>"
        "        <Target multiplicity='(0..*)' roleLabel='is owned by' polymorphic='true'>"
        "            <Class class='ElementUniqueAspect'/>"
        "        </Target>"
        "    </ECRelationshipClass>"
        "    <ECRelationshipClass typeName='TestRelationship' strength='embedding' modifier='None'>"
        "        <Source multiplicity='(1..1)' roleLabel='owns' polymorphic='true'>"
        "            <Class class='Element'/>"
        "        </Source>"
        "        <Target multiplicity='(0..*)' roleLabel='is owned by' polymorphic='true'>"
        "            <Class class='TestUniqueAspect'/>"
        "        </Target>"
        "    </ECRelationshipClass>"
        "</ECSchema>";
    ECSchemaPtr schema9;
    ECSchemaReadContextPtr context9 = ECSchemaReadContext::CreateContext();
    ECSchema::ReadFromXmlString(schema9, badSchemaXml2.c_str(), *context9);
    ASSERT_TRUE(schema9.IsValid());
    ASSERT_FALSE(ECSchemaValidator::Validate(*schema9)) << "Missing base class in TestRelationship. Validation should fail.";

    badSchemaXml3 = Utf8String("<?xml version='1.0' encoding='UTF-8'?>") +
        "<ECSchema schemaName='BisCore' alias='ts' version='1.0' xmlns='http://www.bentley.com/schemas/Bentley.ECXML." + ECSchema::GetECVersionString(ECVersion::Latest) + "'>"
        "    <ECEntityClass typeName='Element' modifier='Abstract' description='Element Description'/>"
        "    <ECEntityClass typeName='ElementAspect' modifier='Abstract' displayLabel='Element Aspect' description='Element Aspect Description'/>"
        "    <ECEntityClass typeName='ElementUniqueAspect' modifier='None' displayLabel='Element Multi-Aspect' description='An Element Multi-Aspect Description'>"
        "        <BaseClass>ElementAspect</BaseClass>"
        "    </ECEntityClass>"
        "    <ECEntityClass typeName='TestUniqueAspect' modifier='None' displayLabel='Test Element Multi-Aspect' description='An Element Multi-Aspect Test Description'>"
        "        <BaseClass>ElementUniqueAspect</BaseClass>"
        "    </ECEntityClass>"
        "    <ECRelationshipClass typeName='ElementOwnsUniqueAspect' strength='embedding' modifier='None'>"
        "        <Source multiplicity='(1..1)' roleLabel='owns' polymorphic='true'>"
        "            <Class class='Element'/>"
        "        </Source>"
        "        <Target multiplicity='(0..*)' roleLabel='is owned by' polymorphic='true'>"
        "            <Class class='ElementUniqueAspect'/>"
        "        </Target>"
        "    </ECRelationshipClass>"
        "    <ECRelationshipClass typeName='TestRelationship' strength='embedding' modifier='None'>"
        "        <BaseClass>ElementOwnsUniqueAspect</BaseClass>"
        "        <Source multiplicity='(1..1)' roleLabel='owns' polymorphic='true'>"
        "            <Class class='Element'/>"
        "        </Source>"
        "        <Target multiplicity='(0..*)' roleLabel='is owned by' polymorphic='true'>"
        "            <Class class='ElementUniqueAspect'/>"
        "        </Target>"
        "    </ECRelationshipClass>"
        "</ECSchema>";
    ECSchemaPtr schema10;
    ECSchemaReadContextPtr context10 = ECSchemaReadContext::CreateContext();
    ECSchema::ReadFromXmlString(schema10, badSchemaXml3.c_str(), *context10);
    ASSERT_TRUE(schema10.IsValid());
    ASSERT_FALSE(ECSchemaValidator::Validate(*schema10)) << "Target constraint class is ElementUniqueAspect, so validation should fail.";

    goodSchemaXml1 = Utf8String("<?xml version='1.0' encoding='UTF-8'?>") +
        "<ECSchema schemaName='BisCore' alias='ts' version='1.0' xmlns='http://www.bentley.com/schemas/Bentley.ECXML." + ECSchema::GetECVersionString(ECVersion::Latest) + "'>"
        "    <ECEntityClass typeName='Element' modifier='Abstract' description='Element Description'/>"
        "    <ECEntityClass typeName='ElementUniqueAspect' modifier='Abstract' description='ElementMultiAspect Description'/>"
        "    <ECEntityClass typeName='ElementAspect' modifier='Abstract' displayLabel='Element Aspect' description='Element Aspect Description'/>"
        "    <ECEntityClass typeName='MultiAspect' modifier='Abstract' displayLabel='Element Multi-Aspect' description='An Element Multi-Aspect Description'>"
        "        <BaseClass>ElementUniqueAspect</BaseClass>"
        "    </ECEntityClass>"
        "</ECSchema>";
    ECSchemaPtr schema11;
    ECSchemaReadContextPtr context11 = ECSchemaReadContext::CreateContext();
    ECSchema::ReadFromXmlString(schema11, goodSchemaXml1.c_str(), *context11);
    ASSERT_TRUE(schema11.IsValid());
    ASSERT_TRUE(ECSchemaValidator::Validate(*schema11)) << "There is no relationship but the modifier is abstract, so validation should succeed";

    goodSchemaXml2 = Utf8String("<?xml version='1.0' encoding='UTF-8'?>") +
        "<ECSchema schemaName='Schema1' alias='ts' version='1.0' xmlns='http://www.bentley.com/schemas/Bentley.ECXML." + ECSchema::GetECVersionString(ECVersion::Latest) + "'>"
        "    <ECEntityClass typeName='Element' modifier='Abstract' description='Element Description'/>"
        "    <ECEntityClass typeName='ElementUniqueAspect' modifier='Abstract' description='ElementUniqueAspect Description'/>"
        "    <ECEntityClass typeName='ElementAspect' modifier='None' displayLabel='Element Aspect' description='Element Aspect Description'/>"
        "    <ECEntityClass typeName='MultiAspect' modifier='None' displayLabel='Element Multi-Aspect' description='An Element Multi-Aspect Description'>"
        "        <BaseClass>ElementUniqueAspect</BaseClass>"
        "    </ECEntityClass>"
        "</ECSchema>";
    ECSchemaPtr schema12;
    ECSchemaReadContextPtr context12 = ECSchemaReadContext::CreateContext();
    ECSchema::ReadFromXmlString(schema12, goodSchemaXml2.c_str(), *context12);
    ASSERT_TRUE(schema12.IsValid());
    ASSERT_TRUE(ECSchemaValidator::Validate(*schema12)) << "This not a bis schema, so validation should succeed as this rule does not apply";

    goodSchemaXml3 = Utf8String("<?xml version='1.0' encoding='UTF-8'?>") +
        "<ECSchema schemaName='BisCore' alias='ts' version='1.0' xmlns='http://www.bentley.com/schemas/Bentley.ECXML." + ECSchema::GetECVersionString(ECVersion::Latest) + "'>"
        "    <ECEntityClass typeName='Element' modifier='Abstract' description='Element Description'/>"
        "    <ECEntityClass typeName='ElementAspect' modifier='Abstract' displayLabel='Element Aspect' description='Element Aspect Description'/>"
        "    <ECEntityClass typeName='ElementUniqueAspect' modifier='None' displayLabel='Element Multi-Aspect' description='An Element Multi-Aspect Description'>"
        "        <BaseClass>ElementAspect</BaseClass>"
        "    </ECEntityClass>"
        "    <ECEntityClass typeName='TestUniqueAspect' modifier='None' displayLabel='Test Element Multi-Aspect' description='An Element Multi-Aspect Test Description'>"
        "        <BaseClass>ElementUniqueAspect</BaseClass>"
        "    </ECEntityClass>"
        "    <ECRelationshipClass typeName='ElementOwnsUniqueAspect' strength='embedding' modifier='None'>"
        "        <Source multiplicity='(1..1)' roleLabel='owns' polymorphic='true'>"
        "            <Class class='Element'/>"
        "        </Source>"
        "        <Target multiplicity='(0..*)' roleLabel='is owned by' polymorphic='true'>"
        "            <Class class='ElementUniqueAspect'/>"
        "        </Target>"
        "    </ECRelationshipClass>"
        "    <ECRelationshipClass typeName='TestRelationship' strength='embedding' modifier='None'>"
        "        <BaseClass>ElementOwnsUniqueAspect</BaseClass>"
        "        <Source multiplicity='(1..1)' roleLabel='owns' polymorphic='false'>"
        "            <Class class='Element'/>"
        "        </Source>"
        "        <Target multiplicity='(0..*)' roleLabel='is owned by' polymorphic='false'>"
        "            <Class class='TestUniqueAspect'/>"
        "        </Target>"
        "    </ECRelationshipClass>"
        "</ECSchema>";
    ECSchemaPtr schema13;
    ECSchemaReadContextPtr context13 = ECSchemaReadContext::CreateContext();
    ECSchema::ReadFromXmlString(schema13, goodSchemaXml3.c_str(), *context13);
    ASSERT_TRUE(schema13.IsValid());
    ASSERT_TRUE(ECSchemaValidator::Validate(*schema13)) << "BisCore example of a valid multi aspect relationship. Validation should succeed";

    goodSchemaXml4 = Utf8String("<?xml version='1.0' encoding='UTF-8'?>") +
        "<ECSchema schemaName='BisCore' alias='ts' version='1.0' xmlns='http://www.bentley.com/schemas/Bentley.ECXML." + ECSchema::GetECVersionString(ECVersion::Latest) + "'>"
        "    <ECEntityClass typeName='Element' modifier='Abstract' description='Element Description'/>"
        "    <ECEntityClass typeName='ElementAspect' modifier='Abstract' displayLabel='Element Aspect' description='Element Aspect Description'/>"
        "    <ECEntityClass typeName='ElementUniqueAspect' modifier='None' displayLabel='Element Multi-Aspect' description='An Element Multi-Unique Description'>"
        "        <BaseClass>ElementAspect</BaseClass>"
        "    </ECEntityClass>"
        "    <ECEntityClass typeName='TestUniqueAspect' modifier='None' displayLabel='Test Element Unique-Aspect' description='An Element Multi-Unique Test Description'>"
        "        <BaseClass>ElementUniqueAspect</BaseClass>"
        "    </ECEntityClass>"
        "    <ECEntityClass typeName='DerivedTestUniqueAspect' modifier='None' displayLabel='Test Element Unique-Aspect Derived' description='An Element Multi-Unique Test Description'>"
        "        <BaseClass>TestUniqueAspect</BaseClass>"
        "    </ECEntityClass>"
        "    <ECRelationshipClass typeName='ElementOwnsUniqueAspect' strength='embedding' modifier='None'>"
        "        <Source multiplicity='(1..1)' roleLabel='owns' polymorphic='true'>"
        "            <Class class='Element'/>"
        "        </Source>"
        "        <Target multiplicity='(0..*)' roleLabel='is owned by' polymorphic='true'>"
        "            <Class class='ElementUniqueAspect'/>"
        "        </Target>"
        "    </ECRelationshipClass>"
        "    <ECRelationshipClass typeName='TestRelationship' strength='embedding' modifier='None'>"
        "        <BaseClass>ElementOwnsUniqueAspect</BaseClass>"
        "        <Source multiplicity='(1..1)' roleLabel='owns' polymorphic='true'>"
        "            <Class class='Element'/>"
        "        </Source>"
        "        <Target multiplicity='(0..*)' roleLabel='is owned by' polymorphic='true'>"
        "            <Class class='TestUniqueAspect'/>"
        "        </Target>"
        "    </ECRelationshipClass>"
        "</ECSchema>";
    ECSchemaPtr schema14;
    ECSchemaReadContextPtr context14 = ECSchemaReadContext::CreateContext();
    ECSchema::ReadFromXmlString(schema14, goodSchemaXml3.c_str(), *context14);
    ASSERT_TRUE(schema14.IsValid());
    ASSERT_TRUE(ECSchemaValidator::Validate(*schema14)) << "BisCore example of a valid unique aspect relationship. Validation should succeed";
=======
    {
    Utf8CP badSchemaXml = R"xml(<?xml version="1.0" encoding="UTF-8"?>
        <ECSchema schemaName="BisCore" alias="bis" version="1.0" xmlns="http://www.bentley.com/schemas/Bentley.ECXML.3.1">
            <ECEntityClass typeName="Element" modifier="Abstract" description="Element Description"/>
            <ECEntityClass typeName="ElementMultiAspect" modifier="Abstract" description="ElementMultiAspect Description"/>
            <ECEntityClass typeName="ElementAspect" modifier="Abstract" displayLabel="Element Aspect" description="Element Aspect Description"/>
            <ECEntityClass typeName="MultiAspect" modifier="None" displayLabel="Element Multi-Aspect" description="An Element Multi-Aspect Description">
                <BaseClass>ElementMultiAspect</BaseClass>
            </ECEntityClass>
        </ECSchema>)xml";
    InitContextWithSchemaXml(badSchemaXml);
    ASSERT_TRUE(schema.IsValid());
    ASSERT_FALSE(ECSchemaValidator::Validate(*schema)) << "There is no relationship, so validation should fail";
>>>>>>> 3ba27e54
    }
    {
<<<<<<< HEAD
    // Class may not implement both bis:IParentElement and bis:ISubModeledElement
    Utf8String bisSchemaXml = Utf8String("<?xml version='1.0' encoding='UTF-8'?>") +
        "<ECSchema schemaName='BisCore' alias='ts' version='1.0' xmlns='http://www.bentley.com/schemas/Bentley.ECXML." + ECSchema::GetECVersionString(ECVersion::Latest) + "'>"
        "    <ECEntityClass typeName='ISubModeledElement' modifier='Abstract' description='ISubModeledElement Description'/>"
        "    <ECEntityClass typeName='IParentElement' modifier='Abstract' description='IParentElement Description'/>"
        "</ECSchema>";
    ECSchemaPtr schema;
    ECSchemaReadContextPtr context = ECSchemaReadContext::CreateContext();
    ECSchema::ReadFromXmlString(schema, bisSchemaXml.c_str(), *context);
    ASSERT_TRUE(schema.IsValid());
    ASSERT_TRUE(ECSchemaValidator::Validate(*schema)) << "BisCore succeeds validation";

    Utf8String badBisElementXml = Utf8String("<?xml version='1.0' encoding='UTF-8'?>") +
        "<ECSchema schemaName='BadSchemaThatUsesBis' alias='bis' version='1.0' xmlns='http://www.bentley.com/schemas/Bentley.ECXML." + ECSchema::GetECVersionString(ECVersion::Latest) + "'>"
        "    <ECSchemaReference name='BisCore' version='1.0' alias='bis'/>"
        "    <ECEntityClass typeName='BadClass' modifier='Abstract' description='BadClass Description'>"
        "        <BaseClass>bis:IParentElement</BaseClass>"
        "        <BaseClass>bis:ISubModeledElement</BaseClass>"
        "    </ECEntityClass>"
        "</ECSchema>";
    ECSchemaPtr schema2;
    ECSchema::ReadFromXmlString(schema2, badBisElementXml.c_str(), *context);
    ASSERT_TRUE(schema2.IsValid());
    ASSERT_FALSE(ECSchemaValidator::Validate(*schema2)) << "Schema implements both IParentElement and ISubModeledElement so validation should fail.";

    Utf8String goodBisElementXml1 = Utf8String("<?xml version='1.0' encoding='UTF-8'?>") +
        "<ECSchema schemaName='GoodSchemaThatUsesBis1' alias='bis' version='1.0' xmlns='http://www.bentley.com/schemas/Bentley.ECXML." + ECSchema::GetECVersionString(ECVersion::Latest) + "'>"
        "    <ECSchemaReference name='BisCore' version='1.0' alias='bis'/>"
        "    <ECEntityClass typeName='BadClass' modifier='Abstract' description='BadClass Description'>"
        "        <BaseClass>bis:IParentElement</BaseClass>"
        "    </ECEntityClass>"
        "</ECSchema>";
    ECSchemaPtr schema3;
    ECSchema::ReadFromXmlString(schema3, goodBisElementXml1.c_str(), *context);
    ASSERT_TRUE(schema3.IsValid());
    ASSERT_TRUE(ECSchemaValidator::Validate(*schema3)) << "Schema implements only IParentElement so validation should succeed.";

    Utf8String goodBisElementXml2 = Utf8String("<?xml version='1.0' encoding='UTF-8'?>") +
        "<ECSchema schemaName='GoodSchemaThatUsesBis2' alias='bis' version='1.0' xmlns='http://www.bentley.com/schemas/Bentley.ECXML." + ECSchema::GetECVersionString(ECVersion::Latest) + "'>"
        "    <ECSchemaReference name='BisCore' version='1.0' alias='bis'/>"
        "    <ECEntityClass typeName='BadClass' modifier='Abstract' description='BadClass Description'>"
        "        <BaseClass>bis:ISubModeledElement</BaseClass>"
        "    </ECEntityClass>"
        "</ECSchema>";
    ECSchemaPtr schema4;
    ECSchema::ReadFromXmlString(schema4, goodBisElementXml2.c_str(), *context);
    ASSERT_TRUE(schema4.IsValid());
    ASSERT_TRUE(ECSchemaValidator::Validate(*schema4)) << "Schema implements only ISubModeledElement so validation should succeed.";
=======
    Utf8CP badSchemaXml = R"xml(<?xml version="1.0" encoding="UTF-8"?>
        <ECSchema schemaName="BisCore" alias="bis" version="1.0" xmlns="http://www.bentley.com/schemas/Bentley.ECXML.3.1">
            <ECEntityClass typeName="Element" modifier="Abstract" description="Element Description"/>
            <ECEntityClass typeName="ElementAspect" modifier="Abstract" displayLabel="Element Aspect" description="Element Aspect Description"/>
            <ECEntityClass typeName="ElementMultiAspect" modifier="None" displayLabel="Element Multi-Aspect" description="An Element Multi-Aspect Description">
                <BaseClass>ElementAspect</BaseClass>
            </ECEntityClass>
            <ECEntityClass typeName="TestMultiAspect" modifier="None" displayLabel="Test Element Multi-Aspect" description="An Element Multi-Aspect Test Description">
                <BaseClass>ElementMultiAspect</BaseClass>
            </ECEntityClass>

            <ECRelationshipClass typeName="ElementOwnsMultiAspects" strength="embedding" modifier="None">
                <Source multiplicity="(1..1)" roleLabel="owns" polymorphic="true">
                    <Class class="Element"/>
                </Source>
                <Target multiplicity="(0..*)" roleLabel="is owned by" polymorphic="true">
                    <Class class="ElementMultiAspect"/>
                </Target>
            </ECRelationshipClass>

            <ECRelationshipClass typeName="TestRelationship" strength="embedding" modifier="None">
                <Source multiplicity="(1..1)" roleLabel="owns" polymorphic="true">
                    <Class class="Element"/>
                </Source>
                <Target multiplicity="(0..*)" roleLabel="is owned by" polymorphic="true">
                    <Class class="TestMultiAspect"/>
                </Target>
            </ECRelationshipClass>
        </ECSchema>)xml";
    InitContextWithSchemaXml(badSchemaXml);
    ASSERT_TRUE(schema.IsValid());
    ASSERT_FALSE(ECSchemaValidator::Validate(*schema)) << "Missing base class in TestRelationship. Validation should fail.";
>>>>>>> 3ba27e54
    }
    {
<<<<<<< HEAD
    Utf8String badSchemaXml1 = Utf8String("<?xml version='1.0' encoding='UTF-8'?>") +
        "<ECSchema schemaName='TestSchema' alias='ts' version='1.0' xmlns='http://www.bentley.com/schemas/Bentley.ECXML." + ECSchema::GetECVersionString(ECVersion::Latest) + "'>"
        "<ECEntityClass typeName='TestClassBad'>"
        "    <ECProperty propertyName='PropNameId' typeName='long'>"
        "    </ECProperty>"
        "</ECEntityClass>"
        "</ECSchema>";

    ECSchemaPtr schema;
    ECSchemaReadContextPtr context = ECSchemaReadContext::CreateContext();
    ECSchema::ReadFromXmlString(schema, badSchemaXml1.c_str(), *context);
    ASSERT_TRUE(schema.IsValid());
    ASSERT_FALSE(ECSchemaValidator::Validate(*schema)) << "Should fail validation as the property name ends in 'Id' and the type is 'long'";

    Utf8String badSchemaXml2 = Utf8String("<?xml version='1.0' encoding='UTF-8'?>") +
        "<ECSchema schemaName='TestSchema' alias='ts' version='1.0' xmlns='http://www.bentley.com/schemas/Bentley.ECXML." + ECSchema::GetECVersionString(ECVersion::Latest) + "'>"
        "<ECEntityClass typeName='SourceClass'/>"
        "<ECEntityClass typeName='TargetClass'/>"
        "<ECRelationshipClass typeName='TestRelationshipBad' strength='embedding' modifier='None'>"
        "    <Source multiplicity='(1..1)' roleLabel='owns' polymorphic='true'>"
        "        <Class class='SourceClass'/>"
        "    </Source>"
        "    <Target multiplicity='(0..*)' roleLabel='is owned by' polymorphic='true'>"
        "        <Class class='TargetClass'/>"
        "    </Target>"
        "    <ECProperty propertyName='PropNameId' typeName='long'/>"
        "</ECRelationshipClass>"
        "</ECSchema>";

    ECSchema::ReadFromXmlString(schema, badSchemaXml2.c_str(), *context);
    ASSERT_TRUE(schema.IsValid());
    ASSERT_FALSE(ECSchemaValidator::Validate(*schema)) << "Should fail validation as the property name ends in 'Id' and the type is 'long'";


    Utf8String badSchemaXml3 = Utf8String("<?xml version='1.0' encoding='UTF-8'?>") +
        "<ECSchema schemaName='TestSchema' alias='ts' version='1.0' xmlns='http://www.bentley.com/schemas/Bentley.ECXML." + ECSchema::GetECVersionString(ECVersion::Latest) + "'>"
        "<ECEntityClass typeName='TestClassGood1'>"
        "    <ECProperty propertyName='PropName' typeName='long'>"
        "    </ECProperty>"
        "</ECEntityClass>"
        "</ECSchema>";

    ECSchema::ReadFromXmlString(schema, badSchemaXml3.c_str(), *context);
    ASSERT_TRUE(schema.IsValid());
    ASSERT_FALSE(ECSchemaValidator::Validate(*schema)) << "Should fail validation as the property type is 'long'";

    Utf8String goodSchemaXml2 = Utf8String("<?xml version='1.0' encoding='UTF-8'?>") +
        "<ECSchema schemaName='TestSchema' alias='ts' version='1.0' xmlns='http://www.bentley.com/schemas/Bentley.ECXML." + ECSchema::GetECVersionString(ECVersion::Latest) + "'>"
        "<ECEntityClass typeName='TestClassGood2'>"
        "    <ECProperty propertyName='PropNameId' typeName='double'>"
        "    </ECProperty>"
        "</ECEntityClass>"
        "</ECSchema>";

    ECSchema::ReadFromXmlString(schema, goodSchemaXml2.c_str(), *context);
    ASSERT_TRUE(schema.IsValid());
    ASSERT_TRUE(ECSchemaValidator::Validate(*schema)) << "Should succeed validation as the property name ends in 'Id' but is not type 'long'";

    Utf8String goodSchemaXml3 = Utf8String("<?xml version='1.0' encoding='UTF-8'?>") +
        "<ECSchema schemaName='TestSchema' alias='ts' version='1.0' xmlns='http://www.bentley.com/schemas/Bentley.ECXML." + ECSchema::GetECVersionString(ECVersion::Latest) + "'>"
        "<ECEntityClass typeName='SourceClass'/>"
        "<ECEntityClass typeName='TargetClass'>"
        "    <ECNavigationProperty propertyName='NavProp' relationshipName='TestRelationshipGood' direction='backward' />"
        "</ECEntityClass>"
        "<ECRelationshipClass typeName='TestRelationshipGood' strength='embedding' modifier='None'>"
        "    <Source multiplicity='(1..1)' roleLabel='owns' polymorphic='true'>"
        "        <Class class='SourceClass'/>"
        "    </Source>"
        "    <Target multiplicity='(0..*)' roleLabel='is owned by' polymorphic='true'>"
        "        <Class class='TargetClass'/>"
        "    </Target>"
        "    <ECProperty propertyName='PropNameId' typeName='double'/>"
        "</ECRelationshipClass>"
        "</ECSchema>";

    ECSchema::ReadFromXmlString(schema, goodSchemaXml3.c_str(), *context);
=======
    Utf8CP badSchemaXml = R"xml(<?xml version="1.0" encoding="UTF-8"?>
        <ECSchema schemaName="BisCore" alias="bis" version="1.0" xmlns="http://www.bentley.com/schemas/Bentley.ECXML.3.1">
            <ECEntityClass typeName="Element" modifier="Abstract" description="Element Description"/>
            <ECEntityClass typeName="ElementAspect" modifier="Abstract" displayLabel="Element Aspect" description="Element Aspect Description"/>
            <ECEntityClass typeName="ElementMultiAspect" modifier="None" displayLabel="Element Multi-Aspect" description="An Element Multi-Aspect Description">
                <BaseClass>ElementAspect</BaseClass>
            </ECEntityClass>
            <ECEntityClass typeName="TestMultiAspect" modifier="None" displayLabel="Test Element Multi-Aspect" description="An Element Multi-Aspect Test Description">
                <BaseClass>ElementMultiAspect</BaseClass>
            </ECEntityClass>

            <ECRelationshipClass typeName="ElementOwnsUniqueAspect" strength="embedding" modifier="None">
                <Source multiplicity="(1..1)" roleLabel="owns" polymorphic="true">
                    <Class class="Element"/>
                </Source>
                <Target multiplicity="(0..*)" roleLabel="is owned by" polymorphic="true">
                    <Class class="ElementMultiAspect"/>
                </Target>
            </ECRelationshipClass>

            <ECRelationshipClass typeName="TestRelationship" strength="embedding" modifier="None">
                <BaseClass>ElementOwnsUniqueAspect</BaseClass>
                <Source multiplicity="(1..1)" roleLabel="owns" polymorphic="true">
                    <Class class="Element"/>
                </Source>
                <Target multiplicity="(0..*)" roleLabel="is owned by" polymorphic="true">
                    <Class class="ElementMultiAspect"/>
                </Target>
            </ECRelationshipClass>
        </ECSchema>)xml";
    InitContextWithSchemaXml(badSchemaXml);
    ASSERT_TRUE(schema.IsValid());
    ASSERT_FALSE(ECSchemaValidator::Validate(*schema)) << "Target constraint class is ElementMultiAspect, so validation should fail.";
    }
    {
    Utf8CP goodSchemaXml = R"xml(<?xml version="1.0" encoding="UTF-8"?>
        <ECSchema schemaName="BisCore" alias="bis" version="1.0" xmlns="http://www.bentley.com/schemas/Bentley.ECXML.3.1">
            <ECEntityClass typeName="Element" modifier="Abstract" description="Element Description"/>
            <ECEntityClass typeName="ElementMultiAspect" modifier="Abstract" description="ElementMultiAspect Description"/>
            <ECEntityClass typeName="ElementAspect" modifier="Abstract" displayLabel="Element Aspect" description="Element Aspect Description"/>
            <ECEntityClass typeName="MultiAspect" modifier="Abstract" displayLabel="Element Multi-Aspect" description="An Element Multi-Aspect Description">
                <BaseClass>ElementMultiAspect</BaseClass>
            </ECEntityClass>
        </ECSchema>)xml";
    InitContextWithSchemaXml(goodSchemaXml);
    ASSERT_TRUE(schema.IsValid());
    ASSERT_TRUE(ECSchemaValidator::Validate(*schema)) << "There is no relationship but the modifier is abstract, so validation should succeed";
    }
    {
    Utf8CP goodSchemaXml = R"xml(<?xml version="1.0" encoding="UTF-8"?>
        <ECSchema schemaName="TestSchema" alias="ts" version="1.0" xmlns="http://www.bentley.com/schemas/Bentley.ECXML.3.1">
            <ECSchemaReference name="BisCore" version="1.0" alias="bis"/>
            <ECEntityClass typeName="Element" modifier="Abstract" description="Element Description">
                <BaseClass>bis:IParentElement</BaseClass>
            </ECEntityClass>
            <ECEntityClass typeName="ElementMultiAspect" modifier="Abstract" description="ElementMultiAspect Description">
                <BaseClass>bis:IParentElement</BaseClass>
            </ECEntityClass>
            <ECEntityClass typeName="ElementAspect" modifier="Abstract" displayLabel="Element Aspect" description="Element Aspect Description">
                <BaseClass>bis:IParentElement</BaseClass>
            </ECEntityClass>
            <ECEntityClass typeName="MultiAspect" modifier="Abstract" displayLabel="Element Multi-Aspect" description="An Element Multi-Aspect Description">
                <BaseClass>bis:IParentElement</BaseClass>
                <BaseClass>ElementMultiAspect</BaseClass>
            </ECEntityClass>
        </ECSchema>)xml";
    InitBisContextWithSchemaXml(goodSchemaXml);
    ASSERT_TRUE(schema.IsValid());
    ASSERT_TRUE(ECSchemaValidator::Validate(*schema)) << "This not a bis schema, so validation should succeed as this rule does not apply";
    }
    {
    Utf8CP goodSchemaXml = R"xml(<?xml version="1.0" encoding="UTF-8"?>
        <ECSchema schemaName="BisCore" alias="bis" version="1.0" xmlns="http://www.bentley.com/schemas/Bentley.ECXML.3.1">
            <ECEntityClass typeName="Element" modifier="Abstract" description="Element Description"/>
            <ECEntityClass typeName="ElementAspect" modifier="Abstract" displayLabel="Element Aspect" description="Element Aspect Description"/>
            <ECEntityClass typeName="ElementMultiAspect" modifier="None" displayLabel="Element Multi-Aspect" description="An Element Multi-Aspect Description">
                <BaseClass>ElementAspect</BaseClass>
            </ECEntityClass>
            <ECEntityClass typeName="TestMultiAspect" modifier="None" displayLabel="Test Element Multi-Aspect" description="An Element Multi-Aspect Test Description">
                <BaseClass>ElementMultiAspect</BaseClass>
            </ECEntityClass>

            <ECRelationshipClass typeName="ElementOwnsMultiAspects" strength="embedding" modifier="None">
                <Source multiplicity="(1..1)" roleLabel="owns" polymorphic="true">
                    <Class class="Element"/>
                </Source>
                <Target multiplicity="(0..*)" roleLabel="is owned by" polymorphic="true">
                    <Class class="ElementMultiAspect"/>
                </Target>
            </ECRelationshipClass>

            <ECRelationshipClass typeName="TestRelationship" strength="embedding" modifier="None">
                <BaseClass>ElementOwnsMultiAspects</BaseClass>
                <Source multiplicity="(1..1)" roleLabel="owns" polymorphic="false">
                    <Class class="Element"/>
                </Source>
                <Target multiplicity="(0..*)" roleLabel="is owned by" polymorphic="false">
                    <Class class="TestMultiAspect"/>
                </Target>
            </ECRelationshipClass>
        </ECSchema>)xml";
    InitContextWithSchemaXml(goodSchemaXml);
    ASSERT_TRUE(schema.IsValid());
    ASSERT_TRUE(ECSchemaValidator::Validate(*schema)) << "BisCore example of a valid multi aspect relationship. Validation should succeed";
    }
    {
    Utf8CP goodSchemaXml = R"xml(<?xml version="1.0" encoding="UTF-8"?>
        <ECSchema schemaName="BisCore" alias="bis" version="1.0" xmlns="http://www.bentley.com/schemas/Bentley.ECXML.3.1">
            <ECEntityClass typeName="Element" modifier="Abstract" description="Element Description"/>
            <ECEntityClass typeName="ElementAspect" modifier="None" displayLabel="Element Aspect" description="Element Aspect Description"/>
            <ECEntityClass typeName="ElementMultiAspect" modifier="None" displayLabel="Element Multi-Aspect" description="An Element Multi-Aspect Description">
                <BaseClass>ElementAspect</BaseClass>
            </ECEntityClass>
            <ECEntityClass typeName="TestMultiAspect" modifier="None" displayLabel="Test Element Multi-Aspect" description="An Element Multi-Aspect Test Description">
                <BaseClass>ElementMultiAspect</BaseClass>
            </ECEntityClass>
            <ECEntityClass typeName="DerivedTestMultiAspect" modifier="None" displayLabel="Derived Test Element Multi-Aspect" description="A Derived Element Multi-Aspect Test Description">
                <BaseClass>TestMultiAspect</BaseClass>
            </ECEntityClass>

            <ECRelationshipClass typeName="ElementOwnsMultiAspects" strength="embedding" modifier="None">
                <Source multiplicity="(1..1)" roleLabel="owns" polymorphic="true">
                    <Class class="Element"/>
                </Source>
                <Target multiplicity="(0..*)" roleLabel="is owned by" polymorphic="true">
                    <Class class="ElementMultiAspect"/>
                </Target>
            </ECRelationshipClass>

            <ECRelationshipClass typeName="TestRelationship" strength="embedding" modifier="None">
                <BaseClass>ElementOwnsMultiAspects</BaseClass>
                <Source multiplicity="(1..1)" roleLabel="owns" polymorphic="true">
                    <Class class="Element"/>
                </Source>
                <Target multiplicity="(0..*)" roleLabel="is owned by" polymorphic="true">
                    <Class class="TestMultiAspect"/>
                </Target>
            </ECRelationshipClass>
        </ECSchema>)xml";
    InitContextWithSchemaXml(goodSchemaXml);
>>>>>>> 3ba27e54
    ASSERT_TRUE(schema.IsValid());
    ASSERT_TRUE(ECSchemaValidator::Validate(*schema)) << "Aspect relationship is polymorphic but is supported by MultiAspect, so validation should succeed.";
    }
    // Unique
    {
    Utf8CP badSchemaXml = R"xml(<?xml version="1.0" encoding="UTF-8"?>
        <ECSchema schemaName="BisCore" alias="bis" version="1.0" xmlns="http://www.bentley.com/schemas/Bentley.ECXML.3.1">
            <ECEntityClass typeName="Element" modifier="Abstract" description="Element Description"/>
            <ECEntityClass typeName="ElementUniqueAspect" modifier="Abstract" description="ElementUniqueAspect Description"/>
            <ECEntityClass typeName="ElementAspect" modifier="Abstract" displayLabel="Element Aspect" description="Element Aspect Description"/>
            <ECEntityClass typeName="MultiAspect" modifier="None" displayLabel="Element Unique-Aspect" description="An Element Multi-Aspect Description">
                <BaseClass>ElementUniqueAspect</BaseClass>
            </ECEntityClass>
        </ECSchema>)xml";
    InitContextWithSchemaXml(badSchemaXml);
    ASSERT_TRUE(schema.IsValid());
    ASSERT_FALSE(ECSchemaValidator::Validate(*schema)) << "There is no relationship, so validation should fail";
    }
    {
    Utf8CP badSchemaXml = R"xml(<?xml version="1.0" encoding="UTF-8"?>
        <ECSchema schemaName="BisCore" alias="bis" version="1.0" xmlns="http://www.bentley.com/schemas/Bentley.ECXML.3.1">
            <ECEntityClass typeName="Element" modifier="Abstract" description="Element Description"/>
            <ECEntityClass typeName="ElementAspect" modifier="Abstract" displayLabel="Element Aspect" description="Element Aspect Description"/>
            <ECEntityClass typeName="ElementUniqueAspect" modifier="None" displayLabel="Element Multi-Aspect" description="An Element Multi-Aspect Description">
                <BaseClass>ElementAspect</BaseClass>
            </ECEntityClass>
            <ECEntityClass typeName="TestUniqueAspect" modifier="None" displayLabel="Test Element Multi-Aspect" description="An Element Multi-Aspect Test Description">
                <BaseClass>ElementUniqueAspect</BaseClass>
            </ECEntityClass>

            <ECRelationshipClass typeName="ElementOwnsUniqueAspect" strength="embedding" modifier="None">
                <Source multiplicity="(1..1)" roleLabel="owns" polymorphic="true">
                    <Class class="Element"/>
                </Source>
                <Target multiplicity="(0..*)" roleLabel="is owned by" polymorphic="true">
                    <Class class="ElementUniqueAspect"/>
                </Target>
            </ECRelationshipClass>

<<<<<<< HEAD
    Utf8String badSchemaXml4 = Utf8String("<?xml version='1.0' encoding='UTF-8'?>") +
        "<ECSchema schemaName='TestSchema' alias='ts' version='1.0' xmlns='http://www.bentley.com/schemas/Bentley.ECXML." + ECSchema::GetECVersionString(ECVersion::Latest) + "'>"
        "<ECEntityClass typeName='SourceClass'/>"
        "<ECEntityClass typeName='TargetClass'/>"
        "<ECRelationshipClass typeName='TestRelationshipGood' strength='embedding' modifier='None'>"
        "    <Source multiplicity='(1..1)' roleLabel='owns' polymorphic='true'>"
        "        <Class class='SourceClass'/>"
        "    </Source>"
        "    <Target multiplicity='(0..*)' roleLabel='is owned by' polymorphic='true'>"
        "        <Class class='TargetClass'/>"
        "    </Target>"
        "    <ECProperty propertyName='PropertyNameiD' typeName='long'/>"
        "</ECRelationshipClass>"
        "</ECSchema>";

    ECSchema::ReadFromXmlString(schema, badSchemaXml4.c_str(), *context);
=======
            <ECRelationshipClass typeName="TestRelationship" strength="embedding" modifier="None">
                <Source multiplicity="(1..1)" roleLabel="owns" polymorphic="true">
                    <Class class="Element"/>
                </Source>
                <Target multiplicity="(0..*)" roleLabel="is owned by" polymorphic="true">
                    <Class class="TestUniqueAspect"/>
                </Target>
            </ECRelationshipClass>
        </ECSchema>)xml";
    InitContextWithSchemaXml(badSchemaXml);
    ASSERT_TRUE(schema.IsValid());
    ASSERT_FALSE(ECSchemaValidator::Validate(*schema)) << "Missing base class in TestRelationship. Validation should fail.";
    }
    {
    Utf8CP badSchemaXml = R"xml(<?xml version="1.0" encoding="UTF-8"?>
        <ECSchema schemaName="BisCore" alias="bis" version="1.0" xmlns="http://www.bentley.com/schemas/Bentley.ECXML.3.1">
            <ECEntityClass typeName="Element" modifier="Abstract" description="Element Description"/>
            <ECEntityClass typeName="ElementAspect" modifier="Abstract" displayLabel="Element Aspect" description="Element Aspect Description"/>
            <ECEntityClass typeName="ElementUniqueAspect" modifier="None" displayLabel="Element Multi-Aspect" description="An Element Multi-Aspect Description">
                <BaseClass>ElementAspect</BaseClass>
            </ECEntityClass>
            <ECEntityClass typeName="TestUniqueAspect" modifier="None" displayLabel="Test Element Multi-Aspect" description="An Element Multi-Aspect Test Description">
                <BaseClass>ElementUniqueAspect</BaseClass>
            </ECEntityClass>

            <ECRelationshipClass typeName="ElementOwnsUniqueAspect" strength="embedding" modifier="None">
                <Source multiplicity="(1..1)" roleLabel="owns" polymorphic="true">
                    <Class class="Element"/>
                </Source>
                <Target multiplicity="(0..*)" roleLabel="is owned by" polymorphic="true">
                    <Class class="ElementUniqueAspect"/>
                </Target>
            </ECRelationshipClass>

            <ECRelationshipClass typeName="TestRelationship" strength="embedding" modifier="None">
                <BaseClass>ElementOwnsUniqueAspect</BaseClass>
                <Source multiplicity="(1..1)" roleLabel="owns" polymorphic="true">
                    <Class class="Element"/>
                </Source>
                <Target multiplicity="(0..*)" roleLabel="is owned by" polymorphic="true">
                    <Class class="ElementUniqueAspect"/>
                </Target>
            </ECRelationshipClass>
        </ECSchema>)xml";
    InitContextWithSchemaXml(badSchemaXml);
>>>>>>> 3ba27e54
    ASSERT_TRUE(schema.IsValid());
    ASSERT_FALSE(ECSchemaValidator::Validate(*schema)) << "Target constraint class is ElementUniqueAspect, so validation should fail.";
    }
    {
    Utf8CP goodSchemaXml = R"xml(<?xml version="1.0" encoding="UTF-8"?>
        <ECSchema schemaName="BisCore" alias="bis" version="1.0" xmlns="http://www.bentley.com/schemas/Bentley.ECXML.3.1">
            <ECEntityClass typeName="Element" modifier="Abstract" description="Element Description"/>
            <ECEntityClass typeName="ElementUniqueAspect" modifier="Abstract" description="ElementMultiAspect Description"/>
            <ECEntityClass typeName="ElementAspect" modifier="Abstract" displayLabel="Element Aspect" description="Element Aspect Description"/>
            <ECEntityClass typeName="MultiAspect" modifier="Abstract" displayLabel="Element Multi-Aspect" description="An Element Multi-Aspect Description">
                <BaseClass>ElementUniqueAspect</BaseClass>
            </ECEntityClass>
        </ECSchema>)xml";
    InitContextWithSchemaXml(goodSchemaXml);
    ASSERT_TRUE(schema.IsValid());
    ASSERT_TRUE(ECSchemaValidator::Validate(*schema)) << "There is no relationship but the modifier is abstract, so validation should succeed";
    }
    {
    Utf8CP goodSchemaXml = R"xml(<?xml version="1.0" encoding="UTF-8"?>
        <ECSchema schemaName="TestSchema" alias="ts" version="1.0" xmlns="http://www.bentley.com/schemas/Bentley.ECXML.3.1">
            <ECSchemaReference name="BisCore" version="1.0" alias="bis"/>
            <ECEntityClass typeName="Element" modifier="Abstract" description="Element Description">
                <BaseClass>bis:IParentElement</BaseClass>
            </ECEntityClass>
            <ECEntityClass typeName="ElementUniqueAspect" modifier="Abstract" description="ElementUniqueAspect Description">
                <BaseClass>bis:IParentElement</BaseClass>
            </ECEntityClass>
            <ECEntityClass typeName="ElementAspect" modifier="None" displayLabel="Element Aspect" description="Element Aspect Description">
                <BaseClass>bis:IParentElement</BaseClass>
            </ECEntityClass>
            <ECEntityClass typeName="MultiAspect" modifier="None" displayLabel="Element Multi-Aspect" description="An Element Multi-Aspect Description">
                <BaseClass>bis:IParentElement</BaseClass>
                <BaseClass>ElementUniqueAspect</BaseClass>
            </ECEntityClass>
        </ECSchema>)xml";
    InitBisContextWithSchemaXml(goodSchemaXml);
    ASSERT_TRUE(schema.IsValid());
    ASSERT_TRUE(ECSchemaValidator::Validate(*schema)) << "This not a bis schema, so validation should succeed as this rule does not apply";
    }
    {
    Utf8CP goodSchemaXml = R"xml(<?xml version="1.0" encoding="UTF-8"?>
        <ECSchema schemaName="BisCore" alias="bis" version="1.0" xmlns="http://www.bentley.com/schemas/Bentley.ECXML.3.1">
            <ECEntityClass typeName="Element" modifier="Abstract" description="Element Description"/>
            <ECEntityClass typeName="ElementAspect" modifier="Abstract" displayLabel="Element Aspect" description="Element Aspect Description"/>
            <ECEntityClass typeName="ElementUniqueAspect" modifier="None" displayLabel="Element Multi-Aspect" description="An Element Multi-Aspect Description">
                <BaseClass>ElementAspect</BaseClass>
            </ECEntityClass>
            <ECEntityClass typeName="TestUniqueAspect" modifier="None" displayLabel="Test Element Multi-Aspect" description="An Element Multi-Aspect Test Description">
                <BaseClass>ElementUniqueAspect</BaseClass>
            </ECEntityClass>
        
            <ECRelationshipClass typeName="ElementOwnsUniqueAspect" strength="embedding" modifier="None">
                <Source multiplicity="(1..1)" roleLabel="owns" polymorphic="true">
                    <Class class="Element"/>
                </Source>
                <Target multiplicity="(0..*)" roleLabel="is owned by" polymorphic="true">
                    <Class class="ElementUniqueAspect"/>
                </Target>
            </ECRelationshipClass>

<<<<<<< HEAD
    Utf8String badSchemaXml5 = Utf8String("<?xml version='1.0' encoding='UTF-8'?>") +
        "<ECSchema schemaName='TestSchemaStruct' alias='tss' version='1.0' xmlns='http://www.bentley.com/schemas/Bentley.ECXML." + ECSchema::GetECVersionString(ECVersion::Latest) + "'>"
        "<ECStructClass typeName='AStruct'>"
        "    <ECProperty propertyName='Banana' typeName='long'/>"
        "</ECStructClass>"
        "</ECSchema>";

    ECSchema::ReadFromXmlString(schema, badSchemaXml5.c_str(), *context);
=======
            <ECRelationshipClass typeName="TestRelationship" strength="embedding" modifier="None">
                <BaseClass>ElementOwnsUniqueAspect</BaseClass>
                <Source multiplicity="(1..1)" roleLabel="owns" polymorphic="false">
                    <Class class="Element"/>
                </Source>
                <Target multiplicity="(0..*)" roleLabel="is owned by" polymorphic="false">
                    <Class class="TestUniqueAspect"/>
                </Target>
            </ECRelationshipClass>
        </ECSchema>)xml";
    InitContextWithSchemaXml(goodSchemaXml);
    ASSERT_TRUE(schema.IsValid());
    ASSERT_TRUE(ECSchemaValidator::Validate(*schema)) << "BisCore example of a valid multi aspect relationship. Validation should succeed";
    }
    {
    Utf8CP goodSchemaXml = R"xml(<?xml version="1.0" encoding="UTF-8"?>
        <ECSchema schemaName="BisCore" alias="bis" version="1.0" xmlns="http://www.bentley.com/schemas/Bentley.ECXML.3.1">
            <ECEntityClass typeName="Element" modifier="Abstract" description="Element Description"/>
            <ECEntityClass typeName="ElementAspect" modifier="Abstract" displayLabel="Element Aspect" description="Element Aspect Description"/>
            <ECEntityClass typeName="ElementUniqueAspect" modifier="None" displayLabel="Element Multi-Aspect" description="An Element Multi-Unique Description">
                <BaseClass>ElementAspect</BaseClass>
            </ECEntityClass>
            <ECEntityClass typeName="TestUniqueAspect" modifier="None" displayLabel="Test Element Unique-Aspect" description="An Element Multi-Unique Test Description">
                <BaseClass>ElementUniqueAspect</BaseClass>
            </ECEntityClass>
            <ECEntityClass typeName="DerivedTestUniqueAspect" modifier="None" displayLabel="Test Element Unique-Aspect Derived" description="An Element Multi-Unique Test Description">
                <BaseClass>TestUniqueAspect</BaseClass>
            </ECEntityClass>

            <ECRelationshipClass typeName="ElementOwnsUniqueAspect" strength="embedding" modifier="None">
                <Source multiplicity="(1..1)" roleLabel="owns" polymorphic="true">
                    <Class class="Element"/>
                </Source>
                <Target multiplicity="(0..*)" roleLabel="is owned by" polymorphic="true">
                    <Class class="ElementUniqueAspect"/>
                </Target>
            </ECRelationshipClass>

            <ECRelationshipClass typeName="TestRelationship" strength="embedding" modifier="None">
                <BaseClass>ElementOwnsUniqueAspect</BaseClass>
                <Source multiplicity="(1..1)" roleLabel="owns" polymorphic="true">
                    <Class class="Element"/>
                </Source>
                <Target multiplicity="(0..*)" roleLabel="is owned by" polymorphic="true">
                    <Class class="TestUniqueAspect"/>
                </Target>
            </ECRelationshipClass>
        </ECSchema>)xml";
    InitContextWithSchemaXml(goodSchemaXml);
    ASSERT_TRUE(schema.IsValid());
    ASSERT_TRUE(ECSchemaValidator::Validate(*schema)) << "BisCore example of a valid unique aspect relationship. Validation should succeed";
    }
    }

/*---------------------------------------------------------------------------------**//**
* @bsimethod                             Carole.MacDonald                    07/2017
+---------------+---------------+---------------+---------------+---------------+------*/
TEST_F(SchemaValidatorTests, EntityClassMayNotInheritFromCertainBisClasses)
    {
    // Class may not implement both bis:IParentElement and bis:ISubModeledElement
    Utf8CP bisSchemaXml = R"xml(<?xml version="1.0" encoding="UTF-8"?>
        <ECSchema schemaName="BisCore" alias="bis" version="1.0" xmlns="http://www.bentley.com/schemas/Bentley.ECXML.3.1">
            <ECEntityClass typeName="ISubModeledElement" modifier="Abstract" description="ISubModeledElement Description"/>
            <ECEntityClass typeName="IParentElement" modifier="Abstract" description="IParentElement Description"/>
        </ECSchema>)xml";
    ECSchemaPtr bisSchema;
    ECSchemaReadContextPtr context = ECSchemaReadContext::CreateContext();
    ECSchema::ReadFromXmlString(bisSchema, bisSchemaXml, *context);
    ASSERT_TRUE(bisSchema.IsValid());
    ASSERT_TRUE(ECSchemaValidator::Validate(*bisSchema)) << "BisCore succeeds validation";

    Utf8CP badBisElementXml = R"xml(<?xml version="1.0" encoding="UTF-8"?>
        <ECSchema schemaName="BadSchemaThatUsesBis" alias="bis" version="1.0" xmlns="http://www.bentley.com/schemas/Bentley.ECXML.3.1">
            <ECSchemaReference name="BisCore" version="1.0" alias="bis"/>
            <ECEntityClass typeName="BadClass" modifier="Abstract" description="BadClass Description">
                <BaseClass>bis:IParentElement</BaseClass>
                <BaseClass>bis:ISubModeledElement</BaseClass>
            </ECEntityClass>
        </ECSchema>)xml";
    ECSchemaPtr badBisElementSchema;
    ECSchema::ReadFromXmlString(badBisElementSchema, badBisElementXml, *context);
    ASSERT_TRUE(badBisElementSchema.IsValid());
    ASSERT_FALSE(ECSchemaValidator::Validate(*badBisElementSchema)) << "Schema implements both IParentElement and ISubModeledElement so validation should fail.";

    Utf8CP goodBisElementXml1 = R"xml(<?xml version="1.0" encoding="UTF-8"?>
        <ECSchema schemaName="GoodSchemaThatUsesBis1" alias="bis" version="1.0" xmlns="http://www.bentley.com/schemas/Bentley.ECXML.3.1">
            <ECSchemaReference name="BisCore" version="1.0" alias="bis"/>
            <ECEntityClass typeName="BadClass" modifier="Abstract" description="BadClass Description">
                <BaseClass>bis:IParentElement</BaseClass>
            </ECEntityClass>
        </ECSchema>)xml";
    ECSchemaPtr goodBisElementSchema1;
    ECSchema::ReadFromXmlString(goodBisElementSchema1, goodBisElementXml1, *context);
    ASSERT_TRUE(goodBisElementSchema1.IsValid());
    ASSERT_TRUE(ECSchemaValidator::Validate(*goodBisElementSchema1)) << "Schema implements only IParentElement so validation should succeed.";

    Utf8CP goodBisElementXml2 = R"xml(<?xml version="1.0" encoding="UTF-8"?>
        <ECSchema schemaName="GoodSchemaThatUsesBis2" alias="bis" version="1.0" xmlns="http://www.bentley.com/schemas/Bentley.ECXML.3.1">
            <ECSchemaReference name="BisCore" version="1.0" alias="bis"/>
            <ECEntityClass typeName="BadClass" modifier="Abstract" description="BadClass Description">
                <BaseClass>bis:ISubModeledElement</BaseClass>
            </ECEntityClass>
        </ECSchema>)xml";
    ECSchemaPtr goodBisElementSchema2;
    ECSchema::ReadFromXmlString(goodBisElementSchema2, goodBisElementXml2, *context);
    ASSERT_TRUE(goodBisElementSchema2.IsValid());
    ASSERT_TRUE(ECSchemaValidator::Validate(*goodBisElementSchema2)) << "Schema implements only ISubModeledElement so validation should succeed.";
    }

/*---------------------------------------------------------------------------------**//**
* @bsimethod                             Colin.Kerr                             07/2017
+---------------+---------------+---------------+---------------+---------------+------*/
TEST_F(SchemaValidatorTests, DoNotAllowPropertiesOfTypeLong)
    {
    {
    Utf8CP badSchemaXml = R"xml(<?xml version="1.0" encoding="UTF-8"?>
        <ECSchema schemaName="TestSchema" alias="ts" version="1.0" xmlns="http://www.bentley.com/schemas/Bentley.ECXML.3.1">
            <ECSchemaReference name="BisCore" version="1.0" alias="bis"/>
            <ECEntityClass typeName="TestClassBad">
                <BaseClass>bis:IParentElement</BaseClass>
                <ECProperty propertyName="PropNameId" typeName="long">
                </ECProperty>
            </ECEntityClass>
        </ECSchema>)xml";
    InitBisContextWithSchemaXml(badSchemaXml);
    ASSERT_TRUE(schema.IsValid());
    ASSERT_FALSE(ECSchemaValidator::Validate(*schema)) << "Should fail validation as the property name ends in 'Id' and the type is 'long'";
    }
    {
    Utf8CP badSchemaXml = R"xml(<?xml version="1.0" encoding="UTF-8"?>
        <ECSchema schemaName="TestSchema" alias="ts" version="1.0" xmlns="http://www.bentley.com/schemas/Bentley.ECXML.3.1">
            <ECSchemaReference name="BisCore" version="1.0" alias="bis"/>
            <ECEntityClass typeName="SourceClass">
                <BaseClass>bis:IParentElement</BaseClass>
            </ECEntityClass>
            <ECEntityClass typeName="TargetClass">
                <BaseClass>bis:IParentElement</BaseClass>
            </ECEntityClass>
            <ECRelationshipClass typeName="TestRelationshipBad" strength="embedding" modifier="None">
                <Source multiplicity="(1..1)" roleLabel="owns" polymorphic="true">
                    <Class class="SourceClass"/>
                </Source>
                <Target multiplicity="(0..*)" roleLabel="is owned by" polymorphic="true">
                    <Class class="TargetClass"/>
                </Target>
                <ECProperty propertyName="PropNameId" typeName="long"/>
            </ECRelationshipClass>
        </ECSchema>)xml";
    InitBisContextWithSchemaXml(badSchemaXml);
    ASSERT_TRUE(schema.IsValid());
    ASSERT_FALSE(ECSchemaValidator::Validate(*schema)) << "Should fail validation as the property name ends in 'Id' and the type is 'long'";
    }
    {
    Utf8CP badSchemaXml = R"xml(<?xml version="1.0" encoding="UTF-8"?>
        <ECSchema schemaName="TestSchema" alias="ts" version="1.0" xmlns="http://www.bentley.com/schemas/Bentley.ECXML.3.1">
            <ECSchemaReference name="BisCore" version="1.0" alias="bis"/>
            <ECEntityClass typeName="TestClassGood1">
                <BaseClass>bis:IParentElement</BaseClass>
                <ECProperty propertyName="PropName" typeName="long">
                </ECProperty>
            </ECEntityClass>
        </ECSchema>)xml";
    InitBisContextWithSchemaXml(badSchemaXml);
    ASSERT_TRUE(schema.IsValid());
    ASSERT_FALSE(ECSchemaValidator::Validate(*schema)) << "Should fail validation as the property type is 'long'";
    }
    {
    Utf8CP goodSchemaXml = R"xml(<?xml version="1.0" encoding="UTF-8"?>
        <ECSchema schemaName="TestSchema" alias="ts" version="1.0" xmlns="http://www.bentley.com/schemas/Bentley.ECXML.3.1">
            <ECSchemaReference name="BisCore" version="1.0" alias="bis"/>
            <ECEntityClass typeName="TestClassGood2">
                <BaseClass>bis:IParentElement</BaseClass>
                <ECProperty propertyName="PropNameId" typeName="double">
                </ECProperty>
            </ECEntityClass>
        </ECSchema>)xml";
    InitBisContextWithSchemaXml(goodSchemaXml);
    ASSERT_TRUE(schema.IsValid());
    ASSERT_TRUE(ECSchemaValidator::Validate(*schema)) << "Should succeed validation as the property name ends in 'Id' but is not type 'long'";
    }
    {
    Utf8CP goodSchemaXml = R"xml(<?xml version="1.0" encoding="UTF-8"?>
        <ECSchema schemaName="TestSchema" alias="ts" version="1.0" xmlns="http://www.bentley.com/schemas/Bentley.ECXML.3.1">
            <ECSchemaReference name="BisCore" version="1.0" alias="bis"/>
            <ECEntityClass typeName="SourceClass">
                <BaseClass>bis:IParentElement</BaseClass>
            </ECEntityClass>
            <ECEntityClass typeName="TargetClass">
                <BaseClass>bis:IParentElement</BaseClass>
                <ECNavigationProperty propertyName="NavProp" relationshipName="TestRelationshipGood" direction="backward" />
            </ECEntityClass>
            <ECRelationshipClass typeName="TestRelationshipGood" strength="embedding" modifier="None">
                <Source multiplicity="(1..1)" roleLabel="owns" polymorphic="true">
                    <Class class="SourceClass"/>
                </Source>
                <Target multiplicity="(0..*)" roleLabel="is owned by" polymorphic="true">
                    <Class class="TargetClass"/>
                </Target>
                <ECProperty propertyName="PropNameId" typeName="double"/>
            </ECRelationshipClass>
        </ECSchema>)xml";
    InitBisContextWithSchemaXml(goodSchemaXml);
    ASSERT_TRUE(schema.IsValid());
    ASSERT_TRUE(ECSchemaValidator::Validate(*schema)) << "Should succeed validation as the property name ends in 'Id' but is not type 'long'";
    }
    {
    Utf8CP badSchemaXml = R"xml(<?xml version="1.0" encoding="UTF-8"?>
        <ECSchema schemaName="TestSchema" alias="ts" version="1.0" xmlns="http://www.bentley.com/schemas/Bentley.ECXML.3.1">
            <ECSchemaReference name="BisCore" version="1.0" alias="bis"/>
            <ECEntityClass typeName="SourceClass">
                <BaseClass>bis:IParentElement</BaseClass>
            </ECEntityClass>
            <ECEntityClass typeName="TargetClass">
                <BaseClass>bis:IParentElement</BaseClass>
            </ECEntityClass>
            <ECRelationshipClass typeName="TestRelationshipGood" strength="embedding" modifier="None">
                <Source multiplicity="(1..1)" roleLabel="owns" polymorphic="true">
                    <Class class="SourceClass"/>
                </Source>
                <Target multiplicity="(0..*)" roleLabel="is owned by" polymorphic="true">
                    <Class class="TargetClass"/>
                </Target>
                <ECProperty propertyName="PropertyNameiD" typeName="long"/>
            </ECRelationshipClass>
        </ECSchema>)xml";
    InitBisContextWithSchemaXml(badSchemaXml);
    ASSERT_TRUE(schema.IsValid());
    ASSERT_FALSE(ECSchemaValidator::Validate(*schema)) << "Should fail validation as the property type is long";
    }
    {
    Utf8CP badSchemaXml = R"xml(<?xml version="1.0" encoding="UTF-8"?>
        <ECSchema schemaName="TestSchemaStruct" alias="tss" version="1.0" xmlns="http://www.bentley.com/schemas/Bentley.ECXML.3.1">
            <ECStructClass typeName="AStruct">
                <ECProperty propertyName="Banana" typeName="long"/>
            </ECStructClass>
        </ECSchema>)xml";
    InitBisContextWithSchemaXml(badSchemaXml);
>>>>>>> 3ba27e54
    ASSERT_TRUE(schema.IsValid());
    ASSERT_FALSE(ECSchemaValidator::Validate(*schema)) << "Should fail validation as a struct property has type long";
    }
    }

/*---------------------------------------------------------------------------------**//**
* @bsimethod                             Dan.Perlman                          04/2017
+---------------+---------------+---------------+---------------+---------------+------*/
TEST_F(SchemaValidatorTests, EntityClassMayNotInheritPropertyFromMultipleBaseClasses)
    {
    // Test that an entity class may not inherit a property from multiple base classes
    ECSchemaPtr bisSchema;
    ECEntityClassP bisEntity;
    ECSchemaPtr schema;
    ECEntityClassP derivedEntity;
    ECEntityClassP baseEntity1;
    ECEntityClassP baseEntity2;
    PrimitiveECPropertyP prop;

    ASSERT_EQ(ECObjectsStatus::Success, ECSchema::CreateSchema(bisSchema, "BisCore", "bis", 1, 1, 1));
    ASSERT_EQ(ECObjectsStatus::Success, bisSchema->CreateEntityClass(bisEntity, "BisEntity"));
    ASSERT_EQ(ECObjectsStatus::Success, ECSchema::CreateSchema(schema, "EntityClassSchema", "ECC", 1, 1, 1));
    ASSERT_EQ(ECObjectsStatus::Success, schema->AddReferencedSchema(*bisSchema));
    ASSERT_EQ(ECObjectsStatus::Success, schema->CreateEntityClass(derivedEntity, "DerivedEntity"));
    ASSERT_EQ(ECObjectsStatus::Success, schema->CreateEntityClass(baseEntity1, "BaseEntity1"));
    ASSERT_EQ(ECObjectsStatus::Success, baseEntity1->AddBaseClass(*bisEntity));
    ASSERT_EQ(ECObjectsStatus::Success, schema->CreateEntityClass(baseEntity2, "BaseEntity2"));
    ASSERT_EQ(ECObjectsStatus::Success, baseEntity2->AddBaseClass(*bisEntity));

    ASSERT_EQ(ECObjectsStatus::Success, derivedEntity->AddBaseClass(*baseEntity1));
    ASSERT_TRUE(ECSchemaValidator::Validate(*schema)) << "Entity class and its base classes have no properties yet so validation should succeed";
    ASSERT_EQ(ECObjectsStatus::Success, baseEntity1->CreatePrimitiveProperty(prop, "P1"));
    ASSERT_EQ(ECObjectsStatus::Success, derivedEntity->CreatePrimitiveProperty(prop, "P1"));
    ASSERT_TRUE(ECSchemaValidator::Validate(*schema)) << "Entity class may inherit a property from just one base class so validation should succeed";
    ASSERT_EQ(ECObjectsStatus::Success, derivedEntity->AddBaseClass(*baseEntity2));
    ASSERT_TRUE(ECSchemaValidator::Validate(*schema)) << "Entity class may have multiple base classes so validation should succeed";
    ASSERT_EQ(ECObjectsStatus::Success, baseEntity2->CreatePrimitiveProperty(prop, "P1"));
    ASSERT_FALSE(ECSchemaValidator::Validate(*schema)) << "Entity class may not inherit a property from more than one base class so validation should fail";
    }
    
/*---------------------------------------------------------------------------------**//**
* @bsimethod                             Dan.Perlman                          04/2017
+---------------+---------------+---------------+---------------+---------------+------*/
TEST_F(SchemaValidatorTests, EntityClassMayNotOverrideInheritedMixinProperty)
    {
    // Test that an entity class may not override a property inherited from mixin class
    ECSchemaPtr bisSchema;
    ECEntityClassP bisEntity;
    ECSchemaPtr schema;
    ECEntityClassP entity;
    ECEntityClassP mixin;
    PrimitiveECPropertyP prop;

    ASSERT_EQ(ECObjectsStatus::Success, ECSchema::CreateSchema(bisSchema, "BisCore", "bis", 1, 1, 1));
    ASSERT_EQ(ECObjectsStatus::Success, bisSchema->CreateEntityClass(bisEntity, "BisEntity"));
    ASSERT_EQ(ECObjectsStatus::Success, ECSchema::CreateSchema(schema, "EntityClassSchema", "ECC", 1, 1, 1));
    ASSERT_EQ(ECObjectsStatus::Success, schema->AddReferencedSchema(*bisSchema));
    ASSERT_EQ(ECObjectsStatus::Success, schema->CreateEntityClass(entity, "Entity0"));
    ASSERT_EQ(ECObjectsStatus::Success, entity->AddBaseClass(*bisEntity));
    ASSERT_EQ(ECObjectsStatus::Success, schema->CreateMixinClass(mixin, "Mixin0", *entity));
    ASSERT_EQ(ECObjectsStatus::Success, mixin->CreatePrimitiveProperty(prop, "P1"));
    ASSERT_EQ(ECObjectsStatus::Success, entity->AddBaseClass(*mixin));

    ASSERT_TRUE(ECSchemaValidator::Validate(*schema)) << "Entity class inherits a property from mixin class so validation should succeed";
    ASSERT_EQ(ECObjectsStatus::Success, entity->CreatePrimitiveProperty(prop, "P1"));
    ASSERT_FALSE(ECSchemaValidator::Validate(*schema)) << "Entity class overrides a property inherited from mixin class so validation should fail";
    }

/*---------------------------------------------------------------------------------**//**
* @bsimethod                             Carole.MacDonald                    07/2017
+---------------+---------------+---------------+---------------+---------------+------*/
TEST_F(SchemaValidatorTests, RelationshipClassConstraintMayNotBeAbstractIfOnlyOneConcreteConstraint)
    {
<<<<<<< HEAD
    Utf8String badSchemaXml = Utf8String("<?xml version='1.0' encoding='UTF-8'?>") +
        "<ECSchema schemaName='ConstraintTestSchemaFail' alias='ts' version='1.0' xmlns='http://www.bentley.com/schemas/Bentley.ECXML." + ECSchema::GetECVersionString(ECVersion::Latest) + "'>"
        "   <ECEntityClass typeName='TestClass'/>"
        "   <ECRelationshipClass typeName = 'Base' strength = 'referencing' modifier = 'Abstract'>"
        "        <Source multiplicity = '(0..*)' roleLabel = 'refers to' polymorphic = 'true'>"
        "            <Class class = 'TestClass'/>"
        "        </Source>"
        "        <Target multiplicity = '(0..*)' roleLabel = 'is referenced by' polymorphic = 'true'>"
        "            <Class class = 'TestClass'/>"
        "        </Target>"
        "   </ECRelationshipClass>"
        "<ECRelationshipClass typeName='TestRelationship' description='Test description' displayLabel='Test label' modifier='None' strength='referencing'>"
        "        <BaseClass>Base</BaseClass>"
        "        <Source multiplicity='(0..1)' roleLabel = 'refers to' polymorphic = 'true' abstractConstraint='TestClass'>"
        "            <Class class = 'TestClass'/>"
        "        </Source>"
        "        <Target multiplicity = '(0..*)' roleLabel = 'is referenced by' polymorphic = 'true'>"
        "            <Class class = 'TestClass'/>"
        "        </Target>"
        "   </ECRelationshipClass>"
        "</ECSchema>";
    ECSchemaPtr schema;
    ECSchemaReadContextPtr context = ECSchemaReadContext::CreateContext();
    ECSchema::ReadFromXmlString(schema, badSchemaXml.c_str(), *context);
    ASSERT_TRUE(schema.IsValid());
    ASSERT_FALSE(ECSchemaValidator::Validate(*schema)) << "There is an abstract constraint and only one constraint class in source and target so validation should fail";

    Utf8String goodSchemaXml = Utf8String("<?xml version='1.0' encoding='UTF-8'?>") +
        "<ECSchema schemaName='AbstractTestSchemaSucceed' alias='ts' version='1.0' xmlns='http://www.bentley.com/schemas/Bentley.ECXML." + ECSchema::GetECVersionString(ECVersion::Latest) + "'>"
        "   <ECEntityClass typeName='TestClass'>"
        "       <BaseClass>BaseClass</BaseClass>"
        "   </ECEntityClass>"
        "   <ECEntityClass typeName='TestClass2'>"
        "       <BaseClass>TestClass</BaseClass>"
        "   </ECEntityClass>"
        "   <ECEntityClass typeName='BaseClass'/>"
        "   <ECRelationshipClass typeName = 'Base' strength = 'referencing' modifier = 'Abstract'>"
        "        <Source multiplicity = '(0..*)' roleLabel = 'refers to' polymorphic = 'true' abstractConstraint='BaseClass'>"
        "            <Class class = 'BaseClass'/>"
        "            <Class class = 'TestClass2'/>"
        "        </Source>"
        "        <Target multiplicity = '(0..*)' roleLabel = 'is referenced by' polymorphic = 'true' abstractConstraint='BaseClass'>"
        "            <Class class = 'BaseClass'/>"
        "            <Class class = 'TestClass2'/>"
        "        </Target>"
        "   </ECRelationshipClass>"
        "   <ECRelationshipClass typeName='GoodTestRelationship' description='Test description' displayLabel='Test label' modifier='None' strength='referencing'>"
        "        <BaseClass>Base</BaseClass>"
        "        <Source multiplicity='(0..1)' roleLabel = 'refers to' polymorphic = 'true' abstractConstraint='TestClass'>"
        "            <Class class = 'TestClass'/>"
        "            <Class class = 'TestClass2'/>"
        "        </Source>"
        "        <Target multiplicity = '(0..*)' roleLabel = 'is referenced by' polymorphic = 'true' abstractConstraint='TestClass'>"
        "            <Class class = 'TestClass'/>"
        "            <Class class = 'TestClass2'/>"
        "        </Target>"
        "   </ECRelationshipClass>"
        "</ECSchema>";
    ECSchemaPtr schema2;
    ECSchemaReadContextPtr context2 = ECSchemaReadContext::CreateContext();
    ECSchema::ReadFromXmlString(schema2, goodSchemaXml.c_str(), *context2);
    ASSERT_TRUE(schema2.IsValid());
    ASSERT_TRUE(ECSchemaValidator::Validate(*schema2)) << "Abstract constraints are defined locally in source and target so validation should succeed";
=======
    {
    Utf8CP badSchemaXml = R"xml(<?xml version="1.0" encoding="UTF-8"?>
        <ECSchema schemaName="ConstraintTestSchemaFail" alias="ts" version="1.0" xmlns="http://www.bentley.com/schemas/Bentley.ECXML.3.1">
            <ECSchemaReference name="BisCore" version="1.0" alias="bis"/>
            <ECEntityClass typeName="TestClass">
                <BaseClass>bis:IParentElement</BaseClass>
            </ECEntityClass>

            <ECRelationshipClass typeName="Base" strength="referencing" modifier="Abstract">
                <Source multiplicity="(0..*)" roleLabel="refers to" polymorphic="true">
                    <Class class="TestClass"/>
                </Source>
                <Target multiplicity="(0..*)" roleLabel="is referenced by" polymorphic="true">
                    <Class class="TestClass"/>
                </Target>
            </ECRelationshipClass>

            <ECRelationshipClass typeName="TestRelationship" description="Test description" displayLabel="Test label" modifier="None" strength="referencing">
                <BaseClass>Base</BaseClass>
                <Source multiplicity="(0..1)" roleLabel="refers to" polymorphic="true" abstractConstraint="TestClass">
                    <Class class="TestClass"/>
                </Source>
                <Target multiplicity="(0..*)" roleLabel="is referenced by" polymorphic="true">
                    <Class class="TestClass"/>
                </Target>
            </ECRelationshipClass>
        </ECSchema>)xml";
    InitBisContextWithSchemaXml(badSchemaXml);
    ASSERT_TRUE(schema.IsValid());
    ASSERT_FALSE(ECSchemaValidator::Validate(*schema)) << "There is an abstract constraint and only one constraint class in source and target so validation should fail";
    }
    {
    Utf8CP goodSchemaXml = R"xml(<?xml version="1.0" encoding="UTF-8"?>
        <ECSchema schemaName="AbstractTestSchemaSucceed" alias="ts" version="1.0" xmlns="http://www.bentley.com/schemas/Bentley.ECXML.3.1">
            <ECSchemaReference name="BisCore" version="1.0" alias="bis"/>
            <ECEntityClass typeName="BaseClass">
                <BaseClass>bis:IParentElement</BaseClass>
            </ECEntityClass>
            <ECEntityClass typeName="TestClass">
                <BaseClass>BaseClass</BaseClass>
            </ECEntityClass>
            <ECEntityClass typeName="TestClass2">
                <BaseClass>TestClass</BaseClass>
            </ECEntityClass>

            <ECRelationshipClass typeName="Base" strength="referencing" modifier="Abstract">
                <Source multiplicity="(0..*)" roleLabel="refers to" polymorphic="true" abstractConstraint="BaseClass">
                    <Class class="BaseClass"/>
                    <Class class="TestClass2"/>
                </Source>
                <Target multiplicity="(0..*)" roleLabel="is referenced by" polymorphic="true" abstractConstraint="BaseClass">
                    <Class class="BaseClass"/>
                    <Class class="TestClass2"/>
                </Target>
            </ECRelationshipClass>

            <ECRelationshipClass typeName="GoodTestRelationship" description="Test description" displayLabel="Test label" modifier="None" strength="referencing">
                <BaseClass>Base</BaseClass>
                <Source multiplicity="(0..1)" roleLabel="refers to" polymorphic="true" abstractConstraint="TestClass">
                    <Class class="TestClass"/>
                    <Class class="TestClass2"/>
                </Source>
                <Target multiplicity="(0..*)" roleLabel="is referenced by" polymorphic="true" abstractConstraint="TestClass">
                    <Class class="TestClass"/>
                    <Class class="TestClass2"/>
                </Target>
            </ECRelationshipClass>
        </ECSchema>)xml";
    InitBisContextWithSchemaXml(goodSchemaXml);
    ASSERT_TRUE(schema.IsValid());
    ASSERT_TRUE(ECSchemaValidator::Validate(*schema)) << "Abstract constraints are defined locally in source and target so validation should succeed";
    }
>>>>>>> 3ba27e54
    }

/*---------------------------------------------------------------------------------**//**
* @bsimethod                             Carole.MacDonald                    07/2017
+---------------+---------------+---------------+---------------+---------------+------*/
TEST_F(SchemaValidatorTests, RelationshipClassMayNotHaveHoldingStrength)
    {
<<<<<<< HEAD
    Utf8String badSchemaXml = Utf8String("<?xml version='1.0' encoding='UTF-8'?>") +
        "<ECSchema schemaName='StandardSchemaReferenced' alias='ts' version='1.0' xmlns='http://www.bentley.com/schemas/Bentley.ECXML." + ECSchema::GetECVersionString(ECVersion::Latest) + "'>"
        "    <ECEntityClass typeName='TestClass'/>"
        "    <ECRelationshipClass typeName='ExampleRelationship' strength='holding' modifier='Sealed'>"
        "    <Source multiplicity='(1..1)' roleLabel='read from source to target' polymorphic='true'>"
        "        <Class class='TestClass'/>"
        "    </Source>"
        "    <Target multiplicity='(0..*)' roleLabel='read from target to source' polymorphic='true'>"
        "        <Class class='TestClass'/>"
        "    </Target>"
        "</ECRelationshipClass>"
        "</ECSchema>";

    ECSchemaPtr schema;
    ECSchemaReadContextPtr context = ECSchemaReadContext::CreateContext();
    ECSchema::ReadFromXmlString(schema, badSchemaXml.c_str(), *context);
    ASSERT_TRUE(schema.IsValid());
    ASSERT_FALSE(ECSchemaValidator::Validate(*schema)) << "Should fail validation as strength attribute must not be set to 'holding'";

    Utf8String goodSchemaXml = Utf8String("<?xml version='1.0' encoding='UTF-8'?>") +
        "<ECSchema schemaName='StandardSchemaReferenced' alias='ts' version='1.0' xmlns='http://www.bentley.com/schemas/Bentley.ECXML." + ECSchema::GetECVersionString(ECVersion::Latest) + "'>"
        "    <ECEntityClass typeName='TestClass'/>"
        "    <ECRelationshipClass typeName='ExampleRelationship' strength='embedding' modifier='Sealed'>"
        "    <Source multiplicity='(1..1)' roleLabel='read from source to target' polymorphic='true'>"
        "        <Class class='TestClass'/>"
        "    </Source>"
        "    <Target multiplicity='(0..*)' roleLabel='read from target to source' polymorphic='true'>"
        "        <Class class='TestClass'/>"
        "    </Target>"
        "</ECRelationshipClass>"
        "</ECSchema>";

    ECSchema::ReadFromXmlString(schema, goodSchemaXml.c_str(), *context);
=======
    {
    Utf8CP badSchemaXml = R"xml(<?xml version="1.0" encoding="UTF-8"?>
        <ECSchema schemaName="TestSchema" alias="ts" version="1.0" xmlns="http://www.bentley.com/schemas/Bentley.ECXML.3.1">
            <ECSchemaReference name="BisCore" version="1.0" alias="bis"/>
            <ECEntityClass typeName="TestClass">
                <BaseClass>bis:IParentElement</BaseClass>
            </ECEntityClass>
            <ECRelationshipClass typeName="ExampleRelationship" strength="holding" modifier="Sealed">
                <Source multiplicity="(1..1)" roleLabel="read from source to target" polymorphic="true">
                    <Class class="TestClass"/>
                </Source>
                <Target multiplicity="(0..*)" roleLabel="read from target to source" polymorphic="true">
                    <Class class="TestClass"/>
                </Target>
            </ECRelationshipClass>
        </ECSchema>)xml";
    InitBisContextWithSchemaXml(badSchemaXml);
    ASSERT_TRUE(schema.IsValid());
    ASSERT_FALSE(ECSchemaValidator::Validate(*schema)) << "Should fail validation as strength attribute must not be set to 'holding'";
    }
    {
    Utf8CP goodSchemaXml = R"xml(<?xml version="1.0" encoding="UTF-8"?>
        <ECSchema schemaName="TestSchema" alias="ts" version="1.0" xmlns="http://www.bentley.com/schemas/Bentley.ECXML.3.1">
            <ECSchemaReference name="BisCore" version="1.0" alias="bis"/>
            <ECEntityClass typeName="TestClass">
                <BaseClass>bis:IParentElement</BaseClass>
            </ECEntityClass>
            <ECRelationshipClass typeName="ExampleRelationship" strength="embedding" modifier="Sealed">
                <Source multiplicity="(1..1)" roleLabel="read from source to target" polymorphic="true">
                    <Class class="TestClass"/>
                </Source>
                <Target multiplicity="(0..*)" roleLabel="read from target to source" polymorphic="true">
                    <Class class="TestClass"/>
                </Target>
            </ECRelationshipClass>
        </ECSchema>)xml";
    InitBisContextWithSchemaXml(goodSchemaXml);
>>>>>>> 3ba27e54
    ASSERT_TRUE(schema.IsValid());
    ASSERT_TRUE(ECSchemaValidator::Validate(*schema)) << "Should pass validation as strength attribute is set to 'embedding'";
    }
    }

/*---------------------------------------------------------------------------------**//**
* @bsimethod                             Carole.MacDonald                    07/2017
+---------------+---------------+---------------+---------------+---------------+------*/
TEST_F(SchemaValidatorTests, RelationshipClassEmbeddingStrengthTests)
    {
    // Test forward direction
    // Source = 0..*
<<<<<<< HEAD
    Utf8String badSchemaXml1 = Utf8String("<?xml version='1.0' encoding='UTF-8'?>") +
        "<ECSchema schemaName='StandardSchemaReferenced' alias='ts' version='1.0' xmlns='http://www.bentley.com/schemas/Bentley.ECXML." + ECSchema::GetECVersionString(ECVersion::Latest) + "'>"
        "    <ECEntityClass typeName='TestClass'/>"
        "    <ECRelationshipClass typeName='ExampleRelationship' strength='embedding' strengthDirection='forward' modifier='Sealed'>"
        "    <Source multiplicity='(0..*)' roleLabel='read from source to target' polymorphic='true'>"
        "        <Class class='TestClass'/>"
        "    </Source>"
        "    <Target multiplicity='(0..*)' roleLabel='read from target to source' polymorphic='true'>"
        "        <Class class='TestClass'/>"
        "    </Target>"
        "</ECRelationshipClass>"
        "</ECSchema>";

    ECSchemaPtr schema;
    ECSchemaReadContextPtr context = ECSchemaReadContext::CreateContext();
    ECSchema::ReadFromXmlString(schema, badSchemaXml1.c_str(), *context);
=======
    {
    Utf8CP badSchemaXml = R"xml(<?xml version="1.0" encoding="UTF-8"?>
        <ECSchema schemaName="TestSchema" alias="ts" version="1.0" xmlns="http://www.bentley.com/schemas/Bentley.ECXML.3.1">
            <ECSchemaReference name="BisCore" version="1.0" alias="bis"/>
            <ECEntityClass typeName="TestClass">
                <BaseClass>bis:IParentElement</BaseClass>
            </ECEntityClass>
            <ECRelationshipClass typeName="ExampleRelationship" strength="embedding" strengthDirection="forward" modifier="Sealed">
                <Source multiplicity="(0..*)" roleLabel="read from source to target" polymorphic="true">
                    <Class class="TestClass"/>
                </Source>
                <Target multiplicity="(0..*)" roleLabel="read from target to source" polymorphic="true">
                    <Class class="TestClass"/>
                </Target>
            </ECRelationshipClass>
        </ECSchema>)xml";
    InitBisContextWithSchemaXml(badSchemaXml);
>>>>>>> 3ba27e54
    ASSERT_TRUE(schema.IsValid());
    ASSERT_FALSE(ECSchemaValidator::Validate(*schema)) << "Should fail validation as source multiplicity upper bound is greater than 1 while strength is embedding and forward";
    }
    // Source = 1..*
<<<<<<< HEAD
    Utf8String badSchemaXml2 = Utf8String("<?xml version='1.0' encoding='UTF-8'?>") +
        "<ECSchema schemaName='StandardSchemaReferenced' alias='ts' version='1.0' xmlns='http://www.bentley.com/schemas/Bentley.ECXML." + ECSchema::GetECVersionString(ECVersion::Latest) + "'>"
        "    <ECEntityClass typeName='TestClass'/>"
        "    <ECRelationshipClass typeName='ExampleRelationship' strength='embedding' strengthDirection='forward' modifier='Sealed'>"
        "    <Source multiplicity='(1..*)' roleLabel='read from source to target' polymorphic='true'>"
        "        <Class class='TestClass'/>"
        "    </Source>"
        "    <Target multiplicity='(0..*)' roleLabel='read from target to source' polymorphic='true'>"
        "        <Class class='TestClass'/>"
        "    </Target>"
        "</ECRelationshipClass>"
        "</ECSchema>";

    ECSchema::ReadFromXmlString(schema, badSchemaXml2.c_str(), *context);
=======
    {
    Utf8CP badSchemaXml = R"xml(<?xml version="1.0" encoding="UTF-8"?>
        <ECSchema schemaName="TestSchema" alias="ts" version="1.0" xmlns="http://www.bentley.com/schemas/Bentley.ECXML.3.1">
            <ECSchemaReference name="BisCore" version="1.0" alias="bis"/>
            <ECEntityClass typeName="TestClass">
                <BaseClass>bis:IParentElement</BaseClass>
            </ECEntityClass>
            <ECRelationshipClass typeName="ExampleRelationship" strength="embedding" strengthDirection="forward" modifier="Sealed">
                <Source multiplicity="(1..*)" roleLabel="read from source to target" polymorphic="true">
                    <Class class="TestClass"/>
                </Source>
                <Target multiplicity="(0..*)" roleLabel="read from target to source" polymorphic="true">
                    <Class class="TestClass"/>
                </Target>
            </ECRelationshipClass>
        </ECSchema>)xml";
    InitBisContextWithSchemaXml(badSchemaXml);
>>>>>>> 3ba27e54
    ASSERT_TRUE(schema.IsValid());
    ASSERT_FALSE(ECSchemaValidator::Validate(*schema)) << "Should fail validation as source multiplicity upper bound is greater than 1 while strength is embedding and forward";
    }
    // Source = 0..1
<<<<<<< HEAD
    Utf8String goodSchemaXml1 = Utf8String("<?xml version='1.0' encoding='UTF-8'?>") +
        "<ECSchema schemaName='StandardSchemaReferenced' alias='ts' version='1.0' xmlns='http://www.bentley.com/schemas/Bentley.ECXML." + ECSchema::GetECVersionString(ECVersion::Latest) + "'>"
        "    <ECEntityClass typeName='TestClass'/>"
        "    <ECRelationshipClass typeName='ExampleRelationship' strength='embedding' strengthDirection='forward' modifier='Sealed'>"
        "    <Source multiplicity='(0..1)' roleLabel='read from source to target' polymorphic='true'>"
        "        <Class class='TestClass'/>"
        "    </Source>"
        "    <Target multiplicity='(0..*)' roleLabel='read from target to source' polymorphic='true'>"
        "        <Class class='TestClass'/>"
        "    </Target>"
        "</ECRelationshipClass>"
        "</ECSchema>";

    ECSchema::ReadFromXmlString(schema, goodSchemaXml1.c_str(), *context);
=======
    {
    Utf8CP goodSchemaXml = R"xml(<?xml version="1.0" encoding="UTF-8"?>
        <ECSchema schemaName="TestSchema" alias="ts" version="1.0" xmlns="http://www.bentley.com/schemas/Bentley.ECXML.3.1">
            <ECSchemaReference name="BisCore" version="1.0" alias="bis"/>
            <ECEntityClass typeName="TestClass">
                <BaseClass>bis:IParentElement</BaseClass>
            </ECEntityClass>
            <ECRelationshipClass typeName="ExampleRelationship" strength="embedding" strengthDirection="forward" modifier="Sealed">
                <Source multiplicity="(0..1)" roleLabel="read from source to target" polymorphic="true">
                    <Class class="TestClass"/>
                </Source>
                <Target multiplicity="(0..*)" roleLabel="read from target to source" polymorphic="true">
                    <Class class="TestClass"/>
                </Target>
            </ECRelationshipClass>
        </ECSchema>)xml";
    InitBisContextWithSchemaXml(goodSchemaXml);
>>>>>>> 3ba27e54
    ASSERT_TRUE(schema.IsValid());
    ASSERT_TRUE(ECSchemaValidator::Validate(*schema)) << "Should succeed validation as source multiplicity upper bound is not greater than 1 while strength is embedding and forward";
    }
    // Source = 1..1
<<<<<<< HEAD
    Utf8String goodSchemaXml2 = Utf8String("<?xml version='1.0' encoding='UTF-8'?>") +
        "<ECSchema schemaName='StandardSchemaReferenced' alias='ts' version='1.0' xmlns='http://www.bentley.com/schemas/Bentley.ECXML." + ECSchema::GetECVersionString(ECVersion::Latest) + "'>"
        "    <ECEntityClass typeName='TestClass'/>"
        "    <ECRelationshipClass typeName='ExampleRelationship' strength='embedding' strengthDirection='forward' modifier='Sealed'>"
        "    <Source multiplicity='(1..1)' roleLabel='read from source to target' polymorphic='true'>"
        "        <Class class='TestClass'/>"
        "    </Source>"
        "    <Target multiplicity='(0..*)' roleLabel='read from target to source' polymorphic='true'>"
        "        <Class class='TestClass'/>"
        "    </Target>"
        "</ECRelationshipClass>"
        "</ECSchema>";

    ECSchema::ReadFromXmlString(schema, goodSchemaXml2.c_str(), *context);
=======
    {
    Utf8CP goodSchemaXml = R"xml(<?xml version="1.0" encoding="UTF-8"?>
        <ECSchema schemaName="StandardSchemaReferenced" alias="ts" version="1.0" xmlns="http://www.bentley.com/schemas/Bentley.ECXML.3.1">
            <ECSchemaReference name="BisCore" version="1.0" alias="bis"/>
            <ECEntityClass typeName="TestClass">
                <BaseClass>bis:IParentElement</BaseClass>
            </ECEntityClass>
            <ECRelationshipClass typeName="ExampleRelationship" strength="embedding" strengthDirection="forward" modifier="Sealed">
                <Source multiplicity="(1..1)" roleLabel="read from source to target" polymorphic="true">
                    <Class class="TestClass"/>
                </Source>
                <Target multiplicity="(0..*)" roleLabel="read from target to source" polymorphic="true">
                    <Class class="TestClass"/>
                </Target>
            </ECRelationshipClass>
        </ECSchema>)xml";
    InitBisContextWithSchemaXml(goodSchemaXml);
>>>>>>> 3ba27e54
    ASSERT_TRUE(schema.IsValid());
    ASSERT_TRUE(ECSchemaValidator::Validate(*schema)) << "Should succeed validation as source multiplicity upper bound is not greater than 1 while strength is embedding and forward";
    }
    // Test backward direction
    // Target = 0..*
<<<<<<< HEAD
    badSchemaXml1 = Utf8String("<?xml version='1.0' encoding='UTF-8'?>") +
        "<ECSchema schemaName='StandardSchemaReferenced' alias='ts' version='1.0' xmlns='http://www.bentley.com/schemas/Bentley.ECXML." + ECSchema::GetECVersionString(ECVersion::Latest) + "'>"
        "    <ECEntityClass typeName='TestClass'/>"
        "    <ECRelationshipClass typeName='ExampleRelationship' strength='embedding' strengthDirection='backward' modifier='Sealed'>"
        "    <Source multiplicity='(0..*)' roleLabel='read from source to target' polymorphic='true'>"
        "        <Class class='TestClass'/>"
        "    </Source>"
        "    <Target multiplicity='(0..*)' roleLabel='read from target to source' polymorphic='true'>"
        "        <Class class='TestClass'/>"
        "    </Target>"
        "</ECRelationshipClass>"
        "</ECSchema>";

    ECSchema::ReadFromXmlString(schema, badSchemaXml1.c_str(), *context);
=======
    {
    Utf8CP badSchemaXml = R"xml(<?xml version="1.0" encoding="UTF-8"?>
        <ECSchema schemaName="StandardSchemaReferenced" alias="ts" version="1.0" xmlns="http://www.bentley.com/schemas/Bentley.ECXML.3.1">
            <ECSchemaReference name="BisCore" version="1.0" alias="bis"/>
            <ECEntityClass typeName="TestClass">
                <BaseClass>bis:IParentElement</BaseClass>
            </ECEntityClass>
            <ECRelationshipClass typeName="ExampleRelationship" strength="embedding" strengthDirection="backward" modifier="Sealed">
                <Source multiplicity="(0..*)" roleLabel="read from source to target" polymorphic="true">
                    <Class class="TestClass"/>
                </Source>
                <Target multiplicity="(0..*)" roleLabel="read from target to source" polymorphic="true">
                    <Class class="TestClass"/>
                </Target>
            </ECRelationshipClass>
        </ECSchema>)xml";
    InitBisContextWithSchemaXml(badSchemaXml);
>>>>>>> 3ba27e54
    ASSERT_TRUE(schema.IsValid());
    ASSERT_FALSE(ECSchemaValidator::Validate(*schema)) << "Should fail validation as target multiplicity upper bound is greater than 1 while strength is embedding and backward";
    }
    // Target = 1..*
<<<<<<< HEAD
    badSchemaXml2 = Utf8String("<?xml version='1.0' encoding='UTF-8'?>") +
        "<ECSchema schemaName='StandardSchemaReferenced' alias='ts' version='1.0' xmlns='http://www.bentley.com/schemas/Bentley.ECXML." + ECSchema::GetECVersionString(ECVersion::Latest) + "'>"
        "    <ECEntityClass typeName='TestClass'/>"
        "    <ECRelationshipClass typeName='ExampleRelationship' strength='embedding' strengthDirection='backward' modifier='Sealed'>"
        "    <Source multiplicity='(1..*)' roleLabel='read from source to target' polymorphic='true'>"
        "        <Class class='TestClass'/>"
        "    </Source>"
        "    <Target multiplicity='(1..*)' roleLabel='read from target to source' polymorphic='true'>"
        "        <Class class='TestClass'/>"
        "    </Target>"
        "</ECRelationshipClass>"
        "</ECSchema>";

    ECSchema::ReadFromXmlString(schema, badSchemaXml2.c_str(), *context);
=======
    {
    Utf8CP badSchemaXml = R"xml(<?xml version="1.0" encoding="UTF-8"?>
        <ECSchema schemaName="StandardSchemaReferenced" alias="ts" version="1.0" xmlns="http://www.bentley.com/schemas/Bentley.ECXML.3.1">
            <ECSchemaReference name="BisCore" version="1.0" alias="bis"/>
            <ECEntityClass typeName="TestClass">
                <BaseClass>bis:IParentElement</BaseClass>
            </ECEntityClass>
            <ECRelationshipClass typeName="ExampleRelationship" strength="embedding" strengthDirection="backward" modifier="Sealed">
                <Source multiplicity="(1..*)" roleLabel="read from source to target" polymorphic="true">
                    <Class class="TestClass"/>
                </Source>
                <Target multiplicity="(1..*)" roleLabel="read from target to source" polymorphic="true">
                    <Class class="TestClass"/>
                </Target>
            </ECRelationshipClass>
        </ECSchema>)xml";
    InitBisContextWithSchemaXml(badSchemaXml);
>>>>>>> 3ba27e54
    ASSERT_TRUE(schema.IsValid());
    ASSERT_FALSE(ECSchemaValidator::Validate(*schema)) << "Should fail validation as target multiplicity upper bound is greater than 1 while strength is embedding and backward";
    }
    // Target = 0..1
<<<<<<< HEAD
    goodSchemaXml1 = Utf8String("<?xml version='1.0' encoding='UTF-8'?>") +
        "<ECSchema schemaName='StandardSchemaReferenced' alias='ts' version='1.0' xmlns='http://www.bentley.com/schemas/Bentley.ECXML." + ECSchema::GetECVersionString(ECVersion::Latest) + "'>"
        "    <ECEntityClass typeName='TestClass'/>"
        "    <ECRelationshipClass typeName='ExampleRelationship' strength='embedding' strengthDirection='backward' modifier='Sealed'>"
        "    <Source multiplicity='(0..*)' roleLabel='read from source to target' polymorphic='true'>"
        "        <Class class='TestClass'/>"
        "    </Source>"
        "    <Target multiplicity='(0..1)' roleLabel='read from target to source' polymorphic='true'>"
        "        <Class class='TestClass'/>"
        "    </Target>"
        "</ECRelationshipClass>"
        "</ECSchema>";

    ECSchema::ReadFromXmlString(schema, goodSchemaXml1.c_str(), *context);
=======
    {
    Utf8CP goodSchemaXml = R"xml(<?xml version="1.0" encoding="UTF-8"?>
        <ECSchema schemaName="StandardSchemaReferenced" alias="ts" version="1.0" xmlns="http://www.bentley.com/schemas/Bentley.ECXML.3.1">
            <ECSchemaReference name="BisCore" version="1.0" alias="bis"/>
            <ECEntityClass typeName="TestClass">
                <BaseClass>bis:IParentElement</BaseClass>
            </ECEntityClass>
            <ECRelationshipClass typeName="ExampleRelationship" strength="embedding" strengthDirection="backward" modifier="Sealed">
                <Source multiplicity="(0..*)" roleLabel="read from source to target" polymorphic="true">
                    <Class class="TestClass"/>
                </Source>
                <Target multiplicity="(0..1)" roleLabel="read from target to source" polymorphic="true">
                    <Class class="TestClass"/>
                </Target>
            </ECRelationshipClass>
        </ECSchema>)xml";
    InitBisContextWithSchemaXml(goodSchemaXml);
>>>>>>> 3ba27e54
    ASSERT_TRUE(schema.IsValid());
    ASSERT_TRUE(ECSchemaValidator::Validate(*schema)) << "Should succeed validation as target multiplicity upper bound is not greater than 1 while strength is embedding and backward";
    }
    // Target = 1..1
<<<<<<< HEAD
    goodSchemaXml2 = Utf8String("<?xml version='1.0' encoding='UTF-8'?>") +
        "<ECSchema schemaName='StandardSchemaReferenced' alias='ts' version='1.0' xmlns='http://www.bentley.com/schemas/Bentley.ECXML." + ECSchema::GetECVersionString(ECVersion::Latest) + "'>"
        "    <ECEntityClass typeName='TestClass'/>"
        "    <ECRelationshipClass typeName='ExampleRelationship' strength='embedding' strengthDirection='backward' modifier='Sealed'>"
        "    <Source multiplicity='(0..*)' roleLabel='read from source to target' polymorphic='true'>"
        "        <Class class='TestClass'/>"
        "    </Source>"
        "    <Target multiplicity='(1..1)' roleLabel='read from target to source' polymorphic='true'>"
        "        <Class class='TestClass'/>"
        "    </Target>"
        "</ECRelationshipClass>"
        "</ECSchema>";

    ECSchema::ReadFromXmlString(schema, goodSchemaXml2.c_str(), *context);
=======
    {
    Utf8CP goodSchemaXml = R"xml(<?xml version="1.0" encoding="UTF-8"?>
        <ECSchema schemaName="StandardSchemaReferenced" alias="ts" version="1.0" xmlns="http://www.bentley.com/schemas/Bentley.ECXML.3.1">
            <ECSchemaReference name="BisCore" version="1.0" alias="bis"/>
            <ECEntityClass typeName="TestClass">
                <BaseClass>bis:IParentElement</BaseClass>
            </ECEntityClass>
            <ECRelationshipClass typeName="ExampleRelationship" strength="embedding" strengthDirection="backward" modifier="Sealed">
                <Source multiplicity="(0..*)" roleLabel="read from source to target" polymorphic="true">
                    <Class class="TestClass"/>
                </Source>
                <Target multiplicity="(1..1)" roleLabel="read from target to source" polymorphic="true">
                    <Class class="TestClass"/>
                </Target>
            </ECRelationshipClass>
        </ECSchema>)xml";
    InitBisContextWithSchemaXml(goodSchemaXml);
>>>>>>> 3ba27e54
    ASSERT_TRUE(schema.IsValid());
    ASSERT_TRUE(ECSchemaValidator::Validate(*schema)) << "Should succeed validation as target multiplicity upper bound is not greater than 1 while strength is embedding and backward";
    }
    // No direction given, so forward is assumed
    // Source = 0..*
<<<<<<< HEAD
    Utf8String badSchemaNoDirection = Utf8String("<?xml version='1.0' encoding='UTF-8'?>") +
        "<ECSchema schemaName='StandardSchemaReferenced' alias='ts' version='1.0' xmlns='http://www.bentley.com/schemas/Bentley.ECXML." + ECSchema::GetECVersionString(ECVersion::Latest) + "'>"
        "    <ECEntityClass typeName='TestClass'/>"
        "    <ECRelationshipClass typeName='ExampleRelationship' strength='embedding' modifier='Sealed'>"
        "    <Source multiplicity='(0..*)' roleLabel='read from source to target' polymorphic='true'>"
        "        <Class class='TestClass'/>"
        "    </Source>"
        "    <Target multiplicity='(0..*)' roleLabel='read from target to source' polymorphic='true'>"
        "        <Class class='TestClass'/>"
        "    </Target>"
        "</ECRelationshipClass>"
        "</ECSchema>";

    ECSchema::ReadFromXmlString(schema, badSchemaNoDirection.c_str(), *context);
=======
    {
    Utf8CP badSchemaNoDirection = R"xml(<?xml version="1.0" encoding="UTF-8"?>
        <ECSchema schemaName="StandardSchemaReferenced" alias="ts" version="1.0" xmlns="http://www.bentley.com/schemas/Bentley.ECXML.3.1">
            <ECSchemaReference name="BisCore" version="1.0" alias="bis"/>
            <ECEntityClass typeName="TestClass">
                <BaseClass>bis:IParentElement</BaseClass>
            </ECEntityClass>
            <ECRelationshipClass typeName="ExampleRelationship" strength="embedding" modifier="Sealed">
                <Source multiplicity="(0..*)" roleLabel="read from source to target" polymorphic="true">
                    <Class class="TestClass"/>
                </Source>
                <Target multiplicity="(0..*)" roleLabel="read from target to source" polymorphic="true">
                    <Class class="TestClass"/>
                </Target>
            </ECRelationshipClass>
        </ECSchema>)xml";
    InitBisContextWithSchemaXml(badSchemaNoDirection);
>>>>>>> 3ba27e54
    ASSERT_TRUE(schema.IsValid());
    ASSERT_FALSE(ECSchemaValidator::Validate(*schema)) << "Should fail validation as direction is assumed to be forward with embedding strength, with multiplicity in source greater than 1";
    }
    // Source = 0..1
<<<<<<< HEAD
    Utf8String goodSchemaNoDirection = Utf8String("<?xml version='1.0' encoding='UTF-8'?>") +
        "<ECSchema schemaName='StandardSchemaReferenced' alias='ts' version='1.0' xmlns='http://www.bentley.com/schemas/Bentley.ECXML." + ECSchema::GetECVersionString(ECVersion::Latest) + "'>"
        "    <ECEntityClass typeName='TestClass'/>"
        "    <ECRelationshipClass typeName='ExampleRelationship' strength='embedding' modifier='Sealed'>"
        "    <Source multiplicity='(0..1)' roleLabel='read from source to target' polymorphic='true'>"
        "        <Class class='TestClass'/>"
        "    </Source>"
        "    <Target multiplicity='(0..*)' roleLabel='read from target to source' polymorphic='true'>"
        "        <Class class='TestClass'/>"
        "    </Target>"
        "</ECRelationshipClass>"
        "</ECSchema>";

    ECSchema::ReadFromXmlString(schema, goodSchemaNoDirection.c_str(), *context);
=======
    {
    Utf8CP goodSchemaNoDirection = R"xml(<?xml version="1.0" encoding="UTF-8"?>
        <ECSchema schemaName="StandardSchemaReferenced" alias="ts" version="1.0" xmlns="http://www.bentley.com/schemas/Bentley.ECXML.3.1">
            <ECSchemaReference name="BisCore" version="1.0" alias="bis"/>
            <ECEntityClass typeName="TestClass">
                <BaseClass>bis:IParentElement</BaseClass>
            </ECEntityClass>
                <ECRelationshipClass typeName="ExampleRelationship" strength="embedding" modifier="Sealed">
                <Source multiplicity="(0..1)" roleLabel="read from source to target" polymorphic="true">
                    <Class class="TestClass"/>
                </Source>
                <Target multiplicity="(0..*)" roleLabel="read from target to source" polymorphic="true">
                    <Class class="TestClass"/>
                </Target>
            </ECRelationshipClass>
        </ECSchema>)xml";
    InitBisContextWithSchemaXml(goodSchemaNoDirection);
>>>>>>> 3ba27e54
    ASSERT_TRUE(schema.IsValid());
    ASSERT_TRUE(ECSchemaValidator::Validate(*schema)) << "Should succeed validation as direction is assumed to be forward, with multiplicity equal to 1";
    }
    }

/*---------------------------------------------------------------------------------**//**
* @bsimethod                             Carole.MacDonald                    07/2017
+---------------+---------------+---------------+---------------+---------------+------*/
TEST_F(SchemaValidatorTests, EmbeddingRelationshipsShouldNotContainHasInClassName)
    {
<<<<<<< HEAD
    Utf8String badSchemaXml = Utf8String("<?xml version='1.0' encoding='UTF-8'?>") +
        "<ECSchema schemaName='BadSchema' alias='ts' version='1.0' xmlns='http://www.bentley.com/schemas/Bentley.ECXML." + ECSchema::GetECVersionString(ECVersion::Latest) + "'>"
        "    <ECEntityClass typeName='TestClass'/>"
        "    <ECRelationshipClass typeName='RelationshipHasBadString' strength='embedding' modifier='Sealed'>"
        "    <Source multiplicity='(0..1)' roleLabel='read from source to target' polymorphic='true'>"
        "        <Class class='TestClass'/>"
        "    </Source>"
        "    <Target multiplicity='(0..*)' roleLabel='read from target to source' polymorphic='true'>"
        "        <Class class='TestClass'/>"
        "    </Target>"
        "</ECRelationshipClass>"
        "</ECSchema>";
    ECSchemaPtr schema;
    ECSchemaReadContextPtr context = ECSchemaReadContext::CreateContext();
    ECSchema::ReadFromXmlString(schema, badSchemaXml.c_str(), *context);
    ASSERT_TRUE(schema.IsValid());
    ASSERT_FALSE(ECSchemaValidator::Validate(*schema)) << "Should fail validation as relationship is embedding and contains 'Has'";
    
    Utf8String goodSchemaXml = Utf8String("<?xml version='1.0' encoding='UTF-8'?>") +
        "<ECSchema schemaName='GoodSchema' alias='ts' version='1.0' xmlns='http://www.bentley.com/schemas/Bentley.ECXML." + ECSchema::GetECVersionString(ECVersion::Latest) + "'>"
        "    <ECEntityClass typeName='TestClass'/>"
        "    <ECRelationshipClass typeName='RelationshipHasPotentiallyBadString' strength='referencing' modifier='Sealed'>"
        "    <Source multiplicity='(0..1)' roleLabel='read from source to target' polymorphic='true'>"
        "        <Class class='TestClass'/>"
        "    </Source>"
        "    <Target multiplicity='(0..*)' roleLabel='read from target to source' polymorphic='true'>"
        "        <Class class='TestClass'/>"
        "    </Target>"
        "</ECRelationshipClass>"
        "</ECSchema>";
    ECSchemaPtr schema2;
    ECSchemaReadContextPtr context2 = ECSchemaReadContext::CreateContext();
    ECSchema::ReadFromXmlString(schema2, goodSchemaXml.c_str(), *context2);
    ASSERT_TRUE(schema2.IsValid());
    ASSERT_TRUE(ECSchemaValidator::Validate(*schema2)) << "Should succeed validation as relationship is 'referncing', not 'embedding'";
=======
    {
    Utf8CP badSchemaXml = R"xml(<?xml version="1.0" encoding="UTF-8"?>
        <ECSchema schemaName="BadSchema" alias="ts" version="1.0" xmlns="http://www.bentley.com/schemas/Bentley.ECXML.3.1">
            <ECSchemaReference name="BisCore" version="1.0" alias="bis"/>
            <ECEntityClass typeName="TestClass">
                <BaseClass>bis:IParentElement</BaseClass>
            </ECEntityClass>
            <ECRelationshipClass typeName="RelationshipHasBadString" strength="embedding" modifier="Sealed">
                <Source multiplicity="(0..1)" roleLabel="read from source to target" polymorphic="true">
                    <Class class="TestClass"/>
                </Source>
                <Target multiplicity="(0..*)" roleLabel="read from target to source" polymorphic="true">
                    <Class class="TestClass"/>
                </Target>
            </ECRelationshipClass>
        </ECSchema>)xml";
    InitBisContextWithSchemaXml(badSchemaXml);
    ASSERT_TRUE(schema.IsValid());
    ASSERT_FALSE(ECSchemaValidator::Validate(*schema)) << "Should fail validation as relationship is embedding and contains 'Has'";
    }
    {
    Utf8CP goodSchemaXml = R"xml(<?xml version="1.0" encoding="UTF-8"?>
        <ECSchema schemaName="GoodSchema" alias="ts" version="1.0" xmlns="http://www.bentley.com/schemas/Bentley.ECXML.3.1">
            <ECSchemaReference name="BisCore" version="1.0" alias="bis"/>
            <ECEntityClass typeName="TestClass">
                <BaseClass>bis:IParentElement</BaseClass>
            </ECEntityClass>
            <ECRelationshipClass typeName="RelationshipHasPotentiallyBadString" strength="referencing" modifier="Sealed">
                <Source multiplicity="(0..1)" roleLabel="read from source to target" polymorphic="true">
                    <Class class="TestClass"/>
                </Source>
                <Target multiplicity="(0..*)" roleLabel="read from target to source" polymorphic="true">
                    <Class class="TestClass"/>
                </Target>
            </ECRelationshipClass>
        </ECSchema>)xml";
    InitBisContextWithSchemaXml(goodSchemaXml);
    ASSERT_TRUE(schema.IsValid());
    ASSERT_TRUE(ECSchemaValidator::Validate(*schema)) << "Should succeed validation as relationship is 'referncing', not 'embedding'";
    }
>>>>>>> 3ba27e54
    }

/*---------------------------------------------------------------------------------**//**
* @bsimethod                             Dan.Perlman                          06/2017
+---------------+---------------+---------------+---------------+---------------+------*/
TEST_F(SchemaValidatorTests, KindOfQuantityShouldUseSIPersistenceUnits)
    {
<<<<<<< HEAD
    Utf8String badSchemaXml1 = Utf8String("<?xml version='1.0' encoding='UTF-8'?>") +
        "<ECSchema schemaName='BadSchema' alias='ts' version='1.0' xmlns='http://www.bentley.com/schemas/Bentley.ECXML." + ECSchema::GetECVersionString(ECVersion::Latest) + "'>"
        "    <ECEntityClass typeName='TestClass'/>"
        "    <KindOfQuantity typeName='BadKOQ' displayLabel='OFFSET' persistenceUnit='IN' relativeError='1e-2' />"
        "</ECSchema>";
    ECSchemaPtr schema;
    ECSchemaReadContextPtr context = ECSchemaReadContext::CreateContext();
    ECSchema::ReadFromXmlString(schema, badSchemaXml1.c_str(), *context);
    ASSERT_TRUE(schema.IsValid());
    ASSERT_FALSE(ECSchemaValidator::Validate(*schema)) << "Should fail validation as persistence unit is a UCUSTOM unit, 'IN', not an SI unit";

    Utf8String badSchemaXml2 = Utf8String("<?xml version='1.0' encoding='UTF-8'?>") +
        "<ECSchema schemaName='BadSchema2' alias='ts' version='1.0' xmlns='http://www.bentley.com/schemas/Bentley.ECXML." + ECSchema::GetECVersionString(ECVersion::Latest) + "'>"
        "    <ECEntityClass typeName='TestClass'/>"
        "    <KindOfQuantity typeName='BadKOQ2' displayLabel='LENGTH' persistenceUnit='US_SURVEY_IN' relativeError='1e-3' />"
        "</ECSchema>";
    ECSchemaPtr schema2;
    ECSchemaReadContextPtr context2 = ECSchemaReadContext::CreateContext();
    ECSchema::ReadFromXmlString(schema2, badSchemaXml2.c_str(), *context2);
    ASSERT_TRUE(schema2.IsValid());
    ASSERT_FALSE(ECSchemaValidator::Validate(*schema2)) << "Should fail validation as persistence unit is a USSURVEY unit, 'US_SURVEY_IN', not an SI unit";

    Utf8String badSchemaXml3 = Utf8String("<?xml version='1.0' encoding='UTF-8'?>") +
        "<ECSchema schemaName='BadSchema3' alias='ts' version='1.0' xmlns='http://www.bentley.com/schemas/Bentley.ECXML." + ECSchema::GetECVersionString(ECVersion::Latest) + "'>"
        "    <ECEntityClass typeName='TestClass'/>"
        "    <KindOfQuantity typeName='BadKOQ3' displayLabel='DEPTH' persistenceUnit='NAUT_MILE' relativeError='1e-3' />"
        "</ECSchema>";
    ECSchemaPtr schema3;
    ECSchemaReadContextPtr context3 = ECSchemaReadContext::CreateContext();
    ECSchema::ReadFromXmlString(schema3, badSchemaXml3.c_str(), *context3);
    ASSERT_TRUE(schema3.IsValid());
    ASSERT_FALSE(ECSchemaValidator::Validate(*schema3)) << "Should fail validation as persistence unit is a MARITIME unit, 'NAUT_MILE', not an SI unit";

    Utf8String goodSchemaXml = Utf8String("<?xml version='1.0' encoding='UTF-8'?>") +
        "<ECSchema schemaName='GoodSchema' alias='ts' version='1.0' xmlns='http://www.bentley.com/schemas/Bentley.ECXML." + ECSchema::GetECVersionString(ECVersion::Latest) + "'>"
        "    <ECEntityClass typeName='TestClass'/>"
        "    <KindOfQuantity typeName='GoodKOQ' displayLabel='LENGTH' persistenceUnit='M' relativeError='1e-1' />"
        "</ECSchema>";
    ECSchemaPtr schema4;
    ECSchemaReadContextPtr context4 = ECSchemaReadContext::CreateContext();
    ECSchema::ReadFromXmlString(schema4, goodSchemaXml.c_str(), *context4);
    ASSERT_TRUE(schema4.IsValid());
    ASSERT_TRUE(ECSchemaValidator::Validate(*schema4)) << "Should succeed validation as persistence unit is an SI unit, 'M'";

    Utf8String goodSchemaXml2 = Utf8String("<?xml version='1.0' encoding='UTF-8'?>") +
        "<ECSchema schemaName='GoodSchema2' alias='ts' version='1.0' xmlns='http://www.bentley.com/schemas/Bentley.ECXML." + ECSchema::GetECVersionString(ECVersion::Latest) + "'>"
        "    <ECEntityClass typeName='TestClass'/>"
        "    <KindOfQuantity typeName='GoodKOQ2' displayLabel='OFFSET' persistenceUnit='CM' relativeError='1e-4' />"
        "</ECSchema>";
    ECSchemaPtr schema5;
    ECSchemaReadContextPtr context5 = ECSchemaReadContext::CreateContext();
    ECSchema::ReadFromXmlString(schema5, goodSchemaXml2.c_str(), *context5);
    ASSERT_TRUE(schema5.IsValid());
    ASSERT_FALSE(ECSchemaValidator::Validate(*schema5)) << "Should fail validation as persistence unit is an METRIC unit, 'CM'";
=======
    {
    Utf8CP badSchemaXml = R"xml(<?xml version="1.0" encoding="UTF-8"?>
        <ECSchema schemaName="BadSchema" alias="ts" version="1.0" xmlns="http://www.bentley.com/schemas/Bentley.ECXML.3.1">
            <ECSchemaReference name="BisCore" version="1.0" alias="bis"/>
            <ECEntityClass typeName="TestClass">
                <BaseClass>bis:IParentElement</BaseClass>
            </ECEntityClass>
            <KindOfQuantity typeName="BadKOQ" displayLabel="OFFSET" persistenceUnit="IN" relativeError="1e-2" />
        </ECSchema>)xml";
    InitBisContextWithSchemaXml(badSchemaXml);
    ASSERT_TRUE(schema.IsValid());
    ASSERT_FALSE(ECSchemaValidator::Validate(*schema)) << "Should fail validation as persistence unit is a UCUSTOM unit, 'IN', not an SI unit";
    }
    {
    Utf8CP badSchemaXml = R"xml(<?xml version="1.0" encoding="UTF-8"?>
        <ECSchema schemaName="BadSchema2" alias="ts" version="1.0" xmlns="http://www.bentley.com/schemas/Bentley.ECXML.3.1">
            <ECSchemaReference name="BisCore" version="1.0" alias="bis"/>
            <ECEntityClass typeName="TestClass">
                <BaseClass>bis:IParentElement</BaseClass>
            </ECEntityClass>
            <KindOfQuantity typeName="BadKOQ2" displayLabel="LENGTH" persistenceUnit="US_SURVEY_IN" relativeError="1e-3" />
        </ECSchema>)xml";
    InitBisContextWithSchemaXml(badSchemaXml);
    ASSERT_TRUE(schema.IsValid());
    ASSERT_FALSE(ECSchemaValidator::Validate(*schema)) << "Should fail validation as persistence unit is a USSURVEY unit, 'US_SURVEY_IN', not an SI unit";
    }
    {
    Utf8CP badSchemaXml = R"xml(<?xml version="1.0" encoding="UTF-8"?>
        <ECSchema schemaName="BadSchema3" alias="ts" version="1.0" xmlns="http://www.bentley.com/schemas/Bentley.ECXML.3.1">
            <ECSchemaReference name="BisCore" version="1.0" alias="bis"/>
            <ECEntityClass typeName="TestClass">
                <BaseClass>bis:IParentElement</BaseClass>
            </ECEntityClass>
            <KindOfQuantity typeName="BadKOQ3" displayLabel="DEPTH" persistenceUnit="NAUT_MILE" relativeError="1e-3" />
        </ECSchema>)xml";
    InitBisContextWithSchemaXml(badSchemaXml);
    ASSERT_TRUE(schema.IsValid());
    ASSERT_FALSE(ECSchemaValidator::Validate(*schema)) << "Should fail validation as persistence unit is a MARITIME unit, 'NAUT_MILE', not an SI unit";
    }
    {
    Utf8CP goodSchemaXml = R"xml(<?xml version="1.0" encoding="UTF-8"?>
        <ECSchema schemaName="GoodSchema" alias="ts" version="1.0" xmlns="http://www.bentley.com/schemas/Bentley.ECXML.3.1">
            <ECSchemaReference name="BisCore" version="1.0" alias="bis"/>
            <ECEntityClass typeName="TestClass">
                <BaseClass>bis:IParentElement</BaseClass>
            </ECEntityClass>
            <KindOfQuantity typeName="GoodKOQ" displayLabel="LENGTH" persistenceUnit="M" relativeError="1e-1" />
        </ECSchema>)xml";
    InitBisContextWithSchemaXml(goodSchemaXml);
    ASSERT_TRUE(schema.IsValid());
    ASSERT_TRUE(ECSchemaValidator::Validate(*schema)) << "Should succeed validation as persistence unit is an SI unit, 'M'";
    }
    {
    Utf8CP goodSchemaXml = R"xml(<?xml version="1.0" encoding="UTF-8"?>
        <ECSchema schemaName="GoodSchema2" alias="ts" version="1.0" xmlns="http://www.bentley.com/schemas/Bentley.ECXML.3.1">
            <ECSchemaReference name="BisCore" version="1.0" alias="bis"/>
            <ECEntityClass typeName="TestClass">
                <BaseClass>bis:IParentElement</BaseClass>
            </ECEntityClass>
            <KindOfQuantity typeName="GoodKOQ2" displayLabel="OFFSET" persistenceUnit="CM" relativeError="1e-4" />
        </ECSchema>)xml";
    InitBisContextWithSchemaXml(goodSchemaXml);
    ASSERT_TRUE(schema.IsValid());
    ASSERT_FALSE(ECSchemaValidator::Validate(*schema)) << "Should fail validation as persistence unit is an METRIC unit, 'CM'";
    }
>>>>>>> 3ba27e54
    }

//---------------------------------------------------------------------------------------//
// @bsimethod                                       Colin.Kerr                      09/2017
//+---------------+---------------+---------------+---------------+---------------+------//
TEST_F(SchemaValidatorTests, PropertyOverridesCannotChangePersistenceUnit)
    {
<<<<<<< HEAD
    Utf8String goodSchemaXml = Utf8String("<?xml version='1.0' encoding='UTF-8'?>") +
        "<ECSchema schemaName='GoodSchema' alias='ts' version='1.0' xmlns='http://www.bentley.com/schemas/Bentley.ECXML." + ECSchema::GetECVersionString(ECVersion::Latest) + "'>"
        "    <ECEntityClass typeName='BaseClass'>"
        "        <ECProperty propertyName='Length' typeName='double' kindOfQuantity='Length' />"
        "    </ECEntityClass>"
        "    <ECEntityClass typeName='DerivedClass'>"
        "        <ECProperty propertyName='Length' typeName='double' kindOfQuantity='OtherLength' />"
        "    </ECEntityClass>"
        "    <KindOfQuantity typeName='Length' persistenceUnit='M' relativeError='1e-1' />"
        "    <KindOfQuantity typeName='OtherLength' persistenceUnit='M' relativeError='1e-1' />"
        "</ECSchema>";
    ECSchemaPtr schema;
    ECSchemaReadContextPtr context = ECSchemaReadContext::CreateContext();
    ECSchema::ReadFromXmlString(schema, goodSchemaXml.c_str(), *context);
    ASSERT_TRUE(schema.IsValid());
    ASSERT_TRUE(ECSchemaValidator::Validate(*schema)) << "Should succeed validation since persistence unit is unchanged";

    Utf8String badSchemaXml = Utf8String("<?xml version='1.0' encoding='UTF-8'?>") +
        "<ECSchema schemaName='GoodSchema' alias='ts' version='1.0' xmlns='http://www.bentley.com/schemas/Bentley.ECXML." + ECSchema::GetECVersionString(ECVersion::Latest) + "'>"
        "    <ECEntityClass typeName='BaseClass'>"
        "        <ECProperty propertyName='Length' typeName='double' kindOfQuantity='Length' />"
        "    </ECEntityClass>"
        "    <ECEntityClass typeName='DerivedClass'>"
        "        <BaseClass>BaseClass</BaseClass>"
        "        <ECProperty propertyName='Length' typeName='double' kindOfQuantity='OtherLength' />"
        "    </ECEntityClass>"
        "    <KindOfQuantity typeName='Length' persistenceUnit='M' relativeError='1e-1' />"
        "    <KindOfQuantity typeName='OtherLength' persistenceUnit='FT' relativeError='1e-1' />"
        "</ECSchema>";
    ECSchemaPtr schema2;
    ECSchemaReadContextPtr context2 = ECSchemaReadContext::CreateContext();
    ECSchema::ReadFromXmlString(schema2, badSchemaXml.c_str(), *context2);
    ASSERT_TRUE(schema2.IsValid());
    ASSERT_FALSE(ECSchemaValidator::Validate(*schema2)) << "Should fail validation as persistence unit is changed";
=======
    {
    Utf8CP goodSchemaXml = R"xml(<?xml version="1.0" encoding="UTF-8"?>
        <ECSchema schemaName="GoodSchema" alias="ts" version="1.0" xmlns="http://www.bentley.com/schemas/Bentley.ECXML.3.1">
            <ECSchemaReference name="BisCore" version="1.0" alias="bis"/>
            <ECEntityClass typeName="BaseClass">
                <BaseClass>bis:IParentElement</BaseClass>
                <ECProperty propertyName="Length" typeName="double" kindOfQuantity="Length" />
            </ECEntityClass>
            <ECEntityClass typeName="DerivedClass">
                <BaseClass>bis:IParentElement</BaseClass>
                <ECProperty propertyName="Length" typeName="double" kindOfQuantity="OtherLength" />
            </ECEntityClass>
            <KindOfQuantity typeName="Length" persistenceUnit="M" relativeError="1e-1" />
            <KindOfQuantity typeName="OtherLength" persistenceUnit="M" relativeError="1e-1" />
        </ECSchema>)xml";
    InitBisContextWithSchemaXml(goodSchemaXml);
    ASSERT_TRUE(schema.IsValid());
    ASSERT_TRUE(ECSchemaValidator::Validate(*schema)) << "Should succeed validation since persistence unit is unchanged";
    }
    {
    Utf8CP badSchemaXml = R"xml(<?xml version="1.0" encoding="UTF-8"?>
        <ECSchema schemaName="GoodSchema" alias="ts" version="1.0" xmlns="http://www.bentley.com/schemas/Bentley.ECXML.3.1">
            <ECSchemaReference name="BisCore" version="1.0" alias="bis"/>
            <ECEntityClass typeName="BaseClass">
                <BaseClass>bis:IParentElement</BaseClass>
                <ECProperty propertyName="Length" typeName="double" kindOfQuantity="Length" />
            </ECEntityClass>
            <ECEntityClass typeName="DerivedClass">
                <BaseClass>BaseClass</BaseClass>
                <ECProperty propertyName="Length" typeName="double" kindOfQuantity="OtherLength" />
            </ECEntityClass>
            <KindOfQuantity typeName="Length" persistenceUnit="M" relativeError="1e-1" />
            <KindOfQuantity typeName="OtherLength" persistenceUnit="FT" relativeError="1e-1" />
        </ECSchema>)xml";
    InitBisContextWithSchemaXml(badSchemaXml);
    ASSERT_TRUE(schema.IsValid());
    ASSERT_FALSE(ECSchemaValidator::Validate(*schema)) << "Should fail validation as persistence unit is changed";
    }
>>>>>>> 3ba27e54
    }

//---------------------------------------------------------------------------------------//
// @bsimethod                                       Colin.Kerr                      09/2017
//+---------------+---------------+---------------+---------------+---------------+------//
TEST_F(SchemaValidatorTests, StructsShouldNotHaveBaseClasses)
    {
<<<<<<< HEAD
    Utf8String goodSchemaXml = Utf8String("<?xml version='1.0' encoding='UTF-8'?>") +
        "<ECSchema schemaName='GoodSchema' alias='ts' version='1.0' xmlns='http://www.bentley.com/schemas/Bentley.ECXML." + ECSchema::GetECVersionString(ECVersion::Latest) + "'>"
        "    <ECStructClass typeName='BaseClass'>"
        "        <ECProperty propertyName='Length' typeName='double'/>"
        "    </ECStructClass>"
        "    <ECStructClass typeName='DerivedClass'>"
        "        <ECProperty propertyName='Length' typeName='double' />"
        "    </ECStructClass>"
        "</ECSchema>";
    ECSchemaPtr schema;
    ECSchemaReadContextPtr context = ECSchemaReadContext::CreateContext();
    ECSchema::ReadFromXmlString(schema, goodSchemaXml.c_str(), *context);
    ASSERT_TRUE(schema.IsValid());
    ASSERT_TRUE(ECSchemaValidator::Validate(*schema)) << "Should succeed validation since structs do not have base classes";

    Utf8String badSchemaXml = Utf8String("<?xml version='1.0' encoding='UTF-8'?>") +
        "<ECSchema schemaName='GoodSchema' alias='ts' version='1.0' xmlns='http://www.bentley.com/schemas/Bentley.ECXML." + ECSchema::GetECVersionString(ECVersion::Latest) + "'>"
        "    <ECStructClass typeName='BaseClass'>"
        "        <ECProperty propertyName='Length' typeName='double'/>"
        "    </ECStructClass>"
        "    <ECStructClass typeName='DerivedClass'>"
        "        <BaseClass>BaseClass</BaseClass>"
        "        <ECProperty propertyName='Length' typeName='double'/>"
        "    </ECStructClass>"
        "</ECSchema>";
    ECSchemaPtr schema2;
    ECSchemaReadContextPtr context2 = ECSchemaReadContext::CreateContext();
    ECSchema::ReadFromXmlString(schema2, badSchemaXml.c_str(), *context2);
    ASSERT_TRUE(schema2.IsValid());
    ASSERT_FALSE(ECSchemaValidator::Validate(*schema2)) << "Should fail validation because structs have base classes";
=======
    {
    Utf8CP goodSchemaXml = R"xml(<?xml version="1.0" encoding="UTF-8"?>
        <ECSchema schemaName="GoodSchema" alias="ts" version="1.0" xmlns="http://www.bentley.com/schemas/Bentley.ECXML.3.1">
            <ECStructClass typeName="BaseClass">
                <ECProperty propertyName="Length" typeName="double"/>
            </ECStructClass>
            <ECStructClass typeName="DerivedClass">
                <ECProperty propertyName="Length" typeName="double" />
            </ECStructClass>
        </ECSchema>)xml";
    InitContextWithSchemaXml(goodSchemaXml);
    ASSERT_TRUE(schema.IsValid());
    ASSERT_TRUE(ECSchemaValidator::Validate(*schema)) << "Should succeed validation since structs do not have base classes";
    }
    {
    Utf8CP badSchemaXml = R"xml(<?xml version="1.0" encoding="UTF-8"?>
        <ECSchema schemaName="GoodSchema" alias="ts" version="1.0" xmlns="http://www.bentley.com/schemas/Bentley.ECXML.3.1">
            <ECStructClass typeName="BaseClass">
                <ECProperty propertyName="Length" typeName="double"/>
            </ECStructClass>
            <ECStructClass typeName="DerivedClass">
                <BaseClass>BaseClass</BaseClass>
                <ECProperty propertyName="Length" typeName="double"/>
            </ECStructClass>
        </ECSchema>)xml";
    InitContextWithSchemaXml(badSchemaXml);
    ASSERT_TRUE(schema.IsValid());
    ASSERT_FALSE(ECSchemaValidator::Validate(*schema)) << "Should fail validation because structs have base classes";
    }
>>>>>>> 3ba27e54
    }

//---------------------------------------------------------------------------------------//
// @bsimethod                                       Colin.Kerr                      09/2017
//+---------------+---------------+---------------+---------------+---------------+------//
TEST_F(SchemaValidatorTests, CustomAttributesShouldNotHaveBaseClasses)
    {
<<<<<<< HEAD
    Utf8String goodSchemaXml = Utf8String("<?xml version='1.0' encoding='UTF-8'?>") +
        "<ECSchema schemaName='GoodSchema' alias='ts' version='1.0' xmlns='http://www.bentley.com/schemas/Bentley.ECXML." + ECSchema::GetECVersionString(ECVersion::Latest) + "'>"
        "    <ECCustomAttributeClass typeName='BaseClass'>"
        "        <ECProperty propertyName='Length' typeName='double'/>"
        "    </ECCustomAttributeClass>"
        "    <ECCustomAttributeClass typeName='DerivedClass'>"
        "        <ECProperty propertyName='Length' typeName='double' />"
        "    </ECCustomAttributeClass>"
        "</ECSchema>";
    ECSchemaPtr schema;
    ECSchemaReadContextPtr context = ECSchemaReadContext::CreateContext();
    ECSchema::ReadFromXmlString(schema, goodSchemaXml.c_str(), *context);
    ASSERT_TRUE(schema.IsValid());
    ASSERT_TRUE(ECSchemaValidator::Validate(*schema)) << "Should succeed validation since custom attributes do not have base classes";

    Utf8String badSchemaXml = Utf8String("<?xml version='1.0' encoding='UTF-8'?>") +
        "<ECSchema schemaName='GoodSchema' alias='ts' version='1.0' xmlns='http://www.bentley.com/schemas/Bentley.ECXML." + ECSchema::GetECVersionString(ECVersion::Latest) + "'>"
        "    <ECCustomAttributeClass typeName='BaseClass'>"
        "        <ECProperty propertyName='Length' typeName='double'/>"
        "    </ECCustomAttributeClass>"
        "    <ECCustomAttributeClass typeName='DerivedClass'>"
        "        <BaseClass>BaseClass</BaseClass>"
        "        <ECProperty propertyName='Length' typeName='double'/>"
        "    </ECCustomAttributeClass>"
        "</ECSchema>";
    ECSchemaPtr schema2;
    ECSchemaReadContextPtr context2 = ECSchemaReadContext::CreateContext();
    ECSchema::ReadFromXmlString(schema2, badSchemaXml.c_str(), *context2);
    ASSERT_TRUE(schema2.IsValid());
    ASSERT_FALSE(ECSchemaValidator::Validate(*schema2)) << "Should fail validation because custom attributes have base classes";
=======
    {
    Utf8CP goodSchemaXml = R"xml(<?xml version="1.0" encoding="UTF-8"?>
        <ECSchema schemaName="GoodSchema" alias="ts" version="1.0" xmlns="http://www.bentley.com/schemas/Bentley.ECXML.3.1">
            <ECCustomAttributeClass typeName="BaseClass">
                <ECProperty propertyName="Length" typeName="double"/>
            </ECCustomAttributeClass>
            <ECCustomAttributeClass typeName="DerivedClass">
                <ECProperty propertyName="Length" typeName="double" />
            </ECCustomAttributeClass>
        </ECSchema>)xml";
    InitContextWithSchemaXml(goodSchemaXml);
    ASSERT_TRUE(schema.IsValid());
    ASSERT_TRUE(ECSchemaValidator::Validate(*schema)) << "Should succeed validation since custom attributes do not have base classes";
    }
    {
    Utf8CP badSchemaXml = R"xml(<?xml version="1.0" encoding="UTF-8"?>
        <ECSchema schemaName="GoodSchema" alias="ts" version="1.0" xmlns="http://www.bentley.com/schemas/Bentley.ECXML.3.1">
            <ECCustomAttributeClass typeName="BaseClass">
                <ECProperty propertyName="Length" typeName="double"/>
            </ECCustomAttributeClass>
            <ECCustomAttributeClass typeName="DerivedClass">
                <BaseClass>BaseClass</BaseClass>
                <ECProperty propertyName="Length" typeName="double"/>
            </ECCustomAttributeClass>
        </ECSchema>)xml";
    InitContextWithSchemaXml(badSchemaXml);
    ASSERT_TRUE(schema.IsValid());
    ASSERT_FALSE(ECSchemaValidator::Validate(*schema)) << "Should fail validation because custom attributes have base classes";
>>>>>>> 3ba27e54
    }
}
END_BENTLEY_ECN_TEST_NAMESPACE
<|MERGE_RESOLUTION|>--- conflicted
+++ resolved
@@ -1,2746 +1,1623 @@
-/*--------------------------------------------------------------------------------------+
-|
-|     $Source: test/Published/ECSchemaValidatorTests.cpp $
-|
-|  $Copyright: (c) 2018 Bentley Systems, Incorporated. All rights reserved. $
-|
-+--------------------------------------------------------------------------------------*/
-#include "../ECObjectsTestPCH.h"
-#include "../TestFixture/TestFixture.h"
-
-USING_NAMESPACE_BENTLEY_EC
-
-BEGIN_BENTLEY_ECN_TEST_NAMESPACE
-
-<<<<<<< HEAD
-struct SchemaValidatorTests : ECTestFixture {};
-=======
-static Utf8CP bisSchemaXml = R"xml(<?xml version="1.0" encoding="UTF-8"?>
-    <ECSchema schemaName="BisCore" alias="bis" version="1.0" xmlns="http://www.bentley.com/schemas/Bentley.ECXML.3.1">
-        <ECEntityClass typeName="IParentElement" modifier="Abstract" description="IParentElement Description"/>
-    </ECSchema>)xml";
-
-struct SchemaValidatorTests : ECTestFixture
-{
-private:
-    ECSchemaPtr m_testBis;
-public:
-    ECSchemaPtr schema;
-    ECSchemaReadContextPtr context;
-    void InitContextWithSchemaXml(Utf8CP schemaXml)
-        {
-        context = ECSchemaReadContext::CreateContext();
-        ECSchema::ReadFromXmlString(schema, schemaXml, *context);
-        }
-    void InitBisContextWithSchemaXml(Utf8CP schemaXml)
-        {
-        context = ECSchemaReadContext::CreateContext();
-        ECSchema::ReadFromXmlString(m_testBis, bisSchemaXml, *context);
-        ECSchema::ReadFromXmlString(schema, schemaXml, *context);
-        }
-};
->>>>>>> 3ba27e54
-
-// Test valdiation and conversion of schema validation rules
-Utf8CP oldStandardSchemaNames[] =
-    {
-    "Bentley_Standard_CustomAttributes",
-    "Bentley_Standard_Classes",
-    "Bentley_ECSchemaMap",
-    "EditorCustomAttributes",
-    "Bentley_Common_Classes",
-    "Dimension_Schema",
-    "iip_mdb_customAttributes",
-    "KindOfQuantity_Schema",
-    "rdl_customAttributes",
-    "SIUnitSystemDefaults",
-    "Unit_Attributes",
-    "Units_Schema",
-    "USCustomaryUnitSystemDefaults",
-    "ECDbMap"
-    };
-
-Utf8CP newStandardSchemaNames[] =
-    {
-    "CoreCustomAttributes",
-    "SchemaLocalizationCustomAttributes",
-    };
-
-void CheckStandardAsReference(ECSchemaPtr schema, Utf8CP schemaName, ECSchemaReadContextPtr context, bool shouldPassValidation, Utf8CP message)
-    {
-    SchemaKey refKey = SchemaKey(schemaName, 1, 0);
-    ECSchemaPtr refSchema = context->LocateSchema(refKey, SchemaMatchType::LatestWriteCompatible);
-    ASSERT_TRUE(refSchema.IsValid());
-    schema->AddReferencedSchema(*refSchema.get());
-    EXPECT_TRUE(shouldPassValidation == ECSchemaValidator::Validate(*schema)) << message;
-    schema->RemoveReferencedSchema(*refSchema);
-    }
-
-/*---------------------------------------------------------------------------------**//**
-* @bsimethod                             Dan.Perlman                          05/2017
-+---------------+---------------+---------------+---------------+---------------+------*/
-TEST_F(SchemaValidatorTests, TestLatestSchemaVersionValidation)
-    {
-    // Test failure if not latest EC Version schema
-    {
-<<<<<<< HEAD
-    Utf8String schemaXml = Utf8String("<?xml version='1.0' encoding='UTF-8'?>") +
-        "<ECSchema schemaName='TestSchema' namespacePrefix='ts' version='1.0' xmlns='http://www.bentley.com/schemas/Bentley.ECXML.2.0'>"
-        "    <ECClass typeName='TestClass' isDomainClass='true'/>"
-        "    <ECRelationshipClass typeName='TestRelationship'>"
-        "        <Source cardinality='(1,1)' polymorphic='true'>"
-        "            <Class class='TestClass'/>"
-        "        </Source>"
-        "    </ECRelationshipClass>"
-        "</ECSchema>";
-
-    ECSchemaPtr schema;
-    ECSchemaReadContextPtr context = ECSchemaReadContext::CreateContext();
-    ECSchema::ReadFromXmlString(schema, schemaXml.c_str(), *context);
-=======
-    Utf8CP schemaXml = R"xml(<?xml version="1.0" encoding="UTF-8"?>
-        <ECSchema schemaName="TestSchema" namespacePrefix="ts" version="1.0" xmlns="http://www.bentley.com/schemas/Bentley.ECXML.2.0">
-            <ECSchemaReference name="BisCore" version="1.0" prefix="bis"/>
-            <ECClass typeName="TestClass" isDomainClass="true">
-                <BaseClass>bis:IParentElement</BaseClass>
-            </ECClass>
-            <ECRelationshipClass typeName="TestRelationship">
-                <Source cardinality="(1,1)" polymorphic="true">
-                    <Class class="TestClass"/>
-                </Source>
-            </ECRelationshipClass>
-        </ECSchema>)xml";
-    InitBisContextWithSchemaXml(schemaXml);
->>>>>>> 3ba27e54
-    ASSERT_TRUE(schema.IsValid());
-    EXPECT_FALSE(schema->IsECVersion(ECVersion::Latest));
-    EXPECT_FALSE(ECSchemaValidator::Validate(*schema)) << "TestSchema validated successfully even though it is not a valid EC" << ECSchema::GetECVersionString(ECVersion::Latest) << " schema";
-    }
-<<<<<<< HEAD
-
-    // Test unsuccessfull validatation of previous XML version schema
-    {
-    Utf8String schemaXml = Utf8String("<?xml version='1.0' encoding='UTF-8'?>") +
-        "<ECSchema schemaName='TestSchema' namespacePrefix='ts' version='1.0' xmlns='http://www.bentley.com/schemas/Bentley.ECXML.2.0'>"
-        "    <ECClass typeName='TestClass' isDomainClass='true'/>"
-        "    <ECClass typeName='A' isDomainClass='true'/>"
-        "    <ECRelationshipClass typeName='ARelB'>"
-        "        <Source cardinality='(1,1)' polymorphic='true'>"
-        "            <Class class='TestClass'/>"
-        "        </Source>"
-        "        <Target cardinality='(1,1)' polymorphic='true'>"
-        "            <Class class='A'/>"
-        "        </Target>"
-        "    </ECRelationshipClass>"
-        "</ECSchema>";
-
-    ECSchemaPtr schema;
-    ECSchemaReadContextPtr context = ECSchemaReadContext::CreateContext();
-    ECSchema::ReadFromXmlString(schema, schemaXml.c_str(), *context);
-    ASSERT_TRUE(schema.IsValid());
-    EXPECT_TRUE(schema->IsECVersion(ECVersion::Latest));
-    EXPECT_FALSE(ECSchemaValidator::Validate(*schema)) << "TestSchema failed to validate successfully even though it a valid EC" << ECSchema::GetECVersionString(ECVersion::Latest) << " schema due to its xml version not being the latest";
-    }
-
-    // Test successfully validates latest schema
-    {
-    Utf8String schemaXml = Utf8String("<?xml version='1.0' encoding='UTF-8'?>") +
-        "<ECSchema schemaName='TestSchema' alias='ts' version='1.0' xmlns='http://www.bentley.com/schemas/Bentley.ECXML." + ECSchema::GetECVersionString(ECVersion::Latest) + "'>"
-        "    <ECEntityClass typeName='TestClass'/>"
-        "    <ECEntityClass typeName='A'/>"
-        "    <ECRelationshipClass typeName='ARelB' modifier='None'>"
-        "        <Source multiplicity='(1..1)' polymorphic='true' roleLabel='source'>"
-        "            <Class class='TestClass'/>"
-        "        </Source>"
-        "        <Target multiplicity='(1..1)' polymorphic='true' roleLabel='Target'>"
-        "            <Class class='A'/>"
-        "        </Target>"
-        "    </ECRelationshipClass>"
-        "</ECSchema>";
-
-    ECSchemaPtr schema;
-    ECSchemaReadContextPtr context = ECSchemaReadContext::CreateContext();
-    ECSchema::ReadFromXmlString(schema, schemaXml.c_str(), *context);
-=======
-    // Test failure to validate schema who ECXML version is not the latest ECXML version.
-    {
-    Utf8CP schemaXml = R"xml(<?xml version="1.0" encoding="UTF-8"?>
-        <ECSchema schemaName="TestSchema" namespacePrefix="ts" version="1.0" xmlns="http://www.bentley.com/schemas/Bentley.ECXML.2.0">
-            <ECSchemaReference name="BisCore" version="1.0" prefix="bis"/>
-            <ECClass typeName="TestClass" isDomainClass="true">
-                <BaseClass>bis:IParentElement</BaseClass>
-            </ECClass>
-            <ECClass typeName="A" isDomainClass="true">
-                <BaseClass>bis:IParentElement</BaseClass>
-            </ECClass>
-            <ECRelationshipClass typeName="ARelB">
-                <Source cardinality="(1,1)" polymorphic="true">
-                    <Class class="TestClass"/>
-                </Source>
-                <Target cardinality="(1,1)" polymorphic="true">
-                    <Class class="A"/>
-                </Target>
-            </ECRelationshipClass>
-        </ECSchema>)xml";
-    InitBisContextWithSchemaXml(schemaXml);
-    ASSERT_TRUE(schema.IsValid());
-    EXPECT_TRUE(schema->IsECVersion(ECVersion::Latest));
-    EXPECT_FALSE(ECSchemaValidator::Validate(*schema)) << "TestSchema failed to validate successfully even though it is a valid EC" << ECSchema::GetECVersionString(ECVersion::Latest) << " schema due to its xml version not being the latest";
-    }
-    // Test successfully validates latest schema
-    {
-    Utf8CP schemaXml = R"xml(<?xml version="1.0" encoding="UTF-8"?>
-        <ECSchema schemaName="TestSchema" alias="ts" version="1.0" xmlns="http://www.bentley.com/schemas/Bentley.ECXML.3.1">
-            <ECSchemaReference name="BisCore" version="1.0" alias="bis"/>
-            <ECEntityClass typeName="TestClass">
-                <BaseClass>bis:IParentElement</BaseClass>
-            </ECEntityClass>
-            <ECEntityClass typeName="A">
-                <BaseClass>bis:IParentElement</BaseClass>
-            </ECEntityClass>
-            <ECRelationshipClass typeName="ARelB" modifier="None">
-                <Source multiplicity="(1..1)" polymorphic="true" roleLabel="Source">
-                    <Class class="TestClass"/>
-                </Source>
-                <Target multiplicity="(1..1)" polymorphic="true" roleLabel="Target">
-                    <Class class="A"/>
-                </Target>
-            </ECRelationshipClass>
-        </ECSchema>)xml";
-    InitBisContextWithSchemaXml(schemaXml);
->>>>>>> 3ba27e54
-    ASSERT_TRUE(schema.IsValid());
-    EXPECT_TRUE(schema->IsECVersion(ECVersion::Latest));
-    EXPECT_TRUE(ECSchemaValidator::Validate(*schema)) << "TestSchema validates successfully as it is a valid EC" << ECSchema::GetECVersionString(ECVersion::Latest) << " schema";
-    }
-
-    // Test uncessful validation of previous version schema
-    {
-<<<<<<< HEAD
-    Utf8String badSchemaXml = Utf8String("<?xml version='1.0' encoding='UTF-8'?>") +
-        "<ECSchema schemaName='TestSchema' alias='ts' version='1.0' xmlns='http://www.bentley.com/schemas/Bentley.ECXML.2.0'>"
-        "    <ECEntityClass typeName='TestClass'/>"
-        "</ECSchema>";
-
-    ECSchemaPtr schema;
-    ECSchemaReadContextPtr context = ECSchemaReadContext::CreateContext();
-    ECSchema::ReadFromXmlString(schema, badSchemaXml.c_str(), *context);
-=======
-    Utf8CP badSchemaXml = R"xml(<?xml version="1.0" encoding="UTF-8"?>
-        <ECSchema schemaName="TestSchema" alias="ts" version="1.0" xmlns="http://www.bentley.com/schemas/Bentley.ECXML.2.0">
-        </ECSchema>)xml";
-    InitBisContextWithSchemaXml(badSchemaXml);
->>>>>>> 3ba27e54
-    ASSERT_TRUE(schema.IsValid());
-    EXPECT_TRUE(schema->IsECVersion(ECVersion::Latest));
-    EXPECT_FALSE(ECSchemaValidator::Validate(*schema)) << "Should fail validation as the schema is not latest version";
-    }
-    }
-
-/*---------------------------------------------------------------------------------**//**
-* @bsimethod                             Dan.Perlman                          05/2017
-+---------------+---------------+---------------+---------------+---------------+------*/
-TEST_F(SchemaValidatorTests, TestSchemaStandardReferences)
-    {
-    // Test uncessful validation of reference to standard schema
-    {
-<<<<<<< HEAD
-    Utf8String schemaXml = Utf8String("<?xml version='1.0' encoding='UTF-8'?>") +
-        "<ECSchema schemaName='StandardSchemaReferenced' alias='ts' version='1.0' xmlns='http://www.bentley.com/schemas/Bentley.ECXML." + ECSchema::GetECVersionString(ECVersion::Latest) + "'>"
-        "   <ECEntityClass typeName='TestClass'/>"
-        "</ECSchema>";
-=======
-    Utf8CP schemaXml = R"xml(<?xml version="1.0" encoding="UTF-8"?>
-        <ECSchema schemaName="StandardSchemaReferenced" alias="ssr" version="1.0" xmlns="http://www.bentley.com/schemas/Bentley.ECXML.3.1">
-            <ECSchemaReference name="BisCore" version="1.0" alias="bis"/>
-            <ECEntityClass typeName="TestClass">
-                <BaseClass>bis:IParentElement</BaseClass>
-            </ECEntityClass>
-        </ECSchema>)xml";
->>>>>>> 3ba27e54
-
-    ECSchemaPtr bisSchema;
-    ECSchemaPtr schema;
-    ECSchemaReadContextPtr context = ECSchemaReadContext::CreateContext();
-<<<<<<< HEAD
-    ECSchema::ReadFromXmlString(schema, schemaXml.c_str(), *context);
-=======
-    ECSchema::ReadFromXmlString(bisSchema, bisSchemaXml, *context);
-    ECSchema::ReadFromXmlString(schema, schemaXml, *context);
->>>>>>> 3ba27e54
-    ASSERT_TRUE(schema.IsValid());
-    EXPECT_TRUE(schema->IsECVersion(ECVersion::Latest));
-    for (auto oldSchemaName : oldStandardSchemaNames)
-        CheckStandardAsReference(schema, oldSchemaName, context, false, "Old standard schemas are used as a reference. Validation should fail.");
-    for (auto newSchemaName : newStandardSchemaNames)
-        CheckStandardAsReference(schema, newSchemaName, context, true, "New standard schemas are used as a reference. Validation should succeed.");
-
-    // Use an updated ECDbMap schema as a reference
-<<<<<<< HEAD
-    Utf8String refXml = Utf8String("<?xml version='1.0' encoding='UTF-8'?>") +
-        "<ECSchema schemaName='ECDbMap' alias='ts' version='2.0' xmlns='http://www.bentley.com/schemas/Bentley.ECXML." + ECSchema::GetECVersionString(ECVersion::Latest) + "'>"
-        "   <ECEntityClass typeName='TestClass'/>"
-        "</ECSchema>";
-    ECSchemaPtr refSchema;
-    ECSchema::ReadFromXmlString(refSchema, refXml.c_str(), *context);
-    ASSERT_TRUE(refSchema.IsValid());
-    EXPECT_TRUE(refSchema->IsECVersion(ECVersion::Latest));
-    EXPECT_TRUE(ECSchemaValidator::Validate(*refSchema)) << "Should be a valid schema to later reference";
-
-    Utf8String goodSchemaXml = Utf8String("<?xml version='1.0' encoding='UTF-8'?>") +
-        "<ECSchema schemaName='TestSchema' alias='ts' version='1.0' xmlns='http://www.bentley.com/schemas/Bentley.ECXML." + ECSchema::GetECVersionString(ECVersion::Latest) + "'>"
-        "    <ECSchemaReference name='ECDbMap' version='02.00' alias='ref'/>"
-        "    <ECEntityClass typeName='TestClass'/>"
-        "</ECSchema>";
-
-    ECSchema::ReadFromXmlString(schema, goodSchemaXml.c_str(), *context);
-=======
-    Utf8CP refXml = R"xml(<?xml version="1.0" encoding="UTF-8"?>
-        <ECSchema schemaName="ECDbMap" alias="ts" version="2.0" xmlns="http://www.bentley.com/schemas/Bentley.ECXML.3.1">
-            <ECEntityClass typeName="TestClass"/>
-        </ECSchema>)xml";
-    ECSchemaPtr refSchema;
-    ECSchema::ReadFromXmlString(refSchema, refXml, *context);
-
-    Utf8CP goodSchemaXml = R"xml(<?xml version="1.0" encoding="UTF-8"?>
-        <ECSchema schemaName="TestSchema" alias="ts" version="1.0" xmlns="http://www.bentley.com/schemas/Bentley.ECXML.3.1">
-            <ECSchemaReference name="BisCore" version="1.0" alias="bis"/>
-            <ECSchemaReference name="ECDbMap" version="02.00" alias="ref"/>
-            <ECEntityClass typeName="TestClass">
-                <BaseClass>bis:IParentElement</BaseClass>
-            </ECEntityClass>
-        </ECSchema>)xml";
-    ECSchema::ReadFromXmlString(schema, goodSchemaXml, *context);
->>>>>>> 3ba27e54
-    ASSERT_TRUE(schema.IsValid());
-    EXPECT_TRUE(schema->IsECVersion(ECVersion::Latest));
-    EXPECT_TRUE(ECSchemaValidator::Validate(*schema)) << "Should succeed validation as the referenced schema is the latest version of ECDbMap";
-    }
-    }
-
-//---------------------------------------------------------------------------------------
-// @bsimethod                                   Victor.Cushman              01/2018
-//---------------+---------------+---------------+---------------+---------------+-------
-TEST_F(SchemaValidatorTests, TestSchemasWithNameContainingDynamicApplyDynamicSchemaCA)
-    {
-    // schemaName does not contain "dynamic" and does not need the DynamicSchema custom attribute.
-    {
-    Utf8CP goodSchemaXml = R"xml(<?xml version="1.0" encoding="UTF-8"?>
-        <ECSchema schemaName="FunkMachine" alias="fnk" version="1.0" xmlns="http://www.bentley.com/schemas/Bentley.ECXML.3.1">
-        </ECSchema>)xml";
-    InitContextWithSchemaXml(goodSchemaXml);
-    ASSERT_TRUE(schema.IsValid());
-    EXPECT_TRUE(schema->IsECVersion(ECVersion::Latest));
-    EXPECT_TRUE(ECSchemaValidator::Validate(*schema));
-    }
-    // schemaName contains "Dynamic" and schema has the DynamicSchema custom attribute.
-    {
-    Utf8CP goodSchemaXml = R"xml(<?xml version="1.0" encoding="UTF-8"?>
-        <ECSchema schemaName="DynamicFunkMachine" alias="fnk" version="1.0" xmlns="http://www.bentley.com/schemas/Bentley.ECXML.3.1">
-            <ECCustomAttributes>
-                <DynamicSchema xmlns="CoreCustomAttributes.01.00"/>
-            </ECCustomAttributes>
-        </ECSchema>)xml";
-    InitContextWithSchemaXml(goodSchemaXml);
-    ASSERT_TRUE(schema.IsValid());
-    EXPECT_TRUE(schema->IsECVersion(ECVersion::Latest));
-    EXPECT_TRUE(ECSchemaValidator::Validate(*schema));
-    }
-    // schemaName contains "dynamic" and does not have the DynamicSchema custom attribute.
-    {
-    Utf8CP badSchemaXml = R"xml(<?xml version="1.0" encoding="UTF-8"?>
-        <ECSchema schemaName="dynamicFunkMachine" alias="fnk" version="1.0" xmlns="http://www.bentley.com/schemas/Bentley.ECXML.3.1">
-        </ECSchema>)xml";
-    InitContextWithSchemaXml(badSchemaXml);
-    ASSERT_TRUE(schema.IsValid());
-    EXPECT_TRUE(schema->IsECVersion(ECVersion::Latest));
-    EXPECT_FALSE(ECSchemaValidator::Validate(*schema));
-    }
-    // schemaName contains "dYnAmic" and does not have the DynamicSchema custom attribute.
-    {
-    Utf8CP badSchemaXml = R"xml(<?xml version="1.0" encoding="UTF-8"?>
-        <ECSchema schemaName="dYnAmicFuNkMAcHinE" alias="fnk" version="1.0" xmlns="http://www.bentley.com/schemas/Bentley.ECXML.3.1">
-        </ECSchema>)xml";
-    InitContextWithSchemaXml(badSchemaXml);
-    ASSERT_TRUE(schema.IsValid());
-    EXPECT_TRUE(schema->IsECVersion(ECVersion::Latest));
-    EXPECT_FALSE(ECSchemaValidator::Validate(*schema));
-    }
-    // schemaName contains "Dynamic" and does not have the DynamicSchema custom attribute.
-    {
-    Utf8CP badSchemaXml = R"xml(<?xml version="1.0" encoding="UTF-8"?>
-        <ECSchema schemaName="DynamicFunkMachine" alias="fnk" version="1.0" xmlns="http://www.bentley.com/schemas/Bentley.ECXML.3.1">
-        </ECSchema>)xml";
-    InitContextWithSchemaXml(badSchemaXml);
-    ASSERT_TRUE(schema.IsValid());
-    EXPECT_TRUE(schema->IsECVersion(ECVersion::Latest));
-    EXPECT_FALSE(ECSchemaValidator::Validate(*schema));
-    }
-    // schemaName contains "Dyanamic" as part of the word "Dynamically" and does not have the DynamicSchema custom attribute.
-    {
-    Utf8CP badSchemaXml = R"xml(<?xml version="1.0" encoding="UTF-8"?>
-        <ECSchema schemaName="SomeDynamicallyGeneratedSchema" alias="dyn" version="1.0" xmlns="http://www.bentley.com/schemas/Bentley.ECXML.3.1">
-        </ECSchema>)xml";
-    InitContextWithSchemaXml(badSchemaXml);
-    ASSERT_TRUE(schema.IsValid());
-    EXPECT_TRUE(schema->IsECVersion(ECVersion::Latest));
-    EXPECT_FALSE(ECSchemaValidator::Validate(*schema));
-    }
-    // schemaName contains "Dyanamic" surrounded by underscores and does not have the DynamicSchema custom attribute.
-    {
-    Utf8CP badSchemaXml = R"xml(<?xml version="1.0" encoding="UTF-8"?>
-        <ECSchema schemaName="Some_Dynamic_Schema" alias="dyn" version="1.0" xmlns="http://www.bentley.com/schemas/Bentley.ECXML.3.1">
-        </ECSchema>)xml";
-    InitContextWithSchemaXml(badSchemaXml);
-    ASSERT_TRUE(schema.IsValid());
-    EXPECT_TRUE(schema->IsECVersion(ECVersion::Latest));
-    EXPECT_FALSE(ECSchemaValidator::Validate(*schema));
-    }
-    }
-
-//---------------------------------------------------------------------------------------
-// @bsimethod                                   Victor.Cushman              01/2018
-//---------------+---------------+---------------+---------------+---------------+-------
-TEST_F(SchemaValidatorTests, RootEntityClassesMustDeriveFromBisHierarchy)
-    {
-    // Entity class derives from a bis element.
-    {
-    Utf8CP goodSchemaXml = R"xml(<?xml version="1.0" encoding="UTF-8"?>
-        <ECSchema schemaName="TestSchema" alias="ts" version="1.0" xmlns="http://www.bentley.com/schemas/Bentley.ECXML.3.1">
-            <ECSchemaReference name="BisCore" version="1.0" alias="bis"/>
-            <ECEntityClass typeName="GoodTestClass">
-                <BaseClass>bis:IParentElement</BaseClass>
-            </ECEntityClass>
-        </ECSchema>)xml";
-    InitBisContextWithSchemaXml(goodSchemaXml);
-    ASSERT_TRUE(schema.IsValid());
-    EXPECT_TRUE(schema->IsECVersion(ECVersion::Latest));
-    EXPECT_TRUE(ECSchemaValidator::Validate(*schema));
-    }
-    // Entity class "DerivedTestClass" derives from an entity class "BaseTestClass" that derives from a bis element.
-    {
-    Utf8CP goodSchemaXml = R"xml(<?xml version="1.0" encoding="UTF-8"?>
-        <ECSchema schemaName="TestSchema" alias="ts" version="1.0" xmlns="http://www.bentley.com/schemas/Bentley.ECXML.3.1">
-            <ECSchemaReference name="BisCore" version="1.0" alias="bis"/>
-            <ECEntityClass typeName="BaseTestClass">
-                <BaseClass>bis:IParentElement</BaseClass>
-            </ECEntityClass>
-            <ECEntityClass typeName="DerivedTestClass">
-                <BaseClass>BaseTestClass</BaseClass>
-            </ECEntityClass>
-        </ECSchema>)xml";
-    InitBisContextWithSchemaXml(goodSchemaXml);
-    ASSERT_TRUE(schema.IsValid());
-    EXPECT_TRUE(schema->IsECVersion(ECVersion::Latest));
-    EXPECT_TRUE(ECSchemaValidator::Validate(*schema));
-    }
-    // Entity class written as a single tag does not derive from a bis element.
-    {
-    Utf8CP badSchemaXml = R"xml(<?xml version="1.0" encoding="UTF-8"?>
-        <ECSchema schemaName="TestSchema" alias="ts" version="1.0" xmlns="http://www.bentley.com/schemas/Bentley.ECXML.3.1">
-            <ECSchemaReference name="BisCore" version="1.0" alias="bis"/>
-            <ECEntityClass typeName="BadTestClass"/>
-        </ECSchema>)xml";
-    InitBisContextWithSchemaXml(badSchemaXml);
-    ASSERT_TRUE(schema.IsValid());
-    EXPECT_TRUE(schema->IsECVersion(ECVersion::Latest));
-    EXPECT_FALSE(ECSchemaValidator::Validate(*schema));
-    }
-    // Entity class written with an opening and closing tag does not derive from a bis element.
-    {
-    Utf8CP badSchemaXml = R"xml(<?xml version="1.0" encoding="UTF-8"?>
-        <ECSchema schemaName="TestSchema" alias="ts" version="1.0" xmlns="http://www.bentley.com/schemas/Bentley.ECXML.3.1">
-            <ECSchemaReference name="BisCore" version="1.0" alias="bis"/>
-            <ECEntityClass typeName="BadTestClass">
-            </ECEntityClass>
-        </ECSchema>)xml";
-    InitBisContextWithSchemaXml(badSchemaXml);
-    ASSERT_TRUE(schema.IsValid());
-    EXPECT_TRUE(schema->IsECVersion(ECVersion::Latest));
-    EXPECT_FALSE(ECSchemaValidator::Validate(*schema));
-    }
-    // Entity class is a derived class but does not derive from a bis element.
-    {
-    Utf8CP refSchemaXml = R"xml(<?xml version="1.0" encoding="UTF-8"?>
-        <ECSchema schemaName="ECDbMap" alias="ref" version="2.0" xmlns="http://www.bentley.com/schemas/Bentley.ECXML.3.1">
-            <ECEntityClass typeName="BaseTestClass"/>
-        </ECSchema>)xml";
-    ECSchemaPtr refSchema;
-    InitBisContextWithSchemaXml(refSchemaXml);
-    Utf8CP badSchemaXml = R"xml(<?xml version="1.0" encoding="UTF-8"?>
-        <ECSchema schemaName="TestSchema" alias="ts" version="1.0" xmlns="http://www.bentley.com/schemas/Bentley.ECXML.3.1">
-            <ECSchemaReference name="BisCore" version="1.0" alias="bis"/>
-            <ECSchemaReference name="ECDbMap" version="02.00" alias="ref"/>
-            <ECEntityClass typeName="BadDerivedTestClass">
-                <BaseClass>ref:BaseTestClass</BaseClass>
-            </ECEntityClass>
-        </ECSchema>)xml";
-    ECSchema::ReadFromXmlString(refSchema, badSchemaXml, *context);
-    ASSERT_TRUE(schema.IsValid());
-    EXPECT_TRUE(schema->IsECVersion(ECVersion::Latest));
-    EXPECT_FALSE(ECSchemaValidator::Validate(*schema));
-    }
-    }
-
-
-/*---------------------------------------------------------------------------------**//**
-* @bsimethod                             Dan.Perlman                          04/2017
-+---------------+---------------+---------------+---------------+---------------+------*/
-TEST_F(SchemaValidatorTests, MixinClassMayNotOverrideInheritedProperty)
-    {
-    // Test that a mixin class may not override an inherited property
-    ECSchemaPtr bisSchema;
-    ECEntityClassP bisEntity;
-    ECSchemaPtr schema;
-    ECEntityClassP entity0;
-    ECEntityClassP entity1;
-    ECEntityClassP mixin0;
-    ECEntityClassP mixin1;
-    PrimitiveECPropertyP prop;
-
-    ASSERT_EQ(ECObjectsStatus::Success, ECSchema::CreateSchema(bisSchema, "BisCore", "bis", 1, 1, 1));
-    ASSERT_EQ(ECObjectsStatus::Success, bisSchema->CreateEntityClass(bisEntity, "BisEntity"));
-    ASSERT_EQ(ECObjectsStatus::Success, ECSchema::CreateSchema(schema, "NoMixinMixing", "NMM", 1, 1, 1));
-    ASSERT_EQ(ECObjectsStatus::Success, schema->AddReferencedSchema(*bisSchema));
-    ASSERT_EQ(ECObjectsStatus::Success, schema->CreateEntityClass(entity0, "Entity0"));
-    ASSERT_EQ(ECObjectsStatus::Success, entity0->AddBaseClass(*bisEntity));
-    ASSERT_EQ(ECObjectsStatus::Success, schema->CreateEntityClass(entity1, "Entity1"));
-    ASSERT_EQ(ECObjectsStatus::Success, entity1->AddBaseClass(*bisEntity));
-    ASSERT_EQ(ECObjectsStatus::Success, schema->CreateMixinClass(mixin0, "Mixin0", *entity0));
-    ASSERT_EQ(ECObjectsStatus::Success, schema->CreateMixinClass(mixin1, "Mixin1", *entity0));
-    ASSERT_EQ(ECObjectsStatus::Success, mixin0->CreatePrimitiveProperty(prop, "P1"));
-    ASSERT_EQ(ECObjectsStatus::Success, mixin1->AddBaseClass(*mixin0));
-
-    ASSERT_TRUE(ECSchemaValidator::Validate(*schema)) << "Mixin property does not override anything so validation should succeed";
-    ASSERT_EQ(ECObjectsStatus::Success, mixin1->CreatePrimitiveProperty(prop, "P1"));
-    ASSERT_FALSE(ECSchemaValidator::Validate(*schema)) << "Mixin overrides an inherited property so validation should fail";
-    }
-
-/*---------------------------------------------------------------------------------**//**
-* @bsimethod                             Dan.Perlman                          06/2017
-+---------------+---------------+---------------+---------------+---------------+------*/
-TEST_F(SchemaValidatorTests, BisCoreAspectTests)
-    {
-    // Element Aspect Relationship Tests
-    // Multi
-<<<<<<< HEAD
-    Utf8String badSchemaXml1 = Utf8String("<?xml version='1.0' encoding='UTF-8'?>") +
-        "<ECSchema schemaName='BisCore' alias='ts' version='1.0' xmlns='http://www.bentley.com/schemas/Bentley.ECXML." + ECSchema::GetECVersionString(ECVersion::Latest) + "'>"
-        "    <ECEntityClass typeName='Element' modifier='Abstract' description='Element Description'/>"
-        "    <ECEntityClass typeName='ElementMultiAspect' modifier='Abstract' description='ElementMultiAspect Description'/>"
-        "    <ECEntityClass typeName='ElementAspect' modifier='Abstract' displayLabel='Element Aspect' description='Element Aspect Description'/>"
-        "    <ECEntityClass typeName='MultiAspect' modifier='None' displayLabel='Element Multi-Aspect' description='An Element Multi-Aspect Description'>"
-        "        <BaseClass>ElementMultiAspect</BaseClass>"
-        "    </ECEntityClass>"
-        "</ECSchema>";
-    ECSchemaPtr schema;
-    ECSchemaReadContextPtr context = ECSchemaReadContext::CreateContext();
-    ECSchema::ReadFromXmlString(schema, badSchemaXml1.c_str(), *context);
-    ASSERT_TRUE(schema.IsValid());
-    ASSERT_FALSE(ECSchemaValidator::Validate(*schema)) << "There is no relationship, so validation should fail";
-
-    Utf8String badSchemaXml2 = Utf8String("<?xml version='1.0' encoding='UTF-8'?>") +
-        "<ECSchema schemaName='BisCore' alias='ts' version='1.0' xmlns='http://www.bentley.com/schemas/Bentley.ECXML." + ECSchema::GetECVersionString(ECVersion::Latest) + "'>"
-        "    <ECEntityClass typeName='Element' modifier='Abstract' description='Element Description'/>"
-        "    <ECEntityClass typeName='ElementAspect' modifier='Abstract' displayLabel='Element Aspect' description='Element Aspect Description'/>"
-        "    <ECEntityClass typeName='ElementMultiAspect' modifier='None' displayLabel='Element Multi-Aspect' description='An Element Multi-Aspect Description'>"
-        "        <BaseClass>ElementAspect</BaseClass>"
-        "    </ECEntityClass>"
-        "    <ECEntityClass typeName='TestMultiAspect' modifier='None' displayLabel='Test Element Multi-Aspect' description='An Element Multi-Aspect Test Description'>"
-        "        <BaseClass>ElementMultiAspect</BaseClass>"
-        "    </ECEntityClass>"
-        "    <ECRelationshipClass typeName='ElementOwnsMultiAspects' strength='embedding' modifier='None'>"
-        "        <Source multiplicity='(1..1)' roleLabel='owns' polymorphic='true'>"
-        "            <Class class='Element'/>"
-        "        </Source>"
-        "        <Target multiplicity='(0..*)' roleLabel='is owned by' polymorphic='true'>"
-        "            <Class class='ElementMultiAspect'/>"
-        "        </Target>"
-        "    </ECRelationshipClass>"
-        "    <ECRelationshipClass typeName='TestRelationship' strength='embedding' modifier='None'>"
-        "        <Source multiplicity='(1..1)' roleLabel='owns' polymorphic='true'>"
-        "            <Class class='Element'/>"
-        "        </Source>"
-        "        <Target multiplicity='(0..*)' roleLabel='is owned by' polymorphic='true'>"
-        "            <Class class='TestMultiAspect'/>"
-        "        </Target>"
-        "    </ECRelationshipClass>"
-        "</ECSchema>";
-    ECSchemaPtr schema2;
-    ECSchemaReadContextPtr context2 = ECSchemaReadContext::CreateContext();
-    ECSchema::ReadFromXmlString(schema2, badSchemaXml2.c_str(), *context2);
-    ASSERT_TRUE(schema2.IsValid());
-    ASSERT_FALSE(ECSchemaValidator::Validate(*schema2)) << "Missing base class in TestRelationship. Validation should fail.";
-
-    Utf8String badSchemaXml3 = Utf8String("<?xml version='1.0' encoding='UTF-8'?>") +
-        "<ECSchema schemaName='BisCore' alias='ts' version='1.0' xmlns='http://www.bentley.com/schemas/Bentley.ECXML." + ECSchema::GetECVersionString(ECVersion::Latest) + "'>"
-        "    <ECEntityClass typeName='Element' modifier='Abstract' description='Element Description'/>"
-        "    <ECEntityClass typeName='ElementAspect' modifier='Abstract' displayLabel='Element Aspect' description='Element Aspect Description'/>"
-        "    <ECEntityClass typeName='ElementMultiAspect' modifier='None' displayLabel='Element Multi-Aspect' description='An Element Multi-Aspect Description'>"
-        "        <BaseClass>ElementAspect</BaseClass>"
-        "    </ECEntityClass>"
-        "    <ECEntityClass typeName='TestMultiAspect' modifier='None' displayLabel='Test Element Multi-Aspect' description='An Element Multi-Aspect Test Description'>"
-        "        <BaseClass>ElementMultiAspect</BaseClass>"
-        "    </ECEntityClass>"
-        "    <ECRelationshipClass typeName='ElementOwnsUniqueAspect' strength='embedding' modifier='None'>"
-        "        <Source multiplicity='(1..1)' roleLabel='owns' polymorphic='true'>"
-        "            <Class class='Element'/>"
-        "        </Source>"
-        "        <Target multiplicity='(0..*)' roleLabel='is owned by' polymorphic='true'>"
-        "            <Class class='ElementMultiAspect'/>"
-        "        </Target>"
-        "    </ECRelationshipClass>"
-        "    <ECRelationshipClass typeName='TestRelationship' strength='embedding' modifier='None'>"
-        "        <BaseClass>ElementOwnsUniqueAspect</BaseClass>"
-        "        <Source multiplicity='(1..1)' roleLabel='owns' polymorphic='true'>"
-        "            <Class class='Element'/>"
-        "        </Source>"
-        "        <Target multiplicity='(0..*)' roleLabel='is owned by' polymorphic='true'>"
-        "            <Class class='ElementMultiAspect'/>"
-        "        </Target>"
-        "    </ECRelationshipClass>"
-        "</ECSchema>";
-    ECSchemaPtr schema3;
-    ECSchemaReadContextPtr context3 = ECSchemaReadContext::CreateContext();
-    ECSchema::ReadFromXmlString(schema3, badSchemaXml3.c_str(), *context3);
-    ASSERT_TRUE(schema3.IsValid());
-    ASSERT_FALSE(ECSchemaValidator::Validate(*schema3)) << "Target constraint class is ElementMultiAspect, so validation should fail.";
-
-    Utf8String goodSchemaXml1 = Utf8String("<?xml version='1.0' encoding='UTF-8'?>") +
-        "<ECSchema schemaName='BisCore' alias='ts' version='1.0' xmlns='http://www.bentley.com/schemas/Bentley.ECXML." + ECSchema::GetECVersionString(ECVersion::Latest) + "'>"
-        "    <ECEntityClass typeName='Element' modifier='Abstract' description='Element Description'/>"
-        "    <ECEntityClass typeName='ElementMultiAspect' modifier='Abstract' description='ElementMultiAspect Description'/>"
-        "    <ECEntityClass typeName='ElementAspect' modifier='Abstract' displayLabel='Element Aspect' description='Element Aspect Description'/>"
-        "    <ECEntityClass typeName='MultiAspect' modifier='Abstract' displayLabel='Element Multi-Aspect' description='An Element Multi-Aspect Description'>"
-        "        <BaseClass>ElementMultiAspect</BaseClass>"
-        "    </ECEntityClass>"
-        "</ECSchema>";
-    ECSchemaPtr schema4;
-    ECSchemaReadContextPtr context4 = ECSchemaReadContext::CreateContext();
-    ECSchema::ReadFromXmlString(schema4, goodSchemaXml1.c_str(), *context4);
-    ASSERT_TRUE(schema4.IsValid());
-    ASSERT_TRUE(ECSchemaValidator::Validate(*schema4)) << "There is no relationship but the modifier is abstract, so validation should succeed";
-
-    Utf8String goodSchemaXml2 = Utf8String("<?xml version='1.0' encoding='UTF-8'?>") +
-        "<ECSchema schemaName='Schema1' alias='ts' version='1.0' xmlns='http://www.bentley.com/schemas/Bentley.ECXML." + ECSchema::GetECVersionString(ECVersion::Latest) + "'>"
-        "    <ECEntityClass typeName='Element' modifier='Abstract' description='Element Description'/>"
-        "    <ECEntityClass typeName='ElementMultiAspect' modifier='Abstract' description='ElementMultiAspect Description'/>"
-        "    <ECEntityClass typeName='ElementAspect' modifier='Abstract' displayLabel='Element Aspect' description='Element Aspect Description'/>"
-        "    <ECEntityClass typeName='MultiAspect' modifier='Abstract' displayLabel='Element Multi-Aspect' description='An Element Multi-Aspect Description'>"
-        "        <BaseClass>ElementMultiAspect</BaseClass>"
-        "    </ECEntityClass>"
-        "</ECSchema>";
-    ECSchemaPtr schema5;
-    ECSchemaReadContextPtr context5 = ECSchemaReadContext::CreateContext();
-    ECSchema::ReadFromXmlString(schema5, goodSchemaXml2.c_str(), *context5);
-    ASSERT_TRUE(schema5.IsValid());
-    ASSERT_TRUE(ECSchemaValidator::Validate(*schema5)) << "This not a bis schema, so validation should succeed as this rule does not apply";
-
-    Utf8String goodSchemaXml3 = Utf8String("<?xml version='1.0' encoding='UTF-8'?>") +
-        "<ECSchema schemaName='BisCore' alias='ts' version='1.0' xmlns='http://www.bentley.com/schemas/Bentley.ECXML." + ECSchema::GetECVersionString(ECVersion::Latest) + "'>"
-        "    <ECEntityClass typeName='Element' modifier='Abstract' description='Element Description'/>"
-        "    <ECEntityClass typeName='ElementAspect' modifier='Abstract' displayLabel='Element Aspect' description='Element Aspect Description'/>"
-        "    <ECEntityClass typeName='ElementMultiAspect' modifier='None' displayLabel='Element Multi-Aspect' description='An Element Multi-Aspect Description'>"
-        "        <BaseClass>ElementAspect</BaseClass>"
-        "    </ECEntityClass>"
-        "    <ECEntityClass typeName='TestMultiAspect' modifier='None' displayLabel='Test Element Multi-Aspect' description='An Element Multi-Aspect Test Description'>"
-        "        <BaseClass>ElementMultiAspect</BaseClass>"
-        "    </ECEntityClass>"
-        "    <ECRelationshipClass typeName='ElementOwnsMultiAspects' strength='embedding' modifier='None'>"
-        "        <Source multiplicity='(1..1)' roleLabel='owns' polymorphic='true'>"
-        "            <Class class='Element'/>"
-        "        </Source>"
-        "        <Target multiplicity='(0..*)' roleLabel='is owned by' polymorphic='true'>"
-        "            <Class class='ElementMultiAspect'/>"
-        "        </Target>"
-        "    </ECRelationshipClass>"
-        "    <ECRelationshipClass typeName='TestRelationship' strength='embedding' modifier='None'>"
-        "        <BaseClass>ElementOwnsMultiAspects</BaseClass>"
-        "        <Source multiplicity='(1..1)' roleLabel='owns' polymorphic='false'>"
-        "            <Class class='Element'/>"
-        "        </Source>"
-        "        <Target multiplicity='(0..*)' roleLabel='is owned by' polymorphic='false'>"
-        "            <Class class='TestMultiAspect'/>"
-        "        </Target>"
-        "    </ECRelationshipClass>"
-        "</ECSchema>";
-    ECSchemaPtr schema6;
-    ECSchemaReadContextPtr context6 = ECSchemaReadContext::CreateContext();
-    ECSchema::ReadFromXmlString(schema6, goodSchemaXml3.c_str(), *context6);
-    ASSERT_TRUE(schema6.IsValid());
-    ASSERT_TRUE(ECSchemaValidator::Validate(*schema6)) << "BisCore example of a valid multi aspect relationship. Validation should succeed";
-
-    Utf8String goodSchemaXml4 = Utf8String("<?xml version='1.0' encoding='UTF-8'?>") +
-        "<ECSchema schemaName='BisCore' alias='ts' version='1.0' xmlns='http://www.bentley.com/schemas/Bentley.ECXML." + ECSchema::GetECVersionString(ECVersion::Latest) + "'>"
-        "    <ECEntityClass typeName='Element' modifier='Abstract' description='Element Description'/>"
-        "    <ECEntityClass typeName='ElementAspect' modifier='None' displayLabel='Element Aspect' description='Element Aspect Description'/>"
-        "    <ECEntityClass typeName='ElementMultiAspect' modifier='None' displayLabel='Element Multi-Aspect' description='An Element Multi-Aspect Description'>"
-        "        <BaseClass>ElementAspect</BaseClass>"
-        "    </ECEntityClass>"
-        "    <ECEntityClass typeName='TestMultiAspect' modifier='None' displayLabel='Test Element Multi-Aspect' description='An Element Multi-Aspect Test Description'>"
-        "        <BaseClass>ElementMultiAspect</BaseClass>"
-        "    </ECEntityClass>"
-        "    <ECEntityClass typeName='DerivedTestMultiAspect' modifier='None' displayLabel='Derived Test Element Multi-Aspect' description='A Derived Element Multi-Aspect Test Description'>"
-        "        <BaseClass>TestMultiAspect</BaseClass>"
-        "    </ECEntityClass>"
-        "    <ECRelationshipClass typeName='ElementOwnsMultiAspects' strength='embedding' modifier='None'>"
-        "        <Source multiplicity='(1..1)' roleLabel='owns' polymorphic='true'>"
-        "            <Class class='Element'/>"
-        "        </Source>"
-        "        <Target multiplicity='(0..*)' roleLabel='is owned by' polymorphic='true'>"
-        "            <Class class='ElementMultiAspect'/>"
-        "        </Target>"
-        "    </ECRelationshipClass>"
-        "    <ECRelationshipClass typeName='TestRelationship' strength='embedding' modifier='None'>"
-        "        <BaseClass>ElementOwnsMultiAspects</BaseClass>"
-        "        <Source multiplicity='(1..1)' roleLabel='owns' polymorphic='true'>"
-        "            <Class class='Element'/>"
-        "        </Source>"
-        "        <Target multiplicity='(0..*)' roleLabel='is owned by' polymorphic='true'>"
-        "            <Class class='TestMultiAspect'/>"
-        "        </Target>"
-        "    </ECRelationshipClass>"
-        "</ECSchema>";
-    ECSchemaPtr schema7;
-    ECSchemaReadContextPtr context7 = ECSchemaReadContext::CreateContext();
-    ECSchema::ReadFromXmlString(schema7, goodSchemaXml4.c_str(), *context7);
-    ASSERT_TRUE(schema7.IsValid());
-    ASSERT_TRUE(ECSchemaValidator::Validate(*schema7)) << "Aspect relationship is polymorphic but is supported by MultiAspect, so validation should succeed.";
-
-    // Unique
-    badSchemaXml1 = Utf8String("<?xml version='1.0' encoding='UTF-8'?>") +
-        "<ECSchema schemaName='BisCore' alias='ts' version='1.0' xmlns='http://www.bentley.com/schemas/Bentley.ECXML." + ECSchema::GetECVersionString(ECVersion::Latest) + "'>"
-        "    <ECEntityClass typeName='Element' modifier='Abstract' description='Element Description'/>"
-        "    <ECEntityClass typeName='ElementUniqueAspect' modifier='Abstract' description='ElementUniqueAspect Description'/>"
-        "    <ECEntityClass typeName='ElementAspect' modifier='Abstract' displayLabel='Element Aspect' description='Element Aspect Description'/>"
-        "    <ECEntityClass typeName='MultiAspect' modifier='None' displayLabel='Element Unique-Aspect' description='An Element Multi-Aspect Description'>"
-        "        <BaseClass>ElementUniqueAspect</BaseClass>"
-        "    </ECEntityClass>"
-        "</ECSchema>";
-    ECSchemaPtr schema8;
-    ECSchemaReadContextPtr context8 = ECSchemaReadContext::CreateContext();
-    ECSchema::ReadFromXmlString(schema8, badSchemaXml1.c_str(), *context8);
-    ASSERT_TRUE(schema8.IsValid());
-    ASSERT_FALSE(ECSchemaValidator::Validate(*schema8)) << "There is no relationship, so validation should fail";
-
-    badSchemaXml2 = Utf8String("<?xml version='1.0' encoding='UTF-8'?>") +
-        "<ECSchema schemaName='BisCore' alias='ts' version='1.0' xmlns='http://www.bentley.com/schemas/Bentley.ECXML." + ECSchema::GetECVersionString(ECVersion::Latest) + "'>"
-        "    <ECEntityClass typeName='Element' modifier='Abstract' description='Element Description'/>"
-        "    <ECEntityClass typeName='ElementAspect' modifier='Abstract' displayLabel='Element Aspect' description='Element Aspect Description'/>"
-        "    <ECEntityClass typeName='ElementUniqueAspect' modifier='None' displayLabel='Element Multi-Aspect' description='An Element Multi-Aspect Description'>"
-        "        <BaseClass>ElementAspect</BaseClass>"
-        "    </ECEntityClass>"
-        "    <ECEntityClass typeName='TestUniqueAspect' modifier='None' displayLabel='Test Element Multi-Aspect' description='An Element Multi-Aspect Test Description'>"
-        "        <BaseClass>ElementUniqueAspect</BaseClass>"
-        "    </ECEntityClass>"
-        "    <ECRelationshipClass typeName='ElementOwnsUniqueAspect' strength='embedding' modifier='None'>"
-        "        <Source multiplicity='(1..1)' roleLabel='owns' polymorphic='true'>"
-        "            <Class class='Element'/>"
-        "        </Source>"
-        "        <Target multiplicity='(0..*)' roleLabel='is owned by' polymorphic='true'>"
-        "            <Class class='ElementUniqueAspect'/>"
-        "        </Target>"
-        "    </ECRelationshipClass>"
-        "    <ECRelationshipClass typeName='TestRelationship' strength='embedding' modifier='None'>"
-        "        <Source multiplicity='(1..1)' roleLabel='owns' polymorphic='true'>"
-        "            <Class class='Element'/>"
-        "        </Source>"
-        "        <Target multiplicity='(0..*)' roleLabel='is owned by' polymorphic='true'>"
-        "            <Class class='TestUniqueAspect'/>"
-        "        </Target>"
-        "    </ECRelationshipClass>"
-        "</ECSchema>";
-    ECSchemaPtr schema9;
-    ECSchemaReadContextPtr context9 = ECSchemaReadContext::CreateContext();
-    ECSchema::ReadFromXmlString(schema9, badSchemaXml2.c_str(), *context9);
-    ASSERT_TRUE(schema9.IsValid());
-    ASSERT_FALSE(ECSchemaValidator::Validate(*schema9)) << "Missing base class in TestRelationship. Validation should fail.";
-
-    badSchemaXml3 = Utf8String("<?xml version='1.0' encoding='UTF-8'?>") +
-        "<ECSchema schemaName='BisCore' alias='ts' version='1.0' xmlns='http://www.bentley.com/schemas/Bentley.ECXML." + ECSchema::GetECVersionString(ECVersion::Latest) + "'>"
-        "    <ECEntityClass typeName='Element' modifier='Abstract' description='Element Description'/>"
-        "    <ECEntityClass typeName='ElementAspect' modifier='Abstract' displayLabel='Element Aspect' description='Element Aspect Description'/>"
-        "    <ECEntityClass typeName='ElementUniqueAspect' modifier='None' displayLabel='Element Multi-Aspect' description='An Element Multi-Aspect Description'>"
-        "        <BaseClass>ElementAspect</BaseClass>"
-        "    </ECEntityClass>"
-        "    <ECEntityClass typeName='TestUniqueAspect' modifier='None' displayLabel='Test Element Multi-Aspect' description='An Element Multi-Aspect Test Description'>"
-        "        <BaseClass>ElementUniqueAspect</BaseClass>"
-        "    </ECEntityClass>"
-        "    <ECRelationshipClass typeName='ElementOwnsUniqueAspect' strength='embedding' modifier='None'>"
-        "        <Source multiplicity='(1..1)' roleLabel='owns' polymorphic='true'>"
-        "            <Class class='Element'/>"
-        "        </Source>"
-        "        <Target multiplicity='(0..*)' roleLabel='is owned by' polymorphic='true'>"
-        "            <Class class='ElementUniqueAspect'/>"
-        "        </Target>"
-        "    </ECRelationshipClass>"
-        "    <ECRelationshipClass typeName='TestRelationship' strength='embedding' modifier='None'>"
-        "        <BaseClass>ElementOwnsUniqueAspect</BaseClass>"
-        "        <Source multiplicity='(1..1)' roleLabel='owns' polymorphic='true'>"
-        "            <Class class='Element'/>"
-        "        </Source>"
-        "        <Target multiplicity='(0..*)' roleLabel='is owned by' polymorphic='true'>"
-        "            <Class class='ElementUniqueAspect'/>"
-        "        </Target>"
-        "    </ECRelationshipClass>"
-        "</ECSchema>";
-    ECSchemaPtr schema10;
-    ECSchemaReadContextPtr context10 = ECSchemaReadContext::CreateContext();
-    ECSchema::ReadFromXmlString(schema10, badSchemaXml3.c_str(), *context10);
-    ASSERT_TRUE(schema10.IsValid());
-    ASSERT_FALSE(ECSchemaValidator::Validate(*schema10)) << "Target constraint class is ElementUniqueAspect, so validation should fail.";
-
-    goodSchemaXml1 = Utf8String("<?xml version='1.0' encoding='UTF-8'?>") +
-        "<ECSchema schemaName='BisCore' alias='ts' version='1.0' xmlns='http://www.bentley.com/schemas/Bentley.ECXML." + ECSchema::GetECVersionString(ECVersion::Latest) + "'>"
-        "    <ECEntityClass typeName='Element' modifier='Abstract' description='Element Description'/>"
-        "    <ECEntityClass typeName='ElementUniqueAspect' modifier='Abstract' description='ElementMultiAspect Description'/>"
-        "    <ECEntityClass typeName='ElementAspect' modifier='Abstract' displayLabel='Element Aspect' description='Element Aspect Description'/>"
-        "    <ECEntityClass typeName='MultiAspect' modifier='Abstract' displayLabel='Element Multi-Aspect' description='An Element Multi-Aspect Description'>"
-        "        <BaseClass>ElementUniqueAspect</BaseClass>"
-        "    </ECEntityClass>"
-        "</ECSchema>";
-    ECSchemaPtr schema11;
-    ECSchemaReadContextPtr context11 = ECSchemaReadContext::CreateContext();
-    ECSchema::ReadFromXmlString(schema11, goodSchemaXml1.c_str(), *context11);
-    ASSERT_TRUE(schema11.IsValid());
-    ASSERT_TRUE(ECSchemaValidator::Validate(*schema11)) << "There is no relationship but the modifier is abstract, so validation should succeed";
-
-    goodSchemaXml2 = Utf8String("<?xml version='1.0' encoding='UTF-8'?>") +
-        "<ECSchema schemaName='Schema1' alias='ts' version='1.0' xmlns='http://www.bentley.com/schemas/Bentley.ECXML." + ECSchema::GetECVersionString(ECVersion::Latest) + "'>"
-        "    <ECEntityClass typeName='Element' modifier='Abstract' description='Element Description'/>"
-        "    <ECEntityClass typeName='ElementUniqueAspect' modifier='Abstract' description='ElementUniqueAspect Description'/>"
-        "    <ECEntityClass typeName='ElementAspect' modifier='None' displayLabel='Element Aspect' description='Element Aspect Description'/>"
-        "    <ECEntityClass typeName='MultiAspect' modifier='None' displayLabel='Element Multi-Aspect' description='An Element Multi-Aspect Description'>"
-        "        <BaseClass>ElementUniqueAspect</BaseClass>"
-        "    </ECEntityClass>"
-        "</ECSchema>";
-    ECSchemaPtr schema12;
-    ECSchemaReadContextPtr context12 = ECSchemaReadContext::CreateContext();
-    ECSchema::ReadFromXmlString(schema12, goodSchemaXml2.c_str(), *context12);
-    ASSERT_TRUE(schema12.IsValid());
-    ASSERT_TRUE(ECSchemaValidator::Validate(*schema12)) << "This not a bis schema, so validation should succeed as this rule does not apply";
-
-    goodSchemaXml3 = Utf8String("<?xml version='1.0' encoding='UTF-8'?>") +
-        "<ECSchema schemaName='BisCore' alias='ts' version='1.0' xmlns='http://www.bentley.com/schemas/Bentley.ECXML." + ECSchema::GetECVersionString(ECVersion::Latest) + "'>"
-        "    <ECEntityClass typeName='Element' modifier='Abstract' description='Element Description'/>"
-        "    <ECEntityClass typeName='ElementAspect' modifier='Abstract' displayLabel='Element Aspect' description='Element Aspect Description'/>"
-        "    <ECEntityClass typeName='ElementUniqueAspect' modifier='None' displayLabel='Element Multi-Aspect' description='An Element Multi-Aspect Description'>"
-        "        <BaseClass>ElementAspect</BaseClass>"
-        "    </ECEntityClass>"
-        "    <ECEntityClass typeName='TestUniqueAspect' modifier='None' displayLabel='Test Element Multi-Aspect' description='An Element Multi-Aspect Test Description'>"
-        "        <BaseClass>ElementUniqueAspect</BaseClass>"
-        "    </ECEntityClass>"
-        "    <ECRelationshipClass typeName='ElementOwnsUniqueAspect' strength='embedding' modifier='None'>"
-        "        <Source multiplicity='(1..1)' roleLabel='owns' polymorphic='true'>"
-        "            <Class class='Element'/>"
-        "        </Source>"
-        "        <Target multiplicity='(0..*)' roleLabel='is owned by' polymorphic='true'>"
-        "            <Class class='ElementUniqueAspect'/>"
-        "        </Target>"
-        "    </ECRelationshipClass>"
-        "    <ECRelationshipClass typeName='TestRelationship' strength='embedding' modifier='None'>"
-        "        <BaseClass>ElementOwnsUniqueAspect</BaseClass>"
-        "        <Source multiplicity='(1..1)' roleLabel='owns' polymorphic='false'>"
-        "            <Class class='Element'/>"
-        "        </Source>"
-        "        <Target multiplicity='(0..*)' roleLabel='is owned by' polymorphic='false'>"
-        "            <Class class='TestUniqueAspect'/>"
-        "        </Target>"
-        "    </ECRelationshipClass>"
-        "</ECSchema>";
-    ECSchemaPtr schema13;
-    ECSchemaReadContextPtr context13 = ECSchemaReadContext::CreateContext();
-    ECSchema::ReadFromXmlString(schema13, goodSchemaXml3.c_str(), *context13);
-    ASSERT_TRUE(schema13.IsValid());
-    ASSERT_TRUE(ECSchemaValidator::Validate(*schema13)) << "BisCore example of a valid multi aspect relationship. Validation should succeed";
-
-    goodSchemaXml4 = Utf8String("<?xml version='1.0' encoding='UTF-8'?>") +
-        "<ECSchema schemaName='BisCore' alias='ts' version='1.0' xmlns='http://www.bentley.com/schemas/Bentley.ECXML." + ECSchema::GetECVersionString(ECVersion::Latest) + "'>"
-        "    <ECEntityClass typeName='Element' modifier='Abstract' description='Element Description'/>"
-        "    <ECEntityClass typeName='ElementAspect' modifier='Abstract' displayLabel='Element Aspect' description='Element Aspect Description'/>"
-        "    <ECEntityClass typeName='ElementUniqueAspect' modifier='None' displayLabel='Element Multi-Aspect' description='An Element Multi-Unique Description'>"
-        "        <BaseClass>ElementAspect</BaseClass>"
-        "    </ECEntityClass>"
-        "    <ECEntityClass typeName='TestUniqueAspect' modifier='None' displayLabel='Test Element Unique-Aspect' description='An Element Multi-Unique Test Description'>"
-        "        <BaseClass>ElementUniqueAspect</BaseClass>"
-        "    </ECEntityClass>"
-        "    <ECEntityClass typeName='DerivedTestUniqueAspect' modifier='None' displayLabel='Test Element Unique-Aspect Derived' description='An Element Multi-Unique Test Description'>"
-        "        <BaseClass>TestUniqueAspect</BaseClass>"
-        "    </ECEntityClass>"
-        "    <ECRelationshipClass typeName='ElementOwnsUniqueAspect' strength='embedding' modifier='None'>"
-        "        <Source multiplicity='(1..1)' roleLabel='owns' polymorphic='true'>"
-        "            <Class class='Element'/>"
-        "        </Source>"
-        "        <Target multiplicity='(0..*)' roleLabel='is owned by' polymorphic='true'>"
-        "            <Class class='ElementUniqueAspect'/>"
-        "        </Target>"
-        "    </ECRelationshipClass>"
-        "    <ECRelationshipClass typeName='TestRelationship' strength='embedding' modifier='None'>"
-        "        <BaseClass>ElementOwnsUniqueAspect</BaseClass>"
-        "        <Source multiplicity='(1..1)' roleLabel='owns' polymorphic='true'>"
-        "            <Class class='Element'/>"
-        "        </Source>"
-        "        <Target multiplicity='(0..*)' roleLabel='is owned by' polymorphic='true'>"
-        "            <Class class='TestUniqueAspect'/>"
-        "        </Target>"
-        "    </ECRelationshipClass>"
-        "</ECSchema>";
-    ECSchemaPtr schema14;
-    ECSchemaReadContextPtr context14 = ECSchemaReadContext::CreateContext();
-    ECSchema::ReadFromXmlString(schema14, goodSchemaXml3.c_str(), *context14);
-    ASSERT_TRUE(schema14.IsValid());
-    ASSERT_TRUE(ECSchemaValidator::Validate(*schema14)) << "BisCore example of a valid unique aspect relationship. Validation should succeed";
-=======
-    {
-    Utf8CP badSchemaXml = R"xml(<?xml version="1.0" encoding="UTF-8"?>
-        <ECSchema schemaName="BisCore" alias="bis" version="1.0" xmlns="http://www.bentley.com/schemas/Bentley.ECXML.3.1">
-            <ECEntityClass typeName="Element" modifier="Abstract" description="Element Description"/>
-            <ECEntityClass typeName="ElementMultiAspect" modifier="Abstract" description="ElementMultiAspect Description"/>
-            <ECEntityClass typeName="ElementAspect" modifier="Abstract" displayLabel="Element Aspect" description="Element Aspect Description"/>
-            <ECEntityClass typeName="MultiAspect" modifier="None" displayLabel="Element Multi-Aspect" description="An Element Multi-Aspect Description">
-                <BaseClass>ElementMultiAspect</BaseClass>
-            </ECEntityClass>
-        </ECSchema>)xml";
-    InitContextWithSchemaXml(badSchemaXml);
-    ASSERT_TRUE(schema.IsValid());
-    ASSERT_FALSE(ECSchemaValidator::Validate(*schema)) << "There is no relationship, so validation should fail";
->>>>>>> 3ba27e54
-    }
-    {
-<<<<<<< HEAD
-    // Class may not implement both bis:IParentElement and bis:ISubModeledElement
-    Utf8String bisSchemaXml = Utf8String("<?xml version='1.0' encoding='UTF-8'?>") +
-        "<ECSchema schemaName='BisCore' alias='ts' version='1.0' xmlns='http://www.bentley.com/schemas/Bentley.ECXML." + ECSchema::GetECVersionString(ECVersion::Latest) + "'>"
-        "    <ECEntityClass typeName='ISubModeledElement' modifier='Abstract' description='ISubModeledElement Description'/>"
-        "    <ECEntityClass typeName='IParentElement' modifier='Abstract' description='IParentElement Description'/>"
-        "</ECSchema>";
-    ECSchemaPtr schema;
-    ECSchemaReadContextPtr context = ECSchemaReadContext::CreateContext();
-    ECSchema::ReadFromXmlString(schema, bisSchemaXml.c_str(), *context);
-    ASSERT_TRUE(schema.IsValid());
-    ASSERT_TRUE(ECSchemaValidator::Validate(*schema)) << "BisCore succeeds validation";
-
-    Utf8String badBisElementXml = Utf8String("<?xml version='1.0' encoding='UTF-8'?>") +
-        "<ECSchema schemaName='BadSchemaThatUsesBis' alias='bis' version='1.0' xmlns='http://www.bentley.com/schemas/Bentley.ECXML." + ECSchema::GetECVersionString(ECVersion::Latest) + "'>"
-        "    <ECSchemaReference name='BisCore' version='1.0' alias='bis'/>"
-        "    <ECEntityClass typeName='BadClass' modifier='Abstract' description='BadClass Description'>"
-        "        <BaseClass>bis:IParentElement</BaseClass>"
-        "        <BaseClass>bis:ISubModeledElement</BaseClass>"
-        "    </ECEntityClass>"
-        "</ECSchema>";
-    ECSchemaPtr schema2;
-    ECSchema::ReadFromXmlString(schema2, badBisElementXml.c_str(), *context);
-    ASSERT_TRUE(schema2.IsValid());
-    ASSERT_FALSE(ECSchemaValidator::Validate(*schema2)) << "Schema implements both IParentElement and ISubModeledElement so validation should fail.";
-
-    Utf8String goodBisElementXml1 = Utf8String("<?xml version='1.0' encoding='UTF-8'?>") +
-        "<ECSchema schemaName='GoodSchemaThatUsesBis1' alias='bis' version='1.0' xmlns='http://www.bentley.com/schemas/Bentley.ECXML." + ECSchema::GetECVersionString(ECVersion::Latest) + "'>"
-        "    <ECSchemaReference name='BisCore' version='1.0' alias='bis'/>"
-        "    <ECEntityClass typeName='BadClass' modifier='Abstract' description='BadClass Description'>"
-        "        <BaseClass>bis:IParentElement</BaseClass>"
-        "    </ECEntityClass>"
-        "</ECSchema>";
-    ECSchemaPtr schema3;
-    ECSchema::ReadFromXmlString(schema3, goodBisElementXml1.c_str(), *context);
-    ASSERT_TRUE(schema3.IsValid());
-    ASSERT_TRUE(ECSchemaValidator::Validate(*schema3)) << "Schema implements only IParentElement so validation should succeed.";
-
-    Utf8String goodBisElementXml2 = Utf8String("<?xml version='1.0' encoding='UTF-8'?>") +
-        "<ECSchema schemaName='GoodSchemaThatUsesBis2' alias='bis' version='1.0' xmlns='http://www.bentley.com/schemas/Bentley.ECXML." + ECSchema::GetECVersionString(ECVersion::Latest) + "'>"
-        "    <ECSchemaReference name='BisCore' version='1.0' alias='bis'/>"
-        "    <ECEntityClass typeName='BadClass' modifier='Abstract' description='BadClass Description'>"
-        "        <BaseClass>bis:ISubModeledElement</BaseClass>"
-        "    </ECEntityClass>"
-        "</ECSchema>";
-    ECSchemaPtr schema4;
-    ECSchema::ReadFromXmlString(schema4, goodBisElementXml2.c_str(), *context);
-    ASSERT_TRUE(schema4.IsValid());
-    ASSERT_TRUE(ECSchemaValidator::Validate(*schema4)) << "Schema implements only ISubModeledElement so validation should succeed.";
-=======
-    Utf8CP badSchemaXml = R"xml(<?xml version="1.0" encoding="UTF-8"?>
-        <ECSchema schemaName="BisCore" alias="bis" version="1.0" xmlns="http://www.bentley.com/schemas/Bentley.ECXML.3.1">
-            <ECEntityClass typeName="Element" modifier="Abstract" description="Element Description"/>
-            <ECEntityClass typeName="ElementAspect" modifier="Abstract" displayLabel="Element Aspect" description="Element Aspect Description"/>
-            <ECEntityClass typeName="ElementMultiAspect" modifier="None" displayLabel="Element Multi-Aspect" description="An Element Multi-Aspect Description">
-                <BaseClass>ElementAspect</BaseClass>
-            </ECEntityClass>
-            <ECEntityClass typeName="TestMultiAspect" modifier="None" displayLabel="Test Element Multi-Aspect" description="An Element Multi-Aspect Test Description">
-                <BaseClass>ElementMultiAspect</BaseClass>
-            </ECEntityClass>
-
-            <ECRelationshipClass typeName="ElementOwnsMultiAspects" strength="embedding" modifier="None">
-                <Source multiplicity="(1..1)" roleLabel="owns" polymorphic="true">
-                    <Class class="Element"/>
-                </Source>
-                <Target multiplicity="(0..*)" roleLabel="is owned by" polymorphic="true">
-                    <Class class="ElementMultiAspect"/>
-                </Target>
-            </ECRelationshipClass>
-
-            <ECRelationshipClass typeName="TestRelationship" strength="embedding" modifier="None">
-                <Source multiplicity="(1..1)" roleLabel="owns" polymorphic="true">
-                    <Class class="Element"/>
-                </Source>
-                <Target multiplicity="(0..*)" roleLabel="is owned by" polymorphic="true">
-                    <Class class="TestMultiAspect"/>
-                </Target>
-            </ECRelationshipClass>
-        </ECSchema>)xml";
-    InitContextWithSchemaXml(badSchemaXml);
-    ASSERT_TRUE(schema.IsValid());
-    ASSERT_FALSE(ECSchemaValidator::Validate(*schema)) << "Missing base class in TestRelationship. Validation should fail.";
->>>>>>> 3ba27e54
-    }
-    {
-<<<<<<< HEAD
-    Utf8String badSchemaXml1 = Utf8String("<?xml version='1.0' encoding='UTF-8'?>") +
-        "<ECSchema schemaName='TestSchema' alias='ts' version='1.0' xmlns='http://www.bentley.com/schemas/Bentley.ECXML." + ECSchema::GetECVersionString(ECVersion::Latest) + "'>"
-        "<ECEntityClass typeName='TestClassBad'>"
-        "    <ECProperty propertyName='PropNameId' typeName='long'>"
-        "    </ECProperty>"
-        "</ECEntityClass>"
-        "</ECSchema>";
-
-    ECSchemaPtr schema;
-    ECSchemaReadContextPtr context = ECSchemaReadContext::CreateContext();
-    ECSchema::ReadFromXmlString(schema, badSchemaXml1.c_str(), *context);
-    ASSERT_TRUE(schema.IsValid());
-    ASSERT_FALSE(ECSchemaValidator::Validate(*schema)) << "Should fail validation as the property name ends in 'Id' and the type is 'long'";
-
-    Utf8String badSchemaXml2 = Utf8String("<?xml version='1.0' encoding='UTF-8'?>") +
-        "<ECSchema schemaName='TestSchema' alias='ts' version='1.0' xmlns='http://www.bentley.com/schemas/Bentley.ECXML." + ECSchema::GetECVersionString(ECVersion::Latest) + "'>"
-        "<ECEntityClass typeName='SourceClass'/>"
-        "<ECEntityClass typeName='TargetClass'/>"
-        "<ECRelationshipClass typeName='TestRelationshipBad' strength='embedding' modifier='None'>"
-        "    <Source multiplicity='(1..1)' roleLabel='owns' polymorphic='true'>"
-        "        <Class class='SourceClass'/>"
-        "    </Source>"
-        "    <Target multiplicity='(0..*)' roleLabel='is owned by' polymorphic='true'>"
-        "        <Class class='TargetClass'/>"
-        "    </Target>"
-        "    <ECProperty propertyName='PropNameId' typeName='long'/>"
-        "</ECRelationshipClass>"
-        "</ECSchema>";
-
-    ECSchema::ReadFromXmlString(schema, badSchemaXml2.c_str(), *context);
-    ASSERT_TRUE(schema.IsValid());
-    ASSERT_FALSE(ECSchemaValidator::Validate(*schema)) << "Should fail validation as the property name ends in 'Id' and the type is 'long'";
-
-
-    Utf8String badSchemaXml3 = Utf8String("<?xml version='1.0' encoding='UTF-8'?>") +
-        "<ECSchema schemaName='TestSchema' alias='ts' version='1.0' xmlns='http://www.bentley.com/schemas/Bentley.ECXML." + ECSchema::GetECVersionString(ECVersion::Latest) + "'>"
-        "<ECEntityClass typeName='TestClassGood1'>"
-        "    <ECProperty propertyName='PropName' typeName='long'>"
-        "    </ECProperty>"
-        "</ECEntityClass>"
-        "</ECSchema>";
-
-    ECSchema::ReadFromXmlString(schema, badSchemaXml3.c_str(), *context);
-    ASSERT_TRUE(schema.IsValid());
-    ASSERT_FALSE(ECSchemaValidator::Validate(*schema)) << "Should fail validation as the property type is 'long'";
-
-    Utf8String goodSchemaXml2 = Utf8String("<?xml version='1.0' encoding='UTF-8'?>") +
-        "<ECSchema schemaName='TestSchema' alias='ts' version='1.0' xmlns='http://www.bentley.com/schemas/Bentley.ECXML." + ECSchema::GetECVersionString(ECVersion::Latest) + "'>"
-        "<ECEntityClass typeName='TestClassGood2'>"
-        "    <ECProperty propertyName='PropNameId' typeName='double'>"
-        "    </ECProperty>"
-        "</ECEntityClass>"
-        "</ECSchema>";
-
-    ECSchema::ReadFromXmlString(schema, goodSchemaXml2.c_str(), *context);
-    ASSERT_TRUE(schema.IsValid());
-    ASSERT_TRUE(ECSchemaValidator::Validate(*schema)) << "Should succeed validation as the property name ends in 'Id' but is not type 'long'";
-
-    Utf8String goodSchemaXml3 = Utf8String("<?xml version='1.0' encoding='UTF-8'?>") +
-        "<ECSchema schemaName='TestSchema' alias='ts' version='1.0' xmlns='http://www.bentley.com/schemas/Bentley.ECXML." + ECSchema::GetECVersionString(ECVersion::Latest) + "'>"
-        "<ECEntityClass typeName='SourceClass'/>"
-        "<ECEntityClass typeName='TargetClass'>"
-        "    <ECNavigationProperty propertyName='NavProp' relationshipName='TestRelationshipGood' direction='backward' />"
-        "</ECEntityClass>"
-        "<ECRelationshipClass typeName='TestRelationshipGood' strength='embedding' modifier='None'>"
-        "    <Source multiplicity='(1..1)' roleLabel='owns' polymorphic='true'>"
-        "        <Class class='SourceClass'/>"
-        "    </Source>"
-        "    <Target multiplicity='(0..*)' roleLabel='is owned by' polymorphic='true'>"
-        "        <Class class='TargetClass'/>"
-        "    </Target>"
-        "    <ECProperty propertyName='PropNameId' typeName='double'/>"
-        "</ECRelationshipClass>"
-        "</ECSchema>";
-
-    ECSchema::ReadFromXmlString(schema, goodSchemaXml3.c_str(), *context);
-=======
-    Utf8CP badSchemaXml = R"xml(<?xml version="1.0" encoding="UTF-8"?>
-        <ECSchema schemaName="BisCore" alias="bis" version="1.0" xmlns="http://www.bentley.com/schemas/Bentley.ECXML.3.1">
-            <ECEntityClass typeName="Element" modifier="Abstract" description="Element Description"/>
-            <ECEntityClass typeName="ElementAspect" modifier="Abstract" displayLabel="Element Aspect" description="Element Aspect Description"/>
-            <ECEntityClass typeName="ElementMultiAspect" modifier="None" displayLabel="Element Multi-Aspect" description="An Element Multi-Aspect Description">
-                <BaseClass>ElementAspect</BaseClass>
-            </ECEntityClass>
-            <ECEntityClass typeName="TestMultiAspect" modifier="None" displayLabel="Test Element Multi-Aspect" description="An Element Multi-Aspect Test Description">
-                <BaseClass>ElementMultiAspect</BaseClass>
-            </ECEntityClass>
-
-            <ECRelationshipClass typeName="ElementOwnsUniqueAspect" strength="embedding" modifier="None">
-                <Source multiplicity="(1..1)" roleLabel="owns" polymorphic="true">
-                    <Class class="Element"/>
-                </Source>
-                <Target multiplicity="(0..*)" roleLabel="is owned by" polymorphic="true">
-                    <Class class="ElementMultiAspect"/>
-                </Target>
-            </ECRelationshipClass>
-
-            <ECRelationshipClass typeName="TestRelationship" strength="embedding" modifier="None">
-                <BaseClass>ElementOwnsUniqueAspect</BaseClass>
-                <Source multiplicity="(1..1)" roleLabel="owns" polymorphic="true">
-                    <Class class="Element"/>
-                </Source>
-                <Target multiplicity="(0..*)" roleLabel="is owned by" polymorphic="true">
-                    <Class class="ElementMultiAspect"/>
-                </Target>
-            </ECRelationshipClass>
-        </ECSchema>)xml";
-    InitContextWithSchemaXml(badSchemaXml);
-    ASSERT_TRUE(schema.IsValid());
-    ASSERT_FALSE(ECSchemaValidator::Validate(*schema)) << "Target constraint class is ElementMultiAspect, so validation should fail.";
-    }
-    {
-    Utf8CP goodSchemaXml = R"xml(<?xml version="1.0" encoding="UTF-8"?>
-        <ECSchema schemaName="BisCore" alias="bis" version="1.0" xmlns="http://www.bentley.com/schemas/Bentley.ECXML.3.1">
-            <ECEntityClass typeName="Element" modifier="Abstract" description="Element Description"/>
-            <ECEntityClass typeName="ElementMultiAspect" modifier="Abstract" description="ElementMultiAspect Description"/>
-            <ECEntityClass typeName="ElementAspect" modifier="Abstract" displayLabel="Element Aspect" description="Element Aspect Description"/>
-            <ECEntityClass typeName="MultiAspect" modifier="Abstract" displayLabel="Element Multi-Aspect" description="An Element Multi-Aspect Description">
-                <BaseClass>ElementMultiAspect</BaseClass>
-            </ECEntityClass>
-        </ECSchema>)xml";
-    InitContextWithSchemaXml(goodSchemaXml);
-    ASSERT_TRUE(schema.IsValid());
-    ASSERT_TRUE(ECSchemaValidator::Validate(*schema)) << "There is no relationship but the modifier is abstract, so validation should succeed";
-    }
-    {
-    Utf8CP goodSchemaXml = R"xml(<?xml version="1.0" encoding="UTF-8"?>
-        <ECSchema schemaName="TestSchema" alias="ts" version="1.0" xmlns="http://www.bentley.com/schemas/Bentley.ECXML.3.1">
-            <ECSchemaReference name="BisCore" version="1.0" alias="bis"/>
-            <ECEntityClass typeName="Element" modifier="Abstract" description="Element Description">
-                <BaseClass>bis:IParentElement</BaseClass>
-            </ECEntityClass>
-            <ECEntityClass typeName="ElementMultiAspect" modifier="Abstract" description="ElementMultiAspect Description">
-                <BaseClass>bis:IParentElement</BaseClass>
-            </ECEntityClass>
-            <ECEntityClass typeName="ElementAspect" modifier="Abstract" displayLabel="Element Aspect" description="Element Aspect Description">
-                <BaseClass>bis:IParentElement</BaseClass>
-            </ECEntityClass>
-            <ECEntityClass typeName="MultiAspect" modifier="Abstract" displayLabel="Element Multi-Aspect" description="An Element Multi-Aspect Description">
-                <BaseClass>bis:IParentElement</BaseClass>
-                <BaseClass>ElementMultiAspect</BaseClass>
-            </ECEntityClass>
-        </ECSchema>)xml";
-    InitBisContextWithSchemaXml(goodSchemaXml);
-    ASSERT_TRUE(schema.IsValid());
-    ASSERT_TRUE(ECSchemaValidator::Validate(*schema)) << "This not a bis schema, so validation should succeed as this rule does not apply";
-    }
-    {
-    Utf8CP goodSchemaXml = R"xml(<?xml version="1.0" encoding="UTF-8"?>
-        <ECSchema schemaName="BisCore" alias="bis" version="1.0" xmlns="http://www.bentley.com/schemas/Bentley.ECXML.3.1">
-            <ECEntityClass typeName="Element" modifier="Abstract" description="Element Description"/>
-            <ECEntityClass typeName="ElementAspect" modifier="Abstract" displayLabel="Element Aspect" description="Element Aspect Description"/>
-            <ECEntityClass typeName="ElementMultiAspect" modifier="None" displayLabel="Element Multi-Aspect" description="An Element Multi-Aspect Description">
-                <BaseClass>ElementAspect</BaseClass>
-            </ECEntityClass>
-            <ECEntityClass typeName="TestMultiAspect" modifier="None" displayLabel="Test Element Multi-Aspect" description="An Element Multi-Aspect Test Description">
-                <BaseClass>ElementMultiAspect</BaseClass>
-            </ECEntityClass>
-
-            <ECRelationshipClass typeName="ElementOwnsMultiAspects" strength="embedding" modifier="None">
-                <Source multiplicity="(1..1)" roleLabel="owns" polymorphic="true">
-                    <Class class="Element"/>
-                </Source>
-                <Target multiplicity="(0..*)" roleLabel="is owned by" polymorphic="true">
-                    <Class class="ElementMultiAspect"/>
-                </Target>
-            </ECRelationshipClass>
-
-            <ECRelationshipClass typeName="TestRelationship" strength="embedding" modifier="None">
-                <BaseClass>ElementOwnsMultiAspects</BaseClass>
-                <Source multiplicity="(1..1)" roleLabel="owns" polymorphic="false">
-                    <Class class="Element"/>
-                </Source>
-                <Target multiplicity="(0..*)" roleLabel="is owned by" polymorphic="false">
-                    <Class class="TestMultiAspect"/>
-                </Target>
-            </ECRelationshipClass>
-        </ECSchema>)xml";
-    InitContextWithSchemaXml(goodSchemaXml);
-    ASSERT_TRUE(schema.IsValid());
-    ASSERT_TRUE(ECSchemaValidator::Validate(*schema)) << "BisCore example of a valid multi aspect relationship. Validation should succeed";
-    }
-    {
-    Utf8CP goodSchemaXml = R"xml(<?xml version="1.0" encoding="UTF-8"?>
-        <ECSchema schemaName="BisCore" alias="bis" version="1.0" xmlns="http://www.bentley.com/schemas/Bentley.ECXML.3.1">
-            <ECEntityClass typeName="Element" modifier="Abstract" description="Element Description"/>
-            <ECEntityClass typeName="ElementAspect" modifier="None" displayLabel="Element Aspect" description="Element Aspect Description"/>
-            <ECEntityClass typeName="ElementMultiAspect" modifier="None" displayLabel="Element Multi-Aspect" description="An Element Multi-Aspect Description">
-                <BaseClass>ElementAspect</BaseClass>
-            </ECEntityClass>
-            <ECEntityClass typeName="TestMultiAspect" modifier="None" displayLabel="Test Element Multi-Aspect" description="An Element Multi-Aspect Test Description">
-                <BaseClass>ElementMultiAspect</BaseClass>
-            </ECEntityClass>
-            <ECEntityClass typeName="DerivedTestMultiAspect" modifier="None" displayLabel="Derived Test Element Multi-Aspect" description="A Derived Element Multi-Aspect Test Description">
-                <BaseClass>TestMultiAspect</BaseClass>
-            </ECEntityClass>
-
-            <ECRelationshipClass typeName="ElementOwnsMultiAspects" strength="embedding" modifier="None">
-                <Source multiplicity="(1..1)" roleLabel="owns" polymorphic="true">
-                    <Class class="Element"/>
-                </Source>
-                <Target multiplicity="(0..*)" roleLabel="is owned by" polymorphic="true">
-                    <Class class="ElementMultiAspect"/>
-                </Target>
-            </ECRelationshipClass>
-
-            <ECRelationshipClass typeName="TestRelationship" strength="embedding" modifier="None">
-                <BaseClass>ElementOwnsMultiAspects</BaseClass>
-                <Source multiplicity="(1..1)" roleLabel="owns" polymorphic="true">
-                    <Class class="Element"/>
-                </Source>
-                <Target multiplicity="(0..*)" roleLabel="is owned by" polymorphic="true">
-                    <Class class="TestMultiAspect"/>
-                </Target>
-            </ECRelationshipClass>
-        </ECSchema>)xml";
-    InitContextWithSchemaXml(goodSchemaXml);
->>>>>>> 3ba27e54
-    ASSERT_TRUE(schema.IsValid());
-    ASSERT_TRUE(ECSchemaValidator::Validate(*schema)) << "Aspect relationship is polymorphic but is supported by MultiAspect, so validation should succeed.";
-    }
-    // Unique
-    {
-    Utf8CP badSchemaXml = R"xml(<?xml version="1.0" encoding="UTF-8"?>
-        <ECSchema schemaName="BisCore" alias="bis" version="1.0" xmlns="http://www.bentley.com/schemas/Bentley.ECXML.3.1">
-            <ECEntityClass typeName="Element" modifier="Abstract" description="Element Description"/>
-            <ECEntityClass typeName="ElementUniqueAspect" modifier="Abstract" description="ElementUniqueAspect Description"/>
-            <ECEntityClass typeName="ElementAspect" modifier="Abstract" displayLabel="Element Aspect" description="Element Aspect Description"/>
-            <ECEntityClass typeName="MultiAspect" modifier="None" displayLabel="Element Unique-Aspect" description="An Element Multi-Aspect Description">
-                <BaseClass>ElementUniqueAspect</BaseClass>
-            </ECEntityClass>
-        </ECSchema>)xml";
-    InitContextWithSchemaXml(badSchemaXml);
-    ASSERT_TRUE(schema.IsValid());
-    ASSERT_FALSE(ECSchemaValidator::Validate(*schema)) << "There is no relationship, so validation should fail";
-    }
-    {
-    Utf8CP badSchemaXml = R"xml(<?xml version="1.0" encoding="UTF-8"?>
-        <ECSchema schemaName="BisCore" alias="bis" version="1.0" xmlns="http://www.bentley.com/schemas/Bentley.ECXML.3.1">
-            <ECEntityClass typeName="Element" modifier="Abstract" description="Element Description"/>
-            <ECEntityClass typeName="ElementAspect" modifier="Abstract" displayLabel="Element Aspect" description="Element Aspect Description"/>
-            <ECEntityClass typeName="ElementUniqueAspect" modifier="None" displayLabel="Element Multi-Aspect" description="An Element Multi-Aspect Description">
-                <BaseClass>ElementAspect</BaseClass>
-            </ECEntityClass>
-            <ECEntityClass typeName="TestUniqueAspect" modifier="None" displayLabel="Test Element Multi-Aspect" description="An Element Multi-Aspect Test Description">
-                <BaseClass>ElementUniqueAspect</BaseClass>
-            </ECEntityClass>
-
-            <ECRelationshipClass typeName="ElementOwnsUniqueAspect" strength="embedding" modifier="None">
-                <Source multiplicity="(1..1)" roleLabel="owns" polymorphic="true">
-                    <Class class="Element"/>
-                </Source>
-                <Target multiplicity="(0..*)" roleLabel="is owned by" polymorphic="true">
-                    <Class class="ElementUniqueAspect"/>
-                </Target>
-            </ECRelationshipClass>
-
-<<<<<<< HEAD
-    Utf8String badSchemaXml4 = Utf8String("<?xml version='1.0' encoding='UTF-8'?>") +
-        "<ECSchema schemaName='TestSchema' alias='ts' version='1.0' xmlns='http://www.bentley.com/schemas/Bentley.ECXML." + ECSchema::GetECVersionString(ECVersion::Latest) + "'>"
-        "<ECEntityClass typeName='SourceClass'/>"
-        "<ECEntityClass typeName='TargetClass'/>"
-        "<ECRelationshipClass typeName='TestRelationshipGood' strength='embedding' modifier='None'>"
-        "    <Source multiplicity='(1..1)' roleLabel='owns' polymorphic='true'>"
-        "        <Class class='SourceClass'/>"
-        "    </Source>"
-        "    <Target multiplicity='(0..*)' roleLabel='is owned by' polymorphic='true'>"
-        "        <Class class='TargetClass'/>"
-        "    </Target>"
-        "    <ECProperty propertyName='PropertyNameiD' typeName='long'/>"
-        "</ECRelationshipClass>"
-        "</ECSchema>";
-
-    ECSchema::ReadFromXmlString(schema, badSchemaXml4.c_str(), *context);
-=======
-            <ECRelationshipClass typeName="TestRelationship" strength="embedding" modifier="None">
-                <Source multiplicity="(1..1)" roleLabel="owns" polymorphic="true">
-                    <Class class="Element"/>
-                </Source>
-                <Target multiplicity="(0..*)" roleLabel="is owned by" polymorphic="true">
-                    <Class class="TestUniqueAspect"/>
-                </Target>
-            </ECRelationshipClass>
-        </ECSchema>)xml";
-    InitContextWithSchemaXml(badSchemaXml);
-    ASSERT_TRUE(schema.IsValid());
-    ASSERT_FALSE(ECSchemaValidator::Validate(*schema)) << "Missing base class in TestRelationship. Validation should fail.";
-    }
-    {
-    Utf8CP badSchemaXml = R"xml(<?xml version="1.0" encoding="UTF-8"?>
-        <ECSchema schemaName="BisCore" alias="bis" version="1.0" xmlns="http://www.bentley.com/schemas/Bentley.ECXML.3.1">
-            <ECEntityClass typeName="Element" modifier="Abstract" description="Element Description"/>
-            <ECEntityClass typeName="ElementAspect" modifier="Abstract" displayLabel="Element Aspect" description="Element Aspect Description"/>
-            <ECEntityClass typeName="ElementUniqueAspect" modifier="None" displayLabel="Element Multi-Aspect" description="An Element Multi-Aspect Description">
-                <BaseClass>ElementAspect</BaseClass>
-            </ECEntityClass>
-            <ECEntityClass typeName="TestUniqueAspect" modifier="None" displayLabel="Test Element Multi-Aspect" description="An Element Multi-Aspect Test Description">
-                <BaseClass>ElementUniqueAspect</BaseClass>
-            </ECEntityClass>
-
-            <ECRelationshipClass typeName="ElementOwnsUniqueAspect" strength="embedding" modifier="None">
-                <Source multiplicity="(1..1)" roleLabel="owns" polymorphic="true">
-                    <Class class="Element"/>
-                </Source>
-                <Target multiplicity="(0..*)" roleLabel="is owned by" polymorphic="true">
-                    <Class class="ElementUniqueAspect"/>
-                </Target>
-            </ECRelationshipClass>
-
-            <ECRelationshipClass typeName="TestRelationship" strength="embedding" modifier="None">
-                <BaseClass>ElementOwnsUniqueAspect</BaseClass>
-                <Source multiplicity="(1..1)" roleLabel="owns" polymorphic="true">
-                    <Class class="Element"/>
-                </Source>
-                <Target multiplicity="(0..*)" roleLabel="is owned by" polymorphic="true">
-                    <Class class="ElementUniqueAspect"/>
-                </Target>
-            </ECRelationshipClass>
-        </ECSchema>)xml";
-    InitContextWithSchemaXml(badSchemaXml);
->>>>>>> 3ba27e54
-    ASSERT_TRUE(schema.IsValid());
-    ASSERT_FALSE(ECSchemaValidator::Validate(*schema)) << "Target constraint class is ElementUniqueAspect, so validation should fail.";
-    }
-    {
-    Utf8CP goodSchemaXml = R"xml(<?xml version="1.0" encoding="UTF-8"?>
-        <ECSchema schemaName="BisCore" alias="bis" version="1.0" xmlns="http://www.bentley.com/schemas/Bentley.ECXML.3.1">
-            <ECEntityClass typeName="Element" modifier="Abstract" description="Element Description"/>
-            <ECEntityClass typeName="ElementUniqueAspect" modifier="Abstract" description="ElementMultiAspect Description"/>
-            <ECEntityClass typeName="ElementAspect" modifier="Abstract" displayLabel="Element Aspect" description="Element Aspect Description"/>
-            <ECEntityClass typeName="MultiAspect" modifier="Abstract" displayLabel="Element Multi-Aspect" description="An Element Multi-Aspect Description">
-                <BaseClass>ElementUniqueAspect</BaseClass>
-            </ECEntityClass>
-        </ECSchema>)xml";
-    InitContextWithSchemaXml(goodSchemaXml);
-    ASSERT_TRUE(schema.IsValid());
-    ASSERT_TRUE(ECSchemaValidator::Validate(*schema)) << "There is no relationship but the modifier is abstract, so validation should succeed";
-    }
-    {
-    Utf8CP goodSchemaXml = R"xml(<?xml version="1.0" encoding="UTF-8"?>
-        <ECSchema schemaName="TestSchema" alias="ts" version="1.0" xmlns="http://www.bentley.com/schemas/Bentley.ECXML.3.1">
-            <ECSchemaReference name="BisCore" version="1.0" alias="bis"/>
-            <ECEntityClass typeName="Element" modifier="Abstract" description="Element Description">
-                <BaseClass>bis:IParentElement</BaseClass>
-            </ECEntityClass>
-            <ECEntityClass typeName="ElementUniqueAspect" modifier="Abstract" description="ElementUniqueAspect Description">
-                <BaseClass>bis:IParentElement</BaseClass>
-            </ECEntityClass>
-            <ECEntityClass typeName="ElementAspect" modifier="None" displayLabel="Element Aspect" description="Element Aspect Description">
-                <BaseClass>bis:IParentElement</BaseClass>
-            </ECEntityClass>
-            <ECEntityClass typeName="MultiAspect" modifier="None" displayLabel="Element Multi-Aspect" description="An Element Multi-Aspect Description">
-                <BaseClass>bis:IParentElement</BaseClass>
-                <BaseClass>ElementUniqueAspect</BaseClass>
-            </ECEntityClass>
-        </ECSchema>)xml";
-    InitBisContextWithSchemaXml(goodSchemaXml);
-    ASSERT_TRUE(schema.IsValid());
-    ASSERT_TRUE(ECSchemaValidator::Validate(*schema)) << "This not a bis schema, so validation should succeed as this rule does not apply";
-    }
-    {
-    Utf8CP goodSchemaXml = R"xml(<?xml version="1.0" encoding="UTF-8"?>
-        <ECSchema schemaName="BisCore" alias="bis" version="1.0" xmlns="http://www.bentley.com/schemas/Bentley.ECXML.3.1">
-            <ECEntityClass typeName="Element" modifier="Abstract" description="Element Description"/>
-            <ECEntityClass typeName="ElementAspect" modifier="Abstract" displayLabel="Element Aspect" description="Element Aspect Description"/>
-            <ECEntityClass typeName="ElementUniqueAspect" modifier="None" displayLabel="Element Multi-Aspect" description="An Element Multi-Aspect Description">
-                <BaseClass>ElementAspect</BaseClass>
-            </ECEntityClass>
-            <ECEntityClass typeName="TestUniqueAspect" modifier="None" displayLabel="Test Element Multi-Aspect" description="An Element Multi-Aspect Test Description">
-                <BaseClass>ElementUniqueAspect</BaseClass>
-            </ECEntityClass>
-        
-            <ECRelationshipClass typeName="ElementOwnsUniqueAspect" strength="embedding" modifier="None">
-                <Source multiplicity="(1..1)" roleLabel="owns" polymorphic="true">
-                    <Class class="Element"/>
-                </Source>
-                <Target multiplicity="(0..*)" roleLabel="is owned by" polymorphic="true">
-                    <Class class="ElementUniqueAspect"/>
-                </Target>
-            </ECRelationshipClass>
-
-<<<<<<< HEAD
-    Utf8String badSchemaXml5 = Utf8String("<?xml version='1.0' encoding='UTF-8'?>") +
-        "<ECSchema schemaName='TestSchemaStruct' alias='tss' version='1.0' xmlns='http://www.bentley.com/schemas/Bentley.ECXML." + ECSchema::GetECVersionString(ECVersion::Latest) + "'>"
-        "<ECStructClass typeName='AStruct'>"
-        "    <ECProperty propertyName='Banana' typeName='long'/>"
-        "</ECStructClass>"
-        "</ECSchema>";
-
-    ECSchema::ReadFromXmlString(schema, badSchemaXml5.c_str(), *context);
-=======
-            <ECRelationshipClass typeName="TestRelationship" strength="embedding" modifier="None">
-                <BaseClass>ElementOwnsUniqueAspect</BaseClass>
-                <Source multiplicity="(1..1)" roleLabel="owns" polymorphic="false">
-                    <Class class="Element"/>
-                </Source>
-                <Target multiplicity="(0..*)" roleLabel="is owned by" polymorphic="false">
-                    <Class class="TestUniqueAspect"/>
-                </Target>
-            </ECRelationshipClass>
-        </ECSchema>)xml";
-    InitContextWithSchemaXml(goodSchemaXml);
-    ASSERT_TRUE(schema.IsValid());
-    ASSERT_TRUE(ECSchemaValidator::Validate(*schema)) << "BisCore example of a valid multi aspect relationship. Validation should succeed";
-    }
-    {
-    Utf8CP goodSchemaXml = R"xml(<?xml version="1.0" encoding="UTF-8"?>
-        <ECSchema schemaName="BisCore" alias="bis" version="1.0" xmlns="http://www.bentley.com/schemas/Bentley.ECXML.3.1">
-            <ECEntityClass typeName="Element" modifier="Abstract" description="Element Description"/>
-            <ECEntityClass typeName="ElementAspect" modifier="Abstract" displayLabel="Element Aspect" description="Element Aspect Description"/>
-            <ECEntityClass typeName="ElementUniqueAspect" modifier="None" displayLabel="Element Multi-Aspect" description="An Element Multi-Unique Description">
-                <BaseClass>ElementAspect</BaseClass>
-            </ECEntityClass>
-            <ECEntityClass typeName="TestUniqueAspect" modifier="None" displayLabel="Test Element Unique-Aspect" description="An Element Multi-Unique Test Description">
-                <BaseClass>ElementUniqueAspect</BaseClass>
-            </ECEntityClass>
-            <ECEntityClass typeName="DerivedTestUniqueAspect" modifier="None" displayLabel="Test Element Unique-Aspect Derived" description="An Element Multi-Unique Test Description">
-                <BaseClass>TestUniqueAspect</BaseClass>
-            </ECEntityClass>
-
-            <ECRelationshipClass typeName="ElementOwnsUniqueAspect" strength="embedding" modifier="None">
-                <Source multiplicity="(1..1)" roleLabel="owns" polymorphic="true">
-                    <Class class="Element"/>
-                </Source>
-                <Target multiplicity="(0..*)" roleLabel="is owned by" polymorphic="true">
-                    <Class class="ElementUniqueAspect"/>
-                </Target>
-            </ECRelationshipClass>
-
-            <ECRelationshipClass typeName="TestRelationship" strength="embedding" modifier="None">
-                <BaseClass>ElementOwnsUniqueAspect</BaseClass>
-                <Source multiplicity="(1..1)" roleLabel="owns" polymorphic="true">
-                    <Class class="Element"/>
-                </Source>
-                <Target multiplicity="(0..*)" roleLabel="is owned by" polymorphic="true">
-                    <Class class="TestUniqueAspect"/>
-                </Target>
-            </ECRelationshipClass>
-        </ECSchema>)xml";
-    InitContextWithSchemaXml(goodSchemaXml);
-    ASSERT_TRUE(schema.IsValid());
-    ASSERT_TRUE(ECSchemaValidator::Validate(*schema)) << "BisCore example of a valid unique aspect relationship. Validation should succeed";
-    }
-    }
-
-/*---------------------------------------------------------------------------------**//**
-* @bsimethod                             Carole.MacDonald                    07/2017
-+---------------+---------------+---------------+---------------+---------------+------*/
-TEST_F(SchemaValidatorTests, EntityClassMayNotInheritFromCertainBisClasses)
-    {
-    // Class may not implement both bis:IParentElement and bis:ISubModeledElement
-    Utf8CP bisSchemaXml = R"xml(<?xml version="1.0" encoding="UTF-8"?>
-        <ECSchema schemaName="BisCore" alias="bis" version="1.0" xmlns="http://www.bentley.com/schemas/Bentley.ECXML.3.1">
-            <ECEntityClass typeName="ISubModeledElement" modifier="Abstract" description="ISubModeledElement Description"/>
-            <ECEntityClass typeName="IParentElement" modifier="Abstract" description="IParentElement Description"/>
-        </ECSchema>)xml";
-    ECSchemaPtr bisSchema;
-    ECSchemaReadContextPtr context = ECSchemaReadContext::CreateContext();
-    ECSchema::ReadFromXmlString(bisSchema, bisSchemaXml, *context);
-    ASSERT_TRUE(bisSchema.IsValid());
-    ASSERT_TRUE(ECSchemaValidator::Validate(*bisSchema)) << "BisCore succeeds validation";
-
-    Utf8CP badBisElementXml = R"xml(<?xml version="1.0" encoding="UTF-8"?>
-        <ECSchema schemaName="BadSchemaThatUsesBis" alias="bis" version="1.0" xmlns="http://www.bentley.com/schemas/Bentley.ECXML.3.1">
-            <ECSchemaReference name="BisCore" version="1.0" alias="bis"/>
-            <ECEntityClass typeName="BadClass" modifier="Abstract" description="BadClass Description">
-                <BaseClass>bis:IParentElement</BaseClass>
-                <BaseClass>bis:ISubModeledElement</BaseClass>
-            </ECEntityClass>
-        </ECSchema>)xml";
-    ECSchemaPtr badBisElementSchema;
-    ECSchema::ReadFromXmlString(badBisElementSchema, badBisElementXml, *context);
-    ASSERT_TRUE(badBisElementSchema.IsValid());
-    ASSERT_FALSE(ECSchemaValidator::Validate(*badBisElementSchema)) << "Schema implements both IParentElement and ISubModeledElement so validation should fail.";
-
-    Utf8CP goodBisElementXml1 = R"xml(<?xml version="1.0" encoding="UTF-8"?>
-        <ECSchema schemaName="GoodSchemaThatUsesBis1" alias="bis" version="1.0" xmlns="http://www.bentley.com/schemas/Bentley.ECXML.3.1">
-            <ECSchemaReference name="BisCore" version="1.0" alias="bis"/>
-            <ECEntityClass typeName="BadClass" modifier="Abstract" description="BadClass Description">
-                <BaseClass>bis:IParentElement</BaseClass>
-            </ECEntityClass>
-        </ECSchema>)xml";
-    ECSchemaPtr goodBisElementSchema1;
-    ECSchema::ReadFromXmlString(goodBisElementSchema1, goodBisElementXml1, *context);
-    ASSERT_TRUE(goodBisElementSchema1.IsValid());
-    ASSERT_TRUE(ECSchemaValidator::Validate(*goodBisElementSchema1)) << "Schema implements only IParentElement so validation should succeed.";
-
-    Utf8CP goodBisElementXml2 = R"xml(<?xml version="1.0" encoding="UTF-8"?>
-        <ECSchema schemaName="GoodSchemaThatUsesBis2" alias="bis" version="1.0" xmlns="http://www.bentley.com/schemas/Bentley.ECXML.3.1">
-            <ECSchemaReference name="BisCore" version="1.0" alias="bis"/>
-            <ECEntityClass typeName="BadClass" modifier="Abstract" description="BadClass Description">
-                <BaseClass>bis:ISubModeledElement</BaseClass>
-            </ECEntityClass>
-        </ECSchema>)xml";
-    ECSchemaPtr goodBisElementSchema2;
-    ECSchema::ReadFromXmlString(goodBisElementSchema2, goodBisElementXml2, *context);
-    ASSERT_TRUE(goodBisElementSchema2.IsValid());
-    ASSERT_TRUE(ECSchemaValidator::Validate(*goodBisElementSchema2)) << "Schema implements only ISubModeledElement so validation should succeed.";
-    }
-
-/*---------------------------------------------------------------------------------**//**
-* @bsimethod                             Colin.Kerr                             07/2017
-+---------------+---------------+---------------+---------------+---------------+------*/
-TEST_F(SchemaValidatorTests, DoNotAllowPropertiesOfTypeLong)
-    {
-    {
-    Utf8CP badSchemaXml = R"xml(<?xml version="1.0" encoding="UTF-8"?>
-        <ECSchema schemaName="TestSchema" alias="ts" version="1.0" xmlns="http://www.bentley.com/schemas/Bentley.ECXML.3.1">
-            <ECSchemaReference name="BisCore" version="1.0" alias="bis"/>
-            <ECEntityClass typeName="TestClassBad">
-                <BaseClass>bis:IParentElement</BaseClass>
-                <ECProperty propertyName="PropNameId" typeName="long">
-                </ECProperty>
-            </ECEntityClass>
-        </ECSchema>)xml";
-    InitBisContextWithSchemaXml(badSchemaXml);
-    ASSERT_TRUE(schema.IsValid());
-    ASSERT_FALSE(ECSchemaValidator::Validate(*schema)) << "Should fail validation as the property name ends in 'Id' and the type is 'long'";
-    }
-    {
-    Utf8CP badSchemaXml = R"xml(<?xml version="1.0" encoding="UTF-8"?>
-        <ECSchema schemaName="TestSchema" alias="ts" version="1.0" xmlns="http://www.bentley.com/schemas/Bentley.ECXML.3.1">
-            <ECSchemaReference name="BisCore" version="1.0" alias="bis"/>
-            <ECEntityClass typeName="SourceClass">
-                <BaseClass>bis:IParentElement</BaseClass>
-            </ECEntityClass>
-            <ECEntityClass typeName="TargetClass">
-                <BaseClass>bis:IParentElement</BaseClass>
-            </ECEntityClass>
-            <ECRelationshipClass typeName="TestRelationshipBad" strength="embedding" modifier="None">
-                <Source multiplicity="(1..1)" roleLabel="owns" polymorphic="true">
-                    <Class class="SourceClass"/>
-                </Source>
-                <Target multiplicity="(0..*)" roleLabel="is owned by" polymorphic="true">
-                    <Class class="TargetClass"/>
-                </Target>
-                <ECProperty propertyName="PropNameId" typeName="long"/>
-            </ECRelationshipClass>
-        </ECSchema>)xml";
-    InitBisContextWithSchemaXml(badSchemaXml);
-    ASSERT_TRUE(schema.IsValid());
-    ASSERT_FALSE(ECSchemaValidator::Validate(*schema)) << "Should fail validation as the property name ends in 'Id' and the type is 'long'";
-    }
-    {
-    Utf8CP badSchemaXml = R"xml(<?xml version="1.0" encoding="UTF-8"?>
-        <ECSchema schemaName="TestSchema" alias="ts" version="1.0" xmlns="http://www.bentley.com/schemas/Bentley.ECXML.3.1">
-            <ECSchemaReference name="BisCore" version="1.0" alias="bis"/>
-            <ECEntityClass typeName="TestClassGood1">
-                <BaseClass>bis:IParentElement</BaseClass>
-                <ECProperty propertyName="PropName" typeName="long">
-                </ECProperty>
-            </ECEntityClass>
-        </ECSchema>)xml";
-    InitBisContextWithSchemaXml(badSchemaXml);
-    ASSERT_TRUE(schema.IsValid());
-    ASSERT_FALSE(ECSchemaValidator::Validate(*schema)) << "Should fail validation as the property type is 'long'";
-    }
-    {
-    Utf8CP goodSchemaXml = R"xml(<?xml version="1.0" encoding="UTF-8"?>
-        <ECSchema schemaName="TestSchema" alias="ts" version="1.0" xmlns="http://www.bentley.com/schemas/Bentley.ECXML.3.1">
-            <ECSchemaReference name="BisCore" version="1.0" alias="bis"/>
-            <ECEntityClass typeName="TestClassGood2">
-                <BaseClass>bis:IParentElement</BaseClass>
-                <ECProperty propertyName="PropNameId" typeName="double">
-                </ECProperty>
-            </ECEntityClass>
-        </ECSchema>)xml";
-    InitBisContextWithSchemaXml(goodSchemaXml);
-    ASSERT_TRUE(schema.IsValid());
-    ASSERT_TRUE(ECSchemaValidator::Validate(*schema)) << "Should succeed validation as the property name ends in 'Id' but is not type 'long'";
-    }
-    {
-    Utf8CP goodSchemaXml = R"xml(<?xml version="1.0" encoding="UTF-8"?>
-        <ECSchema schemaName="TestSchema" alias="ts" version="1.0" xmlns="http://www.bentley.com/schemas/Bentley.ECXML.3.1">
-            <ECSchemaReference name="BisCore" version="1.0" alias="bis"/>
-            <ECEntityClass typeName="SourceClass">
-                <BaseClass>bis:IParentElement</BaseClass>
-            </ECEntityClass>
-            <ECEntityClass typeName="TargetClass">
-                <BaseClass>bis:IParentElement</BaseClass>
-                <ECNavigationProperty propertyName="NavProp" relationshipName="TestRelationshipGood" direction="backward" />
-            </ECEntityClass>
-            <ECRelationshipClass typeName="TestRelationshipGood" strength="embedding" modifier="None">
-                <Source multiplicity="(1..1)" roleLabel="owns" polymorphic="true">
-                    <Class class="SourceClass"/>
-                </Source>
-                <Target multiplicity="(0..*)" roleLabel="is owned by" polymorphic="true">
-                    <Class class="TargetClass"/>
-                </Target>
-                <ECProperty propertyName="PropNameId" typeName="double"/>
-            </ECRelationshipClass>
-        </ECSchema>)xml";
-    InitBisContextWithSchemaXml(goodSchemaXml);
-    ASSERT_TRUE(schema.IsValid());
-    ASSERT_TRUE(ECSchemaValidator::Validate(*schema)) << "Should succeed validation as the property name ends in 'Id' but is not type 'long'";
-    }
-    {
-    Utf8CP badSchemaXml = R"xml(<?xml version="1.0" encoding="UTF-8"?>
-        <ECSchema schemaName="TestSchema" alias="ts" version="1.0" xmlns="http://www.bentley.com/schemas/Bentley.ECXML.3.1">
-            <ECSchemaReference name="BisCore" version="1.0" alias="bis"/>
-            <ECEntityClass typeName="SourceClass">
-                <BaseClass>bis:IParentElement</BaseClass>
-            </ECEntityClass>
-            <ECEntityClass typeName="TargetClass">
-                <BaseClass>bis:IParentElement</BaseClass>
-            </ECEntityClass>
-            <ECRelationshipClass typeName="TestRelationshipGood" strength="embedding" modifier="None">
-                <Source multiplicity="(1..1)" roleLabel="owns" polymorphic="true">
-                    <Class class="SourceClass"/>
-                </Source>
-                <Target multiplicity="(0..*)" roleLabel="is owned by" polymorphic="true">
-                    <Class class="TargetClass"/>
-                </Target>
-                <ECProperty propertyName="PropertyNameiD" typeName="long"/>
-            </ECRelationshipClass>
-        </ECSchema>)xml";
-    InitBisContextWithSchemaXml(badSchemaXml);
-    ASSERT_TRUE(schema.IsValid());
-    ASSERT_FALSE(ECSchemaValidator::Validate(*schema)) << "Should fail validation as the property type is long";
-    }
-    {
-    Utf8CP badSchemaXml = R"xml(<?xml version="1.0" encoding="UTF-8"?>
-        <ECSchema schemaName="TestSchemaStruct" alias="tss" version="1.0" xmlns="http://www.bentley.com/schemas/Bentley.ECXML.3.1">
-            <ECStructClass typeName="AStruct">
-                <ECProperty propertyName="Banana" typeName="long"/>
-            </ECStructClass>
-        </ECSchema>)xml";
-    InitBisContextWithSchemaXml(badSchemaXml);
->>>>>>> 3ba27e54
-    ASSERT_TRUE(schema.IsValid());
-    ASSERT_FALSE(ECSchemaValidator::Validate(*schema)) << "Should fail validation as a struct property has type long";
-    }
-    }
-
-/*---------------------------------------------------------------------------------**//**
-* @bsimethod                             Dan.Perlman                          04/2017
-+---------------+---------------+---------------+---------------+---------------+------*/
-TEST_F(SchemaValidatorTests, EntityClassMayNotInheritPropertyFromMultipleBaseClasses)
-    {
-    // Test that an entity class may not inherit a property from multiple base classes
-    ECSchemaPtr bisSchema;
-    ECEntityClassP bisEntity;
-    ECSchemaPtr schema;
-    ECEntityClassP derivedEntity;
-    ECEntityClassP baseEntity1;
-    ECEntityClassP baseEntity2;
-    PrimitiveECPropertyP prop;
-
-    ASSERT_EQ(ECObjectsStatus::Success, ECSchema::CreateSchema(bisSchema, "BisCore", "bis", 1, 1, 1));
-    ASSERT_EQ(ECObjectsStatus::Success, bisSchema->CreateEntityClass(bisEntity, "BisEntity"));
-    ASSERT_EQ(ECObjectsStatus::Success, ECSchema::CreateSchema(schema, "EntityClassSchema", "ECC", 1, 1, 1));
-    ASSERT_EQ(ECObjectsStatus::Success, schema->AddReferencedSchema(*bisSchema));
-    ASSERT_EQ(ECObjectsStatus::Success, schema->CreateEntityClass(derivedEntity, "DerivedEntity"));
-    ASSERT_EQ(ECObjectsStatus::Success, schema->CreateEntityClass(baseEntity1, "BaseEntity1"));
-    ASSERT_EQ(ECObjectsStatus::Success, baseEntity1->AddBaseClass(*bisEntity));
-    ASSERT_EQ(ECObjectsStatus::Success, schema->CreateEntityClass(baseEntity2, "BaseEntity2"));
-    ASSERT_EQ(ECObjectsStatus::Success, baseEntity2->AddBaseClass(*bisEntity));
-
-    ASSERT_EQ(ECObjectsStatus::Success, derivedEntity->AddBaseClass(*baseEntity1));
-    ASSERT_TRUE(ECSchemaValidator::Validate(*schema)) << "Entity class and its base classes have no properties yet so validation should succeed";
-    ASSERT_EQ(ECObjectsStatus::Success, baseEntity1->CreatePrimitiveProperty(prop, "P1"));
-    ASSERT_EQ(ECObjectsStatus::Success, derivedEntity->CreatePrimitiveProperty(prop, "P1"));
-    ASSERT_TRUE(ECSchemaValidator::Validate(*schema)) << "Entity class may inherit a property from just one base class so validation should succeed";
-    ASSERT_EQ(ECObjectsStatus::Success, derivedEntity->AddBaseClass(*baseEntity2));
-    ASSERT_TRUE(ECSchemaValidator::Validate(*schema)) << "Entity class may have multiple base classes so validation should succeed";
-    ASSERT_EQ(ECObjectsStatus::Success, baseEntity2->CreatePrimitiveProperty(prop, "P1"));
-    ASSERT_FALSE(ECSchemaValidator::Validate(*schema)) << "Entity class may not inherit a property from more than one base class so validation should fail";
-    }
-    
-/*---------------------------------------------------------------------------------**//**
-* @bsimethod                             Dan.Perlman                          04/2017
-+---------------+---------------+---------------+---------------+---------------+------*/
-TEST_F(SchemaValidatorTests, EntityClassMayNotOverrideInheritedMixinProperty)
-    {
-    // Test that an entity class may not override a property inherited from mixin class
-    ECSchemaPtr bisSchema;
-    ECEntityClassP bisEntity;
-    ECSchemaPtr schema;
-    ECEntityClassP entity;
-    ECEntityClassP mixin;
-    PrimitiveECPropertyP prop;
-
-    ASSERT_EQ(ECObjectsStatus::Success, ECSchema::CreateSchema(bisSchema, "BisCore", "bis", 1, 1, 1));
-    ASSERT_EQ(ECObjectsStatus::Success, bisSchema->CreateEntityClass(bisEntity, "BisEntity"));
-    ASSERT_EQ(ECObjectsStatus::Success, ECSchema::CreateSchema(schema, "EntityClassSchema", "ECC", 1, 1, 1));
-    ASSERT_EQ(ECObjectsStatus::Success, schema->AddReferencedSchema(*bisSchema));
-    ASSERT_EQ(ECObjectsStatus::Success, schema->CreateEntityClass(entity, "Entity0"));
-    ASSERT_EQ(ECObjectsStatus::Success, entity->AddBaseClass(*bisEntity));
-    ASSERT_EQ(ECObjectsStatus::Success, schema->CreateMixinClass(mixin, "Mixin0", *entity));
-    ASSERT_EQ(ECObjectsStatus::Success, mixin->CreatePrimitiveProperty(prop, "P1"));
-    ASSERT_EQ(ECObjectsStatus::Success, entity->AddBaseClass(*mixin));
-
-    ASSERT_TRUE(ECSchemaValidator::Validate(*schema)) << "Entity class inherits a property from mixin class so validation should succeed";
-    ASSERT_EQ(ECObjectsStatus::Success, entity->CreatePrimitiveProperty(prop, "P1"));
-    ASSERT_FALSE(ECSchemaValidator::Validate(*schema)) << "Entity class overrides a property inherited from mixin class so validation should fail";
-    }
-
-/*---------------------------------------------------------------------------------**//**
-* @bsimethod                             Carole.MacDonald                    07/2017
-+---------------+---------------+---------------+---------------+---------------+------*/
-TEST_F(SchemaValidatorTests, RelationshipClassConstraintMayNotBeAbstractIfOnlyOneConcreteConstraint)
-    {
-<<<<<<< HEAD
-    Utf8String badSchemaXml = Utf8String("<?xml version='1.0' encoding='UTF-8'?>") +
-        "<ECSchema schemaName='ConstraintTestSchemaFail' alias='ts' version='1.0' xmlns='http://www.bentley.com/schemas/Bentley.ECXML." + ECSchema::GetECVersionString(ECVersion::Latest) + "'>"
-        "   <ECEntityClass typeName='TestClass'/>"
-        "   <ECRelationshipClass typeName = 'Base' strength = 'referencing' modifier = 'Abstract'>"
-        "        <Source multiplicity = '(0..*)' roleLabel = 'refers to' polymorphic = 'true'>"
-        "            <Class class = 'TestClass'/>"
-        "        </Source>"
-        "        <Target multiplicity = '(0..*)' roleLabel = 'is referenced by' polymorphic = 'true'>"
-        "            <Class class = 'TestClass'/>"
-        "        </Target>"
-        "   </ECRelationshipClass>"
-        "<ECRelationshipClass typeName='TestRelationship' description='Test description' displayLabel='Test label' modifier='None' strength='referencing'>"
-        "        <BaseClass>Base</BaseClass>"
-        "        <Source multiplicity='(0..1)' roleLabel = 'refers to' polymorphic = 'true' abstractConstraint='TestClass'>"
-        "            <Class class = 'TestClass'/>"
-        "        </Source>"
-        "        <Target multiplicity = '(0..*)' roleLabel = 'is referenced by' polymorphic = 'true'>"
-        "            <Class class = 'TestClass'/>"
-        "        </Target>"
-        "   </ECRelationshipClass>"
-        "</ECSchema>";
-    ECSchemaPtr schema;
-    ECSchemaReadContextPtr context = ECSchemaReadContext::CreateContext();
-    ECSchema::ReadFromXmlString(schema, badSchemaXml.c_str(), *context);
-    ASSERT_TRUE(schema.IsValid());
-    ASSERT_FALSE(ECSchemaValidator::Validate(*schema)) << "There is an abstract constraint and only one constraint class in source and target so validation should fail";
-
-    Utf8String goodSchemaXml = Utf8String("<?xml version='1.0' encoding='UTF-8'?>") +
-        "<ECSchema schemaName='AbstractTestSchemaSucceed' alias='ts' version='1.0' xmlns='http://www.bentley.com/schemas/Bentley.ECXML." + ECSchema::GetECVersionString(ECVersion::Latest) + "'>"
-        "   <ECEntityClass typeName='TestClass'>"
-        "       <BaseClass>BaseClass</BaseClass>"
-        "   </ECEntityClass>"
-        "   <ECEntityClass typeName='TestClass2'>"
-        "       <BaseClass>TestClass</BaseClass>"
-        "   </ECEntityClass>"
-        "   <ECEntityClass typeName='BaseClass'/>"
-        "   <ECRelationshipClass typeName = 'Base' strength = 'referencing' modifier = 'Abstract'>"
-        "        <Source multiplicity = '(0..*)' roleLabel = 'refers to' polymorphic = 'true' abstractConstraint='BaseClass'>"
-        "            <Class class = 'BaseClass'/>"
-        "            <Class class = 'TestClass2'/>"
-        "        </Source>"
-        "        <Target multiplicity = '(0..*)' roleLabel = 'is referenced by' polymorphic = 'true' abstractConstraint='BaseClass'>"
-        "            <Class class = 'BaseClass'/>"
-        "            <Class class = 'TestClass2'/>"
-        "        </Target>"
-        "   </ECRelationshipClass>"
-        "   <ECRelationshipClass typeName='GoodTestRelationship' description='Test description' displayLabel='Test label' modifier='None' strength='referencing'>"
-        "        <BaseClass>Base</BaseClass>"
-        "        <Source multiplicity='(0..1)' roleLabel = 'refers to' polymorphic = 'true' abstractConstraint='TestClass'>"
-        "            <Class class = 'TestClass'/>"
-        "            <Class class = 'TestClass2'/>"
-        "        </Source>"
-        "        <Target multiplicity = '(0..*)' roleLabel = 'is referenced by' polymorphic = 'true' abstractConstraint='TestClass'>"
-        "            <Class class = 'TestClass'/>"
-        "            <Class class = 'TestClass2'/>"
-        "        </Target>"
-        "   </ECRelationshipClass>"
-        "</ECSchema>";
-    ECSchemaPtr schema2;
-    ECSchemaReadContextPtr context2 = ECSchemaReadContext::CreateContext();
-    ECSchema::ReadFromXmlString(schema2, goodSchemaXml.c_str(), *context2);
-    ASSERT_TRUE(schema2.IsValid());
-    ASSERT_TRUE(ECSchemaValidator::Validate(*schema2)) << "Abstract constraints are defined locally in source and target so validation should succeed";
-=======
-    {
-    Utf8CP badSchemaXml = R"xml(<?xml version="1.0" encoding="UTF-8"?>
-        <ECSchema schemaName="ConstraintTestSchemaFail" alias="ts" version="1.0" xmlns="http://www.bentley.com/schemas/Bentley.ECXML.3.1">
-            <ECSchemaReference name="BisCore" version="1.0" alias="bis"/>
-            <ECEntityClass typeName="TestClass">
-                <BaseClass>bis:IParentElement</BaseClass>
-            </ECEntityClass>
-
-            <ECRelationshipClass typeName="Base" strength="referencing" modifier="Abstract">
-                <Source multiplicity="(0..*)" roleLabel="refers to" polymorphic="true">
-                    <Class class="TestClass"/>
-                </Source>
-                <Target multiplicity="(0..*)" roleLabel="is referenced by" polymorphic="true">
-                    <Class class="TestClass"/>
-                </Target>
-            </ECRelationshipClass>
-
-            <ECRelationshipClass typeName="TestRelationship" description="Test description" displayLabel="Test label" modifier="None" strength="referencing">
-                <BaseClass>Base</BaseClass>
-                <Source multiplicity="(0..1)" roleLabel="refers to" polymorphic="true" abstractConstraint="TestClass">
-                    <Class class="TestClass"/>
-                </Source>
-                <Target multiplicity="(0..*)" roleLabel="is referenced by" polymorphic="true">
-                    <Class class="TestClass"/>
-                </Target>
-            </ECRelationshipClass>
-        </ECSchema>)xml";
-    InitBisContextWithSchemaXml(badSchemaXml);
-    ASSERT_TRUE(schema.IsValid());
-    ASSERT_FALSE(ECSchemaValidator::Validate(*schema)) << "There is an abstract constraint and only one constraint class in source and target so validation should fail";
-    }
-    {
-    Utf8CP goodSchemaXml = R"xml(<?xml version="1.0" encoding="UTF-8"?>
-        <ECSchema schemaName="AbstractTestSchemaSucceed" alias="ts" version="1.0" xmlns="http://www.bentley.com/schemas/Bentley.ECXML.3.1">
-            <ECSchemaReference name="BisCore" version="1.0" alias="bis"/>
-            <ECEntityClass typeName="BaseClass">
-                <BaseClass>bis:IParentElement</BaseClass>
-            </ECEntityClass>
-            <ECEntityClass typeName="TestClass">
-                <BaseClass>BaseClass</BaseClass>
-            </ECEntityClass>
-            <ECEntityClass typeName="TestClass2">
-                <BaseClass>TestClass</BaseClass>
-            </ECEntityClass>
-
-            <ECRelationshipClass typeName="Base" strength="referencing" modifier="Abstract">
-                <Source multiplicity="(0..*)" roleLabel="refers to" polymorphic="true" abstractConstraint="BaseClass">
-                    <Class class="BaseClass"/>
-                    <Class class="TestClass2"/>
-                </Source>
-                <Target multiplicity="(0..*)" roleLabel="is referenced by" polymorphic="true" abstractConstraint="BaseClass">
-                    <Class class="BaseClass"/>
-                    <Class class="TestClass2"/>
-                </Target>
-            </ECRelationshipClass>
-
-            <ECRelationshipClass typeName="GoodTestRelationship" description="Test description" displayLabel="Test label" modifier="None" strength="referencing">
-                <BaseClass>Base</BaseClass>
-                <Source multiplicity="(0..1)" roleLabel="refers to" polymorphic="true" abstractConstraint="TestClass">
-                    <Class class="TestClass"/>
-                    <Class class="TestClass2"/>
-                </Source>
-                <Target multiplicity="(0..*)" roleLabel="is referenced by" polymorphic="true" abstractConstraint="TestClass">
-                    <Class class="TestClass"/>
-                    <Class class="TestClass2"/>
-                </Target>
-            </ECRelationshipClass>
-        </ECSchema>)xml";
-    InitBisContextWithSchemaXml(goodSchemaXml);
-    ASSERT_TRUE(schema.IsValid());
-    ASSERT_TRUE(ECSchemaValidator::Validate(*schema)) << "Abstract constraints are defined locally in source and target so validation should succeed";
-    }
->>>>>>> 3ba27e54
-    }
-
-/*---------------------------------------------------------------------------------**//**
-* @bsimethod                             Carole.MacDonald                    07/2017
-+---------------+---------------+---------------+---------------+---------------+------*/
-TEST_F(SchemaValidatorTests, RelationshipClassMayNotHaveHoldingStrength)
-    {
-<<<<<<< HEAD
-    Utf8String badSchemaXml = Utf8String("<?xml version='1.0' encoding='UTF-8'?>") +
-        "<ECSchema schemaName='StandardSchemaReferenced' alias='ts' version='1.0' xmlns='http://www.bentley.com/schemas/Bentley.ECXML." + ECSchema::GetECVersionString(ECVersion::Latest) + "'>"
-        "    <ECEntityClass typeName='TestClass'/>"
-        "    <ECRelationshipClass typeName='ExampleRelationship' strength='holding' modifier='Sealed'>"
-        "    <Source multiplicity='(1..1)' roleLabel='read from source to target' polymorphic='true'>"
-        "        <Class class='TestClass'/>"
-        "    </Source>"
-        "    <Target multiplicity='(0..*)' roleLabel='read from target to source' polymorphic='true'>"
-        "        <Class class='TestClass'/>"
-        "    </Target>"
-        "</ECRelationshipClass>"
-        "</ECSchema>";
-
-    ECSchemaPtr schema;
-    ECSchemaReadContextPtr context = ECSchemaReadContext::CreateContext();
-    ECSchema::ReadFromXmlString(schema, badSchemaXml.c_str(), *context);
-    ASSERT_TRUE(schema.IsValid());
-    ASSERT_FALSE(ECSchemaValidator::Validate(*schema)) << "Should fail validation as strength attribute must not be set to 'holding'";
-
-    Utf8String goodSchemaXml = Utf8String("<?xml version='1.0' encoding='UTF-8'?>") +
-        "<ECSchema schemaName='StandardSchemaReferenced' alias='ts' version='1.0' xmlns='http://www.bentley.com/schemas/Bentley.ECXML." + ECSchema::GetECVersionString(ECVersion::Latest) + "'>"
-        "    <ECEntityClass typeName='TestClass'/>"
-        "    <ECRelationshipClass typeName='ExampleRelationship' strength='embedding' modifier='Sealed'>"
-        "    <Source multiplicity='(1..1)' roleLabel='read from source to target' polymorphic='true'>"
-        "        <Class class='TestClass'/>"
-        "    </Source>"
-        "    <Target multiplicity='(0..*)' roleLabel='read from target to source' polymorphic='true'>"
-        "        <Class class='TestClass'/>"
-        "    </Target>"
-        "</ECRelationshipClass>"
-        "</ECSchema>";
-
-    ECSchema::ReadFromXmlString(schema, goodSchemaXml.c_str(), *context);
-=======
-    {
-    Utf8CP badSchemaXml = R"xml(<?xml version="1.0" encoding="UTF-8"?>
-        <ECSchema schemaName="TestSchema" alias="ts" version="1.0" xmlns="http://www.bentley.com/schemas/Bentley.ECXML.3.1">
-            <ECSchemaReference name="BisCore" version="1.0" alias="bis"/>
-            <ECEntityClass typeName="TestClass">
-                <BaseClass>bis:IParentElement</BaseClass>
-            </ECEntityClass>
-            <ECRelationshipClass typeName="ExampleRelationship" strength="holding" modifier="Sealed">
-                <Source multiplicity="(1..1)" roleLabel="read from source to target" polymorphic="true">
-                    <Class class="TestClass"/>
-                </Source>
-                <Target multiplicity="(0..*)" roleLabel="read from target to source" polymorphic="true">
-                    <Class class="TestClass"/>
-                </Target>
-            </ECRelationshipClass>
-        </ECSchema>)xml";
-    InitBisContextWithSchemaXml(badSchemaXml);
-    ASSERT_TRUE(schema.IsValid());
-    ASSERT_FALSE(ECSchemaValidator::Validate(*schema)) << "Should fail validation as strength attribute must not be set to 'holding'";
-    }
-    {
-    Utf8CP goodSchemaXml = R"xml(<?xml version="1.0" encoding="UTF-8"?>
-        <ECSchema schemaName="TestSchema" alias="ts" version="1.0" xmlns="http://www.bentley.com/schemas/Bentley.ECXML.3.1">
-            <ECSchemaReference name="BisCore" version="1.0" alias="bis"/>
-            <ECEntityClass typeName="TestClass">
-                <BaseClass>bis:IParentElement</BaseClass>
-            </ECEntityClass>
-            <ECRelationshipClass typeName="ExampleRelationship" strength="embedding" modifier="Sealed">
-                <Source multiplicity="(1..1)" roleLabel="read from source to target" polymorphic="true">
-                    <Class class="TestClass"/>
-                </Source>
-                <Target multiplicity="(0..*)" roleLabel="read from target to source" polymorphic="true">
-                    <Class class="TestClass"/>
-                </Target>
-            </ECRelationshipClass>
-        </ECSchema>)xml";
-    InitBisContextWithSchemaXml(goodSchemaXml);
->>>>>>> 3ba27e54
-    ASSERT_TRUE(schema.IsValid());
-    ASSERT_TRUE(ECSchemaValidator::Validate(*schema)) << "Should pass validation as strength attribute is set to 'embedding'";
-    }
-    }
-
-/*---------------------------------------------------------------------------------**//**
-* @bsimethod                             Carole.MacDonald                    07/2017
-+---------------+---------------+---------------+---------------+---------------+------*/
-TEST_F(SchemaValidatorTests, RelationshipClassEmbeddingStrengthTests)
-    {
-    // Test forward direction
-    // Source = 0..*
-<<<<<<< HEAD
-    Utf8String badSchemaXml1 = Utf8String("<?xml version='1.0' encoding='UTF-8'?>") +
-        "<ECSchema schemaName='StandardSchemaReferenced' alias='ts' version='1.0' xmlns='http://www.bentley.com/schemas/Bentley.ECXML." + ECSchema::GetECVersionString(ECVersion::Latest) + "'>"
-        "    <ECEntityClass typeName='TestClass'/>"
-        "    <ECRelationshipClass typeName='ExampleRelationship' strength='embedding' strengthDirection='forward' modifier='Sealed'>"
-        "    <Source multiplicity='(0..*)' roleLabel='read from source to target' polymorphic='true'>"
-        "        <Class class='TestClass'/>"
-        "    </Source>"
-        "    <Target multiplicity='(0..*)' roleLabel='read from target to source' polymorphic='true'>"
-        "        <Class class='TestClass'/>"
-        "    </Target>"
-        "</ECRelationshipClass>"
-        "</ECSchema>";
-
-    ECSchemaPtr schema;
-    ECSchemaReadContextPtr context = ECSchemaReadContext::CreateContext();
-    ECSchema::ReadFromXmlString(schema, badSchemaXml1.c_str(), *context);
-=======
-    {
-    Utf8CP badSchemaXml = R"xml(<?xml version="1.0" encoding="UTF-8"?>
-        <ECSchema schemaName="TestSchema" alias="ts" version="1.0" xmlns="http://www.bentley.com/schemas/Bentley.ECXML.3.1">
-            <ECSchemaReference name="BisCore" version="1.0" alias="bis"/>
-            <ECEntityClass typeName="TestClass">
-                <BaseClass>bis:IParentElement</BaseClass>
-            </ECEntityClass>
-            <ECRelationshipClass typeName="ExampleRelationship" strength="embedding" strengthDirection="forward" modifier="Sealed">
-                <Source multiplicity="(0..*)" roleLabel="read from source to target" polymorphic="true">
-                    <Class class="TestClass"/>
-                </Source>
-                <Target multiplicity="(0..*)" roleLabel="read from target to source" polymorphic="true">
-                    <Class class="TestClass"/>
-                </Target>
-            </ECRelationshipClass>
-        </ECSchema>)xml";
-    InitBisContextWithSchemaXml(badSchemaXml);
->>>>>>> 3ba27e54
-    ASSERT_TRUE(schema.IsValid());
-    ASSERT_FALSE(ECSchemaValidator::Validate(*schema)) << "Should fail validation as source multiplicity upper bound is greater than 1 while strength is embedding and forward";
-    }
-    // Source = 1..*
-<<<<<<< HEAD
-    Utf8String badSchemaXml2 = Utf8String("<?xml version='1.0' encoding='UTF-8'?>") +
-        "<ECSchema schemaName='StandardSchemaReferenced' alias='ts' version='1.0' xmlns='http://www.bentley.com/schemas/Bentley.ECXML." + ECSchema::GetECVersionString(ECVersion::Latest) + "'>"
-        "    <ECEntityClass typeName='TestClass'/>"
-        "    <ECRelationshipClass typeName='ExampleRelationship' strength='embedding' strengthDirection='forward' modifier='Sealed'>"
-        "    <Source multiplicity='(1..*)' roleLabel='read from source to target' polymorphic='true'>"
-        "        <Class class='TestClass'/>"
-        "    </Source>"
-        "    <Target multiplicity='(0..*)' roleLabel='read from target to source' polymorphic='true'>"
-        "        <Class class='TestClass'/>"
-        "    </Target>"
-        "</ECRelationshipClass>"
-        "</ECSchema>";
-
-    ECSchema::ReadFromXmlString(schema, badSchemaXml2.c_str(), *context);
-=======
-    {
-    Utf8CP badSchemaXml = R"xml(<?xml version="1.0" encoding="UTF-8"?>
-        <ECSchema schemaName="TestSchema" alias="ts" version="1.0" xmlns="http://www.bentley.com/schemas/Bentley.ECXML.3.1">
-            <ECSchemaReference name="BisCore" version="1.0" alias="bis"/>
-            <ECEntityClass typeName="TestClass">
-                <BaseClass>bis:IParentElement</BaseClass>
-            </ECEntityClass>
-            <ECRelationshipClass typeName="ExampleRelationship" strength="embedding" strengthDirection="forward" modifier="Sealed">
-                <Source multiplicity="(1..*)" roleLabel="read from source to target" polymorphic="true">
-                    <Class class="TestClass"/>
-                </Source>
-                <Target multiplicity="(0..*)" roleLabel="read from target to source" polymorphic="true">
-                    <Class class="TestClass"/>
-                </Target>
-            </ECRelationshipClass>
-        </ECSchema>)xml";
-    InitBisContextWithSchemaXml(badSchemaXml);
->>>>>>> 3ba27e54
-    ASSERT_TRUE(schema.IsValid());
-    ASSERT_FALSE(ECSchemaValidator::Validate(*schema)) << "Should fail validation as source multiplicity upper bound is greater than 1 while strength is embedding and forward";
-    }
-    // Source = 0..1
-<<<<<<< HEAD
-    Utf8String goodSchemaXml1 = Utf8String("<?xml version='1.0' encoding='UTF-8'?>") +
-        "<ECSchema schemaName='StandardSchemaReferenced' alias='ts' version='1.0' xmlns='http://www.bentley.com/schemas/Bentley.ECXML." + ECSchema::GetECVersionString(ECVersion::Latest) + "'>"
-        "    <ECEntityClass typeName='TestClass'/>"
-        "    <ECRelationshipClass typeName='ExampleRelationship' strength='embedding' strengthDirection='forward' modifier='Sealed'>"
-        "    <Source multiplicity='(0..1)' roleLabel='read from source to target' polymorphic='true'>"
-        "        <Class class='TestClass'/>"
-        "    </Source>"
-        "    <Target multiplicity='(0..*)' roleLabel='read from target to source' polymorphic='true'>"
-        "        <Class class='TestClass'/>"
-        "    </Target>"
-        "</ECRelationshipClass>"
-        "</ECSchema>";
-
-    ECSchema::ReadFromXmlString(schema, goodSchemaXml1.c_str(), *context);
-=======
-    {
-    Utf8CP goodSchemaXml = R"xml(<?xml version="1.0" encoding="UTF-8"?>
-        <ECSchema schemaName="TestSchema" alias="ts" version="1.0" xmlns="http://www.bentley.com/schemas/Bentley.ECXML.3.1">
-            <ECSchemaReference name="BisCore" version="1.0" alias="bis"/>
-            <ECEntityClass typeName="TestClass">
-                <BaseClass>bis:IParentElement</BaseClass>
-            </ECEntityClass>
-            <ECRelationshipClass typeName="ExampleRelationship" strength="embedding" strengthDirection="forward" modifier="Sealed">
-                <Source multiplicity="(0..1)" roleLabel="read from source to target" polymorphic="true">
-                    <Class class="TestClass"/>
-                </Source>
-                <Target multiplicity="(0..*)" roleLabel="read from target to source" polymorphic="true">
-                    <Class class="TestClass"/>
-                </Target>
-            </ECRelationshipClass>
-        </ECSchema>)xml";
-    InitBisContextWithSchemaXml(goodSchemaXml);
->>>>>>> 3ba27e54
-    ASSERT_TRUE(schema.IsValid());
-    ASSERT_TRUE(ECSchemaValidator::Validate(*schema)) << "Should succeed validation as source multiplicity upper bound is not greater than 1 while strength is embedding and forward";
-    }
-    // Source = 1..1
-<<<<<<< HEAD
-    Utf8String goodSchemaXml2 = Utf8String("<?xml version='1.0' encoding='UTF-8'?>") +
-        "<ECSchema schemaName='StandardSchemaReferenced' alias='ts' version='1.0' xmlns='http://www.bentley.com/schemas/Bentley.ECXML." + ECSchema::GetECVersionString(ECVersion::Latest) + "'>"
-        "    <ECEntityClass typeName='TestClass'/>"
-        "    <ECRelationshipClass typeName='ExampleRelationship' strength='embedding' strengthDirection='forward' modifier='Sealed'>"
-        "    <Source multiplicity='(1..1)' roleLabel='read from source to target' polymorphic='true'>"
-        "        <Class class='TestClass'/>"
-        "    </Source>"
-        "    <Target multiplicity='(0..*)' roleLabel='read from target to source' polymorphic='true'>"
-        "        <Class class='TestClass'/>"
-        "    </Target>"
-        "</ECRelationshipClass>"
-        "</ECSchema>";
-
-    ECSchema::ReadFromXmlString(schema, goodSchemaXml2.c_str(), *context);
-=======
-    {
-    Utf8CP goodSchemaXml = R"xml(<?xml version="1.0" encoding="UTF-8"?>
-        <ECSchema schemaName="StandardSchemaReferenced" alias="ts" version="1.0" xmlns="http://www.bentley.com/schemas/Bentley.ECXML.3.1">
-            <ECSchemaReference name="BisCore" version="1.0" alias="bis"/>
-            <ECEntityClass typeName="TestClass">
-                <BaseClass>bis:IParentElement</BaseClass>
-            </ECEntityClass>
-            <ECRelationshipClass typeName="ExampleRelationship" strength="embedding" strengthDirection="forward" modifier="Sealed">
-                <Source multiplicity="(1..1)" roleLabel="read from source to target" polymorphic="true">
-                    <Class class="TestClass"/>
-                </Source>
-                <Target multiplicity="(0..*)" roleLabel="read from target to source" polymorphic="true">
-                    <Class class="TestClass"/>
-                </Target>
-            </ECRelationshipClass>
-        </ECSchema>)xml";
-    InitBisContextWithSchemaXml(goodSchemaXml);
->>>>>>> 3ba27e54
-    ASSERT_TRUE(schema.IsValid());
-    ASSERT_TRUE(ECSchemaValidator::Validate(*schema)) << "Should succeed validation as source multiplicity upper bound is not greater than 1 while strength is embedding and forward";
-    }
-    // Test backward direction
-    // Target = 0..*
-<<<<<<< HEAD
-    badSchemaXml1 = Utf8String("<?xml version='1.0' encoding='UTF-8'?>") +
-        "<ECSchema schemaName='StandardSchemaReferenced' alias='ts' version='1.0' xmlns='http://www.bentley.com/schemas/Bentley.ECXML." + ECSchema::GetECVersionString(ECVersion::Latest) + "'>"
-        "    <ECEntityClass typeName='TestClass'/>"
-        "    <ECRelationshipClass typeName='ExampleRelationship' strength='embedding' strengthDirection='backward' modifier='Sealed'>"
-        "    <Source multiplicity='(0..*)' roleLabel='read from source to target' polymorphic='true'>"
-        "        <Class class='TestClass'/>"
-        "    </Source>"
-        "    <Target multiplicity='(0..*)' roleLabel='read from target to source' polymorphic='true'>"
-        "        <Class class='TestClass'/>"
-        "    </Target>"
-        "</ECRelationshipClass>"
-        "</ECSchema>";
-
-    ECSchema::ReadFromXmlString(schema, badSchemaXml1.c_str(), *context);
-=======
-    {
-    Utf8CP badSchemaXml = R"xml(<?xml version="1.0" encoding="UTF-8"?>
-        <ECSchema schemaName="StandardSchemaReferenced" alias="ts" version="1.0" xmlns="http://www.bentley.com/schemas/Bentley.ECXML.3.1">
-            <ECSchemaReference name="BisCore" version="1.0" alias="bis"/>
-            <ECEntityClass typeName="TestClass">
-                <BaseClass>bis:IParentElement</BaseClass>
-            </ECEntityClass>
-            <ECRelationshipClass typeName="ExampleRelationship" strength="embedding" strengthDirection="backward" modifier="Sealed">
-                <Source multiplicity="(0..*)" roleLabel="read from source to target" polymorphic="true">
-                    <Class class="TestClass"/>
-                </Source>
-                <Target multiplicity="(0..*)" roleLabel="read from target to source" polymorphic="true">
-                    <Class class="TestClass"/>
-                </Target>
-            </ECRelationshipClass>
-        </ECSchema>)xml";
-    InitBisContextWithSchemaXml(badSchemaXml);
->>>>>>> 3ba27e54
-    ASSERT_TRUE(schema.IsValid());
-    ASSERT_FALSE(ECSchemaValidator::Validate(*schema)) << "Should fail validation as target multiplicity upper bound is greater than 1 while strength is embedding and backward";
-    }
-    // Target = 1..*
-<<<<<<< HEAD
-    badSchemaXml2 = Utf8String("<?xml version='1.0' encoding='UTF-8'?>") +
-        "<ECSchema schemaName='StandardSchemaReferenced' alias='ts' version='1.0' xmlns='http://www.bentley.com/schemas/Bentley.ECXML." + ECSchema::GetECVersionString(ECVersion::Latest) + "'>"
-        "    <ECEntityClass typeName='TestClass'/>"
-        "    <ECRelationshipClass typeName='ExampleRelationship' strength='embedding' strengthDirection='backward' modifier='Sealed'>"
-        "    <Source multiplicity='(1..*)' roleLabel='read from source to target' polymorphic='true'>"
-        "        <Class class='TestClass'/>"
-        "    </Source>"
-        "    <Target multiplicity='(1..*)' roleLabel='read from target to source' polymorphic='true'>"
-        "        <Class class='TestClass'/>"
-        "    </Target>"
-        "</ECRelationshipClass>"
-        "</ECSchema>";
-
-    ECSchema::ReadFromXmlString(schema, badSchemaXml2.c_str(), *context);
-=======
-    {
-    Utf8CP badSchemaXml = R"xml(<?xml version="1.0" encoding="UTF-8"?>
-        <ECSchema schemaName="StandardSchemaReferenced" alias="ts" version="1.0" xmlns="http://www.bentley.com/schemas/Bentley.ECXML.3.1">
-            <ECSchemaReference name="BisCore" version="1.0" alias="bis"/>
-            <ECEntityClass typeName="TestClass">
-                <BaseClass>bis:IParentElement</BaseClass>
-            </ECEntityClass>
-            <ECRelationshipClass typeName="ExampleRelationship" strength="embedding" strengthDirection="backward" modifier="Sealed">
-                <Source multiplicity="(1..*)" roleLabel="read from source to target" polymorphic="true">
-                    <Class class="TestClass"/>
-                </Source>
-                <Target multiplicity="(1..*)" roleLabel="read from target to source" polymorphic="true">
-                    <Class class="TestClass"/>
-                </Target>
-            </ECRelationshipClass>
-        </ECSchema>)xml";
-    InitBisContextWithSchemaXml(badSchemaXml);
->>>>>>> 3ba27e54
-    ASSERT_TRUE(schema.IsValid());
-    ASSERT_FALSE(ECSchemaValidator::Validate(*schema)) << "Should fail validation as target multiplicity upper bound is greater than 1 while strength is embedding and backward";
-    }
-    // Target = 0..1
-<<<<<<< HEAD
-    goodSchemaXml1 = Utf8String("<?xml version='1.0' encoding='UTF-8'?>") +
-        "<ECSchema schemaName='StandardSchemaReferenced' alias='ts' version='1.0' xmlns='http://www.bentley.com/schemas/Bentley.ECXML." + ECSchema::GetECVersionString(ECVersion::Latest) + "'>"
-        "    <ECEntityClass typeName='TestClass'/>"
-        "    <ECRelationshipClass typeName='ExampleRelationship' strength='embedding' strengthDirection='backward' modifier='Sealed'>"
-        "    <Source multiplicity='(0..*)' roleLabel='read from source to target' polymorphic='true'>"
-        "        <Class class='TestClass'/>"
-        "    </Source>"
-        "    <Target multiplicity='(0..1)' roleLabel='read from target to source' polymorphic='true'>"
-        "        <Class class='TestClass'/>"
-        "    </Target>"
-        "</ECRelationshipClass>"
-        "</ECSchema>";
-
-    ECSchema::ReadFromXmlString(schema, goodSchemaXml1.c_str(), *context);
-=======
-    {
-    Utf8CP goodSchemaXml = R"xml(<?xml version="1.0" encoding="UTF-8"?>
-        <ECSchema schemaName="StandardSchemaReferenced" alias="ts" version="1.0" xmlns="http://www.bentley.com/schemas/Bentley.ECXML.3.1">
-            <ECSchemaReference name="BisCore" version="1.0" alias="bis"/>
-            <ECEntityClass typeName="TestClass">
-                <BaseClass>bis:IParentElement</BaseClass>
-            </ECEntityClass>
-            <ECRelationshipClass typeName="ExampleRelationship" strength="embedding" strengthDirection="backward" modifier="Sealed">
-                <Source multiplicity="(0..*)" roleLabel="read from source to target" polymorphic="true">
-                    <Class class="TestClass"/>
-                </Source>
-                <Target multiplicity="(0..1)" roleLabel="read from target to source" polymorphic="true">
-                    <Class class="TestClass"/>
-                </Target>
-            </ECRelationshipClass>
-        </ECSchema>)xml";
-    InitBisContextWithSchemaXml(goodSchemaXml);
->>>>>>> 3ba27e54
-    ASSERT_TRUE(schema.IsValid());
-    ASSERT_TRUE(ECSchemaValidator::Validate(*schema)) << "Should succeed validation as target multiplicity upper bound is not greater than 1 while strength is embedding and backward";
-    }
-    // Target = 1..1
-<<<<<<< HEAD
-    goodSchemaXml2 = Utf8String("<?xml version='1.0' encoding='UTF-8'?>") +
-        "<ECSchema schemaName='StandardSchemaReferenced' alias='ts' version='1.0' xmlns='http://www.bentley.com/schemas/Bentley.ECXML." + ECSchema::GetECVersionString(ECVersion::Latest) + "'>"
-        "    <ECEntityClass typeName='TestClass'/>"
-        "    <ECRelationshipClass typeName='ExampleRelationship' strength='embedding' strengthDirection='backward' modifier='Sealed'>"
-        "    <Source multiplicity='(0..*)' roleLabel='read from source to target' polymorphic='true'>"
-        "        <Class class='TestClass'/>"
-        "    </Source>"
-        "    <Target multiplicity='(1..1)' roleLabel='read from target to source' polymorphic='true'>"
-        "        <Class class='TestClass'/>"
-        "    </Target>"
-        "</ECRelationshipClass>"
-        "</ECSchema>";
-
-    ECSchema::ReadFromXmlString(schema, goodSchemaXml2.c_str(), *context);
-=======
-    {
-    Utf8CP goodSchemaXml = R"xml(<?xml version="1.0" encoding="UTF-8"?>
-        <ECSchema schemaName="StandardSchemaReferenced" alias="ts" version="1.0" xmlns="http://www.bentley.com/schemas/Bentley.ECXML.3.1">
-            <ECSchemaReference name="BisCore" version="1.0" alias="bis"/>
-            <ECEntityClass typeName="TestClass">
-                <BaseClass>bis:IParentElement</BaseClass>
-            </ECEntityClass>
-            <ECRelationshipClass typeName="ExampleRelationship" strength="embedding" strengthDirection="backward" modifier="Sealed">
-                <Source multiplicity="(0..*)" roleLabel="read from source to target" polymorphic="true">
-                    <Class class="TestClass"/>
-                </Source>
-                <Target multiplicity="(1..1)" roleLabel="read from target to source" polymorphic="true">
-                    <Class class="TestClass"/>
-                </Target>
-            </ECRelationshipClass>
-        </ECSchema>)xml";
-    InitBisContextWithSchemaXml(goodSchemaXml);
->>>>>>> 3ba27e54
-    ASSERT_TRUE(schema.IsValid());
-    ASSERT_TRUE(ECSchemaValidator::Validate(*schema)) << "Should succeed validation as target multiplicity upper bound is not greater than 1 while strength is embedding and backward";
-    }
-    // No direction given, so forward is assumed
-    // Source = 0..*
-<<<<<<< HEAD
-    Utf8String badSchemaNoDirection = Utf8String("<?xml version='1.0' encoding='UTF-8'?>") +
-        "<ECSchema schemaName='StandardSchemaReferenced' alias='ts' version='1.0' xmlns='http://www.bentley.com/schemas/Bentley.ECXML." + ECSchema::GetECVersionString(ECVersion::Latest) + "'>"
-        "    <ECEntityClass typeName='TestClass'/>"
-        "    <ECRelationshipClass typeName='ExampleRelationship' strength='embedding' modifier='Sealed'>"
-        "    <Source multiplicity='(0..*)' roleLabel='read from source to target' polymorphic='true'>"
-        "        <Class class='TestClass'/>"
-        "    </Source>"
-        "    <Target multiplicity='(0..*)' roleLabel='read from target to source' polymorphic='true'>"
-        "        <Class class='TestClass'/>"
-        "    </Target>"
-        "</ECRelationshipClass>"
-        "</ECSchema>";
-
-    ECSchema::ReadFromXmlString(schema, badSchemaNoDirection.c_str(), *context);
-=======
-    {
-    Utf8CP badSchemaNoDirection = R"xml(<?xml version="1.0" encoding="UTF-8"?>
-        <ECSchema schemaName="StandardSchemaReferenced" alias="ts" version="1.0" xmlns="http://www.bentley.com/schemas/Bentley.ECXML.3.1">
-            <ECSchemaReference name="BisCore" version="1.0" alias="bis"/>
-            <ECEntityClass typeName="TestClass">
-                <BaseClass>bis:IParentElement</BaseClass>
-            </ECEntityClass>
-            <ECRelationshipClass typeName="ExampleRelationship" strength="embedding" modifier="Sealed">
-                <Source multiplicity="(0..*)" roleLabel="read from source to target" polymorphic="true">
-                    <Class class="TestClass"/>
-                </Source>
-                <Target multiplicity="(0..*)" roleLabel="read from target to source" polymorphic="true">
-                    <Class class="TestClass"/>
-                </Target>
-            </ECRelationshipClass>
-        </ECSchema>)xml";
-    InitBisContextWithSchemaXml(badSchemaNoDirection);
->>>>>>> 3ba27e54
-    ASSERT_TRUE(schema.IsValid());
-    ASSERT_FALSE(ECSchemaValidator::Validate(*schema)) << "Should fail validation as direction is assumed to be forward with embedding strength, with multiplicity in source greater than 1";
-    }
-    // Source = 0..1
-<<<<<<< HEAD
-    Utf8String goodSchemaNoDirection = Utf8String("<?xml version='1.0' encoding='UTF-8'?>") +
-        "<ECSchema schemaName='StandardSchemaReferenced' alias='ts' version='1.0' xmlns='http://www.bentley.com/schemas/Bentley.ECXML." + ECSchema::GetECVersionString(ECVersion::Latest) + "'>"
-        "    <ECEntityClass typeName='TestClass'/>"
-        "    <ECRelationshipClass typeName='ExampleRelationship' strength='embedding' modifier='Sealed'>"
-        "    <Source multiplicity='(0..1)' roleLabel='read from source to target' polymorphic='true'>"
-        "        <Class class='TestClass'/>"
-        "    </Source>"
-        "    <Target multiplicity='(0..*)' roleLabel='read from target to source' polymorphic='true'>"
-        "        <Class class='TestClass'/>"
-        "    </Target>"
-        "</ECRelationshipClass>"
-        "</ECSchema>";
-
-    ECSchema::ReadFromXmlString(schema, goodSchemaNoDirection.c_str(), *context);
-=======
-    {
-    Utf8CP goodSchemaNoDirection = R"xml(<?xml version="1.0" encoding="UTF-8"?>
-        <ECSchema schemaName="StandardSchemaReferenced" alias="ts" version="1.0" xmlns="http://www.bentley.com/schemas/Bentley.ECXML.3.1">
-            <ECSchemaReference name="BisCore" version="1.0" alias="bis"/>
-            <ECEntityClass typeName="TestClass">
-                <BaseClass>bis:IParentElement</BaseClass>
-            </ECEntityClass>
-                <ECRelationshipClass typeName="ExampleRelationship" strength="embedding" modifier="Sealed">
-                <Source multiplicity="(0..1)" roleLabel="read from source to target" polymorphic="true">
-                    <Class class="TestClass"/>
-                </Source>
-                <Target multiplicity="(0..*)" roleLabel="read from target to source" polymorphic="true">
-                    <Class class="TestClass"/>
-                </Target>
-            </ECRelationshipClass>
-        </ECSchema>)xml";
-    InitBisContextWithSchemaXml(goodSchemaNoDirection);
->>>>>>> 3ba27e54
-    ASSERT_TRUE(schema.IsValid());
-    ASSERT_TRUE(ECSchemaValidator::Validate(*schema)) << "Should succeed validation as direction is assumed to be forward, with multiplicity equal to 1";
-    }
-    }
-
-/*---------------------------------------------------------------------------------**//**
-* @bsimethod                             Carole.MacDonald                    07/2017
-+---------------+---------------+---------------+---------------+---------------+------*/
-TEST_F(SchemaValidatorTests, EmbeddingRelationshipsShouldNotContainHasInClassName)
-    {
-<<<<<<< HEAD
-    Utf8String badSchemaXml = Utf8String("<?xml version='1.0' encoding='UTF-8'?>") +
-        "<ECSchema schemaName='BadSchema' alias='ts' version='1.0' xmlns='http://www.bentley.com/schemas/Bentley.ECXML." + ECSchema::GetECVersionString(ECVersion::Latest) + "'>"
-        "    <ECEntityClass typeName='TestClass'/>"
-        "    <ECRelationshipClass typeName='RelationshipHasBadString' strength='embedding' modifier='Sealed'>"
-        "    <Source multiplicity='(0..1)' roleLabel='read from source to target' polymorphic='true'>"
-        "        <Class class='TestClass'/>"
-        "    </Source>"
-        "    <Target multiplicity='(0..*)' roleLabel='read from target to source' polymorphic='true'>"
-        "        <Class class='TestClass'/>"
-        "    </Target>"
-        "</ECRelationshipClass>"
-        "</ECSchema>";
-    ECSchemaPtr schema;
-    ECSchemaReadContextPtr context = ECSchemaReadContext::CreateContext();
-    ECSchema::ReadFromXmlString(schema, badSchemaXml.c_str(), *context);
-    ASSERT_TRUE(schema.IsValid());
-    ASSERT_FALSE(ECSchemaValidator::Validate(*schema)) << "Should fail validation as relationship is embedding and contains 'Has'";
-    
-    Utf8String goodSchemaXml = Utf8String("<?xml version='1.0' encoding='UTF-8'?>") +
-        "<ECSchema schemaName='GoodSchema' alias='ts' version='1.0' xmlns='http://www.bentley.com/schemas/Bentley.ECXML." + ECSchema::GetECVersionString(ECVersion::Latest) + "'>"
-        "    <ECEntityClass typeName='TestClass'/>"
-        "    <ECRelationshipClass typeName='RelationshipHasPotentiallyBadString' strength='referencing' modifier='Sealed'>"
-        "    <Source multiplicity='(0..1)' roleLabel='read from source to target' polymorphic='true'>"
-        "        <Class class='TestClass'/>"
-        "    </Source>"
-        "    <Target multiplicity='(0..*)' roleLabel='read from target to source' polymorphic='true'>"
-        "        <Class class='TestClass'/>"
-        "    </Target>"
-        "</ECRelationshipClass>"
-        "</ECSchema>";
-    ECSchemaPtr schema2;
-    ECSchemaReadContextPtr context2 = ECSchemaReadContext::CreateContext();
-    ECSchema::ReadFromXmlString(schema2, goodSchemaXml.c_str(), *context2);
-    ASSERT_TRUE(schema2.IsValid());
-    ASSERT_TRUE(ECSchemaValidator::Validate(*schema2)) << "Should succeed validation as relationship is 'referncing', not 'embedding'";
-=======
-    {
-    Utf8CP badSchemaXml = R"xml(<?xml version="1.0" encoding="UTF-8"?>
-        <ECSchema schemaName="BadSchema" alias="ts" version="1.0" xmlns="http://www.bentley.com/schemas/Bentley.ECXML.3.1">
-            <ECSchemaReference name="BisCore" version="1.0" alias="bis"/>
-            <ECEntityClass typeName="TestClass">
-                <BaseClass>bis:IParentElement</BaseClass>
-            </ECEntityClass>
-            <ECRelationshipClass typeName="RelationshipHasBadString" strength="embedding" modifier="Sealed">
-                <Source multiplicity="(0..1)" roleLabel="read from source to target" polymorphic="true">
-                    <Class class="TestClass"/>
-                </Source>
-                <Target multiplicity="(0..*)" roleLabel="read from target to source" polymorphic="true">
-                    <Class class="TestClass"/>
-                </Target>
-            </ECRelationshipClass>
-        </ECSchema>)xml";
-    InitBisContextWithSchemaXml(badSchemaXml);
-    ASSERT_TRUE(schema.IsValid());
-    ASSERT_FALSE(ECSchemaValidator::Validate(*schema)) << "Should fail validation as relationship is embedding and contains 'Has'";
-    }
-    {
-    Utf8CP goodSchemaXml = R"xml(<?xml version="1.0" encoding="UTF-8"?>
-        <ECSchema schemaName="GoodSchema" alias="ts" version="1.0" xmlns="http://www.bentley.com/schemas/Bentley.ECXML.3.1">
-            <ECSchemaReference name="BisCore" version="1.0" alias="bis"/>
-            <ECEntityClass typeName="TestClass">
-                <BaseClass>bis:IParentElement</BaseClass>
-            </ECEntityClass>
-            <ECRelationshipClass typeName="RelationshipHasPotentiallyBadString" strength="referencing" modifier="Sealed">
-                <Source multiplicity="(0..1)" roleLabel="read from source to target" polymorphic="true">
-                    <Class class="TestClass"/>
-                </Source>
-                <Target multiplicity="(0..*)" roleLabel="read from target to source" polymorphic="true">
-                    <Class class="TestClass"/>
-                </Target>
-            </ECRelationshipClass>
-        </ECSchema>)xml";
-    InitBisContextWithSchemaXml(goodSchemaXml);
-    ASSERT_TRUE(schema.IsValid());
-    ASSERT_TRUE(ECSchemaValidator::Validate(*schema)) << "Should succeed validation as relationship is 'referncing', not 'embedding'";
-    }
->>>>>>> 3ba27e54
-    }
-
-/*---------------------------------------------------------------------------------**//**
-* @bsimethod                             Dan.Perlman                          06/2017
-+---------------+---------------+---------------+---------------+---------------+------*/
-TEST_F(SchemaValidatorTests, KindOfQuantityShouldUseSIPersistenceUnits)
-    {
-<<<<<<< HEAD
-    Utf8String badSchemaXml1 = Utf8String("<?xml version='1.0' encoding='UTF-8'?>") +
-        "<ECSchema schemaName='BadSchema' alias='ts' version='1.0' xmlns='http://www.bentley.com/schemas/Bentley.ECXML." + ECSchema::GetECVersionString(ECVersion::Latest) + "'>"
-        "    <ECEntityClass typeName='TestClass'/>"
-        "    <KindOfQuantity typeName='BadKOQ' displayLabel='OFFSET' persistenceUnit='IN' relativeError='1e-2' />"
-        "</ECSchema>";
-    ECSchemaPtr schema;
-    ECSchemaReadContextPtr context = ECSchemaReadContext::CreateContext();
-    ECSchema::ReadFromXmlString(schema, badSchemaXml1.c_str(), *context);
-    ASSERT_TRUE(schema.IsValid());
-    ASSERT_FALSE(ECSchemaValidator::Validate(*schema)) << "Should fail validation as persistence unit is a UCUSTOM unit, 'IN', not an SI unit";
-
-    Utf8String badSchemaXml2 = Utf8String("<?xml version='1.0' encoding='UTF-8'?>") +
-        "<ECSchema schemaName='BadSchema2' alias='ts' version='1.0' xmlns='http://www.bentley.com/schemas/Bentley.ECXML." + ECSchema::GetECVersionString(ECVersion::Latest) + "'>"
-        "    <ECEntityClass typeName='TestClass'/>"
-        "    <KindOfQuantity typeName='BadKOQ2' displayLabel='LENGTH' persistenceUnit='US_SURVEY_IN' relativeError='1e-3' />"
-        "</ECSchema>";
-    ECSchemaPtr schema2;
-    ECSchemaReadContextPtr context2 = ECSchemaReadContext::CreateContext();
-    ECSchema::ReadFromXmlString(schema2, badSchemaXml2.c_str(), *context2);
-    ASSERT_TRUE(schema2.IsValid());
-    ASSERT_FALSE(ECSchemaValidator::Validate(*schema2)) << "Should fail validation as persistence unit is a USSURVEY unit, 'US_SURVEY_IN', not an SI unit";
-
-    Utf8String badSchemaXml3 = Utf8String("<?xml version='1.0' encoding='UTF-8'?>") +
-        "<ECSchema schemaName='BadSchema3' alias='ts' version='1.0' xmlns='http://www.bentley.com/schemas/Bentley.ECXML." + ECSchema::GetECVersionString(ECVersion::Latest) + "'>"
-        "    <ECEntityClass typeName='TestClass'/>"
-        "    <KindOfQuantity typeName='BadKOQ3' displayLabel='DEPTH' persistenceUnit='NAUT_MILE' relativeError='1e-3' />"
-        "</ECSchema>";
-    ECSchemaPtr schema3;
-    ECSchemaReadContextPtr context3 = ECSchemaReadContext::CreateContext();
-    ECSchema::ReadFromXmlString(schema3, badSchemaXml3.c_str(), *context3);
-    ASSERT_TRUE(schema3.IsValid());
-    ASSERT_FALSE(ECSchemaValidator::Validate(*schema3)) << "Should fail validation as persistence unit is a MARITIME unit, 'NAUT_MILE', not an SI unit";
-
-    Utf8String goodSchemaXml = Utf8String("<?xml version='1.0' encoding='UTF-8'?>") +
-        "<ECSchema schemaName='GoodSchema' alias='ts' version='1.0' xmlns='http://www.bentley.com/schemas/Bentley.ECXML." + ECSchema::GetECVersionString(ECVersion::Latest) + "'>"
-        "    <ECEntityClass typeName='TestClass'/>"
-        "    <KindOfQuantity typeName='GoodKOQ' displayLabel='LENGTH' persistenceUnit='M' relativeError='1e-1' />"
-        "</ECSchema>";
-    ECSchemaPtr schema4;
-    ECSchemaReadContextPtr context4 = ECSchemaReadContext::CreateContext();
-    ECSchema::ReadFromXmlString(schema4, goodSchemaXml.c_str(), *context4);
-    ASSERT_TRUE(schema4.IsValid());
-    ASSERT_TRUE(ECSchemaValidator::Validate(*schema4)) << "Should succeed validation as persistence unit is an SI unit, 'M'";
-
-    Utf8String goodSchemaXml2 = Utf8String("<?xml version='1.0' encoding='UTF-8'?>") +
-        "<ECSchema schemaName='GoodSchema2' alias='ts' version='1.0' xmlns='http://www.bentley.com/schemas/Bentley.ECXML." + ECSchema::GetECVersionString(ECVersion::Latest) + "'>"
-        "    <ECEntityClass typeName='TestClass'/>"
-        "    <KindOfQuantity typeName='GoodKOQ2' displayLabel='OFFSET' persistenceUnit='CM' relativeError='1e-4' />"
-        "</ECSchema>";
-    ECSchemaPtr schema5;
-    ECSchemaReadContextPtr context5 = ECSchemaReadContext::CreateContext();
-    ECSchema::ReadFromXmlString(schema5, goodSchemaXml2.c_str(), *context5);
-    ASSERT_TRUE(schema5.IsValid());
-    ASSERT_FALSE(ECSchemaValidator::Validate(*schema5)) << "Should fail validation as persistence unit is an METRIC unit, 'CM'";
-=======
-    {
-    Utf8CP badSchemaXml = R"xml(<?xml version="1.0" encoding="UTF-8"?>
-        <ECSchema schemaName="BadSchema" alias="ts" version="1.0" xmlns="http://www.bentley.com/schemas/Bentley.ECXML.3.1">
-            <ECSchemaReference name="BisCore" version="1.0" alias="bis"/>
-            <ECEntityClass typeName="TestClass">
-                <BaseClass>bis:IParentElement</BaseClass>
-            </ECEntityClass>
-            <KindOfQuantity typeName="BadKOQ" displayLabel="OFFSET" persistenceUnit="IN" relativeError="1e-2" />
-        </ECSchema>)xml";
-    InitBisContextWithSchemaXml(badSchemaXml);
-    ASSERT_TRUE(schema.IsValid());
-    ASSERT_FALSE(ECSchemaValidator::Validate(*schema)) << "Should fail validation as persistence unit is a UCUSTOM unit, 'IN', not an SI unit";
-    }
-    {
-    Utf8CP badSchemaXml = R"xml(<?xml version="1.0" encoding="UTF-8"?>
-        <ECSchema schemaName="BadSchema2" alias="ts" version="1.0" xmlns="http://www.bentley.com/schemas/Bentley.ECXML.3.1">
-            <ECSchemaReference name="BisCore" version="1.0" alias="bis"/>
-            <ECEntityClass typeName="TestClass">
-                <BaseClass>bis:IParentElement</BaseClass>
-            </ECEntityClass>
-            <KindOfQuantity typeName="BadKOQ2" displayLabel="LENGTH" persistenceUnit="US_SURVEY_IN" relativeError="1e-3" />
-        </ECSchema>)xml";
-    InitBisContextWithSchemaXml(badSchemaXml);
-    ASSERT_TRUE(schema.IsValid());
-    ASSERT_FALSE(ECSchemaValidator::Validate(*schema)) << "Should fail validation as persistence unit is a USSURVEY unit, 'US_SURVEY_IN', not an SI unit";
-    }
-    {
-    Utf8CP badSchemaXml = R"xml(<?xml version="1.0" encoding="UTF-8"?>
-        <ECSchema schemaName="BadSchema3" alias="ts" version="1.0" xmlns="http://www.bentley.com/schemas/Bentley.ECXML.3.1">
-            <ECSchemaReference name="BisCore" version="1.0" alias="bis"/>
-            <ECEntityClass typeName="TestClass">
-                <BaseClass>bis:IParentElement</BaseClass>
-            </ECEntityClass>
-            <KindOfQuantity typeName="BadKOQ3" displayLabel="DEPTH" persistenceUnit="NAUT_MILE" relativeError="1e-3" />
-        </ECSchema>)xml";
-    InitBisContextWithSchemaXml(badSchemaXml);
-    ASSERT_TRUE(schema.IsValid());
-    ASSERT_FALSE(ECSchemaValidator::Validate(*schema)) << "Should fail validation as persistence unit is a MARITIME unit, 'NAUT_MILE', not an SI unit";
-    }
-    {
-    Utf8CP goodSchemaXml = R"xml(<?xml version="1.0" encoding="UTF-8"?>
-        <ECSchema schemaName="GoodSchema" alias="ts" version="1.0" xmlns="http://www.bentley.com/schemas/Bentley.ECXML.3.1">
-            <ECSchemaReference name="BisCore" version="1.0" alias="bis"/>
-            <ECEntityClass typeName="TestClass">
-                <BaseClass>bis:IParentElement</BaseClass>
-            </ECEntityClass>
-            <KindOfQuantity typeName="GoodKOQ" displayLabel="LENGTH" persistenceUnit="M" relativeError="1e-1" />
-        </ECSchema>)xml";
-    InitBisContextWithSchemaXml(goodSchemaXml);
-    ASSERT_TRUE(schema.IsValid());
-    ASSERT_TRUE(ECSchemaValidator::Validate(*schema)) << "Should succeed validation as persistence unit is an SI unit, 'M'";
-    }
-    {
-    Utf8CP goodSchemaXml = R"xml(<?xml version="1.0" encoding="UTF-8"?>
-        <ECSchema schemaName="GoodSchema2" alias="ts" version="1.0" xmlns="http://www.bentley.com/schemas/Bentley.ECXML.3.1">
-            <ECSchemaReference name="BisCore" version="1.0" alias="bis"/>
-            <ECEntityClass typeName="TestClass">
-                <BaseClass>bis:IParentElement</BaseClass>
-            </ECEntityClass>
-            <KindOfQuantity typeName="GoodKOQ2" displayLabel="OFFSET" persistenceUnit="CM" relativeError="1e-4" />
-        </ECSchema>)xml";
-    InitBisContextWithSchemaXml(goodSchemaXml);
-    ASSERT_TRUE(schema.IsValid());
-    ASSERT_FALSE(ECSchemaValidator::Validate(*schema)) << "Should fail validation as persistence unit is an METRIC unit, 'CM'";
-    }
->>>>>>> 3ba27e54
-    }
-
-//---------------------------------------------------------------------------------------//
-// @bsimethod                                       Colin.Kerr                      09/2017
-//+---------------+---------------+---------------+---------------+---------------+------//
-TEST_F(SchemaValidatorTests, PropertyOverridesCannotChangePersistenceUnit)
-    {
-<<<<<<< HEAD
-    Utf8String goodSchemaXml = Utf8String("<?xml version='1.0' encoding='UTF-8'?>") +
-        "<ECSchema schemaName='GoodSchema' alias='ts' version='1.0' xmlns='http://www.bentley.com/schemas/Bentley.ECXML." + ECSchema::GetECVersionString(ECVersion::Latest) + "'>"
-        "    <ECEntityClass typeName='BaseClass'>"
-        "        <ECProperty propertyName='Length' typeName='double' kindOfQuantity='Length' />"
-        "    </ECEntityClass>"
-        "    <ECEntityClass typeName='DerivedClass'>"
-        "        <ECProperty propertyName='Length' typeName='double' kindOfQuantity='OtherLength' />"
-        "    </ECEntityClass>"
-        "    <KindOfQuantity typeName='Length' persistenceUnit='M' relativeError='1e-1' />"
-        "    <KindOfQuantity typeName='OtherLength' persistenceUnit='M' relativeError='1e-1' />"
-        "</ECSchema>";
-    ECSchemaPtr schema;
-    ECSchemaReadContextPtr context = ECSchemaReadContext::CreateContext();
-    ECSchema::ReadFromXmlString(schema, goodSchemaXml.c_str(), *context);
-    ASSERT_TRUE(schema.IsValid());
-    ASSERT_TRUE(ECSchemaValidator::Validate(*schema)) << "Should succeed validation since persistence unit is unchanged";
-
-    Utf8String badSchemaXml = Utf8String("<?xml version='1.0' encoding='UTF-8'?>") +
-        "<ECSchema schemaName='GoodSchema' alias='ts' version='1.0' xmlns='http://www.bentley.com/schemas/Bentley.ECXML." + ECSchema::GetECVersionString(ECVersion::Latest) + "'>"
-        "    <ECEntityClass typeName='BaseClass'>"
-        "        <ECProperty propertyName='Length' typeName='double' kindOfQuantity='Length' />"
-        "    </ECEntityClass>"
-        "    <ECEntityClass typeName='DerivedClass'>"
-        "        <BaseClass>BaseClass</BaseClass>"
-        "        <ECProperty propertyName='Length' typeName='double' kindOfQuantity='OtherLength' />"
-        "    </ECEntityClass>"
-        "    <KindOfQuantity typeName='Length' persistenceUnit='M' relativeError='1e-1' />"
-        "    <KindOfQuantity typeName='OtherLength' persistenceUnit='FT' relativeError='1e-1' />"
-        "</ECSchema>";
-    ECSchemaPtr schema2;
-    ECSchemaReadContextPtr context2 = ECSchemaReadContext::CreateContext();
-    ECSchema::ReadFromXmlString(schema2, badSchemaXml.c_str(), *context2);
-    ASSERT_TRUE(schema2.IsValid());
-    ASSERT_FALSE(ECSchemaValidator::Validate(*schema2)) << "Should fail validation as persistence unit is changed";
-=======
-    {
-    Utf8CP goodSchemaXml = R"xml(<?xml version="1.0" encoding="UTF-8"?>
-        <ECSchema schemaName="GoodSchema" alias="ts" version="1.0" xmlns="http://www.bentley.com/schemas/Bentley.ECXML.3.1">
-            <ECSchemaReference name="BisCore" version="1.0" alias="bis"/>
-            <ECEntityClass typeName="BaseClass">
-                <BaseClass>bis:IParentElement</BaseClass>
-                <ECProperty propertyName="Length" typeName="double" kindOfQuantity="Length" />
-            </ECEntityClass>
-            <ECEntityClass typeName="DerivedClass">
-                <BaseClass>bis:IParentElement</BaseClass>
-                <ECProperty propertyName="Length" typeName="double" kindOfQuantity="OtherLength" />
-            </ECEntityClass>
-            <KindOfQuantity typeName="Length" persistenceUnit="M" relativeError="1e-1" />
-            <KindOfQuantity typeName="OtherLength" persistenceUnit="M" relativeError="1e-1" />
-        </ECSchema>)xml";
-    InitBisContextWithSchemaXml(goodSchemaXml);
-    ASSERT_TRUE(schema.IsValid());
-    ASSERT_TRUE(ECSchemaValidator::Validate(*schema)) << "Should succeed validation since persistence unit is unchanged";
-    }
-    {
-    Utf8CP badSchemaXml = R"xml(<?xml version="1.0" encoding="UTF-8"?>
-        <ECSchema schemaName="GoodSchema" alias="ts" version="1.0" xmlns="http://www.bentley.com/schemas/Bentley.ECXML.3.1">
-            <ECSchemaReference name="BisCore" version="1.0" alias="bis"/>
-            <ECEntityClass typeName="BaseClass">
-                <BaseClass>bis:IParentElement</BaseClass>
-                <ECProperty propertyName="Length" typeName="double" kindOfQuantity="Length" />
-            </ECEntityClass>
-            <ECEntityClass typeName="DerivedClass">
-                <BaseClass>BaseClass</BaseClass>
-                <ECProperty propertyName="Length" typeName="double" kindOfQuantity="OtherLength" />
-            </ECEntityClass>
-            <KindOfQuantity typeName="Length" persistenceUnit="M" relativeError="1e-1" />
-            <KindOfQuantity typeName="OtherLength" persistenceUnit="FT" relativeError="1e-1" />
-        </ECSchema>)xml";
-    InitBisContextWithSchemaXml(badSchemaXml);
-    ASSERT_TRUE(schema.IsValid());
-    ASSERT_FALSE(ECSchemaValidator::Validate(*schema)) << "Should fail validation as persistence unit is changed";
-    }
->>>>>>> 3ba27e54
-    }
-
-//---------------------------------------------------------------------------------------//
-// @bsimethod                                       Colin.Kerr                      09/2017
-//+---------------+---------------+---------------+---------------+---------------+------//
-TEST_F(SchemaValidatorTests, StructsShouldNotHaveBaseClasses)
-    {
-<<<<<<< HEAD
-    Utf8String goodSchemaXml = Utf8String("<?xml version='1.0' encoding='UTF-8'?>") +
-        "<ECSchema schemaName='GoodSchema' alias='ts' version='1.0' xmlns='http://www.bentley.com/schemas/Bentley.ECXML." + ECSchema::GetECVersionString(ECVersion::Latest) + "'>"
-        "    <ECStructClass typeName='BaseClass'>"
-        "        <ECProperty propertyName='Length' typeName='double'/>"
-        "    </ECStructClass>"
-        "    <ECStructClass typeName='DerivedClass'>"
-        "        <ECProperty propertyName='Length' typeName='double' />"
-        "    </ECStructClass>"
-        "</ECSchema>";
-    ECSchemaPtr schema;
-    ECSchemaReadContextPtr context = ECSchemaReadContext::CreateContext();
-    ECSchema::ReadFromXmlString(schema, goodSchemaXml.c_str(), *context);
-    ASSERT_TRUE(schema.IsValid());
-    ASSERT_TRUE(ECSchemaValidator::Validate(*schema)) << "Should succeed validation since structs do not have base classes";
-
-    Utf8String badSchemaXml = Utf8String("<?xml version='1.0' encoding='UTF-8'?>") +
-        "<ECSchema schemaName='GoodSchema' alias='ts' version='1.0' xmlns='http://www.bentley.com/schemas/Bentley.ECXML." + ECSchema::GetECVersionString(ECVersion::Latest) + "'>"
-        "    <ECStructClass typeName='BaseClass'>"
-        "        <ECProperty propertyName='Length' typeName='double'/>"
-        "    </ECStructClass>"
-        "    <ECStructClass typeName='DerivedClass'>"
-        "        <BaseClass>BaseClass</BaseClass>"
-        "        <ECProperty propertyName='Length' typeName='double'/>"
-        "    </ECStructClass>"
-        "</ECSchema>";
-    ECSchemaPtr schema2;
-    ECSchemaReadContextPtr context2 = ECSchemaReadContext::CreateContext();
-    ECSchema::ReadFromXmlString(schema2, badSchemaXml.c_str(), *context2);
-    ASSERT_TRUE(schema2.IsValid());
-    ASSERT_FALSE(ECSchemaValidator::Validate(*schema2)) << "Should fail validation because structs have base classes";
-=======
-    {
-    Utf8CP goodSchemaXml = R"xml(<?xml version="1.0" encoding="UTF-8"?>
-        <ECSchema schemaName="GoodSchema" alias="ts" version="1.0" xmlns="http://www.bentley.com/schemas/Bentley.ECXML.3.1">
-            <ECStructClass typeName="BaseClass">
-                <ECProperty propertyName="Length" typeName="double"/>
-            </ECStructClass>
-            <ECStructClass typeName="DerivedClass">
-                <ECProperty propertyName="Length" typeName="double" />
-            </ECStructClass>
-        </ECSchema>)xml";
-    InitContextWithSchemaXml(goodSchemaXml);
-    ASSERT_TRUE(schema.IsValid());
-    ASSERT_TRUE(ECSchemaValidator::Validate(*schema)) << "Should succeed validation since structs do not have base classes";
-    }
-    {
-    Utf8CP badSchemaXml = R"xml(<?xml version="1.0" encoding="UTF-8"?>
-        <ECSchema schemaName="GoodSchema" alias="ts" version="1.0" xmlns="http://www.bentley.com/schemas/Bentley.ECXML.3.1">
-            <ECStructClass typeName="BaseClass">
-                <ECProperty propertyName="Length" typeName="double"/>
-            </ECStructClass>
-            <ECStructClass typeName="DerivedClass">
-                <BaseClass>BaseClass</BaseClass>
-                <ECProperty propertyName="Length" typeName="double"/>
-            </ECStructClass>
-        </ECSchema>)xml";
-    InitContextWithSchemaXml(badSchemaXml);
-    ASSERT_TRUE(schema.IsValid());
-    ASSERT_FALSE(ECSchemaValidator::Validate(*schema)) << "Should fail validation because structs have base classes";
-    }
->>>>>>> 3ba27e54
-    }
-
-//---------------------------------------------------------------------------------------//
-// @bsimethod                                       Colin.Kerr                      09/2017
-//+---------------+---------------+---------------+---------------+---------------+------//
-TEST_F(SchemaValidatorTests, CustomAttributesShouldNotHaveBaseClasses)
-    {
-<<<<<<< HEAD
-    Utf8String goodSchemaXml = Utf8String("<?xml version='1.0' encoding='UTF-8'?>") +
-        "<ECSchema schemaName='GoodSchema' alias='ts' version='1.0' xmlns='http://www.bentley.com/schemas/Bentley.ECXML." + ECSchema::GetECVersionString(ECVersion::Latest) + "'>"
-        "    <ECCustomAttributeClass typeName='BaseClass'>"
-        "        <ECProperty propertyName='Length' typeName='double'/>"
-        "    </ECCustomAttributeClass>"
-        "    <ECCustomAttributeClass typeName='DerivedClass'>"
-        "        <ECProperty propertyName='Length' typeName='double' />"
-        "    </ECCustomAttributeClass>"
-        "</ECSchema>";
-    ECSchemaPtr schema;
-    ECSchemaReadContextPtr context = ECSchemaReadContext::CreateContext();
-    ECSchema::ReadFromXmlString(schema, goodSchemaXml.c_str(), *context);
-    ASSERT_TRUE(schema.IsValid());
-    ASSERT_TRUE(ECSchemaValidator::Validate(*schema)) << "Should succeed validation since custom attributes do not have base classes";
-
-    Utf8String badSchemaXml = Utf8String("<?xml version='1.0' encoding='UTF-8'?>") +
-        "<ECSchema schemaName='GoodSchema' alias='ts' version='1.0' xmlns='http://www.bentley.com/schemas/Bentley.ECXML." + ECSchema::GetECVersionString(ECVersion::Latest) + "'>"
-        "    <ECCustomAttributeClass typeName='BaseClass'>"
-        "        <ECProperty propertyName='Length' typeName='double'/>"
-        "    </ECCustomAttributeClass>"
-        "    <ECCustomAttributeClass typeName='DerivedClass'>"
-        "        <BaseClass>BaseClass</BaseClass>"
-        "        <ECProperty propertyName='Length' typeName='double'/>"
-        "    </ECCustomAttributeClass>"
-        "</ECSchema>";
-    ECSchemaPtr schema2;
-    ECSchemaReadContextPtr context2 = ECSchemaReadContext::CreateContext();
-    ECSchema::ReadFromXmlString(schema2, badSchemaXml.c_str(), *context2);
-    ASSERT_TRUE(schema2.IsValid());
-    ASSERT_FALSE(ECSchemaValidator::Validate(*schema2)) << "Should fail validation because custom attributes have base classes";
-=======
-    {
-    Utf8CP goodSchemaXml = R"xml(<?xml version="1.0" encoding="UTF-8"?>
-        <ECSchema schemaName="GoodSchema" alias="ts" version="1.0" xmlns="http://www.bentley.com/schemas/Bentley.ECXML.3.1">
-            <ECCustomAttributeClass typeName="BaseClass">
-                <ECProperty propertyName="Length" typeName="double"/>
-            </ECCustomAttributeClass>
-            <ECCustomAttributeClass typeName="DerivedClass">
-                <ECProperty propertyName="Length" typeName="double" />
-            </ECCustomAttributeClass>
-        </ECSchema>)xml";
-    InitContextWithSchemaXml(goodSchemaXml);
-    ASSERT_TRUE(schema.IsValid());
-    ASSERT_TRUE(ECSchemaValidator::Validate(*schema)) << "Should succeed validation since custom attributes do not have base classes";
-    }
-    {
-    Utf8CP badSchemaXml = R"xml(<?xml version="1.0" encoding="UTF-8"?>
-        <ECSchema schemaName="GoodSchema" alias="ts" version="1.0" xmlns="http://www.bentley.com/schemas/Bentley.ECXML.3.1">
-            <ECCustomAttributeClass typeName="BaseClass">
-                <ECProperty propertyName="Length" typeName="double"/>
-            </ECCustomAttributeClass>
-            <ECCustomAttributeClass typeName="DerivedClass">
-                <BaseClass>BaseClass</BaseClass>
-                <ECProperty propertyName="Length" typeName="double"/>
-            </ECCustomAttributeClass>
-        </ECSchema>)xml";
-    InitContextWithSchemaXml(badSchemaXml);
-    ASSERT_TRUE(schema.IsValid());
-    ASSERT_FALSE(ECSchemaValidator::Validate(*schema)) << "Should fail validation because custom attributes have base classes";
->>>>>>> 3ba27e54
-    }
-}
-END_BENTLEY_ECN_TEST_NAMESPACE
+/*--------------------------------------------------------------------------------------+
+|
+|     $Source: test/Published/ECSchemaValidatorTests.cpp $
+|
+|  $Copyright: (c) 2018 Bentley Systems, Incorporated. All rights reserved. $
+|
++--------------------------------------------------------------------------------------*/
+#include "../ECObjectsTestPCH.h"
+#include "../TestFixture/TestFixture.h"
+
+USING_NAMESPACE_BENTLEY_EC
+
+BEGIN_BENTLEY_ECN_TEST_NAMESPACE
+
+static Utf8CP bisSchemaXml = R"xml(<?xml version="1.0" encoding="UTF-8"?>
+    <ECSchema schemaName="BisCore" alias="bis" version="1.0" xmlns="http://www.bentley.com/schemas/Bentley.ECXML.3.1">
+        <ECEntityClass typeName="IParentElement" modifier="Abstract" description="IParentElement Description"/>
+    </ECSchema>)xml";
+
+struct SchemaValidatorTests : ECTestFixture
+{
+private:
+    ECSchemaPtr m_testBis;
+public:
+    ECSchemaPtr schema;
+    ECSchemaReadContextPtr context;
+    void InitContextWithSchemaXml(Utf8CP schemaXml)
+        {
+        context = ECSchemaReadContext::CreateContext();
+        ECSchema::ReadFromXmlString(schema, schemaXml, *context);
+        }
+    void InitBisContextWithSchemaXml(Utf8CP schemaXml)
+        {
+        context = ECSchemaReadContext::CreateContext();
+        ECSchema::ReadFromXmlString(m_testBis, bisSchemaXml, *context);
+        ECSchema::ReadFromXmlString(schema, schemaXml, *context);
+        }
+};
+
+// Test valdiation and conversion of schema validation rules
+Utf8CP oldStandardSchemaNames[] =
+    {
+    "Bentley_Standard_CustomAttributes",
+    "Bentley_Standard_Classes",
+    "Bentley_ECSchemaMap",
+    "EditorCustomAttributes",
+    "Bentley_Common_Classes",
+    "Dimension_Schema",
+    "iip_mdb_customAttributes",
+    "KindOfQuantity_Schema",
+    "rdl_customAttributes",
+    "SIUnitSystemDefaults",
+    "Unit_Attributes",
+    "Units_Schema",
+    "USCustomaryUnitSystemDefaults",
+    "ECDbMap"
+    };
+
+Utf8CP newStandardSchemaNames[] =
+    {
+    "CoreCustomAttributes",
+    "SchemaLocalizationCustomAttributes",
+    };
+
+void CheckStandardAsReference(ECSchemaPtr schema, Utf8CP schemaName, ECSchemaReadContextPtr context, bool shouldPassValidation, Utf8CP message)
+    {
+    SchemaKey refKey = SchemaKey(schemaName, 1, 0);
+    ECSchemaPtr refSchema = context->LocateSchema(refKey, SchemaMatchType::LatestWriteCompatible);
+    ASSERT_TRUE(refSchema.IsValid());
+    schema->AddReferencedSchema(*refSchema.get());
+    EXPECT_TRUE(shouldPassValidation == ECSchemaValidator::Validate(*schema)) << message;
+    schema->RemoveReferencedSchema(*refSchema);
+    }
+
+/*---------------------------------------------------------------------------------**//**
+* @bsimethod                             Dan.Perlman                          05/2017
++---------------+---------------+---------------+---------------+---------------+------*/
+TEST_F(SchemaValidatorTests, TestLatestSchemaVersionValidation)
+    {
+    // Test failure if not latest EC Version schema
+    {
+    Utf8CP schemaXml = R"xml(<?xml version="1.0" encoding="UTF-8"?>
+        <ECSchema schemaName="TestSchema" namespacePrefix="ts" version="1.0" xmlns="http://www.bentley.com/schemas/Bentley.ECXML.2.0">
+            <ECSchemaReference name="BisCore" version="1.0" prefix="bis"/>
+            <ECClass typeName="TestClass" isDomainClass="true">
+                <BaseClass>bis:IParentElement</BaseClass>
+            </ECClass>
+            <ECRelationshipClass typeName="TestRelationship">
+                <Source cardinality="(1,1)" polymorphic="true">
+                    <Class class="TestClass"/>
+                </Source>
+            </ECRelationshipClass>
+        </ECSchema>)xml";
+    ECSchema::ReadFromXmlString(schema, schemaXml, *context);
+    ASSERT_TRUE(schema.IsValid());
+    EXPECT_FALSE(schema->IsECVersion(ECVersion::Latest));
+    EXPECT_FALSE(ECSchemaValidator::Validate(*schema)) << "TestSchema validated successfully even though it is not a valid EC" << ECSchema::GetECVersionString(ECVersion::Latest) << " schema";
+    }
+    // Test failure to validate schema who ECXML version is not the latest ECXML version.
+    {
+    Utf8CP schemaXml = R"xml(<?xml version="1.0" encoding="UTF-8"?>
+        <ECSchema schemaName="TestSchema" namespacePrefix="ts" version="1.0" xmlns="http://www.bentley.com/schemas/Bentley.ECXML.2.0">
+            <ECSchemaReference name="BisCore" version="1.0" prefix="bis"/>
+            <ECClass typeName="TestClass" isDomainClass="true">
+                <BaseClass>bis:IParentElement</BaseClass>
+            </ECClass>
+            <ECClass typeName="A" isDomainClass="true">
+                <BaseClass>bis:IParentElement</BaseClass>
+            </ECClass>
+            <ECRelationshipClass typeName="ARelB">
+                <Source cardinality="(1,1)" polymorphic="true">
+                    <Class class="TestClass"/>
+                </Source>
+                <Target cardinality="(1,1)" polymorphic="true">
+                    <Class class="A"/>
+                </Target>
+            </ECRelationshipClass>
+        </ECSchema>)xml";
+    InitBisContextWithSchemaXml(schemaXml);
+    ASSERT_TRUE(schema.IsValid());
+    EXPECT_TRUE(schema->IsECVersion(ECVersion::Latest));
+    EXPECT_FALSE(ECSchemaValidator::Validate(*schema)) << "TestSchema failed to validate successfully even though it is a valid EC" << ECSchema::GetECVersionString(ECVersion::Latest) << " schema due to its xml version not being the latest";
+    }
+    // Test successfully validates latest schema
+    {
+    Utf8String schemaXml = Utf8String("<?xml version='1.0' encoding='UTF-8'?>") +
+        "<ECSchema schemaName='TestSchema' alias='ts' version='1.0' xmlns='http://www.bentley.com/schemas/Bentley.ECXML." + ECSchema::GetECVersionString(ECVersion::Latest) + "'>"
+            <ECSchemaReference name="BisCore" version="1.0" alias="bis"/>
+            <ECEntityClass typeName="TestClass">
+                <BaseClass>bis:IParentElement</BaseClass>
+            </ECEntityClass>
+            <ECEntityClass typeName="A">
+                <BaseClass>bis:IParentElement</BaseClass>
+            </ECEntityClass>
+            <ECRelationshipClass typeName="ARelB" modifier="None">
+                <Source multiplicity="(1..1)" polymorphic="true" roleLabel="Source">
+                    <Class class="TestClass"/>
+                </Source>
+                <Target multiplicity="(1..1)" polymorphic="true" roleLabel="Target">
+                    <Class class="A"/>
+                </Target>
+            </ECRelationshipClass>
+        </ECSchema>)xml";
+    ECSchema::ReadFromXmlString(schema, schemaXml, *context);
+    ASSERT_TRUE(schema.IsValid());
+    EXPECT_TRUE(schema->IsECVersion(ECVersion::Latest));
+    EXPECT_TRUE(ECSchemaValidator::Validate(*schema)) << "TestSchema validates successfully as it is a valid EC" << ECSchema::GetECVersionString(ECVersion::Latest) << " schema";
+    }
+
+    // Test uncessful validation of previous version schema
+    {
+    Utf8CP badSchemaXml = R"xml(<?xml version="1.0" encoding="UTF-8"?>
+        <ECSchema schemaName="TestSchema" alias="ts" version="1.0" xmlns="http://www.bentley.com/schemas/Bentley.ECXML.2.0">
+        </ECSchema>)xml";
+    InitBisContextWithSchemaXml(badSchemaXml);
+    ASSERT_TRUE(schema.IsValid());
+    EXPECT_TRUE(schema->IsECVersion(ECVersion::Latest));
+    EXPECT_FALSE(ECSchemaValidator::Validate(*schema)) << "Should fail validation as the schema is not latest version";
+    }
+    }
+
+/*---------------------------------------------------------------------------------**//**
+* @bsimethod                             Dan.Perlman                          05/2017
++---------------+---------------+---------------+---------------+---------------+------*/
+TEST_F(SchemaValidatorTests, TestSchemaStandardReferences)
+    {
+    // Test uncessful validation of reference to standard schema
+    {
+    Utf8String schemaXml = Utf8String("<?xml version='1.0' encoding='UTF-8'?>") +
+        "<ECSchema schemaName='StandardSchemaReferenced' alias='ts' version='1.0' xmlns='http://www.bentley.com/schemas/Bentley.ECXML." + ECSchema::GetECVersionString(ECVersion::Latest) + "'>"
+            <ECSchemaReference name="BisCore" version="1.0" alias="bis"/>
+        <ECEntityClass typeName="TestClass"/>
+                <BaseClass>bis:IParentElement</BaseClass>
+            </ECEntityClass>
+        "</ECSchema>";
+
+    ECSchemaPtr bisSchema;
+    ECSchemaPtr schema;
+    ECSchemaReadContextPtr context = ECSchemaReadContext::CreateContext();
+    ECSchema::ReadFromXmlString(bisSchema, bisSchemaXml, *context);
+    ECSchema::ReadFromXmlString(schema, schemaXml, *context);
+    ASSERT_TRUE(schema.IsValid());
+    EXPECT_TRUE(schema->IsECVersion(ECVersion::Latest));
+    for (auto oldSchemaName : oldStandardSchemaNames)
+        CheckStandardAsReference(schema, oldSchemaName, context, false, "Old standard schemas are used as a reference. Validation should fail.");
+    for (auto newSchemaName : newStandardSchemaNames)
+        CheckStandardAsReference(schema, newSchemaName, context, true, "New standard schemas are used as a reference. Validation should succeed.");
+
+    // Use an updated ECDbMap schema as a reference
+    Utf8String refXml = Utf8String("<?xml version='1.0' encoding='UTF-8'?>") +
+        "<ECSchema schemaName='ECDbMap' alias='ts' version='2.0' xmlns='http://www.bentley.com/schemas/Bentley.ECXML." + ECSchema::GetECVersionString(ECVersion::Latest) + "'>"
+        "   <ECEntityClass typeName='TestClass'/>"
+        "</ECSchema>";
+    ECSchemaPtr refSchema;
+    ECSchema::ReadFromXmlString(refSchema, refXml.c_str(), *context);
+
+    Utf8String goodSchemaXml = Utf8String("<?xml version='1.0' encoding='UTF-8'?>") +
+        "<ECSchema schemaName='TestSchema' alias='ts' version='1.0' xmlns='http://www.bentley.com/schemas/Bentley.ECXML." + ECSchema::GetECVersionString(ECVersion::Latest) + "'>"
+            <ECSchemaReference name="BisCore" version="1.0" alias="bis"/>
+        "    <ECSchemaReference name='ECDbMap' version='02.00' alias='ref'/>"
+        <ECEntityClass typeName="TestClass"/>
+                <BaseClass>bis:IParentElement</BaseClass>
+            </ECEntityClass>
+        "</ECSchema>";
+    ECSchema::ReadFromXmlString(schema, goodSchemaXml.c_str(), *context);
+    ASSERT_TRUE(schema.IsValid());
+    EXPECT_TRUE(schema->IsECVersion(ECVersion::Latest));
+    EXPECT_TRUE(ECSchemaValidator::Validate(*schema)) << "Should succeed validation as the referenced schema is the latest version of ECDbMap";
+    }
+    }
+
+//---------------------------------------------------------------------------------------
+// @bsimethod                                   Victor.Cushman              01/2018
+//---------------+---------------+---------------+---------------+---------------+-------
+TEST_F(SchemaValidatorTests, TestSchemasWithNameContainingDynamicApplyDynamicSchemaCA)
+    {
+    // schemaName does not contain "dynamic" and does not need the DynamicSchema custom attribute.
+    {
+    Utf8CP goodSchemaXml = R"xml(<?xml version="1.0" encoding="UTF-8"?>
+        <ECSchema schemaName="FunkMachine" alias="fnk" version="1.0" xmlns="http://www.bentley.com/schemas/Bentley.ECXML.3.1">
+        </ECSchema>)xml";
+    InitContextWithSchemaXml(goodSchemaXml);
+    ASSERT_TRUE(schema.IsValid());
+    EXPECT_TRUE(schema->IsECVersion(ECVersion::Latest));
+    EXPECT_TRUE(ECSchemaValidator::Validate(*schema));
+    }
+    // schemaName contains "Dynamic" and schema has the DynamicSchema custom attribute.
+    {
+    Utf8CP goodSchemaXml = R"xml(<?xml version="1.0" encoding="UTF-8"?>
+        <ECSchema schemaName="DynamicFunkMachine" alias="fnk" version="1.0" xmlns="http://www.bentley.com/schemas/Bentley.ECXML.3.1">
+            <ECCustomAttributes>
+                <DynamicSchema xmlns="CoreCustomAttributes.01.00"/>
+            </ECCustomAttributes>
+        </ECSchema>)xml";
+    InitContextWithSchemaXml(goodSchemaXml);
+    ASSERT_TRUE(schema.IsValid());
+    EXPECT_TRUE(schema->IsECVersion(ECVersion::Latest));
+    EXPECT_TRUE(ECSchemaValidator::Validate(*schema));
+    }
+    // schemaName contains "dynamic" and does not have the DynamicSchema custom attribute.
+    {
+    Utf8CP badSchemaXml = R"xml(<?xml version="1.0" encoding="UTF-8"?>
+        <ECSchema schemaName="dynamicFunkMachine" alias="fnk" version="1.0" xmlns="http://www.bentley.com/schemas/Bentley.ECXML.3.1">
+        </ECSchema>)xml";
+    InitContextWithSchemaXml(badSchemaXml);
+    ASSERT_TRUE(schema.IsValid());
+    EXPECT_TRUE(schema->IsECVersion(ECVersion::Latest));
+    EXPECT_FALSE(ECSchemaValidator::Validate(*schema));
+    }
+    // schemaName contains "dYnAmic" and does not have the DynamicSchema custom attribute.
+    {
+    Utf8CP badSchemaXml = R"xml(<?xml version="1.0" encoding="UTF-8"?>
+        <ECSchema schemaName="dYnAmicFuNkMAcHinE" alias="fnk" version="1.0" xmlns="http://www.bentley.com/schemas/Bentley.ECXML.3.1">
+        </ECSchema>)xml";
+    InitContextWithSchemaXml(badSchemaXml);
+    ASSERT_TRUE(schema.IsValid());
+    EXPECT_TRUE(schema->IsECVersion(ECVersion::Latest));
+    EXPECT_FALSE(ECSchemaValidator::Validate(*schema));
+    }
+    // schemaName contains "Dynamic" and does not have the DynamicSchema custom attribute.
+    {
+    Utf8CP badSchemaXml = R"xml(<?xml version="1.0" encoding="UTF-8"?>
+        <ECSchema schemaName="DynamicFunkMachine" alias="fnk" version="1.0" xmlns="http://www.bentley.com/schemas/Bentley.ECXML.3.1">
+        </ECSchema>)xml";
+    InitContextWithSchemaXml(badSchemaXml);
+    ASSERT_TRUE(schema.IsValid());
+    EXPECT_TRUE(schema->IsECVersion(ECVersion::Latest));
+    EXPECT_FALSE(ECSchemaValidator::Validate(*schema));
+    }
+    // schemaName contains "Dyanamic" as part of the word "Dynamically" and does not have the DynamicSchema custom attribute.
+    {
+    Utf8CP badSchemaXml = R"xml(<?xml version="1.0" encoding="UTF-8"?>
+        <ECSchema schemaName="SomeDynamicallyGeneratedSchema" alias="dyn" version="1.0" xmlns="http://www.bentley.com/schemas/Bentley.ECXML.3.1">
+        </ECSchema>)xml";
+    InitContextWithSchemaXml(badSchemaXml);
+    ASSERT_TRUE(schema.IsValid());
+    EXPECT_TRUE(schema->IsECVersion(ECVersion::Latest));
+    EXPECT_FALSE(ECSchemaValidator::Validate(*schema));
+    }
+    // schemaName contains "Dyanamic" surrounded by underscores and does not have the DynamicSchema custom attribute.
+    {
+    Utf8CP badSchemaXml = R"xml(<?xml version="1.0" encoding="UTF-8"?>
+        <ECSchema schemaName="Some_Dynamic_Schema" alias="dyn" version="1.0" xmlns="http://www.bentley.com/schemas/Bentley.ECXML.3.1">
+        </ECSchema>)xml";
+    InitContextWithSchemaXml(badSchemaXml);
+    ASSERT_TRUE(schema.IsValid());
+    EXPECT_TRUE(schema->IsECVersion(ECVersion::Latest));
+    EXPECT_FALSE(ECSchemaValidator::Validate(*schema));
+    }
+    }
+
+//---------------------------------------------------------------------------------------
+// @bsimethod                                   Victor.Cushman              01/2018
+//---------------+---------------+---------------+---------------+---------------+-------
+TEST_F(SchemaValidatorTests, RootEntityClassesMustDeriveFromBisHierarchy)
+    {
+    // Entity class derives from a bis element.
+    {
+    Utf8CP goodSchemaXml = R"xml(<?xml version="1.0" encoding="UTF-8"?>
+        <ECSchema schemaName="TestSchema" alias="ts" version="1.0" xmlns="http://www.bentley.com/schemas/Bentley.ECXML.3.1">
+            <ECSchemaReference name="BisCore" version="1.0" alias="bis"/>
+            <ECEntityClass typeName="GoodTestClass">
+                <BaseClass>bis:IParentElement</BaseClass>
+            </ECEntityClass>
+        </ECSchema>)xml";
+    InitBisContextWithSchemaXml(goodSchemaXml);
+    ASSERT_TRUE(schema.IsValid());
+    EXPECT_TRUE(schema->IsECVersion(ECVersion::Latest));
+    EXPECT_TRUE(ECSchemaValidator::Validate(*schema));
+    }
+    // Entity class "DerivedTestClass" derives from an entity class "BaseTestClass" that derives from a bis element.
+    {
+    Utf8CP goodSchemaXml = R"xml(<?xml version="1.0" encoding="UTF-8"?>
+        <ECSchema schemaName="TestSchema" alias="ts" version="1.0" xmlns="http://www.bentley.com/schemas/Bentley.ECXML.3.1">
+            <ECSchemaReference name="BisCore" version="1.0" alias="bis"/>
+            <ECEntityClass typeName="BaseTestClass">
+                <BaseClass>bis:IParentElement</BaseClass>
+            </ECEntityClass>
+            <ECEntityClass typeName="DerivedTestClass">
+                <BaseClass>BaseTestClass</BaseClass>
+            </ECEntityClass>
+        </ECSchema>)xml";
+    InitBisContextWithSchemaXml(goodSchemaXml);
+    ASSERT_TRUE(schema.IsValid());
+    EXPECT_TRUE(schema->IsECVersion(ECVersion::Latest));
+    EXPECT_TRUE(ECSchemaValidator::Validate(*schema));
+    }
+    // Entity class written as a single tag does not derive from a bis element.
+    {
+    Utf8CP badSchemaXml = R"xml(<?xml version="1.0" encoding="UTF-8"?>
+        <ECSchema schemaName="TestSchema" alias="ts" version="1.0" xmlns="http://www.bentley.com/schemas/Bentley.ECXML.3.1">
+            <ECSchemaReference name="BisCore" version="1.0" alias="bis"/>
+            <ECEntityClass typeName="BadTestClass"/>
+        </ECSchema>)xml";
+    InitBisContextWithSchemaXml(badSchemaXml);
+    ASSERT_TRUE(schema.IsValid());
+    EXPECT_TRUE(schema->IsECVersion(ECVersion::Latest));
+    EXPECT_FALSE(ECSchemaValidator::Validate(*schema));
+    }
+    // Entity class written with an opening and closing tag does not derive from a bis element.
+    {
+    Utf8CP badSchemaXml = R"xml(<?xml version="1.0" encoding="UTF-8"?>
+        <ECSchema schemaName="TestSchema" alias="ts" version="1.0" xmlns="http://www.bentley.com/schemas/Bentley.ECXML.3.1">
+            <ECSchemaReference name="BisCore" version="1.0" alias="bis"/>
+            <ECEntityClass typeName="BadTestClass">
+            </ECEntityClass>
+        </ECSchema>)xml";
+    InitBisContextWithSchemaXml(badSchemaXml);
+    ASSERT_TRUE(schema.IsValid());
+    EXPECT_TRUE(schema->IsECVersion(ECVersion::Latest));
+    EXPECT_FALSE(ECSchemaValidator::Validate(*schema));
+    }
+    // Entity class is a derived class but does not derive from a bis element.
+    {
+    Utf8CP refSchemaXml = R"xml(<?xml version="1.0" encoding="UTF-8"?>
+        <ECSchema schemaName="ECDbMap" alias="ref" version="2.0" xmlns="http://www.bentley.com/schemas/Bentley.ECXML.3.1">
+            <ECEntityClass typeName="BaseTestClass"/>
+        </ECSchema>)xml";
+    ECSchemaPtr refSchema;
+    InitBisContextWithSchemaXml(refSchemaXml);
+    Utf8CP badSchemaXml = R"xml(<?xml version="1.0" encoding="UTF-8"?>
+        <ECSchema schemaName="TestSchema" alias="ts" version="1.0" xmlns="http://www.bentley.com/schemas/Bentley.ECXML.3.1">
+            <ECSchemaReference name="BisCore" version="1.0" alias="bis"/>
+            <ECSchemaReference name="ECDbMap" version="02.00" alias="ref"/>
+            <ECEntityClass typeName="BadDerivedTestClass">
+                <BaseClass>ref:BaseTestClass</BaseClass>
+            </ECEntityClass>
+        </ECSchema>)xml";
+    ECSchema::ReadFromXmlString(refSchema, badSchemaXml, *context);
+    ASSERT_TRUE(schema.IsValid());
+    EXPECT_TRUE(schema->IsECVersion(ECVersion::Latest));
+    EXPECT_FALSE(ECSchemaValidator::Validate(*schema));
+    }
+    }
+
+
+/*---------------------------------------------------------------------------------**//**
+* @bsimethod                             Dan.Perlman                          04/2017
++---------------+---------------+---------------+---------------+---------------+------*/
+TEST_F(SchemaValidatorTests, MixinClassMayNotOverrideInheritedProperty)
+    {
+    // Test that a mixin class may not override an inherited property
+    ECSchemaPtr bisSchema;
+    ECEntityClassP bisEntity;
+    ECSchemaPtr schema;
+    ECEntityClassP entity0;
+    ECEntityClassP entity1;
+    ECEntityClassP mixin0;
+    ECEntityClassP mixin1;
+    PrimitiveECPropertyP prop;
+
+    ASSERT_EQ(ECObjectsStatus::Success, ECSchema::CreateSchema(bisSchema, "BisCore", "bis", 1, 1, 1));
+    ASSERT_EQ(ECObjectsStatus::Success, bisSchema->CreateEntityClass(bisEntity, "BisEntity"));
+    ASSERT_EQ(ECObjectsStatus::Success, ECSchema::CreateSchema(schema, "NoMixinMixing", "NMM", 1, 1, 1));
+    ASSERT_EQ(ECObjectsStatus::Success, schema->AddReferencedSchema(*bisSchema));
+    ASSERT_EQ(ECObjectsStatus::Success, schema->CreateEntityClass(entity0, "Entity0"));
+    ASSERT_EQ(ECObjectsStatus::Success, entity0->AddBaseClass(*bisEntity));
+    ASSERT_EQ(ECObjectsStatus::Success, schema->CreateEntityClass(entity1, "Entity1"));
+    ASSERT_EQ(ECObjectsStatus::Success, entity1->AddBaseClass(*bisEntity));
+    ASSERT_EQ(ECObjectsStatus::Success, schema->CreateMixinClass(mixin0, "Mixin0", *entity0));
+    ASSERT_EQ(ECObjectsStatus::Success, schema->CreateMixinClass(mixin1, "Mixin1", *entity0));
+    ASSERT_EQ(ECObjectsStatus::Success, mixin0->CreatePrimitiveProperty(prop, "P1"));
+    ASSERT_EQ(ECObjectsStatus::Success, mixin1->AddBaseClass(*mixin0));
+
+    ASSERT_TRUE(ECSchemaValidator::Validate(*schema)) << "Mixin property does not override anything so validation should succeed";
+    ASSERT_EQ(ECObjectsStatus::Success, mixin1->CreatePrimitiveProperty(prop, "P1"));
+    ASSERT_FALSE(ECSchemaValidator::Validate(*schema)) << "Mixin overrides an inherited property so validation should fail";
+    }
+
+/*---------------------------------------------------------------------------------**//**
+* @bsimethod                             Dan.Perlman                          06/2017
++---------------+---------------+---------------+---------------+---------------+------*/
+TEST_F(SchemaValidatorTests, BisCoreAspectTests)
+    {
+    // Element Aspect Relationship Tests
+    // Multi
+    {
+    Utf8String badSchemaXml1 = Utf8String("<?xml version='1.0' encoding='UTF-8'?>") +
+        "<ECSchema schemaName='BisCore' alias='bis' version='1.0' xmlns='http://www.bentley.com/schemas/Bentley.ECXML." + ECSchema::GetECVersionString(ECVersion::Latest) + "'>"
+        "    <ECEntityClass typeName='Element' modifier='Abstract' description='Element Description'/>"
+        "    <ECEntityClass typeName='ElementMultiAspect' modifier='Abstract' description='ElementMultiAspect Description'/>"
+        "    <ECEntityClass typeName='ElementAspect' modifier='Abstract' displayLabel='Element Aspect' description='Element Aspect Description'/>"
+        "    <ECEntityClass typeName='MultiAspect' modifier='None' displayLabel='Element Multi-Aspect' description='An Element Multi-Aspect Description'>"
+        "        <BaseClass>ElementMultiAspect</BaseClass>"
+        "    </ECEntityClass>"
+        "</ECSchema>";
+    InitContextWithSchemaXml(badSchemaXml);
+    ASSERT_TRUE(schema.IsValid());
+    ASSERT_FALSE(ECSchemaValidator::Validate(*schema)) << "There is no relationship, so validation should fail";
+    }
+    {
+    Utf8String badSchemaXml2 = Utf8String("<?xml version='1.0' encoding='UTF-8'?>") +
+        "<ECSchema schemaName='BisCore' alias='bis' version='1.0' xmlns='http://www.bentley.com/schemas/Bentley.ECXML." + ECSchema::GetECVersionString(ECVersion::Latest) + "'>"
+        "    <ECEntityClass typeName='Element' modifier='Abstract' description='Element Description'/>"
+        "    <ECEntityClass typeName='ElementAspect' modifier='Abstract' displayLabel='Element Aspect' description='Element Aspect Description'/>"
+        "    <ECEntityClass typeName='ElementMultiAspect' modifier='None' displayLabel='Element Multi-Aspect' description='An Element Multi-Aspect Description'>"
+        "        <BaseClass>ElementAspect</BaseClass>"
+        "    </ECEntityClass>"
+        "    <ECEntityClass typeName='TestMultiAspect' modifier='None' displayLabel='Test Element Multi-Aspect' description='An Element Multi-Aspect Test Description'>"
+        "        <BaseClass>ElementMultiAspect</BaseClass>"
+        "    </ECEntityClass>"
+        "    <ECRelationshipClass typeName='ElementOwnsMultiAspects' strength='embedding' modifier='None'>"
+        "        <Source multiplicity='(1..1)' roleLabel='owns' polymorphic='true'>"
+        "            <Class class='Element'/>"
+        "        </Source>"
+        "        <Target multiplicity='(0..*)' roleLabel='is owned by' polymorphic='true'>"
+        "            <Class class='ElementMultiAspect'/>"
+        "        </Target>"
+        "    </ECRelationshipClass>"
+        "    <ECRelationshipClass typeName='TestRelationship' strength='embedding' modifier='None'>"
+        "        <Source multiplicity='(1..1)' roleLabel='owns' polymorphic='true'>"
+        "            <Class class='Element'/>"
+        "        </Source>"
+        "        <Target multiplicity='(0..*)' roleLabel='is owned by' polymorphic='true'>"
+        "            <Class class='TestMultiAspect'/>"
+        "        </Target>"
+        "    </ECRelationshipClass>"
+        "</ECSchema>";
+    ECSchema::ReadFromXmlString(schema2, badSchemaXml2, *context2);
+    ASSERT_TRUE(schema.IsValid());
+    ASSERT_FALSE(ECSchemaValidator::Validate(*schema)) << "Missing base class in TestRelationship. Validation should fail.";
+    }
+    {
+    Utf8CP badSchemaXml3 = R"xml(<?xml version="1.0" encoding="UTF-8"?>
+    <ECSchema schemaName="BisCore" alias="ts" version="1.0" xmlns="http://www.bentley.com/schemas/Bentley.ECXML.3.1">
+        "    <ECEntityClass typeName='Element' modifier='Abstract' description='Element Description'/>"
+        "    <ECEntityClass typeName='ElementAspect' modifier='Abstract' displayLabel='Element Aspect' description='Element Aspect Description'/>"
+        "    <ECEntityClass typeName='ElementMultiAspect' modifier='None' displayLabel='Element Multi-Aspect' description='An Element Multi-Aspect Description'>"
+        "        <BaseClass>ElementAspect</BaseClass>"
+        "    </ECEntityClass>"
+        "    <ECEntityClass typeName='TestMultiAspect' modifier='None' displayLabel='Test Element Multi-Aspect' description='An Element Multi-Aspect Test Description'>"
+        "        <BaseClass>ElementMultiAspect</BaseClass>"
+        "    </ECEntityClass>"
+        
+        "    <ECRelationshipClass typeName='ElementOwnsUniqueAspect' strength='embedding' modifier='None'>"
+        "        <Source multiplicity='(1..1)' roleLabel='owns' polymorphic='true'>"
+        "            <Class class='Element'/>"
+        "        </Source>"
+        "        <Target multiplicity='(0..*)' roleLabel='is owned by' polymorphic='true'>"
+        "            <Class class='ElementMultiAspect'/>"
+        "        </Target>"
+        "    </ECRelationshipClass>"
+        "    <ECRelationshipClass typeName='TestRelationship' strength='embedding' modifier='None'>"
+        "        <BaseClass>ElementOwnsUniqueAspect</BaseClass>"
+        "        <Source multiplicity='(1..1)' roleLabel='owns' polymorphic='true'>"
+        "            <Class class='Element'/>"
+        "        </Source>"
+        "        <Target multiplicity='(0..*)' roleLabel='is owned by' polymorphic='true'>"
+        "            <Class class='ElementMultiAspect'/>"
+        "        </Target>"
+        "    </ECRelationshipClass>"
+        "</ECSchema>";
+    ECSchema::ReadFromXmlString(schema3, badSchemaXml3, *context3);
+    ASSERT_TRUE(schema.IsValid());
+    ASSERT_FALSE(ECSchemaValidator::Validate(*schema)) << "Target constraint class is ElementMultiAspect, so validation should fail.";
+    }
+    {
+    Utf8CP goodSchemaXml1 = R"xml(<?xml version="1.0" encoding="UTF-8"?>
+    <ECSchema schemaName="BisCore" alias="ts" version="1.0" xmlns="http://www.bentley.com/schemas/Bentley.ECXML.3.1">
+        "    <ECEntityClass typeName='Element' modifier='Abstract' description='Element Description'/>"
+        "    <ECEntityClass typeName='ElementMultiAspect' modifier='Abstract' description='ElementMultiAspect Description'/>"
+        "    <ECEntityClass typeName='ElementAspect' modifier='Abstract' displayLabel='Element Aspect' description='Element Aspect Description'/>"
+        "    <ECEntityClass typeName='MultiAspect' modifier='Abstract' displayLabel='Element Multi-Aspect' description='An Element Multi-Aspect Description'>"
+        "        <BaseClass>ElementMultiAspect</BaseClass>"
+        "    </ECEntityClass>"
+        "</ECSchema>";
+    ECSchema::ReadFromXmlString(schema4, goodSchemaXml1, *context4);
+    ASSERT_TRUE(schema.IsValid());
+    ASSERT_TRUE(ECSchemaValidator::Validate(*schema)) << "There is no relationship but the modifier is abstract, so validation should succeed";
+    }
+    {
+    Utf8CP goodSchemaXml2 = R"xml(<?xml version="1.0" encoding="UTF-8"?>
+    <ECSchema schemaName="Schema1" alias="ts" version="1.0" xmlns="http://www.bentley.com/schemas/Bentley.ECXML.3.1">
+            <ECSchemaReference name="BisCore" version="1.0" alias="bis"/>
+        <ECEntityClass typeName="Element" modifier="Abstract" description="Element Description"/>
+                <BaseClass>bis:IParentElement</BaseClass>
+            </ECEntityClass>
+        <ECEntityClass typeName="ElementMultiAspect" modifier="Abstract" description="ElementMultiAspect Description"/>
+                <BaseClass>bis:IParentElement</BaseClass>
+            </ECEntityClass>
+        <ECEntityClass typeName="ElementAspect" modifier="Abstract" displayLabel="Element Aspect" description="Element Aspect Description"/>
+                <BaseClass>bis:IParentElement</BaseClass>
+            </ECEntityClass>
+        "    <ECEntityClass typeName='MultiAspect' modifier='Abstract' displayLabel='Element Multi-Aspect' description='An Element Multi-Aspect Description'>"
+                <BaseClass>bis:IParentElement</BaseClass>
+        "        <BaseClass>ElementMultiAspect</BaseClass>"
+        "    </ECEntityClass>"
+        "</ECSchema>";
+    ECSchema::ReadFromXmlString(schema5, goodSchemaXml2, *context5);
+    ASSERT_TRUE(schema.IsValid());
+    ASSERT_TRUE(ECSchemaValidator::Validate(*schema)) << "This not a bis schema, so validation should succeed as this rule does not apply";
+    }
+    {
+    Utf8CP goodSchemaXml3 = R"xml(<?xml version="1.0" encoding="UTF-8"?>
+    <ECSchema schemaName="BisCore" alias="ts" version="1.0" xmlns="http://www.bentley.com/schemas/Bentley.ECXML.3.1">
+        "    <ECEntityClass typeName='Element' modifier='Abstract' description='Element Description'/>"
+        "    <ECEntityClass typeName='ElementAspect' modifier='Abstract' displayLabel='Element Aspect' description='Element Aspect Description'/>"
+        "    <ECEntityClass typeName='ElementMultiAspect' modifier='None' displayLabel='Element Multi-Aspect' description='An Element Multi-Aspect Description'>"
+        "        <BaseClass>ElementAspect</BaseClass>"
+        "    </ECEntityClass>"
+        "    <ECEntityClass typeName='TestMultiAspect' modifier='None' displayLabel='Test Element Multi-Aspect' description='An Element Multi-Aspect Test Description'>"
+        "        <BaseClass>ElementMultiAspect</BaseClass>"
+        "    </ECEntityClass>"
+        
+        "    <ECRelationshipClass typeName='ElementOwnsMultiAspects' strength='embedding' modifier='None'>"
+        "        <Source multiplicity='(1..1)' roleLabel='owns' polymorphic='true'>"
+        "            <Class class='Element'/>"
+        "        </Source>"
+        "        <Target multiplicity='(0..*)' roleLabel='is owned by' polymorphic='true'>"
+        "            <Class class='ElementMultiAspect'/>"
+        "        </Target>"
+        "    </ECRelationshipClass>"
+        "    <ECRelationshipClass typeName='TestRelationship' strength='embedding' modifier='None'>"
+        "        <BaseClass>ElementOwnsMultiAspects</BaseClass>"
+        "        <Source multiplicity='(1..1)' roleLabel='owns' polymorphic='false'>"
+        "            <Class class='Element'/>"
+        "        </Source>"
+        "        <Target multiplicity='(0..*)' roleLabel='is owned by' polymorphic='false'>"
+        "            <Class class='TestMultiAspect'/>"
+        "        </Target>"
+        "    </ECRelationshipClass>"
+        "</ECSchema>";
+    ECSchema::ReadFromXmlString(schema6, goodSchemaXml3, *context6);
+    ASSERT_TRUE(schema.IsValid());
+    ASSERT_TRUE(ECSchemaValidator::Validate(*schema)) << "BisCore example of a valid multi aspect relationship. Validation should succeed";
+    }
+    {
+    Utf8CP goodSchemaXml4 = R"xml(<?xml version="1.0" encoding="UTF-8"?>
+    <ECSchema schemaName="BisCore" alias="ts" version="1.0" xmlns="http://www.bentley.com/schemas/Bentley.ECXML.3.1">
+        "    <ECEntityClass typeName='Element' modifier='Abstract' description='Element Description'/>"
+        "    <ECEntityClass typeName='ElementAspect' modifier='None' displayLabel='Element Aspect' description='Element Aspect Description'/>"
+        "    <ECEntityClass typeName='ElementMultiAspect' modifier='None' displayLabel='Element Multi-Aspect' description='An Element Multi-Aspect Description'>"
+        "        <BaseClass>ElementAspect</BaseClass>"
+        "    </ECEntityClass>"
+        "    <ECEntityClass typeName='TestMultiAspect' modifier='None' displayLabel='Test Element Multi-Aspect' description='An Element Multi-Aspect Test Description'>"
+        "        <BaseClass>ElementMultiAspect</BaseClass>"
+        "    </ECEntityClass>"
+        "    <ECEntityClass typeName='DerivedTestMultiAspect' modifier='None' displayLabel='Derived Test Element Multi-Aspect' description='A Derived Element Multi-Aspect Test Description'>"
+        "        <BaseClass>TestMultiAspect</BaseClass>"
+        "    </ECEntityClass>"
+        "    <ECRelationshipClass typeName='ElementOwnsMultiAspects' strength='embedding' modifier='None'>"
+        "        <Source multiplicity='(1..1)' roleLabel='owns' polymorphic='true'>"
+        "            <Class class='Element'/>"
+        "        </Source>"
+        "        <Target multiplicity='(0..*)' roleLabel='is owned by' polymorphic='true'>"
+        "            <Class class='ElementMultiAspect'/>"
+        "        </Target>"
+        "    </ECRelationshipClass>"
+        "    <ECRelationshipClass typeName='TestRelationship' strength='embedding' modifier='None'>"
+        "        <BaseClass>ElementOwnsMultiAspects</BaseClass>"
+        "        <Source multiplicity='(1..1)' roleLabel='owns' polymorphic='true'>"
+        "            <Class class='Element'/>"
+        "        </Source>"
+        "        <Target multiplicity='(0..*)' roleLabel='is owned by' polymorphic='true'>"
+        "            <Class class='TestMultiAspect'/>"
+        "        </Target>"
+        "    </ECRelationshipClass>"
+        "</ECSchema>";
+    ECSchema::ReadFromXmlString(schema7, goodSchemaXml4, *context7);
+    ASSERT_TRUE(schema.IsValid());
+    ASSERT_TRUE(ECSchemaValidator::Validate(*schema)) << "Aspect relationship is polymorphic but is supported by MultiAspect, so validation should succeed.";
+    }
+    // Unique
+    {
+    badSchemaXml1 = R"xml(<?xml version="1.0" encoding="UTF-8"?>
+    <ECSchema schemaName="BisCore" alias="ts" version="1.0" xmlns="http://www.bentley.com/schemas/Bentley.ECXML.3.1">
+        "    <ECEntityClass typeName='Element' modifier='Abstract' description='Element Description'/>"
+        "    <ECEntityClass typeName='ElementUniqueAspect' modifier='Abstract' description='ElementUniqueAspect Description'/>"
+        "    <ECEntityClass typeName='ElementAspect' modifier='Abstract' displayLabel='Element Aspect' description='Element Aspect Description'/>"
+        "    <ECEntityClass typeName='MultiAspect' modifier='None' displayLabel='Element Unique-Aspect' description='An Element Multi-Aspect Description'>"
+        "        <BaseClass>ElementUniqueAspect</BaseClass>"
+        "    </ECEntityClass>"
+        "</ECSchema>";
+    ECSchema::ReadFromXmlString(schema8, badSchemaXml1, *context8);
+    ASSERT_TRUE(schema.IsValid());
+    ASSERT_FALSE(ECSchemaValidator::Validate(*schema)) << "There is no relationship, so validation should fail";
+    }
+    {
+    badSchemaXml2 = R"xml(<?xml version="1.0" encoding="UTF-8"?>
+    <ECSchema schemaName="BisCore" alias="ts" version="1.0" xmlns="http://www.bentley.com/schemas/Bentley.ECXML.3.1">
+        "    <ECEntityClass typeName='Element' modifier='Abstract' description='Element Description'/>"
+        "    <ECEntityClass typeName='ElementAspect' modifier='Abstract' displayLabel='Element Aspect' description='Element Aspect Description'/>"
+        "    <ECEntityClass typeName='ElementUniqueAspect' modifier='None' displayLabel='Element Multi-Aspect' description='An Element Multi-Aspect Description'>"
+        "        <BaseClass>ElementAspect</BaseClass>"
+        "    </ECEntityClass>"
+        "    <ECEntityClass typeName='TestUniqueAspect' modifier='None' displayLabel='Test Element Multi-Aspect' description='An Element Multi-Aspect Test Description'>"
+        "        <BaseClass>ElementUniqueAspect</BaseClass>"
+        "    </ECEntityClass>"
+        
+        "    <ECRelationshipClass typeName='ElementOwnsUniqueAspect' strength='embedding' modifier='None'>"
+        "        <Source multiplicity='(1..1)' roleLabel='owns' polymorphic='true'>"
+        "            <Class class='Element'/>"
+        "        </Source>"
+        "        <Target multiplicity='(0..*)' roleLabel='is owned by' polymorphic='true'>"
+        "            <Class class='ElementUniqueAspect'/>"
+        "        </Target>"
+        "    </ECRelationshipClass>"
+        "    <ECRelationshipClass typeName='TestRelationship' strength='embedding' modifier='None'>"
+        "        <Source multiplicity='(1..1)' roleLabel='owns' polymorphic='true'>"
+        "            <Class class='Element'/>"
+        "        </Source>"
+        "        <Target multiplicity='(0..*)' roleLabel='is owned by' polymorphic='true'>"
+        "            <Class class='TestUniqueAspect'/>"
+        "        </Target>"
+        "    </ECRelationshipClass>"
+        "</ECSchema>";
+    ECSchema::ReadFromXmlString(schema9, badSchemaXml2, *context9);
+    ASSERT_TRUE(schema.IsValid());
+    ASSERT_FALSE(ECSchemaValidator::Validate(*schema)) << "Missing base class in TestRelationship. Validation should fail.";
+    }
+    {
+    badSchemaXml3 = R"xml(<?xml version="1.0" encoding="UTF-8"?>
+    <ECSchema schemaName="BisCore" alias="ts" version="1.0" xmlns="http://www.bentley.com/schemas/Bentley.ECXML.3.1">
+        "    <ECEntityClass typeName='Element' modifier='Abstract' description='Element Description'/>"
+        "    <ECEntityClass typeName='ElementAspect' modifier='Abstract' displayLabel='Element Aspect' description='Element Aspect Description'/>"
+        "    <ECEntityClass typeName='ElementUniqueAspect' modifier='None' displayLabel='Element Multi-Aspect' description='An Element Multi-Aspect Description'>"
+        "        <BaseClass>ElementAspect</BaseClass>"
+        "    </ECEntityClass>"
+        "    <ECEntityClass typeName='TestUniqueAspect' modifier='None' displayLabel='Test Element Multi-Aspect' description='An Element Multi-Aspect Test Description'>"
+        "        <BaseClass>ElementUniqueAspect</BaseClass>"
+        "    </ECEntityClass>"
+        
+        "    <ECRelationshipClass typeName='ElementOwnsUniqueAspect' strength='embedding' modifier='None'>"
+        "        <Source multiplicity='(1..1)' roleLabel='owns' polymorphic='true'>"
+        "            <Class class='Element'/>"
+        "        </Source>"
+        "        <Target multiplicity='(0..*)' roleLabel='is owned by' polymorphic='true'>"
+        "            <Class class='ElementUniqueAspect'/>"
+        "        </Target>"
+        "    </ECRelationshipClass>"
+        "    <ECRelationshipClass typeName='TestRelationship' strength='embedding' modifier='None'>"
+        "        <BaseClass>ElementOwnsUniqueAspect</BaseClass>"
+        "        <Source multiplicity='(1..1)' roleLabel='owns' polymorphic='true'>"
+        "            <Class class='Element'/>"
+        "        </Source>"
+        "        <Target multiplicity='(0..*)' roleLabel='is owned by' polymorphic='true'>"
+        "            <Class class='ElementUniqueAspect'/>"
+        "        </Target>"
+        "    </ECRelationshipClass>"
+        "</ECSchema>";
+    ECSchema::ReadFromXmlString(schema10, badSchemaXml3, *context10);
+    ASSERT_TRUE(schema.IsValid());
+    ASSERT_FALSE(ECSchemaValidator::Validate(*schema)) << "Target constraint class is ElementUniqueAspect, so validation should fail.";
+    }
+    {
+    goodSchemaXml1 = R"xml(<?xml version="1.0" encoding="UTF-8"?>
+    <ECSchema schemaName="BisCore" alias="ts" version="1.0" xmlns="http://www.bentley.com/schemas/Bentley.ECXML.3.1">
+        "    <ECEntityClass typeName='Element' modifier='Abstract' description='Element Description'/>"
+        "    <ECEntityClass typeName='ElementUniqueAspect' modifier='Abstract' description='ElementMultiAspect Description'/>"
+        "    <ECEntityClass typeName='ElementAspect' modifier='Abstract' displayLabel='Element Aspect' description='Element Aspect Description'/>"
+        "    <ECEntityClass typeName='MultiAspect' modifier='Abstract' displayLabel='Element Multi-Aspect' description='An Element Multi-Aspect Description'>"
+        "        <BaseClass>ElementUniqueAspect</BaseClass>"
+        "    </ECEntityClass>"
+        "</ECSchema>";
+    ECSchema::ReadFromXmlString(schema11, goodSchemaXml1, *context11);
+    ASSERT_TRUE(schema.IsValid());
+    ASSERT_TRUE(ECSchemaValidator::Validate(*schema)) << "There is no relationship but the modifier is abstract, so validation should succeed";
+    }
+    {
+    goodSchemaXml2 = R"xml(<?xml version="1.0" encoding="UTF-8"?>
+    <ECSchema schemaName="Schema1" alias="ts" version="1.0" xmlns="http://www.bentley.com/schemas/Bentley.ECXML.3.1">
+            <ECSchemaReference name="BisCore" version="1.0" alias="bis"/>
+        <ECEntityClass typeName="Element" modifier="Abstract" description="Element Description"/>
+                <BaseClass>bis:IParentElement</BaseClass>
+            </ECEntityClass>
+        <ECEntityClass typeName="ElementUniqueAspect" modifier="Abstract" description="ElementUniqueAspect Description"/>
+                <BaseClass>bis:IParentElement</BaseClass>
+            </ECEntityClass>
+        <ECEntityClass typeName="ElementAspect" modifier="None" displayLabel="Element Aspect" description="Element Aspect Description"/>
+                <BaseClass>bis:IParentElement</BaseClass>
+            </ECEntityClass>
+        "    <ECEntityClass typeName='MultiAspect' modifier='None' displayLabel='Element Multi-Aspect' description='An Element Multi-Aspect Description'>"
+                <BaseClass>bis:IParentElement</BaseClass>
+        "        <BaseClass>ElementUniqueAspect</BaseClass>"
+        "    </ECEntityClass>"
+        "</ECSchema>";
+    ECSchema::ReadFromXmlString(schema12, goodSchemaXml2, *context12);
+    ASSERT_TRUE(schema.IsValid());
+    ASSERT_TRUE(ECSchemaValidator::Validate(*schema)) << "This not a bis schema, so validation should succeed as this rule does not apply";
+    }
+    {
+    goodSchemaXml3 = R"xml(<?xml version="1.0" encoding="UTF-8"?>
+    <ECSchema schemaName="BisCore" alias="ts" version="1.0" xmlns="http://www.bentley.com/schemas/Bentley.ECXML.3.1">
+        "    <ECEntityClass typeName='Element' modifier='Abstract' description='Element Description'/>"
+        "    <ECEntityClass typeName='ElementAspect' modifier='Abstract' displayLabel='Element Aspect' description='Element Aspect Description'/>"
+        "    <ECEntityClass typeName='ElementUniqueAspect' modifier='None' displayLabel='Element Multi-Aspect' description='An Element Multi-Aspect Description'>"
+        "        <BaseClass>ElementAspect</BaseClass>"
+        "    </ECEntityClass>"
+        "    <ECEntityClass typeName='TestUniqueAspect' modifier='None' displayLabel='Test Element Multi-Aspect' description='An Element Multi-Aspect Test Description'>"
+        "        <BaseClass>ElementUniqueAspect</BaseClass>"
+        "    </ECEntityClass>"
+        "    <ECRelationshipClass typeName='ElementOwnsUniqueAspect' strength='embedding' modifier='None'>"
+        "        <Source multiplicity='(1..1)' roleLabel='owns' polymorphic='true'>"
+        "            <Class class='Element'/>"
+        "        </Source>"
+        "        <Target multiplicity='(0..*)' roleLabel='is owned by' polymorphic='true'>"
+        "            <Class class='ElementUniqueAspect'/>"
+        "        </Target>"
+        "    </ECRelationshipClass>"
+        "    <ECRelationshipClass typeName='TestRelationship' strength='embedding' modifier='None'>"
+        "        <BaseClass>ElementOwnsUniqueAspect</BaseClass>"
+        "        <Source multiplicity='(1..1)' roleLabel='owns' polymorphic='false'>"
+        "            <Class class='Element'/>"
+        "        </Source>"
+        "        <Target multiplicity='(0..*)' roleLabel='is owned by' polymorphic='false'>"
+        "            <Class class='TestUniqueAspect'/>"
+        "        </Target>"
+        "    </ECRelationshipClass>"
+        "</ECSchema>";
+    ECSchema::ReadFromXmlString(schema13, goodSchemaXml3, *context13);
+    ASSERT_TRUE(schema.IsValid());
+    ASSERT_TRUE(ECSchemaValidator::Validate(*schema)) << "BisCore example of a valid multi aspect relationship. Validation should succeed";
+    }
+    {
+    goodSchemaXml4 = R"xml(<?xml version="1.0" encoding="UTF-8"?>
+    <ECSchema schemaName="BisCore" alias="ts" version="1.0" xmlns="http://www.bentley.com/schemas/Bentley.ECXML.3.1">
+        "    <ECEntityClass typeName='Element' modifier='Abstract' description='Element Description'/>"
+        "    <ECEntityClass typeName='ElementAspect' modifier='Abstract' displayLabel='Element Aspect' description='Element Aspect Description'/>"
+        "    <ECEntityClass typeName='ElementUniqueAspect' modifier='None' displayLabel='Element Multi-Aspect' description='An Element Multi-Unique Description'>"
+        "        <BaseClass>ElementAspect</BaseClass>"
+        "    </ECEntityClass>"
+        "    <ECEntityClass typeName='TestUniqueAspect' modifier='None' displayLabel='Test Element Unique-Aspect' description='An Element Multi-Unique Test Description'>"
+        "        <BaseClass>ElementUniqueAspect</BaseClass>"
+        "    </ECEntityClass>"
+        "    <ECEntityClass typeName='DerivedTestUniqueAspect' modifier='None' displayLabel='Test Element Unique-Aspect Derived' description='An Element Multi-Unique Test Description'>"
+        "        <BaseClass>TestUniqueAspect</BaseClass>"
+        "    </ECEntityClass>"
+        "    <ECRelationshipClass typeName='ElementOwnsUniqueAspect' strength='embedding' modifier='None'>"
+        "        <Source multiplicity='(1..1)' roleLabel='owns' polymorphic='true'>"
+        "            <Class class='Element'/>"
+        "        </Source>"
+        "        <Target multiplicity='(0..*)' roleLabel='is owned by' polymorphic='true'>"
+        "            <Class class='ElementUniqueAspect'/>"
+        "        </Target>"
+        "    </ECRelationshipClass>"
+        "    <ECRelationshipClass typeName='TestRelationship' strength='embedding' modifier='None'>"
+        "        <BaseClass>ElementOwnsUniqueAspect</BaseClass>"
+        "        <Source multiplicity='(1..1)' roleLabel='owns' polymorphic='true'>"
+        "            <Class class='Element'/>"
+        "        </Source>"
+        "        <Target multiplicity='(0..*)' roleLabel='is owned by' polymorphic='true'>"
+        "            <Class class='TestUniqueAspect'/>"
+        "        </Target>"
+        "    </ECRelationshipClass>"
+        "</ECSchema>";
+    ECSchema::ReadFromXmlString(schema14, goodSchemaXml3, *context14);
+    ASSERT_TRUE(schema.IsValid());
+    ASSERT_TRUE(ECSchemaValidator::Validate(*schema)) << "BisCore example of a valid unique aspect relationship. Validation should succeed";
+    }
+    }
+
+/*---------------------------------------------------------------------------------**//**
+* @bsimethod                             Carole.MacDonald                    07/2017
++---------------+---------------+---------------+---------------+---------------+------*/
+TEST_F(SchemaValidatorTests, EntityClassMayNotInheritFromCertainBisClasses)
+    {
+    // Class may not implement both bis:IParentElement and bis:ISubModeledElement
+    Utf8String bisSchemaXml = Utf8String("<?xml version='1.0' encoding='UTF-8'?>") +
+        "<ECSchema schemaName='BisCore' alias='ts' version='1.0' xmlns='http://www.bentley.com/schemas/Bentley.ECXML." + ECSchema::GetECVersionString(ECVersion::Latest) + "'>"
+        "    <ECEntityClass typeName='ISubModeledElement' modifier='Abstract' description='ISubModeledElement Description'/>"
+        "    <ECEntityClass typeName='IParentElement' modifier='Abstract' description='IParentElement Description'/>"
+        "</ECSchema>";
+    ECSchemaPtr bisSchema;
+    ECSchemaReadContextPtr context = ECSchemaReadContext::CreateContext();
+    ECSchema::ReadFromXmlString(schema, bisSchemaXml, *context);
+    ASSERT_TRUE(bisSchema.IsValid());
+    ASSERT_TRUE(ECSchemaValidator::Validate(*bisSchema)) << "BisCore succeeds validation";
+
+    Utf8String badBisElementXml = Utf8String("<?xml version='1.0' encoding='UTF-8'?>") +
+        "<ECSchema schemaName='BadSchemaThatUsesBis' alias='bis' version='1.0' xmlns='http://www.bentley.com/schemas/Bentley.ECXML." + ECSchema::GetECVersionString(ECVersion::Latest) + "'>"
+        "    <ECSchemaReference name='BisCore' version='1.0' alias='bis'/>"
+        "    <ECEntityClass typeName='BadClass' modifier='Abstract' description='BadClass Description'>"
+        "        <BaseClass>bis:IParentElement</BaseClass>"
+        "        <BaseClass>bis:ISubModeledElement</BaseClass>"
+        "    </ECEntityClass>"
+        "</ECSchema>";
+    ECSchemaPtr badBisElementSchema;
+    ECSchema::ReadFromXmlString(schema2, badBisElementXml, *context);
+    ASSERT_TRUE(badBisElementSchema.IsValid());
+    ASSERT_FALSE(ECSchemaValidator::Validate(*badBisElementSchema)) << "Schema implements both IParentElement and ISubModeledElement so validation should fail.";
+
+    Utf8String goodBisElementXml1 = Utf8String("<?xml version='1.0' encoding='UTF-8'?>") +
+        "<ECSchema schemaName='GoodSchemaThatUsesBis1' alias='bis' version='1.0' xmlns='http://www.bentley.com/schemas/Bentley.ECXML." + ECSchema::GetECVersionString(ECVersion::Latest) + "'>"
+        "    <ECSchemaReference name='BisCore' version='1.0' alias='bis'/>"
+        "    <ECEntityClass typeName='BadClass' modifier='Abstract' description='BadClass Description'>"
+        "        <BaseClass>bis:IParentElement</BaseClass>"
+        "    </ECEntityClass>"
+        "</ECSchema>";
+    ECSchemaPtr goodBisElementSchema1;
+    ECSchema::ReadFromXmlString(schema3, goodBisElementXml1, *context);
+    ASSERT_TRUE(goodBisElementSchema1.IsValid());
+    ASSERT_TRUE(ECSchemaValidator::Validate(*goodBisElementSchema1)) << "Schema implements only IParentElement so validation should succeed.";
+
+    Utf8String goodBisElementXml2 = Utf8String("<?xml version='1.0' encoding='UTF-8'?>") +
+        "<ECSchema schemaName='GoodSchemaThatUsesBis2' alias='bis' version='1.0' xmlns='http://www.bentley.com/schemas/Bentley.ECXML." + ECSchema::GetECVersionString(ECVersion::Latest) + "'>"
+        "    <ECSchemaReference name='BisCore' version='1.0' alias='bis'/>"
+        "    <ECEntityClass typeName='BadClass' modifier='Abstract' description='BadClass Description'>"
+        "        <BaseClass>bis:ISubModeledElement</BaseClass>"
+        "    </ECEntityClass>"
+        "</ECSchema>";
+    ECSchemaPtr goodBisElementSchema2;
+    ECSchema::ReadFromXmlString(schema4, goodBisElementXml2, *context);
+    ASSERT_TRUE(goodBisElementSchema2.IsValid());
+    ASSERT_TRUE(ECSchemaValidator::Validate(*goodBisElementSchema2)) << "Schema implements only ISubModeledElement so validation should succeed.";
+    }
+
+/*---------------------------------------------------------------------------------**//**
+* @bsimethod                             Colin.Kerr                             07/2017
++---------------+---------------+---------------+---------------+---------------+------*/
+TEST_F(SchemaValidatorTests, DoNotAllowPropertiesOfTypeLong)
+    {
+    {
+    Utf8CP badSchemaXml1 = R"xml(<?xml version="1.0" encoding="UTF-8"?>
+        "<ECSchema schemaName='TestSchema' alias='ts' version='1.0' xmlns='http://www.bentley.com/schemas/Bentley.ECXML." + ECSchema::GetECVersionString(ECVersion::Latest) + "'>"
+            <ECSchemaReference name="BisCore" version="1.0" alias="bis"/>
+        "<ECEntityClass typeName='TestClassBad'>"
+                <BaseClass>bis:IParentElement</BaseClass>
+        "    <ECProperty propertyName='PropNameId' typeName='long'>"
+        "    </ECProperty>"
+        "</ECEntityClass>"
+        "</ECSchema>";
+    ECSchema::ReadFromXmlString(schema, badSchemaXml1, *context);
+    ASSERT_TRUE(schema.IsValid());
+    ASSERT_FALSE(ECSchemaValidator::Validate(*schema)) << "Should fail validation as the property name ends in 'Id' and the type is 'long'";
+    }
+    {
+    Utf8CP badSchemaXml2 = R"xml(<?xml version="1.0" encoding="UTF-8"?>
+        "<ECSchema schemaName='TestSchema' alias='ts' version='1.0' xmlns='http://www.bentley.com/schemas/Bentley.ECXML." + ECSchema::GetECVersionString(ECVersion::Latest) + "'>"
+            <ECSchemaReference name="BisCore" version="1.0" alias="bis"/>
+    <ECEntityClass typeName="SourceClass"/>
+                <BaseClass>bis:IParentElement</BaseClass>
+            </ECEntityClass>
+    <ECEntityClass typeName="TargetClass"/>
+                <BaseClass>bis:IParentElement</BaseClass>
+            </ECEntityClass>
+        "<ECRelationshipClass typeName='TestRelationshipBad' strength='embedding' modifier='None'>"
+        "    <Source multiplicity='(1..1)' roleLabel='owns' polymorphic='true'>"
+        "        <Class class='SourceClass'/>"
+        "    </Source>"
+        "    <Target multiplicity='(0..*)' roleLabel='is owned by' polymorphic='true'>"
+        "        <Class class='TargetClass'/>"
+        "    </Target>"
+        "    <ECProperty propertyName='PropNameId' typeName='long'/>"
+        "</ECRelationshipClass>"
+        "</ECSchema>";
+    ECSchema::ReadFromXmlString(schema, badSchemaXml2, *context);
+    ASSERT_TRUE(schema.IsValid());
+    ASSERT_FALSE(ECSchemaValidator::Validate(*schema)) << "Should fail validation as the property name ends in 'Id' and the type is 'long'";
+    }
+    {
+    Utf8CP badSchemaXml3 = R"xml(<?xml version="1.0" encoding="UTF-8"?>
+        "<ECSchema schemaName='TestSchema' alias='ts' version='1.0' xmlns='http://www.bentley.com/schemas/Bentley.ECXML." + ECSchema::GetECVersionString(ECVersion::Latest) + "'>"
+            <ECSchemaReference name="BisCore" version="1.0" alias="bis"/>
+        "<ECEntityClass typeName='TestClassGood1'>"
+                <BaseClass>bis:IParentElement</BaseClass>
+        "    <ECProperty propertyName='PropName' typeName='long'>"
+        "    </ECProperty>"
+        "</ECEntityClass>"
+        "</ECSchema>";
+    ECSchema::ReadFromXmlString(schema, badSchemaXml3, *context);
+    ASSERT_TRUE(schema.IsValid());
+    ASSERT_FALSE(ECSchemaValidator::Validate(*schema)) << "Should fail validation as the property type is 'long'";
+    }
+    {
+    Utf8CP goodSchemaXml2 = R"xml(<?xml version="1.0" encoding="UTF-8"?>
+        "<ECSchema schemaName='TestSchema' alias='ts' version='1.0' xmlns='http://www.bentley.com/schemas/Bentley.ECXML." + ECSchema::GetECVersionString(ECVersion::Latest) + "'>"
+            <ECSchemaReference name="BisCore" version="1.0" alias="bis"/>
+        "<ECEntityClass typeName='TestClassGood2'>"
+                <BaseClass>bis:IParentElement</BaseClass>
+        "    <ECProperty propertyName='PropNameId' typeName='double'>"
+        "    </ECProperty>"
+        "</ECEntityClass>"
+        "</ECSchema>";
+    ECSchema::ReadFromXmlString(schema, goodSchemaXml2, *context);
+    ASSERT_TRUE(schema.IsValid());
+    ASSERT_TRUE(ECSchemaValidator::Validate(*schema)) << "Should succeed validation as the property name ends in 'Id' but is not type 'long'";
+    }
+    {
+    Utf8CP goodSchemaXml3 = R"xml(<?xml version="1.0" encoding="UTF-8"?>
+        "<ECSchema schemaName='TestSchema' alias='ts' version='1.0' xmlns='http://www.bentley.com/schemas/Bentley.ECXML." + ECSchema::GetECVersionString(ECVersion::Latest) + "'>"
+            <ECSchemaReference name="BisCore" version="1.0" alias="bis"/>
+    <ECEntityClass typeName="SourceClass"/>
+                <BaseClass>bis:IParentElement</BaseClass>
+            </ECEntityClass>
+        "<ECEntityClass typeName='TargetClass'>"
+                <BaseClass>bis:IParentElement</BaseClass>
+        "    <ECNavigationProperty propertyName='NavProp' relationshipName='TestRelationshipGood' direction='backward' />"
+        "</ECEntityClass>"
+        "<ECRelationshipClass typeName='TestRelationshipGood' strength='embedding' modifier='None'>"
+        "    <Source multiplicity='(1..1)' roleLabel='owns' polymorphic='true'>"
+        "        <Class class='SourceClass'/>"
+        "    </Source>"
+        "    <Target multiplicity='(0..*)' roleLabel='is owned by' polymorphic='true'>"
+        "        <Class class='TargetClass'/>"
+        "    </Target>"
+        "    <ECProperty propertyName='PropNameId' typeName='double'/>"
+        "</ECRelationshipClass>"
+        "</ECSchema>";
+    ECSchema::ReadFromXmlString(schema, goodSchemaXml3, *context);
+    ASSERT_TRUE(schema.IsValid());
+    ASSERT_TRUE(ECSchemaValidator::Validate(*schema)) << "Should succeed validation as the property name ends in 'Id' but is not type 'long'";
+    }
+    {
+    Utf8CP badSchemaXml4 = R"xml(<?xml version="1.0" encoding="UTF-8"?>
+        "<ECSchema schemaName='TestSchema' alias='ts' version='1.0' xmlns='http://www.bentley.com/schemas/Bentley.ECXML." + ECSchema::GetECVersionString(ECVersion::Latest) + "'>"
+            <ECSchemaReference name="BisCore" version="1.0" alias="bis"/>
+    <ECEntityClass typeName="SourceClass"/>
+                <BaseClass>bis:IParentElement</BaseClass>
+            </ECEntityClass>
+    <ECEntityClass typeName="TargetClass"/>
+                <BaseClass>bis:IParentElement</BaseClass>
+            </ECEntityClass>
+        "<ECRelationshipClass typeName='TestRelationshipGood' strength='embedding' modifier='None'>"
+        "    <Source multiplicity='(1..1)' roleLabel='owns' polymorphic='true'>"
+        "        <Class class='SourceClass'/>"
+        "    </Source>"
+        "    <Target multiplicity='(0..*)' roleLabel='is owned by' polymorphic='true'>"
+        "        <Class class='TargetClass'/>"
+        "    </Target>"
+        "    <ECProperty propertyName='PropertyNameiD' typeName='long'/>"
+        "</ECRelationshipClass>"
+        "</ECSchema>";
+    ECSchema::ReadFromXmlString(schema, badSchemaXml4, *context);
+    ASSERT_TRUE(schema.IsValid());
+    ASSERT_FALSE(ECSchemaValidator::Validate(*schema)) << "Should fail validation as the property type is long";
+    }
+    {
+    Utf8CP badSchemaXml5 = R"xml(<?xml version="1.0" encoding="UTF-8"?>
+        "<ECSchema schemaName='TestSchemaStruct' alias='tss' version='1.0' xmlns='http://www.bentley.com/schemas/Bentley.ECXML." + ECSchema::GetECVersionString(ECVersion::Latest) + "'>"
+        "<ECStructClass typeName='AStruct'>"
+        "    <ECProperty propertyName='Banana' typeName='long'/>"
+        "</ECStructClass>"
+        "</ECSchema>";
+    ECSchema::ReadFromXmlString(schema, badSchemaXml5, *context);
+    ASSERT_TRUE(schema.IsValid());
+    ASSERT_FALSE(ECSchemaValidator::Validate(*schema)) << "Should fail validation as a struct property has type long";
+    }
+    }
+
+/*---------------------------------------------------------------------------------**//**
+* @bsimethod                             Dan.Perlman                          04/2017
++---------------+---------------+---------------+---------------+---------------+------*/
+TEST_F(SchemaValidatorTests, EntityClassMayNotInheritPropertyFromMultipleBaseClasses)
+    {
+    // Test that an entity class may not inherit a property from multiple base classes
+    ECSchemaPtr bisSchema;
+    ECEntityClassP bisEntity;
+    ECSchemaPtr schema;
+    ECEntityClassP derivedEntity;
+    ECEntityClassP baseEntity1;
+    ECEntityClassP baseEntity2;
+    PrimitiveECPropertyP prop;
+
+    ASSERT_EQ(ECObjectsStatus::Success, ECSchema::CreateSchema(bisSchema, "BisCore", "bis", 1, 1, 1));
+    ASSERT_EQ(ECObjectsStatus::Success, bisSchema->CreateEntityClass(bisEntity, "BisEntity"));
+    ASSERT_EQ(ECObjectsStatus::Success, ECSchema::CreateSchema(schema, "EntityClassSchema", "ECC", 1, 1, 1));
+    ASSERT_EQ(ECObjectsStatus::Success, schema->AddReferencedSchema(*bisSchema));
+    ASSERT_EQ(ECObjectsStatus::Success, schema->CreateEntityClass(derivedEntity, "DerivedEntity"));
+    ASSERT_EQ(ECObjectsStatus::Success, schema->CreateEntityClass(baseEntity1, "BaseEntity1"));
+    ASSERT_EQ(ECObjectsStatus::Success, baseEntity1->AddBaseClass(*bisEntity));
+    ASSERT_EQ(ECObjectsStatus::Success, schema->CreateEntityClass(baseEntity2, "BaseEntity2"));
+    ASSERT_EQ(ECObjectsStatus::Success, baseEntity2->AddBaseClass(*bisEntity));
+
+    ASSERT_EQ(ECObjectsStatus::Success, derivedEntity->AddBaseClass(*baseEntity1));
+    ASSERT_TRUE(ECSchemaValidator::Validate(*schema)) << "Entity class and its base classes have no properties yet so validation should succeed";
+    ASSERT_EQ(ECObjectsStatus::Success, baseEntity1->CreatePrimitiveProperty(prop, "P1"));
+    ASSERT_EQ(ECObjectsStatus::Success, derivedEntity->CreatePrimitiveProperty(prop, "P1"));
+    ASSERT_TRUE(ECSchemaValidator::Validate(*schema)) << "Entity class may inherit a property from just one base class so validation should succeed";
+    ASSERT_EQ(ECObjectsStatus::Success, derivedEntity->AddBaseClass(*baseEntity2));
+    ASSERT_TRUE(ECSchemaValidator::Validate(*schema)) << "Entity class may have multiple base classes so validation should succeed";
+    ASSERT_EQ(ECObjectsStatus::Success, baseEntity2->CreatePrimitiveProperty(prop, "P1"));
+    ASSERT_FALSE(ECSchemaValidator::Validate(*schema)) << "Entity class may not inherit a property from more than one base class so validation should fail";
+    }
+    
+/*---------------------------------------------------------------------------------**//**
+* @bsimethod                             Dan.Perlman                          04/2017
++---------------+---------------+---------------+---------------+---------------+------*/
+TEST_F(SchemaValidatorTests, EntityClassMayNotOverrideInheritedMixinProperty)
+    {
+    // Test that an entity class may not override a property inherited from mixin class
+    ECSchemaPtr bisSchema;
+    ECEntityClassP bisEntity;
+    ECSchemaPtr schema;
+    ECEntityClassP entity;
+    ECEntityClassP mixin;
+    PrimitiveECPropertyP prop;
+
+    ASSERT_EQ(ECObjectsStatus::Success, ECSchema::CreateSchema(bisSchema, "BisCore", "bis", 1, 1, 1));
+    ASSERT_EQ(ECObjectsStatus::Success, bisSchema->CreateEntityClass(bisEntity, "BisEntity"));
+    ASSERT_EQ(ECObjectsStatus::Success, ECSchema::CreateSchema(schema, "EntityClassSchema", "ECC", 1, 1, 1));
+    ASSERT_EQ(ECObjectsStatus::Success, schema->AddReferencedSchema(*bisSchema));
+    ASSERT_EQ(ECObjectsStatus::Success, schema->CreateEntityClass(entity, "Entity0"));
+    ASSERT_EQ(ECObjectsStatus::Success, entity->AddBaseClass(*bisEntity));
+    ASSERT_EQ(ECObjectsStatus::Success, schema->CreateMixinClass(mixin, "Mixin0", *entity));
+    ASSERT_EQ(ECObjectsStatus::Success, mixin->CreatePrimitiveProperty(prop, "P1"));
+    ASSERT_EQ(ECObjectsStatus::Success, entity->AddBaseClass(*mixin));
+
+    ASSERT_TRUE(ECSchemaValidator::Validate(*schema)) << "Entity class inherits a property from mixin class so validation should succeed";
+    ASSERT_EQ(ECObjectsStatus::Success, entity->CreatePrimitiveProperty(prop, "P1"));
+    ASSERT_FALSE(ECSchemaValidator::Validate(*schema)) << "Entity class overrides a property inherited from mixin class so validation should fail";
+    }
+
+/*---------------------------------------------------------------------------------**//**
+* @bsimethod                             Carole.MacDonald                    07/2017
++---------------+---------------+---------------+---------------+---------------+------*/
+TEST_F(SchemaValidatorTests, RelationshipClassConstraintMayNotBeAbstractIfOnlyOneConcreteConstraint)
+    {
+    {
+    Utf8String badSchemaXml = Utf8String("<?xml version='1.0' encoding='UTF-8'?>") +
+        "<ECSchema schemaName='ConstraintTestSchemaFail' alias='ts' version='1.0' xmlns='http://www.bentley.com/schemas/Bentley.ECXML." + ECSchema::GetECVersionString(ECVersion::Latest) + "'>"
+            <ECSchemaReference name="BisCore" version="1.0" alias="bis"/>
+           <ECEntityClass typeName="TestClass"/>
+                <BaseClass>bis:IParentElement</BaseClass>
+            </ECEntityClass>
+        "   <ECRelationshipClass typeName = 'Base' strength = 'referencing' modifier = 'Abstract'>"
+        "        <Source multiplicity = '(0..*)' roleLabel = 'refers to' polymorphic = 'true'>"
+        "            <Class class = 'TestClass'/>"
+        "        </Source>"
+        "        <Target multiplicity = '(0..*)' roleLabel = 'is referenced by' polymorphic = 'true'>"
+        "            <Class class = 'TestClass'/>"
+        "        </Target>"
+        "   </ECRelationshipClass>"
+           
+        "<ECRelationshipClass typeName='TestRelationship' description='Test description' displayLabel='Test label' modifier='None' strength='referencing'>"
+        "        <BaseClass>Base</BaseClass>"
+        "        <Source multiplicity='(0..1)' roleLabel = 'refers to' polymorphic = 'true' abstractConstraint='TestClass'>"
+        "            <Class class = 'TestClass'/>"
+        "        </Source>"
+        "        <Target multiplicity = '(0..*)' roleLabel = 'is referenced by' polymorphic = 'true'>"
+        "            <Class class = 'TestClass'/>"
+        "        </Target>"
+        "   </ECRelationshipClass>"
+        "</ECSchema>";
+    ECSchema::ReadFromXmlString(schema, badSchemaXml, *context);
+    ASSERT_TRUE(schema.IsValid());
+    ASSERT_FALSE(ECSchemaValidator::Validate(*schema)) << "There is an abstract constraint and only one constraint class in source and target so validation should fail";
+    }
+    {
+    Utf8String goodSchemaXml = Utf8String("<?xml version='1.0' encoding='UTF-8'?>") +
+        "<ECSchema schemaName='AbstractTestSchemaSucceed' alias='ts' version='1.0' xmlns='http://www.bentley.com/schemas/Bentley.ECXML." + ECSchema::GetECVersionString(ECVersion::Latest) + "'>"
+            <ECSchemaReference name="BisCore" version="1.0" alias="bis"/>
+            <ECEntityClass typeName="BaseClass">
+                <BaseClass>bis:IParentElement</BaseClass>
+            </ECEntityClass>
+        "   <ECEntityClass typeName='TestClass'>"
+        "       <BaseClass>BaseClass</BaseClass>"
+        "   </ECEntityClass>"
+        "   <ECEntityClass typeName='TestClass2'>"
+        "       <BaseClass>TestClass</BaseClass>"
+        "   </ECEntityClass>"
+           <ECEntityClass typeName="BaseClass"/>
+        "   <ECRelationshipClass typeName = 'Base' strength = 'referencing' modifier = 'Abstract'>"
+        "        <Source multiplicity = '(0..*)' roleLabel = 'refers to' polymorphic = 'true' abstractConstraint='BaseClass'>"
+        "            <Class class = 'BaseClass'/>"
+        "            <Class class = 'TestClass2'/>"
+        "        </Source>"
+        "        <Target multiplicity = '(0..*)' roleLabel = 'is referenced by' polymorphic = 'true' abstractConstraint='BaseClass'>"
+        "            <Class class = 'BaseClass'/>"
+        "            <Class class = 'TestClass2'/>"
+        "        </Target>"
+        "   </ECRelationshipClass>"
+           
+        "   <ECRelationshipClass typeName='GoodTestRelationship' description='Test description' displayLabel='Test label' modifier='None' strength='referencing'>"
+        "        <BaseClass>Base</BaseClass>"
+        "        <Source multiplicity='(0..1)' roleLabel = 'refers to' polymorphic = 'true' abstractConstraint='TestClass'>"
+        "            <Class class = 'TestClass'/>"
+        "            <Class class = 'TestClass2'/>"
+        "        </Source>"
+        "        <Target multiplicity = '(0..*)' roleLabel = 'is referenced by' polymorphic = 'true' abstractConstraint='TestClass'>"
+        "            <Class class = 'TestClass'/>"
+        "            <Class class = 'TestClass2'/>"
+        "        </Target>"
+        "   </ECRelationshipClass>"
+        "</ECSchema>";
+    ECSchema::ReadFromXmlString(schema2, goodSchemaXml, *context2);
+    ASSERT_TRUE(schema.IsValid());
+    ASSERT_TRUE(ECSchemaValidator::Validate(*schema)) << "Abstract constraints are defined locally in source and target so validation should succeed";
+    }
+    }
+
+/*---------------------------------------------------------------------------------**//**
+* @bsimethod                             Carole.MacDonald                    07/2017
++---------------+---------------+---------------+---------------+---------------+------*/
+TEST_F(SchemaValidatorTests, RelationshipClassMayNotHaveHoldingStrength)
+    {
+    {
+    Utf8String badSchemaXml = Utf8String("<?xml version='1.0' encoding='UTF-8'?>") +
+    <ECSchema schemaName="StandardSchemaReferenced" alias="ts" version="1.0" xmlns="http://www.bentley.com/schemas/Bentley.ECXML.3.1">
+            <ECSchemaReference name="BisCore" version="1.0" alias="bis"/>
+        <ECEntityClass typeName="TestClass"/>
+                <BaseClass>bis:IParentElement</BaseClass>
+            </ECEntityClass>
+        "    <ECRelationshipClass typeName='ExampleRelationship' strength='holding' modifier='Sealed'>"
+        "    <Source multiplicity='(1..1)' roleLabel='read from source to target' polymorphic='true'>"
+        "        <Class class='TestClass'/>"
+        "    </Source>"
+        "    <Target multiplicity='(0..*)' roleLabel='read from target to source' polymorphic='true'>"
+        "        <Class class='TestClass'/>"
+        "    </Target>"
+        "</ECRelationshipClass>"
+        "</ECSchema>";
+    ECSchema::ReadFromXmlString(schema, badSchemaXml, *context);
+    ASSERT_TRUE(schema.IsValid());
+    ASSERT_FALSE(ECSchemaValidator::Validate(*schema)) << "Should fail validation as strength attribute must not be set to 'holding'";
+    }
+    {
+    Utf8String goodSchemaXml = Utf8String("<?xml version='1.0' encoding='UTF-8'?>") +
+    <ECSchema schemaName="StandardSchemaReferenced" alias="ts" version="1.0" xmlns="http://www.bentley.com/schemas/Bentley.ECXML.3.1">
+            <ECSchemaReference name="BisCore" version="1.0" alias="bis"/>
+        <ECEntityClass typeName="TestClass"/>
+                <BaseClass>bis:IParentElement</BaseClass>
+            </ECEntityClass>
+        "    <ECRelationshipClass typeName='ExampleRelationship' strength='embedding' modifier='Sealed'>"
+        "    <Source multiplicity='(1..1)' roleLabel='read from source to target' polymorphic='true'>"
+        "        <Class class='TestClass'/>"
+        "    </Source>"
+        "    <Target multiplicity='(0..*)' roleLabel='read from target to source' polymorphic='true'>"
+        "        <Class class='TestClass'/>"
+        "    </Target>"
+        "</ECRelationshipClass>"
+        "</ECSchema>";
+    ECSchema::ReadFromXmlString(schema, goodSchemaXml, *context);
+    ASSERT_TRUE(schema.IsValid());
+    ASSERT_TRUE(ECSchemaValidator::Validate(*schema)) << "Should pass validation as strength attribute is set to 'embedding'";
+    }
+    }
+
+/*---------------------------------------------------------------------------------**//**
+* @bsimethod                             Carole.MacDonald                    07/2017
++---------------+---------------+---------------+---------------+---------------+------*/
+TEST_F(SchemaValidatorTests, RelationshipClassEmbeddingStrengthTests)
+    {
+    // Test forward direction
+    // Source = 0..*
+    {
+    Utf8String badSchemaXml1 = Utf8String("<?xml version='1.0' encoding='UTF-8'?>") +
+        "<ECSchema schemaName='StandardSchemaReferenced' alias='ts' version='1.0' xmlns='http://www.bentley.com/schemas/Bentley.ECXML." + ECSchema::GetECVersionString(ECVersion::Latest) + "'>"
+            <ECSchemaReference name="BisCore" version="1.0" alias="bis"/>
+        <ECEntityClass typeName="TestClass"/>
+                <BaseClass>bis:IParentElement</BaseClass>
+            </ECEntityClass>
+        "    <ECRelationshipClass typeName='ExampleRelationship' strength='embedding' strengthDirection='forward' modifier='Sealed'>"
+        "    <Source multiplicity='(0..*)' roleLabel='read from source to target' polymorphic='true'>"
+        "        <Class class='TestClass'/>"
+        "    </Source>"
+        "    <Target multiplicity='(0..*)' roleLabel='read from target to source' polymorphic='true'>"
+        "        <Class class='TestClass'/>"
+        "    </Target>"
+        "</ECRelationshipClass>"
+        "</ECSchema>";
+    ECSchema::ReadFromXmlString(schema, badSchemaXml1, *context);
+    ASSERT_TRUE(schema.IsValid());
+    ASSERT_FALSE(ECSchemaValidator::Validate(*schema)) << "Should fail validation as source multiplicity upper bound is greater than 1 while strength is embedding and forward";
+    }
+    // Source = 1..*
+    {
+    Utf8String badSchemaXml2 = Utf8String("<?xml version='1.0' encoding='UTF-8'?>") +
+        "<ECSchema schemaName='StandardSchemaReferenced' alias='ts' version='1.0' xmlns='http://www.bentley.com/schemas/Bentley.ECXML." + ECSchema::GetECVersionString(ECVersion::Latest) + "'>"
+            <ECSchemaReference name="BisCore" version="1.0" alias="bis"/>
+        <ECEntityClass typeName="TestClass"/>
+                <BaseClass>bis:IParentElement</BaseClass>
+            </ECEntityClass>
+        "    <ECRelationshipClass typeName='ExampleRelationship' strength='embedding' strengthDirection='forward' modifier='Sealed'>"
+        "    <Source multiplicity='(1..*)' roleLabel='read from source to target' polymorphic='true'>"
+        "        <Class class='TestClass'/>"
+        "    </Source>"
+        "    <Target multiplicity='(0..*)' roleLabel='read from target to source' polymorphic='true'>"
+        "        <Class class='TestClass'/>"
+        "    </Target>"
+        "</ECRelationshipClass>"
+        "</ECSchema>";
+    ECSchema::ReadFromXmlString(schema, badSchemaXml2, *context);
+    ASSERT_TRUE(schema.IsValid());
+    ASSERT_FALSE(ECSchemaValidator::Validate(*schema)) << "Should fail validation as source multiplicity upper bound is greater than 1 while strength is embedding and forward";
+    }
+    // Source = 0..1
+    {
+    Utf8String goodSchemaXml1 = Utf8String("<?xml version='1.0' encoding='UTF-8'?>") +
+        "<ECSchema schemaName='StandardSchemaReferenced' alias='ts' version='1.0' xmlns='http://www.bentley.com/schemas/Bentley.ECXML." + ECSchema::GetECVersionString(ECVersion::Latest) + "'>"
+            <ECSchemaReference name="BisCore" version="1.0" alias="bis"/>
+        <ECEntityClass typeName="TestClass"/>
+                <BaseClass>bis:IParentElement</BaseClass>
+            </ECEntityClass>
+        "    <ECRelationshipClass typeName='ExampleRelationship' strength='embedding' strengthDirection='forward' modifier='Sealed'>"
+        "    <Source multiplicity='(0..1)' roleLabel='read from source to target' polymorphic='true'>"
+        "        <Class class='TestClass'/>"
+        "    </Source>"
+        "    <Target multiplicity='(0..*)' roleLabel='read from target to source' polymorphic='true'>"
+        "        <Class class='TestClass'/>"
+        "    </Target>"
+        "</ECRelationshipClass>"
+        "</ECSchema>";
+    ECSchema::ReadFromXmlString(schema, goodSchemaXml1, *context);
+    ASSERT_TRUE(schema.IsValid());
+    ASSERT_TRUE(ECSchemaValidator::Validate(*schema)) << "Should succeed validation as source multiplicity upper bound is not greater than 1 while strength is embedding and forward";
+    }
+    // Source = 1..1
+    {
+    Utf8CP goodSchemaXml2 = R"xml(<?xml version="1.0" encoding="UTF-8"?>
+        "<ECSchema schemaName='StandardSchemaReferenced' alias='ts' version='1.0' xmlns='http://www.bentley.com/schemas/Bentley.ECXML." + ECSchema::GetECVersionString(ECVersion::Latest) + "'>"
+            <ECSchemaReference name="BisCore" version="1.0" alias="bis"/>
+        <ECEntityClass typeName="TestClass"/>
+                <BaseClass>bis:IParentElement</BaseClass>
+            </ECEntityClass>
+        "    <ECRelationshipClass typeName='ExampleRelationship' strength='embedding' strengthDirection='forward' modifier='Sealed'>"
+        "    <Source multiplicity='(1..1)' roleLabel='read from source to target' polymorphic='true'>"
+        "        <Class class='TestClass'/>"
+        "    </Source>"
+        "    <Target multiplicity='(0..*)' roleLabel='read from target to source' polymorphic='true'>"
+        "        <Class class='TestClass'/>"
+        "    </Target>"
+        "</ECRelationshipClass>"
+        "</ECSchema>";
+    ECSchema::ReadFromXmlString(schema, goodSchemaXml2, *context);
+    ASSERT_TRUE(schema.IsValid());
+    ASSERT_TRUE(ECSchemaValidator::Validate(*schema)) << "Should succeed validation as source multiplicity upper bound is not greater than 1 while strength is embedding and forward";
+    }
+    // Test backward direction
+    // Target = 0..*
+    {
+    badSchemaXml1 = R"xml(<?xml version="1.0" encoding="UTF-8"?>
+        "<ECSchema schemaName='StandardSchemaReferenced' alias='ts' version='1.0' xmlns='http://www.bentley.com/schemas/Bentley.ECXML." + ECSchema::GetECVersionString(ECVersion::Latest) + "'>"
+            <ECSchemaReference name="BisCore" version="1.0" alias="bis"/>
+        <ECEntityClass typeName="TestClass"/>
+                <BaseClass>bis:IParentElement</BaseClass>
+            </ECEntityClass>
+        "    <ECRelationshipClass typeName='ExampleRelationship' strength='embedding' strengthDirection='backward' modifier='Sealed'>"
+        "    <Source multiplicity='(0..*)' roleLabel='read from source to target' polymorphic='true'>"
+        "        <Class class='TestClass'/>"
+        "    </Source>"
+        "    <Target multiplicity='(0..*)' roleLabel='read from target to source' polymorphic='true'>"
+        "        <Class class='TestClass'/>"
+        "    </Target>"
+        "</ECRelationshipClass>"
+        "</ECSchema>";
+    ECSchema::ReadFromXmlString(schema, badSchemaXml1, *context);
+    ASSERT_TRUE(schema.IsValid());
+    ASSERT_FALSE(ECSchemaValidator::Validate(*schema)) << "Should fail validation as target multiplicity upper bound is greater than 1 while strength is embedding and backward";
+    }
+    // Target = 1..*
+    {
+    badSchemaXml2 = R"xml(<?xml version="1.0" encoding="UTF-8"?>
+        "<ECSchema schemaName='StandardSchemaReferenced' alias='ts' version='1.0' xmlns='http://www.bentley.com/schemas/Bentley.ECXML." + ECSchema::GetECVersionString(ECVersion::Latest) + "'>"
+            <ECSchemaReference name="BisCore" version="1.0" alias="bis"/>
+        <ECEntityClass typeName="TestClass"/>
+                <BaseClass>bis:IParentElement</BaseClass>
+            </ECEntityClass>
+        "    <ECRelationshipClass typeName='ExampleRelationship' strength='embedding' strengthDirection='backward' modifier='Sealed'>"
+        "    <Source multiplicity='(1..*)' roleLabel='read from source to target' polymorphic='true'>"
+        "        <Class class='TestClass'/>"
+        "    </Source>"
+        "    <Target multiplicity='(1..*)' roleLabel='read from target to source' polymorphic='true'>"
+        "        <Class class='TestClass'/>"
+        "    </Target>"
+        "</ECRelationshipClass>"
+        "</ECSchema>";
+    ECSchema::ReadFromXmlString(schema, badSchemaXml2, *context);
+    ASSERT_TRUE(schema.IsValid());
+    ASSERT_FALSE(ECSchemaValidator::Validate(*schema)) << "Should fail validation as target multiplicity upper bound is greater than 1 while strength is embedding and backward";
+    }
+    // Target = 0..1
+    {
+    goodSchemaXml1 = R"xml(<?xml version="1.0" encoding="UTF-8"?>
+        "<ECSchema schemaName='StandardSchemaReferenced' alias='ts' version='1.0' xmlns='http://www.bentley.com/schemas/Bentley.ECXML." + ECSchema::GetECVersionString(ECVersion::Latest) + "'>"
+            <ECSchemaReference name="BisCore" version="1.0" alias="bis"/>
+        <ECEntityClass typeName="TestClass"/>
+                <BaseClass>bis:IParentElement</BaseClass>
+            </ECEntityClass>
+        "    <ECRelationshipClass typeName='ExampleRelationship' strength='embedding' strengthDirection='backward' modifier='Sealed'>"
+        "    <Source multiplicity='(0..*)' roleLabel='read from source to target' polymorphic='true'>"
+        "        <Class class='TestClass'/>"
+        "    </Source>"
+        "    <Target multiplicity='(0..1)' roleLabel='read from target to source' polymorphic='true'>"
+        "        <Class class='TestClass'/>"
+        "    </Target>"
+        "</ECRelationshipClass>"
+        "</ECSchema>";
+    ECSchema::ReadFromXmlString(schema, goodSchemaXml1, *context);
+    ASSERT_TRUE(schema.IsValid());
+    ASSERT_TRUE(ECSchemaValidator::Validate(*schema)) << "Should succeed validation as target multiplicity upper bound is not greater than 1 while strength is embedding and backward";
+    }
+    // Target = 1..1
+    {
+    goodSchemaXml2 = R"xml(<?xml version="1.0" encoding="UTF-8"?>
+        "<ECSchema schemaName='StandardSchemaReferenced' alias='ts' version='1.0' xmlns='http://www.bentley.com/schemas/Bentley.ECXML." + ECSchema::GetECVersionString(ECVersion::Latest) + "'>"
+            <ECSchemaReference name="BisCore" version="1.0" alias="bis"/>
+        <ECEntityClass typeName="TestClass"/>
+                <BaseClass>bis:IParentElement</BaseClass>
+            </ECEntityClass>
+        "    <ECRelationshipClass typeName='ExampleRelationship' strength='embedding' strengthDirection='backward' modifier='Sealed'>"
+        "    <Source multiplicity='(0..*)' roleLabel='read from source to target' polymorphic='true'>"
+        "        <Class class='TestClass'/>"
+        "    </Source>"
+        "    <Target multiplicity='(1..1)' roleLabel='read from target to source' polymorphic='true'>"
+        "        <Class class='TestClass'/>"
+        "    </Target>"
+        "</ECRelationshipClass>"
+        "</ECSchema>";
+    ECSchema::ReadFromXmlString(schema, goodSchemaXml2, *context);
+    ASSERT_TRUE(schema.IsValid());
+    ASSERT_TRUE(ECSchemaValidator::Validate(*schema)) << "Should succeed validation as target multiplicity upper bound is not greater than 1 while strength is embedding and backward";
+    }
+    // No direction given, so forward is assumed
+    // Source = 0..*
+    {
+    Utf8String badSchemaNoDirection = Utf8String("<?xml version='1.0' encoding='UTF-8'?>") +
+        "<ECSchema schemaName='StandardSchemaReferenced' alias='ts' version='1.0' xmlns='http://www.bentley.com/schemas/Bentley.ECXML." + ECSchema::GetECVersionString(ECVersion::Latest) + "'>"
+            <ECSchemaReference name="BisCore" version="1.0" alias="bis"/>
+        <ECEntityClass typeName="TestClass"/>
+                <BaseClass>bis:IParentElement</BaseClass>
+            </ECEntityClass>
+        "    <ECRelationshipClass typeName='ExampleRelationship' strength='embedding' modifier='Sealed'>"
+        "    <Source multiplicity='(0..*)' roleLabel='read from source to target' polymorphic='true'>"
+        "        <Class class='TestClass'/>"
+        "    </Source>"
+        "    <Target multiplicity='(0..*)' roleLabel='read from target to source' polymorphic='true'>"
+        "        <Class class='TestClass'/>"
+        "    </Target>"
+        "</ECRelationshipClass>"
+        "</ECSchema>";
+    ECSchema::ReadFromXmlString(schema, badSchemaNoDirection, *context);
+    ASSERT_TRUE(schema.IsValid());
+    ASSERT_FALSE(ECSchemaValidator::Validate(*schema)) << "Should fail validation as direction is assumed to be forward with embedding strength, with multiplicity in source greater than 1";
+    }
+    // Source = 0..1
+    {
+    Utf8String goodSchemaNoDirection = Utf8String("<?xml version='1.0' encoding='UTF-8'?>") +
+        "<ECSchema schemaName='StandardSchemaReferenced' alias='ts' version='1.0' xmlns='http://www.bentley.com/schemas/Bentley.ECXML." + ECSchema::GetECVersionString(ECVersion::Latest) + "'>"
+            <ECSchemaReference name="BisCore" version="1.0" alias="bis"/>
+        <ECEntityClass typeName="TestClass"/>
+                <BaseClass>bis:IParentElement</BaseClass>
+            </ECEntityClass>
+        "    <ECRelationshipClass typeName='ExampleRelationship' strength='embedding' modifier='Sealed'>"
+        "    <Source multiplicity='(0..1)' roleLabel='read from source to target' polymorphic='true'>"
+        "        <Class class='TestClass'/>"
+        "    </Source>"
+        "    <Target multiplicity='(0..*)' roleLabel='read from target to source' polymorphic='true'>"
+        "        <Class class='TestClass'/>"
+        "    </Target>"
+        "</ECRelationshipClass>"
+        "</ECSchema>";
+    ECSchema::ReadFromXmlString(schema, goodSchemaNoDirection, *context);
+    ASSERT_TRUE(schema.IsValid());
+    ASSERT_TRUE(ECSchemaValidator::Validate(*schema)) << "Should succeed validation as direction is assumed to be forward, with multiplicity equal to 1";
+    }
+    }
+
+/*---------------------------------------------------------------------------------**//**
+* @bsimethod                             Carole.MacDonald                    07/2017
++---------------+---------------+---------------+---------------+---------------+------*/
+TEST_F(SchemaValidatorTests, EmbeddingRelationshipsShouldNotContainHasInClassName)
+    {
+    {
+    Utf8String badSchemaXml = Utf8String("<?xml version='1.0' encoding='UTF-8'?>") +
+        "<ECSchema schemaName='BadSchema' alias='ts' version='1.0' xmlns='http://www.bentley.com/schemas/Bentley.ECXML." + ECSchema::GetECVersionString(ECVersion::Latest) + "'>"
+            <ECSchemaReference name="BisCore" version="1.0" alias="bis"/>
+        <ECEntityClass typeName="TestClass"/>
+                <BaseClass>bis:IParentElement</BaseClass>
+            </ECEntityClass>
+        "    <ECRelationshipClass typeName='RelationshipHasBadString' strength='embedding' modifier='Sealed'>"
+        "    <Source multiplicity='(0..1)' roleLabel='read from source to target' polymorphic='true'>"
+        "        <Class class='TestClass'/>"
+        "    </Source>"
+        "    <Target multiplicity='(0..*)' roleLabel='read from target to source' polymorphic='true'>"
+        "        <Class class='TestClass'/>"
+        "    </Target>"
+        "</ECRelationshipClass>"
+        "</ECSchema>";
+    ECSchema::ReadFromXmlString(schema, badSchemaXml, *context);
+    ASSERT_TRUE(schema.IsValid());
+    ASSERT_FALSE(ECSchemaValidator::Validate(*schema)) << "Should fail validation as relationship is embedding and contains 'Has'";
+    }
+    {
+    Utf8String goodSchemaXml = Utf8String("<?xml version='1.0' encoding='UTF-8'?>") +
+        "<ECSchema schemaName='GoodSchema' alias='ts' version='1.0' xmlns='http://www.bentley.com/schemas/Bentley.ECXML." + ECSchema::GetECVersionString(ECVersion::Latest) + "'>"
+            <ECSchemaReference name="BisCore" version="1.0" alias="bis"/>
+        <ECEntityClass typeName="TestClass"/>
+                <BaseClass>bis:IParentElement</BaseClass>
+            </ECEntityClass>
+        "    <ECRelationshipClass typeName='RelationshipHasPotentiallyBadString' strength='referencing' modifier='Sealed'>"
+        "    <Source multiplicity='(0..1)' roleLabel='read from source to target' polymorphic='true'>"
+        "        <Class class='TestClass'/>"
+        "    </Source>"
+        "    <Target multiplicity='(0..*)' roleLabel='read from target to source' polymorphic='true'>"
+        "        <Class class='TestClass'/>"
+        "    </Target>"
+        "</ECRelationshipClass>"
+        "</ECSchema>";
+    ECSchema::ReadFromXmlString(schema2, goodSchemaXml, *context2);
+    ASSERT_TRUE(schema.IsValid());
+    ASSERT_TRUE(ECSchemaValidator::Validate(*schema)) << "Should succeed validation as relationship is 'referncing', not 'embedding'";
+    }
+    }
+
+/*---------------------------------------------------------------------------------**//**
+* @bsimethod                             Dan.Perlman                          06/2017
++---------------+---------------+---------------+---------------+---------------+------*/
+TEST_F(SchemaValidatorTests, KindOfQuantityShouldUseSIPersistenceUnits)
+    {
+    {
+    Utf8CP badSchemaXml1 = R"xml(<?xml version="1.0" encoding="UTF-8"?>
+        "<ECSchema schemaName='BadSchema' alias='ts' version='1.0' xmlns='http://www.bentley.com/schemas/Bentley.ECXML." + ECSchema::GetECVersionString(ECVersion::Latest) + "'>"
+            <ECSchemaReference name="BisCore" version="1.0" alias="bis"/>
+        <ECEntityClass typeName="TestClass"/>
+                <BaseClass>bis:IParentElement</BaseClass>
+            </ECEntityClass>
+        "    <KindOfQuantity typeName='BadKOQ' displayLabel='OFFSET' persistenceUnit='IN' relativeError='1e-2' />"
+        "</ECSchema>";
+    ECSchema::ReadFromXmlString(schema, badSchemaXml1, *context);
+    ASSERT_TRUE(schema.IsValid());
+    ASSERT_FALSE(ECSchemaValidator::Validate(*schema)) << "Should fail validation as persistence unit is a UCUSTOM unit, 'IN', not an SI unit";
+    }
+    {
+    Utf8CP badSchemaXml2 = R"xml(<?xml version="1.0" encoding="UTF-8"?>
+        "<ECSchema schemaName='BadSchema2' alias='ts' version='1.0' xmlns='http://www.bentley.com/schemas/Bentley.ECXML." + ECSchema::GetECVersionString(ECVersion::Latest) + "'>"
+            <ECSchemaReference name="BisCore" version="1.0" alias="bis"/>
+        <ECEntityClass typeName="TestClass"/>
+                <BaseClass>bis:IParentElement</BaseClass>
+            </ECEntityClass>
+        "    <KindOfQuantity typeName='BadKOQ2' displayLabel='LENGTH' persistenceUnit='US_SURVEY_IN' relativeError='1e-3' />"
+        "</ECSchema>";
+    ECSchema::ReadFromXmlString(schema2, badSchemaXml2, *context2);
+    ASSERT_TRUE(schema.IsValid());
+    ASSERT_FALSE(ECSchemaValidator::Validate(*schema)) << "Should fail validation as persistence unit is a USSURVEY unit, 'US_SURVEY_IN', not an SI unit";
+    }
+    {
+    Utf8CP badSchemaXml3 = R"xml(<?xml version="1.0" encoding="UTF-8"?>
+        "<ECSchema schemaName='BadSchema3' alias='ts' version='1.0' xmlns='http://www.bentley.com/schemas/Bentley.ECXML." + ECSchema::GetECVersionString(ECVersion::Latest) + "'>"
+            <ECSchemaReference name="BisCore" version="1.0" alias="bis"/>
+        <ECEntityClass typeName="TestClass"/>
+                <BaseClass>bis:IParentElement</BaseClass>
+            </ECEntityClass>
+        "    <KindOfQuantity typeName='BadKOQ3' displayLabel='DEPTH' persistenceUnit='NAUT_MILE' relativeError='1e-3' />"
+        "</ECSchema>";
+    ECSchema::ReadFromXmlString(schema3, badSchemaXml3, *context3);
+    ASSERT_TRUE(schema.IsValid());
+    ASSERT_FALSE(ECSchemaValidator::Validate(*schema)) << "Should fail validation as persistence unit is a MARITIME unit, 'NAUT_MILE', not an SI unit";
+    }
+    {
+    Utf8String goodSchemaXml = Utf8String("<?xml version='1.0' encoding='UTF-8'?>") +
+        "<ECSchema schemaName='GoodSchema' alias='ts' version='1.0' xmlns='http://www.bentley.com/schemas/Bentley.ECXML." + ECSchema::GetECVersionString(ECVersion::Latest) + "'>"
+            <ECSchemaReference name="BisCore" version="1.0" alias="bis"/>
+        <ECEntityClass typeName="TestClass"/>
+                <BaseClass>bis:IParentElement</BaseClass>
+            </ECEntityClass>
+        "    <KindOfQuantity typeName='GoodKOQ' displayLabel='LENGTH' persistenceUnit='M' relativeError='1e-1' />"
+        "</ECSchema>";
+    ECSchema::ReadFromXmlString(schema4, goodSchemaXml, *context4);
+    ASSERT_TRUE(schema.IsValid());
+    ASSERT_TRUE(ECSchemaValidator::Validate(*schema)) << "Should succeed validation as persistence unit is an SI unit, 'M'";
+    }
+    {
+    Utf8CP goodSchemaXml2 = R"xml(<?xml version="1.0" encoding="UTF-8"?>
+        "<ECSchema schemaName='GoodSchema2' alias='ts' version='1.0' xmlns='http://www.bentley.com/schemas/Bentley.ECXML." + ECSchema::GetECVersionString(ECVersion::Latest) + "'>"
+            <ECSchemaReference name="BisCore" version="1.0" alias="bis"/>
+        <ECEntityClass typeName="TestClass"/>
+                <BaseClass>bis:IParentElement</BaseClass>
+            </ECEntityClass>
+        "    <KindOfQuantity typeName='GoodKOQ2' displayLabel='OFFSET' persistenceUnit='CM' relativeError='1e-4' />"
+        "</ECSchema>";
+    ECSchema::ReadFromXmlString(schema5, goodSchemaXml2, *context5);
+    ASSERT_TRUE(schema.IsValid());
+    ASSERT_FALSE(ECSchemaValidator::Validate(*schema)) << "Should fail validation as persistence unit is an METRIC unit, 'CM'";
+    }
+    }
+
+//---------------------------------------------------------------------------------------//
+// @bsimethod                                       Colin.Kerr                      09/2017
+//+---------------+---------------+---------------+---------------+---------------+------//
+TEST_F(SchemaValidatorTests, PropertyOverridesCannotChangePersistenceUnit)
+    {
+    {
+    Utf8String goodSchemaXml = Utf8String("<?xml version='1.0' encoding='UTF-8'?>") +
+        "<ECSchema schemaName='GoodSchema' alias='ts' version='1.0' xmlns='http://www.bentley.com/schemas/Bentley.ECXML." + ECSchema::GetECVersionString(ECVersion::Latest) + "'>"
+            <ECSchemaReference name="BisCore" version="1.0" alias="bis"/>
+        "    <ECEntityClass typeName='BaseClass'>"
+                <BaseClass>bis:IParentElement</BaseClass>
+        "        <ECProperty propertyName='Length' typeName='double' kindOfQuantity='Length' />"
+        "    </ECEntityClass>"
+        "    <ECEntityClass typeName='DerivedClass'>"
+                <BaseClass>bis:IParentElement</BaseClass>
+        "        <ECProperty propertyName='Length' typeName='double' kindOfQuantity='OtherLength' />"
+        "    </ECEntityClass>"
+        "    <KindOfQuantity typeName='Length' persistenceUnit='M' relativeError='1e-1' />"
+        "    <KindOfQuantity typeName='OtherLength' persistenceUnit='M' relativeError='1e-1' />"
+        "</ECSchema>";
+    ECSchema::ReadFromXmlString(schema, goodSchemaXml, *context);
+    ASSERT_TRUE(schema.IsValid());
+    ASSERT_TRUE(ECSchemaValidator::Validate(*schema)) << "Should succeed validation since persistence unit is unchanged";
+    }
+    {
+    Utf8String badSchemaXml = Utf8String("<?xml version='1.0' encoding='UTF-8'?>") +
+        "<ECSchema schemaName='GoodSchema' alias='ts' version='1.0' xmlns='http://www.bentley.com/schemas/Bentley.ECXML." + ECSchema::GetECVersionString(ECVersion::Latest) + "'>"
+            <ECSchemaReference name="BisCore" version="1.0" alias="bis"/>
+        "    <ECEntityClass typeName='BaseClass'>"
+                <BaseClass>bis:IParentElement</BaseClass>
+        "        <ECProperty propertyName='Length' typeName='double' kindOfQuantity='Length' />"
+        "    </ECEntityClass>"
+        "    <ECEntityClass typeName='DerivedClass'>"
+        "        <BaseClass>BaseClass</BaseClass>"
+        "        <ECProperty propertyName='Length' typeName='double' kindOfQuantity='OtherLength' />"
+        "    </ECEntityClass>"
+        "    <KindOfQuantity typeName='Length' persistenceUnit='M' relativeError='1e-1' />"
+        "    <KindOfQuantity typeName='OtherLength' persistenceUnit='FT' relativeError='1e-1' />"
+        "</ECSchema>";
+    ECSchema::ReadFromXmlString(schema2, badSchemaXml, *context2);
+    ASSERT_TRUE(schema.IsValid());
+    ASSERT_FALSE(ECSchemaValidator::Validate(*schema)) << "Should fail validation as persistence unit is changed";
+    }
+    }
+
+//---------------------------------------------------------------------------------------//
+// @bsimethod                                       Colin.Kerr                      09/2017
+//+---------------+---------------+---------------+---------------+---------------+------//
+TEST_F(SchemaValidatorTests, StructsShouldNotHaveBaseClasses)
+    {
+    {
+    Utf8String goodSchemaXml = Utf8String("<?xml version='1.0' encoding='UTF-8'?>") +
+        "<ECSchema schemaName='GoodSchema' alias='ts' version='1.0' xmlns='http://www.bentley.com/schemas/Bentley.ECXML." + ECSchema::GetECVersionString(ECVersion::Latest) + "'>"
+        "    <ECStructClass typeName='BaseClass'>"
+        "        <ECProperty propertyName='Length' typeName='double'/>"
+        "    </ECStructClass>"
+        "    <ECStructClass typeName='DerivedClass'>"
+        "        <ECProperty propertyName='Length' typeName='double' />"
+        "    </ECStructClass>"
+        "</ECSchema>";
+    ECSchema::ReadFromXmlString(schema, goodSchemaXml, *context);
+    ASSERT_TRUE(schema.IsValid());
+    ASSERT_TRUE(ECSchemaValidator::Validate(*schema)) << "Should succeed validation since structs do not have base classes";
+    }
+    {
+    Utf8String badSchemaXml = Utf8String("<?xml version='1.0' encoding='UTF-8'?>") +
+        "<ECSchema schemaName='GoodSchema' alias='ts' version='1.0' xmlns='http://www.bentley.com/schemas/Bentley.ECXML." + ECSchema::GetECVersionString(ECVersion::Latest) + "'>"
+        "    <ECStructClass typeName='BaseClass'>"
+        "        <ECProperty propertyName='Length' typeName='double'/>"
+        "    </ECStructClass>"
+        "    <ECStructClass typeName='DerivedClass'>"
+        "        <BaseClass>BaseClass</BaseClass>"
+        "        <ECProperty propertyName='Length' typeName='double'/>"
+        "    </ECStructClass>"
+        "</ECSchema>";
+    ECSchema::ReadFromXmlString(schema2, badSchemaXml, *context2);
+    ASSERT_TRUE(schema.IsValid());
+    ASSERT_FALSE(ECSchemaValidator::Validate(*schema)) << "Should fail validation because structs have base classes";
+    }
+    }
+
+//---------------------------------------------------------------------------------------//
+// @bsimethod                                       Colin.Kerr                      09/2017
+//+---------------+---------------+---------------+---------------+---------------+------//
+TEST_F(SchemaValidatorTests, CustomAttributesShouldNotHaveBaseClasses)
+    {
+    {
+    Utf8String goodSchemaXml = Utf8String("<?xml version='1.0' encoding='UTF-8'?>") +
+        "<ECSchema schemaName='GoodSchema' alias='ts' version='1.0' xmlns='http://www.bentley.com/schemas/Bentley.ECXML." + ECSchema::GetECVersionString(ECVersion::Latest) + "'>"
+        "    <ECCustomAttributeClass typeName='BaseClass'>"
+        "        <ECProperty propertyName='Length' typeName='double'/>"
+        "    </ECCustomAttributeClass>"
+        "    <ECCustomAttributeClass typeName='DerivedClass'>"
+        "        <ECProperty propertyName='Length' typeName='double' />"
+        "    </ECCustomAttributeClass>"
+        "</ECSchema>";
+    ECSchema::ReadFromXmlString(schema, goodSchemaXml, *context);
+    ASSERT_TRUE(schema.IsValid());
+    ASSERT_TRUE(ECSchemaValidator::Validate(*schema)) << "Should succeed validation since custom attributes do not have base classes";
+    }
+    {
+    Utf8String badSchemaXml = Utf8String("<?xml version='1.0' encoding='UTF-8'?>") +
+        "<ECSchema schemaName='GoodSchema' alias='ts' version='1.0' xmlns='http://www.bentley.com/schemas/Bentley.ECXML." + ECSchema::GetECVersionString(ECVersion::Latest) + "'>"
+        "    <ECCustomAttributeClass typeName='BaseClass'>"
+        "        <ECProperty propertyName='Length' typeName='double'/>"
+        "    </ECCustomAttributeClass>"
+        "    <ECCustomAttributeClass typeName='DerivedClass'>"
+        "        <BaseClass>BaseClass</BaseClass>"
+        "        <ECProperty propertyName='Length' typeName='double'/>"
+        "    </ECCustomAttributeClass>"
+        "</ECSchema>";
+    ECSchema::ReadFromXmlString(schema2, badSchemaXml, *context2);
+    ASSERT_TRUE(schema.IsValid());
+    ASSERT_FALSE(ECSchemaValidator::Validate(*schema)) << "Should fail validation because custom attributes have base classes";
+    }
+}
+END_BENTLEY_ECN_TEST_NAMESPACE