/*--------------------------------------------------------------------------------------+
|
|     $Source: ecobjects/nativeatp/Published/MemoryLayoutTests.cpp $
|
|  $Copyright: (c) 2010 Bentley Systems, Incorporated. All rights reserved. $
|
+--------------------------------------------------------------------------------------*/
#include "ECObjectsTestPCH.h"
#include <comdef.h>
#include "StopWatch.h"

BEGIN_BENTLEY_EC_NAMESPACE

using namespace std;

// WIP_FUSION: these verify methods are duplicated in DgnPlatformTest... how do we share that code?    
// WIP_FUSION: where is the right place to share these methods even among ECObjects tests? 
/*---------------------------------------------------------------------------------**//**
* @bsimethod                                                    CaseyMullen     10/09
+---------------+---------------+---------------+---------------+---------------+------*/    
void VerifyString (IECInstanceR instance, ECValueR v, wchar_t const * accessString, UInt32 nIndicies, UInt32 * indicies, wchar_t const * value)
    {
    v.Clear();
    EXPECT_TRUE (SUCCESS == instance.GetValue (v, accessString, nIndicies, indicies));
    EXPECT_STREQ (value, v.GetString());
    }

/*---------------------------------------------------------------------------------**//**
* @bsimethod                                    Adam.Klatzkin                   01/2010
+---------------+---------------+---------------+---------------+---------------+------*/    
void VerifyString (IECInstanceR instance, ECValueR v, wchar_t const * accessString, wchar_t const * value)
    {
    return VerifyString (instance, v, accessString, 0, NULL, value);
    }    
        
/*---------------------------------------------------------------------------------**//**
* @bsimethod                                                    CaseyMullen     10/09
+---------------+---------------+---------------+---------------+---------------+------*/    
void SetAndVerifyString (IECInstanceR instance, ECValueR v, wchar_t const * accessString, wchar_t const * value)
    {
    v.SetString(value);
    EXPECT_TRUE (SUCCESS == instance.SetValue (accessString, v));
    VerifyString (instance, v, accessString, value);
    }
       
/*---------------------------------------------------------------------------------**//**
* @bsimethod                                                    CaseyMullen     10/09
+---------------+---------------+---------------+---------------+---------------+------*/    
void VerifyInteger (IECInstanceR instance, ECValueR v, wchar_t const * accessString, UInt32 nIndicies, UInt32 * indicies, UInt32 value)
    {
    v.Clear();
    EXPECT_TRUE (SUCCESS == instance.GetValue (v, accessString, nIndicies, indicies));
    EXPECT_EQ (value, v.GetInteger());
    }
    
/*---------------------------------------------------------------------------------**//**
* @bsimethod                                                    CaseyMullen     10/09
+---------------+---------------+---------------+---------------+---------------+------*/    
void VerifyInteger (IECInstanceR instance, ECValueR v, wchar_t const * accessString, UInt32 value)
    {
    return VerifyInteger (instance, v, accessString, 0, NULL, value);
    }    
        
/*---------------------------------------------------------------------------------**//**
* @bsimethod                                                    CaseyMullen     10/09
+---------------+---------------+---------------+---------------+---------------+------*/    
void SetAndVerifyInteger (IECInstanceR instance, ECValueR v, wchar_t const * accessString, UInt32 value)
    {
    v.SetInteger(value);
    EXPECT_TRUE (SUCCESS == instance.SetValue (accessString, v));
    VerifyInteger (instance, v, accessString, value);
    }  
    
/*---------------------------------------------------------------------------------**//**
* @bsimethod                                                    CaseyMullen     10/09
+---------------+---------------+---------------+---------------+---------------+------*/    
void VerifyDouble (IECInstanceR instance, ECValueR v, wchar_t const * accessString, double value)
    {
    v.Clear();
    EXPECT_TRUE (SUCCESS == instance.GetValue (v, accessString));
    EXPECT_EQ (value, v.GetDouble());
    }
        
/*---------------------------------------------------------------------------------**//**
* @bsimethod                                                    CaseyMullen     10/09
+---------------+---------------+---------------+---------------+---------------+------*/    
void SetAndVerifyDouble (IECInstanceR instance, ECValueR v, wchar_t const * accessString, double value)
    {
    v.SetDouble(value);
    EXPECT_TRUE (SUCCESS == instance.SetValue (accessString, v));
    VerifyDouble (instance, v, accessString, value);
    }

/*---------------------------------------------------------------------------------**//**
* @bsimethod                                                    CaseyMullen     10/09
+---------------+---------------+---------------+---------------+---------------+------*/    
void VerifyLong (IECInstanceR instance, ECValueR v, wchar_t const * accessString, UInt64 value)
    {
    v.Clear();
    EXPECT_TRUE (SUCCESS == instance.GetValue (v, accessString));
    EXPECT_EQ (value, v.GetLong());
    }
        
/*---------------------------------------------------------------------------------**//**
* @bsimethod                                                    CaseyMullen     10/09
+---------------+---------------+---------------+---------------+---------------+------*/    
void SetAndVerifyLong (IECInstanceR instance, ECValueR v, wchar_t const * accessString, UInt64 value)
    {
    v.SetLong(value);
    EXPECT_TRUE (SUCCESS == instance.SetValue (accessString, v));
    VerifyLong (instance, v, accessString, value);
    } 
    
/*---------------------------------------------------------------------------------**//**
* @bsimethod                                                    AdamKlatzkin     01/10
+---------------+---------------+---------------+---------------+---------------+------*/    
void VerifyArrayCount (IECInstanceR instance, ECValueR v, wchar_t const * accessString, UInt32 count)
    {
    v.Clear();
    EXPECT_TRUE (SUCCESS == instance.GetValue (v, accessString));
    EXPECT_EQ (count, v.GetArrayInfo().GetCount());
    }
    
/*---------------------------------------------------------------------------------**//**
* @bsimethod                                                    AdamKlatzkin     01/10
+---------------+---------------+---------------+---------------+---------------+------*/    
void VerifyOutOfBoundsError (IECInstanceR instance, ECValueR v, wchar_t const * accessString, UInt32 index)
    {
    v.Clear();    
    // WIP_FUSION .. ERROR_InvalidIndex
    EXPECT_TRUE (ERROR == instance.GetValue (v, accessString, 1, &index));
    EXPECT_TRUE (ERROR == instance.SetValue (accessString, v, 1, &index));
    }    
    
/*---------------------------------------------------------------------------------**//**
* @bsimethod                                                    AdamKlatzkin     01/10
+---------------+---------------+---------------+---------------+---------------+------*/    
void SetAndVerifyStringArray (IECInstanceR instance, ECValueR v, wchar_t const * accessString, wchar_t const * value, UInt32 count)
    {
    std::wstring incrementingString = value;
    for (UInt32 i=0 ; i < count ; i++)        
        {
        incrementingString.append (L"X");
        v.SetString(incrementingString.c_str());
        EXPECT_TRUE (SUCCESS == instance.SetValue (accessString, v, 1, &i));
        }
    
    incrementingString = value;    
    for (UInt32 i=0 ; i < count ; i++)        
        {
        incrementingString.append (L"X");
        VerifyString (instance, v, accessString, 1, &i, incrementingString.c_str());
        }
    }  
    
/*---------------------------------------------------------------------------------**//**
* @bsimethod                                                    AdamKlatzkin     01/10
+---------------+---------------+---------------+---------------+---------------+------*/    
void SetAndVerifyIntegerArray (IECInstanceR instance, ECValueR v, wchar_t const * accessString, UInt32 baseValue, UInt32 count)
    {
    for (UInt32 i=0 ; i < count ; i++)        
        {
        v.SetInteger(baseValue + i);        
        EXPECT_TRUE (SUCCESS == instance.SetValue (accessString, v, 1, &i));
        }
        
    for (UInt32 i=0 ; i < count ; i++)        
        {
        VerifyInteger (instance, v, accessString, 1, &i, baseValue + i);
        }
    }      

/*---------------------------------------------------------------------------------**//**
* @bsimethod                                                    JoshSchifter    12/09
+---------------+---------------+---------------+---------------+---------------+------*/
std::wstring    GetTestSchemaXMLString (const wchar_t* schemaName, UInt32 versionMajor, UInt32 versionMinor, const wchar_t* className)
    {
    wchar_t fmt[] = L"<?xml version=\"1.0\" encoding=\"UTF-8\"?>"
                    L"<ECSchema schemaName=\"%s\" nameSpacePrefix=\"test\" version=\"%02d.%02d\" xmlns=\"http://www.bentley.com/schemas/Bentley.ECXML.2.0\">"
                    L"    <ECClass typeName=\"Manufacturer\" isStruct=\"True\" isDomainClass=\"True\">"
                    L"        <ECProperty propertyName=\"Name\" typeName=\"string\" />"
                    L"        <ECProperty propertyName=\"AccountNo\" typeName=\"int\" />"
                    L"    </ECClass>"
                    L"    <ECClass typeName=\"%s\" isDomainClass=\"True\">"
                    L"        <ECArrayProperty propertyName=\"BeginningArray\" typeName=\"string\" />"
                    L"        <ECProperty propertyName=\"A\" typeName=\"int\" />"
                    L"        <ECProperty propertyName=\"AA\" typeName=\"int\" />"
                    L"        <ECProperty propertyName=\"B\" typeName=\"string\" />"
                    L"        <ECProperty propertyName=\"C\" typeName=\"long\" />"
                    L"        <ECProperty propertyName=\"D\" typeName=\"double\" />"
                    L"        <ECProperty propertyName=\"S\" typeName=\"string\" />"
                    L"        <ECStructProperty propertyName=\"Manufacturer\" typeName=\"Manufacturer\" />"
                    L"        <ECProperty propertyName=\"Property0\" typeName=\"string\" />"
                    L"        <ECProperty propertyName=\"Property1\" typeName=\"string\" />"
                    L"        <ECProperty propertyName=\"Property2\" typeName=\"string\" />"
                    L"        <ECProperty propertyName=\"Property3\" typeName=\"string\" />"
                    L"        <ECProperty propertyName=\"Property4\" typeName=\"string\" />"
                    L"        <ECProperty propertyName=\"Property5\" typeName=\"string\" />"
                    L"        <ECProperty propertyName=\"Property6\" typeName=\"string\" />"
                    L"        <ECProperty propertyName=\"Property7\" typeName=\"string\" />"
                    L"        <ECProperty propertyName=\"Property8\" typeName=\"string\" />"
                    L"        <ECProperty propertyName=\"Property9\" typeName=\"string\" />"
                    L"        <ECProperty propertyName=\"Property10\" typeName=\"string\" />"
                    L"        <ECProperty propertyName=\"Property11\" typeName=\"string\" />"
                    L"        <ECProperty propertyName=\"Property12\" typeName=\"string\" />"
                    L"        <ECProperty propertyName=\"Property13\" typeName=\"string\" />"
                    L"        <ECProperty propertyName=\"Property14\" typeName=\"string\" />"
                    L"        <ECProperty propertyName=\"Property15\" typeName=\"string\" />"
                    L"        <ECProperty propertyName=\"Property16\" typeName=\"string\" />"
                    L"        <ECProperty propertyName=\"Property17\" typeName=\"string\" />"
                    L"        <ECArrayProperty propertyName=\"FixedArrayFixedElement\" typeName=\"int\" minOccurs=\"10\" maxOccurs=\"10\"/>"
                    L"        <ECArrayProperty propertyName=\"VariableArrayFixedElement\" typeName=\"int\"/>"
                    L"        <ECArrayProperty propertyName=\"FixedArrayVariableElement\" typeName=\"string\" minOccurs=\"10\" maxOccurs=\"10\"/>"
                    L"        <ECArrayProperty propertyName=\"VariableArrayVariableElement\" typeName=\"string\"/>"
                    L"        <ECProperty propertyName=\"Property18\" typeName=\"string\" />"
                    L"        <ECProperty propertyName=\"Property19\" typeName=\"string\" />"
                    L"        <ECProperty propertyName=\"Property20\" typeName=\"string\" />"
                    L"        <ECProperty propertyName=\"Property21\" typeName=\"string\" />"
                    L"        <ECProperty propertyName=\"Property22\" typeName=\"string\" />"
                    L"        <ECProperty propertyName=\"Property23\" typeName=\"string\" />"
                    L"        <ECProperty propertyName=\"Property24\" typeName=\"string\" />"
                    L"        <ECProperty propertyName=\"Property25\" typeName=\"string\" />"
                    L"        <ECProperty propertyName=\"Property26\" typeName=\"string\" />"
                    L"        <ECProperty propertyName=\"Property27\" typeName=\"string\" />"
                    L"        <ECProperty propertyName=\"Property28\" typeName=\"string\" />"
                    L"        <ECProperty propertyName=\"Property29\" typeName=\"string\" />"
                    L"        <ECProperty propertyName=\"Property30\" typeName=\"string\" />"
                    L"        <ECProperty propertyName=\"Property31\" typeName=\"string\" />"
                    L"        <ECProperty propertyName=\"Property32\" typeName=\"string\" />"
                    L"        <ECProperty propertyName=\"Property33\" typeName=\"string\" />"
                    L"        <ECProperty propertyName=\"Property34\" typeName=\"string\" />"
                    L"        <ECProperty propertyName=\"Property35\" typeName=\"string\" />"
                    L"        <ECProperty propertyName=\"Property36\" typeName=\"string\" />"
                    L"        <ECProperty propertyName=\"Property37\" typeName=\"string\" />"
                    L"        <ECProperty propertyName=\"Property38\" typeName=\"string\" />"
                    L"        <ECProperty propertyName=\"Property39\" typeName=\"string\" />"
                    L"        <ECProperty propertyName=\"Property40\" typeName=\"string\" />"
                    L"        <ECProperty propertyName=\"Property41\" typeName=\"string\" />"
                    L"        <ECProperty propertyName=\"Property42\" typeName=\"string\" />"
                    L"        <ECProperty propertyName=\"Property43\" typeName=\"string\" />"
                    L"        <ECProperty propertyName=\"Property44\" typeName=\"string\" />"
                    L"        <ECProperty propertyName=\"Property45\" typeName=\"string\" />"
                    L"        <ECProperty propertyName=\"Property46\" typeName=\"string\" />"
                    L"        <ECProperty propertyName=\"Property47\" typeName=\"string\" />"
                    L"        <ECArrayProperty propertyName=\"EndingArray\" typeName=\"string\" />"
                    L"    </ECClass>"
                    L"</ECSchema>";

    wchar_t* buff = (wchar_t*) _alloca (2 * (50 + wcslen (fmt) + wcslen (schemaName) + wcslen (className)));

    swprintf (buff, fmt, schemaName, versionMajor, versionMinor, className);

    return buff;
    }

/*---------------------------------------------------------------------------------**//**
* @bsimethod                                                    JoshSchifter    12/09
+---------------+---------------+---------------+---------------+---------------+------*/
ECSchemaPtr       CreateTestSchema ()
    {
    std::wstring schemaXMLString = GetTestSchemaXMLString (L"TestSchema", 0, 0, L"TestClass");

    ECSchemaPtr schema = NULL;

    EXPECT_EQ (SUCCESS, ECSchema::ReadXmlFromString (schema, schemaXMLString.c_str()));   

    return schema;
    }
    
typedef std::vector<std::wstring> NameVector;
static std::vector<std::wstring> s_propertyNames;

/*---------------------------------------------------------------------------------**//**
* @bsimethod                                                    CaseyMullen    01/10
+---------------+---------------+---------------+---------------+---------------+------*/
ECSchemaPtr       CreateProfilingSchema (int nStrings)
    {
    s_propertyNames.clear();
    
    std::wstring schemaXml = 
                    L"<?xml version=\"1.0\" encoding=\"UTF-8\"?>"
                    L"<ECSchema schemaName=\"ProfilingSchema\" nameSpacePrefix=\"p\" version=\"1.0\" xmlns=\"http://www.bentley.com/schemas/Bentley.ECXML.2.0\">"
                    L"    <ECClass typeName=\"Pidget\" isDomainClass=\"True\">";

    for (int i = 0; i < nStrings; i++)
        {
        wchar_t propertyName[32];
        swprintf(propertyName, L"StringProperty%02d", i);
        s_propertyNames.push_back (propertyName);
        wchar_t const * propertyFormat = 
                    L"        <ECProperty propertyName=\"%s\" typeName=\"string\" />";
        wchar_t propertyXml[128];
        swprintf (propertyXml, propertyFormat, propertyName);
        schemaXml += propertyXml;
        }                    

    schemaXml +=    L"    </ECClass>"
                    L"</ECSchema>";

    ECSchemaPtr schema = NULL;
    EXPECT_EQ (SUCCESS, ECSchema::ReadXmlFromString (schema, schemaXml.c_str()));

    return schema;
    }
    
/*---------------------------------------------------------------------------------**//**
* @bsimethod                                                    CaseyMullen     10/09
+---------------+---------------+---------------+---------------+---------------+------*/  
void ExerciseInstance (IECInstanceR instance, wchar_t* valueForFinalStrings)
    {   
    ECValue v;
    
    StatusInt status = instance.GetValue (v, L"D");
    
    double doubleValue = 1.0/3.0;
    SetAndVerifyDouble (instance, v, L"D", doubleValue);

    SetAndVerifyInteger (instance, v, L"A", 97);
    SetAndVerifyInteger (instance, v, L"AA", 12);
    
    SetAndVerifyString (instance, v, L"B", L"Happy");
    SetAndVerifyString (instance, v, L"B", L"Very Happy");
    SetAndVerifyString (instance, v, L"B", L"sad");
    SetAndVerifyString (instance, v, L"S", L"Lucky");
    SetAndVerifyString (instance, v, L"B", L"sad");
    SetAndVerifyString (instance, v, L"B", L"Very Very Happy");
    VerifyString (instance, v, L"S", L"Lucky");
    SetAndVerifyString (instance, v, L"Manufacturer.Name", L"Charmed");
    SetAndVerifyString (instance, v, L"S", L"Lucky Strike");
        
    wchar_t largeString[3300];
    largeString[0] = L'\0';
    for (int i = 0; i < 20; i++)
        wcscat (largeString, L"S2345678901234567890123456789012");
    
    size_t len = wcslen(largeString);
    SetAndVerifyString (instance, v, L"S", largeString);
    
    for (int i = 0; i < N_FINAL_STRING_PROPS_IN_FAKE_CLASS; i++)
        {
        wchar_t propertyName[66];
        swprintf (propertyName, L"Property%i", i);
        SetAndVerifyString (instance, v, propertyName, valueForFinalStrings);
        }
           
    // Make sure that everything still has the final value that we expected
    VerifyString (instance, v, L"S", largeString);
    VerifyInteger (instance, v, L"A", 97);
    VerifyDouble  (instance, v, L"D", doubleValue);
    VerifyInteger (instance, v, L"AA", 12);
    VerifyString  (instance, v, L"B", L"Very Very Happy");
    VerifyString (instance, v, L"Manufacturer.Name", L"Charmed");
    for (int i = 0; i < N_FINAL_STRING_PROPS_IN_FAKE_CLASS; i++)
        {
        wchar_t propertyName[66];
        swprintf (propertyName, L"Property%i", i);
        VerifyString (instance, v, propertyName, valueForFinalStrings);
        }    
        
    VerifyArrayCount (instance, v, L"BeginningArray[]", 0);
    VerifyArrayCount (instance, v, L"FixedArrayFixedElement[]", 10);
    VerifyArrayCount (instance, v, L"VariableArrayFixedElement[]", 0);
    //NEEDSWORK, arrays of this type are not initializing to the correct size
    //VerifyArrayCount (instance, v, L"FixedArrayVariableElement[]", 10);
    VerifyArrayCount (instance, v, L"VariableArrayVariableElement[]", 0);
    VerifyArrayCount (instance, v, L"EndingArray[]", 0);
    
    // WIP_FUSION, verify other properties of ArrayInfo are correct
    // WIP_FUSION, verify we can not change the size of fixed arrays        
    
    VerifyOutOfBoundsError (instance, v, L"BeginningArray[]", 1);
    VerifyOutOfBoundsError (instance, v, L"FixedArrayFixedElement[]", 11);
    VerifyOutOfBoundsError (instance, v, L"VariableArrayFixedElement[]", 1);
    VerifyOutOfBoundsError (instance, v, L"FixedArrayVariableElement[]", 11);
    VerifyOutOfBoundsError (instance, v, L"VariableArrayVariableElement[]", 1);
    VerifyOutOfBoundsError (instance, v, L"EndingArray[]", 1);    
    
    SetAndVerifyIntegerArray (instance, v, L"FixedArrayFixedElement[]", 172, 10);
    //NEEDSWORK, arrays of this type are not initializing to the correct size
    //SetAndVerifyStringArray (instance, v, L"FixedArrayVariableElement[]", L"BaseString", 10);   
                       
    // WIP_FUSION, insert array members
    // WIP_FUSION, remove array members
    // WIP_FUSION, clear array
    }
                 
/*---------------------------------------------------------------------------------**//**
* @bsimethod                                                    
+---------------+---------------+---------------+---------------+---------------+------*/
TEST(MemoryLayoutTests, InstantiateStandaloneInstance)
    {
    ASSERT_HRESULT_SUCCEEDED (CoInitialize(NULL));

    ECSchemaPtr schema = CreateTestSchema();
    ASSERT_TRUE (schema != NULL);
    ECClassP ecClass = schema->GetClassP (L"TestClass");
    ASSERT_TRUE (ecClass);
    
    SchemaLayout schemaLayout;
    schemaLayout.SetSchemaIndex(24);

    ClassLayoutP classLayout = ClassLayout::BuildFromClass (*ecClass, 42, schemaLayout);
    StandaloneECEnablerPtr enabler = StandaloneECEnabler::CreateEnabler (*classLayout);
    EC::StandaloneECInstanceFactoryP factory = new StandaloneECInstanceFactory (*classLayout);
    
    EC::StandaloneECInstanceP instance = NULL;
    ASSERT_TRUE (SUCCESS == factory->BeginConstruction (instance));    
    
    wstring instanceId = instance->GetInstanceId();
    
    ExerciseInstance (*instance, L"Test");
    ASSERT_TRUE (SUCCESS == factory->FinishConstruction (instance));    
    
    instance->Dump();
    
    delete classLayout;

    // instance.Compact()... then check values again
    CoUninitialize();
    };

/*---------------------------------------------------------------------------------**//**
* @bsimethod                                                    CaseyMullen     10/09
+---------------+---------------+---------------+---------------+---------------+------*/
TEST (MemoryLayoutTests, Values) // move it!
    {
    ECValue i(3);
    EXPECT_TRUE (i.IsInteger());
    EXPECT_TRUE (!i.IsNull());
    EXPECT_EQ (3, i.GetInteger());    
    i.SetInteger(4);
    EXPECT_EQ (4, i.GetInteger());
    
    i.SetString(L"Type changed to string");
    EXPECT_TRUE (i.IsString());
    EXPECT_TRUE (!i.IsNull());
    EXPECT_STREQ (L"Type changed to string", i.GetString());    
    
    i.Clear();
    EXPECT_TRUE (i.IsUninitialized());
    EXPECT_TRUE (i.IsNull());
    
    ECValue v;
    EXPECT_TRUE (v.IsUninitialized());
    EXPECT_TRUE (v.IsNull());
    
    double doubleValue = 1./3.;
    v.SetDouble(doubleValue);
    EXPECT_TRUE (v.IsDouble());
    EXPECT_EQ (doubleValue, v.GetDouble());
    
    ECValue nullInt = ECValue(EC::PRIMITIVETYPE_Integer);
    EXPECT_TRUE (nullInt.IsNull());
    EXPECT_TRUE (nullInt.IsInteger());

    ECValue long64 ((::Int64)3);
    EXPECT_TRUE (!long64.IsNull());
    EXPECT_TRUE (long64.IsLong());
    EXPECT_EQ (3, long64.GetLong());

    ECValue s(L"Hello");
    EXPECT_TRUE (s.IsString());
    EXPECT_TRUE (!s.IsNull());
    EXPECT_STREQ (L"Hello", s.GetString());
    const wstring ws = s.GetString();
    
    s.SetString(L"Nice one");
    EXPECT_STREQ (L"Nice one", s.GetString());
    
    s.SetString(NULL);
    EXPECT_TRUE (s.IsNull());
    EXPECT_TRUE (NULL == s.GetString());
    
    ECValue snull((wchar_t*)NULL);
    EXPECT_TRUE (snull.IsString());
    EXPECT_TRUE (snull.IsNull());
    wchar_t const * wcnull = snull.GetString();
    EXPECT_EQ (NULL, s.GetString());
    }
  
/*---------------------------------------------------------------------------------**//**
* @bsimethod                                                    CaseyMullen     12/09
+---------------+---------------+---------------+---------------+---------------+------*/
TEST (MemoryLayoutTests, TestSetGetNull)
    {
    ASSERT_HRESULT_SUCCEEDED (CoInitialize(NULL));

    ECSchemaPtr schema = CreateTestSchema();
    ASSERT_TRUE (schema != NULL);
    ECClassP ecClass = schema->GetClassP (L"TestClass");
    ASSERT_TRUE (ecClass);
        
    SchemaLayout schemaLayout;
    schemaLayout.SetSchemaIndex(24);

    ClassLayoutP classLayout = ClassLayout::BuildFromClass (*ecClass, 42, schemaLayout);
    StandaloneECEnablerPtr enabler = StandaloneECEnabler::CreateEnabler (*classLayout);
    EC::StandaloneECInstanceFactoryP factory = new StandaloneECInstanceFactory (*classLayout);
    
    EC::StandaloneECInstanceP instance = NULL;
    ASSERT_TRUE (SUCCESS == factory->BeginConstruction (instance));
    
    ECValue v;
    
    EXPECT_TRUE (SUCCESS == instance->GetValue (v, L"D"));
    EXPECT_TRUE (v.IsNull());
    
    double doubleValue = 1.0/3.0;
    SetAndVerifyDouble (*instance, v, L"D", doubleValue);
    EXPECT_TRUE (!v.IsNull());    
    
    v.SetToNull();
    EXPECT_TRUE (SUCCESS == instance->SetValue (L"D", v));
    v.SetString(L"Just making sure that it is not NULL before calling GetValue in the next line.");
    EXPECT_TRUE (SUCCESS == instance->GetValue (v, L"D"));
    EXPECT_TRUE (v.IsNull());
        
    SetAndVerifyString (*instance, v, L"S", L"Yo!");

    factory->FinishConstruction(instance);
    
    EXPECT_TRUE (SUCCESS == instance->GetValue (v, L"D"));
    EXPECT_TRUE (v.IsNull());    
    
    EXPECT_TRUE (SUCCESS == instance->GetValue (v, L"S"));
    EXPECT_FALSE (v.IsNull());     

    delete classLayout;

    CoUninitialize();
    }
    
void SetStringToSpecifiedNumberOfCharacters (IECInstanceR instance, int nChars)
    {
    wchar_t * string = (wchar_t *)alloca ((nChars + 1) * sizeof(wchar_t));
    string[0] = '\0';
    for (int i = 0; i < nChars; i++)
        {
        int digit = i % 10;
        wchar_t digitAsString[2];
        swprintf (digitAsString, L"%d", digit);
        wcscat (string, digitAsString);
        }
        
    ECValue v(string);
    EXPECT_TRUE (SUCCESS == instance.SetValue (L"S", v));
    }

TEST (MemoryLayoutTests, DemonstrateInstanceFactory)
    {
    ASSERT_HRESULT_SUCCEEDED (CoInitialize(NULL));

    ECSchemaPtr schema = CreateTestSchema();
    ASSERT_TRUE (schema != NULL);
    ECClassP ecClass = schema->GetClassP (L"TestClass");
    ASSERT_TRUE (ecClass);
        
    SchemaLayout schemaLayout;
    schemaLayout.SetSchemaIndex(24);

    ClassLayoutP classLayout = ClassLayout::BuildFromClass (*ecClass, 42, schemaLayout);
    StandaloneECEnablerPtr enabler = StandaloneECEnabler::CreateEnabler (*classLayout);

    EC::StandaloneECInstanceP instance = NULL;
    
    UInt32 slack = 0;
    EC::StandaloneECInstanceFactoryP factory = new StandaloneECInstanceFactory (*classLayout, slack);

    EXPECT_TRUE (SUCCESS == factory->BeginConstruction (instance));    
    SetStringToSpecifiedNumberOfCharacters (*instance, 1); // There is no headroom, so this tiny addition triggers a realloc
    EXPECT_EQ (0, factory->GetReallocationCount()); // Realloc not noticed until the instance is finished
    EXPECT_TRUE (SUCCESS == factory->FinishConstruction(instance));
    EXPECT_EQ (1, factory->GetReallocationCount());
    
    instance = NULL;
    EXPECT_TRUE (SUCCESS == factory->BeginConstruction (instance));
    EXPECT_EQ (1, factory->GetReallocationCount());
    SetStringToSpecifiedNumberOfCharacters (*instance, 10);
    EXPECT_TRUE (SUCCESS == factory->FinishConstruction(instance));
    EXPECT_EQ (1, factory->GetReallocationCount()); // No new realloc, because it doubled its size when it realloced
    
    instance = NULL;
    EXPECT_TRUE (SUCCESS == factory->BeginConstruction (instance));
    SetStringToSpecifiedNumberOfCharacters (*instance, 1000);  // This is big enough to trigger another realloc.
    EXPECT_TRUE (SUCCESS == factory->FinishConstruction(instance));
    EXPECT_EQ (2, factory->GetReallocationCount()); // No new realloc, because it double its size when it realloced
    
    factory = new StandaloneECInstanceFactory (*classLayout, slack, 4000);
    instance = NULL;
    EXPECT_TRUE (SUCCESS == factory->BeginConstruction (instance));
    EXPECT_EQ (0, factory->GetReallocationCount()); 
    SetStringToSpecifiedNumberOfCharacters (*instance, 1000);
    EXPECT_TRUE (SUCCESS == factory->FinishConstruction(instance));
    EXPECT_EQ (0, factory->GetReallocationCount()); // We made it big enough the first time

    // Test CancelConstruction
    instance = NULL;
    EXPECT_TRUE (SUCCESS == factory->BeginConstruction (instance));
    SetStringToSpecifiedNumberOfCharacters (*instance, 1000);
    EXPECT_TRUE (SUCCESS == factory->CancelConstruction(instance));
    EXPECT_EQ (NULL, instance);
    
    // Ensure we can continue to use the factory after a cancel
    instance = NULL;
    EXPECT_TRUE (SUCCESS == factory->BeginConstruction (instance));
    SetStringToSpecifiedNumberOfCharacters (*instance, 1000);
    EXPECT_TRUE (SUCCESS == factory->CancelConstruction(instance));
    
    // The factory only keeps one "under construction" at a time... and it tracks which one it is.
    EC::StandaloneECInstanceP oldInstance = instance;    
    factory = new StandaloneECInstanceFactory (*classLayout, slack, 2000);
    instance = NULL;
    EXPECT_TRUE (SUCCESS == factory->BeginConstruction (instance));
    DISABLE_ASSERTS // Otherwise, the lines below would trigger assert.
    EXPECT_TRUE (SUCCESS != factory->BeginConstruction (oldInstance));
    EXPECT_TRUE (SUCCESS != factory->FinishConstruction(oldInstance));    
    EXPECT_TRUE (SUCCESS == factory->FinishConstruction(instance));    
    EXPECT_TRUE (SUCCESS != factory->FinishConstruction(instance)); // It can only finish once

    delete classLayout;

    CoUninitialize();
    }

void SetValuesForProfiling (StandaloneECInstanceR instance)
    {
    for (NameVector::const_iterator it = s_propertyNames.begin(); it != s_propertyNames.end(); ++it)
        instance.SetStringValue (it->c_str(), it->c_str());
    }
    
TEST (MemoryLayoutTests, ProfileSettingValues)
    {
    int nStrings = 100;
<<<<<<< HEAD
    int nInstances = 10;
=======
    int nInstances = 1000;
>>>>>>> 75e36d09
    
    ASSERT_HRESULT_SUCCEEDED (CoInitialize(NULL));

    ECSchemaPtr schema = CreateProfilingSchema(nStrings);
    ECClassP ecClass = schema->GetClassP (L"Pidget");
    ASSERT_TRUE (ecClass);
        
    SchemaLayout schemaLayout;
    schemaLayout.SetSchemaIndex(24);

    ClassLayoutP classLayout = ClassLayout::BuildFromClass (*ecClass, 42, schemaLayout);
    StandaloneECEnablerPtr enabler = StandaloneECEnabler::CreateEnabler (*classLayout);

    EC::StandaloneECInstanceP instance = NULL;
    
    UInt32 slack = 0;
    EC::StandaloneECInstanceFactoryP factory = new StandaloneECInstanceFactory (*classLayout, slack);

    ASSERT_TRUE (SUCCESS == factory->BeginConstruction (instance));    
    ASSERT_TRUE (SUCCESS == factory->FinishConstruction(instance));

    double elapsedSeconds = 0.0;
    StopWatch timer (L"Time setting of values in a new StandaloneECInstance", true);
    for (int i = 0; i < nInstances; i++)
        {
        timer.Start();
        SetValuesForProfiling (*instance);
        timer.Stop();
        
        elapsedSeconds += timer.GetElapsedSeconds();
        instance->ClearValues();
        }
    
    wprintf (L"  %d StandaloneECInstances with %d string properties initialized in %.4f seconds.\n", nInstances, nStrings, elapsedSeconds);
    }
    

END_BENTLEY_EC_NAMESPACE<|MERGE_RESOLUTION|>--- conflicted
+++ resolved
@@ -1,676 +1,672 @@
-/*--------------------------------------------------------------------------------------+
-|
-|     $Source: ecobjects/nativeatp/Published/MemoryLayoutTests.cpp $
-|
-|  $Copyright: (c) 2010 Bentley Systems, Incorporated. All rights reserved. $
-|
-+--------------------------------------------------------------------------------------*/
-#include "ECObjectsTestPCH.h"
-#include <comdef.h>
-#include "StopWatch.h"
-
-BEGIN_BENTLEY_EC_NAMESPACE
-
-using namespace std;
-
-// WIP_FUSION: these verify methods are duplicated in DgnPlatformTest... how do we share that code?    
-// WIP_FUSION: where is the right place to share these methods even among ECObjects tests? 
-/*---------------------------------------------------------------------------------**//**
-* @bsimethod                                                    CaseyMullen     10/09
-+---------------+---------------+---------------+---------------+---------------+------*/    
-void VerifyString (IECInstanceR instance, ECValueR v, wchar_t const * accessString, UInt32 nIndicies, UInt32 * indicies, wchar_t const * value)
-    {
-    v.Clear();
-    EXPECT_TRUE (SUCCESS == instance.GetValue (v, accessString, nIndicies, indicies));
-    EXPECT_STREQ (value, v.GetString());
-    }
-
-/*---------------------------------------------------------------------------------**//**
-* @bsimethod                                    Adam.Klatzkin                   01/2010
-+---------------+---------------+---------------+---------------+---------------+------*/    
-void VerifyString (IECInstanceR instance, ECValueR v, wchar_t const * accessString, wchar_t const * value)
-    {
-    return VerifyString (instance, v, accessString, 0, NULL, value);
-    }    
-        
-/*---------------------------------------------------------------------------------**//**
-* @bsimethod                                                    CaseyMullen     10/09
-+---------------+---------------+---------------+---------------+---------------+------*/    
-void SetAndVerifyString (IECInstanceR instance, ECValueR v, wchar_t const * accessString, wchar_t const * value)
-    {
-    v.SetString(value);
-    EXPECT_TRUE (SUCCESS == instance.SetValue (accessString, v));
-    VerifyString (instance, v, accessString, value);
-    }
-       
-/*---------------------------------------------------------------------------------**//**
-* @bsimethod                                                    CaseyMullen     10/09
-+---------------+---------------+---------------+---------------+---------------+------*/    
-void VerifyInteger (IECInstanceR instance, ECValueR v, wchar_t const * accessString, UInt32 nIndicies, UInt32 * indicies, UInt32 value)
-    {
-    v.Clear();
-    EXPECT_TRUE (SUCCESS == instance.GetValue (v, accessString, nIndicies, indicies));
-    EXPECT_EQ (value, v.GetInteger());
-    }
-    
-/*---------------------------------------------------------------------------------**//**
-* @bsimethod                                                    CaseyMullen     10/09
-+---------------+---------------+---------------+---------------+---------------+------*/    
-void VerifyInteger (IECInstanceR instance, ECValueR v, wchar_t const * accessString, UInt32 value)
-    {
-    return VerifyInteger (instance, v, accessString, 0, NULL, value);
-    }    
-        
-/*---------------------------------------------------------------------------------**//**
-* @bsimethod                                                    CaseyMullen     10/09
-+---------------+---------------+---------------+---------------+---------------+------*/    
-void SetAndVerifyInteger (IECInstanceR instance, ECValueR v, wchar_t const * accessString, UInt32 value)
-    {
-    v.SetInteger(value);
-    EXPECT_TRUE (SUCCESS == instance.SetValue (accessString, v));
-    VerifyInteger (instance, v, accessString, value);
-    }  
-    
-/*---------------------------------------------------------------------------------**//**
-* @bsimethod                                                    CaseyMullen     10/09
-+---------------+---------------+---------------+---------------+---------------+------*/    
-void VerifyDouble (IECInstanceR instance, ECValueR v, wchar_t const * accessString, double value)
-    {
-    v.Clear();
-    EXPECT_TRUE (SUCCESS == instance.GetValue (v, accessString));
-    EXPECT_EQ (value, v.GetDouble());
-    }
-        
-/*---------------------------------------------------------------------------------**//**
-* @bsimethod                                                    CaseyMullen     10/09
-+---------------+---------------+---------------+---------------+---------------+------*/    
-void SetAndVerifyDouble (IECInstanceR instance, ECValueR v, wchar_t const * accessString, double value)
-    {
-    v.SetDouble(value);
-    EXPECT_TRUE (SUCCESS == instance.SetValue (accessString, v));
-    VerifyDouble (instance, v, accessString, value);
-    }
-
-/*---------------------------------------------------------------------------------**//**
-* @bsimethod                                                    CaseyMullen     10/09
-+---------------+---------------+---------------+---------------+---------------+------*/    
-void VerifyLong (IECInstanceR instance, ECValueR v, wchar_t const * accessString, UInt64 value)
-    {
-    v.Clear();
-    EXPECT_TRUE (SUCCESS == instance.GetValue (v, accessString));
-    EXPECT_EQ (value, v.GetLong());
-    }
-        
-/*---------------------------------------------------------------------------------**//**
-* @bsimethod                                                    CaseyMullen     10/09
-+---------------+---------------+---------------+---------------+---------------+------*/    
-void SetAndVerifyLong (IECInstanceR instance, ECValueR v, wchar_t const * accessString, UInt64 value)
-    {
-    v.SetLong(value);
-    EXPECT_TRUE (SUCCESS == instance.SetValue (accessString, v));
-    VerifyLong (instance, v, accessString, value);
-    } 
-    
-/*---------------------------------------------------------------------------------**//**
-* @bsimethod                                                    AdamKlatzkin     01/10
-+---------------+---------------+---------------+---------------+---------------+------*/    
-void VerifyArrayCount (IECInstanceR instance, ECValueR v, wchar_t const * accessString, UInt32 count)
-    {
-    v.Clear();
-    EXPECT_TRUE (SUCCESS == instance.GetValue (v, accessString));
-    EXPECT_EQ (count, v.GetArrayInfo().GetCount());
-    }
-    
-/*---------------------------------------------------------------------------------**//**
-* @bsimethod                                                    AdamKlatzkin     01/10
-+---------------+---------------+---------------+---------------+---------------+------*/    
-void VerifyOutOfBoundsError (IECInstanceR instance, ECValueR v, wchar_t const * accessString, UInt32 index)
-    {
-    v.Clear();    
-    // WIP_FUSION .. ERROR_InvalidIndex
-    EXPECT_TRUE (ERROR == instance.GetValue (v, accessString, 1, &index));
-    EXPECT_TRUE (ERROR == instance.SetValue (accessString, v, 1, &index));
-    }    
-    
-/*---------------------------------------------------------------------------------**//**
-* @bsimethod                                                    AdamKlatzkin     01/10
-+---------------+---------------+---------------+---------------+---------------+------*/    
-void SetAndVerifyStringArray (IECInstanceR instance, ECValueR v, wchar_t const * accessString, wchar_t const * value, UInt32 count)
-    {
-    std::wstring incrementingString = value;
-    for (UInt32 i=0 ; i < count ; i++)        
-        {
-        incrementingString.append (L"X");
-        v.SetString(incrementingString.c_str());
-        EXPECT_TRUE (SUCCESS == instance.SetValue (accessString, v, 1, &i));
-        }
-    
-    incrementingString = value;    
-    for (UInt32 i=0 ; i < count ; i++)        
-        {
-        incrementingString.append (L"X");
-        VerifyString (instance, v, accessString, 1, &i, incrementingString.c_str());
-        }
-    }  
-    
-/*---------------------------------------------------------------------------------**//**
-* @bsimethod                                                    AdamKlatzkin     01/10
-+---------------+---------------+---------------+---------------+---------------+------*/    
-void SetAndVerifyIntegerArray (IECInstanceR instance, ECValueR v, wchar_t const * accessString, UInt32 baseValue, UInt32 count)
-    {
-    for (UInt32 i=0 ; i < count ; i++)        
-        {
-        v.SetInteger(baseValue + i);        
-        EXPECT_TRUE (SUCCESS == instance.SetValue (accessString, v, 1, &i));
-        }
-        
-    for (UInt32 i=0 ; i < count ; i++)        
-        {
-        VerifyInteger (instance, v, accessString, 1, &i, baseValue + i);
-        }
-    }      
-
-/*---------------------------------------------------------------------------------**//**
-* @bsimethod                                                    JoshSchifter    12/09
-+---------------+---------------+---------------+---------------+---------------+------*/
-std::wstring    GetTestSchemaXMLString (const wchar_t* schemaName, UInt32 versionMajor, UInt32 versionMinor, const wchar_t* className)
-    {
-    wchar_t fmt[] = L"<?xml version=\"1.0\" encoding=\"UTF-8\"?>"
-                    L"<ECSchema schemaName=\"%s\" nameSpacePrefix=\"test\" version=\"%02d.%02d\" xmlns=\"http://www.bentley.com/schemas/Bentley.ECXML.2.0\">"
-                    L"    <ECClass typeName=\"Manufacturer\" isStruct=\"True\" isDomainClass=\"True\">"
-                    L"        <ECProperty propertyName=\"Name\" typeName=\"string\" />"
-                    L"        <ECProperty propertyName=\"AccountNo\" typeName=\"int\" />"
-                    L"    </ECClass>"
-                    L"    <ECClass typeName=\"%s\" isDomainClass=\"True\">"
-                    L"        <ECArrayProperty propertyName=\"BeginningArray\" typeName=\"string\" />"
-                    L"        <ECProperty propertyName=\"A\" typeName=\"int\" />"
-                    L"        <ECProperty propertyName=\"AA\" typeName=\"int\" />"
-                    L"        <ECProperty propertyName=\"B\" typeName=\"string\" />"
-                    L"        <ECProperty propertyName=\"C\" typeName=\"long\" />"
-                    L"        <ECProperty propertyName=\"D\" typeName=\"double\" />"
-                    L"        <ECProperty propertyName=\"S\" typeName=\"string\" />"
-                    L"        <ECStructProperty propertyName=\"Manufacturer\" typeName=\"Manufacturer\" />"
-                    L"        <ECProperty propertyName=\"Property0\" typeName=\"string\" />"
-                    L"        <ECProperty propertyName=\"Property1\" typeName=\"string\" />"
-                    L"        <ECProperty propertyName=\"Property2\" typeName=\"string\" />"
-                    L"        <ECProperty propertyName=\"Property3\" typeName=\"string\" />"
-                    L"        <ECProperty propertyName=\"Property4\" typeName=\"string\" />"
-                    L"        <ECProperty propertyName=\"Property5\" typeName=\"string\" />"
-                    L"        <ECProperty propertyName=\"Property6\" typeName=\"string\" />"
-                    L"        <ECProperty propertyName=\"Property7\" typeName=\"string\" />"
-                    L"        <ECProperty propertyName=\"Property8\" typeName=\"string\" />"
-                    L"        <ECProperty propertyName=\"Property9\" typeName=\"string\" />"
-                    L"        <ECProperty propertyName=\"Property10\" typeName=\"string\" />"
-                    L"        <ECProperty propertyName=\"Property11\" typeName=\"string\" />"
-                    L"        <ECProperty propertyName=\"Property12\" typeName=\"string\" />"
-                    L"        <ECProperty propertyName=\"Property13\" typeName=\"string\" />"
-                    L"        <ECProperty propertyName=\"Property14\" typeName=\"string\" />"
-                    L"        <ECProperty propertyName=\"Property15\" typeName=\"string\" />"
-                    L"        <ECProperty propertyName=\"Property16\" typeName=\"string\" />"
-                    L"        <ECProperty propertyName=\"Property17\" typeName=\"string\" />"
-                    L"        <ECArrayProperty propertyName=\"FixedArrayFixedElement\" typeName=\"int\" minOccurs=\"10\" maxOccurs=\"10\"/>"
-                    L"        <ECArrayProperty propertyName=\"VariableArrayFixedElement\" typeName=\"int\"/>"
-                    L"        <ECArrayProperty propertyName=\"FixedArrayVariableElement\" typeName=\"string\" minOccurs=\"10\" maxOccurs=\"10\"/>"
-                    L"        <ECArrayProperty propertyName=\"VariableArrayVariableElement\" typeName=\"string\"/>"
-                    L"        <ECProperty propertyName=\"Property18\" typeName=\"string\" />"
-                    L"        <ECProperty propertyName=\"Property19\" typeName=\"string\" />"
-                    L"        <ECProperty propertyName=\"Property20\" typeName=\"string\" />"
-                    L"        <ECProperty propertyName=\"Property21\" typeName=\"string\" />"
-                    L"        <ECProperty propertyName=\"Property22\" typeName=\"string\" />"
-                    L"        <ECProperty propertyName=\"Property23\" typeName=\"string\" />"
-                    L"        <ECProperty propertyName=\"Property24\" typeName=\"string\" />"
-                    L"        <ECProperty propertyName=\"Property25\" typeName=\"string\" />"
-                    L"        <ECProperty propertyName=\"Property26\" typeName=\"string\" />"
-                    L"        <ECProperty propertyName=\"Property27\" typeName=\"string\" />"
-                    L"        <ECProperty propertyName=\"Property28\" typeName=\"string\" />"
-                    L"        <ECProperty propertyName=\"Property29\" typeName=\"string\" />"
-                    L"        <ECProperty propertyName=\"Property30\" typeName=\"string\" />"
-                    L"        <ECProperty propertyName=\"Property31\" typeName=\"string\" />"
-                    L"        <ECProperty propertyName=\"Property32\" typeName=\"string\" />"
-                    L"        <ECProperty propertyName=\"Property33\" typeName=\"string\" />"
-                    L"        <ECProperty propertyName=\"Property34\" typeName=\"string\" />"
-                    L"        <ECProperty propertyName=\"Property35\" typeName=\"string\" />"
-                    L"        <ECProperty propertyName=\"Property36\" typeName=\"string\" />"
-                    L"        <ECProperty propertyName=\"Property37\" typeName=\"string\" />"
-                    L"        <ECProperty propertyName=\"Property38\" typeName=\"string\" />"
-                    L"        <ECProperty propertyName=\"Property39\" typeName=\"string\" />"
-                    L"        <ECProperty propertyName=\"Property40\" typeName=\"string\" />"
-                    L"        <ECProperty propertyName=\"Property41\" typeName=\"string\" />"
-                    L"        <ECProperty propertyName=\"Property42\" typeName=\"string\" />"
-                    L"        <ECProperty propertyName=\"Property43\" typeName=\"string\" />"
-                    L"        <ECProperty propertyName=\"Property44\" typeName=\"string\" />"
-                    L"        <ECProperty propertyName=\"Property45\" typeName=\"string\" />"
-                    L"        <ECProperty propertyName=\"Property46\" typeName=\"string\" />"
-                    L"        <ECProperty propertyName=\"Property47\" typeName=\"string\" />"
-                    L"        <ECArrayProperty propertyName=\"EndingArray\" typeName=\"string\" />"
-                    L"    </ECClass>"
-                    L"</ECSchema>";
-
-    wchar_t* buff = (wchar_t*) _alloca (2 * (50 + wcslen (fmt) + wcslen (schemaName) + wcslen (className)));
-
-    swprintf (buff, fmt, schemaName, versionMajor, versionMinor, className);
-
-    return buff;
-    }
-
-/*---------------------------------------------------------------------------------**//**
-* @bsimethod                                                    JoshSchifter    12/09
-+---------------+---------------+---------------+---------------+---------------+------*/
-ECSchemaPtr       CreateTestSchema ()
-    {
-    std::wstring schemaXMLString = GetTestSchemaXMLString (L"TestSchema", 0, 0, L"TestClass");
-
-    ECSchemaPtr schema = NULL;
-
-    EXPECT_EQ (SUCCESS, ECSchema::ReadXmlFromString (schema, schemaXMLString.c_str()));   
-
-    return schema;
-    }
-    
-typedef std::vector<std::wstring> NameVector;
-static std::vector<std::wstring> s_propertyNames;
-
-/*---------------------------------------------------------------------------------**//**
-* @bsimethod                                                    CaseyMullen    01/10
-+---------------+---------------+---------------+---------------+---------------+------*/
-ECSchemaPtr       CreateProfilingSchema (int nStrings)
-    {
-    s_propertyNames.clear();
-    
-    std::wstring schemaXml = 
-                    L"<?xml version=\"1.0\" encoding=\"UTF-8\"?>"
-                    L"<ECSchema schemaName=\"ProfilingSchema\" nameSpacePrefix=\"p\" version=\"1.0\" xmlns=\"http://www.bentley.com/schemas/Bentley.ECXML.2.0\">"
-                    L"    <ECClass typeName=\"Pidget\" isDomainClass=\"True\">";
-
-    for (int i = 0; i < nStrings; i++)
-        {
-        wchar_t propertyName[32];
-        swprintf(propertyName, L"StringProperty%02d", i);
-        s_propertyNames.push_back (propertyName);
-        wchar_t const * propertyFormat = 
-                    L"        <ECProperty propertyName=\"%s\" typeName=\"string\" />";
-        wchar_t propertyXml[128];
-        swprintf (propertyXml, propertyFormat, propertyName);
-        schemaXml += propertyXml;
-        }                    
-
-    schemaXml +=    L"    </ECClass>"
-                    L"</ECSchema>";
-
-    ECSchemaPtr schema = NULL;
-    EXPECT_EQ (SUCCESS, ECSchema::ReadXmlFromString (schema, schemaXml.c_str()));
-
-    return schema;
-    }
-    
-/*---------------------------------------------------------------------------------**//**
-* @bsimethod                                                    CaseyMullen     10/09
-+---------------+---------------+---------------+---------------+---------------+------*/  
-void ExerciseInstance (IECInstanceR instance, wchar_t* valueForFinalStrings)
-    {   
-    ECValue v;
-    
-    StatusInt status = instance.GetValue (v, L"D");
-    
-    double doubleValue = 1.0/3.0;
-    SetAndVerifyDouble (instance, v, L"D", doubleValue);
-
-    SetAndVerifyInteger (instance, v, L"A", 97);
-    SetAndVerifyInteger (instance, v, L"AA", 12);
-    
-    SetAndVerifyString (instance, v, L"B", L"Happy");
-    SetAndVerifyString (instance, v, L"B", L"Very Happy");
-    SetAndVerifyString (instance, v, L"B", L"sad");
-    SetAndVerifyString (instance, v, L"S", L"Lucky");
-    SetAndVerifyString (instance, v, L"B", L"sad");
-    SetAndVerifyString (instance, v, L"B", L"Very Very Happy");
-    VerifyString (instance, v, L"S", L"Lucky");
-    SetAndVerifyString (instance, v, L"Manufacturer.Name", L"Charmed");
-    SetAndVerifyString (instance, v, L"S", L"Lucky Strike");
-        
-    wchar_t largeString[3300];
-    largeString[0] = L'\0';
-    for (int i = 0; i < 20; i++)
-        wcscat (largeString, L"S2345678901234567890123456789012");
-    
-    size_t len = wcslen(largeString);
-    SetAndVerifyString (instance, v, L"S", largeString);
-    
-    for (int i = 0; i < N_FINAL_STRING_PROPS_IN_FAKE_CLASS; i++)
-        {
-        wchar_t propertyName[66];
-        swprintf (propertyName, L"Property%i", i);
-        SetAndVerifyString (instance, v, propertyName, valueForFinalStrings);
-        }
-           
-    // Make sure that everything still has the final value that we expected
-    VerifyString (instance, v, L"S", largeString);
-    VerifyInteger (instance, v, L"A", 97);
-    VerifyDouble  (instance, v, L"D", doubleValue);
-    VerifyInteger (instance, v, L"AA", 12);
-    VerifyString  (instance, v, L"B", L"Very Very Happy");
-    VerifyString (instance, v, L"Manufacturer.Name", L"Charmed");
-    for (int i = 0; i < N_FINAL_STRING_PROPS_IN_FAKE_CLASS; i++)
-        {
-        wchar_t propertyName[66];
-        swprintf (propertyName, L"Property%i", i);
-        VerifyString (instance, v, propertyName, valueForFinalStrings);
-        }    
-        
-    VerifyArrayCount (instance, v, L"BeginningArray[]", 0);
-    VerifyArrayCount (instance, v, L"FixedArrayFixedElement[]", 10);
-    VerifyArrayCount (instance, v, L"VariableArrayFixedElement[]", 0);
-    //NEEDSWORK, arrays of this type are not initializing to the correct size
-    //VerifyArrayCount (instance, v, L"FixedArrayVariableElement[]", 10);
-    VerifyArrayCount (instance, v, L"VariableArrayVariableElement[]", 0);
-    VerifyArrayCount (instance, v, L"EndingArray[]", 0);
-    
-    // WIP_FUSION, verify other properties of ArrayInfo are correct
-    // WIP_FUSION, verify we can not change the size of fixed arrays        
-    
-    VerifyOutOfBoundsError (instance, v, L"BeginningArray[]", 1);
-    VerifyOutOfBoundsError (instance, v, L"FixedArrayFixedElement[]", 11);
-    VerifyOutOfBoundsError (instance, v, L"VariableArrayFixedElement[]", 1);
-    VerifyOutOfBoundsError (instance, v, L"FixedArrayVariableElement[]", 11);
-    VerifyOutOfBoundsError (instance, v, L"VariableArrayVariableElement[]", 1);
-    VerifyOutOfBoundsError (instance, v, L"EndingArray[]", 1);    
-    
-    SetAndVerifyIntegerArray (instance, v, L"FixedArrayFixedElement[]", 172, 10);
-    //NEEDSWORK, arrays of this type are not initializing to the correct size
-    //SetAndVerifyStringArray (instance, v, L"FixedArrayVariableElement[]", L"BaseString", 10);   
-                       
-    // WIP_FUSION, insert array members
-    // WIP_FUSION, remove array members
-    // WIP_FUSION, clear array
-    }
-                 
-/*---------------------------------------------------------------------------------**//**
-* @bsimethod                                                    
-+---------------+---------------+---------------+---------------+---------------+------*/
-TEST(MemoryLayoutTests, InstantiateStandaloneInstance)
-    {
-    ASSERT_HRESULT_SUCCEEDED (CoInitialize(NULL));
-
-    ECSchemaPtr schema = CreateTestSchema();
-    ASSERT_TRUE (schema != NULL);
-    ECClassP ecClass = schema->GetClassP (L"TestClass");
-    ASSERT_TRUE (ecClass);
-    
-    SchemaLayout schemaLayout;
-    schemaLayout.SetSchemaIndex(24);
-
-    ClassLayoutP classLayout = ClassLayout::BuildFromClass (*ecClass, 42, schemaLayout);
-    StandaloneECEnablerPtr enabler = StandaloneECEnabler::CreateEnabler (*classLayout);
-    EC::StandaloneECInstanceFactoryP factory = new StandaloneECInstanceFactory (*classLayout);
-    
-    EC::StandaloneECInstanceP instance = NULL;
-    ASSERT_TRUE (SUCCESS == factory->BeginConstruction (instance));    
-    
-    wstring instanceId = instance->GetInstanceId();
-    
-    ExerciseInstance (*instance, L"Test");
-    ASSERT_TRUE (SUCCESS == factory->FinishConstruction (instance));    
-    
-    instance->Dump();
-    
-    delete classLayout;
-
-    // instance.Compact()... then check values again
-    CoUninitialize();
-    };
-
-/*---------------------------------------------------------------------------------**//**
-* @bsimethod                                                    CaseyMullen     10/09
-+---------------+---------------+---------------+---------------+---------------+------*/
-TEST (MemoryLayoutTests, Values) // move it!
-    {
-    ECValue i(3);
-    EXPECT_TRUE (i.IsInteger());
-    EXPECT_TRUE (!i.IsNull());
-    EXPECT_EQ (3, i.GetInteger());    
-    i.SetInteger(4);
-    EXPECT_EQ (4, i.GetInteger());
-    
-    i.SetString(L"Type changed to string");
-    EXPECT_TRUE (i.IsString());
-    EXPECT_TRUE (!i.IsNull());
-    EXPECT_STREQ (L"Type changed to string", i.GetString());    
-    
-    i.Clear();
-    EXPECT_TRUE (i.IsUninitialized());
-    EXPECT_TRUE (i.IsNull());
-    
-    ECValue v;
-    EXPECT_TRUE (v.IsUninitialized());
-    EXPECT_TRUE (v.IsNull());
-    
-    double doubleValue = 1./3.;
-    v.SetDouble(doubleValue);
-    EXPECT_TRUE (v.IsDouble());
-    EXPECT_EQ (doubleValue, v.GetDouble());
-    
-    ECValue nullInt = ECValue(EC::PRIMITIVETYPE_Integer);
-    EXPECT_TRUE (nullInt.IsNull());
-    EXPECT_TRUE (nullInt.IsInteger());
-
-    ECValue long64 ((::Int64)3);
-    EXPECT_TRUE (!long64.IsNull());
-    EXPECT_TRUE (long64.IsLong());
-    EXPECT_EQ (3, long64.GetLong());
-
-    ECValue s(L"Hello");
-    EXPECT_TRUE (s.IsString());
-    EXPECT_TRUE (!s.IsNull());
-    EXPECT_STREQ (L"Hello", s.GetString());
-    const wstring ws = s.GetString();
-    
-    s.SetString(L"Nice one");
-    EXPECT_STREQ (L"Nice one", s.GetString());
-    
-    s.SetString(NULL);
-    EXPECT_TRUE (s.IsNull());
-    EXPECT_TRUE (NULL == s.GetString());
-    
-    ECValue snull((wchar_t*)NULL);
-    EXPECT_TRUE (snull.IsString());
-    EXPECT_TRUE (snull.IsNull());
-    wchar_t const * wcnull = snull.GetString();
-    EXPECT_EQ (NULL, s.GetString());
-    }
-  
-/*---------------------------------------------------------------------------------**//**
-* @bsimethod                                                    CaseyMullen     12/09
-+---------------+---------------+---------------+---------------+---------------+------*/
-TEST (MemoryLayoutTests, TestSetGetNull)
-    {
-    ASSERT_HRESULT_SUCCEEDED (CoInitialize(NULL));
-
-    ECSchemaPtr schema = CreateTestSchema();
-    ASSERT_TRUE (schema != NULL);
-    ECClassP ecClass = schema->GetClassP (L"TestClass");
-    ASSERT_TRUE (ecClass);
-        
-    SchemaLayout schemaLayout;
-    schemaLayout.SetSchemaIndex(24);
-
-    ClassLayoutP classLayout = ClassLayout::BuildFromClass (*ecClass, 42, schemaLayout);
-    StandaloneECEnablerPtr enabler = StandaloneECEnabler::CreateEnabler (*classLayout);
-    EC::StandaloneECInstanceFactoryP factory = new StandaloneECInstanceFactory (*classLayout);
-    
-    EC::StandaloneECInstanceP instance = NULL;
-    ASSERT_TRUE (SUCCESS == factory->BeginConstruction (instance));
-    
-    ECValue v;
-    
-    EXPECT_TRUE (SUCCESS == instance->GetValue (v, L"D"));
-    EXPECT_TRUE (v.IsNull());
-    
-    double doubleValue = 1.0/3.0;
-    SetAndVerifyDouble (*instance, v, L"D", doubleValue);
-    EXPECT_TRUE (!v.IsNull());    
-    
-    v.SetToNull();
-    EXPECT_TRUE (SUCCESS == instance->SetValue (L"D", v));
-    v.SetString(L"Just making sure that it is not NULL before calling GetValue in the next line.");
-    EXPECT_TRUE (SUCCESS == instance->GetValue (v, L"D"));
-    EXPECT_TRUE (v.IsNull());
-        
-    SetAndVerifyString (*instance, v, L"S", L"Yo!");
-
-    factory->FinishConstruction(instance);
-    
-    EXPECT_TRUE (SUCCESS == instance->GetValue (v, L"D"));
-    EXPECT_TRUE (v.IsNull());    
-    
-    EXPECT_TRUE (SUCCESS == instance->GetValue (v, L"S"));
-    EXPECT_FALSE (v.IsNull());     
-
-    delete classLayout;
-
-    CoUninitialize();
-    }
-    
-void SetStringToSpecifiedNumberOfCharacters (IECInstanceR instance, int nChars)
-    {
-    wchar_t * string = (wchar_t *)alloca ((nChars + 1) * sizeof(wchar_t));
-    string[0] = '\0';
-    for (int i = 0; i < nChars; i++)
-        {
-        int digit = i % 10;
-        wchar_t digitAsString[2];
-        swprintf (digitAsString, L"%d", digit);
-        wcscat (string, digitAsString);
-        }
-        
-    ECValue v(string);
-    EXPECT_TRUE (SUCCESS == instance.SetValue (L"S", v));
-    }
-
-TEST (MemoryLayoutTests, DemonstrateInstanceFactory)
-    {
-    ASSERT_HRESULT_SUCCEEDED (CoInitialize(NULL));
-
-    ECSchemaPtr schema = CreateTestSchema();
-    ASSERT_TRUE (schema != NULL);
-    ECClassP ecClass = schema->GetClassP (L"TestClass");
-    ASSERT_TRUE (ecClass);
-        
-    SchemaLayout schemaLayout;
-    schemaLayout.SetSchemaIndex(24);
-
-    ClassLayoutP classLayout = ClassLayout::BuildFromClass (*ecClass, 42, schemaLayout);
-    StandaloneECEnablerPtr enabler = StandaloneECEnabler::CreateEnabler (*classLayout);
-
-    EC::StandaloneECInstanceP instance = NULL;
-    
-    UInt32 slack = 0;
-    EC::StandaloneECInstanceFactoryP factory = new StandaloneECInstanceFactory (*classLayout, slack);
-
-    EXPECT_TRUE (SUCCESS == factory->BeginConstruction (instance));    
-    SetStringToSpecifiedNumberOfCharacters (*instance, 1); // There is no headroom, so this tiny addition triggers a realloc
-    EXPECT_EQ (0, factory->GetReallocationCount()); // Realloc not noticed until the instance is finished
-    EXPECT_TRUE (SUCCESS == factory->FinishConstruction(instance));
-    EXPECT_EQ (1, factory->GetReallocationCount());
-    
-    instance = NULL;
-    EXPECT_TRUE (SUCCESS == factory->BeginConstruction (instance));
-    EXPECT_EQ (1, factory->GetReallocationCount());
-    SetStringToSpecifiedNumberOfCharacters (*instance, 10);
-    EXPECT_TRUE (SUCCESS == factory->FinishConstruction(instance));
-    EXPECT_EQ (1, factory->GetReallocationCount()); // No new realloc, because it doubled its size when it realloced
-    
-    instance = NULL;
-    EXPECT_TRUE (SUCCESS == factory->BeginConstruction (instance));
-    SetStringToSpecifiedNumberOfCharacters (*instance, 1000);  // This is big enough to trigger another realloc.
-    EXPECT_TRUE (SUCCESS == factory->FinishConstruction(instance));
-    EXPECT_EQ (2, factory->GetReallocationCount()); // No new realloc, because it double its size when it realloced
-    
-    factory = new StandaloneECInstanceFactory (*classLayout, slack, 4000);
-    instance = NULL;
-    EXPECT_TRUE (SUCCESS == factory->BeginConstruction (instance));
-    EXPECT_EQ (0, factory->GetReallocationCount()); 
-    SetStringToSpecifiedNumberOfCharacters (*instance, 1000);
-    EXPECT_TRUE (SUCCESS == factory->FinishConstruction(instance));
-    EXPECT_EQ (0, factory->GetReallocationCount()); // We made it big enough the first time
-
-    // Test CancelConstruction
-    instance = NULL;
-    EXPECT_TRUE (SUCCESS == factory->BeginConstruction (instance));
-    SetStringToSpecifiedNumberOfCharacters (*instance, 1000);
-    EXPECT_TRUE (SUCCESS == factory->CancelConstruction(instance));
-    EXPECT_EQ (NULL, instance);
-    
-    // Ensure we can continue to use the factory after a cancel
-    instance = NULL;
-    EXPECT_TRUE (SUCCESS == factory->BeginConstruction (instance));
-    SetStringToSpecifiedNumberOfCharacters (*instance, 1000);
-    EXPECT_TRUE (SUCCESS == factory->CancelConstruction(instance));
-    
-    // The factory only keeps one "under construction" at a time... and it tracks which one it is.
-    EC::StandaloneECInstanceP oldInstance = instance;    
-    factory = new StandaloneECInstanceFactory (*classLayout, slack, 2000);
-    instance = NULL;
-    EXPECT_TRUE (SUCCESS == factory->BeginConstruction (instance));
-    DISABLE_ASSERTS // Otherwise, the lines below would trigger assert.
-    EXPECT_TRUE (SUCCESS != factory->BeginConstruction (oldInstance));
-    EXPECT_TRUE (SUCCESS != factory->FinishConstruction(oldInstance));    
-    EXPECT_TRUE (SUCCESS == factory->FinishConstruction(instance));    
-    EXPECT_TRUE (SUCCESS != factory->FinishConstruction(instance)); // It can only finish once
-
-    delete classLayout;
-
-    CoUninitialize();
-    }
-
-void SetValuesForProfiling (StandaloneECInstanceR instance)
-    {
-    for (NameVector::const_iterator it = s_propertyNames.begin(); it != s_propertyNames.end(); ++it)
-        instance.SetStringValue (it->c_str(), it->c_str());
-    }
-    
-TEST (MemoryLayoutTests, ProfileSettingValues)
-    {
-    int nStrings = 100;
-<<<<<<< HEAD
-    int nInstances = 10;
-=======
-    int nInstances = 1000;
->>>>>>> 75e36d09
-    
-    ASSERT_HRESULT_SUCCEEDED (CoInitialize(NULL));
-
-    ECSchemaPtr schema = CreateProfilingSchema(nStrings);
-    ECClassP ecClass = schema->GetClassP (L"Pidget");
-    ASSERT_TRUE (ecClass);
-        
-    SchemaLayout schemaLayout;
-    schemaLayout.SetSchemaIndex(24);
-
-    ClassLayoutP classLayout = ClassLayout::BuildFromClass (*ecClass, 42, schemaLayout);
-    StandaloneECEnablerPtr enabler = StandaloneECEnabler::CreateEnabler (*classLayout);
-
-    EC::StandaloneECInstanceP instance = NULL;
-    
-    UInt32 slack = 0;
-    EC::StandaloneECInstanceFactoryP factory = new StandaloneECInstanceFactory (*classLayout, slack);
-
-    ASSERT_TRUE (SUCCESS == factory->BeginConstruction (instance));    
-    ASSERT_TRUE (SUCCESS == factory->FinishConstruction(instance));
-
-    double elapsedSeconds = 0.0;
-    StopWatch timer (L"Time setting of values in a new StandaloneECInstance", true);
-    for (int i = 0; i < nInstances; i++)
-        {
-        timer.Start();
-        SetValuesForProfiling (*instance);
-        timer.Stop();
-        
-        elapsedSeconds += timer.GetElapsedSeconds();
-        instance->ClearValues();
-        }
-    
-    wprintf (L"  %d StandaloneECInstances with %d string properties initialized in %.4f seconds.\n", nInstances, nStrings, elapsedSeconds);
-    }
-    
-
+/*--------------------------------------------------------------------------------------+
+|
+|     $Source: ecobjects/nativeatp/Published/MemoryLayoutTests.cpp $
+|
+|  $Copyright: (c) 2010 Bentley Systems, Incorporated. All rights reserved. $
+|
++--------------------------------------------------------------------------------------*/
+#include "ECObjectsTestPCH.h"
+#include <comdef.h>
+#include "StopWatch.h"
+
+BEGIN_BENTLEY_EC_NAMESPACE
+
+using namespace std;
+
+// WIP_FUSION: these verify methods are duplicated in DgnPlatformTest... how do we share that code?    
+// WIP_FUSION: where is the right place to share these methods even among ECObjects tests? 
+/*---------------------------------------------------------------------------------**//**
+* @bsimethod                                                    CaseyMullen     10/09
++---------------+---------------+---------------+---------------+---------------+------*/    
+void VerifyString (IECInstanceR instance, ECValueR v, wchar_t const * accessString, UInt32 nIndicies, UInt32 * indicies, wchar_t const * value)
+    {
+    v.Clear();
+    EXPECT_TRUE (SUCCESS == instance.GetValue (v, accessString, nIndicies, indicies));
+    EXPECT_STREQ (value, v.GetString());
+    }
+
+/*---------------------------------------------------------------------------------**//**
+* @bsimethod                                    Adam.Klatzkin                   01/2010
++---------------+---------------+---------------+---------------+---------------+------*/    
+void VerifyString (IECInstanceR instance, ECValueR v, wchar_t const * accessString, wchar_t const * value)
+    {
+    return VerifyString (instance, v, accessString, 0, NULL, value);
+    }    
+        
+/*---------------------------------------------------------------------------------**//**
+* @bsimethod                                                    CaseyMullen     10/09
++---------------+---------------+---------------+---------------+---------------+------*/    
+void SetAndVerifyString (IECInstanceR instance, ECValueR v, wchar_t const * accessString, wchar_t const * value)
+    {
+    v.SetString(value);
+    EXPECT_TRUE (SUCCESS == instance.SetValue (accessString, v));
+    VerifyString (instance, v, accessString, value);
+    }
+       
+/*---------------------------------------------------------------------------------**//**
+* @bsimethod                                                    CaseyMullen     10/09
++---------------+---------------+---------------+---------------+---------------+------*/    
+void VerifyInteger (IECInstanceR instance, ECValueR v, wchar_t const * accessString, UInt32 nIndicies, UInt32 * indicies, UInt32 value)
+    {
+    v.Clear();
+    EXPECT_TRUE (SUCCESS == instance.GetValue (v, accessString, nIndicies, indicies));
+    EXPECT_EQ (value, v.GetInteger());
+    }
+    
+/*---------------------------------------------------------------------------------**//**
+* @bsimethod                                                    CaseyMullen     10/09
++---------------+---------------+---------------+---------------+---------------+------*/    
+void VerifyInteger (IECInstanceR instance, ECValueR v, wchar_t const * accessString, UInt32 value)
+    {
+    return VerifyInteger (instance, v, accessString, 0, NULL, value);
+    }    
+        
+/*---------------------------------------------------------------------------------**//**
+* @bsimethod                                                    CaseyMullen     10/09
++---------------+---------------+---------------+---------------+---------------+------*/    
+void SetAndVerifyInteger (IECInstanceR instance, ECValueR v, wchar_t const * accessString, UInt32 value)
+    {
+    v.SetInteger(value);
+    EXPECT_TRUE (SUCCESS == instance.SetValue (accessString, v));
+    VerifyInteger (instance, v, accessString, value);
+    }  
+    
+/*---------------------------------------------------------------------------------**//**
+* @bsimethod                                                    CaseyMullen     10/09
++---------------+---------------+---------------+---------------+---------------+------*/    
+void VerifyDouble (IECInstanceR instance, ECValueR v, wchar_t const * accessString, double value)
+    {
+    v.Clear();
+    EXPECT_TRUE (SUCCESS == instance.GetValue (v, accessString));
+    EXPECT_EQ (value, v.GetDouble());
+    }
+        
+/*---------------------------------------------------------------------------------**//**
+* @bsimethod                                                    CaseyMullen     10/09
++---------------+---------------+---------------+---------------+---------------+------*/    
+void SetAndVerifyDouble (IECInstanceR instance, ECValueR v, wchar_t const * accessString, double value)
+    {
+    v.SetDouble(value);
+    EXPECT_TRUE (SUCCESS == instance.SetValue (accessString, v));
+    VerifyDouble (instance, v, accessString, value);
+    }
+
+/*---------------------------------------------------------------------------------**//**
+* @bsimethod                                                    CaseyMullen     10/09
++---------------+---------------+---------------+---------------+---------------+------*/    
+void VerifyLong (IECInstanceR instance, ECValueR v, wchar_t const * accessString, UInt64 value)
+    {
+    v.Clear();
+    EXPECT_TRUE (SUCCESS == instance.GetValue (v, accessString));
+    EXPECT_EQ (value, v.GetLong());
+    }
+        
+/*---------------------------------------------------------------------------------**//**
+* @bsimethod                                                    CaseyMullen     10/09
++---------------+---------------+---------------+---------------+---------------+------*/    
+void SetAndVerifyLong (IECInstanceR instance, ECValueR v, wchar_t const * accessString, UInt64 value)
+    {
+    v.SetLong(value);
+    EXPECT_TRUE (SUCCESS == instance.SetValue (accessString, v));
+    VerifyLong (instance, v, accessString, value);
+    } 
+    
+/*---------------------------------------------------------------------------------**//**
+* @bsimethod                                                    AdamKlatzkin     01/10
++---------------+---------------+---------------+---------------+---------------+------*/    
+void VerifyArrayCount (IECInstanceR instance, ECValueR v, wchar_t const * accessString, UInt32 count)
+    {
+    v.Clear();
+    EXPECT_TRUE (SUCCESS == instance.GetValue (v, accessString));
+    EXPECT_EQ (count, v.GetArrayInfo().GetCount());
+    }
+    
+/*---------------------------------------------------------------------------------**//**
+* @bsimethod                                                    AdamKlatzkin     01/10
++---------------+---------------+---------------+---------------+---------------+------*/    
+void VerifyOutOfBoundsError (IECInstanceR instance, ECValueR v, wchar_t const * accessString, UInt32 index)
+    {
+    v.Clear();    
+    // WIP_FUSION .. ERROR_InvalidIndex
+    EXPECT_TRUE (ERROR == instance.GetValue (v, accessString, 1, &index));
+    EXPECT_TRUE (ERROR == instance.SetValue (accessString, v, 1, &index));
+    }    
+    
+/*---------------------------------------------------------------------------------**//**
+* @bsimethod                                                    AdamKlatzkin     01/10
++---------------+---------------+---------------+---------------+---------------+------*/    
+void SetAndVerifyStringArray (IECInstanceR instance, ECValueR v, wchar_t const * accessString, wchar_t const * value, UInt32 count)
+    {
+    std::wstring incrementingString = value;
+    for (UInt32 i=0 ; i < count ; i++)        
+        {
+        incrementingString.append (L"X");
+        v.SetString(incrementingString.c_str());
+        EXPECT_TRUE (SUCCESS == instance.SetValue (accessString, v, 1, &i));
+        }
+    
+    incrementingString = value;    
+    for (UInt32 i=0 ; i < count ; i++)        
+        {
+        incrementingString.append (L"X");
+        VerifyString (instance, v, accessString, 1, &i, incrementingString.c_str());
+        }
+    }  
+    
+/*---------------------------------------------------------------------------------**//**
+* @bsimethod                                                    AdamKlatzkin     01/10
++---------------+---------------+---------------+---------------+---------------+------*/    
+void SetAndVerifyIntegerArray (IECInstanceR instance, ECValueR v, wchar_t const * accessString, UInt32 baseValue, UInt32 count)
+    {
+    for (UInt32 i=0 ; i < count ; i++)        
+        {
+        v.SetInteger(baseValue + i);        
+        EXPECT_TRUE (SUCCESS == instance.SetValue (accessString, v, 1, &i));
+        }
+        
+    for (UInt32 i=0 ; i < count ; i++)        
+        {
+        VerifyInteger (instance, v, accessString, 1, &i, baseValue + i);
+        }
+    }      
+
+/*---------------------------------------------------------------------------------**//**
+* @bsimethod                                                    JoshSchifter    12/09
++---------------+---------------+---------------+---------------+---------------+------*/
+std::wstring    GetTestSchemaXMLString (const wchar_t* schemaName, UInt32 versionMajor, UInt32 versionMinor, const wchar_t* className)
+    {
+    wchar_t fmt[] = L"<?xml version=\"1.0\" encoding=\"UTF-8\"?>"
+                    L"<ECSchema schemaName=\"%s\" nameSpacePrefix=\"test\" version=\"%02d.%02d\" xmlns=\"http://www.bentley.com/schemas/Bentley.ECXML.2.0\">"
+                    L"    <ECClass typeName=\"Manufacturer\" isStruct=\"True\" isDomainClass=\"True\">"
+                    L"        <ECProperty propertyName=\"Name\" typeName=\"string\" />"
+                    L"        <ECProperty propertyName=\"AccountNo\" typeName=\"int\" />"
+                    L"    </ECClass>"
+                    L"    <ECClass typeName=\"%s\" isDomainClass=\"True\">"
+                    L"        <ECArrayProperty propertyName=\"BeginningArray\" typeName=\"string\" />"
+                    L"        <ECProperty propertyName=\"A\" typeName=\"int\" />"
+                    L"        <ECProperty propertyName=\"AA\" typeName=\"int\" />"
+                    L"        <ECProperty propertyName=\"B\" typeName=\"string\" />"
+                    L"        <ECProperty propertyName=\"C\" typeName=\"long\" />"
+                    L"        <ECProperty propertyName=\"D\" typeName=\"double\" />"
+                    L"        <ECProperty propertyName=\"S\" typeName=\"string\" />"
+                    L"        <ECStructProperty propertyName=\"Manufacturer\" typeName=\"Manufacturer\" />"
+                    L"        <ECProperty propertyName=\"Property0\" typeName=\"string\" />"
+                    L"        <ECProperty propertyName=\"Property1\" typeName=\"string\" />"
+                    L"        <ECProperty propertyName=\"Property2\" typeName=\"string\" />"
+                    L"        <ECProperty propertyName=\"Property3\" typeName=\"string\" />"
+                    L"        <ECProperty propertyName=\"Property4\" typeName=\"string\" />"
+                    L"        <ECProperty propertyName=\"Property5\" typeName=\"string\" />"
+                    L"        <ECProperty propertyName=\"Property6\" typeName=\"string\" />"
+                    L"        <ECProperty propertyName=\"Property7\" typeName=\"string\" />"
+                    L"        <ECProperty propertyName=\"Property8\" typeName=\"string\" />"
+                    L"        <ECProperty propertyName=\"Property9\" typeName=\"string\" />"
+                    L"        <ECProperty propertyName=\"Property10\" typeName=\"string\" />"
+                    L"        <ECProperty propertyName=\"Property11\" typeName=\"string\" />"
+                    L"        <ECProperty propertyName=\"Property12\" typeName=\"string\" />"
+                    L"        <ECProperty propertyName=\"Property13\" typeName=\"string\" />"
+                    L"        <ECProperty propertyName=\"Property14\" typeName=\"string\" />"
+                    L"        <ECProperty propertyName=\"Property15\" typeName=\"string\" />"
+                    L"        <ECProperty propertyName=\"Property16\" typeName=\"string\" />"
+                    L"        <ECProperty propertyName=\"Property17\" typeName=\"string\" />"
+                    L"        <ECArrayProperty propertyName=\"FixedArrayFixedElement\" typeName=\"int\" minOccurs=\"10\" maxOccurs=\"10\"/>"
+                    L"        <ECArrayProperty propertyName=\"VariableArrayFixedElement\" typeName=\"int\"/>"
+                    L"        <ECArrayProperty propertyName=\"FixedArrayVariableElement\" typeName=\"string\" minOccurs=\"10\" maxOccurs=\"10\"/>"
+                    L"        <ECArrayProperty propertyName=\"VariableArrayVariableElement\" typeName=\"string\"/>"
+                    L"        <ECProperty propertyName=\"Property18\" typeName=\"string\" />"
+                    L"        <ECProperty propertyName=\"Property19\" typeName=\"string\" />"
+                    L"        <ECProperty propertyName=\"Property20\" typeName=\"string\" />"
+                    L"        <ECProperty propertyName=\"Property21\" typeName=\"string\" />"
+                    L"        <ECProperty propertyName=\"Property22\" typeName=\"string\" />"
+                    L"        <ECProperty propertyName=\"Property23\" typeName=\"string\" />"
+                    L"        <ECProperty propertyName=\"Property24\" typeName=\"string\" />"
+                    L"        <ECProperty propertyName=\"Property25\" typeName=\"string\" />"
+                    L"        <ECProperty propertyName=\"Property26\" typeName=\"string\" />"
+                    L"        <ECProperty propertyName=\"Property27\" typeName=\"string\" />"
+                    L"        <ECProperty propertyName=\"Property28\" typeName=\"string\" />"
+                    L"        <ECProperty propertyName=\"Property29\" typeName=\"string\" />"
+                    L"        <ECProperty propertyName=\"Property30\" typeName=\"string\" />"
+                    L"        <ECProperty propertyName=\"Property31\" typeName=\"string\" />"
+                    L"        <ECProperty propertyName=\"Property32\" typeName=\"string\" />"
+                    L"        <ECProperty propertyName=\"Property33\" typeName=\"string\" />"
+                    L"        <ECProperty propertyName=\"Property34\" typeName=\"string\" />"
+                    L"        <ECProperty propertyName=\"Property35\" typeName=\"string\" />"
+                    L"        <ECProperty propertyName=\"Property36\" typeName=\"string\" />"
+                    L"        <ECProperty propertyName=\"Property37\" typeName=\"string\" />"
+                    L"        <ECProperty propertyName=\"Property38\" typeName=\"string\" />"
+                    L"        <ECProperty propertyName=\"Property39\" typeName=\"string\" />"
+                    L"        <ECProperty propertyName=\"Property40\" typeName=\"string\" />"
+                    L"        <ECProperty propertyName=\"Property41\" typeName=\"string\" />"
+                    L"        <ECProperty propertyName=\"Property42\" typeName=\"string\" />"
+                    L"        <ECProperty propertyName=\"Property43\" typeName=\"string\" />"
+                    L"        <ECProperty propertyName=\"Property44\" typeName=\"string\" />"
+                    L"        <ECProperty propertyName=\"Property45\" typeName=\"string\" />"
+                    L"        <ECProperty propertyName=\"Property46\" typeName=\"string\" />"
+                    L"        <ECProperty propertyName=\"Property47\" typeName=\"string\" />"
+                    L"        <ECArrayProperty propertyName=\"EndingArray\" typeName=\"string\" />"
+                    L"    </ECClass>"
+                    L"</ECSchema>";
+
+    wchar_t* buff = (wchar_t*) _alloca (2 * (50 + wcslen (fmt) + wcslen (schemaName) + wcslen (className)));
+
+    swprintf (buff, fmt, schemaName, versionMajor, versionMinor, className);
+
+    return buff;
+    }
+
+/*---------------------------------------------------------------------------------**//**
+* @bsimethod                                                    JoshSchifter    12/09
++---------------+---------------+---------------+---------------+---------------+------*/
+ECSchemaPtr       CreateTestSchema ()
+    {
+    std::wstring schemaXMLString = GetTestSchemaXMLString (L"TestSchema", 0, 0, L"TestClass");
+
+    ECSchemaPtr schema = NULL;
+
+    EXPECT_EQ (SUCCESS, ECSchema::ReadXmlFromString (schema, schemaXMLString.c_str()));   
+
+    return schema;
+    }
+    
+typedef std::vector<std::wstring> NameVector;
+static std::vector<std::wstring> s_propertyNames;
+
+/*---------------------------------------------------------------------------------**//**
+* @bsimethod                                                    CaseyMullen    01/10
++---------------+---------------+---------------+---------------+---------------+------*/
+ECSchemaPtr       CreateProfilingSchema (int nStrings)
+    {
+    s_propertyNames.clear();
+    
+    std::wstring schemaXml = 
+                    L"<?xml version=\"1.0\" encoding=\"UTF-8\"?>"
+                    L"<ECSchema schemaName=\"ProfilingSchema\" nameSpacePrefix=\"p\" version=\"1.0\" xmlns=\"http://www.bentley.com/schemas/Bentley.ECXML.2.0\">"
+                    L"    <ECClass typeName=\"Pidget\" isDomainClass=\"True\">";
+
+    for (int i = 0; i < nStrings; i++)
+        {
+        wchar_t propertyName[32];
+        swprintf(propertyName, L"StringProperty%02d", i);
+        s_propertyNames.push_back (propertyName);
+        wchar_t const * propertyFormat = 
+                    L"        <ECProperty propertyName=\"%s\" typeName=\"string\" />";
+        wchar_t propertyXml[128];
+        swprintf (propertyXml, propertyFormat, propertyName);
+        schemaXml += propertyXml;
+        }                    
+
+    schemaXml +=    L"    </ECClass>"
+                    L"</ECSchema>";
+
+    ECSchemaPtr schema = NULL;
+    EXPECT_EQ (SUCCESS, ECSchema::ReadXmlFromString (schema, schemaXml.c_str()));
+
+    return schema;
+    }
+    
+/*---------------------------------------------------------------------------------**//**
+* @bsimethod                                                    CaseyMullen     10/09
++---------------+---------------+---------------+---------------+---------------+------*/  
+void ExerciseInstance (IECInstanceR instance, wchar_t* valueForFinalStrings)
+    {   
+    ECValue v;
+    
+    StatusInt status = instance.GetValue (v, L"D");
+    
+    double doubleValue = 1.0/3.0;
+    SetAndVerifyDouble (instance, v, L"D", doubleValue);
+
+    SetAndVerifyInteger (instance, v, L"A", 97);
+    SetAndVerifyInteger (instance, v, L"AA", 12);
+    
+    SetAndVerifyString (instance, v, L"B", L"Happy");
+    SetAndVerifyString (instance, v, L"B", L"Very Happy");
+    SetAndVerifyString (instance, v, L"B", L"sad");
+    SetAndVerifyString (instance, v, L"S", L"Lucky");
+    SetAndVerifyString (instance, v, L"B", L"sad");
+    SetAndVerifyString (instance, v, L"B", L"Very Very Happy");
+    VerifyString (instance, v, L"S", L"Lucky");
+    SetAndVerifyString (instance, v, L"Manufacturer.Name", L"Charmed");
+    SetAndVerifyString (instance, v, L"S", L"Lucky Strike");
+        
+    wchar_t largeString[3300];
+    largeString[0] = L'\0';
+    for (int i = 0; i < 20; i++)
+        wcscat (largeString, L"S2345678901234567890123456789012");
+    
+    size_t len = wcslen(largeString);
+    SetAndVerifyString (instance, v, L"S", largeString);
+    
+    for (int i = 0; i < N_FINAL_STRING_PROPS_IN_FAKE_CLASS; i++)
+        {
+        wchar_t propertyName[66];
+        swprintf (propertyName, L"Property%i", i);
+        SetAndVerifyString (instance, v, propertyName, valueForFinalStrings);
+        }
+           
+    // Make sure that everything still has the final value that we expected
+    VerifyString (instance, v, L"S", largeString);
+    VerifyInteger (instance, v, L"A", 97);
+    VerifyDouble  (instance, v, L"D", doubleValue);
+    VerifyInteger (instance, v, L"AA", 12);
+    VerifyString  (instance, v, L"B", L"Very Very Happy");
+    VerifyString (instance, v, L"Manufacturer.Name", L"Charmed");
+    for (int i = 0; i < N_FINAL_STRING_PROPS_IN_FAKE_CLASS; i++)
+        {
+        wchar_t propertyName[66];
+        swprintf (propertyName, L"Property%i", i);
+        VerifyString (instance, v, propertyName, valueForFinalStrings);
+        }    
+        
+    VerifyArrayCount (instance, v, L"BeginningArray[]", 0);
+    VerifyArrayCount (instance, v, L"FixedArrayFixedElement[]", 10);
+    VerifyArrayCount (instance, v, L"VariableArrayFixedElement[]", 0);
+    //NEEDSWORK, arrays of this type are not initializing to the correct size
+    //VerifyArrayCount (instance, v, L"FixedArrayVariableElement[]", 10);
+    VerifyArrayCount (instance, v, L"VariableArrayVariableElement[]", 0);
+    VerifyArrayCount (instance, v, L"EndingArray[]", 0);
+    
+    // WIP_FUSION, verify other properties of ArrayInfo are correct
+    // WIP_FUSION, verify we can not change the size of fixed arrays        
+    
+    VerifyOutOfBoundsError (instance, v, L"BeginningArray[]", 1);
+    VerifyOutOfBoundsError (instance, v, L"FixedArrayFixedElement[]", 11);
+    VerifyOutOfBoundsError (instance, v, L"VariableArrayFixedElement[]", 1);
+    VerifyOutOfBoundsError (instance, v, L"FixedArrayVariableElement[]", 11);
+    VerifyOutOfBoundsError (instance, v, L"VariableArrayVariableElement[]", 1);
+    VerifyOutOfBoundsError (instance, v, L"EndingArray[]", 1);    
+    
+    SetAndVerifyIntegerArray (instance, v, L"FixedArrayFixedElement[]", 172, 10);
+    //NEEDSWORK, arrays of this type are not initializing to the correct size
+    //SetAndVerifyStringArray (instance, v, L"FixedArrayVariableElement[]", L"BaseString", 10);   
+                       
+    // WIP_FUSION, insert array members
+    // WIP_FUSION, remove array members
+    // WIP_FUSION, clear array
+    }
+                 
+/*---------------------------------------------------------------------------------**//**
+* @bsimethod                                                    
++---------------+---------------+---------------+---------------+---------------+------*/
+TEST(MemoryLayoutTests, InstantiateStandaloneInstance)
+    {
+    ASSERT_HRESULT_SUCCEEDED (CoInitialize(NULL));
+
+    ECSchemaPtr schema = CreateTestSchema();
+    ASSERT_TRUE (schema != NULL);
+    ECClassP ecClass = schema->GetClassP (L"TestClass");
+    ASSERT_TRUE (ecClass);
+    
+    SchemaLayout schemaLayout;
+    schemaLayout.SetSchemaIndex(24);
+
+    ClassLayoutP classLayout = ClassLayout::BuildFromClass (*ecClass, 42, schemaLayout);
+    StandaloneECEnablerPtr enabler = StandaloneECEnabler::CreateEnabler (*classLayout);
+    EC::StandaloneECInstanceFactoryP factory = new StandaloneECInstanceFactory (*classLayout);
+    
+    EC::StandaloneECInstanceP instance = NULL;
+    ASSERT_TRUE (SUCCESS == factory->BeginConstruction (instance));    
+    
+    wstring instanceId = instance->GetInstanceId();
+    
+    ExerciseInstance (*instance, L"Test");
+    ASSERT_TRUE (SUCCESS == factory->FinishConstruction (instance));    
+    
+    instance->Dump();
+    
+    delete classLayout;
+
+    // instance.Compact()... then check values again
+    CoUninitialize();
+    };
+
+/*---------------------------------------------------------------------------------**//**
+* @bsimethod                                                    CaseyMullen     10/09
++---------------+---------------+---------------+---------------+---------------+------*/
+TEST (MemoryLayoutTests, Values) // move it!
+    {
+    ECValue i(3);
+    EXPECT_TRUE (i.IsInteger());
+    EXPECT_TRUE (!i.IsNull());
+    EXPECT_EQ (3, i.GetInteger());    
+    i.SetInteger(4);
+    EXPECT_EQ (4, i.GetInteger());
+    
+    i.SetString(L"Type changed to string");
+    EXPECT_TRUE (i.IsString());
+    EXPECT_TRUE (!i.IsNull());
+    EXPECT_STREQ (L"Type changed to string", i.GetString());    
+    
+    i.Clear();
+    EXPECT_TRUE (i.IsUninitialized());
+    EXPECT_TRUE (i.IsNull());
+    
+    ECValue v;
+    EXPECT_TRUE (v.IsUninitialized());
+    EXPECT_TRUE (v.IsNull());
+    
+    double doubleValue = 1./3.;
+    v.SetDouble(doubleValue);
+    EXPECT_TRUE (v.IsDouble());
+    EXPECT_EQ (doubleValue, v.GetDouble());
+    
+    ECValue nullInt = ECValue(EC::PRIMITIVETYPE_Integer);
+    EXPECT_TRUE (nullInt.IsNull());
+    EXPECT_TRUE (nullInt.IsInteger());
+
+    ECValue long64 ((::Int64)3);
+    EXPECT_TRUE (!long64.IsNull());
+    EXPECT_TRUE (long64.IsLong());
+    EXPECT_EQ (3, long64.GetLong());
+
+    ECValue s(L"Hello");
+    EXPECT_TRUE (s.IsString());
+    EXPECT_TRUE (!s.IsNull());
+    EXPECT_STREQ (L"Hello", s.GetString());
+    const wstring ws = s.GetString();
+    
+    s.SetString(L"Nice one");
+    EXPECT_STREQ (L"Nice one", s.GetString());
+    
+    s.SetString(NULL);
+    EXPECT_TRUE (s.IsNull());
+    EXPECT_TRUE (NULL == s.GetString());
+    
+    ECValue snull((wchar_t*)NULL);
+    EXPECT_TRUE (snull.IsString());
+    EXPECT_TRUE (snull.IsNull());
+    wchar_t const * wcnull = snull.GetString();
+    EXPECT_EQ (NULL, s.GetString());
+    }
+  
+/*---------------------------------------------------------------------------------**//**
+* @bsimethod                                                    CaseyMullen     12/09
++---------------+---------------+---------------+---------------+---------------+------*/
+TEST (MemoryLayoutTests, TestSetGetNull)
+    {
+    ASSERT_HRESULT_SUCCEEDED (CoInitialize(NULL));
+
+    ECSchemaPtr schema = CreateTestSchema();
+    ASSERT_TRUE (schema != NULL);
+    ECClassP ecClass = schema->GetClassP (L"TestClass");
+    ASSERT_TRUE (ecClass);
+        
+    SchemaLayout schemaLayout;
+    schemaLayout.SetSchemaIndex(24);
+
+    ClassLayoutP classLayout = ClassLayout::BuildFromClass (*ecClass, 42, schemaLayout);
+    StandaloneECEnablerPtr enabler = StandaloneECEnabler::CreateEnabler (*classLayout);
+    EC::StandaloneECInstanceFactoryP factory = new StandaloneECInstanceFactory (*classLayout);
+    
+    EC::StandaloneECInstanceP instance = NULL;
+    ASSERT_TRUE (SUCCESS == factory->BeginConstruction (instance));
+    
+    ECValue v;
+    
+    EXPECT_TRUE (SUCCESS == instance->GetValue (v, L"D"));
+    EXPECT_TRUE (v.IsNull());
+    
+    double doubleValue = 1.0/3.0;
+    SetAndVerifyDouble (*instance, v, L"D", doubleValue);
+    EXPECT_TRUE (!v.IsNull());    
+    
+    v.SetToNull();
+    EXPECT_TRUE (SUCCESS == instance->SetValue (L"D", v));
+    v.SetString(L"Just making sure that it is not NULL before calling GetValue in the next line.");
+    EXPECT_TRUE (SUCCESS == instance->GetValue (v, L"D"));
+    EXPECT_TRUE (v.IsNull());
+        
+    SetAndVerifyString (*instance, v, L"S", L"Yo!");
+
+    factory->FinishConstruction(instance);
+    
+    EXPECT_TRUE (SUCCESS == instance->GetValue (v, L"D"));
+    EXPECT_TRUE (v.IsNull());    
+    
+    EXPECT_TRUE (SUCCESS == instance->GetValue (v, L"S"));
+    EXPECT_FALSE (v.IsNull());     
+
+    delete classLayout;
+
+    CoUninitialize();
+    }
+    
+void SetStringToSpecifiedNumberOfCharacters (IECInstanceR instance, int nChars)
+    {
+    wchar_t * string = (wchar_t *)alloca ((nChars + 1) * sizeof(wchar_t));
+    string[0] = '\0';
+    for (int i = 0; i < nChars; i++)
+        {
+        int digit = i % 10;
+        wchar_t digitAsString[2];
+        swprintf (digitAsString, L"%d", digit);
+        wcscat (string, digitAsString);
+        }
+        
+    ECValue v(string);
+    EXPECT_TRUE (SUCCESS == instance.SetValue (L"S", v));
+    }
+
+TEST (MemoryLayoutTests, DemonstrateInstanceFactory)
+    {
+    ASSERT_HRESULT_SUCCEEDED (CoInitialize(NULL));
+
+    ECSchemaPtr schema = CreateTestSchema();
+    ASSERT_TRUE (schema != NULL);
+    ECClassP ecClass = schema->GetClassP (L"TestClass");
+    ASSERT_TRUE (ecClass);
+        
+    SchemaLayout schemaLayout;
+    schemaLayout.SetSchemaIndex(24);
+
+    ClassLayoutP classLayout = ClassLayout::BuildFromClass (*ecClass, 42, schemaLayout);
+    StandaloneECEnablerPtr enabler = StandaloneECEnabler::CreateEnabler (*classLayout);
+
+    EC::StandaloneECInstanceP instance = NULL;
+    
+    UInt32 slack = 0;
+    EC::StandaloneECInstanceFactoryP factory = new StandaloneECInstanceFactory (*classLayout, slack);
+
+    EXPECT_TRUE (SUCCESS == factory->BeginConstruction (instance));    
+    SetStringToSpecifiedNumberOfCharacters (*instance, 1); // There is no headroom, so this tiny addition triggers a realloc
+    EXPECT_EQ (0, factory->GetReallocationCount()); // Realloc not noticed until the instance is finished
+    EXPECT_TRUE (SUCCESS == factory->FinishConstruction(instance));
+    EXPECT_EQ (1, factory->GetReallocationCount());
+    
+    instance = NULL;
+    EXPECT_TRUE (SUCCESS == factory->BeginConstruction (instance));
+    EXPECT_EQ (1, factory->GetReallocationCount());
+    SetStringToSpecifiedNumberOfCharacters (*instance, 10);
+    EXPECT_TRUE (SUCCESS == factory->FinishConstruction(instance));
+    EXPECT_EQ (1, factory->GetReallocationCount()); // No new realloc, because it doubled its size when it realloced
+    
+    instance = NULL;
+    EXPECT_TRUE (SUCCESS == factory->BeginConstruction (instance));
+    SetStringToSpecifiedNumberOfCharacters (*instance, 1000);  // This is big enough to trigger another realloc.
+    EXPECT_TRUE (SUCCESS == factory->FinishConstruction(instance));
+    EXPECT_EQ (2, factory->GetReallocationCount()); // No new realloc, because it double its size when it realloced
+    
+    factory = new StandaloneECInstanceFactory (*classLayout, slack, 4000);
+    instance = NULL;
+    EXPECT_TRUE (SUCCESS == factory->BeginConstruction (instance));
+    EXPECT_EQ (0, factory->GetReallocationCount()); 
+    SetStringToSpecifiedNumberOfCharacters (*instance, 1000);
+    EXPECT_TRUE (SUCCESS == factory->FinishConstruction(instance));
+    EXPECT_EQ (0, factory->GetReallocationCount()); // We made it big enough the first time
+
+    // Test CancelConstruction
+    instance = NULL;
+    EXPECT_TRUE (SUCCESS == factory->BeginConstruction (instance));
+    SetStringToSpecifiedNumberOfCharacters (*instance, 1000);
+    EXPECT_TRUE (SUCCESS == factory->CancelConstruction(instance));
+    EXPECT_EQ (NULL, instance);
+    
+    // Ensure we can continue to use the factory after a cancel
+    instance = NULL;
+    EXPECT_TRUE (SUCCESS == factory->BeginConstruction (instance));
+    SetStringToSpecifiedNumberOfCharacters (*instance, 1000);
+    EXPECT_TRUE (SUCCESS == factory->CancelConstruction(instance));
+    
+    // The factory only keeps one "under construction" at a time... and it tracks which one it is.
+    EC::StandaloneECInstanceP oldInstance = instance;    
+    factory = new StandaloneECInstanceFactory (*classLayout, slack, 2000);
+    instance = NULL;
+    EXPECT_TRUE (SUCCESS == factory->BeginConstruction (instance));
+    DISABLE_ASSERTS // Otherwise, the lines below would trigger assert.
+    EXPECT_TRUE (SUCCESS != factory->BeginConstruction (oldInstance));
+    EXPECT_TRUE (SUCCESS != factory->FinishConstruction(oldInstance));    
+    EXPECT_TRUE (SUCCESS == factory->FinishConstruction(instance));    
+    EXPECT_TRUE (SUCCESS != factory->FinishConstruction(instance)); // It can only finish once
+
+    delete classLayout;
+
+    CoUninitialize();
+    }
+
+void SetValuesForProfiling (StandaloneECInstanceR instance)
+    {
+    for (NameVector::const_iterator it = s_propertyNames.begin(); it != s_propertyNames.end(); ++it)
+        instance.SetStringValue (it->c_str(), it->c_str());
+    }
+    
+TEST (MemoryLayoutTests, ProfileSettingValues)
+    {
+    int nStrings = 100;
+    int nInstances = 1000;
+    
+    ASSERT_HRESULT_SUCCEEDED (CoInitialize(NULL));
+
+    ECSchemaPtr schema = CreateProfilingSchema(nStrings);
+    ECClassP ecClass = schema->GetClassP (L"Pidget");
+    ASSERT_TRUE (ecClass);
+        
+    SchemaLayout schemaLayout;
+    schemaLayout.SetSchemaIndex(24);
+
+    ClassLayoutP classLayout = ClassLayout::BuildFromClass (*ecClass, 42, schemaLayout);
+    StandaloneECEnablerPtr enabler = StandaloneECEnabler::CreateEnabler (*classLayout);
+
+    EC::StandaloneECInstanceP instance = NULL;
+    
+    UInt32 slack = 0;
+    EC::StandaloneECInstanceFactoryP factory = new StandaloneECInstanceFactory (*classLayout, slack);
+
+    ASSERT_TRUE (SUCCESS == factory->BeginConstruction (instance));    
+    ASSERT_TRUE (SUCCESS == factory->FinishConstruction(instance));
+
+    double elapsedSeconds = 0.0;
+    StopWatch timer (L"Time setting of values in a new StandaloneECInstance", true);
+    for (int i = 0; i < nInstances; i++)
+        {
+        timer.Start();
+        SetValuesForProfiling (*instance);
+        timer.Stop();
+        
+        elapsedSeconds += timer.GetElapsedSeconds();
+        instance->ClearValues();
+        }
+    
+    wprintf (L"  %d StandaloneECInstances with %d string properties initialized in %.4f seconds.\n", nInstances, nStrings, elapsedSeconds);
+    }
+    
+
 END_BENTLEY_EC_NAMESPACE