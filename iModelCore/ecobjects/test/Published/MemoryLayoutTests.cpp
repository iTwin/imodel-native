--- conflicted
+++ resolved
@@ -1,2187 +1,2178 @@
-/*--------------------------------------------------------------------------------------+
-|
-|     $Source: ecobjects/nativeatp/Published/MemoryLayoutTests.cpp $
-|
-|  $Copyright: (c) 2010 Bentley Systems, Incorporated. All rights reserved. $
-|
-+--------------------------------------------------------------------------------------*/
-#include "ECObjectsTestPCH.h"
-#include <comdef.h>
-#include "StopWatch.h"
-#include "TestFixture.h"
-
-#include <ECObjects\ECInstance.h>
-#include <ECObjects\StandaloneECInstance.h>
-#include <ECObjects\ECValue.h>
-
-BEGIN_BENTLEY_EC_NAMESPACE
-
-using namespace std;
-
-struct MemoryLayoutTests : ECTestFixture {};
-
-// WIP_FUSION: these verify methods are duplicated in DgnPlatformTest... how do we share that code?    
-// WIP_FUSION: where is the right place to share these methods even among ECObjects tests? 
-/*---------------------------------------------------------------------------------**//**
-* @bsimethod                                                    CaseyMullen     10/09
-+---------------+---------------+---------------+---------------+---------------+------*/    
-void VerifyString (IECInstanceR instance, ECValueR v, wchar_t const * accessString, bool useIndex, UInt32 index, wchar_t const * value)
-    {
-    v.Clear();
-    if (useIndex)
-        EXPECT_TRUE (SUCCESS == instance.GetValue (v, accessString, index));
-    else
-        EXPECT_TRUE (SUCCESS == instance.GetValue (v, accessString));
-    EXPECT_STREQ (value, v.GetString());
-    }
-
-/*---------------------------------------------------------------------------------**//**
-* @bsimethod                                    Adam.Klatzkin                   01/2010
-+---------------+---------------+---------------+---------------+---------------+------*/    
-void VerifyString (IECInstanceR instance, ECValueR v, wchar_t const * accessString, wchar_t const * value)
-    {
-    return VerifyString (instance, v, accessString, false, 0, value);
-    }    
-        
-/*---------------------------------------------------------------------------------**//**
-* @bsimethod                                                    CaseyMullen     10/09
-+---------------+---------------+---------------+---------------+---------------+------*/    
-void SetAndVerifyString (IECInstanceR instance, ECValueR v, wchar_t const * accessString, wchar_t const * value)
-    {
-    v.SetString(value);
-    EXPECT_TRUE (SUCCESS == instance.SetValue (accessString, v));
-    VerifyString (instance, v, accessString, value);
-    }
-       
-/*---------------------------------------------------------------------------------**//**
-* @bsimethod                                                    CaseyMullen     10/09
-+---------------+---------------+---------------+---------------+---------------+------*/    
-void VerifyInteger (IECInstanceR instance, ECValueR v, wchar_t const * accessString, bool useIndex, UInt32 index, UInt32 value)
-    {
-    v.Clear();
-    if (useIndex)
-        EXPECT_TRUE (SUCCESS == instance.GetValue (v, accessString, index));
-    else
-        EXPECT_TRUE (SUCCESS == instance.GetValue (v, accessString));
-    EXPECT_EQ (value, v.GetInteger());
-    }
-    
-/*---------------------------------------------------------------------------------**//**
-* @bsimethod                                                    CaseyMullen     10/09
-+---------------+---------------+---------------+---------------+---------------+------*/    
-void VerifyInteger (IECInstanceR instance, ECValueR v, wchar_t const * accessString, UInt32 value)
-    {
-    return VerifyInteger (instance, v, accessString, false, 0, value);
-    }    
-        
-/*---------------------------------------------------------------------------------**//**
-* @bsimethod                                                    CaseyMullen     10/09
-+---------------+---------------+---------------+---------------+---------------+------*/    
-void SetAndVerifyInteger (IECInstanceR instance, ECValueR v, wchar_t const * accessString, UInt32 value)
-    {
-    v.SetInteger(value);
-    EXPECT_TRUE (SUCCESS == instance.SetValue (accessString, v));
-    VerifyInteger (instance, v, accessString, value);
-    }  
-    
-/*---------------------------------------------------------------------------------**//**
-* @bsimethod                                                    CaseyMullen     10/09
-+---------------+---------------+---------------+---------------+---------------+------*/    
-void VerifyDouble (IECInstanceR instance, ECValueR v, wchar_t const * accessString, double value)
-    {
-    v.Clear();
-    EXPECT_TRUE (SUCCESS == instance.GetValue (v, accessString));
-    EXPECT_EQ (value, v.GetDouble());
-    }
-        
-/*---------------------------------------------------------------------------------**//**
-* @bsimethod                                                    CaseyMullen     10/09
-+---------------+---------------+---------------+---------------+---------------+------*/    
-void SetAndVerifyDouble (IECInstanceR instance, ECValueR v, wchar_t const * accessString, double value)
-    {
-    v.SetDouble(value);
-    EXPECT_TRUE (SUCCESS == instance.SetValue (accessString, v));
-    VerifyDouble (instance, v, accessString, value);
-    }
-
-/*---------------------------------------------------------------------------------**//**
-* @bsimethod                                                    CaseyMullen     10/09
-+---------------+---------------+---------------+---------------+---------------+------*/    
-void VerifyLong (IECInstanceR instance, ECValueR v, wchar_t const * accessString, UInt64 value)
-    {
-    v.Clear();
-    EXPECT_TRUE (SUCCESS == instance.GetValue (v, accessString));
-    EXPECT_EQ (value, v.GetLong());
-    }
-        
-/*---------------------------------------------------------------------------------**//**
-* @bsimethod                                                    CaseyMullen     10/09
-+---------------+---------------+---------------+---------------+---------------+------*/    
-void SetAndVerifyLong (IECInstanceR instance, ECValueR v, wchar_t const * accessString, UInt64 value)
-    {
-    v.SetLong(value);
-    EXPECT_TRUE (SUCCESS == instance.SetValue (accessString, v));
-    VerifyLong (instance, v, accessString, value);
-    } 
-    
-/*---------------------------------------------------------------------------------**//**
-* @bsimethod                                                    AdamKlatzkin     01/10
-+---------------+---------------+---------------+---------------+---------------+------*/    
-void VerifyArrayInfo (IECInstanceR instance, ECValueR v, wchar_t const * accessString, UInt32 count, bool isFixedCount)
-    {
-    v.Clear();
-    EXPECT_TRUE (SUCCESS == instance.GetValue (v, accessString));
-    EXPECT_EQ (count, v.GetArrayInfo().GetCount());
-    EXPECT_EQ (isFixedCount, v.GetArrayInfo().IsFixedCount());
-    }
-    
-/*---------------------------------------------------------------------------------**//**
-* @bsimethod                                                    AdamKlatzkin     01/10
-+---------------+---------------+---------------+---------------+---------------+------*/    
-void VerifyOutOfBoundsError (IECInstanceR instance, ECValueR v, wchar_t const * accessString, UInt32 index)
-    {
-    v.Clear();    
-    // WIP_FUSION .. ERROR_InvalidIndex
-    // CGM - instance.GetValue() is still returning a StatusInt, but the underlying method is now returning an ECObjectsStatus
-    EXPECT_TRUE (ECOBJECTS_STATUS_IndexOutOfRange == instance.GetValue (v, accessString, index));
-    EXPECT_TRUE (ECOBJECTS_STATUS_IndexOutOfRange == instance.SetValue (accessString, v, index));
-    }    
-    
-/*---------------------------------------------------------------------------------**//**
-* @bsimethod                                                    AdamKlatzkin     01/10
-+---------------+---------------+---------------+---------------+---------------+------*/    
-void VerifyStringArray (IECInstanceR instance, ECValueR v, wchar_t const * accessString, wchar_t const * value, UInt32 start, UInt32 count)
-    {
-    bwstring incrementingString = value;
-   
-    for (UInt32 i=start ; i < start + count ; i++)        
-        {
-        incrementingString.append (L"X");
-        VerifyString (instance, v, accessString, true, i, incrementingString.c_str());
-        }
-    }  
-              
-    
-/*---------------------------------------------------------------------------------**//**
-* @bsimethod                                                    AdamKlatzkin     01/10
-+---------------+---------------+---------------+---------------+---------------+------*/    
-void SetAndVerifyStringArray (IECInstanceR instance, ECValueR v, wchar_t const * accessString, wchar_t const * value, UInt32 count)
-    {
-    bwstring incrementingString = value;
-    for (UInt32 i=0 ; i < count ; i++)        
-        {
-        incrementingString.append (L"X");
-        v.SetString(incrementingString.c_str());
-        EXPECT_TRUE (SUCCESS == instance.SetValue (accessString, v, i));
-        }
-    
-    VerifyStringArray (instance, v, accessString, value, 0, count);
-    }  
-    
-/*---------------------------------------------------------------------------------**//**
-* @bsimethod                                                    AdamKlatzkin     01/10
-+---------------+---------------+---------------+---------------+---------------+------*/    
-void VerifyIntegerArray (IECInstanceR instance, ECValueR v, wchar_t const * accessString, UInt32 baseValue, UInt32 start, UInt32 count)
-    {       
-    for (UInt32 i=start ; i < start + count ; i++)        
-        {
-        VerifyInteger (instance, v, accessString, true, i, baseValue++);
-        }
-    }        
-    
-/*---------------------------------------------------------------------------------**//**
-* @bsimethod                                                    AdamKlatzkin     01/10
-+---------------+---------------+---------------+---------------+---------------+------*/    
-void SetAndVerifyIntegerArray (IECInstanceR instance, ECValueR v, wchar_t const * accessString, UInt32 baseValue, UInt32 count)
-    {
-    for (UInt32 i=0 ; i < count ; i++)        
-        {
-        v.SetInteger(baseValue + i);        
-        EXPECT_TRUE (SUCCESS == instance.SetValue (accessString, v, i));
-        }
-        
-    VerifyIntegerArray (instance, v, accessString, baseValue, 0, count);
-    }      
-    
-/*---------------------------------------------------------------------------------**//**
-* @bsimethod                                    Adam.Klatzkin                   01/2010
-+---------------+---------------+---------------+---------------+---------------+------*/
-void VerifyIsNullArrayElements (IECInstanceR instance, ECValueR v, wchar_t const * accessString, UInt32 start, UInt32 count, bool isNull)
-    {
-    for (UInt32 i = start ; i < start + count ; i++)    
-        {
-        v.Clear();
-        EXPECT_TRUE (SUCCESS == instance.GetValue (v, accessString, i));
-        EXPECT_TRUE (isNull == v.IsNull());        
-        }
-    }
-
-/*---------------------------------------------------------------------------------**//**
-* @bsimethod                                                    Dylan.Rush      12/10
-+---------------+---------------+---------------+---------------+---------------+------*/
-bool VerifyPair (IECInstancePtr source, ECValueAccessorPairCR pair)
-    {
-    ECValue original;
-    if(ECOBJECTS_STATUS_Success != source->GetValueUsingAccessor (original, pair.GetAccessor()))
-        return false;
-    return original.Equals (pair.GetValue());
-    }
-
-/*---------------------------------------------------------------------------------**//**
-* @bsimethod                                                    JoshSchifter    12/09
-+---------------+---------------+---------------+---------------+---------------+------*/
-bwstring    GetTestSchemaXMLString (const wchar_t* schemaName, UInt32 versionMajor, UInt32 versionMinor, const wchar_t* className)
-    {
-    wchar_t fmt[] = L"<?xml version=\"1.0\" encoding=\"UTF-8\"?>"
-                    L"<ECSchema schemaName=\"%s\" nameSpacePrefix=\"test\" version=\"%02d.%02d\" xmlns=\"http://www.bentley.com/schemas/Bentley.ECXML.2.0\">"
-                    L"    <ECClass typeName=\"EmptyClass\" isDomainClass=\"True\">"
-                    L"    </ECClass>"
-                    L"    <ECClass typeName=\"Manufacturer\" isStruct=\"True\" isDomainClass=\"True\">"
-                    L"        <ECProperty propertyName=\"Name\" typeName=\"string\" />"
-                    L"        <ECProperty propertyName=\"AccountNo\" typeName=\"int\" />"
-                    L"    </ECClass>"
-                    L"    <ECClass typeName=\"CadData\" isStruct=\"True\" isDomainClass=\"True\">"
-                    L"        <ECProperty propertyName=\"Name\"         typeName=\"string\" />"
-                    L"        <ECProperty propertyName=\"Count\"        typeName=\"int\" />"
-                    L"        <ECProperty propertyName=\"StartPoint\"   typeName=\"point3d\" />"
-                    L"        <ECProperty propertyName=\"EndPoint\"     typeName=\"point3d\" />"
-                    L"        <ECProperty propertyName=\"Size\"         typeName=\"point2d\" />"
-                    L"        <ECProperty propertyName=\"Length\"       typeName=\"double\"  />"
-                    L"        <ECProperty propertyName=\"Install_Date\" typeName=\"dateTime\"  />"
-                    L"        <ECProperty propertyName=\"Service_Date\" typeName=\"dateTime\"  />"
-                    L"        <ECProperty propertyName=\"Field_Tested\" typeName=\"boolean\"  />"
-                    L"    </ECClass>"
-                    L"    <ECClass typeName=\"AllPrimitives\" isStruct=\"True\" isDomainClass=\"True\">"
-                    L"        <ECProperty propertyName=\"AString\"          typeName=\"string\" />"
-                    L"        <ECProperty propertyName=\"AnInt\"            typeName=\"int\" />"
-                    L"        <ECProperty propertyName=\"APoint3d\"         typeName=\"point3d\" />"
-                    L"        <ECProperty propertyName=\"APoint2d\"         typeName=\"point2d\" />"
-                    L"        <ECProperty propertyName=\"ADouble\"          typeName=\"double\"  />"
-                    L"        <ECProperty propertyName=\"ADateTime\"        typeName=\"dateTime\"  />"
-                    L"        <ECProperty propertyName=\"ABoolean\"         typeName=\"boolean\"  />"
-                    L"        <ECProperty propertyName=\"ALong\"            typeName=\"long\"  />"
-                    L"        <ECProperty propertyName=\"ABinary\"          typeName=\"binary\"  />"
-                    L"        <ECArrayProperty propertyName=\"SomeStrings\" typeName=\"string\" />"
-                    L"        <ECArrayProperty propertyName=\"SomeInts\"    typeName=\"int\" />"
-                    L"        <ECArrayProperty propertyName=\"SomePoint3ds\"    typeName=\"point3d\" />"
-                    L"        <ECArrayProperty propertyName=\"SomePoint2ds\"    typeName=\"point2d\" />"
-                    L"        <ECArrayProperty propertyName=\"SomeDoubles\"     typeName=\"double\"  />"
-                    L"        <ECArrayProperty propertyName=\"SomeDateTimes\"   typeName=\"dateTime\"  />"
-                    L"        <ECArrayProperty propertyName=\"SomeBooleans\"    typeName=\"boolean\"  />"
-                    L"        <ECArrayProperty propertyName=\"SomeLongs\"       typeName=\"long\"  />"
-                    L"        <ECArrayProperty propertyName=\"SomeBinaries\"    typeName=\"binary\"  />"
-                    L"    </ECClass>"
-                    L"    <ECClass typeName=\"FixedSizeArrayTester\" isStruct=\"True\" isDomainClass=\"True\">"
-                    L"        <ECArrayProperty propertyName=\"FixedString1\"  typeName=\"string\"     minOccurs=\"1\"  maxOccurs=\"1\" />"
-                    L"        <ECArrayProperty propertyName=\"FixedInt1\"     typeName=\"int\"        minOccurs=\"1\"  maxOccurs=\"1\" />"
-                    L"        <ECArrayProperty propertyName=\"FixedString10\" typeName=\"string\"     minOccurs=\"10\" maxOccurs=\"10\" />"
-                    L"        <ECArrayProperty propertyName=\"FixedInt10\"    typeName=\"int\"        minOccurs=\"10\" maxOccurs=\"10\" />"
-                    L"        <ECArrayProperty propertyName=\"Struct1\"       typeName=\"BaseClass0\" minOccurs=\"1\"  maxOccurs=\"1\" />"
-                    L"        <ECArrayProperty propertyName=\"Struct10\"      typeName=\"BaseClass0\" minOccurs=\"10\" maxOccurs=\"10\" />"
-                    L"    </ECClass>"
-                    L"    <ECClass typeName=\"ClassLayoutPerformanceTest0\" isStruct=\"True\" isDomainClass=\"True\">"
-                    L"        <ECProperty propertyName=\"AString\"  typeName=\"string\" />"
-                    L"        <ECProperty propertyName=\"AnInt\"    typeName=\"int\" />"
-                    L"        <ECProperty propertyName=\"ADouble\"  typeName=\"double\"  />"
-                    L"    </ECClass>"
-                    L"    <ECClass typeName=\"ClassLayoutPerformanceTest1\" isStruct=\"True\" isDomainClass=\"True\">"
-                    L"        <ECProperty propertyName=\"AMonkeywrench\"    typeName=\"int\" />"
-                    L"        <ECProperty propertyName=\"ADouble\"          typeName=\"double\"  />"
-                    L"        <ECProperty propertyName=\"AString\"          typeName=\"string\" />"
-                    L"        <ECProperty propertyName=\"AnInt\"            typeName=\"int\" />"
-                    L"    </ECClass>"
-                    L"    <ECClass typeName=\"%s\" isDomainClass=\"True\">"
-                    L"        <ECArrayProperty propertyName=\"BeginningArray\" typeName=\"string\" />"
-                    L"        <ECProperty propertyName=\"A\" typeName=\"int\" />"
-                    L"        <ECProperty propertyName=\"AA\" typeName=\"int\" />"
-                    L"        <ECProperty propertyName=\"B\" typeName=\"string\" />"
-                    L"        <ECProperty propertyName=\"C\" typeName=\"long\" />"
-                    L"        <ECProperty propertyName=\"D\" typeName=\"double\" />"
-                    L"        <ECProperty propertyName=\"S\" typeName=\"string\" />"
-                    L"        <ECStructProperty propertyName=\"Manufacturer\" typeName=\"Manufacturer\" />"
-                    L"        <ECProperty propertyName=\"Property0\" typeName=\"string\" />"
-                    L"        <ECProperty propertyName=\"Property1\" typeName=\"string\" />"
-                    L"        <ECProperty propertyName=\"Property2\" typeName=\"string\" />"
-                    L"        <ECProperty propertyName=\"Property3\" typeName=\"string\" />"
-                    L"        <ECProperty propertyName=\"Property4\" typeName=\"string\" />"
-                    L"        <ECProperty propertyName=\"Property5\" typeName=\"string\" />"
-                    L"        <ECProperty propertyName=\"Property6\" typeName=\"string\" />"
-                    L"        <ECProperty propertyName=\"Property7\" typeName=\"string\" />"
-                    L"        <ECProperty propertyName=\"Property8\" typeName=\"string\" />"
-                    L"        <ECProperty propertyName=\"Property9\" typeName=\"string\" />"
-                    L"        <ECArrayProperty propertyName=\"FixedArrayFixedElement\" typeName=\"int\" minOccurs=\"10\" maxOccurs=\"10\"/>"                    
-                    L"        <ECProperty propertyName=\"Property10\" typeName=\"string\" />"
-                    L"        <ECProperty propertyName=\"Property11\" typeName=\"string\" />"
-                    L"        <ECProperty propertyName=\"Property12\" typeName=\"string\" />"
-                    L"        <ECProperty propertyName=\"Property13\" typeName=\"string\" />"
-                    L"        <ECProperty propertyName=\"Property14\" typeName=\"string\" />"
-                    L"        <ECProperty propertyName=\"Property15\" typeName=\"string\" />"
-                    L"        <ECProperty propertyName=\"Property16\" typeName=\"string\" />"
-                    L"        <ECProperty propertyName=\"Property17\" typeName=\"string\" />"                    
-                    L"        <ECArrayProperty propertyName=\"VariableArrayFixedElement\" typeName=\"int\"/>"
-                    L"        <ECArrayProperty propertyName=\"FixedArrayVariableElement\" typeName=\"string\" minOccurs=\"12\" maxOccurs=\"12\"/>"                    
-                    L"        <ECProperty propertyName=\"Property18\" typeName=\"string\" />"
-                    L"        <ECProperty propertyName=\"Property19\" typeName=\"string\" />"
-                    L"        <ECProperty propertyName=\"Property20\" typeName=\"string\" />"
-                    L"        <ECProperty propertyName=\"Property21\" typeName=\"string\" />"
-                    L"        <ECProperty propertyName=\"Property22\" typeName=\"string\" />"
-                    L"        <ECArrayProperty propertyName=\"ManufacturerArray\" typeName=\"Manufacturer\"/>"
-                    L"        <ECProperty propertyName=\"Property23\" typeName=\"string\" />"
-                    L"        <ECProperty propertyName=\"Property24\" typeName=\"string\" />"
-                    L"        <ECProperty propertyName=\"Property25\" typeName=\"string\" />"
-                    L"        <ECProperty propertyName=\"Property26\" typeName=\"string\" />"
-                    L"        <ECProperty propertyName=\"Property27\" typeName=\"string\" />"
-                    L"        <ECArrayProperty propertyName=\"VariableArrayVariableElement\" typeName=\"string\"/>"
-                    L"        <ECProperty propertyName=\"Property28\" typeName=\"string\" />"
-                    L"        <ECProperty propertyName=\"Property29\" typeName=\"string\" />"
-                    L"        <ECProperty propertyName=\"Property30\" typeName=\"string\" />"
-                    L"        <ECProperty propertyName=\"Property31\" typeName=\"string\" />"
-                    L"        <ECProperty propertyName=\"Property32\" typeName=\"string\" />"
-                    L"        <ECProperty propertyName=\"Property33\" typeName=\"string\" />"
-                    L"        <ECProperty propertyName=\"Property34\" typeName=\"string\" />"
-                    L"        <ECProperty propertyName=\"Property35\" typeName=\"string\" />"
-                    L"        <ECProperty propertyName=\"Property36\" typeName=\"string\" />"
-                    L"        <ECProperty propertyName=\"Property37\" typeName=\"string\" />"
-                    L"        <ECProperty propertyName=\"Property38\" typeName=\"string\" />"
-                    L"        <ECProperty propertyName=\"Property39\" typeName=\"string\" />"
-                    L"        <ECProperty propertyName=\"Property40\" typeName=\"string\" />"
-                    L"        <ECProperty propertyName=\"Property41\" typeName=\"string\" />"
-                    L"        <ECProperty propertyName=\"Property42\" typeName=\"string\" />"
-                    L"        <ECProperty propertyName=\"Property43\" typeName=\"string\" />"
-                    L"        <ECProperty propertyName=\"Property44\" typeName=\"string\" />"
-                    L"        <ECProperty propertyName=\"Property45\" typeName=\"string\" />"
-                    L"        <ECProperty propertyName=\"Property46\" typeName=\"string\" />"
-                    L"        <ECProperty propertyName=\"Property47\" typeName=\"string\" />"
-                    L"        <ECArrayProperty propertyName=\"EndingArray\" typeName=\"string\" />"
-                    L"    </ECClass>"
-                    L"    <ECClass typeName=\"ClassWithStructArray\" isStruct=\"True\" isDomainClass=\"True\">"
-                    L"        <ECArrayProperty propertyName=\"StructArray\" typeName=\"AllPrimitives\"  minOccurs=\"0\" maxOccurs=\"unbounded\" />"
-                    L"        <ECStructProperty propertyName=\"StructMember\" typeName=\"AllPrimitives\" />"
-                    L"    </ECClass>"
-                    L"    <ECClass typeName=\"ClassWithPolymorphicStructArray\" isStruct=\"True\" isDomainClass=\"True\">"
-                    L"        <ECArrayProperty propertyName=\"PolymorphicStructArray\" typeName=\"BaseClass0\"  minOccurs=\"0\" maxOccurs=\"unbounded\" />"
-                    L"    </ECClass>"
-                    L"    <ECClass typeName=\"BaseClass0\" isStruct=\"True\" isDomainClass=\"True\">"
-                    L"        <ECProperty propertyName=\"BaseIntProperty\" typeName=\"int\" />"
-                    L"    </ECClass>"
-                    L"    <ECClass typeName=\"DerivedClass0\" isStruct=\"True\" isDomainClass=\"True\">"
-                    L"        <BaseClass>BaseClass0</BaseClass>"
-                    L"        <ECProperty propertyName=\"DerivedStringProperty\" typeName=\"string\" />"
-                    L"    </ECClass>"
-                    L"    <ECClass typeName=\"DerivedClass1\" isStruct=\"True\" isDomainClass=\"True\">"
-                    L"        <BaseClass>BaseClass0</BaseClass>"
-                    L"        <ECProperty propertyName=\"DerivedDoubleProperty\" typeName=\"double\" />"
-                    L"    </ECClass>"
-                    L"</ECSchema>";
-
-    wchar_t* buff = (wchar_t*) _alloca (2 * (50 + wcslen (fmt) + wcslen (schemaName) + wcslen (className)));
-
-    swprintf (buff, fmt, schemaName, versionMajor, versionMinor, className);
-
-    return buff;
-    }
-
-/*---------------------------------------------------------------------------------**//**
-* @bsimethod                                                    JoshSchifter    12/09
-+---------------+---------------+---------------+---------------+---------------+------*/
-ECSchemaP       CreateTestSchema (IECSchemaOwnerR schemaOwner)
-    {
-    bwstring schemaXMLString = GetTestSchemaXMLString (L"TestSchema", 0, 0, L"TestClass");
-
-    if (!CoInitialize(NULL))
-        {
-        assert (false && "Error during CoInitialize()");
-        return NULL;
-        }
-
-    ECSchemaDeserializationContextPtr  schemaContext = ECSchemaDeserializationContext::CreateContext(schemaOwner);
-
-    ECSchemaP schema;        
-    EXPECT_EQ (SUCCESS, ECSchema::ReadXmlFromString (schema, schemaXMLString.c_str(), *schemaContext));  
-
-    CoUninitialize();
-    return schema;
-    }
-    
-typedef std::vector<bwstring> NameVector;
-static std::vector<bwstring> s_propertyNames;
-
-/*---------------------------------------------------------------------------------**//**
-* @bsimethod                                                    CaseyMullen    01/10
-+---------------+---------------+---------------+---------------+---------------+------*/
-ECSchemaP       CreateProfilingSchema (int nStrings, IECSchemaOwnerR schemaOwner)
-    {
-    s_propertyNames.clear();
-    
-    bwstring schemaXml = 
-                    L"<?xml version=\"1.0\" encoding=\"UTF-8\"?>"
-                    L"<ECSchema schemaName=\"ProfilingSchema\" nameSpacePrefix=\"p\" version=\"1.0\" xmlns=\"http://www.bentley.com/schemas/Bentley.ECXML.2.0\">"
-                    L"    <ECClass typeName=\"Pidget\" isDomainClass=\"True\">";
-
-    for (int i = 0; i < nStrings; i++)
-        {
-        wchar_t propertyName[32];
-        swprintf(propertyName, L"StringProperty%02d", i);
-        s_propertyNames.push_back (propertyName);
-        wchar_t const * propertyFormat = 
-                    L"        <ECProperty propertyName=\"%s\" typeName=\"string\" />";
-        wchar_t propertyXml[128];
-        swprintf (propertyXml, propertyFormat, propertyName);
-        schemaXml += propertyXml;
-        }                    
-
-    schemaXml +=    L"    </ECClass>"
-                    L"</ECSchema>";
-
-    ECSchemaDeserializationContextPtr  schemaContext = ECSchemaDeserializationContext::CreateContext(schemaOwner);
-
-    ECSchemaP schema;        
-    EXPECT_EQ (SCHEMA_DESERIALIZATION_STATUS_Success, ECSchema::ReadXmlFromString (schema, schemaXml.c_str(), *schemaContext));
-
-    return schema;
-    }
-    
-/*---------------------------------------------------------------------------------**//**
-* @bsimethod                                    Adam.Klatzkin                   02/2010
-+---------------+---------------+---------------+---------------+---------------+------*/
-void ExerciseVariableCountIntArray (IECInstanceR instance, ECValue& v, wchar_t* arrayAccessor, int baseValue)
-    {
-    // test insertion in an empty array
-    ASSERT_TRUE (ECOBJECTS_STATUS_Success == instance.InsertArrayElements (arrayAccessor, 0, 5));
-    VerifyArrayInfo             (instance, v, arrayAccessor, 5, false);
-    VerifyIsNullArrayElements   (instance, v, arrayAccessor, 0, 5, true);    
-    SetAndVerifyIntegerArray    (instance, v, arrayAccessor, baseValue, 5);   
-    VerifyIsNullArrayElements   (instance, v, arrayAccessor, 0, 5, false);
-    VerifyOutOfBoundsError      (instance, v, arrayAccessor, 5);
-    // test insertion in the middle of an array
-    ASSERT_TRUE (ECOBJECTS_STATUS_Success == instance.InsertArrayElements (arrayAccessor, 3, 3));    
-    VerifyArrayInfo             (instance, v, arrayAccessor, 8, false);
-    VerifyIsNullArrayElements   (instance, v, arrayAccessor, 0, 3, false);
-    VerifyIntegerArray          (instance, v, arrayAccessor, baseValue, 0, 3);
-    VerifyIsNullArrayElements   (instance, v, arrayAccessor, 3, 3, true);
-    VerifyIsNullArrayElements   (instance, v, arrayAccessor, 6, 2, false);
-    VerifyIntegerArray          (instance, v, arrayAccessor, baseValue + 3, 6, 2);
-    SetAndVerifyIntegerArray    (instance, v, arrayAccessor, baseValue, 8);   
-    // test insertion at the beginning of an array
-    ASSERT_TRUE (ECOBJECTS_STATUS_Success == instance.InsertArrayElements (arrayAccessor, 0, 4));    
-    VerifyArrayInfo             (instance, v, arrayAccessor, 12, false);
-    VerifyIsNullArrayElements   (instance, v, arrayAccessor, 0, 4, true);
-    VerifyIsNullArrayElements   (instance, v, arrayAccessor, 4, 8, false);
-    VerifyIntegerArray          (instance, v, arrayAccessor, baseValue, 4, 8);    
-    SetAndVerifyIntegerArray    (instance, v, arrayAccessor, baseValue, 12);     
-    // test insertion at the end of an array
-    ASSERT_TRUE (ECOBJECTS_STATUS_Success == instance.AddArrayElements (arrayAccessor, 2));    
-    VerifyArrayInfo             (instance, v, arrayAccessor, 14, false);    
-    VerifyIsNullArrayElements   (instance, v, arrayAccessor, 12, 2, true);
-    VerifyIsNullArrayElements   (instance, v, arrayAccessor, 0, 12, false);
-    VerifyIntegerArray          (instance, v, arrayAccessor, baseValue, 0, 12);    
-    SetAndVerifyIntegerArray    (instance, v, arrayAccessor, baseValue, 14);               
-    }    
-       
-/*---------------------------------------------------------------------------------**//**
-* @bsimethod                                    Adam.Klatzkin                   02/2010
-+---------------+---------------+---------------+---------------+---------------+------*/
-void ExerciseVariableCountStringArray (IECInstanceR instance, ECValue& v, wchar_t* arrayAccessor, wchar_t* stringSeed)
-    {
-    // test insertion in an empty array
-    ASSERT_TRUE (ECOBJECTS_STATUS_Success == instance.InsertArrayElements (arrayAccessor, 0, 5));
-    VerifyArrayInfo             (instance, v, arrayAccessor, 5, false);
-    VerifyIsNullArrayElements   (instance, v, arrayAccessor, 0, 5, true);    
-    SetAndVerifyStringArray     (instance, v, arrayAccessor, stringSeed, 5);   
-    VerifyIsNullArrayElements   (instance, v, arrayAccessor, 0, 5, false);
-    VerifyOutOfBoundsError      (instance, v, arrayAccessor, 5);
-    // test insertion in the middle of an array
-    ASSERT_TRUE (ECOBJECTS_STATUS_Success == instance.InsertArrayElements (arrayAccessor, 3, 3));    
-    VerifyArrayInfo             (instance, v, arrayAccessor, 8, false);
-    VerifyIsNullArrayElements   (instance, v, arrayAccessor, 0, 3, false);
-    VerifyStringArray           (instance, v, arrayAccessor, stringSeed, 0, 3);
-    VerifyIsNullArrayElements   (instance, v, arrayAccessor, 3, 3, true);
-    VerifyIsNullArrayElements   (instance, v, arrayAccessor, 6, 2, false);
-    bwstring stringSeedXXX(stringSeed);
-    stringSeedXXX.append (L"XXX");
-    VerifyStringArray           (instance, v, arrayAccessor, stringSeedXXX.c_str(), 6, 2);
-    SetAndVerifyStringArray     (instance, v, arrayAccessor, stringSeed, 8);   
-    // test insertion at the beginning of an array
-    ASSERT_TRUE (ECOBJECTS_STATUS_Success == instance.InsertArrayElements (arrayAccessor, 0, 4));    
-    VerifyArrayInfo             (instance, v, arrayAccessor, 12, false);
-    VerifyIsNullArrayElements   (instance, v, arrayAccessor, 0, 4, true);
-    VerifyIsNullArrayElements   (instance, v, arrayAccessor, 4, 8, false);
-    VerifyStringArray           (instance, v, arrayAccessor, stringSeed, 4, 8);    
-    SetAndVerifyStringArray     (instance, v, arrayAccessor, stringSeed, 12);     
-    // test insertion at the end of an array
-    ASSERT_TRUE (ECOBJECTS_STATUS_Success == instance.AddArrayElements (arrayAccessor, 2));    
-    VerifyArrayInfo             (instance, v, arrayAccessor, 14, false);    
-    VerifyIsNullArrayElements   (instance, v, arrayAccessor, 12, 2, true);
-    VerifyIsNullArrayElements   (instance, v, arrayAccessor, 0, 12, false);
-    VerifyStringArray           (instance, v, arrayAccessor, stringSeed, 0, 12);    
-    SetAndVerifyStringArray     (instance, v, arrayAccessor, stringSeed, 14);               
-    }
-    
-/*---------------------------------------------------------------------------------**//**
-* @bsimethod                                    Adam.Klatzkin                   02/2010
-+---------------+---------------+---------------+---------------+---------------+------*/
-void VerifyVariableCountManufacturerArray (IECInstanceR instance, ECValue& v, wchar_t* arrayAccessor)
-    {    
-    VerifyArrayInfo (instance, v, arrayAccessor, 4, false);
-    EXPECT_TRUE (SUCCESS == instance.GetValue (v, arrayAccessor));    
-    VerifyIsNullArrayElements (instance, v, arrayAccessor, 0, 4, false);
-    EXPECT_TRUE (SUCCESS == instance.GetValue (v, arrayAccessor, 0));    
-    EXPECT_TRUE (v.IsStruct());    
-    IECInstancePtr manufInst = v.GetStruct();
-    VerifyString (*manufInst, v, L"Name", L"Nissan");
-    VerifyInteger (*manufInst, v, L"AccountNo", 3475);
-    EXPECT_TRUE (SUCCESS == instance.GetValue (v, arrayAccessor, 1));    
-    EXPECT_TRUE (v.IsStruct());    
-    manufInst = v.GetStruct();
-    VerifyString (*manufInst, v, L"Name", L"Ford");
-    VerifyInteger (*manufInst, v, L"AccountNo", 381);    
-    EXPECT_TRUE (SUCCESS == instance.GetValue (v, arrayAccessor, 2));    
-    EXPECT_TRUE (v.IsStruct());    
-    manufInst = v.GetStruct();
-    VerifyString (*manufInst, v, L"Name", L"Chrysler");
-    VerifyInteger (*manufInst, v, L"AccountNo", 81645);    
-    EXPECT_TRUE (SUCCESS == instance.GetValue (v, arrayAccessor, 3));    
-    EXPECT_TRUE (v.IsStruct());    
-    manufInst = v.GetStruct();
-    VerifyString (*manufInst, v, L"Name", L"Toyota");
-    VerifyInteger (*manufInst, v, L"AccountNo", 6823);    
-    }  
-    
-/*---------------------------------------------------------------------------------**//**
-* @bsimethod                                    Adam.Klatzkin                   02/2010
-+---------------+---------------+---------------+---------------+---------------+------*/
-void ExerciseVariableCountManufacturerArray (IECInstanceR instance, StandaloneECEnablerR manufacturerEnabler, ECValue& v, wchar_t* arrayAccessor)
-    {    
-    // WIP_FUSION, review this process of setting array eleeents.  Is it easy enough?
-    VerifyArrayInfo (instance, v, arrayAccessor, 0, false);
-    
-    // create an array of two values
-    ASSERT_TRUE (ECOBJECTS_STATUS_Success == instance.AddArrayElements (arrayAccessor, 2));
-    VerifyArrayInfo (instance, v, arrayAccessor, 2, false);
-    VerifyIsNullArrayElements (instance, v, arrayAccessor, 0, 2, true);
-    IECInstancePtr manufInst = manufacturerEnabler.CreateInstance().get();    
-    SetAndVerifyString (*manufInst, v, L"Name", L"Nissan");
-    SetAndVerifyInteger (*manufInst, v, L"AccountNo", 3475);
-    v.SetStruct (manufInst.get());
-    ASSERT_TRUE (SUCCESS == instance.SetValue (arrayAccessor, v, 0));
-    manufInst = manufacturerEnabler.CreateInstance().get();    
-    SetAndVerifyString (*manufInst, v, L"Name", L"Kia");
-    SetAndVerifyInteger (*manufInst, v, L"AccountNo", 1791);
-    v.SetStruct (manufInst.get());
-    ASSERT_TRUE (SUCCESS == instance.SetValue (arrayAccessor, v, 1));    
-    VerifyIsNullArrayElements (instance, v, arrayAccessor, 0, 2, false);    
-   
-    // insert two elements in the middle of the array   
-    ASSERT_TRUE (ECOBJECTS_STATUS_Success == instance.InsertArrayElements (arrayAccessor, 1, 2));
-    VerifyArrayInfo (instance, v, arrayAccessor, 4, false);
-    VerifyIsNullArrayElements (instance, v, arrayAccessor, 0, 1, false);
-    VerifyIsNullArrayElements (instance, v, arrayAccessor, 1, 2, true);
-    VerifyIsNullArrayElements (instance, v, arrayAccessor, 3, 1, false);
-    manufInst = manufacturerEnabler.CreateInstance().get();    
-    SetAndVerifyString (*manufInst, v, L"Name", L"Ford");
-    SetAndVerifyInteger (*manufInst, v, L"AccountNo", 381);
-    v.SetStruct (manufInst.get());
-    ASSERT_TRUE (SUCCESS == instance.SetValue (arrayAccessor, v, 1)); 
-    manufInst = manufacturerEnabler.CreateInstance().get();    
-    SetAndVerifyString (*manufInst, v, L"Name", L"Chrysler");
-    SetAndVerifyInteger (*manufInst, v, L"AccountNo", 81645);
-    v.SetStruct (manufInst.get());
-    ASSERT_TRUE (SUCCESS ==instance.SetValue (arrayAccessor, v, 2));        
-    VerifyIsNullArrayElements (instance, v, arrayAccessor, 0, 4, false);
-    
-    // ensure we can set a struct array value to NULL        
-    v.SetToNull();
-    ASSERT_TRUE (SUCCESS == instance.SetValue (arrayAccessor, v, 3));        
-    VerifyIsNullArrayElements (instance, v, arrayAccessor, 0, 3, false);
-    VerifyIsNullArrayElements (instance, v, arrayAccessor, 3, 1, true);
-    manufInst = manufacturerEnabler.CreateInstance().get();    
-    SetAndVerifyString (*manufInst, v, L"Name", L"Acura");
-    SetAndVerifyInteger (*manufInst, v, L"AccountNo", 6);
-    v.SetStruct (manufInst.get());
-    ASSERT_TRUE (SUCCESS == instance.SetValue (arrayAccessor, v, 3));        
-    VerifyIsNullArrayElements (instance, v, arrayAccessor, 3, 1, false);
-    manufInst = manufacturerEnabler.CreateInstance().get();    
-    SetAndVerifyString (*manufInst, v, L"Name", L"Toyota");
-    SetAndVerifyInteger (*manufInst, v, L"AccountNo", 6823);
-    v.SetStruct (manufInst.get());
-    ASSERT_TRUE (SUCCESS == instance.SetValue (arrayAccessor, v, 3));        
-    
-    // ensure we can't set the array elements to other primitive types
-    {
-    // WIP_FUSION - these are busted need to fix
-    DISABLE_ASSERTS    
-    v.SetInteger (35);    
-    //index = 2;
-    //ASSERT_TRUE (ERROR == instance.SetValue (arrayAccessor, v, 1, &index));        
-    v.SetString (L"foobar");    
-    //index = 0;
-    //ASSERT_TRUE (ERROR == instance.SetValue (arrayAccessor, v, 1, &index));            
-    }
-    
-    // WIP_FUSION ensure we can not set the array to an instance of a struct that is not of the type (or derived from the type) of the property    
-        
-    VerifyVariableCountManufacturerArray (instance, v, arrayAccessor);
-    }
-    
-/*---------------------------------------------------------------------------------**//**
-* @bsimethod                                                    CaseyMullen     10/09
-+---------------+---------------+---------------+---------------+---------------+------*/  
-void ExerciseInstance (IECInstanceR instance, wchar_t* valueForFinalStrings)
-    {   
-    ECValue v;    
-    StatusInt status = instance.GetValue (v, L"D");
-    
-    double doubleValue = 1.0/3.0;
-    SetAndVerifyDouble (instance, v, L"D", doubleValue);
-
-    SetAndVerifyInteger (instance, v, L"A", 97);
-    SetAndVerifyInteger (instance, v, L"AA", 12);   
-    
-    SetAndVerifyString (instance, v, L"B", L"Happy");
-    SetAndVerifyString (instance, v, L"B", L"Very Happy");
-    SetAndVerifyString (instance, v, L"B", L"sad");
-    SetAndVerifyString (instance, v, L"S", L"Lucky");
-    SetAndVerifyString (instance, v, L"B", L"sad");
-    SetAndVerifyString (instance, v, L"B", L"Very Very Happy");
-    VerifyString (instance, v, L"S", L"Lucky");
-    SetAndVerifyString (instance, v, L"Manufacturer.Name", L"Charmed");
-    SetAndVerifyString (instance, v, L"S", L"Lucky Strike");
-        
-    wchar_t largeString[3300];
-    largeString[0] = L'\0';
-    for (int i = 0; i < 20; i++)
-        wcscat (largeString, L"S2345678901234567890123456789012");
-    
-    size_t len = wcslen(largeString);
-    SetAndVerifyString (instance, v, L"S", largeString);
-    
-    for (int i = 0; i < N_FINAL_STRING_PROPS_IN_FAKE_CLASS; i++)
-        {
-        wchar_t propertyName[66];
-        swprintf (propertyName, L"Property%i", i);
-        SetAndVerifyString (instance, v, propertyName, valueForFinalStrings);
-        }          
-        
-    VerifyArrayInfo (instance, v, L"BeginningArray[]", 0, false);
-    VerifyArrayInfo (instance, v, L"FixedArrayFixedElement[]", 10, true);
-    VerifyArrayInfo (instance, v, L"VariableArrayFixedElement[]", 0, false);
-    VerifyArrayInfo (instance, v, L"FixedArrayVariableElement[]", 12, true);
-    VerifyArrayInfo (instance, v, L"VariableArrayVariableElement[]", 0, false);
-    VerifyArrayInfo (instance, v, L"EndingArray[]", 0, false);
-    
-    // WIP_FUSION, verify other properties of ArrayInfo are correct                        
-    
-    VerifyIsNullArrayElements (instance, v, L"FixedArrayFixedElement[]", 0, 10, true);
-    SetAndVerifyIntegerArray (instance, v, L"FixedArrayFixedElement[]", 172, 10);
-    VerifyIsNullArrayElements (instance, v, L"FixedArrayFixedElement[]", 0, 10, false);
-    SetAndVerifyIntegerArray (instance, v, L"FixedArrayFixedElement[]", 283, 10);    
-    
-    VerifyIsNullArrayElements (instance, v, L"FixedArrayVariableElement[]", 0, 12, true);
-    SetAndVerifyStringArray (instance, v, L"FixedArrayVariableElement[]", L"BaseString", 12);       
-    VerifyIsNullArrayElements (instance, v, L"FixedArrayVariableElement[]", 0, 12, false);
-    SetAndVerifyStringArray (instance, v, L"FixedArrayVariableElement[]", L"LaaaaaaargeString", 10);       
-    VerifyStringArray (instance, v, L"FixedArrayVariableElement[]", L"BaseStringXXXXXXXXXX", 10, 2);
-    SetAndVerifyStringArray (instance, v, L"FixedArrayVariableElement[]", L"XString", 12);           
-    
-    ExerciseVariableCountStringArray (instance, v, L"BeginningArray[]", L"BAValue");
-    ExerciseVariableCountIntArray    (instance, v, L"VariableArrayFixedElement[]", 57);
-    ExerciseVariableCountStringArray (instance, v, L"VariableArrayVariableElement[]", L"Var+Var");
-    ExerciseVariableCountStringArray (instance, v, L"EndingArray[]", L"EArray");        
-    
-    ECClassP manufacturerClass = instance.GetClass().GetSchema().GetClassP (L"Manufacturer");
-    ASSERT_TRUE (manufacturerClass);
-    ClassLayoutP manufClassLayout = ClassLayout::BuildFromClass (*manufacturerClass, 43, 24);
-    StandaloneECEnablerPtr manufEnabler = StandaloneECEnabler::CreateEnabler (*manufacturerClass, *manufClassLayout, true);
-    ExerciseVariableCountManufacturerArray (instance, *manufEnabler, v, L"ManufacturerArray[]");
-    
-    // WIP_FUSION verify I can set array elements to NULL        
-            
-    // WIP_FUSION, add array members                       
-    // WIP_FUSION, remove array members
-    // WIP_FUSION, clear array
-    
-    // Make sure that everything still has the final value that we expected
-    VerifyString (instance, v, L"S", largeString);
-    VerifyInteger (instance, v, L"A", 97);
-    VerifyDouble  (instance, v, L"D", doubleValue);
-    VerifyInteger (instance, v, L"AA", 12);
-    VerifyString  (instance, v, L"B", L"Very Very Happy");
-    VerifyString (instance, v, L"Manufacturer.Name", L"Charmed");
-    for (int i = 0; i < N_FINAL_STRING_PROPS_IN_FAKE_CLASS; i++)
-        {
-        wchar_t propertyName[66];
-        swprintf (propertyName, L"Property%i", i);
-        VerifyString (instance, v, propertyName, valueForFinalStrings);
-        }    
-    VerifyArrayInfo     (instance, v, L"FixedArrayFixedElement[]", 10, true);
-    VerifyIntegerArray  (instance, v, L"FixedArrayFixedElement[]", 283, 0, 10);             
-    VerifyArrayInfo     (instance, v, L"BeginningArray[]", 14, false);
-    VerifyIsNullArrayElements   (instance, v, L"BeginningArray[]", 0, 14, false);
-    VerifyStringArray   (instance, v, L"BeginningArray[]", L"BAValue", 0, 14);        
-    VerifyArrayInfo     (instance, v, L"FixedArrayVariableElement[]", 12, true);
-    VerifyIsNullArrayElements   (instance, v, L"FixedArrayVariableElement[]", 0, 12, false);
-    VerifyStringArray   (instance, v, L"FixedArrayVariableElement[]", L"XString", 0, 12);           
-    VerifyArrayInfo     (instance, v, L"VariableArrayFixedElement[]", 14, false);
-    VerifyIsNullArrayElements   (instance, v, L"VariableArrayFixedElement[]", 0, 14, false);
-    VerifyIntegerArray  (instance, v, L"VariableArrayFixedElement[]", 57, 0, 14);                   
-    VerifyArrayInfo     (instance, v, L"VariableArrayVariableElement[]", 14, false);
-    VerifyIsNullArrayElements   (instance, v, L"VariableArrayVariableElement[]", 0, 14, false);
-    VerifyStringArray   (instance, v, L"VariableArrayVariableElement[]", L"Var+Var", 0, 14);               
-    VerifyArrayInfo     (instance, v, L"EndingArray[]", 14, false);
-    VerifyIsNullArrayElements   (instance, v, L"EndingArray[]", 0, 14, false);
-    VerifyStringArray   (instance, v, L"EndingArray[]", L"EArray", 0, 14);                
-    VerifyVariableCountManufacturerArray (instance, v, L"ManufacturerArray[]");     
-    
-    // WIP_FUSION: should pass the string to the logger via a backdoor
-    instance.ToString(L"").c_str();
-    }
-
-#ifdef  MUST_PUBLISH_ECInstanceInteropHelper
-/*---------------------------------------------------------------------------------**//**
-* @bsimethod                                                    
-+---------------+---------------+---------------+---------------+---------------+------*/
-TEST_F(MemoryLayoutTests, GetValuesUsingInteropHelper)
-    {
-    ASSERT_HRESULT_SUCCEEDED (CoInitialize(NULL));
-
-    ECSchemaOwnerPtr schemaOwner = ECSchemaOwner::CreateOwner();
-    ECSchemaP        schema = CreateTestSchema(*schemaOwner);
-    ASSERT_TRUE (schema != NULL);
-
-    ECClassP ecClass = schema->GetClassP (L"TestClass");
-    ASSERT_TRUE (ecClass);
-
-    ClassLayoutP classLayout = ClassLayout::BuildFromClass (*ecClass, 0, 0);
-    StandaloneECEnablerPtr enabler = StandaloneECEnabler::CreateEnabler (*ecClass, *classLayout, true);
-
-    EC::StandaloneECInstancePtr instance = enabler->CreateInstance();
-
-    double    doubleVal;
-    int       intVal;
-
-    EXPECT_TRUE (ECOBJECTS_STATUS_Success == ECInstanceInteropHelper::SetDoubleValue (*instance, L"D", (double)(1.0/3.0)));
-    EXPECT_TRUE (ECOBJECTS_STATUS_Success == ECInstanceInteropHelper::GetDouble      (*instance, doubleVal, L"D"));
-    EXPECT_TRUE ((double)(1.0/3.0) == doubleVal);
-
-    EXPECT_TRUE (ECOBJECTS_STATUS_Success == ECInstanceInteropHelper::SetIntegerValue (*instance, L"FixedArrayFixedElement[0]", (int)(97)));
-    EXPECT_TRUE (ECOBJECTS_STATUS_Success == ECInstanceInteropHelper::GetInteger      (*instance, intVal, L"FixedArrayFixedElement[0]"));
-    EXPECT_TRUE (97 == intVal);
-
-    EXPECT_TRUE (ECOBJECTS_STATUS_Success == ECInstanceInteropHelper::SetIntegerValue (*instance, L"VariableArrayFixedElement[1]", (int)(101)));
-    EXPECT_TRUE (ECOBJECTS_STATUS_Success == ECInstanceInteropHelper::GetInteger      (*instance, intVal, L"VariableArrayFixedElement[1]"));
-    EXPECT_TRUE (101 == intVal);
-
-    EXPECT_TRUE (ECOBJECTS_STATUS_Success == ECInstanceInteropHelper::SetIntegerValue (*instance, L"VariableArrayFixedElement[0]", (int)(100)));
-    EXPECT_TRUE (ECOBJECTS_STATUS_Success == ECInstanceInteropHelper::GetInteger      (*instance, intVal, L"VariableArrayFixedElement[0]"));
-    EXPECT_TRUE (100 == intVal);
-
-    WString testString = L"Charmed";
-    WString testString2 = L"Charmed2";
-    const wchar_t* stringValueP = NULL;
-
-    EXPECT_TRUE (ECOBJECTS_STATUS_Success == ECInstanceInteropHelper::SetStringValue (*instance, L"ManufacturerArray[1].Name", testString.c_str()));
-    EXPECT_TRUE (ECOBJECTS_STATUS_Success == ECInstanceInteropHelper::GetString (*instance, stringValueP, L"ManufacturerArray[1].Name"));
-    EXPECT_STREQ (testString.c_str(), stringValueP);
-
-    EXPECT_TRUE (ECOBJECTS_STATUS_Success == ECInstanceInteropHelper::SetStringValue (*instance, L"ManufacturerArray[0].Name", testString2.c_str()));
-    EXPECT_TRUE (ECOBJECTS_STATUS_Success == ECInstanceInteropHelper::GetString (*instance, stringValueP, L"ManufacturerArray[0].Name"));
-    EXPECT_STREQ (testString2.c_str(), stringValueP);
-    };
-#endif
-
-/*---------------------------------------------------------------------------------**//**
-* @bsimethod                                                    Dylan.Rush      11/10
-+---------------+---------------+---------------+---------------+---------------+------*/
-TEST_F(MemoryLayoutTests, ECValueEqualsMethod)
-    {
-    ECSchemaOwnerPtr schemaOwner = ECSchemaOwner::CreateOwner();
-    ECSchemaP        schema = CreateTestSchema(*schemaOwner);
-    ASSERT_TRUE (schema != NULL);
-
-    ECClassP ecClass = schema->GetClassP (L"AllPrimitives");
-    ASSERT_TRUE (ecClass);
-
-    SchemaLayout schemaLayout (24);
-
-    ClassLayoutP classLayout = ClassLayout::BuildFromClass (*ecClass, 42, schemaLayout.GetSchemaIndex());
-    StandaloneECEnablerPtr enabler = StandaloneECEnabler::CreateEnabler (*ecClass, *classLayout, true);
-
-    ECValue v1, v2;
-    EXPECT_TRUE   (v1.Equals(v2));
-    v1.SetInteger (3425);
-    v2.SetInteger (6548);
-    EXPECT_FALSE  (v1.Equals (v2));
-    v2.SetInteger (v1.GetInteger());
-    EXPECT_TRUE   (v1.Equals (v2));
-
-    v1.SetString  (L"Something");
-    v2.SetString  (L"Something else");
-    EXPECT_FALSE  (v1.Equals (v2));
-    v2.SetString  (v1.GetString());
-    EXPECT_TRUE   (v1.Equals (v2));
-
-    //Conflicting types
-    v2.SetInteger (3425);
-    EXPECT_FALSE  (v1.Equals (v2));
-
-    v1.SetDouble  (1.0);
-    v2.SetDouble  (1.0);
-    EXPECT_TRUE   (v1.Equals (v2));
-    v2.SetDouble  (2.0);
-    EXPECT_FALSE  (v1.Equals (v2));
-
-    v1.SetLong    ((Int64)345);
-    v2.SetLong    ((Int64)345);
-    EXPECT_TRUE   (v1.Equals (v2));
-    v2.SetLong    ((Int64)345345);
-    EXPECT_FALSE  (v1.Equals (v2));
-
-    v1.SetBoolean (false);
-    v2.SetBoolean (false);
-    EXPECT_TRUE   (v1.Equals (v2));
-    v2.SetBoolean (true);
-    EXPECT_FALSE  (v1.Equals (v2));
-
-    SystemTime timeInput  = SystemTime::GetLocalTime();
-    v1.SetDateTime(timeInput);
-    v2.SetDateTime(timeInput);
-    EXPECT_TRUE   (v1.Equals (v2));
-    timeInput.wYear++;
-    v2.SetDateTime(timeInput);
-    EXPECT_FALSE  (v1.Equals (v2));
-
-    v1.SetDateTimeTicks((Int64)633487865666864601);
-    v2.SetDateTimeTicks((Int64)633487865666864601);
-    EXPECT_TRUE   (v1.Equals (v2));
-    v2.SetDateTimeTicks((Int64)633487865666866601);
-    EXPECT_FALSE  (v1.Equals (v2));
-
-    const static bool HOLD_AS_DUPLICATE = true;
-    const byte binaryValue0[4] = {0x00, 0x01, 0x02, 0x03};
-    const byte binaryValue1[4] = {0x10, 0x11, 0x12, 0x13};
-    EXPECT_EQ (sizeof(binaryValue0), 4);
-    EXPECT_EQ (sizeof(binaryValue0), 4);
-    v1.SetBinary(binaryValue0, sizeof(binaryValue0), HOLD_AS_DUPLICATE);
-    v2.SetBinary(binaryValue0, sizeof(binaryValue0), HOLD_AS_DUPLICATE);
-    EXPECT_TRUE   (v1.Equals (v2));
-    v2.SetBinary(binaryValue1, sizeof(binaryValue1), HOLD_AS_DUPLICATE);
-    EXPECT_FALSE  (v1.Equals (v2));
-
-    DPoint2d   point2dInput0 = {1.0, 2.0};
-    DPoint2d   point2dInput1 = {3.0, 4.0};
-    v1.SetPoint2D (point2dInput0);
-    v2.SetPoint2D (point2dInput0);
-    EXPECT_TRUE   (v1.Equals (v2));
-    v2.SetPoint2D (point2dInput1);
-    EXPECT_FALSE  (v1.Equals (v2));
-
-    DPoint3d   point3dInput0 = {1.0, 2.0, -10.0};
-    DPoint3d   point3dInput1 = {3.0, 4.0, -123.0};
-    v1.SetPoint3D (point3dInput0);
-    v2.SetPoint3D (point3dInput0);
-    EXPECT_TRUE   (v1.Equals (v2));
-    v2.SetPoint3D (point3dInput1);
-    EXPECT_FALSE  (v1.Equals (v2));
-
-    EC::StandaloneECInstancePtr testInstance0 = enabler->CreateInstance();
-    EC::StandaloneECInstancePtr testInstance1 = enabler->CreateInstance();
-    v1.SetStruct  (testInstance0.get());
-    v2.SetStruct  (testInstance0.get());
-    EXPECT_TRUE   (v1.Equals(v2));
-    v2.SetStruct  (testInstance1.get());
-    EXPECT_FALSE  (v1.Equals (v2));
-    }
-
-/*---------------------------------------------------------------------------------**//**
-* @bsimethod                                                    Dylan.Rush      11/10
-+---------------+---------------+---------------+---------------+---------------+------*/
-TEST_F(MemoryLayoutTests, GetEnablerPropertyInformation)
-    {
-    ECSchemaOwnerPtr schemaOwner = ECSchemaOwner::CreateOwner();
-    ECSchemaP        schema = CreateTestSchema(*schemaOwner);
-    ASSERT_TRUE (schema != NULL);
-
-    ECClassP ecClass = schema->GetClassP (L"AllPrimitives");
-    ASSERT_TRUE (ecClass);
-
-    SchemaLayout schemaLayout (24);
-
-    ClassLayoutP classLayout = ClassLayout::BuildFromClass (*ecClass, 42, schemaLayout.GetSchemaIndex());
-
-    StandaloneECEnablerPtr enabler = StandaloneECEnabler::CreateEnabler (*ecClass, *classLayout);        
-
-    const int expectedPropertyCount = 18;
-
-    UInt32 propertyCount = enabler->GetPropertyCount();
-
-    EXPECT_EQ (expectedPropertyCount, propertyCount);
-
-    wchar_t* expectedProperties [expectedPropertyCount] = 
-        {
-        L"AString",
-        L"AnInt",
-        L"APoint3d",
-        L"APoint2d",
-        L"ADouble",
-        L"ADateTime",
-        L"ABoolean",
-        L"ALong",
-        L"ABinary",
-        L"SomeStrings[]",
-        L"SomeInts[]",
-        L"SomePoint3ds[]",
-        L"SomePoint2ds[]",
-        L"SomeDoubles[]",
-        L"SomeDateTimes[]",
-        L"SomeBooleans[]",
-        L"SomeLongs[]",
-        L"SomeBinaries[]"
-        };
-
-    for (UInt32 i=0; i < expectedPropertyCount; i++)
-        {
-        const wchar_t* expectedPropertyName = expectedProperties [i];
-        const wchar_t* propertyName         = NULL;
-        UInt32 propertyIndex          = 0;
-
-        EXPECT_TRUE (ECOBJECTS_STATUS_Success == enabler->GetPropertyIndex (propertyIndex, expectedPropertyName));
-        EXPECT_TRUE (ECOBJECTS_STATUS_Success == enabler->GetAccessString  (propertyName,  propertyIndex));
-
-        EXPECT_STREQ (expectedPropertyName, propertyName);
-        }
-
-    delete classLayout;
-    }
-
-
-/*---------------------------------------------------------------------------------**//**
-* @bsimethod                                                    Dylan.Rush      11/10
-+---------------+---------------+---------------+---------------+---------------+------*/
-TEST_F(MemoryLayoutTests, TestECValueEnumeration)
-    {
-    ECSchemaOwnerPtr schemaOwner = ECSchemaOwner::CreateOwner();
-    ECSchemaP        schema = CreateTestSchema(*schemaOwner);
-    ASSERT_TRUE (schema != NULL);
-
-    ECClassP ecClass = schema->GetClassP (L"AllPrimitives");
-    ASSERT_TRUE (ecClass);
-
-    SchemaLayout schemaLayout (24);
-
-    ClassLayoutP classLayout = ClassLayout::BuildFromClass (*ecClass, 42, schemaLayout.GetSchemaIndex());
-    StandaloneECEnablerPtr enabler = StandaloneECEnabler::CreateEnabler (*ecClass, *classLayout, true);
-
-    EC::StandaloneECInstancePtr sourceInstance = enabler->CreateInstance();
-    EC::StandaloneECInstancePtr targetInstance = enabler->CreateInstance();
-
-    ECValue v;
-    v.SetDouble(1.0/3.0);
-    sourceInstance->SetValue(L"ADouble", v);
-    v.SetInteger(234);
-    sourceInstance->SetValue(L"AnInt", v);
-    v.SetInteger(50);
-    sourceInstance->SetValue(L"SomeInts[0]", v);
-    v.SetInteger(60);
-    sourceInstance->SetValue(L"SomeInts[1]", v);
-    v.SetInteger(70);
-    sourceInstance->SetValue(L"SomeInts[2]", v);
-    v.SetInteger(80);
-    sourceInstance->SetValue(L"SomeInts[3]", v);
-    v.SetString(L"This is a string");
-    sourceInstance->SetValue(L"AString", v);
-    sourceInstance->SetValue(L"SomeStrings[0]", v);
-    v.SetLong((Int64)2309480);
-    sourceInstance->SetValue(L"ALong", v);
-    sourceInstance->SetValue(L"SomeLongs[0]", v);
-    v.SetBoolean(true);
-    sourceInstance->SetValue(L"ABoolean", v);
-    sourceInstance->SetValue(L"SomeBooleans[0]", v);
-    DPoint2d   point2dInput = {1.0, 2.0};
-    v.SetPoint2D(point2dInput);
-    sourceInstance->SetValue(L"APoint2d", v);
-    sourceInstance->SetValue(L"SomePoint2ds[0]", v);
-    DPoint3d   point3dInput = {1.0, 2.0, 3.0};
-    v.SetPoint3D(point3dInput);
-    sourceInstance->SetValue(L"APoint3d", v);
-    sourceInstance->SetValue(L"SomePoint3ds[0]", v);
-    SystemTime timeInput  = SystemTime::GetLocalTime();
-    v.SetDateTime(timeInput);
-    sourceInstance->SetValue(L"ADateTime", v);
-    sourceInstance->SetValue(L"SomeDateTimes[0]", v);
-
-
-    ECValueAccessorPairCollectionOptionsPtr sourceOptions = ECValueAccessorPairCollectionOptions::Create (*sourceInstance, false);
-    ECValueAccessorPairCollection sourceCollection(*sourceOptions);
-    for each (ECValueAccessorPair pair in sourceCollection)
-        {
-        ECValue         value      = pair.GetValue();
-        ECValueAccessor accessor   = pair.GetAccessor();
-
-        //wprintf(L"%ls: %ls\n", accessor.GetManagedAccessString(), value.ToString());
-        EXPECT_TRUE (ECOBJECTS_STATUS_Success == targetInstance->SetValueUsingAccessor(accessor, value));
-        }
-
-    ECValueAccessorPairCollectionOptionsPtr targetOptions = ECValueAccessorPairCollectionOptions::Create (*targetInstance, false);
-    ECValueAccessorPairCollection targetCollection(*targetOptions);
-    for each (ECValueAccessorPair pair in targetCollection)
-        {
-        ECValueAccessor accessor   = pair.GetAccessor();
-        ECValue         value      = pair.GetValue();
-        //wprintf(L"%ls: %ls\n", accessor.GetManagedAccessString(), value.ToString());
-        EXPECT_TRUE (VerifyPair (sourceInstance, pair));
-        }
-
-    // instance.Compact()... then check values again
-    };
-
-/*---------------------------------------------------------------------------------**//**
-* @bsimethod                                                    Dylan.Rush      11/10
-+---------------+---------------+---------------+---------------+---------------+------*/
-TEST_F(MemoryLayoutTests, TestECValueEnumerationStructArray)
-    {
-    ECSchemaOwnerPtr schemaOwner = ECSchemaOwner::CreateOwner();;
-    ECSchemaP        schema = CreateTestSchema(*schemaOwner);
-    ASSERT_TRUE (schema != NULL);
-
-    ECClassP ecClass = schema->GetClassP (L"ClassWithStructArray");
-    ECClassP primitiveClass = schema->GetClassP (L"AllPrimitives");
-
-    ASSERT_TRUE (ecClass);
-
-    SchemaLayout schemaLayout (24);
-
-    ClassLayoutP classLayout0 = ClassLayout::BuildFromClass (*ecClass, 42,  schemaLayout.GetSchemaIndex());
-    ClassLayoutP classLayout1 = ClassLayout::BuildFromClass (*ecClass, 106, schemaLayout.GetSchemaIndex());
-
-    ClassLayoutP primitiveClassLayout = ClassLayout::BuildFromClass (*primitiveClass, 0, schemaLayout.GetSchemaIndex());
-
-    StandaloneECEnablerPtr enabler          = StandaloneECEnabler::CreateEnabler (*ecClass, *classLayout0, true);
-    StandaloneECEnablerPtr alternateEnabler = StandaloneECEnabler::CreateEnabler (*ecClass, *classLayout1, true);
-    StandaloneECEnablerPtr primitiveEnabler = StandaloneECEnabler::CreateEnabler (*primitiveClass, *primitiveClassLayout, true);
-
-    EC::StandaloneECInstancePtr sourceInstance  = enabler->CreateInstance();
-    EC::StandaloneECInstancePtr targetInstance0 = enabler->CreateInstance();
-    EC::StandaloneECInstancePtr targetInstance1 = alternateEnabler->CreateInstance();
-
-    EC::StandaloneECInstancePtr primitiveInstance0 = primitiveEnabler->CreateInstance();
-    EC::StandaloneECInstancePtr primitiveInstance1 = primitiveEnabler->CreateInstance();
-    EC::StandaloneECInstancePtr primitiveInstance2 = primitiveEnabler->CreateInstance();
-
-    sourceInstance->AddArrayElements(L"StructArray[]", 2);
-
-    ECValue v;
-    v.SetDouble(1.0/3.0);
-    primitiveInstance0->SetValue(L"ADouble", v);
-    v.SetInteger(234);
-    primitiveInstance0->SetValue(L"AnInt", v);
-    v.SetInteger(50);
-    primitiveInstance0->AddArrayElements(L"SomeInts[]", 4);
-    primitiveInstance0->SetValue(L"SomeInts[]", v, 0);
-    v.SetInteger(60);
-    primitiveInstance0->SetValue(L"SomeInts[]", v, 1);
-    v.SetInteger(70);
-    primitiveInstance0->SetValue(L"SomeInts[]", v, 2);
-    v.SetInteger(80);
-    primitiveInstance0->SetValue(L"SomeInts[]", v, 3);
-
-    ECValue structArrayMemberPlaceholder;
-    structArrayMemberPlaceholder.SetStruct(primitiveInstance0.get());
-    sourceInstance->SetValue(L"StructArray[]", structArrayMemberPlaceholder, 0);
-
-    v.SetString(L"This is a string");
-    primitiveInstance1->SetValue(L"AString", v);
-    primitiveInstance1->AddArrayElements(L"SomeStrings[]", 1);
-    primitiveInstance1->SetValue(L"SomeStrings[]", v, 0);
-    v.SetLong((Int64)2309480);
-    primitiveInstance1->SetValue(L"ALong", v);
-    primitiveInstance1->AddArrayElements(L"SomeLongs[]", 1);
-    primitiveInstance1->SetValue(L"SomeLongs[]", v, 0);
-    v.SetBoolean(true);
-    primitiveInstance1->SetValue(L"ABoolean", v);
-    primitiveInstance1->AddArrayElements(L"SomeBooleans[]", 1);
-    primitiveInstance1->SetValue(L"SomeBooleans[]", v, 0);
-
-    structArrayMemberPlaceholder.SetStruct(primitiveInstance1.get());
-    sourceInstance->SetValue(L"StructArray[]", structArrayMemberPlaceholder, 1);
-
-    DPoint2d   point2dInput = {1.0, 2.0};
-    v.SetPoint2D(point2dInput);
-    sourceInstance->SetValue(L"StructMember.APoint2d", v);
-    sourceInstance->AddArrayElements(L"StructMember.SomePoint2ds[]", 1);
-    sourceInstance->SetValue(L"StructMember.SomePoint2ds[]", v, 0);
-    DPoint3d   point3dInput = {1.0, 2.0, 3.0};
-    v.SetPoint3D(point3dInput);
-    sourceInstance->SetValue(L"StructMember.APoint3d", v);
-    sourceInstance->AddArrayElements(L"StructMember.SomePoint3ds[]", 1);
-    sourceInstance->SetValue(L"StructMember.SomePoint3ds[]", v, 0);
-    SystemTime timeInput  = SystemTime::GetLocalTime();
-    v.SetDateTime(timeInput);
-    sourceInstance->SetValue(L"StructMember.ADateTime", v);
-    sourceInstance->AddArrayElements(L"StructMember.SomeDateTimes[]", 1);
-    sourceInstance->SetValue(L"StructMember.SomeDateTimes[]", v, 0);
-
-
-    int valuesFound;
-    //Below, true indicates that null values will be included.
-    ECValueAccessorPairCollectionOptionsPtr sourceOptions = ECValueAccessorPairCollectionOptions::Create (*sourceInstance, true);
-    ECValueAccessorPairCollection sourceCollection(*sourceOptions);
-
-    //Enumerate all values (including nulls.)  Does not output.
-    valuesFound = 0;
-    for each (ECValueAccessorPair pair in sourceCollection)
-        {
-        valuesFound ++;
-        }
-    EXPECT_TRUE (18 < valuesFound);
-
-    valuesFound = 0;
-    sourceOptions->SetIncludesNullValues(false);
-    for each (ECValueAccessorPair pair in sourceCollection)
-        {
-        valuesFound ++;
-        ECValueAccessor accessor   = pair.GetAccessor();
-        ECValue         value      = pair.GetValue();
-        //wprintf(L"%ls: %ls\n", accessor.GetManagedAccessString(), value.ToString());
-        EXPECT_TRUE (ECOBJECTS_STATUS_Success == targetInstance0->SetValueUsingAccessor (accessor, value));
-        EXPECT_TRUE (ECOBJECTS_STATUS_Success == targetInstance1->SetValueUsingAccessor (accessor, value));
-        }
-    EXPECT_EQ (18, valuesFound);
-
-    valuesFound = 0;   
-    ECValueAccessorPairCollectionOptionsPtr targetOptions0 = ECValueAccessorPairCollectionOptions::Create (*targetInstance0, false);
-    ECValueAccessorPairCollection targetCollection0(*targetOptions0);
-    for each (ECValueAccessorPair pair in targetCollection0)
-        {
-        valuesFound ++;
-        ECValueAccessor accessor = pair.GetAccessor();
-        ECValue value = pair.GetValue();
-        ECValue temp;
-        EXPECT_TRUE (ECOBJECTS_STATUS_Success == targetInstance1->GetValueUsingAccessor (temp, accessor));
-        EXPECT_TRUE (value.Equals (temp));
-        EXPECT_TRUE (VerifyPair (sourceInstance, pair));
-        }
-    EXPECT_EQ (18, valuesFound);
-
-    valuesFound = 0;   
-    ECValueAccessorPairCollectionOptionsPtr targetOptions1 = ECValueAccessorPairCollectionOptions::Create (*targetInstance1, false);
-    ECValueAccessorPairCollection targetCollection1(*targetOptions1);
-    for each (ECValueAccessorPair pair in targetCollection1)
-        {
-        valuesFound ++;
-        EXPECT_TRUE (VerifyPair (sourceInstance, pair));
-        }
-    EXPECT_EQ (18, valuesFound);
-
-    StandaloneECInstancePtr duplicatedTarget = StandaloneECInstance::Duplicate (*targetInstance0);
-    ECValueAccessorPairCollectionOptionsPtr duplicatedOptions = ECValueAccessorPairCollectionOptions::Create (*duplicatedTarget, false);
-    ECValueAccessorPairCollection duplicatedTargetCollection(*duplicatedOptions);
-    valuesFound = 0;
-    for each (ECValueAccessorPair pair in duplicatedTargetCollection)
-        {
-        valuesFound++;
-        EXPECT_TRUE (VerifyPair (sourceInstance, pair));
-        }
-    EXPECT_EQ (18, valuesFound); 
-    
-    // instance.Compact()... then check values again
-    
-    };
-
-//#ifdef NEEDSWORK
-/*---------------------------------------------------------------------------------**//**
-* @bsimethod                                                    Dylan.Rush      11/10
-+---------------+---------------+---------------+---------------+---------------+------*/
-TEST_F(MemoryLayoutTests, ECValueEnumerationOverFixedSizeArrays)
-    {
-    ECSchemaOwnerPtr schemaOwner = ECSchemaOwner::CreateOwner();;
-    ECSchemaP        schema = CreateTestSchema(*schemaOwner);
-    ASSERT_TRUE (schema != NULL);
-
-    ECClassP ecClass0 = schema->GetClassP (L"FixedSizeArrayTester");
-    ASSERT_TRUE (ecClass0);
-    ECClassP ecClass1 = schema->GetClassP (L"BaseClass0");
-    ASSERT_TRUE (ecClass1);
-
-    SchemaLayout schemaLayout (24);
-
-    ClassLayoutP classLayout0 = ClassLayout::BuildFromClass (*ecClass0, 42,  schemaLayout.GetSchemaIndex());
-    ClassLayoutP classLayout1 = ClassLayout::BuildFromClass (*ecClass1, 42,  schemaLayout.GetSchemaIndex());
-
-    StandaloneECEnablerPtr enabler          = StandaloneECEnabler::CreateEnabler (*ecClass0, *classLayout0, true);
-    StandaloneECEnablerPtr primitiveEnabler = StandaloneECEnabler::CreateEnabler (*ecClass1, *classLayout1, true);
-
-    StandaloneECInstancePtr sourceInstance  = enabler->CreateInstance();
-    StandaloneECInstancePtr targetInstance  = enabler->CreateInstance();
-
-    ECValue v;
-    v.SetString (L"a fixed string");
-    EXPECT_TRUE (ECOBJECTS_STATUS_Success == sourceInstance->SetValue (L"FixedString1[]", v, 0));
-
-    for (int i=0; i<10; i++)
-        EXPECT_TRUE (ECOBJECTS_STATUS_Success == sourceInstance->SetValue (L"FixedString10[]", v, i));
-
-    v.SetInteger (44);
-    EXPECT_TRUE (ECOBJECTS_STATUS_Success == sourceInstance->SetValue (L"FixedInt1[]", v, 0));
-
-    for (int i=0; i<10; i++)
-        {
-        v.SetInteger (i*i*i);
-        EXPECT_TRUE (ECOBJECTS_STATUS_Success == sourceInstance->SetValue (L"FixedInt10[]", v, i));
-        }
-
-    IECInstancePtr instance0 = primitiveEnabler->CreateInstance();
-    ECValue vForSettingStruct;
-    vForSettingStruct.SetInteger (5);
-    EXPECT_TRUE (ECOBJECTS_STATUS_Success == instance0->SetValue (L"BaseIntProperty", vForSettingStruct));
-    v.SetStruct (instance0.get());
-    EXPECT_TRUE (ECOBJECTS_STATUS_Success == sourceInstance->SetValue (L"Struct1[]", v, 0));
-
-    for (int i=0; i<10; i++)
-        {
-        instance0 = primitiveEnabler->CreateInstance();
-        vForSettingStruct.SetInteger(i*i*i);
-        EXPECT_TRUE (ECOBJECTS_STATUS_Success == instance0->SetValue(L"BaseIntProperty", vForSettingStruct));
-        v.SetStruct (instance0.get());
-        EXPECT_TRUE (ECOBJECTS_STATUS_Success == sourceInstance->SetValue (L"Struct10[]", v, i));
-        }
-
-    EXPECT_TRUE  (ECOBJECTS_STATUS_Success == sourceInstance->GetValue (v, L"FixedString1[]", 0));
-    EXPECT_FALSE (v.IsNull());
-    EXPECT_STREQ (L"a fixed string", v.GetString());
-
-    for (int i=0; i<10; i++)
-        {
-        EXPECT_TRUE  (ECOBJECTS_STATUS_Success == sourceInstance->GetValue (v, L"FixedString10[]", i));
-        EXPECT_FALSE (v.IsNull());
-        EXPECT_STREQ (L"a fixed string", v.GetString());
-        }
-
-    EXPECT_TRUE  (ECOBJECTS_STATUS_Success == sourceInstance->GetValue (v, L"FixedInt1[]", 0));
-    EXPECT_FALSE (v.IsNull());
-    EXPECT_EQ    (44, v.GetInteger());
-
-    for (int i=0; i<10; i++)
-        {
-        EXPECT_TRUE  (ECOBJECTS_STATUS_Success == sourceInstance->GetValue (v, L"FixedInt10[]", i));
-        EXPECT_FALSE (v.IsNull());
-        EXPECT_EQ    (i*i*i, v.GetInteger());
-        }
-
-    EXPECT_TRUE  (ECOBJECTS_STATUS_Success == sourceInstance->GetValue (v, L"Struct1[]", 0));
-    EXPECT_FALSE (v.IsNull());
-    instance0   = v.GetStruct();
-    EXPECT_TRUE  (ECOBJECTS_STATUS_Success == instance0->GetValue (v, L"BaseIntProperty"));
-    EXPECT_EQ    (5, v.GetInteger());
-
-    for (int i=0; i<10; i++)
-        {
-        EXPECT_TRUE  (ECOBJECTS_STATUS_Success == sourceInstance->GetValue (v, L"Struct10[]", i));
-        EXPECT_FALSE (v.IsNull());
-        instance0   = v.GetStruct();
-        EXPECT_TRUE  (ECOBJECTS_STATUS_Success == instance0->GetValue (v, L"BaseIntProperty"));
-        EXPECT_EQ    (i*i*i, v.GetInteger());
-        }
-
-    UInt32 propertyIndexOfStructArray;
-    classLayout0->GetPropertyIndex (propertyIndexOfStructArray, L"Struct1[]");
-
-    EXPECT_TRUE  (ECOBJECTS_STATUS_Success == sourceInstance->GetValue (v, propertyIndexOfStructArray, 0));
-    EXPECT_FALSE (v.IsNull());
-    instance0   = v.GetStruct();
-    EXPECT_TRUE  (ECOBJECTS_STATUS_Success == instance0->GetValue (v, L"BaseIntProperty"));
-    EXPECT_EQ    (5, v.GetInteger());
-
-    classLayout0->GetPropertyIndex (propertyIndexOfStructArray, L"Struct10[]");
-
-    for (int i=0; i<10; i++)
-        {
-        EXPECT_TRUE  (ECOBJECTS_STATUS_Success == sourceInstance->GetValue (v, propertyIndexOfStructArray, i));
-        EXPECT_FALSE (v.IsNull());
-        instance0   = v.GetStruct();
-        EXPECT_TRUE  (ECOBJECTS_STATUS_Success == instance0->GetValue (v, L"BaseIntProperty"));
-        EXPECT_EQ    (i*i*i, v.GetInteger());
-        }
-
-    int valuesFound;
-    valuesFound = 0;
-    ECValueAccessorPairCollectionOptionsPtr sourceOptions = ECValueAccessorPairCollectionOptions::Create (*sourceInstance, false);
-    ECValueAccessorPairCollection sourceCollection(*sourceOptions);
-    for each (ECValueAccessorPair pair in sourceCollection)
-        {
-        valuesFound ++;
-        ECValueAccessor accessor = pair.GetAccessor();
-        ECValue         value = pair.GetValue();
-        //wprintf(L"%ls: %ls\n", accessor.GetManagedAccessString(), value.ToString());
-        EXPECT_TRUE (ECOBJECTS_STATUS_Success == targetInstance->SetValueUsingAccessor (accessor, value));
-        }
-    EXPECT_EQ (33, valuesFound);
-
-    //Copy to target instance
-    //wprintf(L"\nEnumerating values in target instance...\n");
-    valuesFound = 0;   
-    ECValueAccessorPairCollectionOptionsPtr targetOptions = ECValueAccessorPairCollectionOptions::Create (*targetInstance, false);
-    ECValueAccessorPairCollection targetCollection(*targetOptions);
-    for each (ECValueAccessorPair pair in targetCollection)
-        {
-        valuesFound ++;
-        //ECValueAccessor accessor = pair.GetAccessor();
-        //ECValue value = pair.GetValue();
-        //wprintf(L"%ls: %ls", accessor.GetManagedAccessString(), value.ToString());
-        EXPECT_TRUE (VerifyPair (sourceInstance, pair));
-        }
-    EXPECT_EQ (33, valuesFound);
-
-    };
-//#endif
-
-/*---------------------------------------------------------------------------------**//**
-* @bsimethod                                                    Dylan.Rush      11/10
-+---------------+---------------+---------------+---------------+---------------+------*/
-TEST_F(MemoryLayoutTests, ECValueEnumerationPerformance)
-    {
-    //The purpose of this test is to see the performance loss from using two different class
-    //layouts.
-#ifdef IGNORE____
-    // CGM - this CoInitialize is only needed to de-serialize the schema.  Ideally, CreateTestSchema should handle this since the test shouldn't need to know
-    // that implementation detail
-    // DHR - I stuck this in CreateTestSchema(), but I don't see an easy way around having to CoUninitialize()
-    ECSchemaOwnerPtr schemaOwner = ECSchemaOwner::CreateOwner();;
-    ECSchemaP        schema = CreateTestSchema(*schemaOwner);
-    ASSERT_TRUE (schema != NULL);
-
-    //These two classes are thought to have different ClassLayouts.
-    ECClassP ecClass0 = schema->GetClassP (L"ClassLayoutPerformanceTest0");
-    ASSERT_TRUE (ecClass0);
-    ECClassP ecClass1 = schema->GetClassP (L"ClassLayoutPerformanceTest1");
-    ASSERT_TRUE (ecClass1);
-
-    SchemaLayout schemaLayout (24);
-
-    ClassLayoutP classLayout0 = ClassLayout::BuildFromClass (*ecClass0, 42,  schemaLayout.GetSchemaIndex());
-    ClassLayoutP classLayout1 = ClassLayout::BuildFromClass (*ecClass1, 106, schemaLayout.GetSchemaIndex());
-
-    StandaloneECEnablerPtr enabler          = StandaloneECEnabler::CreateEnabler (*ecClass0, *classLayout0, true);
-    StandaloneECEnablerPtr alternateEnabler = StandaloneECEnabler::CreateEnabler (*ecClass1, *classLayout1, true);
-
-    EC::StandaloneECInstancePtr sourceInstance  = enabler->CreateInstance();
-    EC::StandaloneECInstancePtr targetInstance0 = enabler->CreateInstance();
-    EC::StandaloneECInstancePtr targetInstance1 = alternateEnabler->CreateInstance();
-
-    ECValue v;
-    SetAndVerifyDouble (*sourceInstance, v, L"ADouble", 5.8);
-    SetAndVerifyInteger (*sourceInstance, v, L"AnInt", 8851);
-    SetAndVerifyString (*sourceInstance, v, L"AString", L"Do or do not, there is no try.");
-
-    ECValueAccessorPairCollectionOptionsPtr sourceOptions = ECValueAccessorPairCollectionOptions::Create (*sourceInstance, false);
-    ECValueAccessorPairCollection sourceCollection(*sourceOptions);
-
-
-
-    UInt32      numAccesses = 300000;
-
-    double      elapsedTime1 = 0.0;
-    StopWatch   timer1 (L"Time setting values using index", true);
-
-
-    for (UInt32 i = 0; i < numAccesses; i++)
-        {
-        timer1.Start();
-        for each (ECValueAccessorPair pair in sourceCollection)
-            {
-            targetInstance0->SetValueUsingAccessor(pair.GetAccessor(), pair.GetValue());
-            }
-        timer1.Stop();
-
-        elapsedTime1 += timer1.GetElapsedSeconds();
-        }
-
-    double      elapsedTime2 = 0.0;
-    StopWatch   timer2 (L"Time setting values using accessString", true);
-    for (UInt32 i = 0; i < numAccesses; i++)
-        {
-        timer2.Start();
-        for each (ECValueAccessorPair pair in sourceCollection)
-            {
-            targetInstance1->SetValueUsingAccessor(pair.GetAccessor(), pair.GetValue());
-            }
-        timer2.Stop();
-
-        elapsedTime2 += timer2.GetElapsedSeconds();
-        }
-
-    double      elapsedTime3 = 0.0;
-    StopWatch   timer3 (L"Time setting values using interop helper", true);
-    for (UInt32 i = 0; i < numAccesses; i++)
-        {
-        timer3.Start();
-        ECValue v;
-        ECInstanceInteropHelper::GetValue  (*sourceInstance, v, L"ADouble");
-        ECInstanceInteropHelper::SetValue  (*targetInstance0, L"ADouble", v);
-
-        ECInstanceInteropHelper::GetValue (*sourceInstance, v, L"AnInt");
-        ECInstanceInteropHelper::SetValue (*targetInstance0, L"AnInt", v);
-
-        ECInstanceInteropHelper::GetValue  (*sourceInstance, v, L"AString");
-        ECInstanceInteropHelper::SetValue  (*targetInstance0, L"AString", v);
-        timer3.Stop();
-        elapsedTime3 += timer3.GetElapsedSeconds();
-        }
-
-    double      elapsedTime4 = 0.0;
-    StopWatch   timer4 (L"Time setting values using interop helper and enum", true);
-    for (UInt32 i = 0; i < numAccesses; i++)
-        {
-        timer4.Start();
-        for each (ECValueAccessorPair pair in sourceCollection)
-            {
-            ECInstanceInteropHelper::SetValue (*targetInstance0, pair.GetAccessor().GetManagedAccessString().c_str(), pair.GetValue());
-            }
-        timer4.Stop();
-        elapsedTime4 += timer4.GetElapsedSeconds();
-        }
-    
-    wprintf (L"Time to set %d values by: index = %.4f, \n\
-              access string = %.4f, \n\
-              interop helper - harcoded access strings = %.4f\n\
-              interop helper - enumerated access strings = %.4f\n\
-              \n", numAccesses, elapsedTime1, elapsedTime2, elapsedTime3, elapsedTime4);
-
-
-<<<<<<< HEAD
-=======
-    delete classLayout0;
-    delete classLayout1;
-#endif
->>>>>>> 70c63fa3
-    // instance.Compact()... then check values again
-    
-    };
-
-/*---------------------------------------------------------------------------------**//**
-* @bsimethod                                                    Dylan.Rush      11/10
-+---------------+---------------+---------------+---------------+---------------+------*/
-TEST_F(MemoryLayoutTests, PolymorphicStructArrayEnumeration)
-    {
-    ECSchemaOwnerPtr schemaOwner = ECSchemaOwner::CreateOwner();;
-    ECSchemaP        schema = CreateTestSchema(*schemaOwner);
-    ASSERT_TRUE (schema != NULL);
-
-    ECClassP ecClass = schema->GetClassP (L"ClassWithPolymorphicStructArray");
-    ASSERT_TRUE (ecClass);
-    ECClassP derivedClass0 = schema->GetClassP (L"DerivedClass0");
-    ASSERT_TRUE (derivedClass0);
-    ECClassP derivedClass1 = schema->GetClassP (L"DerivedClass1");
-    ASSERT_TRUE (derivedClass1);
-
-    SchemaLayout schemaLayout (24);
-
-    ClassLayoutP classLayout = ClassLayout::BuildFromClass (*ecClass, 42,  schemaLayout.GetSchemaIndex());
-    ClassLayoutP dClassLayout0 = ClassLayout::BuildFromClass (*derivedClass0, 0,  schemaLayout.GetSchemaIndex());
-    ClassLayoutP dClassLayout1 = ClassLayout::BuildFromClass (*derivedClass1, 1,  schemaLayout.GetSchemaIndex());
-
-    StandaloneECEnablerPtr enabler          = StandaloneECEnabler::CreateEnabler (*ecClass, *classLayout, true);
-    StandaloneECEnablerPtr dEnabler0        = StandaloneECEnabler::CreateEnabler (*derivedClass0, *dClassLayout0, true);
-    StandaloneECEnablerPtr dEnabler1        = StandaloneECEnabler::CreateEnabler (*derivedClass1, *dClassLayout1, true);
-
-    EC::StandaloneECInstancePtr dInstance0 = dEnabler0->CreateInstance();
-
-    ECValue v;
-    v.SetInteger(1);
-    dInstance0->SetValue(L"BaseIntProperty", v);
-    v.SetString(L"Hello, polymorphism!");
-    dInstance0->SetValue(L"DerivedStringProperty", v);
-
-    EC::StandaloneECInstancePtr dInstance1 = dEnabler1->CreateInstance();
-
-    v.SetInteger(1);
-    dInstance1->SetValue(L"BaseIntProperty", v);
-    v.SetDouble(3.1415);
-    dInstance1->SetValue(L"DerivedDoubleProperty", v);
-
-    EC::StandaloneECInstancePtr sourceInstance = enabler->CreateInstance();
-
-    sourceInstance->AddArrayElements(L"PolymorphicStructArray[]", 2);
-    v.SetStruct(dInstance0.get());
-    sourceInstance->SetValue(L"PolymorphicStructArray[]", v, 0);
-    v.SetStruct(dInstance1.get());
-    sourceInstance->SetValue(L"PolymorphicStructArray[]", v, 1);
-
-    EC::StandaloneECInstancePtr targetInstance = enabler->CreateInstance();
-
-    ECValueAccessorPairCollectionOptionsPtr sourceOptions = ECValueAccessorPairCollectionOptions::Create (*sourceInstance, false);
-    ECValueAccessorPairCollection sourceCollection(*sourceOptions);
-
-    int valuesFound;
-
-    valuesFound = 0;
-    for each (ECValueAccessorPair pair in sourceCollection)
-        {
-        valuesFound++;
-        ECValue value = pair.GetValue();
-        ECValueAccessor accessor = pair.GetAccessor();
-        }
-    EXPECT_EQ (4, valuesFound); 
-
-    //Set those values to a target instance
-    valuesFound = 0;
-    for each (ECValueAccessorPair pair in sourceCollection)
-        {
-        valuesFound++;
-        ECValue value = pair.GetValue();
-        ECValueAccessor accessor = pair.GetAccessor();
-        targetInstance->SetValueUsingAccessor (accessor, value);
-        }
-    EXPECT_EQ (4, valuesFound); 
-
-    ECValueAccessorPairCollectionOptionsPtr targetOptions = ECValueAccessorPairCollectionOptions::Create (*targetInstance, false);
-    ECValueAccessorPairCollection targetCollection(*targetOptions);
-    valuesFound = 0;
-    for each (ECValueAccessorPair pair in targetCollection)
-        {
-        valuesFound++;
-        EXPECT_TRUE (VerifyPair (sourceInstance, pair));
-        }
-    EXPECT_EQ (4, valuesFound); 
-
-    StandaloneECInstancePtr duplicatedTarget = StandaloneECInstance::Duplicate (*targetInstance);
-    ECValueAccessorPairCollectionOptionsPtr duplicatedTargetOptions = ECValueAccessorPairCollectionOptions::Create (*duplicatedTarget, false);
-    ECValueAccessorPairCollection duplicatedTargetCollection(*duplicatedTargetOptions);
-    valuesFound = 0;
-    for each (ECValueAccessorPair pair in duplicatedTargetCollection)
-        {
-        valuesFound++;
-        EXPECT_TRUE (VerifyPair (sourceInstance, pair));
-        }
-    EXPECT_EQ (4, valuesFound); 
-    };
-
-/*---------------------------------------------------------------------------------**//**
-* @bsimethod                                                    Dylan.Rush      11/10
-+---------------+---------------+---------------+---------------+---------------+------*/
-TEST_F(MemoryLayoutTests, ManualUseOfAccessors)
-    {
-    ECSchemaOwnerPtr schemaOwner = ECSchemaOwner::CreateOwner();;
-    ECSchemaP        schema = CreateTestSchema(*schemaOwner);
-    ASSERT_TRUE (schema != NULL);
-
-    ECClassP ecClass = schema->GetClassP (L"ClassWithStructArray");
-    ECClassP primitiveClass = schema->GetClassP (L"AllPrimitives");
-
-    ASSERT_TRUE (ecClass);
-
-    SchemaLayout schemaLayout (24);
-
-    ClassLayoutP classLayout0 =         ClassLayout::BuildFromClass (*ecClass, 42,  schemaLayout.GetSchemaIndex());
-    ClassLayoutP primitiveClassLayout = ClassLayout::BuildFromClass (*primitiveClass, 0, schemaLayout.GetSchemaIndex());
-
-<<<<<<< HEAD
-    StandaloneECEnablerPtr enabler              = StandaloneECEnabler::CreateEnabler (*ecClass, *classLayout0, true);
-=======
-    StandaloneECEnablerPtr enabler              = StandaloneECEnabler::CreateEnabler (*ecClass, *classLayout0);
-    StandaloneECEnablerPtr structEnabler        = StandaloneECEnabler::CreateEnabler (*primitiveClass, *primitiveClassLayout);
->>>>>>> 70c63fa3
-
-    EC::StandaloneECInstancePtr sourceInstance  = enabler->CreateInstance();
-    EC::StandaloneECInstancePtr targetInstance0 = enabler->CreateInstance();
-    EC::StandaloneECInstancePtr targetInstance1 = enabler->CreateInstance();
-
-    ECValueAccessor accessor;
-    ECValue         v;
-
-    accessor.PushLocation(*sourceInstance, L"StructMember.ADouble", -1);
-    v.SetDouble(3.1415);
-    sourceInstance->SetValueUsingAccessor(accessor, v);
-    accessor.PopLocation();
-
-    accessor.PushLocation(*sourceInstance, L"StructMember.AnInt", -1);
-    v.SetInteger(234);
-    sourceInstance->SetValueUsingAccessor(accessor, v);
-    accessor.PopLocation();
-
-    accessor.PushLocation(*sourceInstance, L"StructMember.SomeInts[]", 0);
-    v.SetInteger(432);
-    sourceInstance->SetValueUsingAccessor(accessor, v);
-    accessor.PopLocation();
-    accessor.PushLocation(*sourceInstance, L"StructMember.SomeInts[]", 1);
-    v.SetInteger(555);
-    sourceInstance->SetValueUsingAccessor(accessor, v);
-    accessor.PopLocation();
-
-    //Step into struct array
-    accessor.PushLocation(*sourceInstance, L"StructArray[]", 0);
-
-    accessor.PushLocation(*structEnabler, L"AString", -1);
-    v.SetString(L"It is possible to use accessors manually.");
-    sourceInstance->SetValueUsingAccessor(accessor, v);
-    accessor.PopLocation();
-    accessor.PushLocation(*structEnabler, L"ALong", -1);
-    v.SetLong(5846543);
-    sourceInstance->SetValueUsingAccessor(accessor, v);
-    accessor.PopLocation();
-
-    int valuesFound;
-
-    ECValueAccessorPairCollectionOptionsPtr sourceOptions = ECValueAccessorPairCollectionOptions::Create (*sourceInstance, false);
-    ECValueAccessorPairCollection sourceCollection(*sourceOptions);
-
-    valuesFound = 0;
-    sourceOptions->SetIncludesNullValues(true);
-    for each (ECValueAccessorPair pair in sourceCollection)
-        {
-        valuesFound ++;
-        }
-    EXPECT_TRUE (6 < valuesFound);
-
-    valuesFound = 0;
-    sourceOptions->SetIncludesNullValues(false);
-    for each (ECValueAccessorPair pair in sourceCollection)
-        {
-        valuesFound ++;
-        ECValueAccessor accessor   = pair.GetAccessor();
-        ECValue         value      = pair.GetValue();
-        //wprintf(L"%ls: %ls\n", accessor->GetManagedAccessString(), value.ToString());
-        EXPECT_TRUE (ECOBJECTS_STATUS_Success == targetInstance0->SetValueUsingAccessor (accessor, value));
-        EXPECT_TRUE (ECOBJECTS_STATUS_Success == targetInstance1->SetValueUsingAccessor (accessor, value));
-        }
-    EXPECT_EQ (6, valuesFound); 
-
-    //Copy to target instance
-    valuesFound = 0;   
-    ECValueAccessorPairCollectionOptionsPtr targetOptions0 = ECValueAccessorPairCollectionOptions::Create (*targetInstance0, false);
-    ECValueAccessorPairCollection targetCollection0(*targetOptions0);
-    for each (ECValueAccessorPair pair in targetCollection0)
-        {
-        valuesFound ++;
-        ECValueAccessorCR accessor = pair.GetAccessor();
-        ECValueCR value = pair.GetValue();
-        ECValue temp;
-        EXPECT_TRUE (ECOBJECTS_STATUS_Success == targetInstance1->GetValueUsingAccessor (temp, accessor));
-        EXPECT_TRUE (value.Equals (temp));
-        EXPECT_TRUE (VerifyPair (sourceInstance, pair));
-        }
-    EXPECT_EQ (6, valuesFound); 
-
-    valuesFound = 0;   
-    ECValueAccessorPairCollectionOptionsPtr targetOptions1 = ECValueAccessorPairCollectionOptions::Create (*targetInstance1, false);
-    ECValueAccessorPairCollection targetCollection1(*targetOptions1);
-    for each (ECValueAccessorPair pair in targetCollection1)
-        {
-        valuesFound ++;
-        EXPECT_TRUE (VerifyPair (sourceInstance, pair));
-        }
-    EXPECT_EQ (6, valuesFound); 
-    
-    delete primitiveClassLayout;
-
-    // instance.Compact()... then check values again
-    
-    };
-
-/*---------------------------------------------------------------------------------**//**
-* @bsimethod                                                    Dylan.Rush      11/10
-+---------------+---------------+---------------+---------------+---------------+------*/
-TEST_F(MemoryLayoutTests, SimpleMergeTwoInstances)
-    {
-    ECSchemaOwnerPtr schemaOwner = ECSchemaOwner::CreateOwner();;
-    ECSchemaP        schema = CreateTestSchema(*schemaOwner);
-    ASSERT_TRUE (schema != NULL);
-    ECClassP primitiveClass = schema->GetClassP (L"AllPrimitives");
-    ASSERT_TRUE (primitiveClass);
-
-    SchemaLayout schemaLayout (24);
-
-    ClassLayoutP primitiveLayout = ClassLayout::BuildFromClass (*primitiveClass, 42,  schemaLayout.GetSchemaIndex());
-    StandaloneECEnablerPtr enabler = StandaloneECEnabler::CreateEnabler (*primitiveClass, *primitiveLayout, true);
-    
-    EC::StandaloneECInstancePtr sourceInstance0 = enabler->CreateInstance();
-    EC::StandaloneECInstancePtr sourceInstance1 = enabler->CreateInstance();
-
-    EC::StandaloneECInstancePtr targetInstance  = enabler->CreateInstance();
-
-    ECValue v;
-    v.SetDouble(1.0/3.0);
-    sourceInstance0->SetValue(L"ADouble", v);
-    v.SetString(L"Weaker source instance");
-    sourceInstance0->SetValue(L"AString", v);
-    v.SetInteger(234);
-    sourceInstance0->SetValue(L"AnInt", v);
-    v.SetInteger(50);
-    sourceInstance0->AddArrayElements(L"SomeInts[]", 4);
-    sourceInstance0->SetValue(L"SomeInts[]", v, 0);
-    v.SetInteger(60);
-    sourceInstance0->SetValue(L"SomeInts[]", v, 1);
-    v.SetInteger(70);
-    sourceInstance0->SetValue(L"SomeInts[]", v, 2);
-    v.SetInteger(80);
-    sourceInstance0->SetValue(L"SomeInts[]", v, 3);
-
-    v.SetDouble(10.0/3.0);
-    sourceInstance1->SetValue(L"ADouble", v);
-    v.SetLong((Int64)2345978);
-    sourceInstance1->SetValue(L"ALong", v);
-    v.SetString(L"Dominant source instance");
-    sourceInstance1->SetValue(L"AString", v);
-    v.SetInteger(99999999);
-    sourceInstance1->AddArrayElements(L"SomeInts[]", 4);
-    sourceInstance1->SetValue(L"SomeInts[]", v, 1);
-
-    /*
-    Merging two instances into a third instance:
-    In this example, values from sourceInstance 1 will take precedence over 
-    values in sourceInstance0 in the even that neither are null.
-    Note that in Options::Create (), the second flag is set to true: in this
-    case, it is wise to include accessors that have null values.
-    */
-    ECValueAccessorPairCollectionOptionsPtr sourceOptions = ECValueAccessorPairCollectionOptions::Create (*sourceInstance1, true);
-    ECValueAccessorPairCollection sourceCollection(*sourceOptions);
-    for each (ECValueAccessorPair pair in sourceCollection)
-        {
-        //value came from sourceInstance1
-        ECValue value = pair.GetValue();
-        //if the value is null, get it from sourceInstance0
-        if(value.IsNull())
-            sourceInstance0->GetValueUsingAccessor (value, pair.GetAccessor());
-        //set the value to target instance
-        if(!value.IsNull())
-            targetInstance->SetValueUsingAccessor (pair.GetAccessor(), value);
-        }
-
-    int valuesCounted = 0;
-    ECValueAccessorPairCollectionOptionsPtr targetOptions = ECValueAccessorPairCollectionOptions::Create (*targetInstance, false);
-    ECValueAccessorPairCollection targetCollection(*targetOptions);
-    for each (ECValueAccessorPair pair in targetCollection)
-        {
-        valuesCounted++;
-        //wprintf(L"%ls: %ls\n", pair.GetAccessor().GetManagedAccessString(), pair.GetValue().ToString());
-        }
-    //Verify that the merge succeeded
-    EXPECT_EQ (8, valuesCounted);
-    targetInstance->GetValue (v, L"AnInt");    //Came from sourceInstance0
-    EXPECT_EQ (234, v.GetInteger());
-    targetInstance->GetValue (v, L"ADouble");  //Came from sourceInstance1
-    EXPECT_EQ (10.0/3.0, v.GetDouble());
-    };
-
-/*---------------------------------------------------------------------------------**//**
-* @bsimethod                                                    
-+---------------+---------------+---------------+---------------+---------------+------*/
-TEST_F(MemoryLayoutTests, InstantiateStandaloneInstance)
-    {
-    ECSchemaOwnerPtr schemaOwner = ECSchemaOwner::CreateOwner();;
-    ECSchemaP        schema = CreateTestSchema(*schemaOwner);
-    ASSERT_TRUE (schema != NULL);
-
-    ECClassP ecClass = schema->GetClassP (L"TestClass");
-    ASSERT_TRUE (ecClass);
-
-//    SchemaLayout schemaLayout (24);
-
-    ClassLayoutP classLayout = ClassLayout::BuildFromClass (*ecClass, 42, 24 /*schemaLayout.GetSchemaIndex()*/);
-    StandaloneECEnablerPtr enabler = StandaloneECEnabler::CreateEnabler (*ecClass, *classLayout, true);
-
-    EC::StandaloneECInstancePtr instance = enabler->CreateInstance();
-    bwstring instanceId = instance->GetInstanceId();
-    // WIP_FUSION: should pass the string to the logger via a backdoor
-    instance->ToString(L"").c_str();
-    ExerciseInstance (*instance, L"Test");
-
-    // instance.Compact()... then check values again
-    
-    };
-
-/*---------------------------------------------------------------------------------**//**
-* @bsimethod                                                    
-+---------------+---------------+---------------+---------------+---------------+------*/
-TEST_F(MemoryLayoutTests, InstantiateInstanceWithNoProperties)
-    {
-    ECSchemaOwnerPtr schemaOwner = ECSchemaOwner::CreateOwner();;
-    ECSchemaP        schema = CreateTestSchema(*schemaOwner);
-    ASSERT_TRUE (schema != NULL);
-
-    ECClassP ecClass = schema->GetClassP (L"EmptyClass");
-    ASSERT_TRUE (ecClass);
-
-    SchemaLayout schemaLayout (25);
-
-    ClassLayoutP classLayout = ClassLayout::BuildFromClass (*ecClass, 52, schemaLayout.GetSchemaIndex());
-    StandaloneECEnablerPtr enabler = StandaloneECEnabler::CreateEnabler (*ecClass, *classLayout, true);
-
-    EC::StandaloneECInstancePtr instance = enabler->CreateInstance();
-    bwstring instanceId = instance->GetInstanceId();
-    UInt32 size = instance->GetBytesUsed ();
-    EXPECT_EQ (size, UInt32(sizeof(InstanceHeader)));
-
-    // WIP_FUSION: should pass the string to the logger via a backdoor
-    instance->ToString(L"").c_str();
-
-    // instance.Compact()... then check values again
-    
-    };
-
-/*---------------------------------------------------------------------------------**//**
-* @bsimethod                                                    
-+---------------+---------------+---------------+---------------+---------------+------*/
-TEST_F(MemoryLayoutTests, DirectSetStandaloneInstance)
-    {
-    ECSchemaOwnerPtr schemaOwner = ECSchemaOwner::CreateOwner();;
-    ECSchemaP        schema = CreateTestSchema(*schemaOwner);
-    ASSERT_TRUE (schema != NULL);
-    ECClassP ecClass = schema->GetClassP (L"CadData");
-    ASSERT_TRUE (ecClass);
-    
-    ClassLayoutP classLayout = ClassLayout::BuildFromClass (*ecClass, 0, 0);
-    StandaloneECEnablerPtr enabler = StandaloneECEnabler::CreateEnabler (*ecClass, *classLayout, true);
-    
-    EC::StandaloneECInstancePtr instance = enabler->CreateInstance();
-
-    DPoint2d   inSize = {10.5, 22.3};
-    DPoint3d   inPoint1 = {10.10, 11.11, 12.12};
-    DPoint3d   inPoint2 ={100.100, 110.110, 120.120};
-    SystemTime inTime = SystemTime::GetLocalTime();
-    int        inCount = 100;
-    double     inLength = 432.178;
-    bool       inTest = true;
-    Int64      inTicks = 634027121070910000;
-
-    instance->SetValue (L"Count",        ECValue (inCount));
-    instance->SetValue (L"Name",         ECValue (L"Test"));
-    instance->SetValue (L"Length",       ECValue (inLength));
-    instance->SetValue (L"Field_Tested", ECValue (inTest));
-    instance->SetValue (L"Size",         ECValue (inSize));
-    instance->SetValue (L"StartPoint",   ECValue (inPoint1));
-    instance->SetValue (L"EndPoint",     ECValue (inPoint2));
-    instance->SetValue (L"Service_Date", ECValue (inTime));
-
-    ECValue ecValue;
-    ecValue.SetDateTimeTicks(inTicks);
-    instance->SetValue (L"Install_Date", ecValue);
-
-    EXPECT_TRUE (SUCCESS == instance->GetValue (ecValue, L"Count"));
-    EXPECT_TRUE (ecValue.GetInteger() == inCount);
-    EXPECT_TRUE (SUCCESS == instance->GetValue (ecValue, L"Name"));
-    EXPECT_STREQ (ecValue.GetString(), L"Test");
-    EXPECT_TRUE (SUCCESS == instance->GetValue (ecValue, L"Length"));
-    EXPECT_TRUE (ecValue.GetDouble() == inLength);
-    EXPECT_TRUE (SUCCESS == instance->GetValue (ecValue, L"Field_Tested"));
-    EXPECT_TRUE (ecValue.GetBoolean() == inTest);
-    EXPECT_TRUE (SUCCESS == instance->GetValue (ecValue, L"Size"));
-    EXPECT_TRUE (SUCCESS == memcmp (&inSize, &ecValue.GetPoint2D(), sizeof(inSize)));
-    EXPECT_TRUE (SUCCESS == instance->GetValue (ecValue, L"StartPoint"));
-    EXPECT_TRUE (SUCCESS == memcmp (&inPoint1, &ecValue.GetPoint3D(), sizeof(inPoint1)));
-    EXPECT_TRUE (SUCCESS == instance->GetValue (ecValue, L"EndPoint"));
-    EXPECT_TRUE (SUCCESS == memcmp (&inPoint2, &ecValue.GetPoint3D(), sizeof(inPoint2)));
-    EXPECT_TRUE (SUCCESS == instance->GetValue (ecValue, L"Service_Date"));
-    EXPECT_TRUE (SUCCESS == memcmp (&inTime, &ecValue.GetDateTime(), sizeof(inTime)));
-    EXPECT_TRUE (SUCCESS == instance->GetValue (ecValue, L"Install_Date"));
-    EXPECT_TRUE (ecValue.GetDateTimeTicks() == inTicks);
-
-    // instance.Compact()... then check values again
-    
-    };
-
-/*---------------------------------------------------------------------------------**//**
-* @bsimethod                                                    
-+---------------+---------------+---------------+---------------+---------------+------*/
-TEST_F(MemoryLayoutTests, GetSetValuesByIndex)
-    {
-    ECSchemaOwnerPtr schemaOwner = ECSchemaOwner::CreateOwner();;
-    ECSchemaP        schema = CreateTestSchema(*schemaOwner);
-    ASSERT_TRUE (schema != NULL);
-    ECClassP ecClass = schema->GetClassP (L"TestClass");
-    ASSERT_TRUE (ecClass);
-    
-    ClassLayoutP classLayout = ClassLayout::BuildFromClass (*ecClass, 0, 0);
-    StandaloneECEnablerPtr enabler = StandaloneECEnabler::CreateEnabler (*ecClass, *classLayout, true);
-    
-    EC::StandaloneECInstancePtr instance = enabler->CreateInstance();
-
-    const wchar_t * accessString = L"Property34";
-
-    //UInt32          intValue = 12345;
-    const wchar_t * stringValue = L"Xyz";
-
-    //instance->SetValue  (accessString, ECValue (intValue));
-    instance->SetValue  (accessString, ECValue (stringValue));
-
-    ECValue value;    
-    UInt32  propertyIndex;
-    
-    EXPECT_TRUE (SUCCESS  == enabler->GetPropertyIndex (propertyIndex, accessString));
-    EXPECT_TRUE (SUCCESS  == instance->GetValue (value, propertyIndex));
-    //EXPECT_TRUE (intValue == value.GetInteger());
-    EXPECT_STREQ (stringValue, value.GetString());
-
-#if defined (TIMING_ACCESS_BYINDEX)
-    UInt32      numAccesses = 10000000;
-
-    double      elapsedTime1 = 0.0;
-    StopWatch   timer1 (L"Time getting values using index", true);
-
-    for (UInt32 i = 0; i < numAccesses; i++)
-        {
-        timer1.Start();
-        instance->GetValue (value, propertyIndex);
-        timer1.Stop();
-
-        elapsedTime1 += timer1.GetElapsedSeconds();
-        }
-
-    double      elapsedTime2 = 0.0;
-    StopWatch   timer2 (L"Time getting values using accessString", true);
-
-    for (UInt32 i = 0; i < numAccesses; i++)
-        {
-        timer2.Start();
-        instance->GetValue (value, accessString);
-        timer2.Stop();
-
-        elapsedTime2 += timer2.GetElapsedSeconds();
-        }
-
-    wprintf (L"Time to set %d values by: accessString = %.4f, index = %.4f\n", numAccesses, elapsedTime1, elapsedTime2);
-#endif
-
-    // instance.Compact()... then check values again
-    
-    };
-
-/*---------------------------------------------------------------------------------**//**
-* @bsimethod                                                    
-+---------------+---------------+---------------+---------------+---------------+------*/
-TEST_F(MemoryLayoutTests, ExpectErrorsWhenViolatingArrayConstraints)
-    {
-    ECSchemaOwnerPtr schemaOwner = ECSchemaOwner::CreateOwner();;
-    ECSchemaP        schema = CreateTestSchema(*schemaOwner);
-    ASSERT_TRUE (schema != NULL);
-    ECClassP ecClass = schema->GetClassP (L"TestClass");
-    ASSERT_TRUE (ecClass);    
-    ClassLayoutP classLayout = ClassLayout::BuildFromClass (*ecClass, 42, 24);
-    StandaloneECEnablerPtr enabler = StandaloneECEnabler::CreateEnabler (*ecClass, *classLayout, true);
-    EC::StandaloneECInstancePtr instance = enabler->CreateInstance();
-
-    {
-    DISABLE_ASSERTS
-    // verify we can not change the size of fixed arrays        
-    ASSERT_TRUE (ECOBJECTS_STATUS_Success != instance->InsertArrayElements (L"FixedArrayFixedElement[]", 0, 1));
-    ASSERT_TRUE (ECOBJECTS_STATUS_Success != instance->InsertArrayElements (L"FixedArrayFixedElement[]", 10, 1));
-    ASSERT_TRUE (ECOBJECTS_STATUS_Success != instance->AddArrayElements    (L"FixedArrayFixedElement[]", 1));
-    ASSERT_TRUE (ECOBJECTS_STATUS_Success != instance->InsertArrayElements (L"FixedArrayVariableElement[]", 0, 1));
-    ASSERT_TRUE (ECOBJECTS_STATUS_Success != instance->InsertArrayElements (L"FixedArrayVariableElement[]", 12, 1));
-    ASSERT_TRUE (ECOBJECTS_STATUS_Success != instance->AddArrayElements    (L"FixedArrayVariableElement[]", 1));
-    
-    // verify constraints of array insertion are enforced
-    ASSERT_TRUE (ECOBJECTS_STATUS_Success != instance->InsertArrayElements (L"NonExistArray", 0, 1));
-    ASSERT_TRUE (ECOBJECTS_STATUS_Success != instance->InsertArrayElements (L"BeginningArray", 0, 1)); // missing brackets
-    ASSERT_TRUE (ECOBJECTS_STATUS_Success != instance->InsertArrayElements (L"BeginningArray[]", 2, 1)); // insert index is invalid    
-    ASSERT_TRUE (ECOBJECTS_STATUS_Success != instance->InsertArrayElements (L"BeginningArray[]", 0, 0)); // insert count is invalid    
-    }
-    
-    ECValue v;
-    VerifyOutOfBoundsError (*instance, v, L"BeginningArray[]", 0);
-    VerifyOutOfBoundsError (*instance, v, L"FixedArrayFixedElement[]", 10);
-    VerifyOutOfBoundsError (*instance, v, L"VariableArrayFixedElement[]", 0);
-    VerifyOutOfBoundsError (*instance, v, L"FixedArrayVariableElement[]", 12);
-    VerifyOutOfBoundsError (*instance, v, L"VariableArrayVariableElement[]", 0);
-    VerifyOutOfBoundsError (*instance, v, L"EndingArray[]", 0);                     
-    };    
-
-/*---------------------------------------------------------------------------------**//**
-* @bsimethod                                                    CaseyMullen     10/09
-+---------------+---------------+---------------+---------------+---------------+------*/
-TEST_F (MemoryLayoutTests, Values) // move it!
-    {
-    ECValue i(3);
-    EXPECT_TRUE (i.IsInteger());
-    EXPECT_TRUE (!i.IsNull());
-    EXPECT_EQ (3, i.GetInteger());    
-    i.SetInteger(4);
-    EXPECT_EQ (4, i.GetInteger());
-    
-    i.SetString(L"Type changed to string");
-    EXPECT_TRUE (i.IsString());
-    EXPECT_TRUE (!i.IsNull());
-    EXPECT_STREQ (L"Type changed to string", i.GetString());    
-    
-    i.Clear();
-    EXPECT_TRUE (i.IsUninitialized());
-    EXPECT_TRUE (i.IsNull());
-    
-    ECValue v;
-    EXPECT_TRUE (v.IsUninitialized());
-    EXPECT_TRUE (v.IsNull());
-    
-    double doubleValue = 1./3.;
-    v.SetDouble(doubleValue);
-    EXPECT_TRUE (v.IsDouble());
-    EXPECT_EQ (doubleValue, v.GetDouble());
-    
-    ECValue nullInt = ECValue(EC::PRIMITIVETYPE_Integer);
-    EXPECT_TRUE (nullInt.IsNull());
-    EXPECT_TRUE (nullInt.IsInteger());
-
-    ECValue long64 ((::Int64)3);
-    EXPECT_TRUE (!long64.IsNull());
-    EXPECT_TRUE (long64.IsLong());
-    EXPECT_EQ (3, long64.GetLong());
-
-    ECValue s(L"Hello");
-    EXPECT_TRUE (s.IsString());
-    EXPECT_TRUE (!s.IsNull());
-    EXPECT_STREQ (L"Hello", s.GetString());
-    const wstring ws = s.GetString();
-    
-    s.SetString(L"Nice one");
-    EXPECT_STREQ (L"Nice one", s.GetString());
-    
-    s.SetString(NULL);
-    EXPECT_TRUE (s.IsNull());
-    EXPECT_TRUE (NULL == s.GetString());
-    
-    ECValue snull((wchar_t*)NULL);
-    EXPECT_TRUE (snull.IsString());
-    EXPECT_TRUE (snull.IsNull());
-    wchar_t const * wcnull = snull.GetString();
-    EXPECT_EQ (NULL, s.GetString());
-    
-    //bool
-    ECValue boolVal(true);
-    EXPECT_TRUE (boolVal.IsBoolean());
-    EXPECT_TRUE (boolVal.GetBoolean());
-
-    //DPoint3d
-    DPoint3d inPoint3 = {10.0, 100.0, 1000.0};
-    ECValue pntVal3(inPoint3);
-    DPoint3d outPoint3 = pntVal3.GetPoint3D ();
-    EXPECT_TRUE (pntVal3.IsPoint3D());
-    EXPECT_TRUE (0 == memcmp(&inPoint3, &outPoint3, sizeof(outPoint3)));
-    bwstring point3Str = pntVal3.ToString();
-    EXPECT_TRUE (0 == point3Str.compare (L"{10,100,1000}"));
-
-    //DPoint2d
-    DPoint2d inPoint2 = {10.0, 100.0};
-    ECValue pntVal2 (inPoint2);
-    EXPECT_TRUE (pntVal2.IsPoint2D());
-    DPoint2d outPoint2 = pntVal2.GetPoint2D ();
-    EXPECT_TRUE (0 == memcmp(&inPoint2, &outPoint2, sizeof(outPoint2)));
-    bwstring point2Str = pntVal2.ToString();
-    EXPECT_TRUE (0 == point2Str.compare (L"{10,100}"));
-
-    // DateTime
-    SystemTime now = SystemTime::GetLocalTime();
-    ECValue dateValue (now);
-    SystemTime nowUTC = SystemTime::GetSystemTime();
-    Int64 ticks = dateValue.GetDateTimeTicks ();
-    EXPECT_TRUE (dateValue.IsDateTime());
-    SystemTime nowtoo = dateValue.GetDateTime ();
-    EXPECT_TRUE (0 == memcmp(&nowtoo, &now, sizeof(nowtoo)));
-    ECValue fixedDate;
-    fixedDate.SetDateTimeTicks (634027121070910000);
-    bwstring dateStr = fixedDate.ToString();
-    EXPECT_TRUE (0 == dateStr.compare (L"#2010/2/25-16:28:27:91#"));
-
-    // WIP_FUSION - test array values
-    };
-  
-/*---------------------------------------------------------------------------------**//**
-* @bsimethod                                                    CaseyMullen     12/09
-+---------------+---------------+---------------+---------------+---------------+------*/
-TEST_F (MemoryLayoutTests, TestSetGetNull)
-    {
-    ECSchemaOwnerPtr schemaOwner = ECSchemaOwner::CreateOwner();;
-    ECSchemaP        schema = CreateTestSchema(*schemaOwner);
-    ASSERT_TRUE (schema != NULL);
-    ECClassP ecClass = schema->GetClassP (L"TestClass");
-    ASSERT_TRUE (ecClass);
-        
-    SchemaLayout schemaLayout (24);
-
-    ClassLayoutP classLayout = ClassLayout::BuildFromClass (*ecClass, 42, schemaLayout.GetSchemaIndex());
-    StandaloneECEnablerPtr enabler = StandaloneECEnabler::CreateEnabler (*ecClass, *classLayout, true);
-    
-    EC::StandaloneECInstancePtr instance = enabler->CreateInstance();
-    ECValue v;
-    
-    EXPECT_TRUE (SUCCESS == instance->GetValue (v, L"D"));
-    EXPECT_TRUE (v.IsNull());
-    
-    double doubleValue = 1.0/3.0;
-    SetAndVerifyDouble (*instance, v, L"D", doubleValue);
-    EXPECT_TRUE (!v.IsNull());    
-    
-    v.SetToNull();
-    EXPECT_TRUE (SUCCESS == instance->SetValue (L"D", v));
-    v.SetString(L"Just making sure that it is not NULL before calling GetValue in the next line.");
-    EXPECT_TRUE (SUCCESS == instance->GetValue (v, L"D"));
-    EXPECT_TRUE (v.IsNull());
-        
-    SetAndVerifyString (*instance, v, L"S", L"Yo!");
-
-    EXPECT_TRUE (SUCCESS == instance->GetValue (v, L"D"));
-    EXPECT_TRUE (v.IsNull());    
-    
-    EXPECT_TRUE (SUCCESS == instance->GetValue (v, L"S"));
-    EXPECT_FALSE (v.IsNull());     
-    
-    // WIP_FUSION test arrays
-
-    
-    };
-    
-void SetStringToSpecifiedNumberOfCharacters (IECInstanceR instance, int nChars)
-    {
-    wchar_t * string = (wchar_t *)alloca ((nChars + 1) * sizeof(wchar_t));
-    string[0] = '\0';
-    for (int i = 0; i < nChars; i++)
-        {
-        int digit = i % 10;
-        wchar_t digitAsString[2];
-        swprintf (digitAsString, L"%d", digit);
-        wcscat (string, digitAsString);
-        }
-        
-    ECValue v(string);
-    EXPECT_TRUE (SUCCESS == instance.SetValue (L"S", v));
-    }
-
-void SetValuesForProfiling (StandaloneECInstanceR instance)
-    {
-    for (NameVector::const_iterator it = s_propertyNames.begin(); it != s_propertyNames.end(); ++it)
-        instance.SetValue (it->c_str(), ECValue (it->c_str()));
-    }
-    
-TEST_F (MemoryLayoutTests, ProfileSettingValues)
-    {
-    int nStrings = 100;
-    int nInstances = 1000;
-
-    ECSchemaOwnerPtr schemaOwner = ECSchemaOwner::CreateOwner();;
-    ECSchemaP       schema = CreateProfilingSchema(nStrings, *schemaOwner);
-    ECClassP        ecClass = schema->GetClassP (L"Pidget");
-    ASSERT_TRUE (ecClass);
-        
-    SchemaLayout schemaLayout(24);
-
-    ClassLayoutP classLayout = ClassLayout::BuildFromClass (*ecClass, 42, schemaLayout.GetSchemaIndex());
-    StandaloneECEnablerPtr enabler = StandaloneECEnabler::CreateEnabler (*ecClass, *classLayout, true);
-
-    EC::StandaloneECInstancePtr instance = enabler->CreateInstance();
-    
-    UInt32 slack = 0;
-    double elapsedSeconds = 0.0;
-    StopWatch timer (L"Time setting of values in a new StandaloneECInstance", true);
-    for (int i = 0; i < nInstances; i++)
-        {
-        timer.Start();
-        SetValuesForProfiling (*instance);
-        timer.Stop();
-        
-        elapsedSeconds += timer.GetElapsedSeconds();
-        instance->ClearValues();
-        }
-    
-    wprintf (L"  %d StandaloneECInstances with %d string properties initialized in %.4f seconds.\n", nInstances, nStrings, elapsedSeconds);
-    
-    };
-    
-
+/*--------------------------------------------------------------------------------------+
+|
+|     $Source: ecobjects/nativeatp/Published/MemoryLayoutTests.cpp $
+|
+|  $Copyright: (c) 2011 Bentley Systems, Incorporated. All rights reserved. $
+|
++--------------------------------------------------------------------------------------*/
+#include "ECObjectsTestPCH.h"
+#include <comdef.h>
+#include "StopWatch.h"
+#include "TestFixture.h"
+
+#include <ECObjects\ECInstance.h>
+#include <ECObjects\StandaloneECInstance.h>
+#include <ECObjects\ECValue.h>
+
+BEGIN_BENTLEY_EC_NAMESPACE
+
+using namespace std;
+
+struct MemoryLayoutTests : ECTestFixture {};
+
+// WIP_FUSION: these verify methods are duplicated in DgnPlatformTest... how do we share that code?    
+// WIP_FUSION: where is the right place to share these methods even among ECObjects tests? 
+/*---------------------------------------------------------------------------------**//**
+* @bsimethod                                                    CaseyMullen     10/09
++---------------+---------------+---------------+---------------+---------------+------*/    
+void VerifyString (IECInstanceR instance, ECValueR v, wchar_t const * accessString, bool useIndex, UInt32 index, wchar_t const * value)
+    {
+    v.Clear();
+    if (useIndex)
+        EXPECT_TRUE (SUCCESS == instance.GetValue (v, accessString, index));
+    else
+        EXPECT_TRUE (SUCCESS == instance.GetValue (v, accessString));
+    EXPECT_STREQ (value, v.GetString());
+    }
+
+/*---------------------------------------------------------------------------------**//**
+* @bsimethod                                    Adam.Klatzkin                   01/2010
++---------------+---------------+---------------+---------------+---------------+------*/    
+void VerifyString (IECInstanceR instance, ECValueR v, wchar_t const * accessString, wchar_t const * value)
+    {
+    return VerifyString (instance, v, accessString, false, 0, value);
+    }    
+        
+/*---------------------------------------------------------------------------------**//**
+* @bsimethod                                                    CaseyMullen     10/09
++---------------+---------------+---------------+---------------+---------------+------*/    
+void SetAndVerifyString (IECInstanceR instance, ECValueR v, wchar_t const * accessString, wchar_t const * value)
+    {
+    v.SetString(value);
+    EXPECT_TRUE (SUCCESS == instance.SetValue (accessString, v));
+    VerifyString (instance, v, accessString, value);
+    }
+       
+/*---------------------------------------------------------------------------------**//**
+* @bsimethod                                                    CaseyMullen     10/09
++---------------+---------------+---------------+---------------+---------------+------*/    
+void VerifyInteger (IECInstanceR instance, ECValueR v, wchar_t const * accessString, bool useIndex, UInt32 index, UInt32 value)
+    {
+    v.Clear();
+    if (useIndex)
+        EXPECT_TRUE (SUCCESS == instance.GetValue (v, accessString, index));
+    else
+        EXPECT_TRUE (SUCCESS == instance.GetValue (v, accessString));
+    EXPECT_EQ (value, v.GetInteger());
+    }
+    
+/*---------------------------------------------------------------------------------**//**
+* @bsimethod                                                    CaseyMullen     10/09
++---------------+---------------+---------------+---------------+---------------+------*/    
+void VerifyInteger (IECInstanceR instance, ECValueR v, wchar_t const * accessString, UInt32 value)
+    {
+    return VerifyInteger (instance, v, accessString, false, 0, value);
+    }    
+        
+/*---------------------------------------------------------------------------------**//**
+* @bsimethod                                                    CaseyMullen     10/09
++---------------+---------------+---------------+---------------+---------------+------*/    
+void SetAndVerifyInteger (IECInstanceR instance, ECValueR v, wchar_t const * accessString, UInt32 value)
+    {
+    v.SetInteger(value);
+    EXPECT_TRUE (SUCCESS == instance.SetValue (accessString, v));
+    VerifyInteger (instance, v, accessString, value);
+    }  
+    
+/*---------------------------------------------------------------------------------**//**
+* @bsimethod                                                    CaseyMullen     10/09
++---------------+---------------+---------------+---------------+---------------+------*/    
+void VerifyDouble (IECInstanceR instance, ECValueR v, wchar_t const * accessString, double value)
+    {
+    v.Clear();
+    EXPECT_TRUE (SUCCESS == instance.GetValue (v, accessString));
+    EXPECT_EQ (value, v.GetDouble());
+    }
+        
+/*---------------------------------------------------------------------------------**//**
+* @bsimethod                                                    CaseyMullen     10/09
++---------------+---------------+---------------+---------------+---------------+------*/    
+void SetAndVerifyDouble (IECInstanceR instance, ECValueR v, wchar_t const * accessString, double value)
+    {
+    v.SetDouble(value);
+    EXPECT_TRUE (SUCCESS == instance.SetValue (accessString, v));
+    VerifyDouble (instance, v, accessString, value);
+    }
+
+/*---------------------------------------------------------------------------------**//**
+* @bsimethod                                                    CaseyMullen     10/09
++---------------+---------------+---------------+---------------+---------------+------*/    
+void VerifyLong (IECInstanceR instance, ECValueR v, wchar_t const * accessString, UInt64 value)
+    {
+    v.Clear();
+    EXPECT_TRUE (SUCCESS == instance.GetValue (v, accessString));
+    EXPECT_EQ (value, v.GetLong());
+    }
+        
+/*---------------------------------------------------------------------------------**//**
+* @bsimethod                                                    CaseyMullen     10/09
++---------------+---------------+---------------+---------------+---------------+------*/    
+void SetAndVerifyLong (IECInstanceR instance, ECValueR v, wchar_t const * accessString, UInt64 value)
+    {
+    v.SetLong(value);
+    EXPECT_TRUE (SUCCESS == instance.SetValue (accessString, v));
+    VerifyLong (instance, v, accessString, value);
+    } 
+    
+/*---------------------------------------------------------------------------------**//**
+* @bsimethod                                                    AdamKlatzkin     01/10
++---------------+---------------+---------------+---------------+---------------+------*/    
+void VerifyArrayInfo (IECInstanceR instance, ECValueR v, wchar_t const * accessString, UInt32 count, bool isFixedCount)
+    {
+    v.Clear();
+    EXPECT_TRUE (SUCCESS == instance.GetValue (v, accessString));
+    EXPECT_EQ (count, v.GetArrayInfo().GetCount());
+    EXPECT_EQ (isFixedCount, v.GetArrayInfo().IsFixedCount());
+    }
+    
+/*---------------------------------------------------------------------------------**//**
+* @bsimethod                                                    AdamKlatzkin     01/10
++---------------+---------------+---------------+---------------+---------------+------*/    
+void VerifyOutOfBoundsError (IECInstanceR instance, ECValueR v, wchar_t const * accessString, UInt32 index)
+    {
+    v.Clear();    
+    // WIP_FUSION .. ERROR_InvalidIndex
+    // CGM - instance.GetValue() is still returning a StatusInt, but the underlying method is now returning an ECObjectsStatus
+    EXPECT_TRUE (ECOBJECTS_STATUS_IndexOutOfRange == instance.GetValue (v, accessString, index));
+    EXPECT_TRUE (ECOBJECTS_STATUS_IndexOutOfRange == instance.SetValue (accessString, v, index));
+    }    
+    
+/*---------------------------------------------------------------------------------**//**
+* @bsimethod                                                    AdamKlatzkin     01/10
++---------------+---------------+---------------+---------------+---------------+------*/    
+void VerifyStringArray (IECInstanceR instance, ECValueR v, wchar_t const * accessString, wchar_t const * value, UInt32 start, UInt32 count)
+    {
+    bwstring incrementingString = value;
+   
+    for (UInt32 i=start ; i < start + count ; i++)        
+        {
+        incrementingString.append (L"X");
+        VerifyString (instance, v, accessString, true, i, incrementingString.c_str());
+        }
+    }  
+              
+    
+/*---------------------------------------------------------------------------------**//**
+* @bsimethod                                                    AdamKlatzkin     01/10
++---------------+---------------+---------------+---------------+---------------+------*/    
+void SetAndVerifyStringArray (IECInstanceR instance, ECValueR v, wchar_t const * accessString, wchar_t const * value, UInt32 count)
+    {
+    bwstring incrementingString = value;
+    for (UInt32 i=0 ; i < count ; i++)        
+        {
+        incrementingString.append (L"X");
+        v.SetString(incrementingString.c_str());
+        EXPECT_TRUE (SUCCESS == instance.SetValue (accessString, v, i));
+        }
+    
+    VerifyStringArray (instance, v, accessString, value, 0, count);
+    }  
+    
+/*---------------------------------------------------------------------------------**//**
+* @bsimethod                                                    AdamKlatzkin     01/10
++---------------+---------------+---------------+---------------+---------------+------*/    
+void VerifyIntegerArray (IECInstanceR instance, ECValueR v, wchar_t const * accessString, UInt32 baseValue, UInt32 start, UInt32 count)
+    {       
+    for (UInt32 i=start ; i < start + count ; i++)        
+        {
+        VerifyInteger (instance, v, accessString, true, i, baseValue++);
+        }
+    }        
+    
+/*---------------------------------------------------------------------------------**//**
+* @bsimethod                                                    AdamKlatzkin     01/10
++---------------+---------------+---------------+---------------+---------------+------*/    
+void SetAndVerifyIntegerArray (IECInstanceR instance, ECValueR v, wchar_t const * accessString, UInt32 baseValue, UInt32 count)
+    {
+    for (UInt32 i=0 ; i < count ; i++)        
+        {
+        v.SetInteger(baseValue + i);        
+        EXPECT_TRUE (SUCCESS == instance.SetValue (accessString, v, i));
+        }
+        
+    VerifyIntegerArray (instance, v, accessString, baseValue, 0, count);
+    }      
+    
+/*---------------------------------------------------------------------------------**//**
+* @bsimethod                                    Adam.Klatzkin                   01/2010
++---------------+---------------+---------------+---------------+---------------+------*/
+void VerifyIsNullArrayElements (IECInstanceR instance, ECValueR v, wchar_t const * accessString, UInt32 start, UInt32 count, bool isNull)
+    {
+    for (UInt32 i = start ; i < start + count ; i++)    
+        {
+        v.Clear();
+        EXPECT_TRUE (SUCCESS == instance.GetValue (v, accessString, i));
+        EXPECT_TRUE (isNull == v.IsNull());        
+        }
+    }
+
+/*---------------------------------------------------------------------------------**//**
+* @bsimethod                                                    Dylan.Rush      12/10
++---------------+---------------+---------------+---------------+---------------+------*/
+bool VerifyPair (IECInstancePtr source, ECValueAccessorPairCR pair)
+    {
+    ECValue original;
+    if(ECOBJECTS_STATUS_Success != source->GetValueUsingAccessor (original, pair.GetAccessor()))
+        return false;
+    return original.Equals (pair.GetValue());
+    }
+
+/*---------------------------------------------------------------------------------**//**
+* @bsimethod                                                    JoshSchifter    12/09
++---------------+---------------+---------------+---------------+---------------+------*/
+bwstring    GetTestSchemaXMLString (const wchar_t* schemaName, UInt32 versionMajor, UInt32 versionMinor, const wchar_t* className)
+    {
+    wchar_t fmt[] = L"<?xml version=\"1.0\" encoding=\"UTF-8\"?>"
+                    L"<ECSchema schemaName=\"%s\" nameSpacePrefix=\"test\" version=\"%02d.%02d\" xmlns=\"http://www.bentley.com/schemas/Bentley.ECXML.2.0\">"
+                    L"    <ECClass typeName=\"EmptyClass\" isDomainClass=\"True\">"
+                    L"    </ECClass>"
+                    L"    <ECClass typeName=\"Manufacturer\" isStruct=\"True\" isDomainClass=\"True\">"
+                    L"        <ECProperty propertyName=\"Name\" typeName=\"string\" />"
+                    L"        <ECProperty propertyName=\"AccountNo\" typeName=\"int\" />"
+                    L"    </ECClass>"
+                    L"    <ECClass typeName=\"CadData\" isStruct=\"True\" isDomainClass=\"True\">"
+                    L"        <ECProperty propertyName=\"Name\"         typeName=\"string\" />"
+                    L"        <ECProperty propertyName=\"Count\"        typeName=\"int\" />"
+                    L"        <ECProperty propertyName=\"StartPoint\"   typeName=\"point3d\" />"
+                    L"        <ECProperty propertyName=\"EndPoint\"     typeName=\"point3d\" />"
+                    L"        <ECProperty propertyName=\"Size\"         typeName=\"point2d\" />"
+                    L"        <ECProperty propertyName=\"Length\"       typeName=\"double\"  />"
+                    L"        <ECProperty propertyName=\"Install_Date\" typeName=\"dateTime\"  />"
+                    L"        <ECProperty propertyName=\"Service_Date\" typeName=\"dateTime\"  />"
+                    L"        <ECProperty propertyName=\"Field_Tested\" typeName=\"boolean\"  />"
+                    L"    </ECClass>"
+                    L"    <ECClass typeName=\"AllPrimitives\" isStruct=\"True\" isDomainClass=\"True\">"
+                    L"        <ECProperty propertyName=\"AString\"          typeName=\"string\" />"
+                    L"        <ECProperty propertyName=\"AnInt\"            typeName=\"int\" />"
+                    L"        <ECProperty propertyName=\"APoint3d\"         typeName=\"point3d\" />"
+                    L"        <ECProperty propertyName=\"APoint2d\"         typeName=\"point2d\" />"
+                    L"        <ECProperty propertyName=\"ADouble\"          typeName=\"double\"  />"
+                    L"        <ECProperty propertyName=\"ADateTime\"        typeName=\"dateTime\"  />"
+                    L"        <ECProperty propertyName=\"ABoolean\"         typeName=\"boolean\"  />"
+                    L"        <ECProperty propertyName=\"ALong\"            typeName=\"long\"  />"
+                    L"        <ECProperty propertyName=\"ABinary\"          typeName=\"binary\"  />"
+                    L"        <ECArrayProperty propertyName=\"SomeStrings\" typeName=\"string\" />"
+                    L"        <ECArrayProperty propertyName=\"SomeInts\"    typeName=\"int\" />"
+                    L"        <ECArrayProperty propertyName=\"SomePoint3ds\"    typeName=\"point3d\" />"
+                    L"        <ECArrayProperty propertyName=\"SomePoint2ds\"    typeName=\"point2d\" />"
+                    L"        <ECArrayProperty propertyName=\"SomeDoubles\"     typeName=\"double\"  />"
+                    L"        <ECArrayProperty propertyName=\"SomeDateTimes\"   typeName=\"dateTime\"  />"
+                    L"        <ECArrayProperty propertyName=\"SomeBooleans\"    typeName=\"boolean\"  />"
+                    L"        <ECArrayProperty propertyName=\"SomeLongs\"       typeName=\"long\"  />"
+                    L"        <ECArrayProperty propertyName=\"SomeBinaries\"    typeName=\"binary\"  />"
+                    L"    </ECClass>"
+                    L"    <ECClass typeName=\"FixedSizeArrayTester\" isStruct=\"True\" isDomainClass=\"True\">"
+                    L"        <ECArrayProperty propertyName=\"FixedString1\"  typeName=\"string\"     minOccurs=\"1\"  maxOccurs=\"1\" />"
+                    L"        <ECArrayProperty propertyName=\"FixedInt1\"     typeName=\"int\"        minOccurs=\"1\"  maxOccurs=\"1\" />"
+                    L"        <ECArrayProperty propertyName=\"FixedString10\" typeName=\"string\"     minOccurs=\"10\" maxOccurs=\"10\" />"
+                    L"        <ECArrayProperty propertyName=\"FixedInt10\"    typeName=\"int\"        minOccurs=\"10\" maxOccurs=\"10\" />"
+                    L"        <ECArrayProperty propertyName=\"Struct1\"       typeName=\"BaseClass0\" minOccurs=\"1\"  maxOccurs=\"1\" />"
+                    L"        <ECArrayProperty propertyName=\"Struct10\"      typeName=\"BaseClass0\" minOccurs=\"10\" maxOccurs=\"10\" />"
+                    L"    </ECClass>"
+                    L"    <ECClass typeName=\"ClassLayoutPerformanceTest0\" isStruct=\"True\" isDomainClass=\"True\">"
+                    L"        <ECProperty propertyName=\"AString\"  typeName=\"string\" />"
+                    L"        <ECProperty propertyName=\"AnInt\"    typeName=\"int\" />"
+                    L"        <ECProperty propertyName=\"ADouble\"  typeName=\"double\"  />"
+                    L"    </ECClass>"
+                    L"    <ECClass typeName=\"ClassLayoutPerformanceTest1\" isStruct=\"True\" isDomainClass=\"True\">"
+                    L"        <ECProperty propertyName=\"AMonkeywrench\"    typeName=\"int\" />"
+                    L"        <ECProperty propertyName=\"ADouble\"          typeName=\"double\"  />"
+                    L"        <ECProperty propertyName=\"AString\"          typeName=\"string\" />"
+                    L"        <ECProperty propertyName=\"AnInt\"            typeName=\"int\" />"
+                    L"    </ECClass>"
+                    L"    <ECClass typeName=\"%s\" isDomainClass=\"True\">"
+                    L"        <ECArrayProperty propertyName=\"BeginningArray\" typeName=\"string\" />"
+                    L"        <ECProperty propertyName=\"A\" typeName=\"int\" />"
+                    L"        <ECProperty propertyName=\"AA\" typeName=\"int\" />"
+                    L"        <ECProperty propertyName=\"B\" typeName=\"string\" />"
+                    L"        <ECProperty propertyName=\"C\" typeName=\"long\" />"
+                    L"        <ECProperty propertyName=\"D\" typeName=\"double\" />"
+                    L"        <ECProperty propertyName=\"S\" typeName=\"string\" />"
+                    L"        <ECStructProperty propertyName=\"Manufacturer\" typeName=\"Manufacturer\" />"
+                    L"        <ECProperty propertyName=\"Property0\" typeName=\"string\" />"
+                    L"        <ECProperty propertyName=\"Property1\" typeName=\"string\" />"
+                    L"        <ECProperty propertyName=\"Property2\" typeName=\"string\" />"
+                    L"        <ECProperty propertyName=\"Property3\" typeName=\"string\" />"
+                    L"        <ECProperty propertyName=\"Property4\" typeName=\"string\" />"
+                    L"        <ECProperty propertyName=\"Property5\" typeName=\"string\" />"
+                    L"        <ECProperty propertyName=\"Property6\" typeName=\"string\" />"
+                    L"        <ECProperty propertyName=\"Property7\" typeName=\"string\" />"
+                    L"        <ECProperty propertyName=\"Property8\" typeName=\"string\" />"
+                    L"        <ECProperty propertyName=\"Property9\" typeName=\"string\" />"
+                    L"        <ECArrayProperty propertyName=\"FixedArrayFixedElement\" typeName=\"int\" minOccurs=\"10\" maxOccurs=\"10\"/>"                    
+                    L"        <ECProperty propertyName=\"Property10\" typeName=\"string\" />"
+                    L"        <ECProperty propertyName=\"Property11\" typeName=\"string\" />"
+                    L"        <ECProperty propertyName=\"Property12\" typeName=\"string\" />"
+                    L"        <ECProperty propertyName=\"Property13\" typeName=\"string\" />"
+                    L"        <ECProperty propertyName=\"Property14\" typeName=\"string\" />"
+                    L"        <ECProperty propertyName=\"Property15\" typeName=\"string\" />"
+                    L"        <ECProperty propertyName=\"Property16\" typeName=\"string\" />"
+                    L"        <ECProperty propertyName=\"Property17\" typeName=\"string\" />"                    
+                    L"        <ECArrayProperty propertyName=\"VariableArrayFixedElement\" typeName=\"int\"/>"
+                    L"        <ECArrayProperty propertyName=\"FixedArrayVariableElement\" typeName=\"string\" minOccurs=\"12\" maxOccurs=\"12\"/>"                    
+                    L"        <ECProperty propertyName=\"Property18\" typeName=\"string\" />"
+                    L"        <ECProperty propertyName=\"Property19\" typeName=\"string\" />"
+                    L"        <ECProperty propertyName=\"Property20\" typeName=\"string\" />"
+                    L"        <ECProperty propertyName=\"Property21\" typeName=\"string\" />"
+                    L"        <ECProperty propertyName=\"Property22\" typeName=\"string\" />"
+                    L"        <ECArrayProperty propertyName=\"ManufacturerArray\" typeName=\"Manufacturer\"/>"
+                    L"        <ECProperty propertyName=\"Property23\" typeName=\"string\" />"
+                    L"        <ECProperty propertyName=\"Property24\" typeName=\"string\" />"
+                    L"        <ECProperty propertyName=\"Property25\" typeName=\"string\" />"
+                    L"        <ECProperty propertyName=\"Property26\" typeName=\"string\" />"
+                    L"        <ECProperty propertyName=\"Property27\" typeName=\"string\" />"
+                    L"        <ECArrayProperty propertyName=\"VariableArrayVariableElement\" typeName=\"string\"/>"
+                    L"        <ECProperty propertyName=\"Property28\" typeName=\"string\" />"
+                    L"        <ECProperty propertyName=\"Property29\" typeName=\"string\" />"
+                    L"        <ECProperty propertyName=\"Property30\" typeName=\"string\" />"
+                    L"        <ECProperty propertyName=\"Property31\" typeName=\"string\" />"
+                    L"        <ECProperty propertyName=\"Property32\" typeName=\"string\" />"
+                    L"        <ECProperty propertyName=\"Property33\" typeName=\"string\" />"
+                    L"        <ECProperty propertyName=\"Property34\" typeName=\"string\" />"
+                    L"        <ECProperty propertyName=\"Property35\" typeName=\"string\" />"
+                    L"        <ECProperty propertyName=\"Property36\" typeName=\"string\" />"
+                    L"        <ECProperty propertyName=\"Property37\" typeName=\"string\" />"
+                    L"        <ECProperty propertyName=\"Property38\" typeName=\"string\" />"
+                    L"        <ECProperty propertyName=\"Property39\" typeName=\"string\" />"
+                    L"        <ECProperty propertyName=\"Property40\" typeName=\"string\" />"
+                    L"        <ECProperty propertyName=\"Property41\" typeName=\"string\" />"
+                    L"        <ECProperty propertyName=\"Property42\" typeName=\"string\" />"
+                    L"        <ECProperty propertyName=\"Property43\" typeName=\"string\" />"
+                    L"        <ECProperty propertyName=\"Property44\" typeName=\"string\" />"
+                    L"        <ECProperty propertyName=\"Property45\" typeName=\"string\" />"
+                    L"        <ECProperty propertyName=\"Property46\" typeName=\"string\" />"
+                    L"        <ECProperty propertyName=\"Property47\" typeName=\"string\" />"
+                    L"        <ECArrayProperty propertyName=\"EndingArray\" typeName=\"string\" />"
+                    L"    </ECClass>"
+                    L"    <ECClass typeName=\"ClassWithStructArray\" isStruct=\"True\" isDomainClass=\"True\">"
+                    L"        <ECArrayProperty propertyName=\"StructArray\" typeName=\"AllPrimitives\"  minOccurs=\"0\" maxOccurs=\"unbounded\" />"
+                    L"        <ECStructProperty propertyName=\"StructMember\" typeName=\"AllPrimitives\" />"
+                    L"    </ECClass>"
+                    L"    <ECClass typeName=\"ClassWithPolymorphicStructArray\" isStruct=\"True\" isDomainClass=\"True\">"
+                    L"        <ECArrayProperty propertyName=\"PolymorphicStructArray\" typeName=\"BaseClass0\"  minOccurs=\"0\" maxOccurs=\"unbounded\" />"
+                    L"    </ECClass>"
+                    L"    <ECClass typeName=\"BaseClass0\" isStruct=\"True\" isDomainClass=\"True\">"
+                    L"        <ECProperty propertyName=\"BaseIntProperty\" typeName=\"int\" />"
+                    L"    </ECClass>"
+                    L"    <ECClass typeName=\"DerivedClass0\" isStruct=\"True\" isDomainClass=\"True\">"
+                    L"        <BaseClass>BaseClass0</BaseClass>"
+                    L"        <ECProperty propertyName=\"DerivedStringProperty\" typeName=\"string\" />"
+                    L"    </ECClass>"
+                    L"    <ECClass typeName=\"DerivedClass1\" isStruct=\"True\" isDomainClass=\"True\">"
+                    L"        <BaseClass>BaseClass0</BaseClass>"
+                    L"        <ECProperty propertyName=\"DerivedDoubleProperty\" typeName=\"double\" />"
+                    L"    </ECClass>"
+                    L"</ECSchema>";
+
+    wchar_t* buff = (wchar_t*) _alloca (2 * (50 + wcslen (fmt) + wcslen (schemaName) + wcslen (className)));
+
+    swprintf (buff, fmt, schemaName, versionMajor, versionMinor, className);
+
+    return buff;
+    }
+
+/*---------------------------------------------------------------------------------**//**
+* @bsimethod                                                    JoshSchifter    12/09
++---------------+---------------+---------------+---------------+---------------+------*/
+ECSchemaP       CreateTestSchema (IECSchemaOwnerR schemaOwner)
+    {
+    bwstring schemaXMLString = GetTestSchemaXMLString (L"TestSchema", 0, 0, L"TestClass");
+
+    if (!CoInitialize(NULL))
+        {
+        assert (false && "Error during CoInitialize()");
+        return NULL;
+        }
+
+    ECSchemaDeserializationContextPtr  schemaContext = ECSchemaDeserializationContext::CreateContext(schemaOwner);
+
+    ECSchemaP schema;        
+    EXPECT_EQ (SUCCESS, ECSchema::ReadXmlFromString (schema, schemaXMLString.c_str(), *schemaContext));  
+
+    CoUninitialize();
+    return schema;
+    }
+    
+typedef std::vector<bwstring> NameVector;
+static std::vector<bwstring> s_propertyNames;
+
+/*---------------------------------------------------------------------------------**//**
+* @bsimethod                                                    CaseyMullen    01/10
++---------------+---------------+---------------+---------------+---------------+------*/
+ECSchemaP       CreateProfilingSchema (int nStrings, IECSchemaOwnerR schemaOwner)
+    {
+    s_propertyNames.clear();
+    
+    bwstring schemaXml = 
+                    L"<?xml version=\"1.0\" encoding=\"UTF-8\"?>"
+                    L"<ECSchema schemaName=\"ProfilingSchema\" nameSpacePrefix=\"p\" version=\"1.0\" xmlns=\"http://www.bentley.com/schemas/Bentley.ECXML.2.0\">"
+                    L"    <ECClass typeName=\"Pidget\" isDomainClass=\"True\">";
+
+    for (int i = 0; i < nStrings; i++)
+        {
+        wchar_t propertyName[32];
+        swprintf(propertyName, L"StringProperty%02d", i);
+        s_propertyNames.push_back (propertyName);
+        wchar_t const * propertyFormat = 
+                    L"        <ECProperty propertyName=\"%s\" typeName=\"string\" />";
+        wchar_t propertyXml[128];
+        swprintf (propertyXml, propertyFormat, propertyName);
+        schemaXml += propertyXml;
+        }                    
+
+    schemaXml +=    L"    </ECClass>"
+                    L"</ECSchema>";
+
+    ECSchemaDeserializationContextPtr  schemaContext = ECSchemaDeserializationContext::CreateContext(schemaOwner);
+
+    ECSchemaP schema;        
+    EXPECT_EQ (SCHEMA_DESERIALIZATION_STATUS_Success, ECSchema::ReadXmlFromString (schema, schemaXml.c_str(), *schemaContext));
+
+    return schema;
+    }
+    
+/*---------------------------------------------------------------------------------**//**
+* @bsimethod                                    Adam.Klatzkin                   02/2010
++---------------+---------------+---------------+---------------+---------------+------*/
+void ExerciseVariableCountIntArray (IECInstanceR instance, ECValue& v, wchar_t* arrayAccessor, int baseValue)
+    {
+    // test insertion in an empty array
+    ASSERT_TRUE (ECOBJECTS_STATUS_Success == instance.InsertArrayElements (arrayAccessor, 0, 5));
+    VerifyArrayInfo             (instance, v, arrayAccessor, 5, false);
+    VerifyIsNullArrayElements   (instance, v, arrayAccessor, 0, 5, true);    
+    SetAndVerifyIntegerArray    (instance, v, arrayAccessor, baseValue, 5);   
+    VerifyIsNullArrayElements   (instance, v, arrayAccessor, 0, 5, false);
+    VerifyOutOfBoundsError      (instance, v, arrayAccessor, 5);
+    // test insertion in the middle of an array
+    ASSERT_TRUE (ECOBJECTS_STATUS_Success == instance.InsertArrayElements (arrayAccessor, 3, 3));    
+    VerifyArrayInfo             (instance, v, arrayAccessor, 8, false);
+    VerifyIsNullArrayElements   (instance, v, arrayAccessor, 0, 3, false);
+    VerifyIntegerArray          (instance, v, arrayAccessor, baseValue, 0, 3);
+    VerifyIsNullArrayElements   (instance, v, arrayAccessor, 3, 3, true);
+    VerifyIsNullArrayElements   (instance, v, arrayAccessor, 6, 2, false);
+    VerifyIntegerArray          (instance, v, arrayAccessor, baseValue + 3, 6, 2);
+    SetAndVerifyIntegerArray    (instance, v, arrayAccessor, baseValue, 8);   
+    // test insertion at the beginning of an array
+    ASSERT_TRUE (ECOBJECTS_STATUS_Success == instance.InsertArrayElements (arrayAccessor, 0, 4));    
+    VerifyArrayInfo             (instance, v, arrayAccessor, 12, false);
+    VerifyIsNullArrayElements   (instance, v, arrayAccessor, 0, 4, true);
+    VerifyIsNullArrayElements   (instance, v, arrayAccessor, 4, 8, false);
+    VerifyIntegerArray          (instance, v, arrayAccessor, baseValue, 4, 8);    
+    SetAndVerifyIntegerArray    (instance, v, arrayAccessor, baseValue, 12);     
+    // test insertion at the end of an array
+    ASSERT_TRUE (ECOBJECTS_STATUS_Success == instance.AddArrayElements (arrayAccessor, 2));    
+    VerifyArrayInfo             (instance, v, arrayAccessor, 14, false);    
+    VerifyIsNullArrayElements   (instance, v, arrayAccessor, 12, 2, true);
+    VerifyIsNullArrayElements   (instance, v, arrayAccessor, 0, 12, false);
+    VerifyIntegerArray          (instance, v, arrayAccessor, baseValue, 0, 12);    
+    SetAndVerifyIntegerArray    (instance, v, arrayAccessor, baseValue, 14);               
+    }    
+       
+/*---------------------------------------------------------------------------------**//**
+* @bsimethod                                    Adam.Klatzkin                   02/2010
++---------------+---------------+---------------+---------------+---------------+------*/
+void ExerciseVariableCountStringArray (IECInstanceR instance, ECValue& v, wchar_t* arrayAccessor, wchar_t* stringSeed)
+    {
+    // test insertion in an empty array
+    ASSERT_TRUE (ECOBJECTS_STATUS_Success == instance.InsertArrayElements (arrayAccessor, 0, 5));
+    VerifyArrayInfo             (instance, v, arrayAccessor, 5, false);
+    VerifyIsNullArrayElements   (instance, v, arrayAccessor, 0, 5, true);    
+    SetAndVerifyStringArray     (instance, v, arrayAccessor, stringSeed, 5);   
+    VerifyIsNullArrayElements   (instance, v, arrayAccessor, 0, 5, false);
+    VerifyOutOfBoundsError      (instance, v, arrayAccessor, 5);
+    // test insertion in the middle of an array
+    ASSERT_TRUE (ECOBJECTS_STATUS_Success == instance.InsertArrayElements (arrayAccessor, 3, 3));    
+    VerifyArrayInfo             (instance, v, arrayAccessor, 8, false);
+    VerifyIsNullArrayElements   (instance, v, arrayAccessor, 0, 3, false);
+    VerifyStringArray           (instance, v, arrayAccessor, stringSeed, 0, 3);
+    VerifyIsNullArrayElements   (instance, v, arrayAccessor, 3, 3, true);
+    VerifyIsNullArrayElements   (instance, v, arrayAccessor, 6, 2, false);
+    bwstring stringSeedXXX(stringSeed);
+    stringSeedXXX.append (L"XXX");
+    VerifyStringArray           (instance, v, arrayAccessor, stringSeedXXX.c_str(), 6, 2);
+    SetAndVerifyStringArray     (instance, v, arrayAccessor, stringSeed, 8);   
+    // test insertion at the beginning of an array
+    ASSERT_TRUE (ECOBJECTS_STATUS_Success == instance.InsertArrayElements (arrayAccessor, 0, 4));    
+    VerifyArrayInfo             (instance, v, arrayAccessor, 12, false);
+    VerifyIsNullArrayElements   (instance, v, arrayAccessor, 0, 4, true);
+    VerifyIsNullArrayElements   (instance, v, arrayAccessor, 4, 8, false);
+    VerifyStringArray           (instance, v, arrayAccessor, stringSeed, 4, 8);    
+    SetAndVerifyStringArray     (instance, v, arrayAccessor, stringSeed, 12);     
+    // test insertion at the end of an array
+    ASSERT_TRUE (ECOBJECTS_STATUS_Success == instance.AddArrayElements (arrayAccessor, 2));    
+    VerifyArrayInfo             (instance, v, arrayAccessor, 14, false);    
+    VerifyIsNullArrayElements   (instance, v, arrayAccessor, 12, 2, true);
+    VerifyIsNullArrayElements   (instance, v, arrayAccessor, 0, 12, false);
+    VerifyStringArray           (instance, v, arrayAccessor, stringSeed, 0, 12);    
+    SetAndVerifyStringArray     (instance, v, arrayAccessor, stringSeed, 14);               
+    }
+    
+/*---------------------------------------------------------------------------------**//**
+* @bsimethod                                    Adam.Klatzkin                   02/2010
++---------------+---------------+---------------+---------------+---------------+------*/
+void VerifyVariableCountManufacturerArray (IECInstanceR instance, ECValue& v, wchar_t* arrayAccessor)
+    {    
+    VerifyArrayInfo (instance, v, arrayAccessor, 4, false);
+    EXPECT_TRUE (SUCCESS == instance.GetValue (v, arrayAccessor));    
+    VerifyIsNullArrayElements (instance, v, arrayAccessor, 0, 4, false);
+    EXPECT_TRUE (SUCCESS == instance.GetValue (v, arrayAccessor, 0));    
+    EXPECT_TRUE (v.IsStruct());    
+    IECInstancePtr manufInst = v.GetStruct();
+    VerifyString (*manufInst, v, L"Name", L"Nissan");
+    VerifyInteger (*manufInst, v, L"AccountNo", 3475);
+    EXPECT_TRUE (SUCCESS == instance.GetValue (v, arrayAccessor, 1));    
+    EXPECT_TRUE (v.IsStruct());    
+    manufInst = v.GetStruct();
+    VerifyString (*manufInst, v, L"Name", L"Ford");
+    VerifyInteger (*manufInst, v, L"AccountNo", 381);    
+    EXPECT_TRUE (SUCCESS == instance.GetValue (v, arrayAccessor, 2));    
+    EXPECT_TRUE (v.IsStruct());    
+    manufInst = v.GetStruct();
+    VerifyString (*manufInst, v, L"Name", L"Chrysler");
+    VerifyInteger (*manufInst, v, L"AccountNo", 81645);    
+    EXPECT_TRUE (SUCCESS == instance.GetValue (v, arrayAccessor, 3));    
+    EXPECT_TRUE (v.IsStruct());    
+    manufInst = v.GetStruct();
+    VerifyString (*manufInst, v, L"Name", L"Toyota");
+    VerifyInteger (*manufInst, v, L"AccountNo", 6823);    
+    }  
+    
+/*---------------------------------------------------------------------------------**//**
+* @bsimethod                                    Adam.Klatzkin                   02/2010
++---------------+---------------+---------------+---------------+---------------+------*/
+void ExerciseVariableCountManufacturerArray (IECInstanceR instance, StandaloneECEnablerR manufacturerEnabler, ECValue& v, wchar_t* arrayAccessor)
+    {    
+    // WIP_FUSION, review this process of setting array eleeents.  Is it easy enough?
+    VerifyArrayInfo (instance, v, arrayAccessor, 0, false);
+    
+    // create an array of two values
+    ASSERT_TRUE (ECOBJECTS_STATUS_Success == instance.AddArrayElements (arrayAccessor, 2));
+    VerifyArrayInfo (instance, v, arrayAccessor, 2, false);
+    VerifyIsNullArrayElements (instance, v, arrayAccessor, 0, 2, true);
+    IECInstancePtr manufInst = manufacturerEnabler.CreateInstance().get();    
+    SetAndVerifyString (*manufInst, v, L"Name", L"Nissan");
+    SetAndVerifyInteger (*manufInst, v, L"AccountNo", 3475);
+    v.SetStruct (manufInst.get());
+    ASSERT_TRUE (SUCCESS == instance.SetValue (arrayAccessor, v, 0));
+    manufInst = manufacturerEnabler.CreateInstance().get();    
+    SetAndVerifyString (*manufInst, v, L"Name", L"Kia");
+    SetAndVerifyInteger (*manufInst, v, L"AccountNo", 1791);
+    v.SetStruct (manufInst.get());
+    ASSERT_TRUE (SUCCESS == instance.SetValue (arrayAccessor, v, 1));    
+    VerifyIsNullArrayElements (instance, v, arrayAccessor, 0, 2, false);    
+   
+    // insert two elements in the middle of the array   
+    ASSERT_TRUE (ECOBJECTS_STATUS_Success == instance.InsertArrayElements (arrayAccessor, 1, 2));
+    VerifyArrayInfo (instance, v, arrayAccessor, 4, false);
+    VerifyIsNullArrayElements (instance, v, arrayAccessor, 0, 1, false);
+    VerifyIsNullArrayElements (instance, v, arrayAccessor, 1, 2, true);
+    VerifyIsNullArrayElements (instance, v, arrayAccessor, 3, 1, false);
+    manufInst = manufacturerEnabler.CreateInstance().get();    
+    SetAndVerifyString (*manufInst, v, L"Name", L"Ford");
+    SetAndVerifyInteger (*manufInst, v, L"AccountNo", 381);
+    v.SetStruct (manufInst.get());
+    ASSERT_TRUE (SUCCESS == instance.SetValue (arrayAccessor, v, 1)); 
+    manufInst = manufacturerEnabler.CreateInstance().get();    
+    SetAndVerifyString (*manufInst, v, L"Name", L"Chrysler");
+    SetAndVerifyInteger (*manufInst, v, L"AccountNo", 81645);
+    v.SetStruct (manufInst.get());
+    ASSERT_TRUE (SUCCESS ==instance.SetValue (arrayAccessor, v, 2));        
+    VerifyIsNullArrayElements (instance, v, arrayAccessor, 0, 4, false);
+    
+    // ensure we can set a struct array value to NULL        
+    v.SetToNull();
+    ASSERT_TRUE (SUCCESS == instance.SetValue (arrayAccessor, v, 3));        
+    VerifyIsNullArrayElements (instance, v, arrayAccessor, 0, 3, false);
+    VerifyIsNullArrayElements (instance, v, arrayAccessor, 3, 1, true);
+    manufInst = manufacturerEnabler.CreateInstance().get();    
+    SetAndVerifyString (*manufInst, v, L"Name", L"Acura");
+    SetAndVerifyInteger (*manufInst, v, L"AccountNo", 6);
+    v.SetStruct (manufInst.get());
+    ASSERT_TRUE (SUCCESS == instance.SetValue (arrayAccessor, v, 3));        
+    VerifyIsNullArrayElements (instance, v, arrayAccessor, 3, 1, false);
+    manufInst = manufacturerEnabler.CreateInstance().get();    
+    SetAndVerifyString (*manufInst, v, L"Name", L"Toyota");
+    SetAndVerifyInteger (*manufInst, v, L"AccountNo", 6823);
+    v.SetStruct (manufInst.get());
+    ASSERT_TRUE (SUCCESS == instance.SetValue (arrayAccessor, v, 3));        
+    
+    // ensure we can't set the array elements to other primitive types
+    {
+    // WIP_FUSION - these are busted need to fix
+    DISABLE_ASSERTS    
+    v.SetInteger (35);    
+    //index = 2;
+    //ASSERT_TRUE (ERROR == instance.SetValue (arrayAccessor, v, 1, &index));        
+    v.SetString (L"foobar");    
+    //index = 0;
+    //ASSERT_TRUE (ERROR == instance.SetValue (arrayAccessor, v, 1, &index));            
+    }
+    
+    // WIP_FUSION ensure we can not set the array to an instance of a struct that is not of the type (or derived from the type) of the property    
+        
+    VerifyVariableCountManufacturerArray (instance, v, arrayAccessor);
+    }
+    
+/*---------------------------------------------------------------------------------**//**
+* @bsimethod                                                    CaseyMullen     10/09
++---------------+---------------+---------------+---------------+---------------+------*/  
+void ExerciseInstance (IECInstanceR instance, wchar_t* valueForFinalStrings)
+    {   
+    ECValue v;    
+    StatusInt status = instance.GetValue (v, L"D");
+    
+    double doubleValue = 1.0/3.0;
+    SetAndVerifyDouble (instance, v, L"D", doubleValue);
+
+    SetAndVerifyInteger (instance, v, L"A", 97);
+    SetAndVerifyInteger (instance, v, L"AA", 12);   
+    
+    SetAndVerifyString (instance, v, L"B", L"Happy");
+    SetAndVerifyString (instance, v, L"B", L"Very Happy");
+    SetAndVerifyString (instance, v, L"B", L"sad");
+    SetAndVerifyString (instance, v, L"S", L"Lucky");
+    SetAndVerifyString (instance, v, L"B", L"sad");
+    SetAndVerifyString (instance, v, L"B", L"Very Very Happy");
+    VerifyString (instance, v, L"S", L"Lucky");
+    SetAndVerifyString (instance, v, L"Manufacturer.Name", L"Charmed");
+    SetAndVerifyString (instance, v, L"S", L"Lucky Strike");
+        
+    wchar_t largeString[3300];
+    largeString[0] = L'\0';
+    for (int i = 0; i < 20; i++)
+        wcscat (largeString, L"S2345678901234567890123456789012");
+    
+    size_t len = wcslen(largeString);
+    SetAndVerifyString (instance, v, L"S", largeString);
+    
+    for (int i = 0; i < N_FINAL_STRING_PROPS_IN_FAKE_CLASS; i++)
+        {
+        wchar_t propertyName[66];
+        swprintf (propertyName, L"Property%i", i);
+        SetAndVerifyString (instance, v, propertyName, valueForFinalStrings);
+        }          
+        
+    VerifyArrayInfo (instance, v, L"BeginningArray[]", 0, false);
+    VerifyArrayInfo (instance, v, L"FixedArrayFixedElement[]", 10, true);
+    VerifyArrayInfo (instance, v, L"VariableArrayFixedElement[]", 0, false);
+    VerifyArrayInfo (instance, v, L"FixedArrayVariableElement[]", 12, true);
+    VerifyArrayInfo (instance, v, L"VariableArrayVariableElement[]", 0, false);
+    VerifyArrayInfo (instance, v, L"EndingArray[]", 0, false);
+    
+    // WIP_FUSION, verify other properties of ArrayInfo are correct                        
+    
+    VerifyIsNullArrayElements (instance, v, L"FixedArrayFixedElement[]", 0, 10, true);
+    SetAndVerifyIntegerArray (instance, v, L"FixedArrayFixedElement[]", 172, 10);
+    VerifyIsNullArrayElements (instance, v, L"FixedArrayFixedElement[]", 0, 10, false);
+    SetAndVerifyIntegerArray (instance, v, L"FixedArrayFixedElement[]", 283, 10);    
+    
+    VerifyIsNullArrayElements (instance, v, L"FixedArrayVariableElement[]", 0, 12, true);
+    SetAndVerifyStringArray (instance, v, L"FixedArrayVariableElement[]", L"BaseString", 12);       
+    VerifyIsNullArrayElements (instance, v, L"FixedArrayVariableElement[]", 0, 12, false);
+    SetAndVerifyStringArray (instance, v, L"FixedArrayVariableElement[]", L"LaaaaaaargeString", 10);       
+    VerifyStringArray (instance, v, L"FixedArrayVariableElement[]", L"BaseStringXXXXXXXXXX", 10, 2);
+    SetAndVerifyStringArray (instance, v, L"FixedArrayVariableElement[]", L"XString", 12);           
+    
+    ExerciseVariableCountStringArray (instance, v, L"BeginningArray[]", L"BAValue");
+    ExerciseVariableCountIntArray    (instance, v, L"VariableArrayFixedElement[]", 57);
+    ExerciseVariableCountStringArray (instance, v, L"VariableArrayVariableElement[]", L"Var+Var");
+    ExerciseVariableCountStringArray (instance, v, L"EndingArray[]", L"EArray");        
+    
+    ECClassP manufacturerClass = instance.GetClass().GetSchema().GetClassP (L"Manufacturer");
+    ASSERT_TRUE (manufacturerClass);
+    ClassLayoutP manufClassLayout = ClassLayout::BuildFromClass (*manufacturerClass, 43, 24);
+    StandaloneECEnablerPtr manufEnabler = StandaloneECEnabler::CreateEnabler (*manufacturerClass, *manufClassLayout, true);
+    ExerciseVariableCountManufacturerArray (instance, *manufEnabler, v, L"ManufacturerArray[]");
+    
+    // WIP_FUSION verify I can set array elements to NULL        
+            
+    // WIP_FUSION, add array members                       
+    // WIP_FUSION, remove array members
+    // WIP_FUSION, clear array
+    
+    // Make sure that everything still has the final value that we expected
+    VerifyString (instance, v, L"S", largeString);
+    VerifyInteger (instance, v, L"A", 97);
+    VerifyDouble  (instance, v, L"D", doubleValue);
+    VerifyInteger (instance, v, L"AA", 12);
+    VerifyString  (instance, v, L"B", L"Very Very Happy");
+    VerifyString (instance, v, L"Manufacturer.Name", L"Charmed");
+    for (int i = 0; i < N_FINAL_STRING_PROPS_IN_FAKE_CLASS; i++)
+        {
+        wchar_t propertyName[66];
+        swprintf (propertyName, L"Property%i", i);
+        VerifyString (instance, v, propertyName, valueForFinalStrings);
+        }    
+    VerifyArrayInfo     (instance, v, L"FixedArrayFixedElement[]", 10, true);
+    VerifyIntegerArray  (instance, v, L"FixedArrayFixedElement[]", 283, 0, 10);             
+    VerifyArrayInfo     (instance, v, L"BeginningArray[]", 14, false);
+    VerifyIsNullArrayElements   (instance, v, L"BeginningArray[]", 0, 14, false);
+    VerifyStringArray   (instance, v, L"BeginningArray[]", L"BAValue", 0, 14);        
+    VerifyArrayInfo     (instance, v, L"FixedArrayVariableElement[]", 12, true);
+    VerifyIsNullArrayElements   (instance, v, L"FixedArrayVariableElement[]", 0, 12, false);
+    VerifyStringArray   (instance, v, L"FixedArrayVariableElement[]", L"XString", 0, 12);           
+    VerifyArrayInfo     (instance, v, L"VariableArrayFixedElement[]", 14, false);
+    VerifyIsNullArrayElements   (instance, v, L"VariableArrayFixedElement[]", 0, 14, false);
+    VerifyIntegerArray  (instance, v, L"VariableArrayFixedElement[]", 57, 0, 14);                   
+    VerifyArrayInfo     (instance, v, L"VariableArrayVariableElement[]", 14, false);
+    VerifyIsNullArrayElements   (instance, v, L"VariableArrayVariableElement[]", 0, 14, false);
+    VerifyStringArray   (instance, v, L"VariableArrayVariableElement[]", L"Var+Var", 0, 14);               
+    VerifyArrayInfo     (instance, v, L"EndingArray[]", 14, false);
+    VerifyIsNullArrayElements   (instance, v, L"EndingArray[]", 0, 14, false);
+    VerifyStringArray   (instance, v, L"EndingArray[]", L"EArray", 0, 14);                
+    VerifyVariableCountManufacturerArray (instance, v, L"ManufacturerArray[]");     
+    
+    // WIP_FUSION: should pass the string to the logger via a backdoor
+    instance.ToString(L"").c_str();
+    }
+
+#ifdef  MUST_PUBLISH_ECInstanceInteropHelper
+/*---------------------------------------------------------------------------------**//**
+* @bsimethod                                                    
++---------------+---------------+---------------+---------------+---------------+------*/
+TEST_F(MemoryLayoutTests, GetValuesUsingInteropHelper)
+    {
+    ASSERT_HRESULT_SUCCEEDED (CoInitialize(NULL));
+
+    ECSchemaOwnerPtr schemaOwner = ECSchemaOwner::CreateOwner();
+    ECSchemaP        schema = CreateTestSchema(*schemaOwner);
+    ASSERT_TRUE (schema != NULL);
+
+    ECClassP ecClass = schema->GetClassP (L"TestClass");
+    ASSERT_TRUE (ecClass);
+
+    ClassLayoutP classLayout = ClassLayout::BuildFromClass (*ecClass, 0, 0);
+    StandaloneECEnablerPtr enabler = StandaloneECEnabler::CreateEnabler (*ecClass, *classLayout, true);
+
+    EC::StandaloneECInstancePtr instance = enabler->CreateInstance();
+
+    double    doubleVal;
+    int       intVal;
+
+    EXPECT_TRUE (ECOBJECTS_STATUS_Success == ECInstanceInteropHelper::SetDoubleValue (*instance, L"D", (double)(1.0/3.0)));
+    EXPECT_TRUE (ECOBJECTS_STATUS_Success == ECInstanceInteropHelper::GetDouble      (*instance, doubleVal, L"D"));
+    EXPECT_TRUE ((double)(1.0/3.0) == doubleVal);
+
+    EXPECT_TRUE (ECOBJECTS_STATUS_Success == ECInstanceInteropHelper::SetIntegerValue (*instance, L"FixedArrayFixedElement[0]", (int)(97)));
+    EXPECT_TRUE (ECOBJECTS_STATUS_Success == ECInstanceInteropHelper::GetInteger      (*instance, intVal, L"FixedArrayFixedElement[0]"));
+    EXPECT_TRUE (97 == intVal);
+
+    EXPECT_TRUE (ECOBJECTS_STATUS_Success == ECInstanceInteropHelper::SetIntegerValue (*instance, L"VariableArrayFixedElement[1]", (int)(101)));
+    EXPECT_TRUE (ECOBJECTS_STATUS_Success == ECInstanceInteropHelper::GetInteger      (*instance, intVal, L"VariableArrayFixedElement[1]"));
+    EXPECT_TRUE (101 == intVal);
+
+    EXPECT_TRUE (ECOBJECTS_STATUS_Success == ECInstanceInteropHelper::SetIntegerValue (*instance, L"VariableArrayFixedElement[0]", (int)(100)));
+    EXPECT_TRUE (ECOBJECTS_STATUS_Success == ECInstanceInteropHelper::GetInteger      (*instance, intVal, L"VariableArrayFixedElement[0]"));
+    EXPECT_TRUE (100 == intVal);
+
+    WString testString = L"Charmed";
+    WString testString2 = L"Charmed2";
+    const wchar_t* stringValueP = NULL;
+
+    EXPECT_TRUE (ECOBJECTS_STATUS_Success == ECInstanceInteropHelper::SetStringValue (*instance, L"ManufacturerArray[1].Name", testString.c_str()));
+    EXPECT_TRUE (ECOBJECTS_STATUS_Success == ECInstanceInteropHelper::GetString (*instance, stringValueP, L"ManufacturerArray[1].Name"));
+    EXPECT_STREQ (testString.c_str(), stringValueP);
+
+    EXPECT_TRUE (ECOBJECTS_STATUS_Success == ECInstanceInteropHelper::SetStringValue (*instance, L"ManufacturerArray[0].Name", testString2.c_str()));
+    EXPECT_TRUE (ECOBJECTS_STATUS_Success == ECInstanceInteropHelper::GetString (*instance, stringValueP, L"ManufacturerArray[0].Name"));
+    EXPECT_STREQ (testString2.c_str(), stringValueP);
+    };
+#endif
+
+/*---------------------------------------------------------------------------------**//**
+* @bsimethod                                                    Dylan.Rush      11/10
++---------------+---------------+---------------+---------------+---------------+------*/
+TEST_F(MemoryLayoutTests, ECValueEqualsMethod)
+    {
+    ECSchemaOwnerPtr schemaOwner = ECSchemaOwner::CreateOwner();
+    ECSchemaP        schema = CreateTestSchema(*schemaOwner);
+    ASSERT_TRUE (schema != NULL);
+
+    ECClassP ecClass = schema->GetClassP (L"AllPrimitives");
+    ASSERT_TRUE (ecClass);
+
+    SchemaLayout schemaLayout (24);
+
+    ClassLayoutP classLayout = ClassLayout::BuildFromClass (*ecClass, 42, schemaLayout.GetSchemaIndex());
+    StandaloneECEnablerPtr enabler = StandaloneECEnabler::CreateEnabler (*ecClass, *classLayout, true);
+
+    ECValue v1, v2;
+    EXPECT_TRUE   (v1.Equals(v2));
+    v1.SetInteger (3425);
+    v2.SetInteger (6548);
+    EXPECT_FALSE  (v1.Equals (v2));
+    v2.SetInteger (v1.GetInteger());
+    EXPECT_TRUE   (v1.Equals (v2));
+
+    v1.SetString  (L"Something");
+    v2.SetString  (L"Something else");
+    EXPECT_FALSE  (v1.Equals (v2));
+    v2.SetString  (v1.GetString());
+    EXPECT_TRUE   (v1.Equals (v2));
+
+    //Conflicting types
+    v2.SetInteger (3425);
+    EXPECT_FALSE  (v1.Equals (v2));
+
+    v1.SetDouble  (1.0);
+    v2.SetDouble  (1.0);
+    EXPECT_TRUE   (v1.Equals (v2));
+    v2.SetDouble  (2.0);
+    EXPECT_FALSE  (v1.Equals (v2));
+
+    v1.SetLong    ((Int64)345);
+    v2.SetLong    ((Int64)345);
+    EXPECT_TRUE   (v1.Equals (v2));
+    v2.SetLong    ((Int64)345345);
+    EXPECT_FALSE  (v1.Equals (v2));
+
+    v1.SetBoolean (false);
+    v2.SetBoolean (false);
+    EXPECT_TRUE   (v1.Equals (v2));
+    v2.SetBoolean (true);
+    EXPECT_FALSE  (v1.Equals (v2));
+
+    SystemTime timeInput  = SystemTime::GetLocalTime();
+    v1.SetDateTime(timeInput);
+    v2.SetDateTime(timeInput);
+    EXPECT_TRUE   (v1.Equals (v2));
+    timeInput.wYear++;
+    v2.SetDateTime(timeInput);
+    EXPECT_FALSE  (v1.Equals (v2));
+
+    v1.SetDateTimeTicks((Int64)633487865666864601);
+    v2.SetDateTimeTicks((Int64)633487865666864601);
+    EXPECT_TRUE   (v1.Equals (v2));
+    v2.SetDateTimeTicks((Int64)633487865666866601);
+    EXPECT_FALSE  (v1.Equals (v2));
+
+    const static bool HOLD_AS_DUPLICATE = true;
+    const byte binaryValue0[4] = {0x00, 0x01, 0x02, 0x03};
+    const byte binaryValue1[4] = {0x10, 0x11, 0x12, 0x13};
+    EXPECT_EQ (sizeof(binaryValue0), 4);
+    EXPECT_EQ (sizeof(binaryValue0), 4);
+    v1.SetBinary(binaryValue0, sizeof(binaryValue0), HOLD_AS_DUPLICATE);
+    v2.SetBinary(binaryValue0, sizeof(binaryValue0), HOLD_AS_DUPLICATE);
+    EXPECT_TRUE   (v1.Equals (v2));
+    v2.SetBinary(binaryValue1, sizeof(binaryValue1), HOLD_AS_DUPLICATE);
+    EXPECT_FALSE  (v1.Equals (v2));
+
+    DPoint2d   point2dInput0 = {1.0, 2.0};
+    DPoint2d   point2dInput1 = {3.0, 4.0};
+    v1.SetPoint2D (point2dInput0);
+    v2.SetPoint2D (point2dInput0);
+    EXPECT_TRUE   (v1.Equals (v2));
+    v2.SetPoint2D (point2dInput1);
+    EXPECT_FALSE  (v1.Equals (v2));
+
+    DPoint3d   point3dInput0 = {1.0, 2.0, -10.0};
+    DPoint3d   point3dInput1 = {3.0, 4.0, -123.0};
+    v1.SetPoint3D (point3dInput0);
+    v2.SetPoint3D (point3dInput0);
+    EXPECT_TRUE   (v1.Equals (v2));
+    v2.SetPoint3D (point3dInput1);
+    EXPECT_FALSE  (v1.Equals (v2));
+
+    EC::StandaloneECInstancePtr testInstance0 = enabler->CreateInstance();
+    EC::StandaloneECInstancePtr testInstance1 = enabler->CreateInstance();
+    v1.SetStruct  (testInstance0.get());
+    v2.SetStruct  (testInstance0.get());
+    EXPECT_TRUE   (v1.Equals(v2));
+    v2.SetStruct  (testInstance1.get());
+    EXPECT_FALSE  (v1.Equals (v2));
+    }
+
+/*---------------------------------------------------------------------------------**//**
+* @bsimethod                                                    Dylan.Rush      11/10
++---------------+---------------+---------------+---------------+---------------+------*/
+TEST_F(MemoryLayoutTests, GetEnablerPropertyInformation)
+    {
+    ECSchemaOwnerPtr schemaOwner = ECSchemaOwner::CreateOwner();
+    ECSchemaP        schema = CreateTestSchema(*schemaOwner);
+    ASSERT_TRUE (schema != NULL);
+
+    ECClassP ecClass = schema->GetClassP (L"AllPrimitives");
+    ASSERT_TRUE (ecClass);
+
+    SchemaLayout schemaLayout (24);
+
+    ClassLayoutP classLayout = ClassLayout::BuildFromClass (*ecClass, 42, schemaLayout.GetSchemaIndex());
+
+    StandaloneECEnablerPtr enabler = StandaloneECEnabler::CreateEnabler (*ecClass, *classLayout);        
+
+    const int expectedPropertyCount = 18;
+
+    UInt32 propertyCount = enabler->GetPropertyCount();
+
+    EXPECT_EQ (expectedPropertyCount, propertyCount);
+
+    wchar_t* expectedProperties [expectedPropertyCount] = 
+        {
+        L"AString",
+        L"AnInt",
+        L"APoint3d",
+        L"APoint2d",
+        L"ADouble",
+        L"ADateTime",
+        L"ABoolean",
+        L"ALong",
+        L"ABinary",
+        L"SomeStrings[]",
+        L"SomeInts[]",
+        L"SomePoint3ds[]",
+        L"SomePoint2ds[]",
+        L"SomeDoubles[]",
+        L"SomeDateTimes[]",
+        L"SomeBooleans[]",
+        L"SomeLongs[]",
+        L"SomeBinaries[]"
+        };
+
+    for (UInt32 i=0; i < expectedPropertyCount; i++)
+        {
+        const wchar_t* expectedPropertyName = expectedProperties [i];
+        const wchar_t* propertyName         = NULL;
+        UInt32 propertyIndex          = 0;
+
+        EXPECT_TRUE (ECOBJECTS_STATUS_Success == enabler->GetPropertyIndex (propertyIndex, expectedPropertyName));
+        EXPECT_TRUE (ECOBJECTS_STATUS_Success == enabler->GetAccessString  (propertyName,  propertyIndex));
+
+        EXPECT_STREQ (expectedPropertyName, propertyName);
+        }
+
+    delete classLayout;
+    }
+
+
+/*---------------------------------------------------------------------------------**//**
+* @bsimethod                                                    Dylan.Rush      11/10
++---------------+---------------+---------------+---------------+---------------+------*/
+TEST_F(MemoryLayoutTests, TestECValueEnumeration)
+    {
+    ECSchemaOwnerPtr schemaOwner = ECSchemaOwner::CreateOwner();
+    ECSchemaP        schema = CreateTestSchema(*schemaOwner);
+    ASSERT_TRUE (schema != NULL);
+
+    ECClassP ecClass = schema->GetClassP (L"AllPrimitives");
+    ASSERT_TRUE (ecClass);
+
+    SchemaLayout schemaLayout (24);
+
+    ClassLayoutP classLayout = ClassLayout::BuildFromClass (*ecClass, 42, schemaLayout.GetSchemaIndex());
+    StandaloneECEnablerPtr enabler = StandaloneECEnabler::CreateEnabler (*ecClass, *classLayout, true);
+
+    EC::StandaloneECInstancePtr sourceInstance = enabler->CreateInstance();
+    EC::StandaloneECInstancePtr targetInstance = enabler->CreateInstance();
+
+    ECValue v;
+    v.SetDouble(1.0/3.0);
+    sourceInstance->SetValue(L"ADouble", v);
+    v.SetInteger(234);
+    sourceInstance->SetValue(L"AnInt", v);
+    v.SetInteger(50);
+    sourceInstance->SetValue(L"SomeInts[0]", v);
+    v.SetInteger(60);
+    sourceInstance->SetValue(L"SomeInts[1]", v);
+    v.SetInteger(70);
+    sourceInstance->SetValue(L"SomeInts[2]", v);
+    v.SetInteger(80);
+    sourceInstance->SetValue(L"SomeInts[3]", v);
+    v.SetString(L"This is a string");
+    sourceInstance->SetValue(L"AString", v);
+    sourceInstance->SetValue(L"SomeStrings[0]", v);
+    v.SetLong((Int64)2309480);
+    sourceInstance->SetValue(L"ALong", v);
+    sourceInstance->SetValue(L"SomeLongs[0]", v);
+    v.SetBoolean(true);
+    sourceInstance->SetValue(L"ABoolean", v);
+    sourceInstance->SetValue(L"SomeBooleans[0]", v);
+    DPoint2d   point2dInput = {1.0, 2.0};
+    v.SetPoint2D(point2dInput);
+    sourceInstance->SetValue(L"APoint2d", v);
+    sourceInstance->SetValue(L"SomePoint2ds[0]", v);
+    DPoint3d   point3dInput = {1.0, 2.0, 3.0};
+    v.SetPoint3D(point3dInput);
+    sourceInstance->SetValue(L"APoint3d", v);
+    sourceInstance->SetValue(L"SomePoint3ds[0]", v);
+    SystemTime timeInput  = SystemTime::GetLocalTime();
+    v.SetDateTime(timeInput);
+    sourceInstance->SetValue(L"ADateTime", v);
+    sourceInstance->SetValue(L"SomeDateTimes[0]", v);
+
+
+    ECValueAccessorPairCollectionOptionsPtr sourceOptions = ECValueAccessorPairCollectionOptions::Create (*sourceInstance, false);
+    ECValueAccessorPairCollection sourceCollection(*sourceOptions);
+    for each (ECValueAccessorPair pair in sourceCollection)
+        {
+        ECValue         value      = pair.GetValue();
+        ECValueAccessor accessor   = pair.GetAccessor();
+
+        //wprintf(L"%ls: %ls\n", accessor.GetManagedAccessString(), value.ToString());
+        EXPECT_TRUE (ECOBJECTS_STATUS_Success == targetInstance->SetValueUsingAccessor(accessor, value));
+        }
+
+    ECValueAccessorPairCollectionOptionsPtr targetOptions = ECValueAccessorPairCollectionOptions::Create (*targetInstance, false);
+    ECValueAccessorPairCollection targetCollection(*targetOptions);
+    for each (ECValueAccessorPair pair in targetCollection)
+        {
+        ECValueAccessor accessor   = pair.GetAccessor();
+        ECValue         value      = pair.GetValue();
+        //wprintf(L"%ls: %ls\n", accessor.GetManagedAccessString(), value.ToString());
+        EXPECT_TRUE (VerifyPair (sourceInstance, pair));
+        }
+
+    // instance.Compact()... then check values again
+    };
+
+/*---------------------------------------------------------------------------------**//**
+* @bsimethod                                                    Dylan.Rush      11/10
++---------------+---------------+---------------+---------------+---------------+------*/
+TEST_F(MemoryLayoutTests, TestECValueEnumerationStructArray)
+    {
+    ECSchemaOwnerPtr schemaOwner = ECSchemaOwner::CreateOwner();;
+    ECSchemaP        schema = CreateTestSchema(*schemaOwner);
+    ASSERT_TRUE (schema != NULL);
+
+    ECClassP ecClass = schema->GetClassP (L"ClassWithStructArray");
+    ECClassP primitiveClass = schema->GetClassP (L"AllPrimitives");
+
+    ASSERT_TRUE (ecClass);
+
+    SchemaLayout schemaLayout (24);
+
+    ClassLayoutP classLayout0 = ClassLayout::BuildFromClass (*ecClass, 42,  schemaLayout.GetSchemaIndex());
+    ClassLayoutP classLayout1 = ClassLayout::BuildFromClass (*ecClass, 106, schemaLayout.GetSchemaIndex());
+
+    ClassLayoutP primitiveClassLayout = ClassLayout::BuildFromClass (*primitiveClass, 0, schemaLayout.GetSchemaIndex());
+
+    StandaloneECEnablerPtr enabler          = StandaloneECEnabler::CreateEnabler (*ecClass, *classLayout0, true);
+    StandaloneECEnablerPtr alternateEnabler = StandaloneECEnabler::CreateEnabler (*ecClass, *classLayout1, true);
+    StandaloneECEnablerPtr primitiveEnabler = StandaloneECEnabler::CreateEnabler (*primitiveClass, *primitiveClassLayout, true);
+
+    EC::StandaloneECInstancePtr sourceInstance  = enabler->CreateInstance();
+    EC::StandaloneECInstancePtr targetInstance0 = enabler->CreateInstance();
+    EC::StandaloneECInstancePtr targetInstance1 = alternateEnabler->CreateInstance();
+
+    EC::StandaloneECInstancePtr primitiveInstance0 = primitiveEnabler->CreateInstance();
+    EC::StandaloneECInstancePtr primitiveInstance1 = primitiveEnabler->CreateInstance();
+    EC::StandaloneECInstancePtr primitiveInstance2 = primitiveEnabler->CreateInstance();
+
+    sourceInstance->AddArrayElements(L"StructArray[]", 2);
+
+    ECValue v;
+    v.SetDouble(1.0/3.0);
+    primitiveInstance0->SetValue(L"ADouble", v);
+    v.SetInteger(234);
+    primitiveInstance0->SetValue(L"AnInt", v);
+    v.SetInteger(50);
+    primitiveInstance0->AddArrayElements(L"SomeInts[]", 4);
+    primitiveInstance0->SetValue(L"SomeInts[]", v, 0);
+    v.SetInteger(60);
+    primitiveInstance0->SetValue(L"SomeInts[]", v, 1);
+    v.SetInteger(70);
+    primitiveInstance0->SetValue(L"SomeInts[]", v, 2);
+    v.SetInteger(80);
+    primitiveInstance0->SetValue(L"SomeInts[]", v, 3);
+
+    ECValue structArrayMemberPlaceholder;
+    structArrayMemberPlaceholder.SetStruct(primitiveInstance0.get());
+    sourceInstance->SetValue(L"StructArray[]", structArrayMemberPlaceholder, 0);
+
+    v.SetString(L"This is a string");
+    primitiveInstance1->SetValue(L"AString", v);
+    primitiveInstance1->AddArrayElements(L"SomeStrings[]", 1);
+    primitiveInstance1->SetValue(L"SomeStrings[]", v, 0);
+    v.SetLong((Int64)2309480);
+    primitiveInstance1->SetValue(L"ALong", v);
+    primitiveInstance1->AddArrayElements(L"SomeLongs[]", 1);
+    primitiveInstance1->SetValue(L"SomeLongs[]", v, 0);
+    v.SetBoolean(true);
+    primitiveInstance1->SetValue(L"ABoolean", v);
+    primitiveInstance1->AddArrayElements(L"SomeBooleans[]", 1);
+    primitiveInstance1->SetValue(L"SomeBooleans[]", v, 0);
+
+    structArrayMemberPlaceholder.SetStruct(primitiveInstance1.get());
+    sourceInstance->SetValue(L"StructArray[]", structArrayMemberPlaceholder, 1);
+
+    DPoint2d   point2dInput = {1.0, 2.0};
+    v.SetPoint2D(point2dInput);
+    sourceInstance->SetValue(L"StructMember.APoint2d", v);
+    sourceInstance->AddArrayElements(L"StructMember.SomePoint2ds[]", 1);
+    sourceInstance->SetValue(L"StructMember.SomePoint2ds[]", v, 0);
+    DPoint3d   point3dInput = {1.0, 2.0, 3.0};
+    v.SetPoint3D(point3dInput);
+    sourceInstance->SetValue(L"StructMember.APoint3d", v);
+    sourceInstance->AddArrayElements(L"StructMember.SomePoint3ds[]", 1);
+    sourceInstance->SetValue(L"StructMember.SomePoint3ds[]", v, 0);
+    SystemTime timeInput  = SystemTime::GetLocalTime();
+    v.SetDateTime(timeInput);
+    sourceInstance->SetValue(L"StructMember.ADateTime", v);
+    sourceInstance->AddArrayElements(L"StructMember.SomeDateTimes[]", 1);
+    sourceInstance->SetValue(L"StructMember.SomeDateTimes[]", v, 0);
+
+
+    int valuesFound;
+    //Below, true indicates that null values will be included.
+    ECValueAccessorPairCollectionOptionsPtr sourceOptions = ECValueAccessorPairCollectionOptions::Create (*sourceInstance, true);
+    ECValueAccessorPairCollection sourceCollection(*sourceOptions);
+
+    //Enumerate all values (including nulls.)  Does not output.
+    valuesFound = 0;
+    for each (ECValueAccessorPair pair in sourceCollection)
+        {
+        valuesFound ++;
+        }
+    EXPECT_TRUE (18 < valuesFound);
+
+    valuesFound = 0;
+    sourceOptions->SetIncludesNullValues(false);
+    for each (ECValueAccessorPair pair in sourceCollection)
+        {
+        valuesFound ++;
+        ECValueAccessor accessor   = pair.GetAccessor();
+        ECValue         value      = pair.GetValue();
+        //wprintf(L"%ls: %ls\n", accessor.GetManagedAccessString(), value.ToString());
+        EXPECT_TRUE (ECOBJECTS_STATUS_Success == targetInstance0->SetValueUsingAccessor (accessor, value));
+        EXPECT_TRUE (ECOBJECTS_STATUS_Success == targetInstance1->SetValueUsingAccessor (accessor, value));
+        }
+    EXPECT_EQ (18, valuesFound);
+
+    valuesFound = 0;   
+    ECValueAccessorPairCollectionOptionsPtr targetOptions0 = ECValueAccessorPairCollectionOptions::Create (*targetInstance0, false);
+    ECValueAccessorPairCollection targetCollection0(*targetOptions0);
+    for each (ECValueAccessorPair pair in targetCollection0)
+        {
+        valuesFound ++;
+        ECValueAccessor accessor = pair.GetAccessor();
+        ECValue value = pair.GetValue();
+        ECValue temp;
+        EXPECT_TRUE (ECOBJECTS_STATUS_Success == targetInstance1->GetValueUsingAccessor (temp, accessor));
+        EXPECT_TRUE (value.Equals (temp));
+        EXPECT_TRUE (VerifyPair (sourceInstance, pair));
+        }
+    EXPECT_EQ (18, valuesFound);
+
+    valuesFound = 0;   
+    ECValueAccessorPairCollectionOptionsPtr targetOptions1 = ECValueAccessorPairCollectionOptions::Create (*targetInstance1, false);
+    ECValueAccessorPairCollection targetCollection1(*targetOptions1);
+    for each (ECValueAccessorPair pair in targetCollection1)
+        {
+        valuesFound ++;
+        EXPECT_TRUE (VerifyPair (sourceInstance, pair));
+        }
+    EXPECT_EQ (18, valuesFound);
+
+    StandaloneECInstancePtr duplicatedTarget = StandaloneECInstance::Duplicate (*targetInstance0);
+    ECValueAccessorPairCollectionOptionsPtr duplicatedOptions = ECValueAccessorPairCollectionOptions::Create (*duplicatedTarget, false);
+    ECValueAccessorPairCollection duplicatedTargetCollection(*duplicatedOptions);
+    valuesFound = 0;
+    for each (ECValueAccessorPair pair in duplicatedTargetCollection)
+        {
+        valuesFound++;
+        EXPECT_TRUE (VerifyPair (sourceInstance, pair));
+        }
+    EXPECT_EQ (18, valuesFound); 
+    
+    // instance.Compact()... then check values again
+    
+    };
+
+//#ifdef NEEDSWORK
+/*---------------------------------------------------------------------------------**//**
+* @bsimethod                                                    Dylan.Rush      11/10
++---------------+---------------+---------------+---------------+---------------+------*/
+TEST_F(MemoryLayoutTests, ECValueEnumerationOverFixedSizeArrays)
+    {
+    ECSchemaOwnerPtr schemaOwner = ECSchemaOwner::CreateOwner();;
+    ECSchemaP        schema = CreateTestSchema(*schemaOwner);
+    ASSERT_TRUE (schema != NULL);
+
+    ECClassP ecClass0 = schema->GetClassP (L"FixedSizeArrayTester");
+    ASSERT_TRUE (ecClass0);
+    ECClassP ecClass1 = schema->GetClassP (L"BaseClass0");
+    ASSERT_TRUE (ecClass1);
+
+    SchemaLayout schemaLayout (24);
+
+    ClassLayoutP classLayout0 = ClassLayout::BuildFromClass (*ecClass0, 42,  schemaLayout.GetSchemaIndex());
+    ClassLayoutP classLayout1 = ClassLayout::BuildFromClass (*ecClass1, 42,  schemaLayout.GetSchemaIndex());
+
+    StandaloneECEnablerPtr enabler          = StandaloneECEnabler::CreateEnabler (*ecClass0, *classLayout0, true);
+    StandaloneECEnablerPtr primitiveEnabler = StandaloneECEnabler::CreateEnabler (*ecClass1, *classLayout1, true);
+
+    StandaloneECInstancePtr sourceInstance  = enabler->CreateInstance();
+    StandaloneECInstancePtr targetInstance  = enabler->CreateInstance();
+
+    ECValue v;
+    v.SetString (L"a fixed string");
+    EXPECT_TRUE (ECOBJECTS_STATUS_Success == sourceInstance->SetValue (L"FixedString1[]", v, 0));
+
+    for (int i=0; i<10; i++)
+        EXPECT_TRUE (ECOBJECTS_STATUS_Success == sourceInstance->SetValue (L"FixedString10[]", v, i));
+
+    v.SetInteger (44);
+    EXPECT_TRUE (ECOBJECTS_STATUS_Success == sourceInstance->SetValue (L"FixedInt1[]", v, 0));
+
+    for (int i=0; i<10; i++)
+        {
+        v.SetInteger (i*i*i);
+        EXPECT_TRUE (ECOBJECTS_STATUS_Success == sourceInstance->SetValue (L"FixedInt10[]", v, i));
+        }
+
+    IECInstancePtr instance0 = primitiveEnabler->CreateInstance();
+    ECValue vForSettingStruct;
+    vForSettingStruct.SetInteger (5);
+    EXPECT_TRUE (ECOBJECTS_STATUS_Success == instance0->SetValue (L"BaseIntProperty", vForSettingStruct));
+    v.SetStruct (instance0.get());
+    EXPECT_TRUE (ECOBJECTS_STATUS_Success == sourceInstance->SetValue (L"Struct1[]", v, 0));
+
+    for (int i=0; i<10; i++)
+        {
+        instance0 = primitiveEnabler->CreateInstance();
+        vForSettingStruct.SetInteger(i*i*i);
+        EXPECT_TRUE (ECOBJECTS_STATUS_Success == instance0->SetValue(L"BaseIntProperty", vForSettingStruct));
+        v.SetStruct (instance0.get());
+        EXPECT_TRUE (ECOBJECTS_STATUS_Success == sourceInstance->SetValue (L"Struct10[]", v, i));
+        }
+
+    EXPECT_TRUE  (ECOBJECTS_STATUS_Success == sourceInstance->GetValue (v, L"FixedString1[]", 0));
+    EXPECT_FALSE (v.IsNull());
+    EXPECT_STREQ (L"a fixed string", v.GetString());
+
+    for (int i=0; i<10; i++)
+        {
+        EXPECT_TRUE  (ECOBJECTS_STATUS_Success == sourceInstance->GetValue (v, L"FixedString10[]", i));
+        EXPECT_FALSE (v.IsNull());
+        EXPECT_STREQ (L"a fixed string", v.GetString());
+        }
+
+    EXPECT_TRUE  (ECOBJECTS_STATUS_Success == sourceInstance->GetValue (v, L"FixedInt1[]", 0));
+    EXPECT_FALSE (v.IsNull());
+    EXPECT_EQ    (44, v.GetInteger());
+
+    for (int i=0; i<10; i++)
+        {
+        EXPECT_TRUE  (ECOBJECTS_STATUS_Success == sourceInstance->GetValue (v, L"FixedInt10[]", i));
+        EXPECT_FALSE (v.IsNull());
+        EXPECT_EQ    (i*i*i, v.GetInteger());
+        }
+
+    EXPECT_TRUE  (ECOBJECTS_STATUS_Success == sourceInstance->GetValue (v, L"Struct1[]", 0));
+    EXPECT_FALSE (v.IsNull());
+    instance0   = v.GetStruct();
+    EXPECT_TRUE  (ECOBJECTS_STATUS_Success == instance0->GetValue (v, L"BaseIntProperty"));
+    EXPECT_EQ    (5, v.GetInteger());
+
+    for (int i=0; i<10; i++)
+        {
+        EXPECT_TRUE  (ECOBJECTS_STATUS_Success == sourceInstance->GetValue (v, L"Struct10[]", i));
+        EXPECT_FALSE (v.IsNull());
+        instance0   = v.GetStruct();
+        EXPECT_TRUE  (ECOBJECTS_STATUS_Success == instance0->GetValue (v, L"BaseIntProperty"));
+        EXPECT_EQ    (i*i*i, v.GetInteger());
+        }
+
+    UInt32 propertyIndexOfStructArray;
+    classLayout0->GetPropertyIndex (propertyIndexOfStructArray, L"Struct1[]");
+
+    EXPECT_TRUE  (ECOBJECTS_STATUS_Success == sourceInstance->GetValue (v, propertyIndexOfStructArray, 0));
+    EXPECT_FALSE (v.IsNull());
+    instance0   = v.GetStruct();
+    EXPECT_TRUE  (ECOBJECTS_STATUS_Success == instance0->GetValue (v, L"BaseIntProperty"));
+    EXPECT_EQ    (5, v.GetInteger());
+
+    classLayout0->GetPropertyIndex (propertyIndexOfStructArray, L"Struct10[]");
+
+    for (int i=0; i<10; i++)
+        {
+        EXPECT_TRUE  (ECOBJECTS_STATUS_Success == sourceInstance->GetValue (v, propertyIndexOfStructArray, i));
+        EXPECT_FALSE (v.IsNull());
+        instance0   = v.GetStruct();
+        EXPECT_TRUE  (ECOBJECTS_STATUS_Success == instance0->GetValue (v, L"BaseIntProperty"));
+        EXPECT_EQ    (i*i*i, v.GetInteger());
+        }
+
+    int valuesFound;
+    valuesFound = 0;
+    ECValueAccessorPairCollectionOptionsPtr sourceOptions = ECValueAccessorPairCollectionOptions::Create (*sourceInstance, false);
+    ECValueAccessorPairCollection sourceCollection(*sourceOptions);
+    for each (ECValueAccessorPair pair in sourceCollection)
+        {
+        valuesFound ++;
+        ECValueAccessor accessor = pair.GetAccessor();
+        ECValue         value = pair.GetValue();
+        //wprintf(L"%ls: %ls\n", accessor.GetManagedAccessString(), value.ToString());
+        EXPECT_TRUE (ECOBJECTS_STATUS_Success == targetInstance->SetValueUsingAccessor (accessor, value));
+        }
+    EXPECT_EQ (33, valuesFound);
+
+    //Copy to target instance
+    //wprintf(L"\nEnumerating values in target instance...\n");
+    valuesFound = 0;   
+    ECValueAccessorPairCollectionOptionsPtr targetOptions = ECValueAccessorPairCollectionOptions::Create (*targetInstance, false);
+    ECValueAccessorPairCollection targetCollection(*targetOptions);
+    for each (ECValueAccessorPair pair in targetCollection)
+        {
+        valuesFound ++;
+        //ECValueAccessor accessor = pair.GetAccessor();
+        //ECValue value = pair.GetValue();
+        //wprintf(L"%ls: %ls", accessor.GetManagedAccessString(), value.ToString());
+        EXPECT_TRUE (VerifyPair (sourceInstance, pair));
+        }
+    EXPECT_EQ (33, valuesFound);
+
+    };
+//#endif
+
+/*---------------------------------------------------------------------------------**//**
+* @bsimethod                                                    Dylan.Rush      11/10
++---------------+---------------+---------------+---------------+---------------+------*/
+TEST_F(MemoryLayoutTests, ECValueEnumerationPerformance)
+    {
+    //The purpose of this test is to see the performance loss from using two different class
+    //layouts.
+#ifdef IGNORE____
+    // CGM - this CoInitialize is only needed to de-serialize the schema.  Ideally, CreateTestSchema should handle this since the test shouldn't need to know
+    // that implementation detail
+    // DHR - I stuck this in CreateTestSchema(), but I don't see an easy way around having to CoUninitialize()
+    ECSchemaOwnerPtr schemaOwner = ECSchemaOwner::CreateOwner();;
+    ECSchemaP        schema = CreateTestSchema(*schemaOwner);
+    ASSERT_TRUE (schema != NULL);
+
+    //These two classes are thought to have different ClassLayouts.
+    ECClassP ecClass0 = schema->GetClassP (L"ClassLayoutPerformanceTest0");
+    ASSERT_TRUE (ecClass0);
+    ECClassP ecClass1 = schema->GetClassP (L"ClassLayoutPerformanceTest1");
+    ASSERT_TRUE (ecClass1);
+
+    SchemaLayout schemaLayout (24);
+
+    ClassLayoutP classLayout0 = ClassLayout::BuildFromClass (*ecClass0, 42,  schemaLayout.GetSchemaIndex());
+    ClassLayoutP classLayout1 = ClassLayout::BuildFromClass (*ecClass1, 106, schemaLayout.GetSchemaIndex());
+
+    StandaloneECEnablerPtr enabler          = StandaloneECEnabler::CreateEnabler (*ecClass0, *classLayout0, true);
+    StandaloneECEnablerPtr alternateEnabler = StandaloneECEnabler::CreateEnabler (*ecClass1, *classLayout1, true);
+
+    EC::StandaloneECInstancePtr sourceInstance  = enabler->CreateInstance();
+    EC::StandaloneECInstancePtr targetInstance0 = enabler->CreateInstance();
+    EC::StandaloneECInstancePtr targetInstance1 = alternateEnabler->CreateInstance();
+
+    ECValue v;
+    SetAndVerifyDouble (*sourceInstance, v, L"ADouble", 5.8);
+    SetAndVerifyInteger (*sourceInstance, v, L"AnInt", 8851);
+    SetAndVerifyString (*sourceInstance, v, L"AString", L"Do or do not, there is no try.");
+
+    ECValueAccessorPairCollectionOptionsPtr sourceOptions = ECValueAccessorPairCollectionOptions::Create (*sourceInstance, false);
+    ECValueAccessorPairCollection sourceCollection(*sourceOptions);
+
+
+
+    UInt32      numAccesses = 300000;
+
+    double      elapsedTime1 = 0.0;
+    StopWatch   timer1 (L"Time setting values using index", true);
+
+
+    for (UInt32 i = 0; i < numAccesses; i++)
+        {
+        timer1.Start();
+        for each (ECValueAccessorPair pair in sourceCollection)
+            {
+            targetInstance0->SetValueUsingAccessor(pair.GetAccessor(), pair.GetValue());
+            }
+        timer1.Stop();
+
+        elapsedTime1 += timer1.GetElapsedSeconds();
+        }
+
+    double      elapsedTime2 = 0.0;
+    StopWatch   timer2 (L"Time setting values using accessString", true);
+    for (UInt32 i = 0; i < numAccesses; i++)
+        {
+        timer2.Start();
+        for each (ECValueAccessorPair pair in sourceCollection)
+            {
+            targetInstance1->SetValueUsingAccessor(pair.GetAccessor(), pair.GetValue());
+            }
+        timer2.Stop();
+
+        elapsedTime2 += timer2.GetElapsedSeconds();
+        }
+
+    double      elapsedTime3 = 0.0;
+    StopWatch   timer3 (L"Time setting values using interop helper", true);
+    for (UInt32 i = 0; i < numAccesses; i++)
+        {
+        timer3.Start();
+        ECValue v;
+        ECInstanceInteropHelper::GetValue  (*sourceInstance, v, L"ADouble");
+        ECInstanceInteropHelper::SetValue  (*targetInstance0, L"ADouble", v);
+
+        ECInstanceInteropHelper::GetValue (*sourceInstance, v, L"AnInt");
+        ECInstanceInteropHelper::SetValue (*targetInstance0, L"AnInt", v);
+
+        ECInstanceInteropHelper::GetValue  (*sourceInstance, v, L"AString");
+        ECInstanceInteropHelper::SetValue  (*targetInstance0, L"AString", v);
+        timer3.Stop();
+        elapsedTime3 += timer3.GetElapsedSeconds();
+        }
+
+    double      elapsedTime4 = 0.0;
+    StopWatch   timer4 (L"Time setting values using interop helper and enum", true);
+    for (UInt32 i = 0; i < numAccesses; i++)
+        {
+        timer4.Start();
+        for each (ECValueAccessorPair pair in sourceCollection)
+            {
+            ECInstanceInteropHelper::SetValue (*targetInstance0, pair.GetAccessor().GetManagedAccessString().c_str(), pair.GetValue());
+            }
+        timer4.Stop();
+        elapsedTime4 += timer4.GetElapsedSeconds();
+        }
+    
+    wprintf (L"Time to set %d values by: index = %.4f, \n\
+              access string = %.4f, \n\
+              interop helper - harcoded access strings = %.4f\n\
+              interop helper - enumerated access strings = %.4f\n\
+              \n", numAccesses, elapsedTime1, elapsedTime2, elapsedTime3, elapsedTime4);
+
+#endif
+
+    // instance.Compact()... then check values again
+    
+    };
+
+/*---------------------------------------------------------------------------------**//**
+* @bsimethod                                                    Dylan.Rush      11/10
++---------------+---------------+---------------+---------------+---------------+------*/
+TEST_F(MemoryLayoutTests, PolymorphicStructArrayEnumeration)
+    {
+    ECSchemaOwnerPtr schemaOwner = ECSchemaOwner::CreateOwner();;
+    ECSchemaP        schema = CreateTestSchema(*schemaOwner);
+    ASSERT_TRUE (schema != NULL);
+
+    ECClassP ecClass = schema->GetClassP (L"ClassWithPolymorphicStructArray");
+    ASSERT_TRUE (ecClass);
+    ECClassP derivedClass0 = schema->GetClassP (L"DerivedClass0");
+    ASSERT_TRUE (derivedClass0);
+    ECClassP derivedClass1 = schema->GetClassP (L"DerivedClass1");
+    ASSERT_TRUE (derivedClass1);
+
+    SchemaLayout schemaLayout (24);
+
+    ClassLayoutP classLayout = ClassLayout::BuildFromClass (*ecClass, 42,  schemaLayout.GetSchemaIndex());
+    ClassLayoutP dClassLayout0 = ClassLayout::BuildFromClass (*derivedClass0, 0,  schemaLayout.GetSchemaIndex());
+    ClassLayoutP dClassLayout1 = ClassLayout::BuildFromClass (*derivedClass1, 1,  schemaLayout.GetSchemaIndex());
+
+    StandaloneECEnablerPtr enabler          = StandaloneECEnabler::CreateEnabler (*ecClass, *classLayout, true);
+    StandaloneECEnablerPtr dEnabler0        = StandaloneECEnabler::CreateEnabler (*derivedClass0, *dClassLayout0, true);
+    StandaloneECEnablerPtr dEnabler1        = StandaloneECEnabler::CreateEnabler (*derivedClass1, *dClassLayout1, true);
+
+    EC::StandaloneECInstancePtr dInstance0 = dEnabler0->CreateInstance();
+
+    ECValue v;
+    v.SetInteger(1);
+    dInstance0->SetValue(L"BaseIntProperty", v);
+    v.SetString(L"Hello, polymorphism!");
+    dInstance0->SetValue(L"DerivedStringProperty", v);
+
+    EC::StandaloneECInstancePtr dInstance1 = dEnabler1->CreateInstance();
+
+    v.SetInteger(1);
+    dInstance1->SetValue(L"BaseIntProperty", v);
+    v.SetDouble(3.1415);
+    dInstance1->SetValue(L"DerivedDoubleProperty", v);
+
+    EC::StandaloneECInstancePtr sourceInstance = enabler->CreateInstance();
+
+    sourceInstance->AddArrayElements(L"PolymorphicStructArray[]", 2);
+    v.SetStruct(dInstance0.get());
+    sourceInstance->SetValue(L"PolymorphicStructArray[]", v, 0);
+    v.SetStruct(dInstance1.get());
+    sourceInstance->SetValue(L"PolymorphicStructArray[]", v, 1);
+
+    EC::StandaloneECInstancePtr targetInstance = enabler->CreateInstance();
+
+    ECValueAccessorPairCollectionOptionsPtr sourceOptions = ECValueAccessorPairCollectionOptions::Create (*sourceInstance, false);
+    ECValueAccessorPairCollection sourceCollection(*sourceOptions);
+
+    int valuesFound;
+
+    valuesFound = 0;
+    for each (ECValueAccessorPair pair in sourceCollection)
+        {
+        valuesFound++;
+        ECValue value = pair.GetValue();
+        ECValueAccessor accessor = pair.GetAccessor();
+        }
+    EXPECT_EQ (4, valuesFound); 
+
+    //Set those values to a target instance
+    valuesFound = 0;
+    for each (ECValueAccessorPair pair in sourceCollection)
+        {
+        valuesFound++;
+        ECValue value = pair.GetValue();
+        ECValueAccessor accessor = pair.GetAccessor();
+        targetInstance->SetValueUsingAccessor (accessor, value);
+        }
+    EXPECT_EQ (4, valuesFound); 
+
+    ECValueAccessorPairCollectionOptionsPtr targetOptions = ECValueAccessorPairCollectionOptions::Create (*targetInstance, false);
+    ECValueAccessorPairCollection targetCollection(*targetOptions);
+    valuesFound = 0;
+    for each (ECValueAccessorPair pair in targetCollection)
+        {
+        valuesFound++;
+        EXPECT_TRUE (VerifyPair (sourceInstance, pair));
+        }
+    EXPECT_EQ (4, valuesFound); 
+
+    StandaloneECInstancePtr duplicatedTarget = StandaloneECInstance::Duplicate (*targetInstance);
+    ECValueAccessorPairCollectionOptionsPtr duplicatedTargetOptions = ECValueAccessorPairCollectionOptions::Create (*duplicatedTarget, false);
+    ECValueAccessorPairCollection duplicatedTargetCollection(*duplicatedTargetOptions);
+    valuesFound = 0;
+    for each (ECValueAccessorPair pair in duplicatedTargetCollection)
+        {
+        valuesFound++;
+        EXPECT_TRUE (VerifyPair (sourceInstance, pair));
+        }
+    EXPECT_EQ (4, valuesFound); 
+    };
+
+/*---------------------------------------------------------------------------------**//**
+* @bsimethod                                                    Dylan.Rush      11/10
++---------------+---------------+---------------+---------------+---------------+------*/
+TEST_F(MemoryLayoutTests, ManualUseOfAccessors)
+    {
+    ECSchemaOwnerPtr schemaOwner = ECSchemaOwner::CreateOwner();;
+    ECSchemaP        schema = CreateTestSchema(*schemaOwner);
+    ASSERT_TRUE (schema != NULL);
+
+    ECClassP ecClass = schema->GetClassP (L"ClassWithStructArray");
+    ECClassP primitiveClass = schema->GetClassP (L"AllPrimitives");
+
+    ASSERT_TRUE (ecClass);
+
+    SchemaLayout schemaLayout (24);
+
+    ClassLayoutP classLayout0 =         ClassLayout::BuildFromClass (*ecClass, 42,  schemaLayout.GetSchemaIndex());
+    ClassLayoutP primitiveClassLayout = ClassLayout::BuildFromClass (*primitiveClass, 0, schemaLayout.GetSchemaIndex());
+
+    StandaloneECEnablerPtr enabler              = StandaloneECEnabler::CreateEnabler (*ecClass, *classLayout0, true);
+    StandaloneECEnablerPtr structEnabler        = StandaloneECEnabler::CreateEnabler (*primitiveClass, *primitiveClassLayout);
+
+    EC::StandaloneECInstancePtr sourceInstance  = enabler->CreateInstance();
+    EC::StandaloneECInstancePtr targetInstance0 = enabler->CreateInstance();
+    EC::StandaloneECInstancePtr targetInstance1 = enabler->CreateInstance();
+
+    ECValueAccessor accessor;
+    ECValue         v;
+
+    accessor.PushLocation(*sourceInstance, L"StructMember.ADouble", -1);
+    v.SetDouble(3.1415);
+    sourceInstance->SetValueUsingAccessor(accessor, v);
+    accessor.PopLocation();
+
+    accessor.PushLocation(*sourceInstance, L"StructMember.AnInt", -1);
+    v.SetInteger(234);
+    sourceInstance->SetValueUsingAccessor(accessor, v);
+    accessor.PopLocation();
+
+    accessor.PushLocation(*sourceInstance, L"StructMember.SomeInts[]", 0);
+    v.SetInteger(432);
+    sourceInstance->SetValueUsingAccessor(accessor, v);
+    accessor.PopLocation();
+    accessor.PushLocation(*sourceInstance, L"StructMember.SomeInts[]", 1);
+    v.SetInteger(555);
+    sourceInstance->SetValueUsingAccessor(accessor, v);
+    accessor.PopLocation();
+
+    //Step into struct array
+    accessor.PushLocation(*sourceInstance, L"StructArray[]", 0);
+
+    accessor.PushLocation(*structEnabler, L"AString", -1);
+    v.SetString(L"It is possible to use accessors manually.");
+    sourceInstance->SetValueUsingAccessor(accessor, v);
+    accessor.PopLocation();
+    accessor.PushLocation(*structEnabler, L"ALong", -1);
+    v.SetLong(5846543);
+    sourceInstance->SetValueUsingAccessor(accessor, v);
+    accessor.PopLocation();
+
+    int valuesFound;
+
+    ECValueAccessorPairCollectionOptionsPtr sourceOptions = ECValueAccessorPairCollectionOptions::Create (*sourceInstance, false);
+    ECValueAccessorPairCollection sourceCollection(*sourceOptions);
+
+    valuesFound = 0;
+    sourceOptions->SetIncludesNullValues(true);
+    for each (ECValueAccessorPair pair in sourceCollection)
+        {
+        valuesFound ++;
+        }
+    EXPECT_TRUE (6 < valuesFound);
+
+    valuesFound = 0;
+    sourceOptions->SetIncludesNullValues(false);
+    for each (ECValueAccessorPair pair in sourceCollection)
+        {
+        valuesFound ++;
+        ECValueAccessor accessor   = pair.GetAccessor();
+        ECValue         value      = pair.GetValue();
+        //wprintf(L"%ls: %ls\n", accessor->GetManagedAccessString(), value.ToString());
+        EXPECT_TRUE (ECOBJECTS_STATUS_Success == targetInstance0->SetValueUsingAccessor (accessor, value));
+        EXPECT_TRUE (ECOBJECTS_STATUS_Success == targetInstance1->SetValueUsingAccessor (accessor, value));
+        }
+    EXPECT_EQ (6, valuesFound); 
+
+    //Copy to target instance
+    valuesFound = 0;   
+    ECValueAccessorPairCollectionOptionsPtr targetOptions0 = ECValueAccessorPairCollectionOptions::Create (*targetInstance0, false);
+    ECValueAccessorPairCollection targetCollection0(*targetOptions0);
+    for each (ECValueAccessorPair pair in targetCollection0)
+        {
+        valuesFound ++;
+        ECValueAccessorCR accessor = pair.GetAccessor();
+        ECValueCR value = pair.GetValue();
+        ECValue temp;
+        EXPECT_TRUE (ECOBJECTS_STATUS_Success == targetInstance1->GetValueUsingAccessor (temp, accessor));
+        EXPECT_TRUE (value.Equals (temp));
+        EXPECT_TRUE (VerifyPair (sourceInstance, pair));
+        }
+    EXPECT_EQ (6, valuesFound); 
+
+    valuesFound = 0;   
+    ECValueAccessorPairCollectionOptionsPtr targetOptions1 = ECValueAccessorPairCollectionOptions::Create (*targetInstance1, false);
+    ECValueAccessorPairCollection targetCollection1(*targetOptions1);
+    for each (ECValueAccessorPair pair in targetCollection1)
+        {
+        valuesFound ++;
+        EXPECT_TRUE (VerifyPair (sourceInstance, pair));
+        }
+    EXPECT_EQ (6, valuesFound); 
+    
+    delete primitiveClassLayout;
+
+    // instance.Compact()... then check values again
+    
+    };
+
+/*---------------------------------------------------------------------------------**//**
+* @bsimethod                                                    Dylan.Rush      11/10
++---------------+---------------+---------------+---------------+---------------+------*/
+TEST_F(MemoryLayoutTests, SimpleMergeTwoInstances)
+    {
+    ECSchemaOwnerPtr schemaOwner = ECSchemaOwner::CreateOwner();;
+    ECSchemaP        schema = CreateTestSchema(*schemaOwner);
+    ASSERT_TRUE (schema != NULL);
+    ECClassP primitiveClass = schema->GetClassP (L"AllPrimitives");
+    ASSERT_TRUE (primitiveClass);
+
+    SchemaLayout schemaLayout (24);
+
+    ClassLayoutP primitiveLayout = ClassLayout::BuildFromClass (*primitiveClass, 42,  schemaLayout.GetSchemaIndex());
+    StandaloneECEnablerPtr enabler = StandaloneECEnabler::CreateEnabler (*primitiveClass, *primitiveLayout, true);
+    
+    EC::StandaloneECInstancePtr sourceInstance0 = enabler->CreateInstance();
+    EC::StandaloneECInstancePtr sourceInstance1 = enabler->CreateInstance();
+
+    EC::StandaloneECInstancePtr targetInstance  = enabler->CreateInstance();
+
+    ECValue v;
+    v.SetDouble(1.0/3.0);
+    sourceInstance0->SetValue(L"ADouble", v);
+    v.SetString(L"Weaker source instance");
+    sourceInstance0->SetValue(L"AString", v);
+    v.SetInteger(234);
+    sourceInstance0->SetValue(L"AnInt", v);
+    v.SetInteger(50);
+    sourceInstance0->AddArrayElements(L"SomeInts[]", 4);
+    sourceInstance0->SetValue(L"SomeInts[]", v, 0);
+    v.SetInteger(60);
+    sourceInstance0->SetValue(L"SomeInts[]", v, 1);
+    v.SetInteger(70);
+    sourceInstance0->SetValue(L"SomeInts[]", v, 2);
+    v.SetInteger(80);
+    sourceInstance0->SetValue(L"SomeInts[]", v, 3);
+
+    v.SetDouble(10.0/3.0);
+    sourceInstance1->SetValue(L"ADouble", v);
+    v.SetLong((Int64)2345978);
+    sourceInstance1->SetValue(L"ALong", v);
+    v.SetString(L"Dominant source instance");
+    sourceInstance1->SetValue(L"AString", v);
+    v.SetInteger(99999999);
+    sourceInstance1->AddArrayElements(L"SomeInts[]", 4);
+    sourceInstance1->SetValue(L"SomeInts[]", v, 1);
+
+    /*
+    Merging two instances into a third instance:
+    In this example, values from sourceInstance 1 will take precedence over 
+    values in sourceInstance0 in the even that neither are null.
+    Note that in Options::Create (), the second flag is set to true: in this
+    case, it is wise to include accessors that have null values.
+    */
+    ECValueAccessorPairCollectionOptionsPtr sourceOptions = ECValueAccessorPairCollectionOptions::Create (*sourceInstance1, true);
+    ECValueAccessorPairCollection sourceCollection(*sourceOptions);
+    for each (ECValueAccessorPair pair in sourceCollection)
+        {
+        //value came from sourceInstance1
+        ECValue value = pair.GetValue();
+        //if the value is null, get it from sourceInstance0
+        if(value.IsNull())
+            sourceInstance0->GetValueUsingAccessor (value, pair.GetAccessor());
+        //set the value to target instance
+        if(!value.IsNull())
+            targetInstance->SetValueUsingAccessor (pair.GetAccessor(), value);
+        }
+
+    int valuesCounted = 0;
+    ECValueAccessorPairCollectionOptionsPtr targetOptions = ECValueAccessorPairCollectionOptions::Create (*targetInstance, false);
+    ECValueAccessorPairCollection targetCollection(*targetOptions);
+    for each (ECValueAccessorPair pair in targetCollection)
+        {
+        valuesCounted++;
+        //wprintf(L"%ls: %ls\n", pair.GetAccessor().GetManagedAccessString(), pair.GetValue().ToString());
+        }
+    //Verify that the merge succeeded
+    EXPECT_EQ (8, valuesCounted);
+    targetInstance->GetValue (v, L"AnInt");    //Came from sourceInstance0
+    EXPECT_EQ (234, v.GetInteger());
+    targetInstance->GetValue (v, L"ADouble");  //Came from sourceInstance1
+    EXPECT_EQ (10.0/3.0, v.GetDouble());
+    };
+
+/*---------------------------------------------------------------------------------**//**
+* @bsimethod                                                    
++---------------+---------------+---------------+---------------+---------------+------*/
+TEST_F(MemoryLayoutTests, InstantiateStandaloneInstance)
+    {
+    ECSchemaOwnerPtr schemaOwner = ECSchemaOwner::CreateOwner();;
+    ECSchemaP        schema = CreateTestSchema(*schemaOwner);
+    ASSERT_TRUE (schema != NULL);
+
+    ECClassP ecClass = schema->GetClassP (L"TestClass");
+    ASSERT_TRUE (ecClass);
+
+//    SchemaLayout schemaLayout (24);
+
+    ClassLayoutP classLayout = ClassLayout::BuildFromClass (*ecClass, 42, 24 /*schemaLayout.GetSchemaIndex()*/);
+    StandaloneECEnablerPtr enabler = StandaloneECEnabler::CreateEnabler (*ecClass, *classLayout, true);
+
+    EC::StandaloneECInstancePtr instance = enabler->CreateInstance();
+    bwstring instanceId = instance->GetInstanceId();
+    // WIP_FUSION: should pass the string to the logger via a backdoor
+    instance->ToString(L"").c_str();
+    ExerciseInstance (*instance, L"Test");
+
+    // instance.Compact()... then check values again
+    
+    };
+
+/*---------------------------------------------------------------------------------**//**
+* @bsimethod                                                    
++---------------+---------------+---------------+---------------+---------------+------*/
+TEST_F(MemoryLayoutTests, InstantiateInstanceWithNoProperties)
+    {
+    ECSchemaOwnerPtr schemaOwner = ECSchemaOwner::CreateOwner();;
+    ECSchemaP        schema = CreateTestSchema(*schemaOwner);
+    ASSERT_TRUE (schema != NULL);
+
+    ECClassP ecClass = schema->GetClassP (L"EmptyClass");
+    ASSERT_TRUE (ecClass);
+
+    SchemaLayout schemaLayout (25);
+
+    ClassLayoutP classLayout = ClassLayout::BuildFromClass (*ecClass, 52, schemaLayout.GetSchemaIndex());
+    StandaloneECEnablerPtr enabler = StandaloneECEnabler::CreateEnabler (*ecClass, *classLayout, true);
+
+    EC::StandaloneECInstancePtr instance = enabler->CreateInstance();
+    bwstring instanceId = instance->GetInstanceId();
+    UInt32 size = instance->GetBytesUsed ();
+    EXPECT_EQ (size, UInt32(sizeof(InstanceHeader)));
+
+    // WIP_FUSION: should pass the string to the logger via a backdoor
+    instance->ToString(L"").c_str();
+
+    // instance.Compact()... then check values again
+    
+    };
+
+/*---------------------------------------------------------------------------------**//**
+* @bsimethod                                                    
++---------------+---------------+---------------+---------------+---------------+------*/
+TEST_F(MemoryLayoutTests, DirectSetStandaloneInstance)
+    {
+    ECSchemaOwnerPtr schemaOwner = ECSchemaOwner::CreateOwner();;
+    ECSchemaP        schema = CreateTestSchema(*schemaOwner);
+    ASSERT_TRUE (schema != NULL);
+    ECClassP ecClass = schema->GetClassP (L"CadData");
+    ASSERT_TRUE (ecClass);
+    
+    ClassLayoutP classLayout = ClassLayout::BuildFromClass (*ecClass, 0, 0);
+    StandaloneECEnablerPtr enabler = StandaloneECEnabler::CreateEnabler (*ecClass, *classLayout, true);
+    
+    EC::StandaloneECInstancePtr instance = enabler->CreateInstance();
+
+    DPoint2d   inSize = {10.5, 22.3};
+    DPoint3d   inPoint1 = {10.10, 11.11, 12.12};
+    DPoint3d   inPoint2 ={100.100, 110.110, 120.120};
+    SystemTime inTime = SystemTime::GetLocalTime();
+    int        inCount = 100;
+    double     inLength = 432.178;
+    bool       inTest = true;
+    Int64      inTicks = 634027121070910000;
+
+    instance->SetValue (L"Count",        ECValue (inCount));
+    instance->SetValue (L"Name",         ECValue (L"Test"));
+    instance->SetValue (L"Length",       ECValue (inLength));
+    instance->SetValue (L"Field_Tested", ECValue (inTest));
+    instance->SetValue (L"Size",         ECValue (inSize));
+    instance->SetValue (L"StartPoint",   ECValue (inPoint1));
+    instance->SetValue (L"EndPoint",     ECValue (inPoint2));
+    instance->SetValue (L"Service_Date", ECValue (inTime));
+
+    ECValue ecValue;
+    ecValue.SetDateTimeTicks(inTicks);
+    instance->SetValue (L"Install_Date", ecValue);
+
+    EXPECT_TRUE (SUCCESS == instance->GetValue (ecValue, L"Count"));
+    EXPECT_TRUE (ecValue.GetInteger() == inCount);
+    EXPECT_TRUE (SUCCESS == instance->GetValue (ecValue, L"Name"));
+    EXPECT_STREQ (ecValue.GetString(), L"Test");
+    EXPECT_TRUE (SUCCESS == instance->GetValue (ecValue, L"Length"));
+    EXPECT_TRUE (ecValue.GetDouble() == inLength);
+    EXPECT_TRUE (SUCCESS == instance->GetValue (ecValue, L"Field_Tested"));
+    EXPECT_TRUE (ecValue.GetBoolean() == inTest);
+    EXPECT_TRUE (SUCCESS == instance->GetValue (ecValue, L"Size"));
+    EXPECT_TRUE (SUCCESS == memcmp (&inSize, &ecValue.GetPoint2D(), sizeof(inSize)));
+    EXPECT_TRUE (SUCCESS == instance->GetValue (ecValue, L"StartPoint"));
+    EXPECT_TRUE (SUCCESS == memcmp (&inPoint1, &ecValue.GetPoint3D(), sizeof(inPoint1)));
+    EXPECT_TRUE (SUCCESS == instance->GetValue (ecValue, L"EndPoint"));
+    EXPECT_TRUE (SUCCESS == memcmp (&inPoint2, &ecValue.GetPoint3D(), sizeof(inPoint2)));
+    EXPECT_TRUE (SUCCESS == instance->GetValue (ecValue, L"Service_Date"));
+    EXPECT_TRUE (SUCCESS == memcmp (&inTime, &ecValue.GetDateTime(), sizeof(inTime)));
+    EXPECT_TRUE (SUCCESS == instance->GetValue (ecValue, L"Install_Date"));
+    EXPECT_TRUE (ecValue.GetDateTimeTicks() == inTicks);
+
+    // instance.Compact()... then check values again
+    
+    };
+
+/*---------------------------------------------------------------------------------**//**
+* @bsimethod                                                    
++---------------+---------------+---------------+---------------+---------------+------*/
+TEST_F(MemoryLayoutTests, GetSetValuesByIndex)
+    {
+    ECSchemaOwnerPtr schemaOwner = ECSchemaOwner::CreateOwner();;
+    ECSchemaP        schema = CreateTestSchema(*schemaOwner);
+    ASSERT_TRUE (schema != NULL);
+    ECClassP ecClass = schema->GetClassP (L"TestClass");
+    ASSERT_TRUE (ecClass);
+    
+    ClassLayoutP classLayout = ClassLayout::BuildFromClass (*ecClass, 0, 0);
+    StandaloneECEnablerPtr enabler = StandaloneECEnabler::CreateEnabler (*ecClass, *classLayout, true);
+    
+    EC::StandaloneECInstancePtr instance = enabler->CreateInstance();
+
+    const wchar_t * accessString = L"Property34";
+
+    //UInt32          intValue = 12345;
+    const wchar_t * stringValue = L"Xyz";
+
+    //instance->SetValue  (accessString, ECValue (intValue));
+    instance->SetValue  (accessString, ECValue (stringValue));
+
+    ECValue value;    
+    UInt32  propertyIndex;
+    
+    EXPECT_TRUE (SUCCESS  == enabler->GetPropertyIndex (propertyIndex, accessString));
+    EXPECT_TRUE (SUCCESS  == instance->GetValue (value, propertyIndex));
+    //EXPECT_TRUE (intValue == value.GetInteger());
+    EXPECT_STREQ (stringValue, value.GetString());
+
+#if defined (TIMING_ACCESS_BYINDEX)
+    UInt32      numAccesses = 10000000;
+
+    double      elapsedTime1 = 0.0;
+    StopWatch   timer1 (L"Time getting values using index", true);
+
+    for (UInt32 i = 0; i < numAccesses; i++)
+        {
+        timer1.Start();
+        instance->GetValue (value, propertyIndex);
+        timer1.Stop();
+
+        elapsedTime1 += timer1.GetElapsedSeconds();
+        }
+
+    double      elapsedTime2 = 0.0;
+    StopWatch   timer2 (L"Time getting values using accessString", true);
+
+    for (UInt32 i = 0; i < numAccesses; i++)
+        {
+        timer2.Start();
+        instance->GetValue (value, accessString);
+        timer2.Stop();
+
+        elapsedTime2 += timer2.GetElapsedSeconds();
+        }
+
+    wprintf (L"Time to set %d values by: accessString = %.4f, index = %.4f\n", numAccesses, elapsedTime1, elapsedTime2);
+#endif
+
+    // instance.Compact()... then check values again
+    
+    };
+
+/*---------------------------------------------------------------------------------**//**
+* @bsimethod                                                    
++---------------+---------------+---------------+---------------+---------------+------*/
+TEST_F(MemoryLayoutTests, ExpectErrorsWhenViolatingArrayConstraints)
+    {
+    ECSchemaOwnerPtr schemaOwner = ECSchemaOwner::CreateOwner();;
+    ECSchemaP        schema = CreateTestSchema(*schemaOwner);
+    ASSERT_TRUE (schema != NULL);
+    ECClassP ecClass = schema->GetClassP (L"TestClass");
+    ASSERT_TRUE (ecClass);    
+    ClassLayoutP classLayout = ClassLayout::BuildFromClass (*ecClass, 42, 24);
+    StandaloneECEnablerPtr enabler = StandaloneECEnabler::CreateEnabler (*ecClass, *classLayout, true);
+    EC::StandaloneECInstancePtr instance = enabler->CreateInstance();
+
+    {
+    DISABLE_ASSERTS
+    // verify we can not change the size of fixed arrays        
+    ASSERT_TRUE (ECOBJECTS_STATUS_Success != instance->InsertArrayElements (L"FixedArrayFixedElement[]", 0, 1));
+    ASSERT_TRUE (ECOBJECTS_STATUS_Success != instance->InsertArrayElements (L"FixedArrayFixedElement[]", 10, 1));
+    ASSERT_TRUE (ECOBJECTS_STATUS_Success != instance->AddArrayElements    (L"FixedArrayFixedElement[]", 1));
+    ASSERT_TRUE (ECOBJECTS_STATUS_Success != instance->InsertArrayElements (L"FixedArrayVariableElement[]", 0, 1));
+    ASSERT_TRUE (ECOBJECTS_STATUS_Success != instance->InsertArrayElements (L"FixedArrayVariableElement[]", 12, 1));
+    ASSERT_TRUE (ECOBJECTS_STATUS_Success != instance->AddArrayElements    (L"FixedArrayVariableElement[]", 1));
+    
+    // verify constraints of array insertion are enforced
+    ASSERT_TRUE (ECOBJECTS_STATUS_Success != instance->InsertArrayElements (L"NonExistArray", 0, 1));
+    ASSERT_TRUE (ECOBJECTS_STATUS_Success != instance->InsertArrayElements (L"BeginningArray", 0, 1)); // missing brackets
+    ASSERT_TRUE (ECOBJECTS_STATUS_Success != instance->InsertArrayElements (L"BeginningArray[]", 2, 1)); // insert index is invalid    
+    ASSERT_TRUE (ECOBJECTS_STATUS_Success != instance->InsertArrayElements (L"BeginningArray[]", 0, 0)); // insert count is invalid    
+    }
+    
+    ECValue v;
+    VerifyOutOfBoundsError (*instance, v, L"BeginningArray[]", 0);
+    VerifyOutOfBoundsError (*instance, v, L"FixedArrayFixedElement[]", 10);
+    VerifyOutOfBoundsError (*instance, v, L"VariableArrayFixedElement[]", 0);
+    VerifyOutOfBoundsError (*instance, v, L"FixedArrayVariableElement[]", 12);
+    VerifyOutOfBoundsError (*instance, v, L"VariableArrayVariableElement[]", 0);
+    VerifyOutOfBoundsError (*instance, v, L"EndingArray[]", 0);                     
+    };    
+
+/*---------------------------------------------------------------------------------**//**
+* @bsimethod                                                    CaseyMullen     10/09
++---------------+---------------+---------------+---------------+---------------+------*/
+TEST_F (MemoryLayoutTests, Values) // move it!
+    {
+    ECValue i(3);
+    EXPECT_TRUE (i.IsInteger());
+    EXPECT_TRUE (!i.IsNull());
+    EXPECT_EQ (3, i.GetInteger());    
+    i.SetInteger(4);
+    EXPECT_EQ (4, i.GetInteger());
+    
+    i.SetString(L"Type changed to string");
+    EXPECT_TRUE (i.IsString());
+    EXPECT_TRUE (!i.IsNull());
+    EXPECT_STREQ (L"Type changed to string", i.GetString());    
+    
+    i.Clear();
+    EXPECT_TRUE (i.IsUninitialized());
+    EXPECT_TRUE (i.IsNull());
+    
+    ECValue v;
+    EXPECT_TRUE (v.IsUninitialized());
+    EXPECT_TRUE (v.IsNull());
+    
+    double doubleValue = 1./3.;
+    v.SetDouble(doubleValue);
+    EXPECT_TRUE (v.IsDouble());
+    EXPECT_EQ (doubleValue, v.GetDouble());
+    
+    ECValue nullInt = ECValue(EC::PRIMITIVETYPE_Integer);
+    EXPECT_TRUE (nullInt.IsNull());
+    EXPECT_TRUE (nullInt.IsInteger());
+
+    ECValue long64 ((::Int64)3);
+    EXPECT_TRUE (!long64.IsNull());
+    EXPECT_TRUE (long64.IsLong());
+    EXPECT_EQ (3, long64.GetLong());
+
+    ECValue s(L"Hello");
+    EXPECT_TRUE (s.IsString());
+    EXPECT_TRUE (!s.IsNull());
+    EXPECT_STREQ (L"Hello", s.GetString());
+    const wstring ws = s.GetString();
+    
+    s.SetString(L"Nice one");
+    EXPECT_STREQ (L"Nice one", s.GetString());
+    
+    s.SetString(NULL);
+    EXPECT_TRUE (s.IsNull());
+    EXPECT_TRUE (NULL == s.GetString());
+    
+    ECValue snull((wchar_t*)NULL);
+    EXPECT_TRUE (snull.IsString());
+    EXPECT_TRUE (snull.IsNull());
+    wchar_t const * wcnull = snull.GetString();
+    EXPECT_EQ (NULL, s.GetString());
+    
+    //bool
+    ECValue boolVal(true);
+    EXPECT_TRUE (boolVal.IsBoolean());
+    EXPECT_TRUE (boolVal.GetBoolean());
+
+    //DPoint3d
+    DPoint3d inPoint3 = {10.0, 100.0, 1000.0};
+    ECValue pntVal3(inPoint3);
+    DPoint3d outPoint3 = pntVal3.GetPoint3D ();
+    EXPECT_TRUE (pntVal3.IsPoint3D());
+    EXPECT_TRUE (0 == memcmp(&inPoint3, &outPoint3, sizeof(outPoint3)));
+    bwstring point3Str = pntVal3.ToString();
+    EXPECT_TRUE (0 == point3Str.compare (L"{10,100,1000}"));
+
+    //DPoint2d
+    DPoint2d inPoint2 = {10.0, 100.0};
+    ECValue pntVal2 (inPoint2);
+    EXPECT_TRUE (pntVal2.IsPoint2D());
+    DPoint2d outPoint2 = pntVal2.GetPoint2D ();
+    EXPECT_TRUE (0 == memcmp(&inPoint2, &outPoint2, sizeof(outPoint2)));
+    bwstring point2Str = pntVal2.ToString();
+    EXPECT_TRUE (0 == point2Str.compare (L"{10,100}"));
+
+    // DateTime
+    SystemTime now = SystemTime::GetLocalTime();
+    ECValue dateValue (now);
+    SystemTime nowUTC = SystemTime::GetSystemTime();
+    Int64 ticks = dateValue.GetDateTimeTicks ();
+    EXPECT_TRUE (dateValue.IsDateTime());
+    SystemTime nowtoo = dateValue.GetDateTime ();
+    EXPECT_TRUE (0 == memcmp(&nowtoo, &now, sizeof(nowtoo)));
+    ECValue fixedDate;
+    fixedDate.SetDateTimeTicks (634027121070910000);
+    bwstring dateStr = fixedDate.ToString();
+    EXPECT_TRUE (0 == dateStr.compare (L"#2010/2/25-16:28:27:91#"));
+
+    // WIP_FUSION - test array values
+    };
+  
+/*---------------------------------------------------------------------------------**//**
+* @bsimethod                                                    CaseyMullen     12/09
++---------------+---------------+---------------+---------------+---------------+------*/
+TEST_F (MemoryLayoutTests, TestSetGetNull)
+    {
+    ECSchemaOwnerPtr schemaOwner = ECSchemaOwner::CreateOwner();;
+    ECSchemaP        schema = CreateTestSchema(*schemaOwner);
+    ASSERT_TRUE (schema != NULL);
+    ECClassP ecClass = schema->GetClassP (L"TestClass");
+    ASSERT_TRUE (ecClass);
+        
+    SchemaLayout schemaLayout (24);
+
+    ClassLayoutP classLayout = ClassLayout::BuildFromClass (*ecClass, 42, schemaLayout.GetSchemaIndex());
+    StandaloneECEnablerPtr enabler = StandaloneECEnabler::CreateEnabler (*ecClass, *classLayout, true);
+    
+    EC::StandaloneECInstancePtr instance = enabler->CreateInstance();
+    ECValue v;
+    
+    EXPECT_TRUE (SUCCESS == instance->GetValue (v, L"D"));
+    EXPECT_TRUE (v.IsNull());
+    
+    double doubleValue = 1.0/3.0;
+    SetAndVerifyDouble (*instance, v, L"D", doubleValue);
+    EXPECT_TRUE (!v.IsNull());    
+    
+    v.SetToNull();
+    EXPECT_TRUE (SUCCESS == instance->SetValue (L"D", v));
+    v.SetString(L"Just making sure that it is not NULL before calling GetValue in the next line.");
+    EXPECT_TRUE (SUCCESS == instance->GetValue (v, L"D"));
+    EXPECT_TRUE (v.IsNull());
+        
+    SetAndVerifyString (*instance, v, L"S", L"Yo!");
+
+    EXPECT_TRUE (SUCCESS == instance->GetValue (v, L"D"));
+    EXPECT_TRUE (v.IsNull());    
+    
+    EXPECT_TRUE (SUCCESS == instance->GetValue (v, L"S"));
+    EXPECT_FALSE (v.IsNull());     
+    
+    // WIP_FUSION test arrays
+
+    
+    };
+    
+void SetStringToSpecifiedNumberOfCharacters (IECInstanceR instance, int nChars)
+    {
+    wchar_t * string = (wchar_t *)alloca ((nChars + 1) * sizeof(wchar_t));
+    string[0] = '\0';
+    for (int i = 0; i < nChars; i++)
+        {
+        int digit = i % 10;
+        wchar_t digitAsString[2];
+        swprintf (digitAsString, L"%d", digit);
+        wcscat (string, digitAsString);
+        }
+        
+    ECValue v(string);
+    EXPECT_TRUE (SUCCESS == instance.SetValue (L"S", v));
+    }
+
+void SetValuesForProfiling (StandaloneECInstanceR instance)
+    {
+    for (NameVector::const_iterator it = s_propertyNames.begin(); it != s_propertyNames.end(); ++it)
+        instance.SetValue (it->c_str(), ECValue (it->c_str()));
+    }
+    
+TEST_F (MemoryLayoutTests, ProfileSettingValues)
+    {
+    int nStrings = 100;
+    int nInstances = 1000;
+
+    ECSchemaOwnerPtr schemaOwner = ECSchemaOwner::CreateOwner();;
+    ECSchemaP       schema = CreateProfilingSchema(nStrings, *schemaOwner);
+    ECClassP        ecClass = schema->GetClassP (L"Pidget");
+    ASSERT_TRUE (ecClass);
+        
+    SchemaLayout schemaLayout(24);
+
+    ClassLayoutP classLayout = ClassLayout::BuildFromClass (*ecClass, 42, schemaLayout.GetSchemaIndex());
+    StandaloneECEnablerPtr enabler = StandaloneECEnabler::CreateEnabler (*ecClass, *classLayout, true);
+
+    EC::StandaloneECInstancePtr instance = enabler->CreateInstance();
+    
+    UInt32 slack = 0;
+    double elapsedSeconds = 0.0;
+    StopWatch timer (L"Time setting of values in a new StandaloneECInstance", true);
+    for (int i = 0; i < nInstances; i++)
+        {
+        timer.Start();
+        SetValuesForProfiling (*instance);
+        timer.Stop();
+        
+        elapsedSeconds += timer.GetElapsedSeconds();
+        instance->ClearValues();
+        }
+    
+    wprintf (L"  %d StandaloneECInstances with %d string properties initialized in %.4f seconds.\n", nInstances, nStrings, elapsedSeconds);
+    
+    };
+    
+
 END_BENTLEY_EC_NAMESPACE