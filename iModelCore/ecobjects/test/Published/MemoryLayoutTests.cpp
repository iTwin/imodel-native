/*--------------------------------------------------------------------------------------+
|
|     $Source: test/Published/MemoryLayoutTests.cpp $
|
|  $Copyright: (c) 2012 Bentley Systems, Incorporated. All rights reserved. $
|
+--------------------------------------------------------------------------------------*/
#include "ECObjectsTestPCH.h"
#include "StopWatch.h"
#include "TestFixture.h"

#include <ECObjects\ECInstance.h>
#include <ECObjects\StandaloneECInstance.h>
#include <ECObjects\ECValue.h>
#define N_FINAL_STRING_PROPS_IN_FAKE_CLASS 48

BEGIN_BENTLEY_ECOBJECT_NAMESPACE

using namespace std;

struct MemoryLayoutTests : ECTestFixture {};

/*---------------------------------------------------------------------------------**//**
* @bsimethod                                                    CaseyMullen     10/09
+---------------+---------------+---------------+---------------+---------------+------*/    
void VerifyString (IECInstanceR instance, ECValueR v, WCharCP accessString, bool useIndex, UInt32 index, WCharCP value)
    {
    v.Clear();
    if (useIndex)
        EXPECT_TRUE (SUCCESS == instance.GetValue (v, accessString, index));
    else
        EXPECT_TRUE (SUCCESS == instance.GetValue (v, accessString));
    EXPECT_STREQ (value, v.GetString());
    }

/*---------------------------------------------------------------------------------**//**
* @bsimethod                                    Adam.Klatzkin                   01/2010
+---------------+---------------+---------------+---------------+---------------+------*/    
void VerifyString (IECInstanceR instance, ECValueR v, WCharCP accessString, WCharCP value)
    {
    return VerifyString (instance, v, accessString, false, 0, value);
    }    
        
/*---------------------------------------------------------------------------------**//**
* @bsimethod                                                    CaseyMullen     10/09
+---------------+---------------+---------------+---------------+---------------+------*/    
void SetAndVerifyString (IECInstanceR instance, ECValueR v, WCharCP accessString, WCharCP value)
    {
    v.SetString(value);
    EXPECT_TRUE (SUCCESS == instance.SetValue (accessString, v));
    VerifyString (instance, v, accessString, value);
    }
       
/*---------------------------------------------------------------------------------**//**
* @bsimethod                                                    CaseyMullen     10/09
+---------------+---------------+---------------+---------------+---------------+------*/    
void VerifyInteger (IECInstanceR instance, ECValueR v, WCharCP accessString, bool useIndex, UInt32 index, UInt32 value)
    {
    v.Clear();
    if (useIndex)
        EXPECT_TRUE (SUCCESS == instance.GetValue (v, accessString, index));
    else
        EXPECT_TRUE (SUCCESS == instance.GetValue (v, accessString));
    EXPECT_EQ (value, v.GetInteger());
    }
    
/*---------------------------------------------------------------------------------**//**
* @bsimethod                                                    CaseyMullen     10/09
+---------------+---------------+---------------+---------------+---------------+------*/    
void VerifyInteger (IECInstanceR instance, ECValueR v, WCharCP accessString, UInt32 value)
    {
    return VerifyInteger (instance, v, accessString, false, 0, value);
    }    
        
/*---------------------------------------------------------------------------------**//**
* @bsimethod                                                    CaseyMullen     10/09
+---------------+---------------+---------------+---------------+---------------+------*/    
void SetAndVerifyInteger (IECInstanceR instance, ECValueR v, WCharCP accessString, UInt32 value)
    {
    v.SetInteger(value);
    EXPECT_TRUE (SUCCESS == instance.SetValue (accessString, v));
    VerifyInteger (instance, v, accessString, value);
    }  
    
/*---------------------------------------------------------------------------------**//**
* @bsimethod                                                    CaseyMullen     10/09
+---------------+---------------+---------------+---------------+---------------+------*/    
void VerifyDouble (IECInstanceR instance, ECValueR v, WCharCP accessString, double value)
    {
    v.Clear();
    EXPECT_TRUE (SUCCESS == instance.GetValue (v, accessString));
    EXPECT_EQ (value, v.GetDouble());
    }
        
/*---------------------------------------------------------------------------------**//**
* @bsimethod                                                    CaseyMullen     10/09
+---------------+---------------+---------------+---------------+---------------+------*/    
void SetAndVerifyDouble (IECInstanceR instance, ECValueR v, WCharCP accessString, double value)
    {
    v.SetDouble(value);
    EXPECT_TRUE (SUCCESS == instance.SetValue (accessString, v));
    VerifyDouble (instance, v, accessString, value);
    }

/*---------------------------------------------------------------------------------**//**
* @bsimethod                                                    CaseyMullen     10/09
+---------------+---------------+---------------+---------------+---------------+------*/    
void VerifyLong (IECInstanceR instance, ECValueR v, WCharCP accessString, UInt64 value)
    {
    v.Clear();
    EXPECT_TRUE (SUCCESS == instance.GetValue (v, accessString));
    EXPECT_EQ (value, v.GetLong());
    }
        
/*---------------------------------------------------------------------------------**//**
* @bsimethod                                                    CaseyMullen     10/09
+---------------+---------------+---------------+---------------+---------------+------*/    
void SetAndVerifyLong (IECInstanceR instance, ECValueR v, WCharCP accessString, UInt64 value)
    {
    v.SetLong(value);
    EXPECT_TRUE (SUCCESS == instance.SetValue (accessString, v));
    VerifyLong (instance, v, accessString, value);
    } 
    
/*---------------------------------------------------------------------------------**//**
* @bsimethod                                                    AdamKlatzkin     01/10
+---------------+---------------+---------------+---------------+---------------+------*/    
void VerifyArrayInfo (IECInstanceR instance, ECValueR v, WCharCP accessString, UInt32 count, bool isFixedCount)
    {
    v.Clear();
    EXPECT_TRUE (SUCCESS == instance.GetValue (v, accessString));
    EXPECT_EQ (count, v.GetArrayInfo().GetCount());
    EXPECT_EQ (isFixedCount, v.GetArrayInfo().IsFixedCount());
    }
    
/*---------------------------------------------------------------------------------**//**
* @bsimethod                                                    AdamKlatzkin     01/10
+---------------+---------------+---------------+---------------+---------------+------*/    
void VerifyOutOfBoundsError (IECInstanceR instance, ECValueR v, WCharCP accessString, UInt32 index)
    {
    v.Clear();    
    EXPECT_TRUE (ECOBJECTS_STATUS_IndexOutOfRange == instance.GetValue (v, accessString, index));
    EXPECT_TRUE (ECOBJECTS_STATUS_IndexOutOfRange == instance.SetValue (accessString, v, index));
    }    
    
/*---------------------------------------------------------------------------------**//**
* @bsimethod                                                    AdamKlatzkin     01/10
+---------------+---------------+---------------+---------------+---------------+------*/    
void VerifyStringArray (IECInstanceR instance, ECValueR v, WCharCP accessString, WCharCP value, UInt32 start, UInt32 count)
    {
    WString incrementingString = value;
   
    for (UInt32 i=start ; i < start + count ; i++)        
        {
        incrementingString.append (L"X");
        VerifyString (instance, v, accessString, true, i, incrementingString.c_str());
        }
    }  
              
    
/*---------------------------------------------------------------------------------**//**
* @bsimethod                                                    AdamKlatzkin     01/10
+---------------+---------------+---------------+---------------+---------------+------*/    
void SetAndVerifyStringArray (IECInstanceR instance, ECValueR v, WCharCP accessString, WCharCP value, UInt32 count)
    {
    WString incrementingString = value;
    for (UInt32 i=0 ; i < count ; i++)        
        {
        incrementingString.append (L"X");
        v.SetString(incrementingString.c_str());

        // since the test sets some of the array values more than once to the same value we must check SUCCESS || ECOBJECTS_STATUS_PropertyValueMatchesNoChange 
        ECObjectsStatus status = instance.SetValue (accessString, v, i);
        EXPECT_TRUE (SUCCESS == status || ECOBJECTS_STATUS_PropertyValueMatchesNoChange == status);
        }
    
    VerifyStringArray (instance, v, accessString, value, 0, count);
    }  
    
/*---------------------------------------------------------------------------------**//**
* @bsimethod                                                    AdamKlatzkin     01/10
+---------------+---------------+---------------+---------------+---------------+------*/    
void VerifyIntegerArray (IECInstanceR instance, ECValueR v, WCharCP accessString, UInt32 baseValue, UInt32 start, UInt32 count)
    {       
    for (UInt32 i=start ; i < start + count ; i++)        
        {
        VerifyInteger (instance, v, accessString, true, i, baseValue++);
        }
    }        
    
/*---------------------------------------------------------------------------------**//**
* @bsimethod                                                    AdamKlatzkin     01/10
+---------------+---------------+---------------+---------------+---------------+------*/    
void SetAndVerifyIntegerArray (IECInstanceR instance, ECValueR v, WCharCP accessString, UInt32 baseValue, UInt32 count)
    {
    for (UInt32 i=0 ; i < count ; i++)        
        {
        v.SetInteger(baseValue + i); 

        // since the test sets some of the array values more than once to the same value we must check SUCCESS || ECOBJECTS_STATUS_PropertyValueMatchesNoChange 
        ECObjectsStatus status = instance.SetValue (accessString, v, i);
        EXPECT_TRUE (SUCCESS == status || ECOBJECTS_STATUS_PropertyValueMatchesNoChange == status);
        }
        
    VerifyIntegerArray (instance, v, accessString, baseValue, 0, count);
    }      
    
/*---------------------------------------------------------------------------------**//**
* @bsimethod                                    Adam.Klatzkin                   01/2010
+---------------+---------------+---------------+---------------+---------------+------*/
void VerifyIsNullArrayElements (IECInstanceR instance, ECValueR v, WCharCP accessString, UInt32 start, UInt32 count, bool isNull)
    {
    for (UInt32 i = start ; i < start + count ; i++)    
        {
        v.Clear();
        EXPECT_TRUE (SUCCESS == instance.GetValue (v, accessString, i));
        EXPECT_TRUE (isNull == v.IsNull());        
        }
    }

/*---------------------------------------------------------------------------------**//**
* @bsimethod                                                    JoshSchifter    12/09
+---------------+---------------+---------------+---------------+---------------+------*/
WString    GetTestSchemaXMLString (WCharCP schemaName, UInt32 versionMajor, UInt32 versionMinor, WCharCP className)
    {
    wchar_t fmt[] = L"<?xml version=\"1.0\" encoding=\"UTF-8\"?>"
                    L"<ECSchema schemaName=\"%s\" nameSpacePrefix=\"test\" version=\"%02d.%02d\" xmlns=\"http://www.bentley.com/schemas/Bentley.ECXML.2.0\">"
                    L"    <ECClass typeName=\"EmptyClass\" isDomainClass=\"True\">"
                    L"    </ECClass>"
                    L"    <ECClass typeName=\"Manufacturer\" isStruct=\"True\" isDomainClass=\"True\">"
                    L"        <ECProperty propertyName=\"Name\" typeName=\"string\" />"
                    L"        <ECProperty propertyName=\"AccountNo\" typeName=\"int\" />"
                    L"    </ECClass>"
                    L"    <ECClass typeName=\"CadData\" isStruct=\"True\" isDomainClass=\"True\">"
                    L"        <ECProperty propertyName=\"Name\"         typeName=\"string\" />"
                    L"        <ECProperty propertyName=\"Count\"        typeName=\"int\" />"
                    L"        <ECProperty propertyName=\"StartPoint\"   typeName=\"point3d\" />"
                    L"        <ECProperty propertyName=\"EndPoint\"     typeName=\"point3d\" />"
                    L"        <ECProperty propertyName=\"Size\"         typeName=\"point2d\" />"
                    L"        <ECProperty propertyName=\"Length\"       typeName=\"double\"  />"
                    L"        <ECProperty propertyName=\"Install_Date\" typeName=\"dateTime\"  />"
                    L"        <ECProperty propertyName=\"Service_Date\" typeName=\"dateTime\"  />"
                    L"        <ECProperty propertyName=\"Field_Tested\" typeName=\"boolean\"  />"
                    L"    </ECClass>"
                    L"    <ECClass typeName=\"ArrayTest\" isStruct=\"True\" isDomainClass=\"True\">"
                    L"        <ECArrayProperty propertyName=\"SomeStrings\" typeName=\"string\" />"
                    L"        <ECArrayProperty propertyName=\"SomeInts\"    typeName=\"int\" />"
                    L"        <ECArrayProperty propertyName=\"SomePoint3ds\"    typeName=\"point3d\" />"
                    L"        <ECArrayProperty propertyName=\"SomePoint2ds\"    typeName=\"point2d\" />"
                    L"        <ECArrayProperty propertyName=\"SomeDoubles\"     typeName=\"double\"  />"
                    L"        <ECArrayProperty propertyName=\"SomeDateTimes\"   typeName=\"dateTime\"  />"
                    L"        <ECArrayProperty propertyName=\"SomeBooleans\"    typeName=\"boolean\"  />"
                    L"        <ECArrayProperty propertyName=\"SomeLongs\"       typeName=\"long\"  />"
                    L"        <ECArrayProperty propertyName=\"SomeBinaries\"    typeName=\"binary\"  />"
                    L"        <ECArrayProperty propertyName=\"FixedArrayFixedElement\" typeName=\"int\" minOccurs=\"10\" maxOccurs=\"10\"/>"  
                    L"        <ECArrayProperty propertyName=\"FixedArrayVariableElement\" typeName=\"string\" minOccurs=\"12\" maxOccurs=\"12\"/>"  
                    L"        <ECArrayProperty propertyName=\"ManufacturerArray\" typeName=\"Manufacturer\" />"
                    L"    </ECClass>"
                    L"    <ECClass typeName=\"AllPrimitives\" isStruct=\"True\" isDomainClass=\"True\">"
                    L"        <ECProperty propertyName=\"AString\"          typeName=\"string\" />"
                    L"        <ECProperty propertyName=\"AnInt\"            typeName=\"int\" />"
                    L"        <ECProperty propertyName=\"APoint3d\"         typeName=\"point3d\" />"
                    L"        <ECProperty propertyName=\"APoint2d\"         typeName=\"point2d\" />"
                    L"        <ECProperty propertyName=\"ADouble\"          typeName=\"double\"  />"
                    L"        <ECProperty propertyName=\"ADateTime\"        typeName=\"dateTime\"  />"
                    L"        <ECProperty propertyName=\"ABoolean\"         typeName=\"boolean\"  />"
                    L"        <ECProperty propertyName=\"ALong\"            typeName=\"long\"  />"
                    L"        <ECProperty propertyName=\"ABinary\"          typeName=\"binary\"  />"
                    L"        <ECArrayProperty propertyName=\"SomeStrings\" typeName=\"string\" />"
                    L"        <ECArrayProperty propertyName=\"SomeInts\"    typeName=\"int\" />"
                    L"        <ECArrayProperty propertyName=\"SomePoint3ds\"    typeName=\"point3d\" />"
                    L"        <ECArrayProperty propertyName=\"SomePoint2ds\"    typeName=\"point2d\" />"
                    L"        <ECArrayProperty propertyName=\"SomeDoubles\"     typeName=\"double\"  />"
                    L"        <ECArrayProperty propertyName=\"SomeDateTimes\"   typeName=\"dateTime\"  />"
                    L"        <ECArrayProperty propertyName=\"SomeBooleans\"    typeName=\"boolean\"  />"
                    L"        <ECArrayProperty propertyName=\"SomeLongs\"       typeName=\"long\"  />"
                    L"        <ECArrayProperty propertyName=\"SomeBinaries\"    typeName=\"binary\"  />"
                    L"    </ECClass>"
                    L"    <ECClass typeName=\"FixedSizeArrayTester\" isStruct=\"True\" isDomainClass=\"True\">"
                    L"        <ECArrayProperty propertyName=\"FixedString1\"  typeName=\"string\"     minOccurs=\"1\"  maxOccurs=\"1\" />"
                    L"        <ECArrayProperty propertyName=\"FixedInt1\"     typeName=\"int\"        minOccurs=\"1\"  maxOccurs=\"1\" />"
                    L"        <ECArrayProperty propertyName=\"FixedString10\" typeName=\"string\"     minOccurs=\"10\" maxOccurs=\"10\" />"
                    L"        <ECArrayProperty propertyName=\"FixedInt10\"    typeName=\"int\"        minOccurs=\"10\" maxOccurs=\"10\" />"
                    L"        <ECArrayProperty propertyName=\"Struct1\"       typeName=\"BaseClass0\" minOccurs=\"1\"  maxOccurs=\"1\" />"
                    L"        <ECArrayProperty propertyName=\"Struct10\"      typeName=\"BaseClass0\" minOccurs=\"10\" maxOccurs=\"10\" />"
                    L"    </ECClass>"
                    L"    <ECClass typeName=\"ClassLayoutPerformanceTest0\" isStruct=\"True\" isDomainClass=\"True\">"
                    L"        <ECProperty propertyName=\"AString\"  typeName=\"string\" />"
                    L"        <ECProperty propertyName=\"AnInt\"    typeName=\"int\" />"
                    L"        <ECProperty propertyName=\"ADouble\"  typeName=\"double\"  />"
                    L"    </ECClass>"
                    L"    <ECClass typeName=\"ClassLayoutPerformanceTest1\" isStruct=\"True\" isDomainClass=\"True\">"
                    L"        <ECProperty propertyName=\"AMonkeywrench\"    typeName=\"int\" />"
                    L"        <ECProperty propertyName=\"ADouble\"          typeName=\"double\"  />"
                    L"        <ECProperty propertyName=\"AString\"          typeName=\"string\" />"
                    L"        <ECProperty propertyName=\"AnInt\"            typeName=\"int\" />"
                    L"    </ECClass>"
                    L"    <ECClass typeName=\"%s\" isDomainClass=\"True\">"
                    L"        <ECArrayProperty propertyName=\"BeginningArray\" typeName=\"string\" />"
                    L"        <ECProperty propertyName=\"A\" typeName=\"int\" />"
                    L"        <ECProperty propertyName=\"AA\" typeName=\"int\" />"
                    L"        <ECProperty propertyName=\"B\" typeName=\"string\" />"
                    L"        <ECProperty propertyName=\"C\" typeName=\"long\" />"
                    L"        <ECProperty propertyName=\"D\" typeName=\"double\" />"
                    L"        <ECProperty propertyName=\"S\" typeName=\"string\" />"
                    L"        <ECStructProperty propertyName=\"Manufacturer\" typeName=\"Manufacturer\" />"
                    L"        <ECProperty propertyName=\"Property0\" typeName=\"string\" />"
                    L"        <ECProperty propertyName=\"Property1\" typeName=\"string\" />"
                    L"        <ECProperty propertyName=\"Property2\" typeName=\"string\" />"
                    L"        <ECProperty propertyName=\"Property3\" typeName=\"string\" />"
                    L"        <ECProperty propertyName=\"Property4\" typeName=\"string\" />"
                    L"        <ECProperty propertyName=\"Property5\" typeName=\"string\" />"
                    L"        <ECProperty propertyName=\"Property6\" typeName=\"string\" />"
                    L"        <ECProperty propertyName=\"Property7\" typeName=\"string\" />"
                    L"        <ECProperty propertyName=\"Property8\" typeName=\"string\" />"
                    L"        <ECProperty propertyName=\"Property9\" typeName=\"string\" />"
                    L"        <ECArrayProperty propertyName=\"FixedArrayFixedElement\" typeName=\"int\" minOccurs=\"10\" maxOccurs=\"10\"/>"                    
                    L"        <ECProperty propertyName=\"Property10\" typeName=\"string\" />"
                    L"        <ECProperty propertyName=\"Property11\" typeName=\"string\" />"
                    L"        <ECProperty propertyName=\"Property12\" typeName=\"string\" />"
                    L"        <ECProperty propertyName=\"Property13\" typeName=\"string\" />"
                    L"        <ECProperty propertyName=\"Property14\" typeName=\"string\" />"
                    L"        <ECProperty propertyName=\"Property15\" typeName=\"string\" />"
                    L"        <ECProperty propertyName=\"Property16\" typeName=\"string\" />"
                    L"        <ECProperty propertyName=\"Property17\" typeName=\"string\" />"                    
                    L"        <ECArrayProperty propertyName=\"VariableArrayFixedElement\" typeName=\"int\"/>"
                    L"        <ECArrayProperty propertyName=\"FixedArrayVariableElement\" typeName=\"string\" minOccurs=\"12\" maxOccurs=\"12\"/>"                    
                    L"        <ECProperty propertyName=\"Property18\" typeName=\"string\" />"
                    L"        <ECProperty propertyName=\"Property19\" typeName=\"string\" />"
                    L"        <ECProperty propertyName=\"Property20\" typeName=\"string\" />"
                    L"        <ECProperty propertyName=\"Property21\" typeName=\"string\" />"
                    L"        <ECProperty propertyName=\"Property22\" typeName=\"string\" />"
                    L"        <ECArrayProperty propertyName=\"ManufacturerArray\" typeName=\"Manufacturer\"/>"
                    L"        <ECProperty propertyName=\"Property23\" typeName=\"string\" />"
                    L"        <ECProperty propertyName=\"Property24\" typeName=\"string\" />"
                    L"        <ECProperty propertyName=\"Property25\" typeName=\"string\" />"
                    L"        <ECProperty propertyName=\"Property26\" typeName=\"string\" />"
                    L"        <ECProperty propertyName=\"Property27\" typeName=\"string\" />"
                    L"        <ECArrayProperty propertyName=\"VariableArrayVariableElement\" typeName=\"string\"/>"
                    L"        <ECProperty propertyName=\"Property28\" typeName=\"string\" />"
                    L"        <ECProperty propertyName=\"Property29\" typeName=\"string\" />"
                    L"        <ECProperty propertyName=\"Property30\" typeName=\"string\" />"
                    L"        <ECProperty propertyName=\"Property31\" typeName=\"string\" />"
                    L"        <ECProperty propertyName=\"Property32\" typeName=\"string\" />"
                    L"        <ECProperty propertyName=\"Property33\" typeName=\"string\" />"
                    L"        <ECProperty propertyName=\"Property34\" typeName=\"string\" />"
                    L"        <ECProperty propertyName=\"Property35\" typeName=\"string\" />"
                    L"        <ECProperty propertyName=\"Property36\" typeName=\"string\" />"
                    L"        <ECProperty propertyName=\"Property37\" typeName=\"string\" />"
                    L"        <ECProperty propertyName=\"Property38\" typeName=\"string\" />"
                    L"        <ECProperty propertyName=\"Property39\" typeName=\"string\" />"
                    L"        <ECProperty propertyName=\"Property40\" typeName=\"string\" />"
                    L"        <ECProperty propertyName=\"Property41\" typeName=\"string\" />"
                    L"        <ECProperty propertyName=\"Property42\" typeName=\"string\" />"
                    L"        <ECProperty propertyName=\"Property43\" typeName=\"string\" />"
                    L"        <ECProperty propertyName=\"Property44\" typeName=\"string\" />"
                    L"        <ECProperty propertyName=\"Property45\" typeName=\"string\" />"
                    L"        <ECProperty propertyName=\"Property46\" typeName=\"string\" />"
                    L"        <ECProperty propertyName=\"Property47\" typeName=\"string\" />"
                    L"        <ECArrayProperty propertyName=\"EndingArray\" typeName=\"string\" />"
                    L"    </ECClass>"
                    L"    <ECClass typeName=\"NestedStructArray\" isStruct=\"True\" isDomainClass=\"True\">"
                    L"        <ECProperty propertyName=\"NestPropString\" typeName=\"string\" />"
                    L"        <ECArrayProperty propertyName=\"ManufacturerArray\" typeName=\"Manufacturer\"  minOccurs=\"0\" maxOccurs=\"unbounded\" />"
                    L"    </ECClass>"
                    L"    <ECClass typeName=\"ClassWithStructArray\" isStruct=\"True\" isDomainClass=\"True\">"
                    L"        <ECArrayProperty propertyName=\"StructArray\" typeName=\"AllPrimitives\"  minOccurs=\"0\" maxOccurs=\"unbounded\" />"
                    L"        <ECStructProperty propertyName=\"StructMember\" typeName=\"AllPrimitives\" />"
                    L"        <ECArrayProperty propertyName=\"ComplicatedStructArray\" typeName=\"NestedStructArray\"  minOccurs=\"0\" maxOccurs=\"unbounded\" />"
                    L"    </ECClass>"
                    L"    <ECClass typeName=\"ClassWithPolymorphicStructArray\" isStruct=\"True\" isDomainClass=\"True\">"
                    L"        <ECArrayProperty propertyName=\"PolymorphicStructArray\" typeName=\"BaseClass0\"  minOccurs=\"0\" maxOccurs=\"unbounded\" />"
                    L"    </ECClass>"
                    L"    <ECClass typeName=\"BaseClass0\" isStruct=\"True\" isDomainClass=\"True\">"
                    L"        <ECProperty propertyName=\"BaseIntProperty\" typeName=\"int\" />"
                    L"    </ECClass>"
                    L"    <ECClass typeName=\"DerivedClass0\" isStruct=\"True\" isDomainClass=\"True\">"
                    L"        <BaseClass>BaseClass0</BaseClass>"
                    L"        <ECProperty propertyName=\"DerivedStringProperty\" typeName=\"string\" />"
                    L"    </ECClass>"
                    L"    <ECClass typeName=\"DerivedClass1\" isStruct=\"True\" isDomainClass=\"True\">"
                    L"        <BaseClass>BaseClass0</BaseClass>"
                    L"        <ECProperty propertyName=\"DerivedDoubleProperty\" typeName=\"double\" />"
                    L"    </ECClass>"
                    L"    <ECClass typeName=\"Address\" isStruct=\"True\" isDomainClass=\"True\">"
                    L"        <ECProperty propertyName=\"HouseNumber\"  typeName=\"string\" />"
                    L"        <ECProperty propertyName=\"Street\"       typeName=\"string\" />"
                    L"        <ECProperty propertyName=\"Town\"         typeName=\"string\" />"
                    L"        <ECProperty propertyName=\"State\"        typeName=\"string\" />"
                    L"        <ECProperty propertyName=\"Zip\"          typeName=\"int\" />"
                    L"    </ECClass>"
                    L"    <ECClass typeName=\"PhoneNumber\" isStruct=\"True\" isDomainClass=\"True\">"
                    L"        <ECProperty propertyName=\"AreaCode\"     typeName=\"int\" />"
                    L"        <ECProperty propertyName=\"Number\"       typeName=\"int\" />"
                    L"    </ECClass>"
                    L"    <ECClass typeName=\"ContactInfo\" isStruct=\"True\" isDomainClass=\"True\">"
                    L"        <ECStructProperty propertyName=\"PhoneNumber\" typeName=\"PhoneNumber\" />"
                    L"        <ECStructProperty propertyName=\"Address\"     typeName=\"Address\" />"
                    L"        <ECProperty       propertyName=\"Email\"       typeName=\"string\" />"
                    L"    </ECClass>"
                    L"    <ECClass typeName=\"Employee\" isStruct=\"True\" isDomainClass=\"True\">"
                    L"        <ECProperty       propertyName=\"Name\"       typeName=\"string\" />"
                    L"        <ECStructProperty propertyName=\"Home\"       typeName=\"ContactInfo\" />"
                    L"        <ECStructProperty propertyName=\"Work\"       typeName=\"ContactInfo\" />"
                    L"    </ECClass>"
                    L"    <ECClass typeName=\"EmployeeDirectory\" isDomainClass=\"True\">"
                    L"        <ECArrayProperty propertyName=\"Employees\" typeName=\"Employee\"  minOccurs=\"0\" maxOccurs=\"unbounded\" />"
                    L"    </ECClass>"
                    L"    <ECClass typeName=\"Car\" isStruct=\"True\" isDomainClass=\"True\">"
                    L"        <ECProperty       propertyName=\"Name\"       typeName=\"string\"/>"
                    L"        <ECProperty       propertyName=\"Wheels\"     typeName=\"int\"  readOnly=\"True\"/>"
                    L"    </ECClass>"
                    L"  <ECClass typeName=\"StructClass\" isStruct=\"True\" isDomainClass=\"False\">"
                    L"    <ECProperty propertyName=\"StringProperty\" typeName=\"string\" /> "
                    L"    <ECProperty propertyName=\"IntProperty\" typeName=\"int\" /> "
                    L"    <ECArrayProperty propertyName=\"ArrayProperty\" typeName=\"string\" minOccurs=\"1\" maxOccurs=\"1\" /> "
                    L"    </ECClass>"
                    L"  <ECClass typeName=\"ComplexClass\" isDomainClass=\"True\">"
                    L"    <ECProperty propertyName=\"IntProperty\" typeName=\"int\" />" 
                    L"    <ECProperty propertyName=\"StringProperty\" typeName=\"string\" /> "
                    L"    <ECProperty propertyName=\"DoubleProperty\" typeName=\"double\" /> "
                    L"    <ECProperty propertyName=\"DateTimeProperty\" typeName=\"dateTime\" />" 
                    L"    <ECProperty propertyName=\"BooleanProperty\" typeName=\"boolean\" />" 
                    L"    <ECArrayProperty propertyName=\"SimpleArrayProperty\" typeName=\"string\" minOccurs=\"1\" maxOccurs=\"1\" />"
                    L"    <ECArrayProperty propertyName=\"StructArrayProperty\" typeName=\"StructClass\" minOccurs=\"1\" maxOccurs=\"1\" isStruct=\"True\" />" 
                    L"    <ECStructProperty propertyName=\"StructProperty\" typeName=\"StructClass\" />" 
                    L"  </ECClass>"
                    L"</ECSchema>";

    wchar_t* buff = (wchar_t*) _alloca (2 * (50 + wcslen (fmt) + wcslen (schemaName) + wcslen (className)));

    swprintf (buff, fmt, schemaName, versionMajor, versionMinor, className);

    return buff;
    }

/*---------------------------------------------------------------------------------**//**
* @bsimethod                                                    JoshSchifter    12/09
+---------------+---------------+---------------+---------------+---------------+------*/
ECSchemaPtr       CreateTestSchema ()
    {
    WString schemaXMLString = GetTestSchemaXMLString (L"TestSchema", 0, 0, L"TestClass");

    ECSchemaReadContextPtr  schemaContext = ECSchemaReadContext::CreateContext();
    ECSchemaPtr schema;
    EXPECT_EQ (SUCCESS, ECSchema::ReadFromXmlString (schema, schemaXMLString.c_str(), *schemaContext));
    return schema;
    }
    
typedef std::vector<WString> NameVector;
static std::vector<WString> s_propertyNames;

/*---------------------------------------------------------------------------------**//**
* @bsimethod                                                    CaseyMullen    01/10
+---------------+---------------+---------------+---------------+---------------+------*/
ECSchemaPtr     CreateProfilingSchema (int nStrings)
    {
    s_propertyNames.clear();
    
    WString schemaXml = 
                    L"<?xml version=\"1.0\" encoding=\"UTF-8\"?>"
                    L"<ECSchema schemaName=\"ProfilingSchema\" nameSpacePrefix=\"p\" version=\"1.0\" xmlns=\"http://www.bentley.com/schemas/Bentley.ECXML.2.0\">"
                    L"    <ECClass typeName=\"Pidget\" isDomainClass=\"True\">";

    for (int i = 0; i < nStrings; i++)
        {
        wchar_t propertyName[32];
        swprintf(propertyName, L"StringProperty%02d", i);
        s_propertyNames.push_back (propertyName);
        WCharCP propertyFormat = 
                    L"        <ECProperty propertyName=\"%s\" typeName=\"string\" />";
        wchar_t propertyXml[128];
        swprintf (propertyXml, propertyFormat, propertyName);
        schemaXml += propertyXml;
        }                    

    schemaXml +=    L"    </ECClass>"
                    L"</ECSchema>";

    ECSchemaReadContextPtr  schemaContext = ECSchemaReadContext::CreateContext();

    ECSchemaPtr schema;
    EXPECT_EQ (SCHEMA_READ_STATUS_Success, ECSchema::ReadFromXmlString (schema, schemaXml.c_str(), *schemaContext));
    return schema;
    }
    
/*---------------------------------------------------------------------------------**//**
* @bsimethod                                    Adam.Klatzkin                   02/2010
+---------------+---------------+---------------+---------------+---------------+------*/
void ExerciseVariableCountIntArray (IECInstanceR instance, ECValue& v, wchar_t* arrayAccessor, int baseValue)
    {
    // test insertion in an empty array
    ASSERT_TRUE (ECOBJECTS_STATUS_Success == instance.InsertArrayElements (arrayAccessor, 0, 5));
    VerifyArrayInfo             (instance, v, arrayAccessor, 5, false);
    VerifyIsNullArrayElements   (instance, v, arrayAccessor, 0, 5, true);    
    SetAndVerifyIntegerArray    (instance, v, arrayAccessor, baseValue, 5);   
    VerifyIsNullArrayElements   (instance, v, arrayAccessor, 0, 5, false);
    VerifyOutOfBoundsError      (instance, v, arrayAccessor, 5);
    // test insertion in the middle of an array
    ASSERT_TRUE (ECOBJECTS_STATUS_Success == instance.InsertArrayElements (arrayAccessor, 3, 3));    
    VerifyArrayInfo             (instance, v, arrayAccessor, 8, false);
    VerifyIsNullArrayElements   (instance, v, arrayAccessor, 0, 3, false);
    VerifyIntegerArray          (instance, v, arrayAccessor, baseValue, 0, 3);
    VerifyIsNullArrayElements   (instance, v, arrayAccessor, 3, 3, true);
    VerifyIsNullArrayElements   (instance, v, arrayAccessor, 6, 2, false);
    VerifyIntegerArray          (instance, v, arrayAccessor, baseValue + 3, 6, 2);
    SetAndVerifyIntegerArray    (instance, v, arrayAccessor, baseValue, 8);   
    // test insertion at the beginning of an array
    ASSERT_TRUE (ECOBJECTS_STATUS_Success == instance.InsertArrayElements (arrayAccessor, 0, 4));    
    VerifyArrayInfo             (instance, v, arrayAccessor, 12, false);
    VerifyIsNullArrayElements   (instance, v, arrayAccessor, 0, 4, true);
    VerifyIsNullArrayElements   (instance, v, arrayAccessor, 4, 8, false);
    VerifyIntegerArray          (instance, v, arrayAccessor, baseValue, 4, 8);    
    SetAndVerifyIntegerArray    (instance, v, arrayAccessor, baseValue, 12);     
    // test insertion at the end of an array
    ASSERT_TRUE (ECOBJECTS_STATUS_Success == instance.AddArrayElements (arrayAccessor, 2));    
    VerifyArrayInfo             (instance, v, arrayAccessor, 14, false);    
    VerifyIsNullArrayElements   (instance, v, arrayAccessor, 12, 2, true);
    VerifyIsNullArrayElements   (instance, v, arrayAccessor, 0, 12, false);
    VerifyIntegerArray          (instance, v, arrayAccessor, baseValue, 0, 12);    
    SetAndVerifyIntegerArray    (instance, v, arrayAccessor, baseValue, 14);               
    }    
       
/*---------------------------------------------------------------------------------**//**
* @bsimethod                                    Adam.Klatzkin                   02/2010
+---------------+---------------+---------------+---------------+---------------+------*/
void ExerciseVariableCountStringArray (IECInstanceR instance, ECValue& v, wchar_t* arrayAccessor, wchar_t* stringSeed)
    {
    // test insertion in an empty array
    ASSERT_TRUE (ECOBJECTS_STATUS_Success == instance.InsertArrayElements (arrayAccessor, 0, 5));
    VerifyArrayInfo             (instance, v, arrayAccessor, 5, false);
    VerifyIsNullArrayElements   (instance, v, arrayAccessor, 0, 5, true);    
    SetAndVerifyStringArray     (instance, v, arrayAccessor, stringSeed, 5);   
    VerifyIsNullArrayElements   (instance, v, arrayAccessor, 0, 5, false);
    VerifyOutOfBoundsError      (instance, v, arrayAccessor, 5);
    // test insertion in the middle of an array
    ASSERT_TRUE (ECOBJECTS_STATUS_Success == instance.InsertArrayElements (arrayAccessor, 3, 3));    
    VerifyArrayInfo             (instance, v, arrayAccessor, 8, false);
    VerifyIsNullArrayElements   (instance, v, arrayAccessor, 0, 3, false);
    VerifyStringArray           (instance, v, arrayAccessor, stringSeed, 0, 3);
    VerifyIsNullArrayElements   (instance, v, arrayAccessor, 3, 3, true);
    VerifyIsNullArrayElements   (instance, v, arrayAccessor, 6, 2, false);
    WString stringSeedXXX(stringSeed);
    stringSeedXXX.append (L"XXX");
    VerifyStringArray           (instance, v, arrayAccessor, stringSeedXXX.c_str(), 6, 2);
    SetAndVerifyStringArray     (instance, v, arrayAccessor, stringSeed, 8);   
    // test insertion at the beginning of an array
    ASSERT_TRUE (ECOBJECTS_STATUS_Success == instance.InsertArrayElements (arrayAccessor, 0, 4));    
    VerifyArrayInfo             (instance, v, arrayAccessor, 12, false);
    VerifyIsNullArrayElements   (instance, v, arrayAccessor, 0, 4, true);
    VerifyIsNullArrayElements   (instance, v, arrayAccessor, 4, 8, false);
    VerifyStringArray           (instance, v, arrayAccessor, stringSeed, 4, 8);    
    SetAndVerifyStringArray     (instance, v, arrayAccessor, stringSeed, 12);     
    // test insertion at the end of an array
    ASSERT_TRUE (ECOBJECTS_STATUS_Success == instance.AddArrayElements (arrayAccessor, 2));    
    VerifyArrayInfo             (instance, v, arrayAccessor, 14, false);    
    VerifyIsNullArrayElements   (instance, v, arrayAccessor, 12, 2, true);
    VerifyIsNullArrayElements   (instance, v, arrayAccessor, 0, 12, false);
    VerifyStringArray           (instance, v, arrayAccessor, stringSeed, 0, 12);    
    SetAndVerifyStringArray     (instance, v, arrayAccessor, stringSeed, 14);               
    }
    
/*---------------------------------------------------------------------------------**//**
* @bsimethod                                    Adam.Klatzkin                   02/2010
+---------------+---------------+---------------+---------------+---------------+------*/
void VerifyVariableCountManufacturerArray (IECInstanceR instance, ECValue& v, wchar_t* arrayAccessor)
    {    
    VerifyArrayInfo (instance, v, arrayAccessor, 4, false);
    EXPECT_TRUE (SUCCESS == instance.GetValue (v, arrayAccessor));    
    VerifyIsNullArrayElements (instance, v, arrayAccessor, 0, 4, false);
    EXPECT_TRUE (SUCCESS == instance.GetValue (v, arrayAccessor, 0));    
    EXPECT_TRUE (v.IsStruct());    
    IECInstancePtr manufInst = v.GetStruct();
    VerifyString (*manufInst, v, L"Name", L"Nissan");
    VerifyInteger (*manufInst, v, L"AccountNo", 3475);
    EXPECT_TRUE (SUCCESS == instance.GetValue (v, arrayAccessor, 1));    
    EXPECT_TRUE (v.IsStruct());    
    manufInst = v.GetStruct();
    VerifyString (*manufInst, v, L"Name", L"Ford");
    VerifyInteger (*manufInst, v, L"AccountNo", 381);    
    EXPECT_TRUE (SUCCESS == instance.GetValue (v, arrayAccessor, 2));    
    EXPECT_TRUE (v.IsStruct());    
    manufInst = v.GetStruct();
    VerifyString (*manufInst, v, L"Name", L"Chrysler");
    VerifyInteger (*manufInst, v, L"AccountNo", 81645);    
    EXPECT_TRUE (SUCCESS == instance.GetValue (v, arrayAccessor, 3));    
    EXPECT_TRUE (v.IsStruct());    
    manufInst = v.GetStruct();
    VerifyString (*manufInst, v, L"Name", L"Toyota");
    VerifyInteger (*manufInst, v, L"AccountNo", 6823);    
    }  
    
/*---------------------------------------------------------------------------------**//**
* @bsimethod                                    Adam.Klatzkin                   02/2010
+---------------+---------------+---------------+---------------+---------------+------*/
void ExerciseVariableCountManufacturerArray (IECInstanceR instance, StandaloneECEnablerR manufacturerEnabler, ECValue& v, wchar_t* arrayAccessor)
    {    
    VerifyArrayInfo (instance, v, arrayAccessor, 0, false);
    
    // create an array of two values
    ASSERT_TRUE (ECOBJECTS_STATUS_Success == instance.AddArrayElements (arrayAccessor, 2));
    VerifyArrayInfo (instance, v, arrayAccessor, 2, false);
    VerifyIsNullArrayElements (instance, v, arrayAccessor, 0, 2, true);
    IECInstancePtr manufInst = manufacturerEnabler.CreateInstance().get();    
    SetAndVerifyString (*manufInst, v, L"Name", L"Nissan");
    SetAndVerifyInteger (*manufInst, v, L"AccountNo", 3475);
    v.SetStruct (manufInst.get());
    ASSERT_TRUE (SUCCESS == instance.SetValue (arrayAccessor, v, 0));
    manufInst = manufacturerEnabler.CreateInstance().get();    
    SetAndVerifyString (*manufInst, v, L"Name", L"Kia");
    SetAndVerifyInteger (*manufInst, v, L"AccountNo", 1791);
    v.SetStruct (manufInst.get());
    ASSERT_TRUE (SUCCESS == instance.SetValue (arrayAccessor, v, 1));    
    VerifyIsNullArrayElements (instance, v, arrayAccessor, 0, 2, false);    
   
    // insert two elements in the middle of the array   
    ASSERT_TRUE (ECOBJECTS_STATUS_Success == instance.InsertArrayElements (arrayAccessor, 1, 2));
    VerifyArrayInfo (instance, v, arrayAccessor, 4, false);
    VerifyIsNullArrayElements (instance, v, arrayAccessor, 0, 1, false);
    VerifyIsNullArrayElements (instance, v, arrayAccessor, 1, 2, true);
    VerifyIsNullArrayElements (instance, v, arrayAccessor, 3, 1, false);
    manufInst = manufacturerEnabler.CreateInstance().get();    
    SetAndVerifyString (*manufInst, v, L"Name", L"Ford");
    SetAndVerifyInteger (*manufInst, v, L"AccountNo", 381);
    v.SetStruct (manufInst.get());
    ASSERT_TRUE (SUCCESS == instance.SetValue (arrayAccessor, v, 1)); 
    manufInst = manufacturerEnabler.CreateInstance().get();    
    SetAndVerifyString (*manufInst, v, L"Name", L"Chrysler");
    SetAndVerifyInteger (*manufInst, v, L"AccountNo", 81645);
    v.SetStruct (manufInst.get());
    ASSERT_TRUE (SUCCESS ==instance.SetValue (arrayAccessor, v, 2));        
    VerifyIsNullArrayElements (instance, v, arrayAccessor, 0, 4, false);
    
    // ensure we can set a struct array value to NULL        
    v.SetToNull();
    ASSERT_TRUE (SUCCESS == instance.SetValue (arrayAccessor, v, 3));        
    VerifyIsNullArrayElements (instance, v, arrayAccessor, 0, 3, false);
    VerifyIsNullArrayElements (instance, v, arrayAccessor, 3, 1, true);
    manufInst = manufacturerEnabler.CreateInstance().get();    
    SetAndVerifyString (*manufInst, v, L"Name", L"Acura");
    SetAndVerifyInteger (*manufInst, v, L"AccountNo", 6);
    v.SetStruct (manufInst.get());
    ASSERT_TRUE (SUCCESS == instance.SetValue (arrayAccessor, v, 3));        
    VerifyIsNullArrayElements (instance, v, arrayAccessor, 3, 1, false);
    manufInst = manufacturerEnabler.CreateInstance().get();    
    SetAndVerifyString (*manufInst, v, L"Name", L"Toyota");
    SetAndVerifyInteger (*manufInst, v, L"AccountNo", 6823);
    v.SetStruct (manufInst.get());
    ASSERT_TRUE (SUCCESS == instance.SetValue (arrayAccessor, v, 3));        
    
    VerifyVariableCountManufacturerArray (instance, v, arrayAccessor);
    }
    
/*---------------------------------------------------------------------------------**//**
* @bsimethod                                                    CaseyMullen     10/09
+---------------+---------------+---------------+---------------+---------------+------*/  
void ExerciseInstance (IECInstanceR instance, wchar_t* valueForFinalStrings)
    {   
    ECValue v;    
    instance.GetValue (v, L"D");
    
    double doubleValue = 1.0/3.0;
    SetAndVerifyDouble (instance, v, L"D", doubleValue);

    SetAndVerifyInteger (instance, v, L"A", 97);
    SetAndVerifyInteger (instance, v, L"AA", 12);   
    
    SetAndVerifyString (instance, v, L"B", L"Happy");
    SetAndVerifyString (instance, v, L"B", L"Very Happy");
    SetAndVerifyString (instance, v, L"B", L"sad");
    SetAndVerifyString (instance, v, L"S", L"Lucky");
    SetAndVerifyString (instance, v, L"B", L"Very Very Happy");
    VerifyString (instance, v, L"S", L"Lucky");
    SetAndVerifyString (instance, v, L"Manufacturer.Name", L"Charmed");
    SetAndVerifyString (instance, v, L"S", L"Lucky Strike");
        
    wchar_t largeString[3300];
    largeString[0] = L'\0';
    for (int i = 0; i < 20; i++)
        wcscat (largeString, L"S2345678901234567890123456789012");
    
    SetAndVerifyString (instance, v, L"S", largeString);
    for (int i = 0; i < N_FINAL_STRING_PROPS_IN_FAKE_CLASS; i++)
        {
        wchar_t propertyName[66];
        swprintf (propertyName, L"Property%i", i);
        SetAndVerifyString (instance, v, propertyName, valueForFinalStrings);
        }          
        
    VerifyArrayInfo (instance, v, L"BeginningArray[]", 0, false);
    VerifyArrayInfo (instance, v, L"FixedArrayFixedElement[]", 10, true);
    VerifyArrayInfo (instance, v, L"VariableArrayFixedElement[]", 0, false);
    VerifyArrayInfo (instance, v, L"FixedArrayVariableElement[]", 12, true);
    VerifyArrayInfo (instance, v, L"VariableArrayVariableElement[]", 0, false);
    VerifyArrayInfo (instance, v, L"EndingArray[]", 0, false);
    
    VerifyIsNullArrayElements (instance, v, L"FixedArrayFixedElement[]", 0, 10, true);
    SetAndVerifyIntegerArray (instance, v, L"FixedArrayFixedElement[]", 172, 10);
    VerifyIsNullArrayElements (instance, v, L"FixedArrayFixedElement[]", 0, 10, false);
    SetAndVerifyIntegerArray (instance, v, L"FixedArrayFixedElement[]", 283, 10);    
    
    VerifyIsNullArrayElements (instance, v, L"FixedArrayVariableElement[]", 0, 12, true);
    SetAndVerifyStringArray (instance, v, L"FixedArrayVariableElement[]", L"BaseString", 12);       
    VerifyIsNullArrayElements (instance, v, L"FixedArrayVariableElement[]", 0, 12, false);
    SetAndVerifyStringArray (instance, v, L"FixedArrayVariableElement[]", L"LaaaaaaargeString", 10);       
    VerifyStringArray (instance, v, L"FixedArrayVariableElement[]", L"BaseStringXXXXXXXXXX", 10, 2);
    SetAndVerifyStringArray (instance, v, L"FixedArrayVariableElement[]", L"XString", 12);           
    
    ExerciseVariableCountStringArray (instance, v, L"BeginningArray[]", L"BAValue");
    ExerciseVariableCountIntArray    (instance, v, L"VariableArrayFixedElement[]", 57);
    ExerciseVariableCountStringArray (instance, v, L"VariableArrayVariableElement[]", L"Var+Var");
    ExerciseVariableCountStringArray (instance, v, L"EndingArray[]", L"EArray");        
    
    ECClassP manufacturerClass = instance.GetClass().GetSchema().GetClassP (L"Manufacturer");
    ASSERT_TRUE (NULL != manufacturerClass);

#ifdef OLD_WAY    
    ClassLayoutP manufClassLayout = ClassLayout::BuildFromClass (*manufacturerClass, 43, 24);
    StandaloneECEnablerPtr manufEnabler = StandaloneECEnabler::CreateEnabler (*manufacturerClass, *manufClassLayout, true);
#endif
    StandaloneECEnablerPtr manufEnabler =  instance.GetEnablerR().GetEnablerForStructArrayMember (manufacturerClass->GetSchema().GetSchemaKey(), manufacturerClass->GetName().c_str()); 
    ExerciseVariableCountManufacturerArray (instance, *manufEnabler, v, L"ManufacturerArray[]");
    
    // Make sure that everything still has the final value that we expected
    VerifyString (instance, v, L"S", largeString);
    VerifyInteger (instance, v, L"A", 97);
    VerifyDouble  (instance, v, L"D", doubleValue);
    VerifyInteger (instance, v, L"AA", 12);
    VerifyString  (instance, v, L"B", L"Very Very Happy");
    VerifyString (instance, v, L"Manufacturer.Name", L"Charmed");
    for (int i = 0; i < N_FINAL_STRING_PROPS_IN_FAKE_CLASS; i++)
        {
        wchar_t propertyName[66];
        swprintf (propertyName, L"Property%i", i);
        VerifyString (instance, v, propertyName, valueForFinalStrings);
        }    
    VerifyArrayInfo     (instance, v, L"FixedArrayFixedElement[]", 10, true);
    VerifyIntegerArray  (instance, v, L"FixedArrayFixedElement[]", 283, 0, 10);             
    VerifyArrayInfo     (instance, v, L"BeginningArray[]", 14, false);
    VerifyIsNullArrayElements   (instance, v, L"BeginningArray[]", 0, 14, false);
    VerifyStringArray   (instance, v, L"BeginningArray[]", L"BAValue", 0, 14);        
    VerifyArrayInfo     (instance, v, L"FixedArrayVariableElement[]", 12, true);
    VerifyIsNullArrayElements   (instance, v, L"FixedArrayVariableElement[]", 0, 12, false);
    VerifyStringArray   (instance, v, L"FixedArrayVariableElement[]", L"XString", 0, 12);           
    VerifyArrayInfo     (instance, v, L"VariableArrayFixedElement[]", 14, false);
    VerifyIsNullArrayElements   (instance, v, L"VariableArrayFixedElement[]", 0, 14, false);
    VerifyIntegerArray  (instance, v, L"VariableArrayFixedElement[]", 57, 0, 14);                   
    VerifyArrayInfo     (instance, v, L"VariableArrayVariableElement[]", 14, false);
    VerifyIsNullArrayElements   (instance, v, L"VariableArrayVariableElement[]", 0, 14, false);
    VerifyStringArray   (instance, v, L"VariableArrayVariableElement[]", L"Var+Var", 0, 14);               
    VerifyArrayInfo     (instance, v, L"EndingArray[]", 14, false);
    VerifyIsNullArrayElements   (instance, v, L"EndingArray[]", 0, 14, false);
    VerifyStringArray   (instance, v, L"EndingArray[]", L"EArray", 0, 14);                
    VerifyVariableCountManufacturerArray (instance, v, L"ManufacturerArray[]");     
    
    instance.ToString(L"").c_str();
    }

#ifdef  MUST_PUBLISH_ECInstanceInteropHelper
/*---------------------------------------------------------------------------------**//**
* @bsimethod                                                    
+---------------+---------------+---------------+---------------+---------------+------*/
TEST_F(MemoryLayoutTests, GetValuesUsingInteropHelper)
    {
    ECSchemaPtr        schema = CreateTestSchema();
    ASSERT_TRUE (schema.IsValid());

    ECClassP ecClass = schema->GetClassP (L"TestClass");
    ASSERT_TRUE (ecClass);

    ClassLayoutP classLayout = ClassLayout::BuildFromClass (*ecClass, 0, 0);
    StandaloneECEnablerPtr enabler = StandaloneECEnabler::CreateEnabler (*ecClass, *classLayout, true);

    ECN::StandaloneECInstancePtr instance = enabler->CreateInstance();

    double    doubleVal;
    int       intVal;

    EXPECT_TRUE (ECOBJECTS_STATUS_Success == ECInstanceInteropHelper::SetDoubleValue (*instance, L"D", (double)(1.0/3.0)));
    EXPECT_TRUE (ECOBJECTS_STATUS_Success == ECInstanceInteropHelper::GetDouble      (*instance, doubleVal, L"D"));
    EXPECT_TRUE ((double)(1.0/3.0) == doubleVal);

    EXPECT_TRUE (ECOBJECTS_STATUS_Success == ECInstanceInteropHelper::SetIntegerValue (*instance, L"FixedArrayFixedElement[0]", (int)(97)));
    EXPECT_TRUE (ECOBJECTS_STATUS_Success == ECInstanceInteropHelper::GetInteger      (*instance, intVal, L"FixedArrayFixedElement[0]"));
    EXPECT_TRUE (97 == intVal);

    EXPECT_TRUE (ECOBJECTS_STATUS_Success == ECInstanceInteropHelper::SetIntegerValue (*instance, L"VariableArrayFixedElement[1]", (int)(101)));
    EXPECT_TRUE (ECOBJECTS_STATUS_Success == ECInstanceInteropHelper::GetInteger      (*instance, intVal, L"VariableArrayFixedElement[1]"));
    EXPECT_TRUE (101 == intVal);

    EXPECT_TRUE (ECOBJECTS_STATUS_Success == ECInstanceInteropHelper::SetIntegerValue (*instance, L"VariableArrayFixedElement[0]", (int)(100)));
    EXPECT_TRUE (ECOBJECTS_STATUS_Success == ECInstanceInteropHelper::GetInteger      (*instance, intVal, L"VariableArrayFixedElement[0]"));
    EXPECT_TRUE (100 == intVal);

    WString testString = L"Charmed";
    WString testString2 = L"Charmed2";
    WCharCP stringValueP = NULL;

    EXPECT_TRUE (ECOBJECTS_STATUS_Success == ECInstanceInteropHelper::SetStringValue (*instance, L"ManufacturerArray[1].Name", testString.c_str()));
    EXPECT_TRUE (ECOBJECTS_STATUS_Success == ECInstanceInteropHelper::GetString (*instance, stringValueP, L"ManufacturerArray[1].Name));
    EXPECT_STREQ (testString.c_str(), stringValueP);

    EXPECT_TRUE (ECOBJECTS_STATUS_Success == ECInstanceInteropHelper::SetStringValue (*instance, L"ManufacturerArray[0].Name", testString2.c_str()));
    EXPECT_TRUE (ECOBJECTS_STATUS_Success == ECInstanceInteropHelper::GetString (*instance, stringValueP, L"ManufacturerArray[0].Name"));
    EXPECT_STREQ (testString2.c_str(), stringValueP);
    };
#endif

/*---------------------------------------------------------------------------------**//**
* @bsimethod                                                    Dylan.Rush      11/10
+---------------+---------------+---------------+---------------+---------------+------*/
TEST_F(MemoryLayoutTests, ECValueEqualsMethod)
    {
    ECSchemaPtr        schema = CreateTestSchema();
    ASSERT_TRUE (schema.IsValid());

    ECClassP ecClass = schema->GetClassP (L"AllPrimitives");
    ASSERT_TRUE (NULL != ecClass);

    StandaloneECEnablerPtr enabler =  ecClass->GetDefaultStandaloneEnabler();

    ECValue v1, v2;
    EXPECT_TRUE   (v1.Equals(v2));
    v1.SetInteger (3425);
    v2.SetInteger (6548);
    EXPECT_FALSE  (v1.Equals (v2));
    v2.SetInteger (v1.GetInteger());
    EXPECT_TRUE   (v1.Equals (v2));

    v1.SetString  (L"Something");
    v2.SetString  (L"Something else");
    EXPECT_FALSE  (v1.Equals (v2));
    v2.SetString  (v1.GetString());
    EXPECT_TRUE   (v1.Equals (v2));

    //Conflicting types
    v2.SetInteger (3425);
    EXPECT_FALSE  (v1.Equals (v2));

    v1.SetDouble  (1.0);
    v2.SetDouble  (1.0);
    EXPECT_TRUE   (v1.Equals (v2));
    v2.SetDouble  (2.0);
    EXPECT_FALSE  (v1.Equals (v2));

    v1.SetLong    ((Int64)345);
    v2.SetLong    ((Int64)345);
    EXPECT_TRUE   (v1.Equals (v2));
    v2.SetLong    ((Int64)345345);
    EXPECT_FALSE  (v1.Equals (v2));

    v1.SetBoolean (false);
    v2.SetBoolean (false);
    EXPECT_TRUE   (v1.Equals (v2));
    v2.SetBoolean (true);
    EXPECT_FALSE  (v1.Equals (v2));

    DateTime timeInput  = DateTime::GetCurrentTimeUtc ();
    v1.SetDateTime(timeInput);
    v2.SetDateTime(timeInput);
    EXPECT_TRUE   (v1.Equals (v2));
    DateTime timeInput2 (timeInput.GetKind (), timeInput.GetYear () + 1, timeInput.GetMonth (), timeInput.GetDay (), timeInput.GetHour (), timeInput.GetMinute (), timeInput.GetSecond (), timeInput.GetHectoNanosecond ());
    v2.SetDateTime(timeInput2);
    EXPECT_FALSE  (v1.Equals (v2));

    v1.SetDateTimeTicks((Int64)633487865666864601);
    v2.SetDateTimeTicks((Int64)633487865666864601);
    EXPECT_TRUE   (v1.Equals (v2));
    v2.SetDateTimeTicks((Int64)633487865666866601);
    EXPECT_FALSE  (v1.Equals (v2));

    const static bool HOLD_AS_DUPLICATE = true;
    const byte binaryValue0[4] = {0x00, 0x01, 0x02, 0x03};
    const byte binaryValue1[4] = {0x10, 0x11, 0x12, 0x13};
    EXPECT_EQ (sizeof(binaryValue0), 4);
    EXPECT_EQ (sizeof(binaryValue0), 4);
    v1.SetBinary(binaryValue0, sizeof(binaryValue0), HOLD_AS_DUPLICATE);
    v2.SetBinary(binaryValue0, sizeof(binaryValue0), HOLD_AS_DUPLICATE);
    EXPECT_TRUE   (v1.Equals (v2));
    v2.SetBinary(binaryValue1, sizeof(binaryValue1), HOLD_AS_DUPLICATE);
    EXPECT_FALSE  (v1.Equals (v2));

    DPoint2d   point2dInput0 = {1.0, 2.0};
    DPoint2d   point2dInput1 = {3.0, 4.0};
    v1.SetPoint2D (point2dInput0);
    v2.SetPoint2D (point2dInput0);
    EXPECT_TRUE   (v1.Equals (v2));
    v2.SetPoint2D (point2dInput1);
    EXPECT_FALSE  (v1.Equals (v2));

    DPoint3d   point3dInput0 = {1.0, 2.0, -10.0};
    DPoint3d   point3dInput1 = {3.0, 4.0, -123.0};
    v1.SetPoint3D (point3dInput0);
    v2.SetPoint3D (point3dInput0);
    EXPECT_TRUE   (v1.Equals (v2));
    v2.SetPoint3D (point3dInput1);
    EXPECT_FALSE  (v1.Equals (v2));

    ECN::StandaloneECInstancePtr testInstance0 = enabler->CreateInstance();
    ECN::StandaloneECInstancePtr testInstance1 = enabler->CreateInstance();
    v1.SetStruct  (testInstance0.get());
    v2.SetStruct  (testInstance0.get());
    EXPECT_TRUE   (v1.Equals(v2));
    v2.SetStruct  (testInstance1.get());
    EXPECT_FALSE  (v1.Equals (v2));
    }

/*---------------------------------------------------------------------------------**//**
* @bsimethod                                                    Dylan.Rush      11/10
+---------------+---------------+---------------+---------------+---------------+------*/
TEST_F(MemoryLayoutTests, GetEnablerPropertyInformation)
    {
    ECSchemaPtr        schema = CreateTestSchema();
    ASSERT_TRUE (schema.IsValid());

    ECClassP ecClass = schema->GetClassP (L"AllPrimitives");
    ASSERT_TRUE (NULL != ecClass);

    StandaloneECEnablerPtr enabler = ecClass->GetDefaultStandaloneEnabler();

    const int expectedPropertyCount = 19;

    UInt32 propertyCount = enabler->GetPropertyCount();

    EXPECT_EQ (expectedPropertyCount, propertyCount);

    wchar_t* expectedProperties [expectedPropertyCount] = 
        {
        L"",
        L"AString",
        L"AnInt",
        L"APoint3d",
        L"APoint2d",
        L"ADouble",
        L"ADateTime",
        L"ABoolean",
        L"ALong",
        L"ABinary",
        L"SomeStrings[]",
        L"SomeInts[]",
        L"SomePoint3ds[]",
        L"SomePoint2ds[]",
        L"SomeDoubles[]",
        L"SomeDateTimes[]",
        L"SomeBooleans[]",
        L"SomeLongs[]",
        L"SomeBinaries[]"
        };

    for (UInt32 i=0; i < expectedPropertyCount; i++)
        {
        WCharCP expectedPropertyName = expectedProperties [i];
        WCharCP propertyName         = NULL;
        UInt32 propertyIndex          = 0;

        EXPECT_TRUE (ECOBJECTS_STATUS_Success == enabler->GetPropertyIndex (propertyIndex, expectedPropertyName));
        EXPECT_TRUE (ECOBJECTS_STATUS_Success == enabler->GetAccessString  (propertyName,  propertyIndex));

        EXPECT_STREQ (expectedPropertyName, propertyName);
        }
    }

/*---------------------------------------------------------------------------------**//**
* @bsimethod                                                    JoshSchifter    01/11
+---------------+---------------+---------------+---------------+---------------+------*/
static void     printfIndent (UInt32 indentDepth)
    {
    for (UInt32 i = 0; i < indentDepth; i++)
        printf ("  ");
    }

/*---------------------------------------------------------------------------------**//**
* @bsimethod                                                    JoshSchifter    01/11
+---------------+---------------+---------------+---------------+---------------+------*/
static void     dumpPropertyValues (ECValuesCollectionR collection, bool isArray, UInt32 indentDepth)
    {
    UInt32  arrayIndex = 0;

    for each (ECPropertyValueCR propertyValue in collection)
        {
        ECValueCR v = propertyValue.GetValue();

        printfIndent (indentDepth);
        ECValueAccessorCR   accessor = propertyValue.GetValueAccessor();
        UInt32  accessorDepth = accessor.GetDepth();
        WCharCP accessString = accessor.GetAccessString (accessorDepth- 1);

        if (isArray)
            {
            printf ("Array Member [%d] %S (depth=%d) = %S\n", arrayIndex++, accessString, accessorDepth, v.ToString());
            }
        else
            {
            printf ("%S (depth=%d)", accessString, accessorDepth);
            if ( ! v.IsStruct())
                printf (" = %S", v.ToString().c_str());

            printf ("\n");
            }

        if (propertyValue.HasChildValues ())
            {
            ECValuesCollectionPtr children = propertyValue.GetChildValues();
            dumpPropertyValues (*children, v.IsArray(), indentDepth+1);
            }
        }
    }

/*---------------------------------------------------------------------------------**//**
* @bsimethod                                                    JoshSchifter    01/11
+---------------+---------------+---------------+---------------+---------------+------*/
static void     dumpLoadedPropertyValues (ECValuesCollectionR collection, bool isArray, UInt32 indentDepth, bool printValues, int& count)
    {
    UInt32  arrayIndex = 0;

    for each (ECPropertyValueCR propertyValue in collection)
        {
        ECValueCR v = propertyValue.GetValue();
        if (!v.IsLoaded())
            continue;

        count++;
        if (printValues)
            {
            printfIndent (indentDepth);
            ECValueAccessorCR   accessor = propertyValue.GetValueAccessor();
            UInt32  accessorDepth = accessor.GetDepth();
            WCharCP accessString = accessor.GetAccessString (accessorDepth- 1);

            if (isArray)
                {
                printf ("Array Member [%d] %S (depth=%d) = %S\n", arrayIndex++, accessString, accessorDepth, v.ToString());
                }
            else
                {
                printf ("%S (depth=%d)", accessString, accessorDepth);
                if ( ! v.IsStruct())
                    printf (" = %S", v.ToString().c_str());

                printf ("\n");
                }
            }

        if (propertyValue.HasChildValues ())
            {
            ECValuesCollectionPtr children = propertyValue.GetChildValues();
            dumpLoadedPropertyValues (*children, v.IsArray(), indentDepth+1, printValues, count);
            }
        }
    }

typedef bpair<WString, ECValue>  AccessStringValuePair;

/*---------------------------------------------------------------------------------**//**
* @bsimethod                                                    JoshSchifter    01/11
+---------------+---------------+---------------+---------------+---------------+------*/
static void     verifyECValueEnumeration (ECValuesCollectionR collection, bvector <AccessStringValuePair>& expectedValues, UInt32& iValue, bool isDup)
    {
    for each (ECPropertyValueCR propertyValue in collection)
        {
        WString   foundAccessString    = propertyValue.GetValueAccessor().GetManagedAccessString(); 
        WString   expectedAccessString = expectedValues[iValue].first;

        EXPECT_STREQ (expectedAccessString.c_str(), foundAccessString.c_str());

        ECValueCR foundValue    = propertyValue.GetValue();
        ECValueCR expectedValue = expectedValues[iValue].second;

        if ( ! isDup || ! foundValue.IsStruct())
            {
            EXPECT_TRUE (foundValue.Equals (expectedValue));
            }
        else
            {
            // If we are enumerating a duplicate, it will have its own struct instances
            // and we expect the struct pointers to be different so we can't call Equals
            EXPECT_TRUE (foundValue.IsNull()   == expectedValue.IsNull());
            EXPECT_TRUE (foundValue.IsStruct() == expectedValue.IsStruct());
            }

        iValue++;;

        if (propertyValue.HasChildValues ())
            {
            ECValuesCollectionPtr children = propertyValue.GetChildValues();
            verifyECValueEnumeration (*children, expectedValues, iValue, isDup);
            }
        }
    }

/*---------------------------------------------------------------------------------**//**
* @bsimethod                                                    Dylan.Rush      5/11
+---------------+---------------+---------------+---------------+---------------+------*/
TEST_F(MemoryLayoutTests, RecursiveECValueEnumeration_EmptyInstance)
    {
    ECSchemaPtr        schema = CreateTestSchema();
    ASSERT_TRUE (schema.IsValid());


    StandaloneECEnablerPtr enabler = schema->GetClassP(L"EmptyClass")->GetDefaultStandaloneEnabler ();

    //The class has zero properties?
    //EXPECT_TRUE (0 == enabler->GetPropertyCount());

    EXPECT_TRUE (1 == enabler->GetPropertyCount());

    ASSERT_TRUE (enabler.IsValid());

    /*--------------------------------------------------------------------------
        Create an empty instance
    --------------------------------------------------------------------------*/
    ECN::StandaloneECInstancePtr instance = enabler->CreateInstance();

    ECN::ECValuesCollectionPtr collection = ECN::ECValuesCollection::Create (*instance);

    /*--------------------------------------------------------------------------
        Iterate through its values - shouldn't find any
    --------------------------------------------------------------------------*/
    UInt32 foundValues = 0;
    for each(ECPropertyValueCR propertyValue in *collection)
        {
        propertyValue.HasChildValues(); // Use it to avoid warning about unused propertyValue object
        foundValues++;
        }
    EXPECT_TRUE (0 == foundValues);

    /*--------------------------------------------------------------------------
        Duplicate the instance and verify the duplicate.
    --------------------------------------------------------------------------*/
    StandaloneECInstancePtr standAloneInstance = StandaloneECInstance::Duplicate(*instance);

    collection = ECValuesCollection::Create (*standAloneInstance);
    foundValues = 0;
    for each(ECPropertyValueCR propertyValue in *collection)
        {
        propertyValue.HasChildValues(); // Use it to avoid warning about unused propertyValue object
        foundValues++;
        }
    EXPECT_TRUE (0 == foundValues);
    }


/*---------------------------------------------------------------------------------**//**
* @bsimethod                                                    JoshSchifter    02/11
+---------------+---------------+---------------+---------------+---------------+------*/
TEST_F(MemoryLayoutTests, RecursiveECValueEnumeration_PrimitiveProperties)
    {
    ECSchemaPtr        schema = CreateTestSchema();
    ASSERT_TRUE (schema.IsValid());

    StandaloneECEnablerPtr enabler = schema->GetClassP(L"CadData")->GetDefaultStandaloneEnabler ();
    ASSERT_TRUE (enabler.IsValid());

    /*--------------------------------------------------------------------------
        Build the instance
    --------------------------------------------------------------------------*/
    ECN::StandaloneECInstancePtr instance = enabler->CreateInstance();

    instance->SetValue(L"Name",         ECValue (L"My Name"));
    instance->SetValue(L"Count",        ECValue (14));
    instance->SetValue(L"Length",       ECValue (142.5));
    instance->SetValue(L"Field_Tested", ECValue (true));

    /*--------------------------------------------------------------------------
        Build the vector of expected values.
        Note: The order does not match the class it matches the classLayout
    --------------------------------------------------------------------------*/
    bvector <AccessStringValuePair> expectedValues;

    expectedValues.push_back (AccessStringValuePair (L"Count",          ECValue(14)));
    expectedValues.push_back (AccessStringValuePair (L"StartPoint",     ECValue ()));
    expectedValues.push_back (AccessStringValuePair (L"EndPoint",       ECValue ()));
    expectedValues.push_back (AccessStringValuePair (L"Size",           ECValue ()));
    expectedValues.push_back (AccessStringValuePair (L"Length",         ECValue (142.5)));
    expectedValues.push_back (AccessStringValuePair (L"Install_Date",   ECValue ()));
    expectedValues.push_back (AccessStringValuePair (L"Service_Date",   ECValue ()));
    expectedValues.push_back (AccessStringValuePair (L"Field_Tested",   ECValue (true)));
    expectedValues.push_back (AccessStringValuePair (L"Name",           ECValue (L"My Name")));

    /*--------------------------------------------------------------------------
        Verify that the values returned from the instance match the expected ones.
    --------------------------------------------------------------------------*/
    ECValuesCollectionPtr   collection = ECValuesCollection::Create (*instance);
    UInt32                  iValue = 0;

    verifyECValueEnumeration (*collection, expectedValues, iValue, false);
    //dumpPropertyValues (*collection, false, 0);

    EXPECT_TRUE (expectedValues.size() == iValue);

    /*--------------------------------------------------------------------------
        Duplicate the instance and verify the duplicate.
    --------------------------------------------------------------------------*/
    StandaloneECInstancePtr standAloneInstance = StandaloneECInstance::Duplicate(*instance);

    collection = ECValuesCollection::Create (*standAloneInstance);
    iValue = 0;
    verifyECValueEnumeration (*collection, expectedValues, iValue, true);
    //dumpPropertyValues (*collection, false, 0);

    EXPECT_TRUE (expectedValues.size() == iValue);
    }

/*---------------------------------------------------------------------------------**//**
* @bsimethod                                                    JoshSchifter    02/11
+---------------+---------------+---------------+---------------+---------------+------*/
TEST_F(MemoryLayoutTests, CopyInstanceProperties)
    {
    ECSchemaPtr        schema = CreateTestSchema();
    ASSERT_TRUE (schema.get() != NULL);

    StandaloneECEnablerPtr enabler = schema->GetClassP(L"CadData")->GetDefaultStandaloneEnabler ();
    ASSERT_TRUE (enabler.IsValid());

    /*--------------------------------------------------------------------------
        Build the instance
    --------------------------------------------------------------------------*/
    ECN::StandaloneECInstancePtr instance = enabler->CreateInstance();

    instance->SetValue(L"Name",         ECValue (L"My Name"));
    instance->SetValue(L"Count",        ECValue (14));
    instance->SetValue(L"Length",       ECValue (142.5));
    instance->SetValue(L"Field_Tested", ECValue (true));

    /*--------------------------------------------------------------------------
        Build the vector of expected values.
        Note: The order does not match the class it matches the classLayout
    --------------------------------------------------------------------------*/
    bvector <AccessStringValuePair> expectedValues;

    expectedValues.push_back (AccessStringValuePair (L"Count",          ECValue(14)));
    expectedValues.push_back (AccessStringValuePair (L"StartPoint",     ECValue ()));
    expectedValues.push_back (AccessStringValuePair (L"EndPoint",       ECValue ()));
    expectedValues.push_back (AccessStringValuePair (L"Size",           ECValue ()));
    expectedValues.push_back (AccessStringValuePair (L"Length",         ECValue (142.5)));
    expectedValues.push_back (AccessStringValuePair (L"Install_Date",   ECValue ()));
    expectedValues.push_back (AccessStringValuePair (L"Service_Date",   ECValue ()));
    expectedValues.push_back (AccessStringValuePair (L"Field_Tested",   ECValue (true)));
    expectedValues.push_back (AccessStringValuePair (L"Name",           ECValue (L"My Name")));

    /*--------------------------------------------------------------------------
        Verify that the values returned from the instance match the expected ones.
    --------------------------------------------------------------------------*/
    ECValuesCollectionPtr   collection = ECValuesCollection::Create (*instance);
    UInt32                  iValue = 0;

    verifyECValueEnumeration (*collection, expectedValues, iValue, false);
    //dumpPropertyValues (*collection, false, 0);

    EXPECT_TRUE (expectedValues.size() == iValue);

    /*--------------------------------------------------------------------------
        Duplicate the instance and verify the duplicate.
    --------------------------------------------------------------------------*/
    ECN::StandaloneECInstancePtr duplicateInstance = enabler->CreateInstance();

    ECObjectsStatus copyStatus = duplicateInstance->GetAsMemoryECInstance()->CopyInstanceProperties (*instance);
    EXPECT_TRUE (ECOBJECTS_STATUS_Success == copyStatus);

    collection = ECValuesCollection::Create (*duplicateInstance);
    iValue = 0;
    verifyECValueEnumeration (*collection, expectedValues, iValue, true);
    //dumpPropertyValues (*collection, false, 0);

    EXPECT_TRUE (expectedValues.size() == iValue);
    }

/*---------------------------------------------------------------------------------**//**
* @bsimethod                                    Bill.Steinbock                  08/2012
+---------------+---------------+---------------+---------------+---------------+------*/
TEST_F(MemoryLayoutTests, MergeInstanceProperties)
    {
    ECSchemaPtr        schema = CreateTestSchema();
    ASSERT_TRUE (schema.get() != NULL);

    StandaloneECEnablerPtr enabler = schema->GetClassP(L"CadData")->GetDefaultStandaloneEnabler ();
    ASSERT_TRUE (enabler.IsValid());

    /*--------------------------------------------------------------------------
        Build the base instance
    --------------------------------------------------------------------------*/
    ECN::StandaloneECInstancePtr mergeToInstance = enabler->CreateInstance();

    mergeToInstance->SetValue(L"Name",         ECValue (L"base"));
    mergeToInstance->SetValue(L"Length",       ECValue (142.5));
    mergeToInstance->SetValue(L"Field_Tested", ECValue (true));

    /*--------------------------------------------------------------------------
        Build the instance with data to merge
    --------------------------------------------------------------------------*/
    ECN::StandaloneECInstancePtr mergeFromInstance = enabler->CreateInstance();

    DPoint2d   tstSize = {10.5, 22.3};

    ECValue nullBool (ECN::PRIMITIVETYPE_Boolean);

    mergeFromInstance->SetValue(L"Name",         ECValue (L"merge"));
    mergeFromInstance->SetValue(L"Count",        ECValue (14));
    mergeFromInstance->SetValue(L"Field_Tested", nullBool);
    mergeFromInstance->SetValue (L"Size",        ECValue (tstSize));

    MemoryECInstanceBase* mbInstance = mergeToInstance->GetAsMemoryECInstance ();
    mbInstance->MergePropertiesFromInstance (*mergeFromInstance);

    bvector <AccessStringValuePair> expectedValues;

    expectedValues.push_back (AccessStringValuePair (L"Count",          ECValue(14)));
    expectedValues.push_back (AccessStringValuePair (L"StartPoint",     ECValue ()));
    expectedValues.push_back (AccessStringValuePair (L"EndPoint",       ECValue ()));
    expectedValues.push_back (AccessStringValuePair (L"Size",           ECValue (tstSize)));
    expectedValues.push_back (AccessStringValuePair (L"Length",         ECValue (142.5)));
    expectedValues.push_back (AccessStringValuePair (L"Install_Date",   ECValue ()));
    expectedValues.push_back (AccessStringValuePair (L"Service_Date",   ECValue ()));
    expectedValues.push_back (AccessStringValuePair (L"Field_Tested",   nullBool));
    expectedValues.push_back (AccessStringValuePair (L"Name",           ECValue (L"merge")));

    ECValuesCollectionPtr   collection = ECValuesCollection::Create (*mergeToInstance);
    dumpPropertyValues (*collection, false, 0);

    UInt32                  iValue = 0;
    verifyECValueEnumeration (*collection, expectedValues, iValue, false);
    }

/*---------------------------------------------------------------------------------**//**
* @bsimethod                                                    JoshSchifter    02/11
+---------------+---------------+---------------+---------------+---------------+------*/
TEST_F(MemoryLayoutTests, RecursiveECValueEnumeration_PrimitiveArray)
    {
    ECSchemaPtr        schema = CreateTestSchema();
    ASSERT_TRUE (schema.IsValid());

    StandaloneECEnablerPtr enabler = schema->GetClassP(L"AllPrimitives")->GetDefaultStandaloneEnabler ();
    ASSERT_TRUE (enabler.IsValid());

    /*--------------------------------------------------------------------------
        Build the instance
    --------------------------------------------------------------------------*/
    ECN::StandaloneECInstancePtr instance = enabler->CreateInstance();

    instance->SetValue(L"AString",  ECValue (L"Happy String"));
    instance->SetValue(L"AnInt",    ECValue (6));

    instance->AddArrayElements(L"SomeStrings[]", 5);

    instance->SetValue(L"SomeStrings[]", ECValue (L"ArrayMember 1"), 0);
    instance->SetValue(L"SomeStrings[]", ECValue (L"ArrayMember 2"), 2);
    instance->SetValue(L"SomeStrings[]", ECValue (L"ArrayMember 3"), 4);

    /*--------------------------------------------------------------------------
        Build the vector of expected values.
        Note: The order does not match the class it matches the classLayout
    --------------------------------------------------------------------------*/
    ECValue arrayValue;
    bvector <AccessStringValuePair> expectedValues;

    expectedValues.push_back (AccessStringValuePair (L"AnInt", ECValue (6)));
    expectedValues.push_back (AccessStringValuePair (L"APoint3d", ECValue ()));
    expectedValues.push_back (AccessStringValuePair (L"APoint2d", ECValue ()));
    expectedValues.push_back (AccessStringValuePair (L"ADouble", ECValue ()));
    expectedValues.push_back (AccessStringValuePair (L"ADateTime", ECValue ()));
    expectedValues.push_back (AccessStringValuePair (L"ABoolean", ECValue ()));
    expectedValues.push_back (AccessStringValuePair (L"ALong", ECValue ()));
    expectedValues.push_back (AccessStringValuePair (L"AString", ECValue (L"Happy String")));
    expectedValues.push_back (AccessStringValuePair (L"ABinary", ECValue ()));

    arrayValue.Clear();
    arrayValue.SetPrimitiveArrayInfo (PRIMITIVETYPE_String, 5, false);
    expectedValues.push_back (AccessStringValuePair (L"SomeStrings[]", arrayValue));

    expectedValues.push_back (AccessStringValuePair (L"SomeStrings[0]", ECValue (L"ArrayMember 1")));
    expectedValues.push_back (AccessStringValuePair (L"SomeStrings[1]", ECValue ()));
    expectedValues.push_back (AccessStringValuePair (L"SomeStrings[2]", ECValue (L"ArrayMember 2")));
    expectedValues.push_back (AccessStringValuePair (L"SomeStrings[3]", ECValue ()));
    expectedValues.push_back (AccessStringValuePair (L"SomeStrings[4]", ECValue (L"ArrayMember 3")));

    arrayValue.SetPrimitiveArrayInfo (PRIMITIVETYPE_Integer, 0, false);
    expectedValues.push_back (AccessStringValuePair (L"SomeInts[]",     arrayValue));

    arrayValue.SetPrimitiveArrayInfo (PRIMITIVETYPE_Point3D, 0, false);
    expectedValues.push_back (AccessStringValuePair (L"SomePoint3ds[]", arrayValue));

    arrayValue.SetPrimitiveArrayInfo (PRIMITIVETYPE_Point2D, 0, false);
    expectedValues.push_back (AccessStringValuePair (L"SomePoint2ds[]", arrayValue));

    arrayValue.SetPrimitiveArrayInfo (PRIMITIVETYPE_Double, 0, false);
    expectedValues.push_back (AccessStringValuePair (L"SomeDoubles[]",  arrayValue));

    arrayValue.SetPrimitiveArrayInfo (PRIMITIVETYPE_DateTime, 0, false);
    expectedValues.push_back (AccessStringValuePair (L"SomeDateTimes[]",arrayValue));

    arrayValue.SetPrimitiveArrayInfo (PRIMITIVETYPE_Boolean, 0, false);
    expectedValues.push_back (AccessStringValuePair (L"SomeBooleans[]", arrayValue));

    arrayValue.SetPrimitiveArrayInfo (PRIMITIVETYPE_Long, 0, false);
    expectedValues.push_back (AccessStringValuePair (L"SomeLongs[]",    arrayValue));

    arrayValue.SetPrimitiveArrayInfo (PRIMITIVETYPE_Binary, 0, false);
    expectedValues.push_back (AccessStringValuePair (L"SomeBinaries[]", arrayValue));

    /*--------------------------------------------------------------------------
        Verify that the values returned from the instance match the expected ones.
    --------------------------------------------------------------------------*/
    ECValuesCollectionPtr   collection = ECValuesCollection::Create (*instance);
    UInt32                  iValue = 0;

    verifyECValueEnumeration (*collection, expectedValues, iValue, false);
    //dumpPropertyValues (*collection, false, 0);

    EXPECT_TRUE (expectedValues.size() == iValue);

    /*--------------------------------------------------------------------------
        Duplicate the instance and verify the duplicate.
    --------------------------------------------------------------------------*/
    StandaloneECInstancePtr standAloneInstance = StandaloneECInstance::Duplicate(*instance);

    collection = ECValuesCollection::Create (*standAloneInstance);
    iValue = 0;
    verifyECValueEnumeration (*collection, expectedValues, iValue, true);
    //dumpPropertyValues (*collection, false, 0);

    EXPECT_TRUE (expectedValues.size() == iValue);
    }

/*---------------------------------------------------------------------------------**//**
* @bsimethod                                                    JoshSchifter    02/11
+---------------+---------------+---------------+---------------+---------------+------*/
static WString  buildAccessString
(
WCharCP  accessPrefix,
WCharCP  propertyString
)
    {
    WString accessString;

    if (accessPrefix && 0 < wcslen (accessPrefix))
        {
        accessString.append (accessPrefix);
        accessString.append (L".");
        }

    accessString.append (propertyString);
    
    return accessString;
    }

/*---------------------------------------------------------------------------------**//**
* @bsimethod                                                    JoshSchifter    02/11
+---------------+---------------+---------------+---------------+---------------+------*/
static void     setValue
(
WCharCP  accessPrefix,
WCharCP  propertyString,
ECValueCR       ecValue,
IECInstanceR    instance
)
    {
    WString accessString = buildAccessString (accessPrefix, propertyString);

    instance.SetValue (accessString.c_str(), ecValue);
    }

/*---------------------------------------------------------------------------------**//**
* @bsimethod                                    Bill.Steinbock                  08/2012
+---------------+---------------+---------------+---------------+---------------+------*/
static void     setPartialContactInfo
(
bool            skipPhoneNumberData,
WCharCP         prefix,
int             areaCode,
int             phoneNumber,
WCharCP houseNumber,
WCharCP street,
WCharCP town,
WCharCP state,
int             zip,
WCharCP email,
IECInstanceR    instance
)
    {
    if (!skipPhoneNumberData)
        {
        setValue (prefix, L"PhoneNumber.AreaCode",  ECValue (areaCode),     instance);
        setValue (prefix, L"PhoneNumber.AreaCode",  ECValue (areaCode),     instance);
        setValue (prefix, L"PhoneNumber.Number",    ECValue (phoneNumber),  instance);
        setValue (prefix, L"Address.HouseNumber",   ECValue (houseNumber),  instance);
        }

    setValue (prefix, L"Address.Street",        ECValue (street),       instance);
    setValue (prefix, L"Address.Town",          ECValue (town),         instance);
    setValue (prefix, L"Address.State",         ECValue (state),        instance);
    setValue (prefix, L"Address.Zip",           ECValue (zip),          instance);
    setValue (prefix, L"Email",                 ECValue (email),        instance);
    }

/*---------------------------------------------------------------------------------**//**
* @bsimethod                                                    JoshSchifter    02/11
+---------------+---------------+---------------+---------------+---------------+------*/
static void     setContactInfo
(
WCharCP prefix,
int             areaCode,
int             phoneNumber,
WCharCP houseNumber,
WCharCP street,
WCharCP town,
WCharCP state,
int             zip,
WCharCP email,
IECInstanceR    instance
)
    {
    setValue (prefix, L"PhoneNumber.AreaCode",  ECValue (areaCode),     instance);
    setValue (prefix, L"PhoneNumber.AreaCode",  ECValue (areaCode),     instance);
    setValue (prefix, L"PhoneNumber.Number",    ECValue (phoneNumber),  instance);
    setValue (prefix, L"Address.HouseNumber",   ECValue (houseNumber),  instance);
    setValue (prefix, L"Address.Street",        ECValue (street),       instance);
    setValue (prefix, L"Address.Town",          ECValue (town),         instance);
    setValue (prefix, L"Address.State",         ECValue (state),        instance);
    setValue (prefix, L"Address.Zip",           ECValue (zip),          instance);
    setValue (prefix, L"Email",                 ECValue (email),        instance);
    }

/*---------------------------------------------------------------------------------**//**
* @bsimethod                                                    JoshSchifter    02/11
+---------------+---------------+---------------+---------------+---------------+------*/
static void     addValue
(
WCharCP  accessPrefix,
WCharCP  propertyString,
ECValueCR       ecValue,
bvector <AccessStringValuePair>& expectedValues
)
    {
    WString accessString = buildAccessString (accessPrefix, propertyString);

    expectedValues.push_back (AccessStringValuePair (accessString.c_str(), ecValue));
    }

/*---------------------------------------------------------------------------------**//**
* @bsimethod                                                    JoshSchifter    02/11
+---------------+---------------+---------------+---------------+---------------+------*/
static void     addExpectedContactInfo
(
WCharCP prefix,
int             areaCode,
int             phoneNumber,
WCharCP houseNumber,
WCharCP street,
WCharCP town,
WCharCP state,
int             zip,
WCharCP email,
bvector <AccessStringValuePair>& expectedValues
)
    {
    if (NULL != prefix  && 0 < wcslen (prefix))
        expectedValues.push_back (AccessStringValuePair (prefix, ECValue (VALUEKIND_Struct)));

    addValue (prefix, L"PhoneNumber",           ECValue (VALUEKIND_Struct), expectedValues);
    addValue (prefix, L"PhoneNumber.AreaCode",  ECValue (areaCode),         expectedValues);
    addValue (prefix, L"PhoneNumber.Number",    ECValue (phoneNumber),      expectedValues);
    addValue (prefix, L"Address",               ECValue (VALUEKIND_Struct), expectedValues);
    addValue (prefix, L"Address.Zip",           ECValue (zip),              expectedValues);

    addValue (prefix, L"Address.HouseNumber",   ECValue (houseNumber),     expectedValues);
    addValue (prefix, L"Address.Street",        ECValue (street),          expectedValues);
    addValue (prefix, L"Address.Town",          ECValue (town),            expectedValues);
    addValue (prefix, L"Address.State",         ECValue (state),           expectedValues);
    addValue (prefix, L"Email",                 ECValue (email),           expectedValues);
    }

/*---------------------------------------------------------------------------------**//**
* @bsimethod                                                    JoshSchifter    01/11
+---------------+---------------+---------------+---------------+---------------+------*/
TEST_F(MemoryLayoutTests, RecursiveECValueEnumeration_EmbeddedStructs)
    {
    ECSchemaPtr        schema = CreateTestSchema();
    ASSERT_TRUE (schema.IsValid());

    StandaloneECEnablerPtr enabler = schema->GetClassP(L"ContactInfo")->GetDefaultStandaloneEnabler ();
    ASSERT_TRUE (enabler.IsValid());

    /*--------------------------------------------------------------------------
        Build the instance
    --------------------------------------------------------------------------*/
    ECN::StandaloneECInstancePtr instance = enabler->CreateInstance();
    setContactInfo (L"", 610, 1234567, L"123-4", L"Main Street", L"Exton", L"PA", 12345, L"nobody@nowhere.com", *instance);

    /*--------------------------------------------------------------------------
        Build the vector of expected values.
        Note: The order does not match the class it matches the classLayout
    --------------------------------------------------------------------------*/
    bvector <AccessStringValuePair> expectedValues;

    addExpectedContactInfo (L"", 610, 1234567, L"123-4", L"Main Street", L"Exton", L"PA", 12345, L"nobody@nowhere.com", expectedValues);

    /*--------------------------------------------------------------------------
        Verify that the values returned from the instance match the expected ones.
    --------------------------------------------------------------------------*/
    ECValuesCollectionPtr   collection = ECValuesCollection::Create (*instance);
    UInt32                  iValue = 0;

    verifyECValueEnumeration (*collection, expectedValues, iValue, false);
    //dumpPropertyValues (*collection, false, 0);

    EXPECT_TRUE (expectedValues.size() == iValue);

    /*--------------------------------------------------------------------------
        Duplicate the instance and verify the duplicate.
    --------------------------------------------------------------------------*/
    StandaloneECInstancePtr standAloneInstance = StandaloneECInstance::Duplicate(*instance);

    collection = ECValuesCollection::Create (*standAloneInstance);
    iValue = 0;
    verifyECValueEnumeration (*collection, expectedValues, iValue, true);
    //dumpPropertyValues (*collection, false, 0);

    EXPECT_TRUE (expectedValues.size() == iValue);
    }

/*---------------------------------------------------------------------------------**//**
* @bsimethod                                                    JoshSchifter    01/11
+---------------+---------------+---------------+---------------+---------------+------*/
TEST_F(MemoryLayoutTests, RecursiveECValueEnumeration_StructArray)
    {
    ECSchemaPtr        schema = CreateTestSchema();
    ASSERT_TRUE (schema.IsValid());

    StandaloneECEnablerPtr enabler = schema->GetClassP(L"EmployeeDirectory")->GetDefaultStandaloneEnabler ();
    ASSERT_TRUE (enabler.IsValid());

    /*--------------------------------------------------------------------------
        Build the instance
    --------------------------------------------------------------------------*/
    ECN::StandaloneECInstancePtr instance = enabler->CreateInstance();
    instance->AddArrayElements(L"Employees[]", 2);

    StandaloneECEnablerPtr arrayMemberEnabler = schema->GetClassP(L"Employee")->GetDefaultStandaloneEnabler ();
    ASSERT_TRUE (enabler.IsValid());

    ECValue v;
    ECN::StandaloneECInstancePtr arrayMemberInstance1 = arrayMemberEnabler->CreateInstance();
    arrayMemberInstance1->SetValue(L"Name", ECValue (L"John Smith"));

    setContactInfo (L"Home",   610, 7654321, L"175",   L"Oak Lane",    L"Wayne", L"PA", 12348, L"jsmith@home.com", *arrayMemberInstance1);
    setContactInfo (L"Work",   610, 1234567, L"123-4", L"Main Street", L"Exton", L"PA", 12345, L"jsmith@work.com", *arrayMemberInstance1);
    v.SetStruct(arrayMemberInstance1.get());
    instance->SetValue (L"Employees[]", v, 0);

    ECN::StandaloneECInstancePtr arrayMemberInstance2 = arrayMemberEnabler->CreateInstance();
    arrayMemberInstance2->SetValue(L"Name", ECValue (L"Jane Doe"));
    setContactInfo (L"Home",   555, 1122334, L"1600", L"Pennsylvania Ave", L"Washington", L"DC", 10001, L"prez@gmail.com", *arrayMemberInstance2);
    setContactInfo (L"Work",   555, 1000000, L"1600", L"Pennsylvania Ave", L"Washington", L"DC", 10001, L"president@whitehouse.gov", *arrayMemberInstance2);
    v.SetStruct(arrayMemberInstance2.get());
    instance->SetValue (L"Employees[]", v, 1);

    /*--------------------------------------------------------------------------
        Build the vector of expected values.
        Note: The order does not match the class it matches the classLayout
    --------------------------------------------------------------------------*/
    bvector <AccessStringValuePair> expectedValues;

    ECValue arrayValue;
    arrayValue.SetStructArrayInfo (2, false);
    expectedValues.push_back (AccessStringValuePair (L"Employees[]", arrayValue));

    ECValue structValue;
    structValue.SetStruct (arrayMemberInstance1.get());
    expectedValues.push_back (AccessStringValuePair (L"Employees[0]", structValue));

    addExpectedContactInfo (L"Employees[0].Home", 610, 7654321, L"175",   L"Oak Lane",    L"Wayne", L"PA", 12348, L"jsmith@home.com", expectedValues);
    addExpectedContactInfo (L"Employees[0].Work", 610, 1234567, L"123-4", L"Main Street", L"Exton", L"PA", 12345, L"jsmith@work.com", expectedValues);

    expectedValues.push_back (AccessStringValuePair (L"Employees[0].Name", ECValue (L"John Smith")));

    structValue.SetStruct (arrayMemberInstance2.get());
    expectedValues.push_back (AccessStringValuePair (L"Employees[1]", structValue));

    addExpectedContactInfo (L"Employees[1].Home", 555, 1122334, L"1600", L"Pennsylvania Ave", L"Washington", L"DC", 10001, L"prez@gmail.com", expectedValues);
    addExpectedContactInfo (L"Employees[1].Work", 555, 1000000, L"1600", L"Pennsylvania Ave", L"Washington", L"DC", 10001, L"president@whitehouse.gov", expectedValues);

    expectedValues.push_back (AccessStringValuePair (L"Employees[1].Name", ECValue (L"Jane Doe")));

    /*--------------------------------------------------------------------------
        Verify that the values returned from the instance match the expected ones.
    --------------------------------------------------------------------------*/
    ECValuesCollectionPtr   collection = ECValuesCollection::Create (*instance);
    UInt32                  iValue = 0;

    verifyECValueEnumeration (*collection, expectedValues, iValue, false);
    //dumpPropertyValues (*collection, false, 0);

    EXPECT_TRUE (expectedValues.size() == iValue);

    /*--------------------------------------------------------------------------
        Duplicate the instance and verify the duplicate.
    --------------------------------------------------------------------------*/
    StandaloneECInstancePtr standAloneInstance = StandaloneECInstance::Duplicate(*instance);

    collection = ECValuesCollection::Create (*standAloneInstance);
    iValue = 0;
    verifyECValueEnumeration (*collection, expectedValues, iValue, true);
    //dumpPropertyValues (*collection, false, 0);

    EXPECT_TRUE (expectedValues.size() == iValue);
    }

/*---------------------------------------------------------------------------------**//**
* @bsimethod                                                    JoshSchifter    01/11
+---------------+---------------+---------------+---------------+---------------+------*/
TEST_F(MemoryLayoutTests, MergeStructArray)
    {
    ECSchemaPtr        schema = CreateTestSchema();
    ASSERT_TRUE (schema.IsValid());

    StandaloneECEnablerPtr enabler = schema->GetClassP(L"EmployeeDirectory")->GetDefaultStandaloneEnabler ();
    ASSERT_TRUE (enabler.IsValid());

    /*--------------------------------------------------------------------------
        Build the instance
    --------------------------------------------------------------------------*/
    ECN::StandaloneECInstancePtr instance = enabler->CreateInstance();
    instance->AddArrayElements(L"Employees[]", 2);

    StandaloneECEnablerPtr arrayMemberEnabler = schema->GetClassP(L"Employee")->GetDefaultStandaloneEnabler ();
    ASSERT_TRUE (enabler.IsValid());

    ECValue v;
    ECN::StandaloneECInstancePtr arrayMemberInstance1 = arrayMemberEnabler->CreateInstance();
    arrayMemberInstance1->SetValue(L"Name", ECValue (L"John Smith"));

    setContactInfo (L"Home",   610, 7654321, L"175",   L"Oak Lane",    L"Wayne", L"PA", 12348, L"jsmith@home.com", *arrayMemberInstance1);
    setPartialContactInfo (true, L"Work",   610, 1234567, L"123-4", L"Main Street", L"Exton", L"PA", 12345, L"jsmith@work.com", *arrayMemberInstance1);
    v.SetStruct(arrayMemberInstance1.get());
    instance->SetValue (L"Employees[]", v, 0);

    ECN::StandaloneECInstancePtr arrayMemberInstance2 = arrayMemberEnabler->CreateInstance();
    arrayMemberInstance2->SetValue(L"Name", ECValue (L"Jane Doe"));
    setPartialContactInfo (false, L"Home",   555, 1122334, L"1600", L"Pennsylvania Ave", L"Washington", L"DC", 10001, L"prez@gmail.com", *arrayMemberInstance2);
    setPartialContactInfo (true, L"Work",   555, 1000000, L"1600", L"Pennsylvania Ave", L"Washington", L"DC", 10001, L"president@whitehouse.gov", *arrayMemberInstance2);
    v.SetStruct(arrayMemberInstance2.get());
    instance->SetValue (L"Employees[]", v, 1);

    ECValuesCollectionPtr   collection = ECValuesCollection::Create (*instance);
    int originalCount = 0;
    int count = 0;

    dumpLoadedPropertyValues  (*collection, false, 0, false, originalCount);

    ECN::StandaloneECInstancePtr toInstance = enabler->CreateInstance();

    MemoryECInstanceBase* mbInstance = toInstance->GetAsMemoryECInstance ();
    mbInstance->MergePropertiesFromInstance (*instance);

    collection = ECValuesCollection::Create (*toInstance);

    dumpLoadedPropertyValues  (*collection, false, 0, false, count);
    ASSERT_TRUE (count==originalCount);
    ASSERT_TRUE (count==41);
    }

/*---------------------------------------------------------------------------------**//**
* @bsimethod                                                    JoshSchifter    01/11
+---------------+---------------+---------------+---------------+---------------+------*/
TEST_F(MemoryLayoutTests, MergeStruct)
    {
    ECSchemaPtr        schema = CreateTestSchema();
    ASSERT_TRUE (schema.IsValid());

    StandaloneECEnablerPtr enabler = schema->GetClassP(L"Employee")->GetDefaultStandaloneEnabler ();
    ASSERT_TRUE (enabler.IsValid());

    ECValue v;
    ECN::StandaloneECInstancePtr employeeInstance = enabler->CreateInstance();
    employeeInstance->SetValue(L"Name", ECValue (L"John Smith"));

    setPartialContactInfo (false, L"Home",   610, 7654321, L"175",   L"Oak Lane",    L"Wayne", L"PA", 12348, L"jsmith@home.com", *employeeInstance);
    setPartialContactInfo (true, L"Work",   610, 1234567, L"123-4", L"Main Street", L"Exton", L"PA", 12345, L"jsmith@work.com", *employeeInstance);

    int originalCount = 0;
    int count = 0;

    ECValuesCollectionPtr   collection = ECValuesCollection::Create (*employeeInstance);
    dumpLoadedPropertyValues  (*collection, false, 0, false, originalCount);

    ECN::StandaloneECInstancePtr toInstance = enabler->CreateInstance();

    MemoryECInstanceBase* mbInstance = toInstance->GetAsMemoryECInstance ();
    mbInstance->MergePropertiesFromInstance (*employeeInstance);

    collection = ECValuesCollection::Create (*toInstance);
    dumpLoadedPropertyValues  (*collection, false, 0, false, count);
    ASSERT_TRUE (count==originalCount);
    ASSERT_TRUE (count==19);
    }

/*---------------------------------------------------------------------------------**//**
* @bsimethod                                                    Dylan.Rush      11/10
+---------------+---------------+---------------+---------------+---------------+------*/
TEST_F(MemoryLayoutTests, SimpleMergeTwoInstances)
    {
    ECSchemaPtr        schema = CreateTestSchema();
    ASSERT_TRUE (schema.IsValid());

    ECClassP primitiveClass = schema->GetClassP (L"AllPrimitives");
    ASSERT_TRUE (NULL != primitiveClass);

    StandaloneECEnablerPtr enabler = primitiveClass->GetDefaultStandaloneEnabler();
    
    ECN::StandaloneECInstancePtr sourceInstance0 = enabler->CreateInstance();
    ECN::StandaloneECInstancePtr sourceInstance1 = enabler->CreateInstance();
    ECN::StandaloneECInstancePtr targetInstance  = enabler->CreateInstance();

    ECValue v;
    v.SetDouble(1.0/3.0);
    sourceInstance0->SetValue(L"ADouble", v);
    v.SetString(L"Weaker source instance");
    sourceInstance0->SetValue(L"AString", v);
    v.SetInteger(234);
    sourceInstance0->SetValue(L"AnInt", v);
    v.SetInteger(50);
    sourceInstance0->AddArrayElements(L"SomeInts[]", 4);
    sourceInstance0->SetValue(L"SomeInts[]", v, 0);
    v.SetInteger(60);
    sourceInstance0->SetValue(L"SomeInts[]", v, 1);
    v.SetInteger(70);
    sourceInstance0->SetValue(L"SomeInts[]", v, 2);
    v.SetInteger(80);
    sourceInstance0->SetValue(L"SomeInts[]", v, 3);

    v.SetDouble(10.0/3.0);
    sourceInstance1->SetValue(L"ADouble", v);
    v.SetLong((Int64)2345978);
    sourceInstance1->SetValue(L"ALong", v);
    v.SetString(L"Dominant source instance");
    sourceInstance1->SetValue(L"AString", v);
    v.SetInteger(99999999);
    sourceInstance1->AddArrayElements(L"SomeInts[]", 4);
    sourceInstance1->SetValue(L"SomeInts[]", v, 1);

    /*
    Merging two instances into a third instance:
    In this example, values from sourceInstance 1 will take precedence over 
    values in sourceInstance0 in the even that neither are null.
    Note that in Options::Create (), the second flag is set to true: in this
    case, it is wise to include accessors that have null values.
    */
    ECValuesCollectionPtr collection = ECValuesCollection::Create (*sourceInstance1);

    for each(ECPropertyValueCR propertyValue in *collection)
        {
        ECValue             localValue;
        ECValueCP           ecValue  = &propertyValue.GetValue();

        if ( ! ecValue->IsPrimitive())
            continue;

        ECValueAccessorCR   accessor = propertyValue.GetValueAccessor();

        // If the value from instance1 is NULL, try to get it from instance0
        if (ecValue->IsNull())
            {
            sourceInstance0->GetValueUsingAccessor (localValue, accessor);
            ecValue = &localValue;
            }
            
        //set the value to target instance
        if(!ecValue->IsNull())
            targetInstance->SetValueUsingAccessor (accessor, *ecValue);
        }

    int valuesCounted = 0;
    ECValuesCollectionPtr targetCollection = ECValuesCollection::Create (*targetInstance);

    for each(ECPropertyValueCR propertyValue in *targetCollection)
        {
        if ( ! propertyValue.GetValue().IsPrimitive())
            continue;

        valuesCounted++;
        //wprintf(L"%ls: %ls\n", propertyValue.GetValueAccessor().GetManagedAccessString(), propertyValue.GetValue().ToString());
        }

    //Verify that the merge succeeded
    EXPECT_EQ (9, valuesCounted);
    targetInstance->GetValue (v, L"AnInt");    //Came from sourceInstance0
    EXPECT_EQ (234, v.GetInteger());
    targetInstance->GetValue (v, L"ADouble");  //Came from sourceInstance1
    EXPECT_EQ (10.0/3.0, v.GetDouble());
    };

/*---------------------------------------------------------------------------------**//**
* @bsimethod                                                    
+---------------+---------------+---------------+---------------+---------------+------*/
TEST_F(MemoryLayoutTests, InstantiateStandaloneInstance)
    {
    ECSchemaPtr        schema = CreateTestSchema();
    ASSERT_TRUE (schema.IsValid());

    ECClassP ecClass = schema->GetClassP (L"TestClass");
    ASSERT_TRUE (NULL != ecClass);

    StandaloneECEnablerPtr enabler       = ecClass->GetDefaultStandaloneEnabler();
    ECN::StandaloneECInstancePtr instance = enabler->CreateInstance();
    WString instanceId = instance->GetInstanceId();
    instance->ToString(L"").c_str();
    ExerciseInstance (*instance, L"Test");

    // instance.Compact()... then check values again
    
    };

/*---------------------------------------------------------------------------------**//**
* @bsimethod                                                    
+---------------+---------------+---------------+---------------+---------------+------*/
TEST_F(MemoryLayoutTests, InstantiateInstanceWithNoProperties)
    {
    ECSchemaPtr        schema = CreateTestSchema();
    ASSERT_TRUE (schema.IsValid());

    ECClassP ecClass = schema->GetClassP (L"EmptyClass");
    ASSERT_TRUE (NULL != ecClass);

    StandaloneECEnablerPtr enabler       = ecClass->GetDefaultStandaloneEnabler();
    ECN::StandaloneECInstancePtr instance = enabler->CreateInstance();
    WString instanceId = instance->GetInstanceId();

    instance->ToString(L"").c_str();

    // instance.Compact()... then check values again
    
    };

/*---------------------------------------------------------------------------------**//**
* @bsimethod                                                    
+---------------+---------------+---------------+---------------+---------------+------*/
TEST_F(MemoryLayoutTests, DirectSetStandaloneInstance)
    {
    ECSchemaPtr        schema = CreateTestSchema();
    ASSERT_TRUE (schema.IsValid());

    ECClassP ecClass = schema->GetClassP (L"CadData");
    ASSERT_TRUE (NULL != ecClass);
    
    StandaloneECEnablerPtr enabler       = ecClass->GetDefaultStandaloneEnabler();
    ECN::StandaloneECInstancePtr instance = enabler->CreateInstance();

    DPoint2d   inSize = {10.5, 22.3};
    DPoint3d   inPoint1 = {10.10, 11.11, 12.12};
    DPoint3d   inPoint2 ={200.100, 210.110, 220.120};
    DateTime   inTime = DateTime::GetCurrentTimeUtc ();
    int        inCount = 100;
    double     inLength = 432.178;
    bool       inTest = true;
    Int64      inTicks = 634027121070910000;

    instance->SetValue (L"Count",        ECValue (inCount));
    instance->SetValue (L"Name",         ECValue (L"Test"));
    instance->SetValue (L"Length",       ECValue (inLength));
    instance->SetValue (L"Field_Tested", ECValue (inTest));
    instance->SetValue (L"Size",         ECValue (inSize));
    instance->SetValue (L"StartPoint",   ECValue (inPoint1));
    instance->SetValue (L"EndPoint",     ECValue (inPoint2));
    instance->SetValue (L"Service_Date", ECValue (inTime));

    ECValue ecValue;
    ecValue.SetDateTimeTicks(inTicks);
    instance->SetValue (L"Install_Date", ecValue);

    EXPECT_TRUE (SUCCESS == instance->GetValue (ecValue, L"Count"));
    EXPECT_TRUE (ecValue.GetInteger() == inCount);
    EXPECT_TRUE (SUCCESS == instance->GetValue (ecValue, L"Name"));
    EXPECT_STREQ (ecValue.GetString(), L"Test");
    EXPECT_TRUE (SUCCESS == instance->GetValue (ecValue, L"Length"));
    EXPECT_TRUE (ecValue.GetDouble() == inLength);
    EXPECT_TRUE (SUCCESS == instance->GetValue (ecValue, L"Field_Tested"));
    EXPECT_TRUE (ecValue.GetBoolean() == inTest);
    EXPECT_TRUE (SUCCESS == instance->GetValue (ecValue, L"Size"));
    DPoint2d    point2d = ecValue.GetPoint2D ();
    EXPECT_TRUE (SUCCESS == memcmp (&inSize, &point2d, sizeof(DPoint2d)));
    EXPECT_TRUE (SUCCESS == instance->GetValue (ecValue, L"StartPoint"));
    DPoint3d    point3d = ecValue.GetPoint3D ();
    EXPECT_TRUE (SUCCESS == memcmp (&inPoint1, &point3d, sizeof(DPoint3d)));
    EXPECT_TRUE (SUCCESS == instance->GetValue (ecValue, L"EndPoint"));
    point3d = ecValue.GetPoint3D ();
    EXPECT_TRUE (SUCCESS == memcmp (&inPoint2, &point3d, sizeof(DPoint3d)));
    EXPECT_TRUE (SUCCESS == instance->GetValue (ecValue, L"Service_Date"));
    DateTime  sysTime = ecValue.GetDateTime ();
    EXPECT_TRUE (SUCCESS == memcmp (&inTime, &sysTime, sizeof(DateTime)));
    EXPECT_TRUE (SUCCESS == instance->GetValue (ecValue, L"Install_Date"));
    EXPECT_TRUE (ecValue.GetDateTimeTicks() == inTicks);

    // instance.Compact()... then check values again
    
    };

/*---------------------------------------------------------------------------------**//**
* @bsimethod                                                    
+---------------+---------------+---------------+---------------+---------------+------*/
TEST_F(MemoryLayoutTests, GetSetValuesByIndex)
    {
    ECSchemaPtr        schema = CreateTestSchema();
    ASSERT_TRUE (schema.IsValid());

    ECClassP ecClass = schema->GetClassP (L"TestClass");
    ASSERT_TRUE (NULL != ecClass);
    
    StandaloneECEnablerPtr enabler       = ecClass->GetDefaultStandaloneEnabler();
    ECN::StandaloneECInstancePtr instance = enabler->CreateInstance();

    WCharCP accessString = L"Property34";

    //UInt32          intValue = 12345;
    WCharCP stringValue = L"Xyz";

    //instance->SetValue  (accessString, ECValue (intValue));
    instance->SetValue  (accessString, ECValue (stringValue));

    ECValue value;    
    UInt32  propertyIndex;
    
    EXPECT_TRUE (SUCCESS  == enabler->GetPropertyIndex (propertyIndex, accessString));
    EXPECT_TRUE (SUCCESS  == instance->GetValue (value, propertyIndex));
    //EXPECT_TRUE (intValue == value.GetInteger());
    EXPECT_STREQ (stringValue, value.GetString());

#if defined (TIMING_ACCESS_BYINDEX)
    UInt32      numAccesses = 10000000;

    double      elapsedTime1 = 0.0;
    StopWatch   timer1 (L"Time getting values using index", true);

    for (UInt32 i = 0; i < numAccesses; i++)
        {
        timer1.Start();
        instance->GetValue (value, propertyIndex);
        timer1.Stop();

        elapsedTime1 += timer1.GetElapsedSeconds();
        }

    double      elapsedTime2 = 0.0;
    StopWatch   timer2 (L"Time getting values using accessString", true);

    for (UInt32 i = 0; i < numAccesses; i++)
        {
        timer2.Start();
        instance->GetValue (value, accessString);
        timer2.Stop();

        elapsedTime2 += timer2.GetElapsedSeconds();
        }

    wprintf (L"Time to set %d values by: accessString = %.4f, index = %.4f\n", numAccesses, elapsedTime1, elapsedTime2);
#endif

    // instance.Compact()... then check values again
    
    };

/*---------------------------------------------------------------------------------**//**
* @bsimethod                                                    
+---------------+---------------+---------------+---------------+---------------+------*/
TEST_F(MemoryLayoutTests, ExpectErrorsWhenViolatingArrayConstraints)
    {
    ECSchemaPtr        schema = CreateTestSchema();
    ASSERT_TRUE (schema.IsValid());

    ECClassP ecClass = schema->GetClassP (L"TestClass");
    ASSERT_TRUE (NULL != ecClass);    
    StandaloneECEnablerPtr enabler       = ecClass->GetDefaultStandaloneEnabler();
    ECN::StandaloneECInstancePtr instance = enabler->CreateInstance();

    {
    DISABLE_ASSERTS
    // verify we can not change the size of fixed arrays        
    ASSERT_TRUE (ECOBJECTS_STATUS_Success != instance->InsertArrayElements (L"FixedArrayFixedElement[]", 0, 1));
    ASSERT_TRUE (ECOBJECTS_STATUS_Success != instance->InsertArrayElements (L"FixedArrayFixedElement[]", 10, 1));
    ASSERT_TRUE (ECOBJECTS_STATUS_Success != instance->AddArrayElements    (L"FixedArrayFixedElement[]", 1));
    ASSERT_TRUE (ECOBJECTS_STATUS_Success != instance->InsertArrayElements (L"FixedArrayVariableElement[]", 0, 1));
    ASSERT_TRUE (ECOBJECTS_STATUS_Success != instance->InsertArrayElements (L"FixedArrayVariableElement[]", 12, 1));
    ASSERT_TRUE (ECOBJECTS_STATUS_Success != instance->AddArrayElements    (L"FixedArrayVariableElement[]", 1));
    
    // verify constraints of array insertion are enforced
    ASSERT_TRUE (ECOBJECTS_STATUS_Success != instance->InsertArrayElements (L"NonExistArray", 0, 1));
    ASSERT_TRUE (ECOBJECTS_STATUS_Success != instance->InsertArrayElements (L"BeginningArray", 0, 1)); // missing brackets
    ASSERT_TRUE (ECOBJECTS_STATUS_Success != instance->InsertArrayElements (L"BeginningArray[]", 2, 1)); // insert index is invalid    
    ASSERT_TRUE (ECOBJECTS_STATUS_Success != instance->InsertArrayElements (L"BeginningArray[]", 0, 0)); // insert count is invalid    
    }
    
    ECValue v;
    VerifyOutOfBoundsError (*instance, v, L"BeginningArray[]", 0);
    VerifyOutOfBoundsError (*instance, v, L"FixedArrayFixedElement[]", 10);
    VerifyOutOfBoundsError (*instance, v, L"VariableArrayFixedElement[]", 0);
    VerifyOutOfBoundsError (*instance, v, L"FixedArrayVariableElement[]", 12);
    VerifyOutOfBoundsError (*instance, v, L"VariableArrayVariableElement[]", 0);
    VerifyOutOfBoundsError (*instance, v, L"EndingArray[]", 0);                     
    };    

/*---------------------------------------------------------------------------------**//**
* @bsimethod                                                    CaseyMullen     10/09
+---------------+---------------+---------------+---------------+---------------+------*/
TEST_F (MemoryLayoutTests, Values) // move it!
    {
    ECValue i(3);
    EXPECT_TRUE (i.IsInteger());
    EXPECT_TRUE (!i.IsNull());
    EXPECT_EQ (3, i.GetInteger());    
    i.SetInteger(4);
    EXPECT_EQ (4, i.GetInteger());
    
    i.SetString(L"Type changed to string");
    EXPECT_TRUE (i.IsString());
    EXPECT_TRUE (!i.IsNull());
    EXPECT_STREQ (L"Type changed to string", i.GetString());    
    
    i.Clear();
    EXPECT_TRUE (i.IsUninitialized());
    EXPECT_TRUE (i.IsNull());
    
    ECValue v;
    EXPECT_TRUE (v.IsUninitialized());
    EXPECT_TRUE (v.IsNull());
    
    double doubleValue = 1./3.;
    v.SetDouble(doubleValue);
    EXPECT_TRUE (v.IsDouble());
    EXPECT_EQ (doubleValue, v.GetDouble());
    
    ECValue nullInt (ECN::PRIMITIVETYPE_Integer);
    EXPECT_TRUE (nullInt.IsNull());
    EXPECT_TRUE (nullInt.IsInteger());

    ECValue long64 ((::Int64)3);
    EXPECT_TRUE (!long64.IsNull());
    EXPECT_TRUE (long64.IsLong());
    EXPECT_EQ (3, long64.GetLong());

    ECValue s(L"Hello");
    EXPECT_TRUE (s.IsString());
    EXPECT_TRUE (!s.IsNull());
    EXPECT_STREQ (L"Hello", s.GetString());
    const wstring ws = s.GetString();
    
    s.SetString(L"Nice one");
    EXPECT_STREQ (L"Nice one", s.GetString());
    
    s.SetString(NULL);
    EXPECT_TRUE (s.IsNull());
    EXPECT_TRUE (NULL == s.GetString());
    
    ECValue snull((wchar_t*)NULL);
    EXPECT_TRUE (snull.IsString());
    EXPECT_TRUE (snull.IsNull());
    //WCharCP wcnull = snull.GetString();
    EXPECT_EQ (NULL, s.GetString());
    
    //bool
    ECValue boolVal(true);
    EXPECT_TRUE (boolVal.IsBoolean());
    EXPECT_TRUE (boolVal.GetBoolean());

    //DPoint3d
    DPoint3d inPoint3 = {10.0, 100.0, 1000.0};
    ECValue pntVal3(inPoint3);
    DPoint3d outPoint3 = pntVal3.GetPoint3D ();
    EXPECT_TRUE (pntVal3.IsPoint3D());
    EXPECT_TRUE (0 == memcmp(&inPoint3, &outPoint3, sizeof(outPoint3)));
    WString point3Str = pntVal3.ToString();
    EXPECT_TRUE (0 == point3Str.compare (L"{10,100,1000}"));

    //DPoint2d
    DPoint2d inPoint2 = {10.0, 100.0};
    ECValue pntVal2 (inPoint2);
    EXPECT_TRUE (pntVal2.IsPoint2D());
    DPoint2d outPoint2 = pntVal2.GetPoint2D ();
    EXPECT_TRUE (0 == memcmp(&inPoint2, &outPoint2, sizeof(outPoint2)));
    WString point2Str = pntVal2.ToString();
    EXPECT_TRUE (0 == point2Str.compare (L"{10,100}"));

    // DateTime
    DateTime nowUtc = DateTime::GetCurrentTimeUtc ();
    ECValue dateValue (nowUtc);
    EXPECT_TRUE (dateValue.IsDateTime());
    DateTime nowUtctoo = dateValue.GetDateTime ();
    EXPECT_TRUE (0 == memcmp(&nowUtctoo, &nowUtc, sizeof(nowUtctoo)));
    //now test with local time. As ECValue::GetDateTime always returns DATETIMEKIND_Utc
    //the comparison should fail.
/*    dateValue.Clear ();
    DateTime now = Bentley::DateTime::GetCurrentTime ();
    dateValue = ECValue (now);
    DateTime nowtoo = dateValue.GetDateTime ();
    EXPECT_FALSE (0 == memcmp(&nowtoo, &now, sizeof(nowtoo)));
    */
    ECValue fixedDate;
    fixedDate.SetDateTimeTicks (634027121070910000);
    WString dateStr = fixedDate.ToString();
<<<<<<< HEAD
    EXPECT_TRUE (0 == dateStr.compare (L"#2010/2/25-16:28:27:91#"));
=======
    EXPECT_TRUE (0 == dateStr.compare (L"2010-02-25T16:28:27.091Z")) << L"Expected date: " << fixedDate.GetDateTime ().ToString ().c_str ();

    // WIP_FUSION - test array values
>>>>>>> e537b674
    };
  
/*---------------------------------------------------------------------------------**//**
* @bsimethod                                                    CaseyMullen     12/09
+---------------+---------------+---------------+---------------+---------------+------*/
TEST_F (MemoryLayoutTests, TestSetGetNull)
    {
    ECSchemaPtr        schema = CreateTestSchema();
    ASSERT_TRUE (schema.IsValid());

    ECClassP ecClass = schema->GetClassP (L"TestClass");
    ASSERT_TRUE (NULL != ecClass);
        
    StandaloneECEnablerPtr enabler       = ecClass->GetDefaultStandaloneEnabler();
    ECN::StandaloneECInstancePtr instance = enabler->CreateInstance();
    ECValue v;
    
    EXPECT_TRUE (SUCCESS == instance->GetValue (v, L"D"));
    EXPECT_TRUE (v.IsNull());
    
    double doubleValue = 1.0/3.0;
    SetAndVerifyDouble (*instance, v, L"D", doubleValue);
    EXPECT_TRUE (!v.IsNull());    
    
    v.SetToNull();
    EXPECT_TRUE (SUCCESS == instance->SetValue (L"D", v));
    v.SetString(L"Just making sure that it is not NULL before calling GetValue in the next line.");
    EXPECT_TRUE (SUCCESS == instance->GetValue (v, L"D"));
    EXPECT_TRUE (v.IsNull());
        
    SetAndVerifyString (*instance, v, L"S", L"Yo!");

    EXPECT_TRUE (SUCCESS == instance->GetValue (v, L"D"));
    EXPECT_TRUE (v.IsNull());    
    
    EXPECT_TRUE (SUCCESS == instance->GetValue (v, L"S"));
    EXPECT_FALSE (v.IsNull());     
    };

/*--------------------------------------------------------------------------------**//**
* @bsimethod                                                    Dylan.Rush      08/2011
+---------------+---------------+---------------+---------------+---------------+------*/
TEST_F (MemoryLayoutTests, TestPropertyReadOnly)
    {
    //L"    <ECClass typeName=\"Car\" isStruct=\"True\" isDomainClass=\"True\">"
    //L"        <ECProperty       propertyName=\"Name\"       typeName=\"string\"/>"
    //L"        <ECProperty       propertyName=\"Wheels\"     typeName=\"int\"  readOnly=\"True\"/>"
    //L"    </ECClass>"

    ECSchemaPtr        schema = CreateTestSchema();
    ASSERT_TRUE (schema.IsValid());

    ECClassP ecClass = schema->GetClassP (L"Car");
    ASSERT_TRUE (NULL != ecClass);
        
    StandaloneECEnablerPtr enabler = ecClass->GetDefaultStandaloneEnabler();
    ECN::StandaloneECInstancePtr instance = enabler->CreateInstance();
    
    WCharCP nameAccessString = L"Name";
    WCharCP wheelsAccessString = L"Wheels";
    UInt32  namePropertyIndex = 9999;
    UInt32  wheelsPropertyIndex = 9998;
    EXPECT_TRUE (SUCCESS == enabler->GetPropertyIndex (namePropertyIndex, nameAccessString));
    EXPECT_TRUE (SUCCESS == enabler->GetPropertyIndex (wheelsPropertyIndex, wheelsAccessString));

    EXPECT_FALSE (instance->IsPropertyReadOnly (nameAccessString));
    EXPECT_FALSE (instance->IsPropertyReadOnly (namePropertyIndex));

    EXPECT_TRUE  (instance->IsPropertyReadOnly (wheelsAccessString));
    EXPECT_TRUE  (instance->IsPropertyReadOnly (wheelsPropertyIndex));  

    ECValue v;
    v.SetInteger(610);
    EXPECT_TRUE (SUCCESS == instance->SetValue (wheelsAccessString, v));  // should work since original value is NULL
    v.SetInteger(512);
    EXPECT_TRUE (ECOBJECTS_STATUS_UnableToSetReadOnlyProperty == instance->SetValue (wheelsAccessString, v));  // should fail since read only and value is not NULL

    // make sure we can copy an instance contains read only properties
    StandaloneECInstancePtr  copyInstance =  StandaloneECInstance::Duplicate (*instance);
    EXPECT_TRUE (SUCCESS == instance->GetValue (v, wheelsAccessString));
    EXPECT_TRUE (610 == v.GetInteger());

    // make sure we can deserialize and instance from XML that contains read only properties
    WString ecInstanceXml;
    instance->WriteToXmlString (ecInstanceXml, true, false);
    ECN::IECInstancePtr deserializedInstance = NULL;
    ECN::ECInstanceReadContextPtr instanceContext = ECN::ECInstanceReadContext::CreateContext (*schema);
    EXPECT_TRUE (INSTANCE_READ_STATUS_Success == IECInstance::ReadFromXmlString(deserializedInstance, ecInstanceXml.c_str(), *instanceContext));
    EXPECT_TRUE (SUCCESS == deserializedInstance->GetValue (v, wheelsAccessString));
    EXPECT_TRUE (610 == v.GetInteger());
    };

/*---------------------------------------------------------------------------------**//**
* @bsimethod                                    Bill.Steinbock                  07/2011
+---------------+---------------+---------------+---------------+---------------+------*/
TEST_F (MemoryLayoutTests, TestBinarySetGet)
    {
    const static bool HOLD_AS_DUPLICATE = true;
    const byte binaryValue0[4] = {0x00, 0x01, 0x02, 0x03};
    const byte binaryValue1[2] = {0x99, 0x88};

    EXPECT_EQ (sizeof(binaryValue0), 4);
    EXPECT_EQ (sizeof(binaryValue1), 2);

    ECValue v0In;
    ECValue v0Out;
    ECValue v1In;
    ECValue v1Out;

    v0In.SetBinary(binaryValue0, sizeof(binaryValue0), HOLD_AS_DUPLICATE);
    v1In.SetBinary(binaryValue1, sizeof(binaryValue1), HOLD_AS_DUPLICATE);

    ECSchemaPtr        schema = CreateTestSchema();
    ASSERT_TRUE (schema.IsValid());

    ECClassP ecClass = schema->GetClassP (L"AllPrimitives");
    ASSERT_TRUE (NULL != ecClass);
        
    StandaloneECEnablerPtr enabler       = ecClass->GetDefaultStandaloneEnabler();
    ECN::StandaloneECInstancePtr instance = enabler->CreateInstance();
    
    EXPECT_TRUE (SUCCESS == instance->SetValue (L"ABinary", v0In));
    EXPECT_TRUE (SUCCESS == instance->GetValue (v0Out, L"ABinary"));
    EXPECT_TRUE (v0In.Equals (v0Out));

    // now set it to a smaller size
    EXPECT_TRUE (SUCCESS == instance->SetValue (L"ABinary", v1In));
    EXPECT_TRUE (SUCCESS == instance->GetValue (v1Out, L"ABinary"));
    EXPECT_TRUE (v1In.Equals (v1Out));
    };

/*---------------------------------------------------------------------------------**//**
* @bsimethod                                    Bill.Steinbock                  07/2011
+---------------+---------------+---------------+---------------+---------------+------*/
static void validateArrayCount  (ECN::StandaloneECInstanceCR instance, WCharCP propertyName, UInt32 expectedCount)
    {
    ECValue varray;
    EXPECT_TRUE (SUCCESS == instance.GetValue (varray, propertyName));
    UInt32 count = varray.GetArrayInfo().GetCount();
    EXPECT_TRUE (count == expectedCount);

    ECValue ventry;

    for (UInt32 i=0; i<count; i++)
        {
        EXPECT_TRUE (SUCCESS == instance.GetValue (ventry, propertyName, i));
        }
    }

/*---------------------------------------------------------------------------------**//**
* @bsimethod                                    Bill.Steinbock                  07/2011
+---------------+---------------+---------------+---------------+---------------+------*/
TEST_F (MemoryLayoutTests, TestRemovingArrayEntries)
    {
    ECSchemaPtr        schema = CreateTestSchema();
    ASSERT_TRUE (schema.IsValid());

    ECClassP ecClass = schema->GetClassP (L"ArrayTest");
    ASSERT_TRUE (NULL != ecClass);
        
    StandaloneECEnablerPtr enabler       = ecClass->GetDefaultStandaloneEnabler();
    ECN::StandaloneECInstancePtr instance = enabler->CreateInstance();
    
    EXPECT_TRUE (SUCCESS == instance->SetValue (L"FixedArrayFixedElement[]",  ECValue ((int)1), 1));
    EXPECT_TRUE (SUCCESS == instance->SetValue (L"FixedArrayFixedElement[]",  ECValue ((int)3), 3));
    EXPECT_TRUE (SUCCESS == instance->SetValue (L"FixedArrayFixedElement[]",  ECValue ((int)5), 5));
    EXPECT_TRUE (SUCCESS == instance->SetValue (L"FixedArrayFixedElement[]",  ECValue ((int)7), 7));
    EXPECT_TRUE (SUCCESS == instance->SetValue (L"FixedArrayFixedElement[]",  ECValue ((int)9), 9));

    {
    DISABLE_ASSERTS    
    EXPECT_TRUE (ECOBJECTS_STATUS_Success != instance->RemoveArrayElement(L"FixedArrayFixedElement[]", 2));
    }

    EXPECT_TRUE (SUCCESS == instance->SetValue (L"FixedArrayVariableElement[]", ECValue (L"ArrayMember 1"), 1));
    EXPECT_TRUE (SUCCESS == instance->SetValue (L"FixedArrayVariableElement[]", ECValue (L"ArrayMember 3"), 3));
    EXPECT_TRUE (SUCCESS == instance->SetValue (L"FixedArrayVariableElement[]", ECValue (L"ArrayMember 5"), 5));
    EXPECT_TRUE (SUCCESS == instance->SetValue (L"FixedArrayVariableElement[]", ECValue (L"ArrayMember 7"), 7));
    EXPECT_TRUE (SUCCESS == instance->SetValue (L"FixedArrayVariableElement[]", ECValue (L"ArrayMember 9"), 9));
    EXPECT_TRUE (SUCCESS == instance->SetValue (L"FixedArrayVariableElement[]", ECValue (L"ArrayMember 11"), 11));

    {
    DISABLE_ASSERTS    
    EXPECT_TRUE (ECOBJECTS_STATUS_Success != instance->RemoveArrayElement(L"FixedArrayVariableElement[]", 2));
    }

    instance->AddArrayElements(L"SomeStrings[]", 5);

    EXPECT_TRUE (SUCCESS == instance->SetValue (L"SomeStrings[]",  ECValue (L"ArrayMember 0"), 0));
    EXPECT_TRUE (SUCCESS == instance->SetValue (L"SomeStrings[]",  ECValue (L"ArrayMember 1"), 1));
    EXPECT_TRUE (SUCCESS == instance->SetValue (L"SomeStrings[]",  ECValue (L"ArrayMember 2"), 2));
    // leave index 3 null
    EXPECT_TRUE (SUCCESS == instance->SetValue (L"SomeStrings[]",  ECValue (L"ArrayMember 4"), 4));

    validateArrayCount (*instance, L"SomeStrings[]", 5); 

    instance->AddArrayElements(L"SomeInts[]", 6);

    EXPECT_TRUE (SUCCESS == instance->SetValue (L"SomeInts[]",  ECValue ((int)0), 0));
    EXPECT_TRUE (SUCCESS == instance->SetValue (L"SomeInts[]",  ECValue ((int)1), 1));
    EXPECT_TRUE (SUCCESS == instance->SetValue (L"SomeInts[]",  ECValue ((int)2), 2));
    // leave index 3 null
    EXPECT_TRUE (SUCCESS == instance->SetValue (L"SomeInts[]",  ECValue ((int)4), 4));
    EXPECT_TRUE (SUCCESS == instance->SetValue (L"SomeInts[]",  ECValue ((int)5), 5));

    validateArrayCount (*instance, L"SomeInts[]", 6); 

    // define struct array
    StandaloneECEnablerPtr manufacturerEnabler = instance->GetEnablerR().GetEnablerForStructArrayMember (schema->GetSchemaKey(), L"Manufacturer"); 
    EXPECT_TRUE (manufacturerEnabler.IsValid());

    ECValue v;
    ASSERT_TRUE (ECOBJECTS_STATUS_Success == instance->AddArrayElements (L"ManufacturerArray[]", 4));
    VerifyArrayInfo (*instance, v, L"ManufacturerArray[]", 4, false);
    VerifyIsNullArrayElements (*instance, v, L"ManufacturerArray[]", 0, 4, true);

    IECInstancePtr manufInst = manufacturerEnabler->CreateInstance().get();    

    SetAndVerifyString (*manufInst, v, L"Name", L"Nissan");
    SetAndVerifyInteger (*manufInst, v, L"AccountNo", 3475);
    v.SetStruct (manufInst.get());
    ASSERT_TRUE (SUCCESS == instance->SetValue (L"ManufacturerArray[]", v, 0));

    manufInst = manufacturerEnabler->CreateInstance().get();    
    SetAndVerifyString (*manufInst, v, L"Name", L"Kia");
    SetAndVerifyInteger (*manufInst, v, L"AccountNo", 1791);
    v.SetStruct (manufInst.get());
    ASSERT_TRUE (SUCCESS == instance->SetValue (L"ManufacturerArray[]", v, 1));    

    manufInst = manufacturerEnabler->CreateInstance().get();    
    SetAndVerifyString (*manufInst, v, L"Name", L"Honda");
    SetAndVerifyInteger (*manufInst, v, L"AccountNo", 1592);
    v.SetStruct (manufInst.get());
    ASSERT_TRUE (SUCCESS == instance->SetValue (L"ManufacturerArray[]", v, 2));    

    manufInst = manufacturerEnabler->CreateInstance().get();    
    SetAndVerifyString (*manufInst, v, L"Name", L"Chevy");
    SetAndVerifyInteger (*manufInst, v, L"AccountNo", 19341);
    v.SetStruct (manufInst.get());
    ASSERT_TRUE (SUCCESS == instance->SetValue (L"ManufacturerArray[]", v, 3));    

    VerifyIsNullArrayElements (*instance, v, L"ManufacturerArray[]", 0, 4, false);    

    // remove from start of array
    instance->RemoveArrayElement(L"SomeStrings[]", 0);
    validateArrayCount (*instance, L"SomeStrings[]", 4); 

    // remove from middle of array
    instance->RemoveArrayElement(L"SomeStrings[]", 2);
    validateArrayCount (*instance, L"SomeStrings[]", 3); 

    // remove from end of array
    instance->RemoveArrayElement(L"SomeInts[]", 2);
    validateArrayCount (*instance, L"SomeInts[]", 5);

    // remove struct array element
    instance->RemoveArrayElement(L"ManufacturerArray[]", 2);
    validateArrayCount (*instance, L"ManufacturerArray[]", 3);
    }

TEST_F (MemoryLayoutTests, IterateCompleClass)
    {
    ECSchemaPtr        schema = CreateTestSchema();
    ASSERT_TRUE (schema.IsValid());

    ECClassP ecClass = schema->GetClassP (L"ComplexClass");
    ASSERT_TRUE (NULL != ecClass);
        
    StandaloneECEnablerPtr enabler       = ecClass->GetDefaultStandaloneEnabler();
    ECN::StandaloneECInstancePtr instance = enabler->CreateInstance();

    ECValue b(true);
    ECValue s1(L"719372644");
    ECValue s2(L"asasdasd");
    ECValue s3(L"1338164264");
    ECValue s4(L"string val");
    ECValue s5(L"asdasdas");
    ECValue s6(L"392010267");
    ECValue i1((int)1683483880);
    ECValue i2((int)1367822242);
    ECValue i3((int)32323);
    ECValue d1(0.71266461290077521);

    EXPECT_TRUE (SUCCESS == instance->SetValue (L"StringProperty", s4));
    EXPECT_TRUE (SUCCESS == instance->SetValue (L"IntProperty", i2));

    StandaloneECEnablerPtr structArrayEnabler = schema->GetClassP(L"StructClass")->GetDefaultStandaloneEnabler ();
    ECN::StandaloneECInstancePtr structInstance = structArrayEnabler->CreateInstance();

    EXPECT_TRUE (SUCCESS == instance->SetValue (L"BooleanProperty", b));
    EXPECT_TRUE (ECOBJECTS_STATUS_PropertyValueMatchesNoChange == instance->SetValue (L"BooleanProperty", b));
    EXPECT_TRUE (SUCCESS == instance->SetValue (L"SimpleArrayProperty[]", s1, 0));
    EXPECT_TRUE (SUCCESS == instance->SetValue (L"StructProperty.StringProperty", s2));
    EXPECT_TRUE (ECOBJECTS_STATUS_PropertyValueMatchesNoChange == instance->SetValue (L"StructProperty.StringProperty", s2));
    EXPECT_TRUE (SUCCESS == instance->SetValue (L"StructProperty.IntProperty", i1));
    EXPECT_TRUE (ECOBJECTS_STATUS_PropertyValueMatchesNoChange == instance->SetValue (L"StructProperty.IntProperty", i1));
    EXPECT_TRUE (SUCCESS == instance->SetValue (L"StructProperty.ArrayProperty[]", s3, 0));
    EXPECT_TRUE (SUCCESS == instance->SetValue (L"DoubleProperty", d1));
    EXPECT_TRUE (ECOBJECTS_STATUS_PropertyValueMatchesNoChange == instance->SetValue (L"DoubleProperty", d1));

    EXPECT_TRUE (SUCCESS == structInstance->SetValue (L"StringProperty", s5));
    EXPECT_TRUE (SUCCESS == structInstance->SetValue (L"IntProperty", i3));
    EXPECT_TRUE (SUCCESS == structInstance->SetValue (L"ArrayProperty[]", s6, 0));

    // This is a fixed-size struct array so we don't have to insert members
    ECValue structVal;
    structVal.SetStruct (structInstance.get());
    EXPECT_TRUE (SUCCESS == instance->SetValue (L"StructArrayProperty[]", structVal, 0));

    // ensure we can walk the properties
    ECValuesCollectionPtr   collection = ECValuesCollection::Create (*instance);
    //dumpPropertyValues (*collection, false, 0);
    }


void SetStringToSpecifiedNumberOfCharacters (IECInstanceR instance, int nChars)
    {
    WCharP string = (WCharP)alloca ((nChars + 1) * sizeof(wchar_t));
    string[0] = '\0';
    for (int i = 0; i < nChars; i++)
        {
        int digit = i % 10;
        wchar_t digitAsString[2];
        swprintf (digitAsString, L"%d", digit);
        wcscat (string, digitAsString);
        }
        
    ECValue v(string);
    EXPECT_TRUE (SUCCESS == instance.SetValue (L"S", v));
    }

void SetValuesForProfiling (StandaloneECInstanceR instance)
    {
    for (NameVector::const_iterator it = s_propertyNames.begin(); it != s_propertyNames.end(); ++it)
        instance.SetValue (it->c_str(), ECValue (it->c_str()));
    }
    
TEST_F (MemoryLayoutTests, ProfileSettingValues)
    {
    int nStrings = 100;
    int nInstances = 1000;

    ECSchemaPtr         schema      = CreateProfilingSchema(nStrings);
    ECClassP           ecClass     = schema->GetClassP (L"Pidget");
    ASSERT_TRUE (NULL != ecClass);
        
    StandaloneECEnablerPtr enabler       = ecClass->GetDefaultStandaloneEnabler();
    ECN::StandaloneECInstancePtr instance = enabler->CreateInstance();
    
    //UInt32 slack = 0;
    double elapsedSeconds = 0.0;
    StopWatch timer (L"Time setting of values in a new StandaloneECInstance", true);
    for (int i = 0; i < nInstances; i++)
        {
        timer.Start();
        SetValuesForProfiling (*instance);
        timer.Stop();
        
        elapsedSeconds += timer.GetElapsedSeconds();
        instance->GetAsMemoryECInstance()->ClearValues();
        }
    
    //wprintf (L"  %d StandaloneECInstances with %d string properties initialized in %.4f seconds.\n", nInstances, nStrings, elapsedSeconds);
    };
    

END_BENTLEY_ECOBJECT_NAMESPACE
<|MERGE_RESOLUTION|>--- conflicted
+++ resolved
@@ -1,2571 +1,2565 @@
-/*--------------------------------------------------------------------------------------+
-|
-|     $Source: test/Published/MemoryLayoutTests.cpp $
-|
-|  $Copyright: (c) 2012 Bentley Systems, Incorporated. All rights reserved. $
-|
-+--------------------------------------------------------------------------------------*/
-#include "ECObjectsTestPCH.h"
-#include "StopWatch.h"
-#include "TestFixture.h"
-
-#include <ECObjects\ECInstance.h>
-#include <ECObjects\StandaloneECInstance.h>
-#include <ECObjects\ECValue.h>
-#define N_FINAL_STRING_PROPS_IN_FAKE_CLASS 48
-
-BEGIN_BENTLEY_ECOBJECT_NAMESPACE
-
-using namespace std;
-
-struct MemoryLayoutTests : ECTestFixture {};
-
-/*---------------------------------------------------------------------------------**//**
-* @bsimethod                                                    CaseyMullen     10/09
-+---------------+---------------+---------------+---------------+---------------+------*/    
-void VerifyString (IECInstanceR instance, ECValueR v, WCharCP accessString, bool useIndex, UInt32 index, WCharCP value)
-    {
-    v.Clear();
-    if (useIndex)
-        EXPECT_TRUE (SUCCESS == instance.GetValue (v, accessString, index));
-    else
-        EXPECT_TRUE (SUCCESS == instance.GetValue (v, accessString));
-    EXPECT_STREQ (value, v.GetString());
-    }
-
-/*---------------------------------------------------------------------------------**//**
-* @bsimethod                                    Adam.Klatzkin                   01/2010
-+---------------+---------------+---------------+---------------+---------------+------*/    
-void VerifyString (IECInstanceR instance, ECValueR v, WCharCP accessString, WCharCP value)
-    {
-    return VerifyString (instance, v, accessString, false, 0, value);
-    }    
-        
-/*---------------------------------------------------------------------------------**//**
-* @bsimethod                                                    CaseyMullen     10/09
-+---------------+---------------+---------------+---------------+---------------+------*/    
-void SetAndVerifyString (IECInstanceR instance, ECValueR v, WCharCP accessString, WCharCP value)
-    {
-    v.SetString(value);
-    EXPECT_TRUE (SUCCESS == instance.SetValue (accessString, v));
-    VerifyString (instance, v, accessString, value);
-    }
-       
-/*---------------------------------------------------------------------------------**//**
-* @bsimethod                                                    CaseyMullen     10/09
-+---------------+---------------+---------------+---------------+---------------+------*/    
-void VerifyInteger (IECInstanceR instance, ECValueR v, WCharCP accessString, bool useIndex, UInt32 index, UInt32 value)
-    {
-    v.Clear();
-    if (useIndex)
-        EXPECT_TRUE (SUCCESS == instance.GetValue (v, accessString, index));
-    else
-        EXPECT_TRUE (SUCCESS == instance.GetValue (v, accessString));
-    EXPECT_EQ (value, v.GetInteger());
-    }
-    
-/*---------------------------------------------------------------------------------**//**
-* @bsimethod                                                    CaseyMullen     10/09
-+---------------+---------------+---------------+---------------+---------------+------*/    
-void VerifyInteger (IECInstanceR instance, ECValueR v, WCharCP accessString, UInt32 value)
-    {
-    return VerifyInteger (instance, v, accessString, false, 0, value);
-    }    
-        
-/*---------------------------------------------------------------------------------**//**
-* @bsimethod                                                    CaseyMullen     10/09
-+---------------+---------------+---------------+---------------+---------------+------*/    
-void SetAndVerifyInteger (IECInstanceR instance, ECValueR v, WCharCP accessString, UInt32 value)
-    {
-    v.SetInteger(value);
-    EXPECT_TRUE (SUCCESS == instance.SetValue (accessString, v));
-    VerifyInteger (instance, v, accessString, value);
-    }  
-    
-/*---------------------------------------------------------------------------------**//**
-* @bsimethod                                                    CaseyMullen     10/09
-+---------------+---------------+---------------+---------------+---------------+------*/    
-void VerifyDouble (IECInstanceR instance, ECValueR v, WCharCP accessString, double value)
-    {
-    v.Clear();
-    EXPECT_TRUE (SUCCESS == instance.GetValue (v, accessString));
-    EXPECT_EQ (value, v.GetDouble());
-    }
-        
-/*---------------------------------------------------------------------------------**//**
-* @bsimethod                                                    CaseyMullen     10/09
-+---------------+---------------+---------------+---------------+---------------+------*/    
-void SetAndVerifyDouble (IECInstanceR instance, ECValueR v, WCharCP accessString, double value)
-    {
-    v.SetDouble(value);
-    EXPECT_TRUE (SUCCESS == instance.SetValue (accessString, v));
-    VerifyDouble (instance, v, accessString, value);
-    }
-
-/*---------------------------------------------------------------------------------**//**
-* @bsimethod                                                    CaseyMullen     10/09
-+---------------+---------------+---------------+---------------+---------------+------*/    
-void VerifyLong (IECInstanceR instance, ECValueR v, WCharCP accessString, UInt64 value)
-    {
-    v.Clear();
-    EXPECT_TRUE (SUCCESS == instance.GetValue (v, accessString));
-    EXPECT_EQ (value, v.GetLong());
-    }
-        
-/*---------------------------------------------------------------------------------**//**
-* @bsimethod                                                    CaseyMullen     10/09
-+---------------+---------------+---------------+---------------+---------------+------*/    
-void SetAndVerifyLong (IECInstanceR instance, ECValueR v, WCharCP accessString, UInt64 value)
-    {
-    v.SetLong(value);
-    EXPECT_TRUE (SUCCESS == instance.SetValue (accessString, v));
-    VerifyLong (instance, v, accessString, value);
-    } 
-    
-/*---------------------------------------------------------------------------------**//**
-* @bsimethod                                                    AdamKlatzkin     01/10
-+---------------+---------------+---------------+---------------+---------------+------*/    
-void VerifyArrayInfo (IECInstanceR instance, ECValueR v, WCharCP accessString, UInt32 count, bool isFixedCount)
-    {
-    v.Clear();
-    EXPECT_TRUE (SUCCESS == instance.GetValue (v, accessString));
-    EXPECT_EQ (count, v.GetArrayInfo().GetCount());
-    EXPECT_EQ (isFixedCount, v.GetArrayInfo().IsFixedCount());
-    }
-    
-/*---------------------------------------------------------------------------------**//**
-* @bsimethod                                                    AdamKlatzkin     01/10
-+---------------+---------------+---------------+---------------+---------------+------*/    
-void VerifyOutOfBoundsError (IECInstanceR instance, ECValueR v, WCharCP accessString, UInt32 index)
-    {
-    v.Clear();    
-    EXPECT_TRUE (ECOBJECTS_STATUS_IndexOutOfRange == instance.GetValue (v, accessString, index));
-    EXPECT_TRUE (ECOBJECTS_STATUS_IndexOutOfRange == instance.SetValue (accessString, v, index));
-    }    
-    
-/*---------------------------------------------------------------------------------**//**
-* @bsimethod                                                    AdamKlatzkin     01/10
-+---------------+---------------+---------------+---------------+---------------+------*/    
-void VerifyStringArray (IECInstanceR instance, ECValueR v, WCharCP accessString, WCharCP value, UInt32 start, UInt32 count)
-    {
-    WString incrementingString = value;
-   
-    for (UInt32 i=start ; i < start + count ; i++)        
-        {
-        incrementingString.append (L"X");
-        VerifyString (instance, v, accessString, true, i, incrementingString.c_str());
-        }
-    }  
-              
-    
-/*---------------------------------------------------------------------------------**//**
-* @bsimethod                                                    AdamKlatzkin     01/10
-+---------------+---------------+---------------+---------------+---------------+------*/    
-void SetAndVerifyStringArray (IECInstanceR instance, ECValueR v, WCharCP accessString, WCharCP value, UInt32 count)
-    {
-    WString incrementingString = value;
-    for (UInt32 i=0 ; i < count ; i++)        
-        {
-        incrementingString.append (L"X");
-        v.SetString(incrementingString.c_str());
-
-        // since the test sets some of the array values more than once to the same value we must check SUCCESS || ECOBJECTS_STATUS_PropertyValueMatchesNoChange 
-        ECObjectsStatus status = instance.SetValue (accessString, v, i);
-        EXPECT_TRUE (SUCCESS == status || ECOBJECTS_STATUS_PropertyValueMatchesNoChange == status);
-        }
-    
-    VerifyStringArray (instance, v, accessString, value, 0, count);
-    }  
-    
-/*---------------------------------------------------------------------------------**//**
-* @bsimethod                                                    AdamKlatzkin     01/10
-+---------------+---------------+---------------+---------------+---------------+------*/    
-void VerifyIntegerArray (IECInstanceR instance, ECValueR v, WCharCP accessString, UInt32 baseValue, UInt32 start, UInt32 count)
-    {       
-    for (UInt32 i=start ; i < start + count ; i++)        
-        {
-        VerifyInteger (instance, v, accessString, true, i, baseValue++);
-        }
-    }        
-    
-/*---------------------------------------------------------------------------------**//**
-* @bsimethod                                                    AdamKlatzkin     01/10
-+---------------+---------------+---------------+---------------+---------------+------*/    
-void SetAndVerifyIntegerArray (IECInstanceR instance, ECValueR v, WCharCP accessString, UInt32 baseValue, UInt32 count)
-    {
-    for (UInt32 i=0 ; i < count ; i++)        
-        {
-        v.SetInteger(baseValue + i); 
-
-        // since the test sets some of the array values more than once to the same value we must check SUCCESS || ECOBJECTS_STATUS_PropertyValueMatchesNoChange 
-        ECObjectsStatus status = instance.SetValue (accessString, v, i);
-        EXPECT_TRUE (SUCCESS == status || ECOBJECTS_STATUS_PropertyValueMatchesNoChange == status);
-        }
-        
-    VerifyIntegerArray (instance, v, accessString, baseValue, 0, count);
-    }      
-    
-/*---------------------------------------------------------------------------------**//**
-* @bsimethod                                    Adam.Klatzkin                   01/2010
-+---------------+---------------+---------------+---------------+---------------+------*/
-void VerifyIsNullArrayElements (IECInstanceR instance, ECValueR v, WCharCP accessString, UInt32 start, UInt32 count, bool isNull)
-    {
-    for (UInt32 i = start ; i < start + count ; i++)    
-        {
-        v.Clear();
-        EXPECT_TRUE (SUCCESS == instance.GetValue (v, accessString, i));
-        EXPECT_TRUE (isNull == v.IsNull());        
-        }
-    }
-
-/*---------------------------------------------------------------------------------**//**
-* @bsimethod                                                    JoshSchifter    12/09
-+---------------+---------------+---------------+---------------+---------------+------*/
-WString    GetTestSchemaXMLString (WCharCP schemaName, UInt32 versionMajor, UInt32 versionMinor, WCharCP className)
-    {
-    wchar_t fmt[] = L"<?xml version=\"1.0\" encoding=\"UTF-8\"?>"
-                    L"<ECSchema schemaName=\"%s\" nameSpacePrefix=\"test\" version=\"%02d.%02d\" xmlns=\"http://www.bentley.com/schemas/Bentley.ECXML.2.0\">"
-                    L"    <ECClass typeName=\"EmptyClass\" isDomainClass=\"True\">"
-                    L"    </ECClass>"
-                    L"    <ECClass typeName=\"Manufacturer\" isStruct=\"True\" isDomainClass=\"True\">"
-                    L"        <ECProperty propertyName=\"Name\" typeName=\"string\" />"
-                    L"        <ECProperty propertyName=\"AccountNo\" typeName=\"int\" />"
-                    L"    </ECClass>"
-                    L"    <ECClass typeName=\"CadData\" isStruct=\"True\" isDomainClass=\"True\">"
-                    L"        <ECProperty propertyName=\"Name\"         typeName=\"string\" />"
-                    L"        <ECProperty propertyName=\"Count\"        typeName=\"int\" />"
-                    L"        <ECProperty propertyName=\"StartPoint\"   typeName=\"point3d\" />"
-                    L"        <ECProperty propertyName=\"EndPoint\"     typeName=\"point3d\" />"
-                    L"        <ECProperty propertyName=\"Size\"         typeName=\"point2d\" />"
-                    L"        <ECProperty propertyName=\"Length\"       typeName=\"double\"  />"
-                    L"        <ECProperty propertyName=\"Install_Date\" typeName=\"dateTime\"  />"
-                    L"        <ECProperty propertyName=\"Service_Date\" typeName=\"dateTime\"  />"
-                    L"        <ECProperty propertyName=\"Field_Tested\" typeName=\"boolean\"  />"
-                    L"    </ECClass>"
-                    L"    <ECClass typeName=\"ArrayTest\" isStruct=\"True\" isDomainClass=\"True\">"
-                    L"        <ECArrayProperty propertyName=\"SomeStrings\" typeName=\"string\" />"
-                    L"        <ECArrayProperty propertyName=\"SomeInts\"    typeName=\"int\" />"
-                    L"        <ECArrayProperty propertyName=\"SomePoint3ds\"    typeName=\"point3d\" />"
-                    L"        <ECArrayProperty propertyName=\"SomePoint2ds\"    typeName=\"point2d\" />"
-                    L"        <ECArrayProperty propertyName=\"SomeDoubles\"     typeName=\"double\"  />"
-                    L"        <ECArrayProperty propertyName=\"SomeDateTimes\"   typeName=\"dateTime\"  />"
-                    L"        <ECArrayProperty propertyName=\"SomeBooleans\"    typeName=\"boolean\"  />"
-                    L"        <ECArrayProperty propertyName=\"SomeLongs\"       typeName=\"long\"  />"
-                    L"        <ECArrayProperty propertyName=\"SomeBinaries\"    typeName=\"binary\"  />"
-                    L"        <ECArrayProperty propertyName=\"FixedArrayFixedElement\" typeName=\"int\" minOccurs=\"10\" maxOccurs=\"10\"/>"  
-                    L"        <ECArrayProperty propertyName=\"FixedArrayVariableElement\" typeName=\"string\" minOccurs=\"12\" maxOccurs=\"12\"/>"  
-                    L"        <ECArrayProperty propertyName=\"ManufacturerArray\" typeName=\"Manufacturer\" />"
-                    L"    </ECClass>"
-                    L"    <ECClass typeName=\"AllPrimitives\" isStruct=\"True\" isDomainClass=\"True\">"
-                    L"        <ECProperty propertyName=\"AString\"          typeName=\"string\" />"
-                    L"        <ECProperty propertyName=\"AnInt\"            typeName=\"int\" />"
-                    L"        <ECProperty propertyName=\"APoint3d\"         typeName=\"point3d\" />"
-                    L"        <ECProperty propertyName=\"APoint2d\"         typeName=\"point2d\" />"
-                    L"        <ECProperty propertyName=\"ADouble\"          typeName=\"double\"  />"
-                    L"        <ECProperty propertyName=\"ADateTime\"        typeName=\"dateTime\"  />"
-                    L"        <ECProperty propertyName=\"ABoolean\"         typeName=\"boolean\"  />"
-                    L"        <ECProperty propertyName=\"ALong\"            typeName=\"long\"  />"
-                    L"        <ECProperty propertyName=\"ABinary\"          typeName=\"binary\"  />"
-                    L"        <ECArrayProperty propertyName=\"SomeStrings\" typeName=\"string\" />"
-                    L"        <ECArrayProperty propertyName=\"SomeInts\"    typeName=\"int\" />"
-                    L"        <ECArrayProperty propertyName=\"SomePoint3ds\"    typeName=\"point3d\" />"
-                    L"        <ECArrayProperty propertyName=\"SomePoint2ds\"    typeName=\"point2d\" />"
-                    L"        <ECArrayProperty propertyName=\"SomeDoubles\"     typeName=\"double\"  />"
-                    L"        <ECArrayProperty propertyName=\"SomeDateTimes\"   typeName=\"dateTime\"  />"
-                    L"        <ECArrayProperty propertyName=\"SomeBooleans\"    typeName=\"boolean\"  />"
-                    L"        <ECArrayProperty propertyName=\"SomeLongs\"       typeName=\"long\"  />"
-                    L"        <ECArrayProperty propertyName=\"SomeBinaries\"    typeName=\"binary\"  />"
-                    L"    </ECClass>"
-                    L"    <ECClass typeName=\"FixedSizeArrayTester\" isStruct=\"True\" isDomainClass=\"True\">"
-                    L"        <ECArrayProperty propertyName=\"FixedString1\"  typeName=\"string\"     minOccurs=\"1\"  maxOccurs=\"1\" />"
-                    L"        <ECArrayProperty propertyName=\"FixedInt1\"     typeName=\"int\"        minOccurs=\"1\"  maxOccurs=\"1\" />"
-                    L"        <ECArrayProperty propertyName=\"FixedString10\" typeName=\"string\"     minOccurs=\"10\" maxOccurs=\"10\" />"
-                    L"        <ECArrayProperty propertyName=\"FixedInt10\"    typeName=\"int\"        minOccurs=\"10\" maxOccurs=\"10\" />"
-                    L"        <ECArrayProperty propertyName=\"Struct1\"       typeName=\"BaseClass0\" minOccurs=\"1\"  maxOccurs=\"1\" />"
-                    L"        <ECArrayProperty propertyName=\"Struct10\"      typeName=\"BaseClass0\" minOccurs=\"10\" maxOccurs=\"10\" />"
-                    L"    </ECClass>"
-                    L"    <ECClass typeName=\"ClassLayoutPerformanceTest0\" isStruct=\"True\" isDomainClass=\"True\">"
-                    L"        <ECProperty propertyName=\"AString\"  typeName=\"string\" />"
-                    L"        <ECProperty propertyName=\"AnInt\"    typeName=\"int\" />"
-                    L"        <ECProperty propertyName=\"ADouble\"  typeName=\"double\"  />"
-                    L"    </ECClass>"
-                    L"    <ECClass typeName=\"ClassLayoutPerformanceTest1\" isStruct=\"True\" isDomainClass=\"True\">"
-                    L"        <ECProperty propertyName=\"AMonkeywrench\"    typeName=\"int\" />"
-                    L"        <ECProperty propertyName=\"ADouble\"          typeName=\"double\"  />"
-                    L"        <ECProperty propertyName=\"AString\"          typeName=\"string\" />"
-                    L"        <ECProperty propertyName=\"AnInt\"            typeName=\"int\" />"
-                    L"    </ECClass>"
-                    L"    <ECClass typeName=\"%s\" isDomainClass=\"True\">"
-                    L"        <ECArrayProperty propertyName=\"BeginningArray\" typeName=\"string\" />"
-                    L"        <ECProperty propertyName=\"A\" typeName=\"int\" />"
-                    L"        <ECProperty propertyName=\"AA\" typeName=\"int\" />"
-                    L"        <ECProperty propertyName=\"B\" typeName=\"string\" />"
-                    L"        <ECProperty propertyName=\"C\" typeName=\"long\" />"
-                    L"        <ECProperty propertyName=\"D\" typeName=\"double\" />"
-                    L"        <ECProperty propertyName=\"S\" typeName=\"string\" />"
-                    L"        <ECStructProperty propertyName=\"Manufacturer\" typeName=\"Manufacturer\" />"
-                    L"        <ECProperty propertyName=\"Property0\" typeName=\"string\" />"
-                    L"        <ECProperty propertyName=\"Property1\" typeName=\"string\" />"
-                    L"        <ECProperty propertyName=\"Property2\" typeName=\"string\" />"
-                    L"        <ECProperty propertyName=\"Property3\" typeName=\"string\" />"
-                    L"        <ECProperty propertyName=\"Property4\" typeName=\"string\" />"
-                    L"        <ECProperty propertyName=\"Property5\" typeName=\"string\" />"
-                    L"        <ECProperty propertyName=\"Property6\" typeName=\"string\" />"
-                    L"        <ECProperty propertyName=\"Property7\" typeName=\"string\" />"
-                    L"        <ECProperty propertyName=\"Property8\" typeName=\"string\" />"
-                    L"        <ECProperty propertyName=\"Property9\" typeName=\"string\" />"
-                    L"        <ECArrayProperty propertyName=\"FixedArrayFixedElement\" typeName=\"int\" minOccurs=\"10\" maxOccurs=\"10\"/>"                    
-                    L"        <ECProperty propertyName=\"Property10\" typeName=\"string\" />"
-                    L"        <ECProperty propertyName=\"Property11\" typeName=\"string\" />"
-                    L"        <ECProperty propertyName=\"Property12\" typeName=\"string\" />"
-                    L"        <ECProperty propertyName=\"Property13\" typeName=\"string\" />"
-                    L"        <ECProperty propertyName=\"Property14\" typeName=\"string\" />"
-                    L"        <ECProperty propertyName=\"Property15\" typeName=\"string\" />"
-                    L"        <ECProperty propertyName=\"Property16\" typeName=\"string\" />"
-                    L"        <ECProperty propertyName=\"Property17\" typeName=\"string\" />"                    
-                    L"        <ECArrayProperty propertyName=\"VariableArrayFixedElement\" typeName=\"int\"/>"
-                    L"        <ECArrayProperty propertyName=\"FixedArrayVariableElement\" typeName=\"string\" minOccurs=\"12\" maxOccurs=\"12\"/>"                    
-                    L"        <ECProperty propertyName=\"Property18\" typeName=\"string\" />"
-                    L"        <ECProperty propertyName=\"Property19\" typeName=\"string\" />"
-                    L"        <ECProperty propertyName=\"Property20\" typeName=\"string\" />"
-                    L"        <ECProperty propertyName=\"Property21\" typeName=\"string\" />"
-                    L"        <ECProperty propertyName=\"Property22\" typeName=\"string\" />"
-                    L"        <ECArrayProperty propertyName=\"ManufacturerArray\" typeName=\"Manufacturer\"/>"
-                    L"        <ECProperty propertyName=\"Property23\" typeName=\"string\" />"
-                    L"        <ECProperty propertyName=\"Property24\" typeName=\"string\" />"
-                    L"        <ECProperty propertyName=\"Property25\" typeName=\"string\" />"
-                    L"        <ECProperty propertyName=\"Property26\" typeName=\"string\" />"
-                    L"        <ECProperty propertyName=\"Property27\" typeName=\"string\" />"
-                    L"        <ECArrayProperty propertyName=\"VariableArrayVariableElement\" typeName=\"string\"/>"
-                    L"        <ECProperty propertyName=\"Property28\" typeName=\"string\" />"
-                    L"        <ECProperty propertyName=\"Property29\" typeName=\"string\" />"
-                    L"        <ECProperty propertyName=\"Property30\" typeName=\"string\" />"
-                    L"        <ECProperty propertyName=\"Property31\" typeName=\"string\" />"
-                    L"        <ECProperty propertyName=\"Property32\" typeName=\"string\" />"
-                    L"        <ECProperty propertyName=\"Property33\" typeName=\"string\" />"
-                    L"        <ECProperty propertyName=\"Property34\" typeName=\"string\" />"
-                    L"        <ECProperty propertyName=\"Property35\" typeName=\"string\" />"
-                    L"        <ECProperty propertyName=\"Property36\" typeName=\"string\" />"
-                    L"        <ECProperty propertyName=\"Property37\" typeName=\"string\" />"
-                    L"        <ECProperty propertyName=\"Property38\" typeName=\"string\" />"
-                    L"        <ECProperty propertyName=\"Property39\" typeName=\"string\" />"
-                    L"        <ECProperty propertyName=\"Property40\" typeName=\"string\" />"
-                    L"        <ECProperty propertyName=\"Property41\" typeName=\"string\" />"
-                    L"        <ECProperty propertyName=\"Property42\" typeName=\"string\" />"
-                    L"        <ECProperty propertyName=\"Property43\" typeName=\"string\" />"
-                    L"        <ECProperty propertyName=\"Property44\" typeName=\"string\" />"
-                    L"        <ECProperty propertyName=\"Property45\" typeName=\"string\" />"
-                    L"        <ECProperty propertyName=\"Property46\" typeName=\"string\" />"
-                    L"        <ECProperty propertyName=\"Property47\" typeName=\"string\" />"
-                    L"        <ECArrayProperty propertyName=\"EndingArray\" typeName=\"string\" />"
-                    L"    </ECClass>"
-                    L"    <ECClass typeName=\"NestedStructArray\" isStruct=\"True\" isDomainClass=\"True\">"
-                    L"        <ECProperty propertyName=\"NestPropString\" typeName=\"string\" />"
-                    L"        <ECArrayProperty propertyName=\"ManufacturerArray\" typeName=\"Manufacturer\"  minOccurs=\"0\" maxOccurs=\"unbounded\" />"
-                    L"    </ECClass>"
-                    L"    <ECClass typeName=\"ClassWithStructArray\" isStruct=\"True\" isDomainClass=\"True\">"
-                    L"        <ECArrayProperty propertyName=\"StructArray\" typeName=\"AllPrimitives\"  minOccurs=\"0\" maxOccurs=\"unbounded\" />"
-                    L"        <ECStructProperty propertyName=\"StructMember\" typeName=\"AllPrimitives\" />"
-                    L"        <ECArrayProperty propertyName=\"ComplicatedStructArray\" typeName=\"NestedStructArray\"  minOccurs=\"0\" maxOccurs=\"unbounded\" />"
-                    L"    </ECClass>"
-                    L"    <ECClass typeName=\"ClassWithPolymorphicStructArray\" isStruct=\"True\" isDomainClass=\"True\">"
-                    L"        <ECArrayProperty propertyName=\"PolymorphicStructArray\" typeName=\"BaseClass0\"  minOccurs=\"0\" maxOccurs=\"unbounded\" />"
-                    L"    </ECClass>"
-                    L"    <ECClass typeName=\"BaseClass0\" isStruct=\"True\" isDomainClass=\"True\">"
-                    L"        <ECProperty propertyName=\"BaseIntProperty\" typeName=\"int\" />"
-                    L"    </ECClass>"
-                    L"    <ECClass typeName=\"DerivedClass0\" isStruct=\"True\" isDomainClass=\"True\">"
-                    L"        <BaseClass>BaseClass0</BaseClass>"
-                    L"        <ECProperty propertyName=\"DerivedStringProperty\" typeName=\"string\" />"
-                    L"    </ECClass>"
-                    L"    <ECClass typeName=\"DerivedClass1\" isStruct=\"True\" isDomainClass=\"True\">"
-                    L"        <BaseClass>BaseClass0</BaseClass>"
-                    L"        <ECProperty propertyName=\"DerivedDoubleProperty\" typeName=\"double\" />"
-                    L"    </ECClass>"
-                    L"    <ECClass typeName=\"Address\" isStruct=\"True\" isDomainClass=\"True\">"
-                    L"        <ECProperty propertyName=\"HouseNumber\"  typeName=\"string\" />"
-                    L"        <ECProperty propertyName=\"Street\"       typeName=\"string\" />"
-                    L"        <ECProperty propertyName=\"Town\"         typeName=\"string\" />"
-                    L"        <ECProperty propertyName=\"State\"        typeName=\"string\" />"
-                    L"        <ECProperty propertyName=\"Zip\"          typeName=\"int\" />"
-                    L"    </ECClass>"
-                    L"    <ECClass typeName=\"PhoneNumber\" isStruct=\"True\" isDomainClass=\"True\">"
-                    L"        <ECProperty propertyName=\"AreaCode\"     typeName=\"int\" />"
-                    L"        <ECProperty propertyName=\"Number\"       typeName=\"int\" />"
-                    L"    </ECClass>"
-                    L"    <ECClass typeName=\"ContactInfo\" isStruct=\"True\" isDomainClass=\"True\">"
-                    L"        <ECStructProperty propertyName=\"PhoneNumber\" typeName=\"PhoneNumber\" />"
-                    L"        <ECStructProperty propertyName=\"Address\"     typeName=\"Address\" />"
-                    L"        <ECProperty       propertyName=\"Email\"       typeName=\"string\" />"
-                    L"    </ECClass>"
-                    L"    <ECClass typeName=\"Employee\" isStruct=\"True\" isDomainClass=\"True\">"
-                    L"        <ECProperty       propertyName=\"Name\"       typeName=\"string\" />"
-                    L"        <ECStructProperty propertyName=\"Home\"       typeName=\"ContactInfo\" />"
-                    L"        <ECStructProperty propertyName=\"Work\"       typeName=\"ContactInfo\" />"
-                    L"    </ECClass>"
-                    L"    <ECClass typeName=\"EmployeeDirectory\" isDomainClass=\"True\">"
-                    L"        <ECArrayProperty propertyName=\"Employees\" typeName=\"Employee\"  minOccurs=\"0\" maxOccurs=\"unbounded\" />"
-                    L"    </ECClass>"
-                    L"    <ECClass typeName=\"Car\" isStruct=\"True\" isDomainClass=\"True\">"
-                    L"        <ECProperty       propertyName=\"Name\"       typeName=\"string\"/>"
-                    L"        <ECProperty       propertyName=\"Wheels\"     typeName=\"int\"  readOnly=\"True\"/>"
-                    L"    </ECClass>"
-                    L"  <ECClass typeName=\"StructClass\" isStruct=\"True\" isDomainClass=\"False\">"
-                    L"    <ECProperty propertyName=\"StringProperty\" typeName=\"string\" /> "
-                    L"    <ECProperty propertyName=\"IntProperty\" typeName=\"int\" /> "
-                    L"    <ECArrayProperty propertyName=\"ArrayProperty\" typeName=\"string\" minOccurs=\"1\" maxOccurs=\"1\" /> "
-                    L"    </ECClass>"
-                    L"  <ECClass typeName=\"ComplexClass\" isDomainClass=\"True\">"
-                    L"    <ECProperty propertyName=\"IntProperty\" typeName=\"int\" />" 
-                    L"    <ECProperty propertyName=\"StringProperty\" typeName=\"string\" /> "
-                    L"    <ECProperty propertyName=\"DoubleProperty\" typeName=\"double\" /> "
-                    L"    <ECProperty propertyName=\"DateTimeProperty\" typeName=\"dateTime\" />" 
-                    L"    <ECProperty propertyName=\"BooleanProperty\" typeName=\"boolean\" />" 
-                    L"    <ECArrayProperty propertyName=\"SimpleArrayProperty\" typeName=\"string\" minOccurs=\"1\" maxOccurs=\"1\" />"
-                    L"    <ECArrayProperty propertyName=\"StructArrayProperty\" typeName=\"StructClass\" minOccurs=\"1\" maxOccurs=\"1\" isStruct=\"True\" />" 
-                    L"    <ECStructProperty propertyName=\"StructProperty\" typeName=\"StructClass\" />" 
-                    L"  </ECClass>"
-                    L"</ECSchema>";
-
-    wchar_t* buff = (wchar_t*) _alloca (2 * (50 + wcslen (fmt) + wcslen (schemaName) + wcslen (className)));
-
-    swprintf (buff, fmt, schemaName, versionMajor, versionMinor, className);
-
-    return buff;
-    }
-
-/*---------------------------------------------------------------------------------**//**
-* @bsimethod                                                    JoshSchifter    12/09
-+---------------+---------------+---------------+---------------+---------------+------*/
-ECSchemaPtr       CreateTestSchema ()
-    {
-    WString schemaXMLString = GetTestSchemaXMLString (L"TestSchema", 0, 0, L"TestClass");
-
-    ECSchemaReadContextPtr  schemaContext = ECSchemaReadContext::CreateContext();
-    ECSchemaPtr schema;
-    EXPECT_EQ (SUCCESS, ECSchema::ReadFromXmlString (schema, schemaXMLString.c_str(), *schemaContext));
-    return schema;
-    }
-    
-typedef std::vector<WString> NameVector;
-static std::vector<WString> s_propertyNames;
-
-/*---------------------------------------------------------------------------------**//**
-* @bsimethod                                                    CaseyMullen    01/10
-+---------------+---------------+---------------+---------------+---------------+------*/
-ECSchemaPtr     CreateProfilingSchema (int nStrings)
-    {
-    s_propertyNames.clear();
-    
-    WString schemaXml = 
-                    L"<?xml version=\"1.0\" encoding=\"UTF-8\"?>"
-                    L"<ECSchema schemaName=\"ProfilingSchema\" nameSpacePrefix=\"p\" version=\"1.0\" xmlns=\"http://www.bentley.com/schemas/Bentley.ECXML.2.0\">"
-                    L"    <ECClass typeName=\"Pidget\" isDomainClass=\"True\">";
-
-    for (int i = 0; i < nStrings; i++)
-        {
-        wchar_t propertyName[32];
-        swprintf(propertyName, L"StringProperty%02d", i);
-        s_propertyNames.push_back (propertyName);
-        WCharCP propertyFormat = 
-                    L"        <ECProperty propertyName=\"%s\" typeName=\"string\" />";
-        wchar_t propertyXml[128];
-        swprintf (propertyXml, propertyFormat, propertyName);
-        schemaXml += propertyXml;
-        }                    
-
-    schemaXml +=    L"    </ECClass>"
-                    L"</ECSchema>";
-
-    ECSchemaReadContextPtr  schemaContext = ECSchemaReadContext::CreateContext();
-
-    ECSchemaPtr schema;
-    EXPECT_EQ (SCHEMA_READ_STATUS_Success, ECSchema::ReadFromXmlString (schema, schemaXml.c_str(), *schemaContext));
-    return schema;
-    }
-    
-/*---------------------------------------------------------------------------------**//**
-* @bsimethod                                    Adam.Klatzkin                   02/2010
-+---------------+---------------+---------------+---------------+---------------+------*/
-void ExerciseVariableCountIntArray (IECInstanceR instance, ECValue& v, wchar_t* arrayAccessor, int baseValue)
-    {
-    // test insertion in an empty array
-    ASSERT_TRUE (ECOBJECTS_STATUS_Success == instance.InsertArrayElements (arrayAccessor, 0, 5));
-    VerifyArrayInfo             (instance, v, arrayAccessor, 5, false);
-    VerifyIsNullArrayElements   (instance, v, arrayAccessor, 0, 5, true);    
-    SetAndVerifyIntegerArray    (instance, v, arrayAccessor, baseValue, 5);   
-    VerifyIsNullArrayElements   (instance, v, arrayAccessor, 0, 5, false);
-    VerifyOutOfBoundsError      (instance, v, arrayAccessor, 5);
-    // test insertion in the middle of an array
-    ASSERT_TRUE (ECOBJECTS_STATUS_Success == instance.InsertArrayElements (arrayAccessor, 3, 3));    
-    VerifyArrayInfo             (instance, v, arrayAccessor, 8, false);
-    VerifyIsNullArrayElements   (instance, v, arrayAccessor, 0, 3, false);
-    VerifyIntegerArray          (instance, v, arrayAccessor, baseValue, 0, 3);
-    VerifyIsNullArrayElements   (instance, v, arrayAccessor, 3, 3, true);
-    VerifyIsNullArrayElements   (instance, v, arrayAccessor, 6, 2, false);
-    VerifyIntegerArray          (instance, v, arrayAccessor, baseValue + 3, 6, 2);
-    SetAndVerifyIntegerArray    (instance, v, arrayAccessor, baseValue, 8);   
-    // test insertion at the beginning of an array
-    ASSERT_TRUE (ECOBJECTS_STATUS_Success == instance.InsertArrayElements (arrayAccessor, 0, 4));    
-    VerifyArrayInfo             (instance, v, arrayAccessor, 12, false);
-    VerifyIsNullArrayElements   (instance, v, arrayAccessor, 0, 4, true);
-    VerifyIsNullArrayElements   (instance, v, arrayAccessor, 4, 8, false);
-    VerifyIntegerArray          (instance, v, arrayAccessor, baseValue, 4, 8);    
-    SetAndVerifyIntegerArray    (instance, v, arrayAccessor, baseValue, 12);     
-    // test insertion at the end of an array
-    ASSERT_TRUE (ECOBJECTS_STATUS_Success == instance.AddArrayElements (arrayAccessor, 2));    
-    VerifyArrayInfo             (instance, v, arrayAccessor, 14, false);    
-    VerifyIsNullArrayElements   (instance, v, arrayAccessor, 12, 2, true);
-    VerifyIsNullArrayElements   (instance, v, arrayAccessor, 0, 12, false);
-    VerifyIntegerArray          (instance, v, arrayAccessor, baseValue, 0, 12);    
-    SetAndVerifyIntegerArray    (instance, v, arrayAccessor, baseValue, 14);               
-    }    
-       
-/*---------------------------------------------------------------------------------**//**
-* @bsimethod                                    Adam.Klatzkin                   02/2010
-+---------------+---------------+---------------+---------------+---------------+------*/
-void ExerciseVariableCountStringArray (IECInstanceR instance, ECValue& v, wchar_t* arrayAccessor, wchar_t* stringSeed)
-    {
-    // test insertion in an empty array
-    ASSERT_TRUE (ECOBJECTS_STATUS_Success == instance.InsertArrayElements (arrayAccessor, 0, 5));
-    VerifyArrayInfo             (instance, v, arrayAccessor, 5, false);
-    VerifyIsNullArrayElements   (instance, v, arrayAccessor, 0, 5, true);    
-    SetAndVerifyStringArray     (instance, v, arrayAccessor, stringSeed, 5);   
-    VerifyIsNullArrayElements   (instance, v, arrayAccessor, 0, 5, false);
-    VerifyOutOfBoundsError      (instance, v, arrayAccessor, 5);
-    // test insertion in the middle of an array
-    ASSERT_TRUE (ECOBJECTS_STATUS_Success == instance.InsertArrayElements (arrayAccessor, 3, 3));    
-    VerifyArrayInfo             (instance, v, arrayAccessor, 8, false);
-    VerifyIsNullArrayElements   (instance, v, arrayAccessor, 0, 3, false);
-    VerifyStringArray           (instance, v, arrayAccessor, stringSeed, 0, 3);
-    VerifyIsNullArrayElements   (instance, v, arrayAccessor, 3, 3, true);
-    VerifyIsNullArrayElements   (instance, v, arrayAccessor, 6, 2, false);
-    WString stringSeedXXX(stringSeed);
-    stringSeedXXX.append (L"XXX");
-    VerifyStringArray           (instance, v, arrayAccessor, stringSeedXXX.c_str(), 6, 2);
-    SetAndVerifyStringArray     (instance, v, arrayAccessor, stringSeed, 8);   
-    // test insertion at the beginning of an array
-    ASSERT_TRUE (ECOBJECTS_STATUS_Success == instance.InsertArrayElements (arrayAccessor, 0, 4));    
-    VerifyArrayInfo             (instance, v, arrayAccessor, 12, false);
-    VerifyIsNullArrayElements   (instance, v, arrayAccessor, 0, 4, true);
-    VerifyIsNullArrayElements   (instance, v, arrayAccessor, 4, 8, false);
-    VerifyStringArray           (instance, v, arrayAccessor, stringSeed, 4, 8);    
-    SetAndVerifyStringArray     (instance, v, arrayAccessor, stringSeed, 12);     
-    // test insertion at the end of an array
-    ASSERT_TRUE (ECOBJECTS_STATUS_Success == instance.AddArrayElements (arrayAccessor, 2));    
-    VerifyArrayInfo             (instance, v, arrayAccessor, 14, false);    
-    VerifyIsNullArrayElements   (instance, v, arrayAccessor, 12, 2, true);
-    VerifyIsNullArrayElements   (instance, v, arrayAccessor, 0, 12, false);
-    VerifyStringArray           (instance, v, arrayAccessor, stringSeed, 0, 12);    
-    SetAndVerifyStringArray     (instance, v, arrayAccessor, stringSeed, 14);               
-    }
-    
-/*---------------------------------------------------------------------------------**//**
-* @bsimethod                                    Adam.Klatzkin                   02/2010
-+---------------+---------------+---------------+---------------+---------------+------*/
-void VerifyVariableCountManufacturerArray (IECInstanceR instance, ECValue& v, wchar_t* arrayAccessor)
-    {    
-    VerifyArrayInfo (instance, v, arrayAccessor, 4, false);
-    EXPECT_TRUE (SUCCESS == instance.GetValue (v, arrayAccessor));    
-    VerifyIsNullArrayElements (instance, v, arrayAccessor, 0, 4, false);
-    EXPECT_TRUE (SUCCESS == instance.GetValue (v, arrayAccessor, 0));    
-    EXPECT_TRUE (v.IsStruct());    
-    IECInstancePtr manufInst = v.GetStruct();
-    VerifyString (*manufInst, v, L"Name", L"Nissan");
-    VerifyInteger (*manufInst, v, L"AccountNo", 3475);
-    EXPECT_TRUE (SUCCESS == instance.GetValue (v, arrayAccessor, 1));    
-    EXPECT_TRUE (v.IsStruct());    
-    manufInst = v.GetStruct();
-    VerifyString (*manufInst, v, L"Name", L"Ford");
-    VerifyInteger (*manufInst, v, L"AccountNo", 381);    
-    EXPECT_TRUE (SUCCESS == instance.GetValue (v, arrayAccessor, 2));    
-    EXPECT_TRUE (v.IsStruct());    
-    manufInst = v.GetStruct();
-    VerifyString (*manufInst, v, L"Name", L"Chrysler");
-    VerifyInteger (*manufInst, v, L"AccountNo", 81645);    
-    EXPECT_TRUE (SUCCESS == instance.GetValue (v, arrayAccessor, 3));    
-    EXPECT_TRUE (v.IsStruct());    
-    manufInst = v.GetStruct();
-    VerifyString (*manufInst, v, L"Name", L"Toyota");
-    VerifyInteger (*manufInst, v, L"AccountNo", 6823);    
-    }  
-    
-/*---------------------------------------------------------------------------------**//**
-* @bsimethod                                    Adam.Klatzkin                   02/2010
-+---------------+---------------+---------------+---------------+---------------+------*/
-void ExerciseVariableCountManufacturerArray (IECInstanceR instance, StandaloneECEnablerR manufacturerEnabler, ECValue& v, wchar_t* arrayAccessor)
-    {    
-    VerifyArrayInfo (instance, v, arrayAccessor, 0, false);
-    
-    // create an array of two values
-    ASSERT_TRUE (ECOBJECTS_STATUS_Success == instance.AddArrayElements (arrayAccessor, 2));
-    VerifyArrayInfo (instance, v, arrayAccessor, 2, false);
-    VerifyIsNullArrayElements (instance, v, arrayAccessor, 0, 2, true);
-    IECInstancePtr manufInst = manufacturerEnabler.CreateInstance().get();    
-    SetAndVerifyString (*manufInst, v, L"Name", L"Nissan");
-    SetAndVerifyInteger (*manufInst, v, L"AccountNo", 3475);
-    v.SetStruct (manufInst.get());
-    ASSERT_TRUE (SUCCESS == instance.SetValue (arrayAccessor, v, 0));
-    manufInst = manufacturerEnabler.CreateInstance().get();    
-    SetAndVerifyString (*manufInst, v, L"Name", L"Kia");
-    SetAndVerifyInteger (*manufInst, v, L"AccountNo", 1791);
-    v.SetStruct (manufInst.get());
-    ASSERT_TRUE (SUCCESS == instance.SetValue (arrayAccessor, v, 1));    
-    VerifyIsNullArrayElements (instance, v, arrayAccessor, 0, 2, false);    
-   
-    // insert two elements in the middle of the array   
-    ASSERT_TRUE (ECOBJECTS_STATUS_Success == instance.InsertArrayElements (arrayAccessor, 1, 2));
-    VerifyArrayInfo (instance, v, arrayAccessor, 4, false);
-    VerifyIsNullArrayElements (instance, v, arrayAccessor, 0, 1, false);
-    VerifyIsNullArrayElements (instance, v, arrayAccessor, 1, 2, true);
-    VerifyIsNullArrayElements (instance, v, arrayAccessor, 3, 1, false);
-    manufInst = manufacturerEnabler.CreateInstance().get();    
-    SetAndVerifyString (*manufInst, v, L"Name", L"Ford");
-    SetAndVerifyInteger (*manufInst, v, L"AccountNo", 381);
-    v.SetStruct (manufInst.get());
-    ASSERT_TRUE (SUCCESS == instance.SetValue (arrayAccessor, v, 1)); 
-    manufInst = manufacturerEnabler.CreateInstance().get();    
-    SetAndVerifyString (*manufInst, v, L"Name", L"Chrysler");
-    SetAndVerifyInteger (*manufInst, v, L"AccountNo", 81645);
-    v.SetStruct (manufInst.get());
-    ASSERT_TRUE (SUCCESS ==instance.SetValue (arrayAccessor, v, 2));        
-    VerifyIsNullArrayElements (instance, v, arrayAccessor, 0, 4, false);
-    
-    // ensure we can set a struct array value to NULL        
-    v.SetToNull();
-    ASSERT_TRUE (SUCCESS == instance.SetValue (arrayAccessor, v, 3));        
-    VerifyIsNullArrayElements (instance, v, arrayAccessor, 0, 3, false);
-    VerifyIsNullArrayElements (instance, v, arrayAccessor, 3, 1, true);
-    manufInst = manufacturerEnabler.CreateInstance().get();    
-    SetAndVerifyString (*manufInst, v, L"Name", L"Acura");
-    SetAndVerifyInteger (*manufInst, v, L"AccountNo", 6);
-    v.SetStruct (manufInst.get());
-    ASSERT_TRUE (SUCCESS == instance.SetValue (arrayAccessor, v, 3));        
-    VerifyIsNullArrayElements (instance, v, arrayAccessor, 3, 1, false);
-    manufInst = manufacturerEnabler.CreateInstance().get();    
-    SetAndVerifyString (*manufInst, v, L"Name", L"Toyota");
-    SetAndVerifyInteger (*manufInst, v, L"AccountNo", 6823);
-    v.SetStruct (manufInst.get());
-    ASSERT_TRUE (SUCCESS == instance.SetValue (arrayAccessor, v, 3));        
-    
-    VerifyVariableCountManufacturerArray (instance, v, arrayAccessor);
-    }
-    
-/*---------------------------------------------------------------------------------**//**
-* @bsimethod                                                    CaseyMullen     10/09
-+---------------+---------------+---------------+---------------+---------------+------*/  
-void ExerciseInstance (IECInstanceR instance, wchar_t* valueForFinalStrings)
-    {   
-    ECValue v;    
-    instance.GetValue (v, L"D");
-    
-    double doubleValue = 1.0/3.0;
-    SetAndVerifyDouble (instance, v, L"D", doubleValue);
-
-    SetAndVerifyInteger (instance, v, L"A", 97);
-    SetAndVerifyInteger (instance, v, L"AA", 12);   
-    
-    SetAndVerifyString (instance, v, L"B", L"Happy");
-    SetAndVerifyString (instance, v, L"B", L"Very Happy");
-    SetAndVerifyString (instance, v, L"B", L"sad");
-    SetAndVerifyString (instance, v, L"S", L"Lucky");
-    SetAndVerifyString (instance, v, L"B", L"Very Very Happy");
-    VerifyString (instance, v, L"S", L"Lucky");
-    SetAndVerifyString (instance, v, L"Manufacturer.Name", L"Charmed");
-    SetAndVerifyString (instance, v, L"S", L"Lucky Strike");
-        
-    wchar_t largeString[3300];
-    largeString[0] = L'\0';
-    for (int i = 0; i < 20; i++)
-        wcscat (largeString, L"S2345678901234567890123456789012");
-    
-    SetAndVerifyString (instance, v, L"S", largeString);
-    for (int i = 0; i < N_FINAL_STRING_PROPS_IN_FAKE_CLASS; i++)
-        {
-        wchar_t propertyName[66];
-        swprintf (propertyName, L"Property%i", i);
-        SetAndVerifyString (instance, v, propertyName, valueForFinalStrings);
-        }          
-        
-    VerifyArrayInfo (instance, v, L"BeginningArray[]", 0, false);
-    VerifyArrayInfo (instance, v, L"FixedArrayFixedElement[]", 10, true);
-    VerifyArrayInfo (instance, v, L"VariableArrayFixedElement[]", 0, false);
-    VerifyArrayInfo (instance, v, L"FixedArrayVariableElement[]", 12, true);
-    VerifyArrayInfo (instance, v, L"VariableArrayVariableElement[]", 0, false);
-    VerifyArrayInfo (instance, v, L"EndingArray[]", 0, false);
-    
-    VerifyIsNullArrayElements (instance, v, L"FixedArrayFixedElement[]", 0, 10, true);
-    SetAndVerifyIntegerArray (instance, v, L"FixedArrayFixedElement[]", 172, 10);
-    VerifyIsNullArrayElements (instance, v, L"FixedArrayFixedElement[]", 0, 10, false);
-    SetAndVerifyIntegerArray (instance, v, L"FixedArrayFixedElement[]", 283, 10);    
-    
-    VerifyIsNullArrayElements (instance, v, L"FixedArrayVariableElement[]", 0, 12, true);
-    SetAndVerifyStringArray (instance, v, L"FixedArrayVariableElement[]", L"BaseString", 12);       
-    VerifyIsNullArrayElements (instance, v, L"FixedArrayVariableElement[]", 0, 12, false);
-    SetAndVerifyStringArray (instance, v, L"FixedArrayVariableElement[]", L"LaaaaaaargeString", 10);       
-    VerifyStringArray (instance, v, L"FixedArrayVariableElement[]", L"BaseStringXXXXXXXXXX", 10, 2);
-    SetAndVerifyStringArray (instance, v, L"FixedArrayVariableElement[]", L"XString", 12);           
-    
-    ExerciseVariableCountStringArray (instance, v, L"BeginningArray[]", L"BAValue");
-    ExerciseVariableCountIntArray    (instance, v, L"VariableArrayFixedElement[]", 57);
-    ExerciseVariableCountStringArray (instance, v, L"VariableArrayVariableElement[]", L"Var+Var");
-    ExerciseVariableCountStringArray (instance, v, L"EndingArray[]", L"EArray");        
-    
-    ECClassP manufacturerClass = instance.GetClass().GetSchema().GetClassP (L"Manufacturer");
-    ASSERT_TRUE (NULL != manufacturerClass);
-
-#ifdef OLD_WAY    
-    ClassLayoutP manufClassLayout = ClassLayout::BuildFromClass (*manufacturerClass, 43, 24);
-    StandaloneECEnablerPtr manufEnabler = StandaloneECEnabler::CreateEnabler (*manufacturerClass, *manufClassLayout, true);
-#endif
-    StandaloneECEnablerPtr manufEnabler =  instance.GetEnablerR().GetEnablerForStructArrayMember (manufacturerClass->GetSchema().GetSchemaKey(), manufacturerClass->GetName().c_str()); 
-    ExerciseVariableCountManufacturerArray (instance, *manufEnabler, v, L"ManufacturerArray[]");
-    
-    // Make sure that everything still has the final value that we expected
-    VerifyString (instance, v, L"S", largeString);
-    VerifyInteger (instance, v, L"A", 97);
-    VerifyDouble  (instance, v, L"D", doubleValue);
-    VerifyInteger (instance, v, L"AA", 12);
-    VerifyString  (instance, v, L"B", L"Very Very Happy");
-    VerifyString (instance, v, L"Manufacturer.Name", L"Charmed");
-    for (int i = 0; i < N_FINAL_STRING_PROPS_IN_FAKE_CLASS; i++)
-        {
-        wchar_t propertyName[66];
-        swprintf (propertyName, L"Property%i", i);
-        VerifyString (instance, v, propertyName, valueForFinalStrings);
-        }    
-    VerifyArrayInfo     (instance, v, L"FixedArrayFixedElement[]", 10, true);
-    VerifyIntegerArray  (instance, v, L"FixedArrayFixedElement[]", 283, 0, 10);             
-    VerifyArrayInfo     (instance, v, L"BeginningArray[]", 14, false);
-    VerifyIsNullArrayElements   (instance, v, L"BeginningArray[]", 0, 14, false);
-    VerifyStringArray   (instance, v, L"BeginningArray[]", L"BAValue", 0, 14);        
-    VerifyArrayInfo     (instance, v, L"FixedArrayVariableElement[]", 12, true);
-    VerifyIsNullArrayElements   (instance, v, L"FixedArrayVariableElement[]", 0, 12, false);
-    VerifyStringArray   (instance, v, L"FixedArrayVariableElement[]", L"XString", 0, 12);           
-    VerifyArrayInfo     (instance, v, L"VariableArrayFixedElement[]", 14, false);
-    VerifyIsNullArrayElements   (instance, v, L"VariableArrayFixedElement[]", 0, 14, false);
-    VerifyIntegerArray  (instance, v, L"VariableArrayFixedElement[]", 57, 0, 14);                   
-    VerifyArrayInfo     (instance, v, L"VariableArrayVariableElement[]", 14, false);
-    VerifyIsNullArrayElements   (instance, v, L"VariableArrayVariableElement[]", 0, 14, false);
-    VerifyStringArray   (instance, v, L"VariableArrayVariableElement[]", L"Var+Var", 0, 14);               
-    VerifyArrayInfo     (instance, v, L"EndingArray[]", 14, false);
-    VerifyIsNullArrayElements   (instance, v, L"EndingArray[]", 0, 14, false);
-    VerifyStringArray   (instance, v, L"EndingArray[]", L"EArray", 0, 14);                
-    VerifyVariableCountManufacturerArray (instance, v, L"ManufacturerArray[]");     
-    
-    instance.ToString(L"").c_str();
-    }
-
-#ifdef  MUST_PUBLISH_ECInstanceInteropHelper
-/*---------------------------------------------------------------------------------**//**
-* @bsimethod                                                    
-+---------------+---------------+---------------+---------------+---------------+------*/
-TEST_F(MemoryLayoutTests, GetValuesUsingInteropHelper)
-    {
-    ECSchemaPtr        schema = CreateTestSchema();
-    ASSERT_TRUE (schema.IsValid());
-
-    ECClassP ecClass = schema->GetClassP (L"TestClass");
-    ASSERT_TRUE (ecClass);
-
-    ClassLayoutP classLayout = ClassLayout::BuildFromClass (*ecClass, 0, 0);
-    StandaloneECEnablerPtr enabler = StandaloneECEnabler::CreateEnabler (*ecClass, *classLayout, true);
-
-    ECN::StandaloneECInstancePtr instance = enabler->CreateInstance();
-
-    double    doubleVal;
-    int       intVal;
-
-    EXPECT_TRUE (ECOBJECTS_STATUS_Success == ECInstanceInteropHelper::SetDoubleValue (*instance, L"D", (double)(1.0/3.0)));
-    EXPECT_TRUE (ECOBJECTS_STATUS_Success == ECInstanceInteropHelper::GetDouble      (*instance, doubleVal, L"D"));
-    EXPECT_TRUE ((double)(1.0/3.0) == doubleVal);
-
-    EXPECT_TRUE (ECOBJECTS_STATUS_Success == ECInstanceInteropHelper::SetIntegerValue (*instance, L"FixedArrayFixedElement[0]", (int)(97)));
-    EXPECT_TRUE (ECOBJECTS_STATUS_Success == ECInstanceInteropHelper::GetInteger      (*instance, intVal, L"FixedArrayFixedElement[0]"));
-    EXPECT_TRUE (97 == intVal);
-
-    EXPECT_TRUE (ECOBJECTS_STATUS_Success == ECInstanceInteropHelper::SetIntegerValue (*instance, L"VariableArrayFixedElement[1]", (int)(101)));
-    EXPECT_TRUE (ECOBJECTS_STATUS_Success == ECInstanceInteropHelper::GetInteger      (*instance, intVal, L"VariableArrayFixedElement[1]"));
-    EXPECT_TRUE (101 == intVal);
-
-    EXPECT_TRUE (ECOBJECTS_STATUS_Success == ECInstanceInteropHelper::SetIntegerValue (*instance, L"VariableArrayFixedElement[0]", (int)(100)));
-    EXPECT_TRUE (ECOBJECTS_STATUS_Success == ECInstanceInteropHelper::GetInteger      (*instance, intVal, L"VariableArrayFixedElement[0]"));
-    EXPECT_TRUE (100 == intVal);
-
-    WString testString = L"Charmed";
-    WString testString2 = L"Charmed2";
-    WCharCP stringValueP = NULL;
-
-    EXPECT_TRUE (ECOBJECTS_STATUS_Success == ECInstanceInteropHelper::SetStringValue (*instance, L"ManufacturerArray[1].Name", testString.c_str()));
-    EXPECT_TRUE (ECOBJECTS_STATUS_Success == ECInstanceInteropHelper::GetString (*instance, stringValueP, L"ManufacturerArray[1].Name));
-    EXPECT_STREQ (testString.c_str(), stringValueP);
-
-    EXPECT_TRUE (ECOBJECTS_STATUS_Success == ECInstanceInteropHelper::SetStringValue (*instance, L"ManufacturerArray[0].Name", testString2.c_str()));
-    EXPECT_TRUE (ECOBJECTS_STATUS_Success == ECInstanceInteropHelper::GetString (*instance, stringValueP, L"ManufacturerArray[0].Name"));
-    EXPECT_STREQ (testString2.c_str(), stringValueP);
-    };
-#endif
-
-/*---------------------------------------------------------------------------------**//**
-* @bsimethod                                                    Dylan.Rush      11/10
-+---------------+---------------+---------------+---------------+---------------+------*/
-TEST_F(MemoryLayoutTests, ECValueEqualsMethod)
-    {
-    ECSchemaPtr        schema = CreateTestSchema();
-    ASSERT_TRUE (schema.IsValid());
-
-    ECClassP ecClass = schema->GetClassP (L"AllPrimitives");
-    ASSERT_TRUE (NULL != ecClass);
-
-    StandaloneECEnablerPtr enabler =  ecClass->GetDefaultStandaloneEnabler();
-
-    ECValue v1, v2;
-    EXPECT_TRUE   (v1.Equals(v2));
-    v1.SetInteger (3425);
-    v2.SetInteger (6548);
-    EXPECT_FALSE  (v1.Equals (v2));
-    v2.SetInteger (v1.GetInteger());
-    EXPECT_TRUE   (v1.Equals (v2));
-
-    v1.SetString  (L"Something");
-    v2.SetString  (L"Something else");
-    EXPECT_FALSE  (v1.Equals (v2));
-    v2.SetString  (v1.GetString());
-    EXPECT_TRUE   (v1.Equals (v2));
-
-    //Conflicting types
-    v2.SetInteger (3425);
-    EXPECT_FALSE  (v1.Equals (v2));
-
-    v1.SetDouble  (1.0);
-    v2.SetDouble  (1.0);
-    EXPECT_TRUE   (v1.Equals (v2));
-    v2.SetDouble  (2.0);
-    EXPECT_FALSE  (v1.Equals (v2));
-
-    v1.SetLong    ((Int64)345);
-    v2.SetLong    ((Int64)345);
-    EXPECT_TRUE   (v1.Equals (v2));
-    v2.SetLong    ((Int64)345345);
-    EXPECT_FALSE  (v1.Equals (v2));
-
-    v1.SetBoolean (false);
-    v2.SetBoolean (false);
-    EXPECT_TRUE   (v1.Equals (v2));
-    v2.SetBoolean (true);
-    EXPECT_FALSE  (v1.Equals (v2));
-
-    DateTime timeInput  = DateTime::GetCurrentTimeUtc ();
-    v1.SetDateTime(timeInput);
-    v2.SetDateTime(timeInput);
-    EXPECT_TRUE   (v1.Equals (v2));
-    DateTime timeInput2 (timeInput.GetKind (), timeInput.GetYear () + 1, timeInput.GetMonth (), timeInput.GetDay (), timeInput.GetHour (), timeInput.GetMinute (), timeInput.GetSecond (), timeInput.GetHectoNanosecond ());
-    v2.SetDateTime(timeInput2);
-    EXPECT_FALSE  (v1.Equals (v2));
-
-    v1.SetDateTimeTicks((Int64)633487865666864601);
-    v2.SetDateTimeTicks((Int64)633487865666864601);
-    EXPECT_TRUE   (v1.Equals (v2));
-    v2.SetDateTimeTicks((Int64)633487865666866601);
-    EXPECT_FALSE  (v1.Equals (v2));
-
-    const static bool HOLD_AS_DUPLICATE = true;
-    const byte binaryValue0[4] = {0x00, 0x01, 0x02, 0x03};
-    const byte binaryValue1[4] = {0x10, 0x11, 0x12, 0x13};
-    EXPECT_EQ (sizeof(binaryValue0), 4);
-    EXPECT_EQ (sizeof(binaryValue0), 4);
-    v1.SetBinary(binaryValue0, sizeof(binaryValue0), HOLD_AS_DUPLICATE);
-    v2.SetBinary(binaryValue0, sizeof(binaryValue0), HOLD_AS_DUPLICATE);
-    EXPECT_TRUE   (v1.Equals (v2));
-    v2.SetBinary(binaryValue1, sizeof(binaryValue1), HOLD_AS_DUPLICATE);
-    EXPECT_FALSE  (v1.Equals (v2));
-
-    DPoint2d   point2dInput0 = {1.0, 2.0};
-    DPoint2d   point2dInput1 = {3.0, 4.0};
-    v1.SetPoint2D (point2dInput0);
-    v2.SetPoint2D (point2dInput0);
-    EXPECT_TRUE   (v1.Equals (v2));
-    v2.SetPoint2D (point2dInput1);
-    EXPECT_FALSE  (v1.Equals (v2));
-
-    DPoint3d   point3dInput0 = {1.0, 2.0, -10.0};
-    DPoint3d   point3dInput1 = {3.0, 4.0, -123.0};
-    v1.SetPoint3D (point3dInput0);
-    v2.SetPoint3D (point3dInput0);
-    EXPECT_TRUE   (v1.Equals (v2));
-    v2.SetPoint3D (point3dInput1);
-    EXPECT_FALSE  (v1.Equals (v2));
-
-    ECN::StandaloneECInstancePtr testInstance0 = enabler->CreateInstance();
-    ECN::StandaloneECInstancePtr testInstance1 = enabler->CreateInstance();
-    v1.SetStruct  (testInstance0.get());
-    v2.SetStruct  (testInstance0.get());
-    EXPECT_TRUE   (v1.Equals(v2));
-    v2.SetStruct  (testInstance1.get());
-    EXPECT_FALSE  (v1.Equals (v2));
-    }
-
-/*---------------------------------------------------------------------------------**//**
-* @bsimethod                                                    Dylan.Rush      11/10
-+---------------+---------------+---------------+---------------+---------------+------*/
-TEST_F(MemoryLayoutTests, GetEnablerPropertyInformation)
-    {
-    ECSchemaPtr        schema = CreateTestSchema();
-    ASSERT_TRUE (schema.IsValid());
-
-    ECClassP ecClass = schema->GetClassP (L"AllPrimitives");
-    ASSERT_TRUE (NULL != ecClass);
-
-    StandaloneECEnablerPtr enabler = ecClass->GetDefaultStandaloneEnabler();
-
-    const int expectedPropertyCount = 19;
-
-    UInt32 propertyCount = enabler->GetPropertyCount();
-
-    EXPECT_EQ (expectedPropertyCount, propertyCount);
-
-    wchar_t* expectedProperties [expectedPropertyCount] = 
-        {
-        L"",
-        L"AString",
-        L"AnInt",
-        L"APoint3d",
-        L"APoint2d",
-        L"ADouble",
-        L"ADateTime",
-        L"ABoolean",
-        L"ALong",
-        L"ABinary",
-        L"SomeStrings[]",
-        L"SomeInts[]",
-        L"SomePoint3ds[]",
-        L"SomePoint2ds[]",
-        L"SomeDoubles[]",
-        L"SomeDateTimes[]",
-        L"SomeBooleans[]",
-        L"SomeLongs[]",
-        L"SomeBinaries[]"
-        };
-
-    for (UInt32 i=0; i < expectedPropertyCount; i++)
-        {
-        WCharCP expectedPropertyName = expectedProperties [i];
-        WCharCP propertyName         = NULL;
-        UInt32 propertyIndex          = 0;
-
-        EXPECT_TRUE (ECOBJECTS_STATUS_Success == enabler->GetPropertyIndex (propertyIndex, expectedPropertyName));
-        EXPECT_TRUE (ECOBJECTS_STATUS_Success == enabler->GetAccessString  (propertyName,  propertyIndex));
-
-        EXPECT_STREQ (expectedPropertyName, propertyName);
-        }
-    }
-
-/*---------------------------------------------------------------------------------**//**
-* @bsimethod                                                    JoshSchifter    01/11
-+---------------+---------------+---------------+---------------+---------------+------*/
-static void     printfIndent (UInt32 indentDepth)
-    {
-    for (UInt32 i = 0; i < indentDepth; i++)
-        printf ("  ");
-    }
-
-/*---------------------------------------------------------------------------------**//**
-* @bsimethod                                                    JoshSchifter    01/11
-+---------------+---------------+---------------+---------------+---------------+------*/
-static void     dumpPropertyValues (ECValuesCollectionR collection, bool isArray, UInt32 indentDepth)
-    {
-    UInt32  arrayIndex = 0;
-
-    for each (ECPropertyValueCR propertyValue in collection)
-        {
-        ECValueCR v = propertyValue.GetValue();
-
-        printfIndent (indentDepth);
-        ECValueAccessorCR   accessor = propertyValue.GetValueAccessor();
-        UInt32  accessorDepth = accessor.GetDepth();
-        WCharCP accessString = accessor.GetAccessString (accessorDepth- 1);
-
-        if (isArray)
-            {
-            printf ("Array Member [%d] %S (depth=%d) = %S\n", arrayIndex++, accessString, accessorDepth, v.ToString());
-            }
-        else
-            {
-            printf ("%S (depth=%d)", accessString, accessorDepth);
-            if ( ! v.IsStruct())
-                printf (" = %S", v.ToString().c_str());
-
-            printf ("\n");
-            }
-
-        if (propertyValue.HasChildValues ())
-            {
-            ECValuesCollectionPtr children = propertyValue.GetChildValues();
-            dumpPropertyValues (*children, v.IsArray(), indentDepth+1);
-            }
-        }
-    }
-
-/*---------------------------------------------------------------------------------**//**
-* @bsimethod                                                    JoshSchifter    01/11
-+---------------+---------------+---------------+---------------+---------------+------*/
-static void     dumpLoadedPropertyValues (ECValuesCollectionR collection, bool isArray, UInt32 indentDepth, bool printValues, int& count)
-    {
-    UInt32  arrayIndex = 0;
-
-    for each (ECPropertyValueCR propertyValue in collection)
-        {
-        ECValueCR v = propertyValue.GetValue();
-        if (!v.IsLoaded())
-            continue;
-
-        count++;
-        if (printValues)
-            {
-            printfIndent (indentDepth);
-            ECValueAccessorCR   accessor = propertyValue.GetValueAccessor();
-            UInt32  accessorDepth = accessor.GetDepth();
-            WCharCP accessString = accessor.GetAccessString (accessorDepth- 1);
-
-            if (isArray)
-                {
-                printf ("Array Member [%d] %S (depth=%d) = %S\n", arrayIndex++, accessString, accessorDepth, v.ToString());
-                }
-            else
-                {
-                printf ("%S (depth=%d)", accessString, accessorDepth);
-                if ( ! v.IsStruct())
-                    printf (" = %S", v.ToString().c_str());
-
-                printf ("\n");
-                }
-            }
-
-        if (propertyValue.HasChildValues ())
-            {
-            ECValuesCollectionPtr children = propertyValue.GetChildValues();
-            dumpLoadedPropertyValues (*children, v.IsArray(), indentDepth+1, printValues, count);
-            }
-        }
-    }
-
-typedef bpair<WString, ECValue>  AccessStringValuePair;
-
-/*---------------------------------------------------------------------------------**//**
-* @bsimethod                                                    JoshSchifter    01/11
-+---------------+---------------+---------------+---------------+---------------+------*/
-static void     verifyECValueEnumeration (ECValuesCollectionR collection, bvector <AccessStringValuePair>& expectedValues, UInt32& iValue, bool isDup)
-    {
-    for each (ECPropertyValueCR propertyValue in collection)
-        {
-        WString   foundAccessString    = propertyValue.GetValueAccessor().GetManagedAccessString(); 
-        WString   expectedAccessString = expectedValues[iValue].first;
-
-        EXPECT_STREQ (expectedAccessString.c_str(), foundAccessString.c_str());
-
-        ECValueCR foundValue    = propertyValue.GetValue();
-        ECValueCR expectedValue = expectedValues[iValue].second;
-
-        if ( ! isDup || ! foundValue.IsStruct())
-            {
-            EXPECT_TRUE (foundValue.Equals (expectedValue));
-            }
-        else
-            {
-            // If we are enumerating a duplicate, it will have its own struct instances
-            // and we expect the struct pointers to be different so we can't call Equals
-            EXPECT_TRUE (foundValue.IsNull()   == expectedValue.IsNull());
-            EXPECT_TRUE (foundValue.IsStruct() == expectedValue.IsStruct());
-            }
-
-        iValue++;;
-
-        if (propertyValue.HasChildValues ())
-            {
-            ECValuesCollectionPtr children = propertyValue.GetChildValues();
-            verifyECValueEnumeration (*children, expectedValues, iValue, isDup);
-            }
-        }
-    }
-
-/*---------------------------------------------------------------------------------**//**
-* @bsimethod                                                    Dylan.Rush      5/11
-+---------------+---------------+---------------+---------------+---------------+------*/
-TEST_F(MemoryLayoutTests, RecursiveECValueEnumeration_EmptyInstance)
-    {
-    ECSchemaPtr        schema = CreateTestSchema();
-    ASSERT_TRUE (schema.IsValid());
-
-
-    StandaloneECEnablerPtr enabler = schema->GetClassP(L"EmptyClass")->GetDefaultStandaloneEnabler ();
-
-    //The class has zero properties?
-    //EXPECT_TRUE (0 == enabler->GetPropertyCount());
-
-    EXPECT_TRUE (1 == enabler->GetPropertyCount());
-
-    ASSERT_TRUE (enabler.IsValid());
-
-    /*--------------------------------------------------------------------------
-        Create an empty instance
-    --------------------------------------------------------------------------*/
-    ECN::StandaloneECInstancePtr instance = enabler->CreateInstance();
-
-    ECN::ECValuesCollectionPtr collection = ECN::ECValuesCollection::Create (*instance);
-
-    /*--------------------------------------------------------------------------
-        Iterate through its values - shouldn't find any
-    --------------------------------------------------------------------------*/
-    UInt32 foundValues = 0;
-    for each(ECPropertyValueCR propertyValue in *collection)
-        {
-        propertyValue.HasChildValues(); // Use it to avoid warning about unused propertyValue object
-        foundValues++;
-        }
-    EXPECT_TRUE (0 == foundValues);
-
-    /*--------------------------------------------------------------------------
-        Duplicate the instance and verify the duplicate.
-    --------------------------------------------------------------------------*/
-    StandaloneECInstancePtr standAloneInstance = StandaloneECInstance::Duplicate(*instance);
-
-    collection = ECValuesCollection::Create (*standAloneInstance);
-    foundValues = 0;
-    for each(ECPropertyValueCR propertyValue in *collection)
-        {
-        propertyValue.HasChildValues(); // Use it to avoid warning about unused propertyValue object
-        foundValues++;
-        }
-    EXPECT_TRUE (0 == foundValues);
-    }
-
-
-/*---------------------------------------------------------------------------------**//**
-* @bsimethod                                                    JoshSchifter    02/11
-+---------------+---------------+---------------+---------------+---------------+------*/
-TEST_F(MemoryLayoutTests, RecursiveECValueEnumeration_PrimitiveProperties)
-    {
-    ECSchemaPtr        schema = CreateTestSchema();
-    ASSERT_TRUE (schema.IsValid());
-
-    StandaloneECEnablerPtr enabler = schema->GetClassP(L"CadData")->GetDefaultStandaloneEnabler ();
-    ASSERT_TRUE (enabler.IsValid());
-
-    /*--------------------------------------------------------------------------
-        Build the instance
-    --------------------------------------------------------------------------*/
-    ECN::StandaloneECInstancePtr instance = enabler->CreateInstance();
-
-    instance->SetValue(L"Name",         ECValue (L"My Name"));
-    instance->SetValue(L"Count",        ECValue (14));
-    instance->SetValue(L"Length",       ECValue (142.5));
-    instance->SetValue(L"Field_Tested", ECValue (true));
-
-    /*--------------------------------------------------------------------------
-        Build the vector of expected values.
-        Note: The order does not match the class it matches the classLayout
-    --------------------------------------------------------------------------*/
-    bvector <AccessStringValuePair> expectedValues;
-
-    expectedValues.push_back (AccessStringValuePair (L"Count",          ECValue(14)));
-    expectedValues.push_back (AccessStringValuePair (L"StartPoint",     ECValue ()));
-    expectedValues.push_back (AccessStringValuePair (L"EndPoint",       ECValue ()));
-    expectedValues.push_back (AccessStringValuePair (L"Size",           ECValue ()));
-    expectedValues.push_back (AccessStringValuePair (L"Length",         ECValue (142.5)));
-    expectedValues.push_back (AccessStringValuePair (L"Install_Date",   ECValue ()));
-    expectedValues.push_back (AccessStringValuePair (L"Service_Date",   ECValue ()));
-    expectedValues.push_back (AccessStringValuePair (L"Field_Tested",   ECValue (true)));
-    expectedValues.push_back (AccessStringValuePair (L"Name",           ECValue (L"My Name")));
-
-    /*--------------------------------------------------------------------------
-        Verify that the values returned from the instance match the expected ones.
-    --------------------------------------------------------------------------*/
-    ECValuesCollectionPtr   collection = ECValuesCollection::Create (*instance);
-    UInt32                  iValue = 0;
-
-    verifyECValueEnumeration (*collection, expectedValues, iValue, false);
-    //dumpPropertyValues (*collection, false, 0);
-
-    EXPECT_TRUE (expectedValues.size() == iValue);
-
-    /*--------------------------------------------------------------------------
-        Duplicate the instance and verify the duplicate.
-    --------------------------------------------------------------------------*/
-    StandaloneECInstancePtr standAloneInstance = StandaloneECInstance::Duplicate(*instance);
-
-    collection = ECValuesCollection::Create (*standAloneInstance);
-    iValue = 0;
-    verifyECValueEnumeration (*collection, expectedValues, iValue, true);
-    //dumpPropertyValues (*collection, false, 0);
-
-    EXPECT_TRUE (expectedValues.size() == iValue);
-    }
-
-/*---------------------------------------------------------------------------------**//**
-* @bsimethod                                                    JoshSchifter    02/11
-+---------------+---------------+---------------+---------------+---------------+------*/
-TEST_F(MemoryLayoutTests, CopyInstanceProperties)
-    {
-    ECSchemaPtr        schema = CreateTestSchema();
-    ASSERT_TRUE (schema.get() != NULL);
-
-    StandaloneECEnablerPtr enabler = schema->GetClassP(L"CadData")->GetDefaultStandaloneEnabler ();
-    ASSERT_TRUE (enabler.IsValid());
-
-    /*--------------------------------------------------------------------------
-        Build the instance
-    --------------------------------------------------------------------------*/
-    ECN::StandaloneECInstancePtr instance = enabler->CreateInstance();
-
-    instance->SetValue(L"Name",         ECValue (L"My Name"));
-    instance->SetValue(L"Count",        ECValue (14));
-    instance->SetValue(L"Length",       ECValue (142.5));
-    instance->SetValue(L"Field_Tested", ECValue (true));
-
-    /*--------------------------------------------------------------------------
-        Build the vector of expected values.
-        Note: The order does not match the class it matches the classLayout
-    --------------------------------------------------------------------------*/
-    bvector <AccessStringValuePair> expectedValues;
-
-    expectedValues.push_back (AccessStringValuePair (L"Count",          ECValue(14)));
-    expectedValues.push_back (AccessStringValuePair (L"StartPoint",     ECValue ()));
-    expectedValues.push_back (AccessStringValuePair (L"EndPoint",       ECValue ()));
-    expectedValues.push_back (AccessStringValuePair (L"Size",           ECValue ()));
-    expectedValues.push_back (AccessStringValuePair (L"Length",         ECValue (142.5)));
-    expectedValues.push_back (AccessStringValuePair (L"Install_Date",   ECValue ()));
-    expectedValues.push_back (AccessStringValuePair (L"Service_Date",   ECValue ()));
-    expectedValues.push_back (AccessStringValuePair (L"Field_Tested",   ECValue (true)));
-    expectedValues.push_back (AccessStringValuePair (L"Name",           ECValue (L"My Name")));
-
-    /*--------------------------------------------------------------------------
-        Verify that the values returned from the instance match the expected ones.
-    --------------------------------------------------------------------------*/
-    ECValuesCollectionPtr   collection = ECValuesCollection::Create (*instance);
-    UInt32                  iValue = 0;
-
-    verifyECValueEnumeration (*collection, expectedValues, iValue, false);
-    //dumpPropertyValues (*collection, false, 0);
-
-    EXPECT_TRUE (expectedValues.size() == iValue);
-
-    /*--------------------------------------------------------------------------
-        Duplicate the instance and verify the duplicate.
-    --------------------------------------------------------------------------*/
-    ECN::StandaloneECInstancePtr duplicateInstance = enabler->CreateInstance();
-
-    ECObjectsStatus copyStatus = duplicateInstance->GetAsMemoryECInstance()->CopyInstanceProperties (*instance);
-    EXPECT_TRUE (ECOBJECTS_STATUS_Success == copyStatus);
-
-    collection = ECValuesCollection::Create (*duplicateInstance);
-    iValue = 0;
-    verifyECValueEnumeration (*collection, expectedValues, iValue, true);
-    //dumpPropertyValues (*collection, false, 0);
-
-    EXPECT_TRUE (expectedValues.size() == iValue);
-    }
-
-/*---------------------------------------------------------------------------------**//**
-* @bsimethod                                    Bill.Steinbock                  08/2012
-+---------------+---------------+---------------+---------------+---------------+------*/
-TEST_F(MemoryLayoutTests, MergeInstanceProperties)
-    {
-    ECSchemaPtr        schema = CreateTestSchema();
-    ASSERT_TRUE (schema.get() != NULL);
-
-    StandaloneECEnablerPtr enabler = schema->GetClassP(L"CadData")->GetDefaultStandaloneEnabler ();
-    ASSERT_TRUE (enabler.IsValid());
-
-    /*--------------------------------------------------------------------------
-        Build the base instance
-    --------------------------------------------------------------------------*/
-    ECN::StandaloneECInstancePtr mergeToInstance = enabler->CreateInstance();
-
-    mergeToInstance->SetValue(L"Name",         ECValue (L"base"));
-    mergeToInstance->SetValue(L"Length",       ECValue (142.5));
-    mergeToInstance->SetValue(L"Field_Tested", ECValue (true));
-
-    /*--------------------------------------------------------------------------
-        Build the instance with data to merge
-    --------------------------------------------------------------------------*/
-    ECN::StandaloneECInstancePtr mergeFromInstance = enabler->CreateInstance();
-
-    DPoint2d   tstSize = {10.5, 22.3};
-
-    ECValue nullBool (ECN::PRIMITIVETYPE_Boolean);
-
-    mergeFromInstance->SetValue(L"Name",         ECValue (L"merge"));
-    mergeFromInstance->SetValue(L"Count",        ECValue (14));
-    mergeFromInstance->SetValue(L"Field_Tested", nullBool);
-    mergeFromInstance->SetValue (L"Size",        ECValue (tstSize));
-
-    MemoryECInstanceBase* mbInstance = mergeToInstance->GetAsMemoryECInstance ();
-    mbInstance->MergePropertiesFromInstance (*mergeFromInstance);
-
-    bvector <AccessStringValuePair> expectedValues;
-
-    expectedValues.push_back (AccessStringValuePair (L"Count",          ECValue(14)));
-    expectedValues.push_back (AccessStringValuePair (L"StartPoint",     ECValue ()));
-    expectedValues.push_back (AccessStringValuePair (L"EndPoint",       ECValue ()));
-    expectedValues.push_back (AccessStringValuePair (L"Size",           ECValue (tstSize)));
-    expectedValues.push_back (AccessStringValuePair (L"Length",         ECValue (142.5)));
-    expectedValues.push_back (AccessStringValuePair (L"Install_Date",   ECValue ()));
-    expectedValues.push_back (AccessStringValuePair (L"Service_Date",   ECValue ()));
-    expectedValues.push_back (AccessStringValuePair (L"Field_Tested",   nullBool));
-    expectedValues.push_back (AccessStringValuePair (L"Name",           ECValue (L"merge")));
-
-    ECValuesCollectionPtr   collection = ECValuesCollection::Create (*mergeToInstance);
-    dumpPropertyValues (*collection, false, 0);
-
-    UInt32                  iValue = 0;
-    verifyECValueEnumeration (*collection, expectedValues, iValue, false);
-    }
-
-/*---------------------------------------------------------------------------------**//**
-* @bsimethod                                                    JoshSchifter    02/11
-+---------------+---------------+---------------+---------------+---------------+------*/
-TEST_F(MemoryLayoutTests, RecursiveECValueEnumeration_PrimitiveArray)
-    {
-    ECSchemaPtr        schema = CreateTestSchema();
-    ASSERT_TRUE (schema.IsValid());
-
-    StandaloneECEnablerPtr enabler = schema->GetClassP(L"AllPrimitives")->GetDefaultStandaloneEnabler ();
-    ASSERT_TRUE (enabler.IsValid());
-
-    /*--------------------------------------------------------------------------
-        Build the instance
-    --------------------------------------------------------------------------*/
-    ECN::StandaloneECInstancePtr instance = enabler->CreateInstance();
-
-    instance->SetValue(L"AString",  ECValue (L"Happy String"));
-    instance->SetValue(L"AnInt",    ECValue (6));
-
-    instance->AddArrayElements(L"SomeStrings[]", 5);
-
-    instance->SetValue(L"SomeStrings[]", ECValue (L"ArrayMember 1"), 0);
-    instance->SetValue(L"SomeStrings[]", ECValue (L"ArrayMember 2"), 2);
-    instance->SetValue(L"SomeStrings[]", ECValue (L"ArrayMember 3"), 4);
-
-    /*--------------------------------------------------------------------------
-        Build the vector of expected values.
-        Note: The order does not match the class it matches the classLayout
-    --------------------------------------------------------------------------*/
-    ECValue arrayValue;
-    bvector <AccessStringValuePair> expectedValues;
-
-    expectedValues.push_back (AccessStringValuePair (L"AnInt", ECValue (6)));
-    expectedValues.push_back (AccessStringValuePair (L"APoint3d", ECValue ()));
-    expectedValues.push_back (AccessStringValuePair (L"APoint2d", ECValue ()));
-    expectedValues.push_back (AccessStringValuePair (L"ADouble", ECValue ()));
-    expectedValues.push_back (AccessStringValuePair (L"ADateTime", ECValue ()));
-    expectedValues.push_back (AccessStringValuePair (L"ABoolean", ECValue ()));
-    expectedValues.push_back (AccessStringValuePair (L"ALong", ECValue ()));
-    expectedValues.push_back (AccessStringValuePair (L"AString", ECValue (L"Happy String")));
-    expectedValues.push_back (AccessStringValuePair (L"ABinary", ECValue ()));
-
-    arrayValue.Clear();
-    arrayValue.SetPrimitiveArrayInfo (PRIMITIVETYPE_String, 5, false);
-    expectedValues.push_back (AccessStringValuePair (L"SomeStrings[]", arrayValue));
-
-    expectedValues.push_back (AccessStringValuePair (L"SomeStrings[0]", ECValue (L"ArrayMember 1")));
-    expectedValues.push_back (AccessStringValuePair (L"SomeStrings[1]", ECValue ()));
-    expectedValues.push_back (AccessStringValuePair (L"SomeStrings[2]", ECValue (L"ArrayMember 2")));
-    expectedValues.push_back (AccessStringValuePair (L"SomeStrings[3]", ECValue ()));
-    expectedValues.push_back (AccessStringValuePair (L"SomeStrings[4]", ECValue (L"ArrayMember 3")));
-
-    arrayValue.SetPrimitiveArrayInfo (PRIMITIVETYPE_Integer, 0, false);
-    expectedValues.push_back (AccessStringValuePair (L"SomeInts[]",     arrayValue));
-
-    arrayValue.SetPrimitiveArrayInfo (PRIMITIVETYPE_Point3D, 0, false);
-    expectedValues.push_back (AccessStringValuePair (L"SomePoint3ds[]", arrayValue));
-
-    arrayValue.SetPrimitiveArrayInfo (PRIMITIVETYPE_Point2D, 0, false);
-    expectedValues.push_back (AccessStringValuePair (L"SomePoint2ds[]", arrayValue));
-
-    arrayValue.SetPrimitiveArrayInfo (PRIMITIVETYPE_Double, 0, false);
-    expectedValues.push_back (AccessStringValuePair (L"SomeDoubles[]",  arrayValue));
-
-    arrayValue.SetPrimitiveArrayInfo (PRIMITIVETYPE_DateTime, 0, false);
-    expectedValues.push_back (AccessStringValuePair (L"SomeDateTimes[]",arrayValue));
-
-    arrayValue.SetPrimitiveArrayInfo (PRIMITIVETYPE_Boolean, 0, false);
-    expectedValues.push_back (AccessStringValuePair (L"SomeBooleans[]", arrayValue));
-
-    arrayValue.SetPrimitiveArrayInfo (PRIMITIVETYPE_Long, 0, false);
-    expectedValues.push_back (AccessStringValuePair (L"SomeLongs[]",    arrayValue));
-
-    arrayValue.SetPrimitiveArrayInfo (PRIMITIVETYPE_Binary, 0, false);
-    expectedValues.push_back (AccessStringValuePair (L"SomeBinaries[]", arrayValue));
-
-    /*--------------------------------------------------------------------------
-        Verify that the values returned from the instance match the expected ones.
-    --------------------------------------------------------------------------*/
-    ECValuesCollectionPtr   collection = ECValuesCollection::Create (*instance);
-    UInt32                  iValue = 0;
-
-    verifyECValueEnumeration (*collection, expectedValues, iValue, false);
-    //dumpPropertyValues (*collection, false, 0);
-
-    EXPECT_TRUE (expectedValues.size() == iValue);
-
-    /*--------------------------------------------------------------------------
-        Duplicate the instance and verify the duplicate.
-    --------------------------------------------------------------------------*/
-    StandaloneECInstancePtr standAloneInstance = StandaloneECInstance::Duplicate(*instance);
-
-    collection = ECValuesCollection::Create (*standAloneInstance);
-    iValue = 0;
-    verifyECValueEnumeration (*collection, expectedValues, iValue, true);
-    //dumpPropertyValues (*collection, false, 0);
-
-    EXPECT_TRUE (expectedValues.size() == iValue);
-    }
-
-/*---------------------------------------------------------------------------------**//**
-* @bsimethod                                                    JoshSchifter    02/11
-+---------------+---------------+---------------+---------------+---------------+------*/
-static WString  buildAccessString
-(
-WCharCP  accessPrefix,
-WCharCP  propertyString
-)
-    {
-    WString accessString;
-
-    if (accessPrefix && 0 < wcslen (accessPrefix))
-        {
-        accessString.append (accessPrefix);
-        accessString.append (L".");
-        }
-
-    accessString.append (propertyString);
-    
-    return accessString;
-    }
-
-/*---------------------------------------------------------------------------------**//**
-* @bsimethod                                                    JoshSchifter    02/11
-+---------------+---------------+---------------+---------------+---------------+------*/
-static void     setValue
-(
-WCharCP  accessPrefix,
-WCharCP  propertyString,
-ECValueCR       ecValue,
-IECInstanceR    instance
-)
-    {
-    WString accessString = buildAccessString (accessPrefix, propertyString);
-
-    instance.SetValue (accessString.c_str(), ecValue);
-    }
-
-/*---------------------------------------------------------------------------------**//**
-* @bsimethod                                    Bill.Steinbock                  08/2012
-+---------------+---------------+---------------+---------------+---------------+------*/
-static void     setPartialContactInfo
-(
-bool            skipPhoneNumberData,
-WCharCP         prefix,
-int             areaCode,
-int             phoneNumber,
-WCharCP houseNumber,
-WCharCP street,
-WCharCP town,
-WCharCP state,
-int             zip,
-WCharCP email,
-IECInstanceR    instance
-)
-    {
-    if (!skipPhoneNumberData)
-        {
-        setValue (prefix, L"PhoneNumber.AreaCode",  ECValue (areaCode),     instance);
-        setValue (prefix, L"PhoneNumber.AreaCode",  ECValue (areaCode),     instance);
-        setValue (prefix, L"PhoneNumber.Number",    ECValue (phoneNumber),  instance);
-        setValue (prefix, L"Address.HouseNumber",   ECValue (houseNumber),  instance);
-        }
-
-    setValue (prefix, L"Address.Street",        ECValue (street),       instance);
-    setValue (prefix, L"Address.Town",          ECValue (town),         instance);
-    setValue (prefix, L"Address.State",         ECValue (state),        instance);
-    setValue (prefix, L"Address.Zip",           ECValue (zip),          instance);
-    setValue (prefix, L"Email",                 ECValue (email),        instance);
-    }
-
-/*---------------------------------------------------------------------------------**//**
-* @bsimethod                                                    JoshSchifter    02/11
-+---------------+---------------+---------------+---------------+---------------+------*/
-static void     setContactInfo
-(
-WCharCP prefix,
-int             areaCode,
-int             phoneNumber,
-WCharCP houseNumber,
-WCharCP street,
-WCharCP town,
-WCharCP state,
-int             zip,
-WCharCP email,
-IECInstanceR    instance
-)
-    {
-    setValue (prefix, L"PhoneNumber.AreaCode",  ECValue (areaCode),     instance);
-    setValue (prefix, L"PhoneNumber.AreaCode",  ECValue (areaCode),     instance);
-    setValue (prefix, L"PhoneNumber.Number",    ECValue (phoneNumber),  instance);
-    setValue (prefix, L"Address.HouseNumber",   ECValue (houseNumber),  instance);
-    setValue (prefix, L"Address.Street",        ECValue (street),       instance);
-    setValue (prefix, L"Address.Town",          ECValue (town),         instance);
-    setValue (prefix, L"Address.State",         ECValue (state),        instance);
-    setValue (prefix, L"Address.Zip",           ECValue (zip),          instance);
-    setValue (prefix, L"Email",                 ECValue (email),        instance);
-    }
-
-/*---------------------------------------------------------------------------------**//**
-* @bsimethod                                                    JoshSchifter    02/11
-+---------------+---------------+---------------+---------------+---------------+------*/
-static void     addValue
-(
-WCharCP  accessPrefix,
-WCharCP  propertyString,
-ECValueCR       ecValue,
-bvector <AccessStringValuePair>& expectedValues
-)
-    {
-    WString accessString = buildAccessString (accessPrefix, propertyString);
-
-    expectedValues.push_back (AccessStringValuePair (accessString.c_str(), ecValue));
-    }
-
-/*---------------------------------------------------------------------------------**//**
-* @bsimethod                                                    JoshSchifter    02/11
-+---------------+---------------+---------------+---------------+---------------+------*/
-static void     addExpectedContactInfo
-(
-WCharCP prefix,
-int             areaCode,
-int             phoneNumber,
-WCharCP houseNumber,
-WCharCP street,
-WCharCP town,
-WCharCP state,
-int             zip,
-WCharCP email,
-bvector <AccessStringValuePair>& expectedValues
-)
-    {
-    if (NULL != prefix  && 0 < wcslen (prefix))
-        expectedValues.push_back (AccessStringValuePair (prefix, ECValue (VALUEKIND_Struct)));
-
-    addValue (prefix, L"PhoneNumber",           ECValue (VALUEKIND_Struct), expectedValues);
-    addValue (prefix, L"PhoneNumber.AreaCode",  ECValue (areaCode),         expectedValues);
-    addValue (prefix, L"PhoneNumber.Number",    ECValue (phoneNumber),      expectedValues);
-    addValue (prefix, L"Address",               ECValue (VALUEKIND_Struct), expectedValues);
-    addValue (prefix, L"Address.Zip",           ECValue (zip),              expectedValues);
-
-    addValue (prefix, L"Address.HouseNumber",   ECValue (houseNumber),     expectedValues);
-    addValue (prefix, L"Address.Street",        ECValue (street),          expectedValues);
-    addValue (prefix, L"Address.Town",          ECValue (town),            expectedValues);
-    addValue (prefix, L"Address.State",         ECValue (state),           expectedValues);
-    addValue (prefix, L"Email",                 ECValue (email),           expectedValues);
-    }
-
-/*---------------------------------------------------------------------------------**//**
-* @bsimethod                                                    JoshSchifter    01/11
-+---------------+---------------+---------------+---------------+---------------+------*/
-TEST_F(MemoryLayoutTests, RecursiveECValueEnumeration_EmbeddedStructs)
-    {
-    ECSchemaPtr        schema = CreateTestSchema();
-    ASSERT_TRUE (schema.IsValid());
-
-    StandaloneECEnablerPtr enabler = schema->GetClassP(L"ContactInfo")->GetDefaultStandaloneEnabler ();
-    ASSERT_TRUE (enabler.IsValid());
-
-    /*--------------------------------------------------------------------------
-        Build the instance
-    --------------------------------------------------------------------------*/
-    ECN::StandaloneECInstancePtr instance = enabler->CreateInstance();
-    setContactInfo (L"", 610, 1234567, L"123-4", L"Main Street", L"Exton", L"PA", 12345, L"nobody@nowhere.com", *instance);
-
-    /*--------------------------------------------------------------------------
-        Build the vector of expected values.
-        Note: The order does not match the class it matches the classLayout
-    --------------------------------------------------------------------------*/
-    bvector <AccessStringValuePair> expectedValues;
-
-    addExpectedContactInfo (L"", 610, 1234567, L"123-4", L"Main Street", L"Exton", L"PA", 12345, L"nobody@nowhere.com", expectedValues);
-
-    /*--------------------------------------------------------------------------
-        Verify that the values returned from the instance match the expected ones.
-    --------------------------------------------------------------------------*/
-    ECValuesCollectionPtr   collection = ECValuesCollection::Create (*instance);
-    UInt32                  iValue = 0;
-
-    verifyECValueEnumeration (*collection, expectedValues, iValue, false);
-    //dumpPropertyValues (*collection, false, 0);
-
-    EXPECT_TRUE (expectedValues.size() == iValue);
-
-    /*--------------------------------------------------------------------------
-        Duplicate the instance and verify the duplicate.
-    --------------------------------------------------------------------------*/
-    StandaloneECInstancePtr standAloneInstance = StandaloneECInstance::Duplicate(*instance);
-
-    collection = ECValuesCollection::Create (*standAloneInstance);
-    iValue = 0;
-    verifyECValueEnumeration (*collection, expectedValues, iValue, true);
-    //dumpPropertyValues (*collection, false, 0);
-
-    EXPECT_TRUE (expectedValues.size() == iValue);
-    }
-
-/*---------------------------------------------------------------------------------**//**
-* @bsimethod                                                    JoshSchifter    01/11
-+---------------+---------------+---------------+---------------+---------------+------*/
-TEST_F(MemoryLayoutTests, RecursiveECValueEnumeration_StructArray)
-    {
-    ECSchemaPtr        schema = CreateTestSchema();
-    ASSERT_TRUE (schema.IsValid());
-
-    StandaloneECEnablerPtr enabler = schema->GetClassP(L"EmployeeDirectory")->GetDefaultStandaloneEnabler ();
-    ASSERT_TRUE (enabler.IsValid());
-
-    /*--------------------------------------------------------------------------
-        Build the instance
-    --------------------------------------------------------------------------*/
-    ECN::StandaloneECInstancePtr instance = enabler->CreateInstance();
-    instance->AddArrayElements(L"Employees[]", 2);
-
-    StandaloneECEnablerPtr arrayMemberEnabler = schema->GetClassP(L"Employee")->GetDefaultStandaloneEnabler ();
-    ASSERT_TRUE (enabler.IsValid());
-
-    ECValue v;
-    ECN::StandaloneECInstancePtr arrayMemberInstance1 = arrayMemberEnabler->CreateInstance();
-    arrayMemberInstance1->SetValue(L"Name", ECValue (L"John Smith"));
-
-    setContactInfo (L"Home",   610, 7654321, L"175",   L"Oak Lane",    L"Wayne", L"PA", 12348, L"jsmith@home.com", *arrayMemberInstance1);
-    setContactInfo (L"Work",   610, 1234567, L"123-4", L"Main Street", L"Exton", L"PA", 12345, L"jsmith@work.com", *arrayMemberInstance1);
-    v.SetStruct(arrayMemberInstance1.get());
-    instance->SetValue (L"Employees[]", v, 0);
-
-    ECN::StandaloneECInstancePtr arrayMemberInstance2 = arrayMemberEnabler->CreateInstance();
-    arrayMemberInstance2->SetValue(L"Name", ECValue (L"Jane Doe"));
-    setContactInfo (L"Home",   555, 1122334, L"1600", L"Pennsylvania Ave", L"Washington", L"DC", 10001, L"prez@gmail.com", *arrayMemberInstance2);
-    setContactInfo (L"Work",   555, 1000000, L"1600", L"Pennsylvania Ave", L"Washington", L"DC", 10001, L"president@whitehouse.gov", *arrayMemberInstance2);
-    v.SetStruct(arrayMemberInstance2.get());
-    instance->SetValue (L"Employees[]", v, 1);
-
-    /*--------------------------------------------------------------------------
-        Build the vector of expected values.
-        Note: The order does not match the class it matches the classLayout
-    --------------------------------------------------------------------------*/
-    bvector <AccessStringValuePair> expectedValues;
-
-    ECValue arrayValue;
-    arrayValue.SetStructArrayInfo (2, false);
-    expectedValues.push_back (AccessStringValuePair (L"Employees[]", arrayValue));
-
-    ECValue structValue;
-    structValue.SetStruct (arrayMemberInstance1.get());
-    expectedValues.push_back (AccessStringValuePair (L"Employees[0]", structValue));
-
-    addExpectedContactInfo (L"Employees[0].Home", 610, 7654321, L"175",   L"Oak Lane",    L"Wayne", L"PA", 12348, L"jsmith@home.com", expectedValues);
-    addExpectedContactInfo (L"Employees[0].Work", 610, 1234567, L"123-4", L"Main Street", L"Exton", L"PA", 12345, L"jsmith@work.com", expectedValues);
-
-    expectedValues.push_back (AccessStringValuePair (L"Employees[0].Name", ECValue (L"John Smith")));
-
-    structValue.SetStruct (arrayMemberInstance2.get());
-    expectedValues.push_back (AccessStringValuePair (L"Employees[1]", structValue));
-
-    addExpectedContactInfo (L"Employees[1].Home", 555, 1122334, L"1600", L"Pennsylvania Ave", L"Washington", L"DC", 10001, L"prez@gmail.com", expectedValues);
-    addExpectedContactInfo (L"Employees[1].Work", 555, 1000000, L"1600", L"Pennsylvania Ave", L"Washington", L"DC", 10001, L"president@whitehouse.gov", expectedValues);
-
-    expectedValues.push_back (AccessStringValuePair (L"Employees[1].Name", ECValue (L"Jane Doe")));
-
-    /*--------------------------------------------------------------------------
-        Verify that the values returned from the instance match the expected ones.
-    --------------------------------------------------------------------------*/
-    ECValuesCollectionPtr   collection = ECValuesCollection::Create (*instance);
-    UInt32                  iValue = 0;
-
-    verifyECValueEnumeration (*collection, expectedValues, iValue, false);
-    //dumpPropertyValues (*collection, false, 0);
-
-    EXPECT_TRUE (expectedValues.size() == iValue);
-
-    /*--------------------------------------------------------------------------
-        Duplicate the instance and verify the duplicate.
-    --------------------------------------------------------------------------*/
-    StandaloneECInstancePtr standAloneInstance = StandaloneECInstance::Duplicate(*instance);
-
-    collection = ECValuesCollection::Create (*standAloneInstance);
-    iValue = 0;
-    verifyECValueEnumeration (*collection, expectedValues, iValue, true);
-    //dumpPropertyValues (*collection, false, 0);
-
-    EXPECT_TRUE (expectedValues.size() == iValue);
-    }
-
-/*---------------------------------------------------------------------------------**//**
-* @bsimethod                                                    JoshSchifter    01/11
-+---------------+---------------+---------------+---------------+---------------+------*/
-TEST_F(MemoryLayoutTests, MergeStructArray)
-    {
-    ECSchemaPtr        schema = CreateTestSchema();
-    ASSERT_TRUE (schema.IsValid());
-
-    StandaloneECEnablerPtr enabler = schema->GetClassP(L"EmployeeDirectory")->GetDefaultStandaloneEnabler ();
-    ASSERT_TRUE (enabler.IsValid());
-
-    /*--------------------------------------------------------------------------
-        Build the instance
-    --------------------------------------------------------------------------*/
-    ECN::StandaloneECInstancePtr instance = enabler->CreateInstance();
-    instance->AddArrayElements(L"Employees[]", 2);
-
-    StandaloneECEnablerPtr arrayMemberEnabler = schema->GetClassP(L"Employee")->GetDefaultStandaloneEnabler ();
-    ASSERT_TRUE (enabler.IsValid());
-
-    ECValue v;
-    ECN::StandaloneECInstancePtr arrayMemberInstance1 = arrayMemberEnabler->CreateInstance();
-    arrayMemberInstance1->SetValue(L"Name", ECValue (L"John Smith"));
-
-    setContactInfo (L"Home",   610, 7654321, L"175",   L"Oak Lane",    L"Wayne", L"PA", 12348, L"jsmith@home.com", *arrayMemberInstance1);
-    setPartialContactInfo (true, L"Work",   610, 1234567, L"123-4", L"Main Street", L"Exton", L"PA", 12345, L"jsmith@work.com", *arrayMemberInstance1);
-    v.SetStruct(arrayMemberInstance1.get());
-    instance->SetValue (L"Employees[]", v, 0);
-
-    ECN::StandaloneECInstancePtr arrayMemberInstance2 = arrayMemberEnabler->CreateInstance();
-    arrayMemberInstance2->SetValue(L"Name", ECValue (L"Jane Doe"));
-    setPartialContactInfo (false, L"Home",   555, 1122334, L"1600", L"Pennsylvania Ave", L"Washington", L"DC", 10001, L"prez@gmail.com", *arrayMemberInstance2);
-    setPartialContactInfo (true, L"Work",   555, 1000000, L"1600", L"Pennsylvania Ave", L"Washington", L"DC", 10001, L"president@whitehouse.gov", *arrayMemberInstance2);
-    v.SetStruct(arrayMemberInstance2.get());
-    instance->SetValue (L"Employees[]", v, 1);
-
-    ECValuesCollectionPtr   collection = ECValuesCollection::Create (*instance);
-    int originalCount = 0;
-    int count = 0;
-
-    dumpLoadedPropertyValues  (*collection, false, 0, false, originalCount);
-
-    ECN::StandaloneECInstancePtr toInstance = enabler->CreateInstance();
-
-    MemoryECInstanceBase* mbInstance = toInstance->GetAsMemoryECInstance ();
-    mbInstance->MergePropertiesFromInstance (*instance);
-
-    collection = ECValuesCollection::Create (*toInstance);
-
-    dumpLoadedPropertyValues  (*collection, false, 0, false, count);
-    ASSERT_TRUE (count==originalCount);
-    ASSERT_TRUE (count==41);
-    }
-
-/*---------------------------------------------------------------------------------**//**
-* @bsimethod                                                    JoshSchifter    01/11
-+---------------+---------------+---------------+---------------+---------------+------*/
-TEST_F(MemoryLayoutTests, MergeStruct)
-    {
-    ECSchemaPtr        schema = CreateTestSchema();
-    ASSERT_TRUE (schema.IsValid());
-
-    StandaloneECEnablerPtr enabler = schema->GetClassP(L"Employee")->GetDefaultStandaloneEnabler ();
-    ASSERT_TRUE (enabler.IsValid());
-
-    ECValue v;
-    ECN::StandaloneECInstancePtr employeeInstance = enabler->CreateInstance();
-    employeeInstance->SetValue(L"Name", ECValue (L"John Smith"));
-
-    setPartialContactInfo (false, L"Home",   610, 7654321, L"175",   L"Oak Lane",    L"Wayne", L"PA", 12348, L"jsmith@home.com", *employeeInstance);
-    setPartialContactInfo (true, L"Work",   610, 1234567, L"123-4", L"Main Street", L"Exton", L"PA", 12345, L"jsmith@work.com", *employeeInstance);
-
-    int originalCount = 0;
-    int count = 0;
-
-    ECValuesCollectionPtr   collection = ECValuesCollection::Create (*employeeInstance);
-    dumpLoadedPropertyValues  (*collection, false, 0, false, originalCount);
-
-    ECN::StandaloneECInstancePtr toInstance = enabler->CreateInstance();
-
-    MemoryECInstanceBase* mbInstance = toInstance->GetAsMemoryECInstance ();
-    mbInstance->MergePropertiesFromInstance (*employeeInstance);
-
-    collection = ECValuesCollection::Create (*toInstance);
-    dumpLoadedPropertyValues  (*collection, false, 0, false, count);
-    ASSERT_TRUE (count==originalCount);
-    ASSERT_TRUE (count==19);
-    }
-
-/*---------------------------------------------------------------------------------**//**
-* @bsimethod                                                    Dylan.Rush      11/10
-+---------------+---------------+---------------+---------------+---------------+------*/
-TEST_F(MemoryLayoutTests, SimpleMergeTwoInstances)
-    {
-    ECSchemaPtr        schema = CreateTestSchema();
-    ASSERT_TRUE (schema.IsValid());
-
-    ECClassP primitiveClass = schema->GetClassP (L"AllPrimitives");
-    ASSERT_TRUE (NULL != primitiveClass);
-
-    StandaloneECEnablerPtr enabler = primitiveClass->GetDefaultStandaloneEnabler();
-    
-    ECN::StandaloneECInstancePtr sourceInstance0 = enabler->CreateInstance();
-    ECN::StandaloneECInstancePtr sourceInstance1 = enabler->CreateInstance();
-    ECN::StandaloneECInstancePtr targetInstance  = enabler->CreateInstance();
-
-    ECValue v;
-    v.SetDouble(1.0/3.0);
-    sourceInstance0->SetValue(L"ADouble", v);
-    v.SetString(L"Weaker source instance");
-    sourceInstance0->SetValue(L"AString", v);
-    v.SetInteger(234);
-    sourceInstance0->SetValue(L"AnInt", v);
-    v.SetInteger(50);
-    sourceInstance0->AddArrayElements(L"SomeInts[]", 4);
-    sourceInstance0->SetValue(L"SomeInts[]", v, 0);
-    v.SetInteger(60);
-    sourceInstance0->SetValue(L"SomeInts[]", v, 1);
-    v.SetInteger(70);
-    sourceInstance0->SetValue(L"SomeInts[]", v, 2);
-    v.SetInteger(80);
-    sourceInstance0->SetValue(L"SomeInts[]", v, 3);
-
-    v.SetDouble(10.0/3.0);
-    sourceInstance1->SetValue(L"ADouble", v);
-    v.SetLong((Int64)2345978);
-    sourceInstance1->SetValue(L"ALong", v);
-    v.SetString(L"Dominant source instance");
-    sourceInstance1->SetValue(L"AString", v);
-    v.SetInteger(99999999);
-    sourceInstance1->AddArrayElements(L"SomeInts[]", 4);
-    sourceInstance1->SetValue(L"SomeInts[]", v, 1);
-
-    /*
-    Merging two instances into a third instance:
-    In this example, values from sourceInstance 1 will take precedence over 
-    values in sourceInstance0 in the even that neither are null.
-    Note that in Options::Create (), the second flag is set to true: in this
-    case, it is wise to include accessors that have null values.
-    */
-    ECValuesCollectionPtr collection = ECValuesCollection::Create (*sourceInstance1);
-
-    for each(ECPropertyValueCR propertyValue in *collection)
-        {
-        ECValue             localValue;
-        ECValueCP           ecValue  = &propertyValue.GetValue();
-
-        if ( ! ecValue->IsPrimitive())
-            continue;
-
-        ECValueAccessorCR   accessor = propertyValue.GetValueAccessor();
-
-        // If the value from instance1 is NULL, try to get it from instance0
-        if (ecValue->IsNull())
-            {
-            sourceInstance0->GetValueUsingAccessor (localValue, accessor);
-            ecValue = &localValue;
-            }
-            
-        //set the value to target instance
-        if(!ecValue->IsNull())
-            targetInstance->SetValueUsingAccessor (accessor, *ecValue);
-        }
-
-    int valuesCounted = 0;
-    ECValuesCollectionPtr targetCollection = ECValuesCollection::Create (*targetInstance);
-
-    for each(ECPropertyValueCR propertyValue in *targetCollection)
-        {
-        if ( ! propertyValue.GetValue().IsPrimitive())
-            continue;
-
-        valuesCounted++;
-        //wprintf(L"%ls: %ls\n", propertyValue.GetValueAccessor().GetManagedAccessString(), propertyValue.GetValue().ToString());
-        }
-
-    //Verify that the merge succeeded
-    EXPECT_EQ (9, valuesCounted);
-    targetInstance->GetValue (v, L"AnInt");    //Came from sourceInstance0
-    EXPECT_EQ (234, v.GetInteger());
-    targetInstance->GetValue (v, L"ADouble");  //Came from sourceInstance1
-    EXPECT_EQ (10.0/3.0, v.GetDouble());
-    };
-
-/*---------------------------------------------------------------------------------**//**
-* @bsimethod                                                    
-+---------------+---------------+---------------+---------------+---------------+------*/
-TEST_F(MemoryLayoutTests, InstantiateStandaloneInstance)
-    {
-    ECSchemaPtr        schema = CreateTestSchema();
-    ASSERT_TRUE (schema.IsValid());
-
-    ECClassP ecClass = schema->GetClassP (L"TestClass");
-    ASSERT_TRUE (NULL != ecClass);
-
-    StandaloneECEnablerPtr enabler       = ecClass->GetDefaultStandaloneEnabler();
-    ECN::StandaloneECInstancePtr instance = enabler->CreateInstance();
-    WString instanceId = instance->GetInstanceId();
-    instance->ToString(L"").c_str();
-    ExerciseInstance (*instance, L"Test");
-
-    // instance.Compact()... then check values again
-    
-    };
-
-/*---------------------------------------------------------------------------------**//**
-* @bsimethod                                                    
-+---------------+---------------+---------------+---------------+---------------+------*/
-TEST_F(MemoryLayoutTests, InstantiateInstanceWithNoProperties)
-    {
-    ECSchemaPtr        schema = CreateTestSchema();
-    ASSERT_TRUE (schema.IsValid());
-
-    ECClassP ecClass = schema->GetClassP (L"EmptyClass");
-    ASSERT_TRUE (NULL != ecClass);
-
-    StandaloneECEnablerPtr enabler       = ecClass->GetDefaultStandaloneEnabler();
-    ECN::StandaloneECInstancePtr instance = enabler->CreateInstance();
-    WString instanceId = instance->GetInstanceId();
-
-    instance->ToString(L"").c_str();
-
-    // instance.Compact()... then check values again
-    
-    };
-
-/*---------------------------------------------------------------------------------**//**
-* @bsimethod                                                    
-+---------------+---------------+---------------+---------------+---------------+------*/
-TEST_F(MemoryLayoutTests, DirectSetStandaloneInstance)
-    {
-    ECSchemaPtr        schema = CreateTestSchema();
-    ASSERT_TRUE (schema.IsValid());
-
-    ECClassP ecClass = schema->GetClassP (L"CadData");
-    ASSERT_TRUE (NULL != ecClass);
-    
-    StandaloneECEnablerPtr enabler       = ecClass->GetDefaultStandaloneEnabler();
-    ECN::StandaloneECInstancePtr instance = enabler->CreateInstance();
-
-    DPoint2d   inSize = {10.5, 22.3};
-    DPoint3d   inPoint1 = {10.10, 11.11, 12.12};
-    DPoint3d   inPoint2 ={200.100, 210.110, 220.120};
-    DateTime   inTime = DateTime::GetCurrentTimeUtc ();
-    int        inCount = 100;
-    double     inLength = 432.178;
-    bool       inTest = true;
-    Int64      inTicks = 634027121070910000;
-
-    instance->SetValue (L"Count",        ECValue (inCount));
-    instance->SetValue (L"Name",         ECValue (L"Test"));
-    instance->SetValue (L"Length",       ECValue (inLength));
-    instance->SetValue (L"Field_Tested", ECValue (inTest));
-    instance->SetValue (L"Size",         ECValue (inSize));
-    instance->SetValue (L"StartPoint",   ECValue (inPoint1));
-    instance->SetValue (L"EndPoint",     ECValue (inPoint2));
-    instance->SetValue (L"Service_Date", ECValue (inTime));
-
-    ECValue ecValue;
-    ecValue.SetDateTimeTicks(inTicks);
-    instance->SetValue (L"Install_Date", ecValue);
-
-    EXPECT_TRUE (SUCCESS == instance->GetValue (ecValue, L"Count"));
-    EXPECT_TRUE (ecValue.GetInteger() == inCount);
-    EXPECT_TRUE (SUCCESS == instance->GetValue (ecValue, L"Name"));
-    EXPECT_STREQ (ecValue.GetString(), L"Test");
-    EXPECT_TRUE (SUCCESS == instance->GetValue (ecValue, L"Length"));
-    EXPECT_TRUE (ecValue.GetDouble() == inLength);
-    EXPECT_TRUE (SUCCESS == instance->GetValue (ecValue, L"Field_Tested"));
-    EXPECT_TRUE (ecValue.GetBoolean() == inTest);
-    EXPECT_TRUE (SUCCESS == instance->GetValue (ecValue, L"Size"));
-    DPoint2d    point2d = ecValue.GetPoint2D ();
-    EXPECT_TRUE (SUCCESS == memcmp (&inSize, &point2d, sizeof(DPoint2d)));
-    EXPECT_TRUE (SUCCESS == instance->GetValue (ecValue, L"StartPoint"));
-    DPoint3d    point3d = ecValue.GetPoint3D ();
-    EXPECT_TRUE (SUCCESS == memcmp (&inPoint1, &point3d, sizeof(DPoint3d)));
-    EXPECT_TRUE (SUCCESS == instance->GetValue (ecValue, L"EndPoint"));
-    point3d = ecValue.GetPoint3D ();
-    EXPECT_TRUE (SUCCESS == memcmp (&inPoint2, &point3d, sizeof(DPoint3d)));
-    EXPECT_TRUE (SUCCESS == instance->GetValue (ecValue, L"Service_Date"));
-    DateTime  sysTime = ecValue.GetDateTime ();
-    EXPECT_TRUE (SUCCESS == memcmp (&inTime, &sysTime, sizeof(DateTime)));
-    EXPECT_TRUE (SUCCESS == instance->GetValue (ecValue, L"Install_Date"));
-    EXPECT_TRUE (ecValue.GetDateTimeTicks() == inTicks);
-
-    // instance.Compact()... then check values again
-    
-    };
-
-/*---------------------------------------------------------------------------------**//**
-* @bsimethod                                                    
-+---------------+---------------+---------------+---------------+---------------+------*/
-TEST_F(MemoryLayoutTests, GetSetValuesByIndex)
-    {
-    ECSchemaPtr        schema = CreateTestSchema();
-    ASSERT_TRUE (schema.IsValid());
-
-    ECClassP ecClass = schema->GetClassP (L"TestClass");
-    ASSERT_TRUE (NULL != ecClass);
-    
-    StandaloneECEnablerPtr enabler       = ecClass->GetDefaultStandaloneEnabler();
-    ECN::StandaloneECInstancePtr instance = enabler->CreateInstance();
-
-    WCharCP accessString = L"Property34";
-
-    //UInt32          intValue = 12345;
-    WCharCP stringValue = L"Xyz";
-
-    //instance->SetValue  (accessString, ECValue (intValue));
-    instance->SetValue  (accessString, ECValue (stringValue));
-
-    ECValue value;    
-    UInt32  propertyIndex;
-    
-    EXPECT_TRUE (SUCCESS  == enabler->GetPropertyIndex (propertyIndex, accessString));
-    EXPECT_TRUE (SUCCESS  == instance->GetValue (value, propertyIndex));
-    //EXPECT_TRUE (intValue == value.GetInteger());
-    EXPECT_STREQ (stringValue, value.GetString());
-
-#if defined (TIMING_ACCESS_BYINDEX)
-    UInt32      numAccesses = 10000000;
-
-    double      elapsedTime1 = 0.0;
-    StopWatch   timer1 (L"Time getting values using index", true);
-
-    for (UInt32 i = 0; i < numAccesses; i++)
-        {
-        timer1.Start();
-        instance->GetValue (value, propertyIndex);
-        timer1.Stop();
-
-        elapsedTime1 += timer1.GetElapsedSeconds();
-        }
-
-    double      elapsedTime2 = 0.0;
-    StopWatch   timer2 (L"Time getting values using accessString", true);
-
-    for (UInt32 i = 0; i < numAccesses; i++)
-        {
-        timer2.Start();
-        instance->GetValue (value, accessString);
-        timer2.Stop();
-
-        elapsedTime2 += timer2.GetElapsedSeconds();
-        }
-
-    wprintf (L"Time to set %d values by: accessString = %.4f, index = %.4f\n", numAccesses, elapsedTime1, elapsedTime2);
-#endif
-
-    // instance.Compact()... then check values again
-    
-    };
-
-/*---------------------------------------------------------------------------------**//**
-* @bsimethod                                                    
-+---------------+---------------+---------------+---------------+---------------+------*/
-TEST_F(MemoryLayoutTests, ExpectErrorsWhenViolatingArrayConstraints)
-    {
-    ECSchemaPtr        schema = CreateTestSchema();
-    ASSERT_TRUE (schema.IsValid());
-
-    ECClassP ecClass = schema->GetClassP (L"TestClass");
-    ASSERT_TRUE (NULL != ecClass);    
-    StandaloneECEnablerPtr enabler       = ecClass->GetDefaultStandaloneEnabler();
-    ECN::StandaloneECInstancePtr instance = enabler->CreateInstance();
-
-    {
-    DISABLE_ASSERTS
-    // verify we can not change the size of fixed arrays        
-    ASSERT_TRUE (ECOBJECTS_STATUS_Success != instance->InsertArrayElements (L"FixedArrayFixedElement[]", 0, 1));
-    ASSERT_TRUE (ECOBJECTS_STATUS_Success != instance->InsertArrayElements (L"FixedArrayFixedElement[]", 10, 1));
-    ASSERT_TRUE (ECOBJECTS_STATUS_Success != instance->AddArrayElements    (L"FixedArrayFixedElement[]", 1));
-    ASSERT_TRUE (ECOBJECTS_STATUS_Success != instance->InsertArrayElements (L"FixedArrayVariableElement[]", 0, 1));
-    ASSERT_TRUE (ECOBJECTS_STATUS_Success != instance->InsertArrayElements (L"FixedArrayVariableElement[]", 12, 1));
-    ASSERT_TRUE (ECOBJECTS_STATUS_Success != instance->AddArrayElements    (L"FixedArrayVariableElement[]", 1));
-    
-    // verify constraints of array insertion are enforced
-    ASSERT_TRUE (ECOBJECTS_STATUS_Success != instance->InsertArrayElements (L"NonExistArray", 0, 1));
-    ASSERT_TRUE (ECOBJECTS_STATUS_Success != instance->InsertArrayElements (L"BeginningArray", 0, 1)); // missing brackets
-    ASSERT_TRUE (ECOBJECTS_STATUS_Success != instance->InsertArrayElements (L"BeginningArray[]", 2, 1)); // insert index is invalid    
-    ASSERT_TRUE (ECOBJECTS_STATUS_Success != instance->InsertArrayElements (L"BeginningArray[]", 0, 0)); // insert count is invalid    
-    }
-    
-    ECValue v;
-    VerifyOutOfBoundsError (*instance, v, L"BeginningArray[]", 0);
-    VerifyOutOfBoundsError (*instance, v, L"FixedArrayFixedElement[]", 10);
-    VerifyOutOfBoundsError (*instance, v, L"VariableArrayFixedElement[]", 0);
-    VerifyOutOfBoundsError (*instance, v, L"FixedArrayVariableElement[]", 12);
-    VerifyOutOfBoundsError (*instance, v, L"VariableArrayVariableElement[]", 0);
-    VerifyOutOfBoundsError (*instance, v, L"EndingArray[]", 0);                     
-    };    
-
-/*---------------------------------------------------------------------------------**//**
-* @bsimethod                                                    CaseyMullen     10/09
-+---------------+---------------+---------------+---------------+---------------+------*/
-TEST_F (MemoryLayoutTests, Values) // move it!
-    {
-    ECValue i(3);
-    EXPECT_TRUE (i.IsInteger());
-    EXPECT_TRUE (!i.IsNull());
-    EXPECT_EQ (3, i.GetInteger());    
-    i.SetInteger(4);
-    EXPECT_EQ (4, i.GetInteger());
-    
-    i.SetString(L"Type changed to string");
-    EXPECT_TRUE (i.IsString());
-    EXPECT_TRUE (!i.IsNull());
-    EXPECT_STREQ (L"Type changed to string", i.GetString());    
-    
-    i.Clear();
-    EXPECT_TRUE (i.IsUninitialized());
-    EXPECT_TRUE (i.IsNull());
-    
-    ECValue v;
-    EXPECT_TRUE (v.IsUninitialized());
-    EXPECT_TRUE (v.IsNull());
-    
-    double doubleValue = 1./3.;
-    v.SetDouble(doubleValue);
-    EXPECT_TRUE (v.IsDouble());
-    EXPECT_EQ (doubleValue, v.GetDouble());
-    
-    ECValue nullInt (ECN::PRIMITIVETYPE_Integer);
-    EXPECT_TRUE (nullInt.IsNull());
-    EXPECT_TRUE (nullInt.IsInteger());
-
-    ECValue long64 ((::Int64)3);
-    EXPECT_TRUE (!long64.IsNull());
-    EXPECT_TRUE (long64.IsLong());
-    EXPECT_EQ (3, long64.GetLong());
-
-    ECValue s(L"Hello");
-    EXPECT_TRUE (s.IsString());
-    EXPECT_TRUE (!s.IsNull());
-    EXPECT_STREQ (L"Hello", s.GetString());
-    const wstring ws = s.GetString();
-    
-    s.SetString(L"Nice one");
-    EXPECT_STREQ (L"Nice one", s.GetString());
-    
-    s.SetString(NULL);
-    EXPECT_TRUE (s.IsNull());
-    EXPECT_TRUE (NULL == s.GetString());
-    
-    ECValue snull((wchar_t*)NULL);
-    EXPECT_TRUE (snull.IsString());
-    EXPECT_TRUE (snull.IsNull());
-    //WCharCP wcnull = snull.GetString();
-    EXPECT_EQ (NULL, s.GetString());
-    
-    //bool
-    ECValue boolVal(true);
-    EXPECT_TRUE (boolVal.IsBoolean());
-    EXPECT_TRUE (boolVal.GetBoolean());
-
-    //DPoint3d
-    DPoint3d inPoint3 = {10.0, 100.0, 1000.0};
-    ECValue pntVal3(inPoint3);
-    DPoint3d outPoint3 = pntVal3.GetPoint3D ();
-    EXPECT_TRUE (pntVal3.IsPoint3D());
-    EXPECT_TRUE (0 == memcmp(&inPoint3, &outPoint3, sizeof(outPoint3)));
-    WString point3Str = pntVal3.ToString();
-    EXPECT_TRUE (0 == point3Str.compare (L"{10,100,1000}"));
-
-    //DPoint2d
-    DPoint2d inPoint2 = {10.0, 100.0};
-    ECValue pntVal2 (inPoint2);
-    EXPECT_TRUE (pntVal2.IsPoint2D());
-    DPoint2d outPoint2 = pntVal2.GetPoint2D ();
-    EXPECT_TRUE (0 == memcmp(&inPoint2, &outPoint2, sizeof(outPoint2)));
-    WString point2Str = pntVal2.ToString();
-    EXPECT_TRUE (0 == point2Str.compare (L"{10,100}"));
-
-    // DateTime
-    DateTime nowUtc = DateTime::GetCurrentTimeUtc ();
-    ECValue dateValue (nowUtc);
-    EXPECT_TRUE (dateValue.IsDateTime());
-    DateTime nowUtctoo = dateValue.GetDateTime ();
-    EXPECT_TRUE (0 == memcmp(&nowUtctoo, &nowUtc, sizeof(nowUtctoo)));
-    //now test with local time. As ECValue::GetDateTime always returns DATETIMEKIND_Utc
-    //the comparison should fail.
-/*    dateValue.Clear ();
-    DateTime now = Bentley::DateTime::GetCurrentTime ();
-    dateValue = ECValue (now);
-    DateTime nowtoo = dateValue.GetDateTime ();
-    EXPECT_FALSE (0 == memcmp(&nowtoo, &now, sizeof(nowtoo)));
-    */
-    ECValue fixedDate;
-    fixedDate.SetDateTimeTicks (634027121070910000);
-    WString dateStr = fixedDate.ToString();
-<<<<<<< HEAD
-    EXPECT_TRUE (0 == dateStr.compare (L"#2010/2/25-16:28:27:91#"));
-=======
-    EXPECT_TRUE (0 == dateStr.compare (L"2010-02-25T16:28:27.091Z")) << L"Expected date: " << fixedDate.GetDateTime ().ToString ().c_str ();
-
-    // WIP_FUSION - test array values
->>>>>>> e537b674
-    };
-  
-/*---------------------------------------------------------------------------------**//**
-* @bsimethod                                                    CaseyMullen     12/09
-+---------------+---------------+---------------+---------------+---------------+------*/
-TEST_F (MemoryLayoutTests, TestSetGetNull)
-    {
-    ECSchemaPtr        schema = CreateTestSchema();
-    ASSERT_TRUE (schema.IsValid());
-
-    ECClassP ecClass = schema->GetClassP (L"TestClass");
-    ASSERT_TRUE (NULL != ecClass);
-        
-    StandaloneECEnablerPtr enabler       = ecClass->GetDefaultStandaloneEnabler();
-    ECN::StandaloneECInstancePtr instance = enabler->CreateInstance();
-    ECValue v;
-    
-    EXPECT_TRUE (SUCCESS == instance->GetValue (v, L"D"));
-    EXPECT_TRUE (v.IsNull());
-    
-    double doubleValue = 1.0/3.0;
-    SetAndVerifyDouble (*instance, v, L"D", doubleValue);
-    EXPECT_TRUE (!v.IsNull());    
-    
-    v.SetToNull();
-    EXPECT_TRUE (SUCCESS == instance->SetValue (L"D", v));
-    v.SetString(L"Just making sure that it is not NULL before calling GetValue in the next line.");
-    EXPECT_TRUE (SUCCESS == instance->GetValue (v, L"D"));
-    EXPECT_TRUE (v.IsNull());
-        
-    SetAndVerifyString (*instance, v, L"S", L"Yo!");
-
-    EXPECT_TRUE (SUCCESS == instance->GetValue (v, L"D"));
-    EXPECT_TRUE (v.IsNull());    
-    
-    EXPECT_TRUE (SUCCESS == instance->GetValue (v, L"S"));
-    EXPECT_FALSE (v.IsNull());     
-    };
-
-/*--------------------------------------------------------------------------------**//**
-* @bsimethod                                                    Dylan.Rush      08/2011
-+---------------+---------------+---------------+---------------+---------------+------*/
-TEST_F (MemoryLayoutTests, TestPropertyReadOnly)
-    {
-    //L"    <ECClass typeName=\"Car\" isStruct=\"True\" isDomainClass=\"True\">"
-    //L"        <ECProperty       propertyName=\"Name\"       typeName=\"string\"/>"
-    //L"        <ECProperty       propertyName=\"Wheels\"     typeName=\"int\"  readOnly=\"True\"/>"
-    //L"    </ECClass>"
-
-    ECSchemaPtr        schema = CreateTestSchema();
-    ASSERT_TRUE (schema.IsValid());
-
-    ECClassP ecClass = schema->GetClassP (L"Car");
-    ASSERT_TRUE (NULL != ecClass);
-        
-    StandaloneECEnablerPtr enabler = ecClass->GetDefaultStandaloneEnabler();
-    ECN::StandaloneECInstancePtr instance = enabler->CreateInstance();
-    
-    WCharCP nameAccessString = L"Name";
-    WCharCP wheelsAccessString = L"Wheels";
-    UInt32  namePropertyIndex = 9999;
-    UInt32  wheelsPropertyIndex = 9998;
-    EXPECT_TRUE (SUCCESS == enabler->GetPropertyIndex (namePropertyIndex, nameAccessString));
-    EXPECT_TRUE (SUCCESS == enabler->GetPropertyIndex (wheelsPropertyIndex, wheelsAccessString));
-
-    EXPECT_FALSE (instance->IsPropertyReadOnly (nameAccessString));
-    EXPECT_FALSE (instance->IsPropertyReadOnly (namePropertyIndex));
-
-    EXPECT_TRUE  (instance->IsPropertyReadOnly (wheelsAccessString));
-    EXPECT_TRUE  (instance->IsPropertyReadOnly (wheelsPropertyIndex));  
-
-    ECValue v;
-    v.SetInteger(610);
-    EXPECT_TRUE (SUCCESS == instance->SetValue (wheelsAccessString, v));  // should work since original value is NULL
-    v.SetInteger(512);
-    EXPECT_TRUE (ECOBJECTS_STATUS_UnableToSetReadOnlyProperty == instance->SetValue (wheelsAccessString, v));  // should fail since read only and value is not NULL
-
-    // make sure we can copy an instance contains read only properties
-    StandaloneECInstancePtr  copyInstance =  StandaloneECInstance::Duplicate (*instance);
-    EXPECT_TRUE (SUCCESS == instance->GetValue (v, wheelsAccessString));
-    EXPECT_TRUE (610 == v.GetInteger());
-
-    // make sure we can deserialize and instance from XML that contains read only properties
-    WString ecInstanceXml;
-    instance->WriteToXmlString (ecInstanceXml, true, false);
-    ECN::IECInstancePtr deserializedInstance = NULL;
-    ECN::ECInstanceReadContextPtr instanceContext = ECN::ECInstanceReadContext::CreateContext (*schema);
-    EXPECT_TRUE (INSTANCE_READ_STATUS_Success == IECInstance::ReadFromXmlString(deserializedInstance, ecInstanceXml.c_str(), *instanceContext));
-    EXPECT_TRUE (SUCCESS == deserializedInstance->GetValue (v, wheelsAccessString));
-    EXPECT_TRUE (610 == v.GetInteger());
-    };
-
-/*---------------------------------------------------------------------------------**//**
-* @bsimethod                                    Bill.Steinbock                  07/2011
-+---------------+---------------+---------------+---------------+---------------+------*/
-TEST_F (MemoryLayoutTests, TestBinarySetGet)
-    {
-    const static bool HOLD_AS_DUPLICATE = true;
-    const byte binaryValue0[4] = {0x00, 0x01, 0x02, 0x03};
-    const byte binaryValue1[2] = {0x99, 0x88};
-
-    EXPECT_EQ (sizeof(binaryValue0), 4);
-    EXPECT_EQ (sizeof(binaryValue1), 2);
-
-    ECValue v0In;
-    ECValue v0Out;
-    ECValue v1In;
-    ECValue v1Out;
-
-    v0In.SetBinary(binaryValue0, sizeof(binaryValue0), HOLD_AS_DUPLICATE);
-    v1In.SetBinary(binaryValue1, sizeof(binaryValue1), HOLD_AS_DUPLICATE);
-
-    ECSchemaPtr        schema = CreateTestSchema();
-    ASSERT_TRUE (schema.IsValid());
-
-    ECClassP ecClass = schema->GetClassP (L"AllPrimitives");
-    ASSERT_TRUE (NULL != ecClass);
-        
-    StandaloneECEnablerPtr enabler       = ecClass->GetDefaultStandaloneEnabler();
-    ECN::StandaloneECInstancePtr instance = enabler->CreateInstance();
-    
-    EXPECT_TRUE (SUCCESS == instance->SetValue (L"ABinary", v0In));
-    EXPECT_TRUE (SUCCESS == instance->GetValue (v0Out, L"ABinary"));
-    EXPECT_TRUE (v0In.Equals (v0Out));
-
-    // now set it to a smaller size
-    EXPECT_TRUE (SUCCESS == instance->SetValue (L"ABinary", v1In));
-    EXPECT_TRUE (SUCCESS == instance->GetValue (v1Out, L"ABinary"));
-    EXPECT_TRUE (v1In.Equals (v1Out));
-    };
-
-/*---------------------------------------------------------------------------------**//**
-* @bsimethod                                    Bill.Steinbock                  07/2011
-+---------------+---------------+---------------+---------------+---------------+------*/
-static void validateArrayCount  (ECN::StandaloneECInstanceCR instance, WCharCP propertyName, UInt32 expectedCount)
-    {
-    ECValue varray;
-    EXPECT_TRUE (SUCCESS == instance.GetValue (varray, propertyName));
-    UInt32 count = varray.GetArrayInfo().GetCount();
-    EXPECT_TRUE (count == expectedCount);
-
-    ECValue ventry;
-
-    for (UInt32 i=0; i<count; i++)
-        {
-        EXPECT_TRUE (SUCCESS == instance.GetValue (ventry, propertyName, i));
-        }
-    }
-
-/*---------------------------------------------------------------------------------**//**
-* @bsimethod                                    Bill.Steinbock                  07/2011
-+---------------+---------------+---------------+---------------+---------------+------*/
-TEST_F (MemoryLayoutTests, TestRemovingArrayEntries)
-    {
-    ECSchemaPtr        schema = CreateTestSchema();
-    ASSERT_TRUE (schema.IsValid());
-
-    ECClassP ecClass = schema->GetClassP (L"ArrayTest");
-    ASSERT_TRUE (NULL != ecClass);
-        
-    StandaloneECEnablerPtr enabler       = ecClass->GetDefaultStandaloneEnabler();
-    ECN::StandaloneECInstancePtr instance = enabler->CreateInstance();
-    
-    EXPECT_TRUE (SUCCESS == instance->SetValue (L"FixedArrayFixedElement[]",  ECValue ((int)1), 1));
-    EXPECT_TRUE (SUCCESS == instance->SetValue (L"FixedArrayFixedElement[]",  ECValue ((int)3), 3));
-    EXPECT_TRUE (SUCCESS == instance->SetValue (L"FixedArrayFixedElement[]",  ECValue ((int)5), 5));
-    EXPECT_TRUE (SUCCESS == instance->SetValue (L"FixedArrayFixedElement[]",  ECValue ((int)7), 7));
-    EXPECT_TRUE (SUCCESS == instance->SetValue (L"FixedArrayFixedElement[]",  ECValue ((int)9), 9));
-
-    {
-    DISABLE_ASSERTS    
-    EXPECT_TRUE (ECOBJECTS_STATUS_Success != instance->RemoveArrayElement(L"FixedArrayFixedElement[]", 2));
-    }
-
-    EXPECT_TRUE (SUCCESS == instance->SetValue (L"FixedArrayVariableElement[]", ECValue (L"ArrayMember 1"), 1));
-    EXPECT_TRUE (SUCCESS == instance->SetValue (L"FixedArrayVariableElement[]", ECValue (L"ArrayMember 3"), 3));
-    EXPECT_TRUE (SUCCESS == instance->SetValue (L"FixedArrayVariableElement[]", ECValue (L"ArrayMember 5"), 5));
-    EXPECT_TRUE (SUCCESS == instance->SetValue (L"FixedArrayVariableElement[]", ECValue (L"ArrayMember 7"), 7));
-    EXPECT_TRUE (SUCCESS == instance->SetValue (L"FixedArrayVariableElement[]", ECValue (L"ArrayMember 9"), 9));
-    EXPECT_TRUE (SUCCESS == instance->SetValue (L"FixedArrayVariableElement[]", ECValue (L"ArrayMember 11"), 11));
-
-    {
-    DISABLE_ASSERTS    
-    EXPECT_TRUE (ECOBJECTS_STATUS_Success != instance->RemoveArrayElement(L"FixedArrayVariableElement[]", 2));
-    }
-
-    instance->AddArrayElements(L"SomeStrings[]", 5);
-
-    EXPECT_TRUE (SUCCESS == instance->SetValue (L"SomeStrings[]",  ECValue (L"ArrayMember 0"), 0));
-    EXPECT_TRUE (SUCCESS == instance->SetValue (L"SomeStrings[]",  ECValue (L"ArrayMember 1"), 1));
-    EXPECT_TRUE (SUCCESS == instance->SetValue (L"SomeStrings[]",  ECValue (L"ArrayMember 2"), 2));
-    // leave index 3 null
-    EXPECT_TRUE (SUCCESS == instance->SetValue (L"SomeStrings[]",  ECValue (L"ArrayMember 4"), 4));
-
-    validateArrayCount (*instance, L"SomeStrings[]", 5); 
-
-    instance->AddArrayElements(L"SomeInts[]", 6);
-
-    EXPECT_TRUE (SUCCESS == instance->SetValue (L"SomeInts[]",  ECValue ((int)0), 0));
-    EXPECT_TRUE (SUCCESS == instance->SetValue (L"SomeInts[]",  ECValue ((int)1), 1));
-    EXPECT_TRUE (SUCCESS == instance->SetValue (L"SomeInts[]",  ECValue ((int)2), 2));
-    // leave index 3 null
-    EXPECT_TRUE (SUCCESS == instance->SetValue (L"SomeInts[]",  ECValue ((int)4), 4));
-    EXPECT_TRUE (SUCCESS == instance->SetValue (L"SomeInts[]",  ECValue ((int)5), 5));
-
-    validateArrayCount (*instance, L"SomeInts[]", 6); 
-
-    // define struct array
-    StandaloneECEnablerPtr manufacturerEnabler = instance->GetEnablerR().GetEnablerForStructArrayMember (schema->GetSchemaKey(), L"Manufacturer"); 
-    EXPECT_TRUE (manufacturerEnabler.IsValid());
-
-    ECValue v;
-    ASSERT_TRUE (ECOBJECTS_STATUS_Success == instance->AddArrayElements (L"ManufacturerArray[]", 4));
-    VerifyArrayInfo (*instance, v, L"ManufacturerArray[]", 4, false);
-    VerifyIsNullArrayElements (*instance, v, L"ManufacturerArray[]", 0, 4, true);
-
-    IECInstancePtr manufInst = manufacturerEnabler->CreateInstance().get();    
-
-    SetAndVerifyString (*manufInst, v, L"Name", L"Nissan");
-    SetAndVerifyInteger (*manufInst, v, L"AccountNo", 3475);
-    v.SetStruct (manufInst.get());
-    ASSERT_TRUE (SUCCESS == instance->SetValue (L"ManufacturerArray[]", v, 0));
-
-    manufInst = manufacturerEnabler->CreateInstance().get();    
-    SetAndVerifyString (*manufInst, v, L"Name", L"Kia");
-    SetAndVerifyInteger (*manufInst, v, L"AccountNo", 1791);
-    v.SetStruct (manufInst.get());
-    ASSERT_TRUE (SUCCESS == instance->SetValue (L"ManufacturerArray[]", v, 1));    
-
-    manufInst = manufacturerEnabler->CreateInstance().get();    
-    SetAndVerifyString (*manufInst, v, L"Name", L"Honda");
-    SetAndVerifyInteger (*manufInst, v, L"AccountNo", 1592);
-    v.SetStruct (manufInst.get());
-    ASSERT_TRUE (SUCCESS == instance->SetValue (L"ManufacturerArray[]", v, 2));    
-
-    manufInst = manufacturerEnabler->CreateInstance().get();    
-    SetAndVerifyString (*manufInst, v, L"Name", L"Chevy");
-    SetAndVerifyInteger (*manufInst, v, L"AccountNo", 19341);
-    v.SetStruct (manufInst.get());
-    ASSERT_TRUE (SUCCESS == instance->SetValue (L"ManufacturerArray[]", v, 3));    
-
-    VerifyIsNullArrayElements (*instance, v, L"ManufacturerArray[]", 0, 4, false);    
-
-    // remove from start of array
-    instance->RemoveArrayElement(L"SomeStrings[]", 0);
-    validateArrayCount (*instance, L"SomeStrings[]", 4); 
-
-    // remove from middle of array
-    instance->RemoveArrayElement(L"SomeStrings[]", 2);
-    validateArrayCount (*instance, L"SomeStrings[]", 3); 
-
-    // remove from end of array
-    instance->RemoveArrayElement(L"SomeInts[]", 2);
-    validateArrayCount (*instance, L"SomeInts[]", 5);
-
-    // remove struct array element
-    instance->RemoveArrayElement(L"ManufacturerArray[]", 2);
-    validateArrayCount (*instance, L"ManufacturerArray[]", 3);
-    }
-
-TEST_F (MemoryLayoutTests, IterateCompleClass)
-    {
-    ECSchemaPtr        schema = CreateTestSchema();
-    ASSERT_TRUE (schema.IsValid());
-
-    ECClassP ecClass = schema->GetClassP (L"ComplexClass");
-    ASSERT_TRUE (NULL != ecClass);
-        
-    StandaloneECEnablerPtr enabler       = ecClass->GetDefaultStandaloneEnabler();
-    ECN::StandaloneECInstancePtr instance = enabler->CreateInstance();
-
-    ECValue b(true);
-    ECValue s1(L"719372644");
-    ECValue s2(L"asasdasd");
-    ECValue s3(L"1338164264");
-    ECValue s4(L"string val");
-    ECValue s5(L"asdasdas");
-    ECValue s6(L"392010267");
-    ECValue i1((int)1683483880);
-    ECValue i2((int)1367822242);
-    ECValue i3((int)32323);
-    ECValue d1(0.71266461290077521);
-
-    EXPECT_TRUE (SUCCESS == instance->SetValue (L"StringProperty", s4));
-    EXPECT_TRUE (SUCCESS == instance->SetValue (L"IntProperty", i2));
-
-    StandaloneECEnablerPtr structArrayEnabler = schema->GetClassP(L"StructClass")->GetDefaultStandaloneEnabler ();
-    ECN::StandaloneECInstancePtr structInstance = structArrayEnabler->CreateInstance();
-
-    EXPECT_TRUE (SUCCESS == instance->SetValue (L"BooleanProperty", b));
-    EXPECT_TRUE (ECOBJECTS_STATUS_PropertyValueMatchesNoChange == instance->SetValue (L"BooleanProperty", b));
-    EXPECT_TRUE (SUCCESS == instance->SetValue (L"SimpleArrayProperty[]", s1, 0));
-    EXPECT_TRUE (SUCCESS == instance->SetValue (L"StructProperty.StringProperty", s2));
-    EXPECT_TRUE (ECOBJECTS_STATUS_PropertyValueMatchesNoChange == instance->SetValue (L"StructProperty.StringProperty", s2));
-    EXPECT_TRUE (SUCCESS == instance->SetValue (L"StructProperty.IntProperty", i1));
-    EXPECT_TRUE (ECOBJECTS_STATUS_PropertyValueMatchesNoChange == instance->SetValue (L"StructProperty.IntProperty", i1));
-    EXPECT_TRUE (SUCCESS == instance->SetValue (L"StructProperty.ArrayProperty[]", s3, 0));
-    EXPECT_TRUE (SUCCESS == instance->SetValue (L"DoubleProperty", d1));
-    EXPECT_TRUE (ECOBJECTS_STATUS_PropertyValueMatchesNoChange == instance->SetValue (L"DoubleProperty", d1));
-
-    EXPECT_TRUE (SUCCESS == structInstance->SetValue (L"StringProperty", s5));
-    EXPECT_TRUE (SUCCESS == structInstance->SetValue (L"IntProperty", i3));
-    EXPECT_TRUE (SUCCESS == structInstance->SetValue (L"ArrayProperty[]", s6, 0));
-
-    // This is a fixed-size struct array so we don't have to insert members
-    ECValue structVal;
-    structVal.SetStruct (structInstance.get());
-    EXPECT_TRUE (SUCCESS == instance->SetValue (L"StructArrayProperty[]", structVal, 0));
-
-    // ensure we can walk the properties
-    ECValuesCollectionPtr   collection = ECValuesCollection::Create (*instance);
-    //dumpPropertyValues (*collection, false, 0);
-    }
-
-
-void SetStringToSpecifiedNumberOfCharacters (IECInstanceR instance, int nChars)
-    {
-    WCharP string = (WCharP)alloca ((nChars + 1) * sizeof(wchar_t));
-    string[0] = '\0';
-    for (int i = 0; i < nChars; i++)
-        {
-        int digit = i % 10;
-        wchar_t digitAsString[2];
-        swprintf (digitAsString, L"%d", digit);
-        wcscat (string, digitAsString);
-        }
-        
-    ECValue v(string);
-    EXPECT_TRUE (SUCCESS == instance.SetValue (L"S", v));
-    }
-
-void SetValuesForProfiling (StandaloneECInstanceR instance)
-    {
-    for (NameVector::const_iterator it = s_propertyNames.begin(); it != s_propertyNames.end(); ++it)
-        instance.SetValue (it->c_str(), ECValue (it->c_str()));
-    }
-    
-TEST_F (MemoryLayoutTests, ProfileSettingValues)
-    {
-    int nStrings = 100;
-    int nInstances = 1000;
-
-    ECSchemaPtr         schema      = CreateProfilingSchema(nStrings);
-    ECClassP           ecClass     = schema->GetClassP (L"Pidget");
-    ASSERT_TRUE (NULL != ecClass);
-        
-    StandaloneECEnablerPtr enabler       = ecClass->GetDefaultStandaloneEnabler();
-    ECN::StandaloneECInstancePtr instance = enabler->CreateInstance();
-    
-    //UInt32 slack = 0;
-    double elapsedSeconds = 0.0;
-    StopWatch timer (L"Time setting of values in a new StandaloneECInstance", true);
-    for (int i = 0; i < nInstances; i++)
-        {
-        timer.Start();
-        SetValuesForProfiling (*instance);
-        timer.Stop();
-        
-        elapsedSeconds += timer.GetElapsedSeconds();
-        instance->GetAsMemoryECInstance()->ClearValues();
-        }
-    
-    //wprintf (L"  %d StandaloneECInstances with %d string properties initialized in %.4f seconds.\n", nInstances, nStrings, elapsedSeconds);
-    };
-    
-
-END_BENTLEY_ECOBJECT_NAMESPACE
+/*--------------------------------------------------------------------------------------+
+|
+|     $Source: test/Published/MemoryLayoutTests.cpp $
+|
+|  $Copyright: (c) 2012 Bentley Systems, Incorporated. All rights reserved. $
+|
++--------------------------------------------------------------------------------------*/
+#include "ECObjectsTestPCH.h"
+#include "StopWatch.h"
+#include "TestFixture.h"
+
+#include <ECObjects\ECInstance.h>
+#include <ECObjects\StandaloneECInstance.h>
+#include <ECObjects\ECValue.h>
+#define N_FINAL_STRING_PROPS_IN_FAKE_CLASS 48
+
+BEGIN_BENTLEY_ECOBJECT_NAMESPACE
+
+using namespace std;
+
+struct MemoryLayoutTests : ECTestFixture {};
+
+/*---------------------------------------------------------------------------------**//**
+* @bsimethod                                                    CaseyMullen     10/09
++---------------+---------------+---------------+---------------+---------------+------*/    
+void VerifyString (IECInstanceR instance, ECValueR v, WCharCP accessString, bool useIndex, UInt32 index, WCharCP value)
+    {
+    v.Clear();
+    if (useIndex)
+        EXPECT_TRUE (SUCCESS == instance.GetValue (v, accessString, index));
+    else
+        EXPECT_TRUE (SUCCESS == instance.GetValue (v, accessString));
+    EXPECT_STREQ (value, v.GetString());
+    }
+
+/*---------------------------------------------------------------------------------**//**
+* @bsimethod                                    Adam.Klatzkin                   01/2010
++---------------+---------------+---------------+---------------+---------------+------*/    
+void VerifyString (IECInstanceR instance, ECValueR v, WCharCP accessString, WCharCP value)
+    {
+    return VerifyString (instance, v, accessString, false, 0, value);
+    }    
+        
+/*---------------------------------------------------------------------------------**//**
+* @bsimethod                                                    CaseyMullen     10/09
++---------------+---------------+---------------+---------------+---------------+------*/    
+void SetAndVerifyString (IECInstanceR instance, ECValueR v, WCharCP accessString, WCharCP value)
+    {
+    v.SetString(value);
+    EXPECT_TRUE (SUCCESS == instance.SetValue (accessString, v));
+    VerifyString (instance, v, accessString, value);
+    }
+       
+/*---------------------------------------------------------------------------------**//**
+* @bsimethod                                                    CaseyMullen     10/09
++---------------+---------------+---------------+---------------+---------------+------*/    
+void VerifyInteger (IECInstanceR instance, ECValueR v, WCharCP accessString, bool useIndex, UInt32 index, UInt32 value)
+    {
+    v.Clear();
+    if (useIndex)
+        EXPECT_TRUE (SUCCESS == instance.GetValue (v, accessString, index));
+    else
+        EXPECT_TRUE (SUCCESS == instance.GetValue (v, accessString));
+    EXPECT_EQ (value, v.GetInteger());
+    }
+    
+/*---------------------------------------------------------------------------------**//**
+* @bsimethod                                                    CaseyMullen     10/09
++---------------+---------------+---------------+---------------+---------------+------*/    
+void VerifyInteger (IECInstanceR instance, ECValueR v, WCharCP accessString, UInt32 value)
+    {
+    return VerifyInteger (instance, v, accessString, false, 0, value);
+    }    
+        
+/*---------------------------------------------------------------------------------**//**
+* @bsimethod                                                    CaseyMullen     10/09
++---------------+---------------+---------------+---------------+---------------+------*/    
+void SetAndVerifyInteger (IECInstanceR instance, ECValueR v, WCharCP accessString, UInt32 value)
+    {
+    v.SetInteger(value);
+    EXPECT_TRUE (SUCCESS == instance.SetValue (accessString, v));
+    VerifyInteger (instance, v, accessString, value);
+    }  
+    
+/*---------------------------------------------------------------------------------**//**
+* @bsimethod                                                    CaseyMullen     10/09
++---------------+---------------+---------------+---------------+---------------+------*/    
+void VerifyDouble (IECInstanceR instance, ECValueR v, WCharCP accessString, double value)
+    {
+    v.Clear();
+    EXPECT_TRUE (SUCCESS == instance.GetValue (v, accessString));
+    EXPECT_EQ (value, v.GetDouble());
+    }
+        
+/*---------------------------------------------------------------------------------**//**
+* @bsimethod                                                    CaseyMullen     10/09
++---------------+---------------+---------------+---------------+---------------+------*/    
+void SetAndVerifyDouble (IECInstanceR instance, ECValueR v, WCharCP accessString, double value)
+    {
+    v.SetDouble(value);
+    EXPECT_TRUE (SUCCESS == instance.SetValue (accessString, v));
+    VerifyDouble (instance, v, accessString, value);
+    }
+
+/*---------------------------------------------------------------------------------**//**
+* @bsimethod                                                    CaseyMullen     10/09
++---------------+---------------+---------------+---------------+---------------+------*/    
+void VerifyLong (IECInstanceR instance, ECValueR v, WCharCP accessString, UInt64 value)
+    {
+    v.Clear();
+    EXPECT_TRUE (SUCCESS == instance.GetValue (v, accessString));
+    EXPECT_EQ (value, v.GetLong());
+    }
+        
+/*---------------------------------------------------------------------------------**//**
+* @bsimethod                                                    CaseyMullen     10/09
++---------------+---------------+---------------+---------------+---------------+------*/    
+void SetAndVerifyLong (IECInstanceR instance, ECValueR v, WCharCP accessString, UInt64 value)
+    {
+    v.SetLong(value);
+    EXPECT_TRUE (SUCCESS == instance.SetValue (accessString, v));
+    VerifyLong (instance, v, accessString, value);
+    } 
+    
+/*---------------------------------------------------------------------------------**//**
+* @bsimethod                                                    AdamKlatzkin     01/10
++---------------+---------------+---------------+---------------+---------------+------*/    
+void VerifyArrayInfo (IECInstanceR instance, ECValueR v, WCharCP accessString, UInt32 count, bool isFixedCount)
+    {
+    v.Clear();
+    EXPECT_TRUE (SUCCESS == instance.GetValue (v, accessString));
+    EXPECT_EQ (count, v.GetArrayInfo().GetCount());
+    EXPECT_EQ (isFixedCount, v.GetArrayInfo().IsFixedCount());
+    }
+    
+/*---------------------------------------------------------------------------------**//**
+* @bsimethod                                                    AdamKlatzkin     01/10
++---------------+---------------+---------------+---------------+---------------+------*/    
+void VerifyOutOfBoundsError (IECInstanceR instance, ECValueR v, WCharCP accessString, UInt32 index)
+    {
+    v.Clear();    
+    EXPECT_TRUE (ECOBJECTS_STATUS_IndexOutOfRange == instance.GetValue (v, accessString, index));
+    EXPECT_TRUE (ECOBJECTS_STATUS_IndexOutOfRange == instance.SetValue (accessString, v, index));
+    }    
+    
+/*---------------------------------------------------------------------------------**//**
+* @bsimethod                                                    AdamKlatzkin     01/10
++---------------+---------------+---------------+---------------+---------------+------*/    
+void VerifyStringArray (IECInstanceR instance, ECValueR v, WCharCP accessString, WCharCP value, UInt32 start, UInt32 count)
+    {
+    WString incrementingString = value;
+   
+    for (UInt32 i=start ; i < start + count ; i++)        
+        {
+        incrementingString.append (L"X");
+        VerifyString (instance, v, accessString, true, i, incrementingString.c_str());
+        }
+    }  
+              
+    
+/*---------------------------------------------------------------------------------**//**
+* @bsimethod                                                    AdamKlatzkin     01/10
++---------------+---------------+---------------+---------------+---------------+------*/    
+void SetAndVerifyStringArray (IECInstanceR instance, ECValueR v, WCharCP accessString, WCharCP value, UInt32 count)
+    {
+    WString incrementingString = value;
+    for (UInt32 i=0 ; i < count ; i++)        
+        {
+        incrementingString.append (L"X");
+        v.SetString(incrementingString.c_str());
+
+        // since the test sets some of the array values more than once to the same value we must check SUCCESS || ECOBJECTS_STATUS_PropertyValueMatchesNoChange 
+        ECObjectsStatus status = instance.SetValue (accessString, v, i);
+        EXPECT_TRUE (SUCCESS == status || ECOBJECTS_STATUS_PropertyValueMatchesNoChange == status);
+        }
+    
+    VerifyStringArray (instance, v, accessString, value, 0, count);
+    }  
+    
+/*---------------------------------------------------------------------------------**//**
+* @bsimethod                                                    AdamKlatzkin     01/10
++---------------+---------------+---------------+---------------+---------------+------*/    
+void VerifyIntegerArray (IECInstanceR instance, ECValueR v, WCharCP accessString, UInt32 baseValue, UInt32 start, UInt32 count)
+    {       
+    for (UInt32 i=start ; i < start + count ; i++)        
+        {
+        VerifyInteger (instance, v, accessString, true, i, baseValue++);
+        }
+    }        
+    
+/*---------------------------------------------------------------------------------**//**
+* @bsimethod                                                    AdamKlatzkin     01/10
++---------------+---------------+---------------+---------------+---------------+------*/    
+void SetAndVerifyIntegerArray (IECInstanceR instance, ECValueR v, WCharCP accessString, UInt32 baseValue, UInt32 count)
+    {
+    for (UInt32 i=0 ; i < count ; i++)        
+        {
+        v.SetInteger(baseValue + i); 
+
+        // since the test sets some of the array values more than once to the same value we must check SUCCESS || ECOBJECTS_STATUS_PropertyValueMatchesNoChange 
+        ECObjectsStatus status = instance.SetValue (accessString, v, i);
+        EXPECT_TRUE (SUCCESS == status || ECOBJECTS_STATUS_PropertyValueMatchesNoChange == status);
+        }
+        
+    VerifyIntegerArray (instance, v, accessString, baseValue, 0, count);
+    }      
+    
+/*---------------------------------------------------------------------------------**//**
+* @bsimethod                                    Adam.Klatzkin                   01/2010
++---------------+---------------+---------------+---------------+---------------+------*/
+void VerifyIsNullArrayElements (IECInstanceR instance, ECValueR v, WCharCP accessString, UInt32 start, UInt32 count, bool isNull)
+    {
+    for (UInt32 i = start ; i < start + count ; i++)    
+        {
+        v.Clear();
+        EXPECT_TRUE (SUCCESS == instance.GetValue (v, accessString, i));
+        EXPECT_TRUE (isNull == v.IsNull());        
+        }
+    }
+
+/*---------------------------------------------------------------------------------**//**
+* @bsimethod                                                    JoshSchifter    12/09
++---------------+---------------+---------------+---------------+---------------+------*/
+WString    GetTestSchemaXMLString (WCharCP schemaName, UInt32 versionMajor, UInt32 versionMinor, WCharCP className)
+    {
+    wchar_t fmt[] = L"<?xml version=\"1.0\" encoding=\"UTF-8\"?>"
+                    L"<ECSchema schemaName=\"%s\" nameSpacePrefix=\"test\" version=\"%02d.%02d\" xmlns=\"http://www.bentley.com/schemas/Bentley.ECXML.2.0\">"
+                    L"    <ECClass typeName=\"EmptyClass\" isDomainClass=\"True\">"
+                    L"    </ECClass>"
+                    L"    <ECClass typeName=\"Manufacturer\" isStruct=\"True\" isDomainClass=\"True\">"
+                    L"        <ECProperty propertyName=\"Name\" typeName=\"string\" />"
+                    L"        <ECProperty propertyName=\"AccountNo\" typeName=\"int\" />"
+                    L"    </ECClass>"
+                    L"    <ECClass typeName=\"CadData\" isStruct=\"True\" isDomainClass=\"True\">"
+                    L"        <ECProperty propertyName=\"Name\"         typeName=\"string\" />"
+                    L"        <ECProperty propertyName=\"Count\"        typeName=\"int\" />"
+                    L"        <ECProperty propertyName=\"StartPoint\"   typeName=\"point3d\" />"
+                    L"        <ECProperty propertyName=\"EndPoint\"     typeName=\"point3d\" />"
+                    L"        <ECProperty propertyName=\"Size\"         typeName=\"point2d\" />"
+                    L"        <ECProperty propertyName=\"Length\"       typeName=\"double\"  />"
+                    L"        <ECProperty propertyName=\"Install_Date\" typeName=\"dateTime\"  />"
+                    L"        <ECProperty propertyName=\"Service_Date\" typeName=\"dateTime\"  />"
+                    L"        <ECProperty propertyName=\"Field_Tested\" typeName=\"boolean\"  />"
+                    L"    </ECClass>"
+                    L"    <ECClass typeName=\"ArrayTest\" isStruct=\"True\" isDomainClass=\"True\">"
+                    L"        <ECArrayProperty propertyName=\"SomeStrings\" typeName=\"string\" />"
+                    L"        <ECArrayProperty propertyName=\"SomeInts\"    typeName=\"int\" />"
+                    L"        <ECArrayProperty propertyName=\"SomePoint3ds\"    typeName=\"point3d\" />"
+                    L"        <ECArrayProperty propertyName=\"SomePoint2ds\"    typeName=\"point2d\" />"
+                    L"        <ECArrayProperty propertyName=\"SomeDoubles\"     typeName=\"double\"  />"
+                    L"        <ECArrayProperty propertyName=\"SomeDateTimes\"   typeName=\"dateTime\"  />"
+                    L"        <ECArrayProperty propertyName=\"SomeBooleans\"    typeName=\"boolean\"  />"
+                    L"        <ECArrayProperty propertyName=\"SomeLongs\"       typeName=\"long\"  />"
+                    L"        <ECArrayProperty propertyName=\"SomeBinaries\"    typeName=\"binary\"  />"
+                    L"        <ECArrayProperty propertyName=\"FixedArrayFixedElement\" typeName=\"int\" minOccurs=\"10\" maxOccurs=\"10\"/>"  
+                    L"        <ECArrayProperty propertyName=\"FixedArrayVariableElement\" typeName=\"string\" minOccurs=\"12\" maxOccurs=\"12\"/>"  
+                    L"        <ECArrayProperty propertyName=\"ManufacturerArray\" typeName=\"Manufacturer\" />"
+                    L"    </ECClass>"
+                    L"    <ECClass typeName=\"AllPrimitives\" isStruct=\"True\" isDomainClass=\"True\">"
+                    L"        <ECProperty propertyName=\"AString\"          typeName=\"string\" />"
+                    L"        <ECProperty propertyName=\"AnInt\"            typeName=\"int\" />"
+                    L"        <ECProperty propertyName=\"APoint3d\"         typeName=\"point3d\" />"
+                    L"        <ECProperty propertyName=\"APoint2d\"         typeName=\"point2d\" />"
+                    L"        <ECProperty propertyName=\"ADouble\"          typeName=\"double\"  />"
+                    L"        <ECProperty propertyName=\"ADateTime\"        typeName=\"dateTime\"  />"
+                    L"        <ECProperty propertyName=\"ABoolean\"         typeName=\"boolean\"  />"
+                    L"        <ECProperty propertyName=\"ALong\"            typeName=\"long\"  />"
+                    L"        <ECProperty propertyName=\"ABinary\"          typeName=\"binary\"  />"
+                    L"        <ECArrayProperty propertyName=\"SomeStrings\" typeName=\"string\" />"
+                    L"        <ECArrayProperty propertyName=\"SomeInts\"    typeName=\"int\" />"
+                    L"        <ECArrayProperty propertyName=\"SomePoint3ds\"    typeName=\"point3d\" />"
+                    L"        <ECArrayProperty propertyName=\"SomePoint2ds\"    typeName=\"point2d\" />"
+                    L"        <ECArrayProperty propertyName=\"SomeDoubles\"     typeName=\"double\"  />"
+                    L"        <ECArrayProperty propertyName=\"SomeDateTimes\"   typeName=\"dateTime\"  />"
+                    L"        <ECArrayProperty propertyName=\"SomeBooleans\"    typeName=\"boolean\"  />"
+                    L"        <ECArrayProperty propertyName=\"SomeLongs\"       typeName=\"long\"  />"
+                    L"        <ECArrayProperty propertyName=\"SomeBinaries\"    typeName=\"binary\"  />"
+                    L"    </ECClass>"
+                    L"    <ECClass typeName=\"FixedSizeArrayTester\" isStruct=\"True\" isDomainClass=\"True\">"
+                    L"        <ECArrayProperty propertyName=\"FixedString1\"  typeName=\"string\"     minOccurs=\"1\"  maxOccurs=\"1\" />"
+                    L"        <ECArrayProperty propertyName=\"FixedInt1\"     typeName=\"int\"        minOccurs=\"1\"  maxOccurs=\"1\" />"
+                    L"        <ECArrayProperty propertyName=\"FixedString10\" typeName=\"string\"     minOccurs=\"10\" maxOccurs=\"10\" />"
+                    L"        <ECArrayProperty propertyName=\"FixedInt10\"    typeName=\"int\"        minOccurs=\"10\" maxOccurs=\"10\" />"
+                    L"        <ECArrayProperty propertyName=\"Struct1\"       typeName=\"BaseClass0\" minOccurs=\"1\"  maxOccurs=\"1\" />"
+                    L"        <ECArrayProperty propertyName=\"Struct10\"      typeName=\"BaseClass0\" minOccurs=\"10\" maxOccurs=\"10\" />"
+                    L"    </ECClass>"
+                    L"    <ECClass typeName=\"ClassLayoutPerformanceTest0\" isStruct=\"True\" isDomainClass=\"True\">"
+                    L"        <ECProperty propertyName=\"AString\"  typeName=\"string\" />"
+                    L"        <ECProperty propertyName=\"AnInt\"    typeName=\"int\" />"
+                    L"        <ECProperty propertyName=\"ADouble\"  typeName=\"double\"  />"
+                    L"    </ECClass>"
+                    L"    <ECClass typeName=\"ClassLayoutPerformanceTest1\" isStruct=\"True\" isDomainClass=\"True\">"
+                    L"        <ECProperty propertyName=\"AMonkeywrench\"    typeName=\"int\" />"
+                    L"        <ECProperty propertyName=\"ADouble\"          typeName=\"double\"  />"
+                    L"        <ECProperty propertyName=\"AString\"          typeName=\"string\" />"
+                    L"        <ECProperty propertyName=\"AnInt\"            typeName=\"int\" />"
+                    L"    </ECClass>"
+                    L"    <ECClass typeName=\"%s\" isDomainClass=\"True\">"
+                    L"        <ECArrayProperty propertyName=\"BeginningArray\" typeName=\"string\" />"
+                    L"        <ECProperty propertyName=\"A\" typeName=\"int\" />"
+                    L"        <ECProperty propertyName=\"AA\" typeName=\"int\" />"
+                    L"        <ECProperty propertyName=\"B\" typeName=\"string\" />"
+                    L"        <ECProperty propertyName=\"C\" typeName=\"long\" />"
+                    L"        <ECProperty propertyName=\"D\" typeName=\"double\" />"
+                    L"        <ECProperty propertyName=\"S\" typeName=\"string\" />"
+                    L"        <ECStructProperty propertyName=\"Manufacturer\" typeName=\"Manufacturer\" />"
+                    L"        <ECProperty propertyName=\"Property0\" typeName=\"string\" />"
+                    L"        <ECProperty propertyName=\"Property1\" typeName=\"string\" />"
+                    L"        <ECProperty propertyName=\"Property2\" typeName=\"string\" />"
+                    L"        <ECProperty propertyName=\"Property3\" typeName=\"string\" />"
+                    L"        <ECProperty propertyName=\"Property4\" typeName=\"string\" />"
+                    L"        <ECProperty propertyName=\"Property5\" typeName=\"string\" />"
+                    L"        <ECProperty propertyName=\"Property6\" typeName=\"string\" />"
+                    L"        <ECProperty propertyName=\"Property7\" typeName=\"string\" />"
+                    L"        <ECProperty propertyName=\"Property8\" typeName=\"string\" />"
+                    L"        <ECProperty propertyName=\"Property9\" typeName=\"string\" />"
+                    L"        <ECArrayProperty propertyName=\"FixedArrayFixedElement\" typeName=\"int\" minOccurs=\"10\" maxOccurs=\"10\"/>"                    
+                    L"        <ECProperty propertyName=\"Property10\" typeName=\"string\" />"
+                    L"        <ECProperty propertyName=\"Property11\" typeName=\"string\" />"
+                    L"        <ECProperty propertyName=\"Property12\" typeName=\"string\" />"
+                    L"        <ECProperty propertyName=\"Property13\" typeName=\"string\" />"
+                    L"        <ECProperty propertyName=\"Property14\" typeName=\"string\" />"
+                    L"        <ECProperty propertyName=\"Property15\" typeName=\"string\" />"
+                    L"        <ECProperty propertyName=\"Property16\" typeName=\"string\" />"
+                    L"        <ECProperty propertyName=\"Property17\" typeName=\"string\" />"                    
+                    L"        <ECArrayProperty propertyName=\"VariableArrayFixedElement\" typeName=\"int\"/>"
+                    L"        <ECArrayProperty propertyName=\"FixedArrayVariableElement\" typeName=\"string\" minOccurs=\"12\" maxOccurs=\"12\"/>"                    
+                    L"        <ECProperty propertyName=\"Property18\" typeName=\"string\" />"
+                    L"        <ECProperty propertyName=\"Property19\" typeName=\"string\" />"
+                    L"        <ECProperty propertyName=\"Property20\" typeName=\"string\" />"
+                    L"        <ECProperty propertyName=\"Property21\" typeName=\"string\" />"
+                    L"        <ECProperty propertyName=\"Property22\" typeName=\"string\" />"
+                    L"        <ECArrayProperty propertyName=\"ManufacturerArray\" typeName=\"Manufacturer\"/>"
+                    L"        <ECProperty propertyName=\"Property23\" typeName=\"string\" />"
+                    L"        <ECProperty propertyName=\"Property24\" typeName=\"string\" />"
+                    L"        <ECProperty propertyName=\"Property25\" typeName=\"string\" />"
+                    L"        <ECProperty propertyName=\"Property26\" typeName=\"string\" />"
+                    L"        <ECProperty propertyName=\"Property27\" typeName=\"string\" />"
+                    L"        <ECArrayProperty propertyName=\"VariableArrayVariableElement\" typeName=\"string\"/>"
+                    L"        <ECProperty propertyName=\"Property28\" typeName=\"string\" />"
+                    L"        <ECProperty propertyName=\"Property29\" typeName=\"string\" />"
+                    L"        <ECProperty propertyName=\"Property30\" typeName=\"string\" />"
+                    L"        <ECProperty propertyName=\"Property31\" typeName=\"string\" />"
+                    L"        <ECProperty propertyName=\"Property32\" typeName=\"string\" />"
+                    L"        <ECProperty propertyName=\"Property33\" typeName=\"string\" />"
+                    L"        <ECProperty propertyName=\"Property34\" typeName=\"string\" />"
+                    L"        <ECProperty propertyName=\"Property35\" typeName=\"string\" />"
+                    L"        <ECProperty propertyName=\"Property36\" typeName=\"string\" />"
+                    L"        <ECProperty propertyName=\"Property37\" typeName=\"string\" />"
+                    L"        <ECProperty propertyName=\"Property38\" typeName=\"string\" />"
+                    L"        <ECProperty propertyName=\"Property39\" typeName=\"string\" />"
+                    L"        <ECProperty propertyName=\"Property40\" typeName=\"string\" />"
+                    L"        <ECProperty propertyName=\"Property41\" typeName=\"string\" />"
+                    L"        <ECProperty propertyName=\"Property42\" typeName=\"string\" />"
+                    L"        <ECProperty propertyName=\"Property43\" typeName=\"string\" />"
+                    L"        <ECProperty propertyName=\"Property44\" typeName=\"string\" />"
+                    L"        <ECProperty propertyName=\"Property45\" typeName=\"string\" />"
+                    L"        <ECProperty propertyName=\"Property46\" typeName=\"string\" />"
+                    L"        <ECProperty propertyName=\"Property47\" typeName=\"string\" />"
+                    L"        <ECArrayProperty propertyName=\"EndingArray\" typeName=\"string\" />"
+                    L"    </ECClass>"
+                    L"    <ECClass typeName=\"NestedStructArray\" isStruct=\"True\" isDomainClass=\"True\">"
+                    L"        <ECProperty propertyName=\"NestPropString\" typeName=\"string\" />"
+                    L"        <ECArrayProperty propertyName=\"ManufacturerArray\" typeName=\"Manufacturer\"  minOccurs=\"0\" maxOccurs=\"unbounded\" />"
+                    L"    </ECClass>"
+                    L"    <ECClass typeName=\"ClassWithStructArray\" isStruct=\"True\" isDomainClass=\"True\">"
+                    L"        <ECArrayProperty propertyName=\"StructArray\" typeName=\"AllPrimitives\"  minOccurs=\"0\" maxOccurs=\"unbounded\" />"
+                    L"        <ECStructProperty propertyName=\"StructMember\" typeName=\"AllPrimitives\" />"
+                    L"        <ECArrayProperty propertyName=\"ComplicatedStructArray\" typeName=\"NestedStructArray\"  minOccurs=\"0\" maxOccurs=\"unbounded\" />"
+                    L"    </ECClass>"
+                    L"    <ECClass typeName=\"ClassWithPolymorphicStructArray\" isStruct=\"True\" isDomainClass=\"True\">"
+                    L"        <ECArrayProperty propertyName=\"PolymorphicStructArray\" typeName=\"BaseClass0\"  minOccurs=\"0\" maxOccurs=\"unbounded\" />"
+                    L"    </ECClass>"
+                    L"    <ECClass typeName=\"BaseClass0\" isStruct=\"True\" isDomainClass=\"True\">"
+                    L"        <ECProperty propertyName=\"BaseIntProperty\" typeName=\"int\" />"
+                    L"    </ECClass>"
+                    L"    <ECClass typeName=\"DerivedClass0\" isStruct=\"True\" isDomainClass=\"True\">"
+                    L"        <BaseClass>BaseClass0</BaseClass>"
+                    L"        <ECProperty propertyName=\"DerivedStringProperty\" typeName=\"string\" />"
+                    L"    </ECClass>"
+                    L"    <ECClass typeName=\"DerivedClass1\" isStruct=\"True\" isDomainClass=\"True\">"
+                    L"        <BaseClass>BaseClass0</BaseClass>"
+                    L"        <ECProperty propertyName=\"DerivedDoubleProperty\" typeName=\"double\" />"
+                    L"    </ECClass>"
+                    L"    <ECClass typeName=\"Address\" isStruct=\"True\" isDomainClass=\"True\">"
+                    L"        <ECProperty propertyName=\"HouseNumber\"  typeName=\"string\" />"
+                    L"        <ECProperty propertyName=\"Street\"       typeName=\"string\" />"
+                    L"        <ECProperty propertyName=\"Town\"         typeName=\"string\" />"
+                    L"        <ECProperty propertyName=\"State\"        typeName=\"string\" />"
+                    L"        <ECProperty propertyName=\"Zip\"          typeName=\"int\" />"
+                    L"    </ECClass>"
+                    L"    <ECClass typeName=\"PhoneNumber\" isStruct=\"True\" isDomainClass=\"True\">"
+                    L"        <ECProperty propertyName=\"AreaCode\"     typeName=\"int\" />"
+                    L"        <ECProperty propertyName=\"Number\"       typeName=\"int\" />"
+                    L"    </ECClass>"
+                    L"    <ECClass typeName=\"ContactInfo\" isStruct=\"True\" isDomainClass=\"True\">"
+                    L"        <ECStructProperty propertyName=\"PhoneNumber\" typeName=\"PhoneNumber\" />"
+                    L"        <ECStructProperty propertyName=\"Address\"     typeName=\"Address\" />"
+                    L"        <ECProperty       propertyName=\"Email\"       typeName=\"string\" />"
+                    L"    </ECClass>"
+                    L"    <ECClass typeName=\"Employee\" isStruct=\"True\" isDomainClass=\"True\">"
+                    L"        <ECProperty       propertyName=\"Name\"       typeName=\"string\" />"
+                    L"        <ECStructProperty propertyName=\"Home\"       typeName=\"ContactInfo\" />"
+                    L"        <ECStructProperty propertyName=\"Work\"       typeName=\"ContactInfo\" />"
+                    L"    </ECClass>"
+                    L"    <ECClass typeName=\"EmployeeDirectory\" isDomainClass=\"True\">"
+                    L"        <ECArrayProperty propertyName=\"Employees\" typeName=\"Employee\"  minOccurs=\"0\" maxOccurs=\"unbounded\" />"
+                    L"    </ECClass>"
+                    L"    <ECClass typeName=\"Car\" isStruct=\"True\" isDomainClass=\"True\">"
+                    L"        <ECProperty       propertyName=\"Name\"       typeName=\"string\"/>"
+                    L"        <ECProperty       propertyName=\"Wheels\"     typeName=\"int\"  readOnly=\"True\"/>"
+                    L"    </ECClass>"
+                    L"  <ECClass typeName=\"StructClass\" isStruct=\"True\" isDomainClass=\"False\">"
+                    L"    <ECProperty propertyName=\"StringProperty\" typeName=\"string\" /> "
+                    L"    <ECProperty propertyName=\"IntProperty\" typeName=\"int\" /> "
+                    L"    <ECArrayProperty propertyName=\"ArrayProperty\" typeName=\"string\" minOccurs=\"1\" maxOccurs=\"1\" /> "
+                    L"    </ECClass>"
+                    L"  <ECClass typeName=\"ComplexClass\" isDomainClass=\"True\">"
+                    L"    <ECProperty propertyName=\"IntProperty\" typeName=\"int\" />" 
+                    L"    <ECProperty propertyName=\"StringProperty\" typeName=\"string\" /> "
+                    L"    <ECProperty propertyName=\"DoubleProperty\" typeName=\"double\" /> "
+                    L"    <ECProperty propertyName=\"DateTimeProperty\" typeName=\"dateTime\" />" 
+                    L"    <ECProperty propertyName=\"BooleanProperty\" typeName=\"boolean\" />" 
+                    L"    <ECArrayProperty propertyName=\"SimpleArrayProperty\" typeName=\"string\" minOccurs=\"1\" maxOccurs=\"1\" />"
+                    L"    <ECArrayProperty propertyName=\"StructArrayProperty\" typeName=\"StructClass\" minOccurs=\"1\" maxOccurs=\"1\" isStruct=\"True\" />" 
+                    L"    <ECStructProperty propertyName=\"StructProperty\" typeName=\"StructClass\" />" 
+                    L"  </ECClass>"
+                    L"</ECSchema>";
+
+    wchar_t* buff = (wchar_t*) _alloca (2 * (50 + wcslen (fmt) + wcslen (schemaName) + wcslen (className)));
+
+    swprintf (buff, fmt, schemaName, versionMajor, versionMinor, className);
+
+    return buff;
+    }
+
+/*---------------------------------------------------------------------------------**//**
+* @bsimethod                                                    JoshSchifter    12/09
++---------------+---------------+---------------+---------------+---------------+------*/
+ECSchemaPtr       CreateTestSchema ()
+    {
+    WString schemaXMLString = GetTestSchemaXMLString (L"TestSchema", 0, 0, L"TestClass");
+
+    ECSchemaReadContextPtr  schemaContext = ECSchemaReadContext::CreateContext();
+    ECSchemaPtr schema;
+    EXPECT_EQ (SUCCESS, ECSchema::ReadFromXmlString (schema, schemaXMLString.c_str(), *schemaContext));
+    return schema;
+    }
+    
+typedef std::vector<WString> NameVector;
+static std::vector<WString> s_propertyNames;
+
+/*---------------------------------------------------------------------------------**//**
+* @bsimethod                                                    CaseyMullen    01/10
++---------------+---------------+---------------+---------------+---------------+------*/
+ECSchemaPtr     CreateProfilingSchema (int nStrings)
+    {
+    s_propertyNames.clear();
+    
+    WString schemaXml = 
+                    L"<?xml version=\"1.0\" encoding=\"UTF-8\"?>"
+                    L"<ECSchema schemaName=\"ProfilingSchema\" nameSpacePrefix=\"p\" version=\"1.0\" xmlns=\"http://www.bentley.com/schemas/Bentley.ECXML.2.0\">"
+                    L"    <ECClass typeName=\"Pidget\" isDomainClass=\"True\">";
+
+    for (int i = 0; i < nStrings; i++)
+        {
+        wchar_t propertyName[32];
+        swprintf(propertyName, L"StringProperty%02d", i);
+        s_propertyNames.push_back (propertyName);
+        WCharCP propertyFormat = 
+                    L"        <ECProperty propertyName=\"%s\" typeName=\"string\" />";
+        wchar_t propertyXml[128];
+        swprintf (propertyXml, propertyFormat, propertyName);
+        schemaXml += propertyXml;
+        }                    
+
+    schemaXml +=    L"    </ECClass>"
+                    L"</ECSchema>";
+
+    ECSchemaReadContextPtr  schemaContext = ECSchemaReadContext::CreateContext();
+
+    ECSchemaPtr schema;
+    EXPECT_EQ (SCHEMA_READ_STATUS_Success, ECSchema::ReadFromXmlString (schema, schemaXml.c_str(), *schemaContext));
+    return schema;
+    }
+    
+/*---------------------------------------------------------------------------------**//**
+* @bsimethod                                    Adam.Klatzkin                   02/2010
++---------------+---------------+---------------+---------------+---------------+------*/
+void ExerciseVariableCountIntArray (IECInstanceR instance, ECValue& v, wchar_t* arrayAccessor, int baseValue)
+    {
+    // test insertion in an empty array
+    ASSERT_TRUE (ECOBJECTS_STATUS_Success == instance.InsertArrayElements (arrayAccessor, 0, 5));
+    VerifyArrayInfo             (instance, v, arrayAccessor, 5, false);
+    VerifyIsNullArrayElements   (instance, v, arrayAccessor, 0, 5, true);    
+    SetAndVerifyIntegerArray    (instance, v, arrayAccessor, baseValue, 5);   
+    VerifyIsNullArrayElements   (instance, v, arrayAccessor, 0, 5, false);
+    VerifyOutOfBoundsError      (instance, v, arrayAccessor, 5);
+    // test insertion in the middle of an array
+    ASSERT_TRUE (ECOBJECTS_STATUS_Success == instance.InsertArrayElements (arrayAccessor, 3, 3));    
+    VerifyArrayInfo             (instance, v, arrayAccessor, 8, false);
+    VerifyIsNullArrayElements   (instance, v, arrayAccessor, 0, 3, false);
+    VerifyIntegerArray          (instance, v, arrayAccessor, baseValue, 0, 3);
+    VerifyIsNullArrayElements   (instance, v, arrayAccessor, 3, 3, true);
+    VerifyIsNullArrayElements   (instance, v, arrayAccessor, 6, 2, false);
+    VerifyIntegerArray          (instance, v, arrayAccessor, baseValue + 3, 6, 2);
+    SetAndVerifyIntegerArray    (instance, v, arrayAccessor, baseValue, 8);   
+    // test insertion at the beginning of an array
+    ASSERT_TRUE (ECOBJECTS_STATUS_Success == instance.InsertArrayElements (arrayAccessor, 0, 4));    
+    VerifyArrayInfo             (instance, v, arrayAccessor, 12, false);
+    VerifyIsNullArrayElements   (instance, v, arrayAccessor, 0, 4, true);
+    VerifyIsNullArrayElements   (instance, v, arrayAccessor, 4, 8, false);
+    VerifyIntegerArray          (instance, v, arrayAccessor, baseValue, 4, 8);    
+    SetAndVerifyIntegerArray    (instance, v, arrayAccessor, baseValue, 12);     
+    // test insertion at the end of an array
+    ASSERT_TRUE (ECOBJECTS_STATUS_Success == instance.AddArrayElements (arrayAccessor, 2));    
+    VerifyArrayInfo             (instance, v, arrayAccessor, 14, false);    
+    VerifyIsNullArrayElements   (instance, v, arrayAccessor, 12, 2, true);
+    VerifyIsNullArrayElements   (instance, v, arrayAccessor, 0, 12, false);
+    VerifyIntegerArray          (instance, v, arrayAccessor, baseValue, 0, 12);    
+    SetAndVerifyIntegerArray    (instance, v, arrayAccessor, baseValue, 14);               
+    }    
+       
+/*---------------------------------------------------------------------------------**//**
+* @bsimethod                                    Adam.Klatzkin                   02/2010
++---------------+---------------+---------------+---------------+---------------+------*/
+void ExerciseVariableCountStringArray (IECInstanceR instance, ECValue& v, wchar_t* arrayAccessor, wchar_t* stringSeed)
+    {
+    // test insertion in an empty array
+    ASSERT_TRUE (ECOBJECTS_STATUS_Success == instance.InsertArrayElements (arrayAccessor, 0, 5));
+    VerifyArrayInfo             (instance, v, arrayAccessor, 5, false);
+    VerifyIsNullArrayElements   (instance, v, arrayAccessor, 0, 5, true);    
+    SetAndVerifyStringArray     (instance, v, arrayAccessor, stringSeed, 5);   
+    VerifyIsNullArrayElements   (instance, v, arrayAccessor, 0, 5, false);
+    VerifyOutOfBoundsError      (instance, v, arrayAccessor, 5);
+    // test insertion in the middle of an array
+    ASSERT_TRUE (ECOBJECTS_STATUS_Success == instance.InsertArrayElements (arrayAccessor, 3, 3));    
+    VerifyArrayInfo             (instance, v, arrayAccessor, 8, false);
+    VerifyIsNullArrayElements   (instance, v, arrayAccessor, 0, 3, false);
+    VerifyStringArray           (instance, v, arrayAccessor, stringSeed, 0, 3);
+    VerifyIsNullArrayElements   (instance, v, arrayAccessor, 3, 3, true);
+    VerifyIsNullArrayElements   (instance, v, arrayAccessor, 6, 2, false);
+    WString stringSeedXXX(stringSeed);
+    stringSeedXXX.append (L"XXX");
+    VerifyStringArray           (instance, v, arrayAccessor, stringSeedXXX.c_str(), 6, 2);
+    SetAndVerifyStringArray     (instance, v, arrayAccessor, stringSeed, 8);   
+    // test insertion at the beginning of an array
+    ASSERT_TRUE (ECOBJECTS_STATUS_Success == instance.InsertArrayElements (arrayAccessor, 0, 4));    
+    VerifyArrayInfo             (instance, v, arrayAccessor, 12, false);
+    VerifyIsNullArrayElements   (instance, v, arrayAccessor, 0, 4, true);
+    VerifyIsNullArrayElements   (instance, v, arrayAccessor, 4, 8, false);
+    VerifyStringArray           (instance, v, arrayAccessor, stringSeed, 4, 8);    
+    SetAndVerifyStringArray     (instance, v, arrayAccessor, stringSeed, 12);     
+    // test insertion at the end of an array
+    ASSERT_TRUE (ECOBJECTS_STATUS_Success == instance.AddArrayElements (arrayAccessor, 2));    
+    VerifyArrayInfo             (instance, v, arrayAccessor, 14, false);    
+    VerifyIsNullArrayElements   (instance, v, arrayAccessor, 12, 2, true);
+    VerifyIsNullArrayElements   (instance, v, arrayAccessor, 0, 12, false);
+    VerifyStringArray           (instance, v, arrayAccessor, stringSeed, 0, 12);    
+    SetAndVerifyStringArray     (instance, v, arrayAccessor, stringSeed, 14);               
+    }
+    
+/*---------------------------------------------------------------------------------**//**
+* @bsimethod                                    Adam.Klatzkin                   02/2010
++---------------+---------------+---------------+---------------+---------------+------*/
+void VerifyVariableCountManufacturerArray (IECInstanceR instance, ECValue& v, wchar_t* arrayAccessor)
+    {    
+    VerifyArrayInfo (instance, v, arrayAccessor, 4, false);
+    EXPECT_TRUE (SUCCESS == instance.GetValue (v, arrayAccessor));    
+    VerifyIsNullArrayElements (instance, v, arrayAccessor, 0, 4, false);
+    EXPECT_TRUE (SUCCESS == instance.GetValue (v, arrayAccessor, 0));    
+    EXPECT_TRUE (v.IsStruct());    
+    IECInstancePtr manufInst = v.GetStruct();
+    VerifyString (*manufInst, v, L"Name", L"Nissan");
+    VerifyInteger (*manufInst, v, L"AccountNo", 3475);
+    EXPECT_TRUE (SUCCESS == instance.GetValue (v, arrayAccessor, 1));    
+    EXPECT_TRUE (v.IsStruct());    
+    manufInst = v.GetStruct();
+    VerifyString (*manufInst, v, L"Name", L"Ford");
+    VerifyInteger (*manufInst, v, L"AccountNo", 381);    
+    EXPECT_TRUE (SUCCESS == instance.GetValue (v, arrayAccessor, 2));    
+    EXPECT_TRUE (v.IsStruct());    
+    manufInst = v.GetStruct();
+    VerifyString (*manufInst, v, L"Name", L"Chrysler");
+    VerifyInteger (*manufInst, v, L"AccountNo", 81645);    
+    EXPECT_TRUE (SUCCESS == instance.GetValue (v, arrayAccessor, 3));    
+    EXPECT_TRUE (v.IsStruct());    
+    manufInst = v.GetStruct();
+    VerifyString (*manufInst, v, L"Name", L"Toyota");
+    VerifyInteger (*manufInst, v, L"AccountNo", 6823);    
+    }  
+    
+/*---------------------------------------------------------------------------------**//**
+* @bsimethod                                    Adam.Klatzkin                   02/2010
++---------------+---------------+---------------+---------------+---------------+------*/
+void ExerciseVariableCountManufacturerArray (IECInstanceR instance, StandaloneECEnablerR manufacturerEnabler, ECValue& v, wchar_t* arrayAccessor)
+    {    
+    VerifyArrayInfo (instance, v, arrayAccessor, 0, false);
+    
+    // create an array of two values
+    ASSERT_TRUE (ECOBJECTS_STATUS_Success == instance.AddArrayElements (arrayAccessor, 2));
+    VerifyArrayInfo (instance, v, arrayAccessor, 2, false);
+    VerifyIsNullArrayElements (instance, v, arrayAccessor, 0, 2, true);
+    IECInstancePtr manufInst = manufacturerEnabler.CreateInstance().get();    
+    SetAndVerifyString (*manufInst, v, L"Name", L"Nissan");
+    SetAndVerifyInteger (*manufInst, v, L"AccountNo", 3475);
+    v.SetStruct (manufInst.get());
+    ASSERT_TRUE (SUCCESS == instance.SetValue (arrayAccessor, v, 0));
+    manufInst = manufacturerEnabler.CreateInstance().get();    
+    SetAndVerifyString (*manufInst, v, L"Name", L"Kia");
+    SetAndVerifyInteger (*manufInst, v, L"AccountNo", 1791);
+    v.SetStruct (manufInst.get());
+    ASSERT_TRUE (SUCCESS == instance.SetValue (arrayAccessor, v, 1));    
+    VerifyIsNullArrayElements (instance, v, arrayAccessor, 0, 2, false);    
+   
+    // insert two elements in the middle of the array   
+    ASSERT_TRUE (ECOBJECTS_STATUS_Success == instance.InsertArrayElements (arrayAccessor, 1, 2));
+    VerifyArrayInfo (instance, v, arrayAccessor, 4, false);
+    VerifyIsNullArrayElements (instance, v, arrayAccessor, 0, 1, false);
+    VerifyIsNullArrayElements (instance, v, arrayAccessor, 1, 2, true);
+    VerifyIsNullArrayElements (instance, v, arrayAccessor, 3, 1, false);
+    manufInst = manufacturerEnabler.CreateInstance().get();    
+    SetAndVerifyString (*manufInst, v, L"Name", L"Ford");
+    SetAndVerifyInteger (*manufInst, v, L"AccountNo", 381);
+    v.SetStruct (manufInst.get());
+    ASSERT_TRUE (SUCCESS == instance.SetValue (arrayAccessor, v, 1)); 
+    manufInst = manufacturerEnabler.CreateInstance().get();    
+    SetAndVerifyString (*manufInst, v, L"Name", L"Chrysler");
+    SetAndVerifyInteger (*manufInst, v, L"AccountNo", 81645);
+    v.SetStruct (manufInst.get());
+    ASSERT_TRUE (SUCCESS ==instance.SetValue (arrayAccessor, v, 2));        
+    VerifyIsNullArrayElements (instance, v, arrayAccessor, 0, 4, false);
+    
+    // ensure we can set a struct array value to NULL        
+    v.SetToNull();
+    ASSERT_TRUE (SUCCESS == instance.SetValue (arrayAccessor, v, 3));        
+    VerifyIsNullArrayElements (instance, v, arrayAccessor, 0, 3, false);
+    VerifyIsNullArrayElements (instance, v, arrayAccessor, 3, 1, true);
+    manufInst = manufacturerEnabler.CreateInstance().get();    
+    SetAndVerifyString (*manufInst, v, L"Name", L"Acura");
+    SetAndVerifyInteger (*manufInst, v, L"AccountNo", 6);
+    v.SetStruct (manufInst.get());
+    ASSERT_TRUE (SUCCESS == instance.SetValue (arrayAccessor, v, 3));        
+    VerifyIsNullArrayElements (instance, v, arrayAccessor, 3, 1, false);
+    manufInst = manufacturerEnabler.CreateInstance().get();    
+    SetAndVerifyString (*manufInst, v, L"Name", L"Toyota");
+    SetAndVerifyInteger (*manufInst, v, L"AccountNo", 6823);
+    v.SetStruct (manufInst.get());
+    ASSERT_TRUE (SUCCESS == instance.SetValue (arrayAccessor, v, 3));        
+    
+    VerifyVariableCountManufacturerArray (instance, v, arrayAccessor);
+    }
+    
+/*---------------------------------------------------------------------------------**//**
+* @bsimethod                                                    CaseyMullen     10/09
++---------------+---------------+---------------+---------------+---------------+------*/  
+void ExerciseInstance (IECInstanceR instance, wchar_t* valueForFinalStrings)
+    {   
+    ECValue v;    
+    instance.GetValue (v, L"D");
+    
+    double doubleValue = 1.0/3.0;
+    SetAndVerifyDouble (instance, v, L"D", doubleValue);
+
+    SetAndVerifyInteger (instance, v, L"A", 97);
+    SetAndVerifyInteger (instance, v, L"AA", 12);   
+    
+    SetAndVerifyString (instance, v, L"B", L"Happy");
+    SetAndVerifyString (instance, v, L"B", L"Very Happy");
+    SetAndVerifyString (instance, v, L"B", L"sad");
+    SetAndVerifyString (instance, v, L"S", L"Lucky");
+    SetAndVerifyString (instance, v, L"B", L"Very Very Happy");
+    VerifyString (instance, v, L"S", L"Lucky");
+    SetAndVerifyString (instance, v, L"Manufacturer.Name", L"Charmed");
+    SetAndVerifyString (instance, v, L"S", L"Lucky Strike");
+        
+    wchar_t largeString[3300];
+    largeString[0] = L'\0';
+    for (int i = 0; i < 20; i++)
+        wcscat (largeString, L"S2345678901234567890123456789012");
+    
+    SetAndVerifyString (instance, v, L"S", largeString);
+    for (int i = 0; i < N_FINAL_STRING_PROPS_IN_FAKE_CLASS; i++)
+        {
+        wchar_t propertyName[66];
+        swprintf (propertyName, L"Property%i", i);
+        SetAndVerifyString (instance, v, propertyName, valueForFinalStrings);
+        }          
+        
+    VerifyArrayInfo (instance, v, L"BeginningArray[]", 0, false);
+    VerifyArrayInfo (instance, v, L"FixedArrayFixedElement[]", 10, true);
+    VerifyArrayInfo (instance, v, L"VariableArrayFixedElement[]", 0, false);
+    VerifyArrayInfo (instance, v, L"FixedArrayVariableElement[]", 12, true);
+    VerifyArrayInfo (instance, v, L"VariableArrayVariableElement[]", 0, false);
+    VerifyArrayInfo (instance, v, L"EndingArray[]", 0, false);
+    
+    VerifyIsNullArrayElements (instance, v, L"FixedArrayFixedElement[]", 0, 10, true);
+    SetAndVerifyIntegerArray (instance, v, L"FixedArrayFixedElement[]", 172, 10);
+    VerifyIsNullArrayElements (instance, v, L"FixedArrayFixedElement[]", 0, 10, false);
+    SetAndVerifyIntegerArray (instance, v, L"FixedArrayFixedElement[]", 283, 10);    
+    
+    VerifyIsNullArrayElements (instance, v, L"FixedArrayVariableElement[]", 0, 12, true);
+    SetAndVerifyStringArray (instance, v, L"FixedArrayVariableElement[]", L"BaseString", 12);       
+    VerifyIsNullArrayElements (instance, v, L"FixedArrayVariableElement[]", 0, 12, false);
+    SetAndVerifyStringArray (instance, v, L"FixedArrayVariableElement[]", L"LaaaaaaargeString", 10);       
+    VerifyStringArray (instance, v, L"FixedArrayVariableElement[]", L"BaseStringXXXXXXXXXX", 10, 2);
+    SetAndVerifyStringArray (instance, v, L"FixedArrayVariableElement[]", L"XString", 12);           
+    
+    ExerciseVariableCountStringArray (instance, v, L"BeginningArray[]", L"BAValue");
+    ExerciseVariableCountIntArray    (instance, v, L"VariableArrayFixedElement[]", 57);
+    ExerciseVariableCountStringArray (instance, v, L"VariableArrayVariableElement[]", L"Var+Var");
+    ExerciseVariableCountStringArray (instance, v, L"EndingArray[]", L"EArray");        
+    
+    ECClassP manufacturerClass = instance.GetClass().GetSchema().GetClassP (L"Manufacturer");
+    ASSERT_TRUE (NULL != manufacturerClass);
+
+#ifdef OLD_WAY    
+    ClassLayoutP manufClassLayout = ClassLayout::BuildFromClass (*manufacturerClass, 43, 24);
+    StandaloneECEnablerPtr manufEnabler = StandaloneECEnabler::CreateEnabler (*manufacturerClass, *manufClassLayout, true);
+#endif
+    StandaloneECEnablerPtr manufEnabler =  instance.GetEnablerR().GetEnablerForStructArrayMember (manufacturerClass->GetSchema().GetSchemaKey(), manufacturerClass->GetName().c_str()); 
+    ExerciseVariableCountManufacturerArray (instance, *manufEnabler, v, L"ManufacturerArray[]");
+    
+    // Make sure that everything still has the final value that we expected
+    VerifyString (instance, v, L"S", largeString);
+    VerifyInteger (instance, v, L"A", 97);
+    VerifyDouble  (instance, v, L"D", doubleValue);
+    VerifyInteger (instance, v, L"AA", 12);
+    VerifyString  (instance, v, L"B", L"Very Very Happy");
+    VerifyString (instance, v, L"Manufacturer.Name", L"Charmed");
+    for (int i = 0; i < N_FINAL_STRING_PROPS_IN_FAKE_CLASS; i++)
+        {
+        wchar_t propertyName[66];
+        swprintf (propertyName, L"Property%i", i);
+        VerifyString (instance, v, propertyName, valueForFinalStrings);
+        }    
+    VerifyArrayInfo     (instance, v, L"FixedArrayFixedElement[]", 10, true);
+    VerifyIntegerArray  (instance, v, L"FixedArrayFixedElement[]", 283, 0, 10);             
+    VerifyArrayInfo     (instance, v, L"BeginningArray[]", 14, false);
+    VerifyIsNullArrayElements   (instance, v, L"BeginningArray[]", 0, 14, false);
+    VerifyStringArray   (instance, v, L"BeginningArray[]", L"BAValue", 0, 14);        
+    VerifyArrayInfo     (instance, v, L"FixedArrayVariableElement[]", 12, true);
+    VerifyIsNullArrayElements   (instance, v, L"FixedArrayVariableElement[]", 0, 12, false);
+    VerifyStringArray   (instance, v, L"FixedArrayVariableElement[]", L"XString", 0, 12);           
+    VerifyArrayInfo     (instance, v, L"VariableArrayFixedElement[]", 14, false);
+    VerifyIsNullArrayElements   (instance, v, L"VariableArrayFixedElement[]", 0, 14, false);
+    VerifyIntegerArray  (instance, v, L"VariableArrayFixedElement[]", 57, 0, 14);                   
+    VerifyArrayInfo     (instance, v, L"VariableArrayVariableElement[]", 14, false);
+    VerifyIsNullArrayElements   (instance, v, L"VariableArrayVariableElement[]", 0, 14, false);
+    VerifyStringArray   (instance, v, L"VariableArrayVariableElement[]", L"Var+Var", 0, 14);               
+    VerifyArrayInfo     (instance, v, L"EndingArray[]", 14, false);
+    VerifyIsNullArrayElements   (instance, v, L"EndingArray[]", 0, 14, false);
+    VerifyStringArray   (instance, v, L"EndingArray[]", L"EArray", 0, 14);                
+    VerifyVariableCountManufacturerArray (instance, v, L"ManufacturerArray[]");     
+    
+    instance.ToString(L"").c_str();
+    }
+
+#ifdef  MUST_PUBLISH_ECInstanceInteropHelper
+/*---------------------------------------------------------------------------------**//**
+* @bsimethod                                                    
++---------------+---------------+---------------+---------------+---------------+------*/
+TEST_F(MemoryLayoutTests, GetValuesUsingInteropHelper)
+    {
+    ECSchemaPtr        schema = CreateTestSchema();
+    ASSERT_TRUE (schema.IsValid());
+
+    ECClassP ecClass = schema->GetClassP (L"TestClass");
+    ASSERT_TRUE (ecClass);
+
+    ClassLayoutP classLayout = ClassLayout::BuildFromClass (*ecClass, 0, 0);
+    StandaloneECEnablerPtr enabler = StandaloneECEnabler::CreateEnabler (*ecClass, *classLayout, true);
+
+    ECN::StandaloneECInstancePtr instance = enabler->CreateInstance();
+
+    double    doubleVal;
+    int       intVal;
+
+    EXPECT_TRUE (ECOBJECTS_STATUS_Success == ECInstanceInteropHelper::SetDoubleValue (*instance, L"D", (double)(1.0/3.0)));
+    EXPECT_TRUE (ECOBJECTS_STATUS_Success == ECInstanceInteropHelper::GetDouble      (*instance, doubleVal, L"D"));
+    EXPECT_TRUE ((double)(1.0/3.0) == doubleVal);
+
+    EXPECT_TRUE (ECOBJECTS_STATUS_Success == ECInstanceInteropHelper::SetIntegerValue (*instance, L"FixedArrayFixedElement[0]", (int)(97)));
+    EXPECT_TRUE (ECOBJECTS_STATUS_Success == ECInstanceInteropHelper::GetInteger      (*instance, intVal, L"FixedArrayFixedElement[0]"));
+    EXPECT_TRUE (97 == intVal);
+
+    EXPECT_TRUE (ECOBJECTS_STATUS_Success == ECInstanceInteropHelper::SetIntegerValue (*instance, L"VariableArrayFixedElement[1]", (int)(101)));
+    EXPECT_TRUE (ECOBJECTS_STATUS_Success == ECInstanceInteropHelper::GetInteger      (*instance, intVal, L"VariableArrayFixedElement[1]"));
+    EXPECT_TRUE (101 == intVal);
+
+    EXPECT_TRUE (ECOBJECTS_STATUS_Success == ECInstanceInteropHelper::SetIntegerValue (*instance, L"VariableArrayFixedElement[0]", (int)(100)));
+    EXPECT_TRUE (ECOBJECTS_STATUS_Success == ECInstanceInteropHelper::GetInteger      (*instance, intVal, L"VariableArrayFixedElement[0]"));
+    EXPECT_TRUE (100 == intVal);
+
+    WString testString = L"Charmed";
+    WString testString2 = L"Charmed2";
+    WCharCP stringValueP = NULL;
+
+    EXPECT_TRUE (ECOBJECTS_STATUS_Success == ECInstanceInteropHelper::SetStringValue (*instance, L"ManufacturerArray[1].Name", testString.c_str()));
+    EXPECT_TRUE (ECOBJECTS_STATUS_Success == ECInstanceInteropHelper::GetString (*instance, stringValueP, L"ManufacturerArray[1].Name));
+    EXPECT_STREQ (testString.c_str(), stringValueP);
+
+    EXPECT_TRUE (ECOBJECTS_STATUS_Success == ECInstanceInteropHelper::SetStringValue (*instance, L"ManufacturerArray[0].Name", testString2.c_str()));
+    EXPECT_TRUE (ECOBJECTS_STATUS_Success == ECInstanceInteropHelper::GetString (*instance, stringValueP, L"ManufacturerArray[0].Name"));
+    EXPECT_STREQ (testString2.c_str(), stringValueP);
+    };
+#endif
+
+/*---------------------------------------------------------------------------------**//**
+* @bsimethod                                                    Dylan.Rush      11/10
++---------------+---------------+---------------+---------------+---------------+------*/
+TEST_F(MemoryLayoutTests, ECValueEqualsMethod)
+    {
+    ECSchemaPtr        schema = CreateTestSchema();
+    ASSERT_TRUE (schema.IsValid());
+
+    ECClassP ecClass = schema->GetClassP (L"AllPrimitives");
+    ASSERT_TRUE (NULL != ecClass);
+
+    StandaloneECEnablerPtr enabler =  ecClass->GetDefaultStandaloneEnabler();
+
+    ECValue v1, v2;
+    EXPECT_TRUE   (v1.Equals(v2));
+    v1.SetInteger (3425);
+    v2.SetInteger (6548);
+    EXPECT_FALSE  (v1.Equals (v2));
+    v2.SetInteger (v1.GetInteger());
+    EXPECT_TRUE   (v1.Equals (v2));
+
+    v1.SetString  (L"Something");
+    v2.SetString  (L"Something else");
+    EXPECT_FALSE  (v1.Equals (v2));
+    v2.SetString  (v1.GetString());
+    EXPECT_TRUE   (v1.Equals (v2));
+
+    //Conflicting types
+    v2.SetInteger (3425);
+    EXPECT_FALSE  (v1.Equals (v2));
+
+    v1.SetDouble  (1.0);
+    v2.SetDouble  (1.0);
+    EXPECT_TRUE   (v1.Equals (v2));
+    v2.SetDouble  (2.0);
+    EXPECT_FALSE  (v1.Equals (v2));
+
+    v1.SetLong    ((Int64)345);
+    v2.SetLong    ((Int64)345);
+    EXPECT_TRUE   (v1.Equals (v2));
+    v2.SetLong    ((Int64)345345);
+    EXPECT_FALSE  (v1.Equals (v2));
+
+    v1.SetBoolean (false);
+    v2.SetBoolean (false);
+    EXPECT_TRUE   (v1.Equals (v2));
+    v2.SetBoolean (true);
+    EXPECT_FALSE  (v1.Equals (v2));
+
+    DateTime timeInput  = DateTime::GetCurrentTimeUtc ();
+    v1.SetDateTime(timeInput);
+    v2.SetDateTime(timeInput);
+    EXPECT_TRUE   (v1.Equals (v2));
+    DateTime timeInput2 (timeInput.GetKind (), timeInput.GetYear () + 1, timeInput.GetMonth (), timeInput.GetDay (), timeInput.GetHour (), timeInput.GetMinute (), timeInput.GetSecond (), timeInput.GetHectoNanosecond ());
+    v2.SetDateTime(timeInput2);
+    EXPECT_FALSE  (v1.Equals (v2));
+
+    v1.SetDateTimeTicks((Int64)633487865666864601);
+    v2.SetDateTimeTicks((Int64)633487865666864601);
+    EXPECT_TRUE   (v1.Equals (v2));
+    v2.SetDateTimeTicks((Int64)633487865666866601);
+    EXPECT_FALSE  (v1.Equals (v2));
+
+    const static bool HOLD_AS_DUPLICATE = true;
+    const byte binaryValue0[4] = {0x00, 0x01, 0x02, 0x03};
+    const byte binaryValue1[4] = {0x10, 0x11, 0x12, 0x13};
+    EXPECT_EQ (sizeof(binaryValue0), 4);
+    EXPECT_EQ (sizeof(binaryValue0), 4);
+    v1.SetBinary(binaryValue0, sizeof(binaryValue0), HOLD_AS_DUPLICATE);
+    v2.SetBinary(binaryValue0, sizeof(binaryValue0), HOLD_AS_DUPLICATE);
+    EXPECT_TRUE   (v1.Equals (v2));
+    v2.SetBinary(binaryValue1, sizeof(binaryValue1), HOLD_AS_DUPLICATE);
+    EXPECT_FALSE  (v1.Equals (v2));
+
+    DPoint2d   point2dInput0 = {1.0, 2.0};
+    DPoint2d   point2dInput1 = {3.0, 4.0};
+    v1.SetPoint2D (point2dInput0);
+    v2.SetPoint2D (point2dInput0);
+    EXPECT_TRUE   (v1.Equals (v2));
+    v2.SetPoint2D (point2dInput1);
+    EXPECT_FALSE  (v1.Equals (v2));
+
+    DPoint3d   point3dInput0 = {1.0, 2.0, -10.0};
+    DPoint3d   point3dInput1 = {3.0, 4.0, -123.0};
+    v1.SetPoint3D (point3dInput0);
+    v2.SetPoint3D (point3dInput0);
+    EXPECT_TRUE   (v1.Equals (v2));
+    v2.SetPoint3D (point3dInput1);
+    EXPECT_FALSE  (v1.Equals (v2));
+
+    ECN::StandaloneECInstancePtr testInstance0 = enabler->CreateInstance();
+    ECN::StandaloneECInstancePtr testInstance1 = enabler->CreateInstance();
+    v1.SetStruct  (testInstance0.get());
+    v2.SetStruct  (testInstance0.get());
+    EXPECT_TRUE   (v1.Equals(v2));
+    v2.SetStruct  (testInstance1.get());
+    EXPECT_FALSE  (v1.Equals (v2));
+    }
+
+/*---------------------------------------------------------------------------------**//**
+* @bsimethod                                                    Dylan.Rush      11/10
++---------------+---------------+---------------+---------------+---------------+------*/
+TEST_F(MemoryLayoutTests, GetEnablerPropertyInformation)
+    {
+    ECSchemaPtr        schema = CreateTestSchema();
+    ASSERT_TRUE (schema.IsValid());
+
+    ECClassP ecClass = schema->GetClassP (L"AllPrimitives");
+    ASSERT_TRUE (NULL != ecClass);
+
+    StandaloneECEnablerPtr enabler = ecClass->GetDefaultStandaloneEnabler();
+
+    const int expectedPropertyCount = 19;
+
+    UInt32 propertyCount = enabler->GetPropertyCount();
+
+    EXPECT_EQ (expectedPropertyCount, propertyCount);
+
+    wchar_t* expectedProperties [expectedPropertyCount] = 
+        {
+        L"",
+        L"AString",
+        L"AnInt",
+        L"APoint3d",
+        L"APoint2d",
+        L"ADouble",
+        L"ADateTime",
+        L"ABoolean",
+        L"ALong",
+        L"ABinary",
+        L"SomeStrings[]",
+        L"SomeInts[]",
+        L"SomePoint3ds[]",
+        L"SomePoint2ds[]",
+        L"SomeDoubles[]",
+        L"SomeDateTimes[]",
+        L"SomeBooleans[]",
+        L"SomeLongs[]",
+        L"SomeBinaries[]"
+        };
+
+    for (UInt32 i=0; i < expectedPropertyCount; i++)
+        {
+        WCharCP expectedPropertyName = expectedProperties [i];
+        WCharCP propertyName         = NULL;
+        UInt32 propertyIndex          = 0;
+
+        EXPECT_TRUE (ECOBJECTS_STATUS_Success == enabler->GetPropertyIndex (propertyIndex, expectedPropertyName));
+        EXPECT_TRUE (ECOBJECTS_STATUS_Success == enabler->GetAccessString  (propertyName,  propertyIndex));
+
+        EXPECT_STREQ (expectedPropertyName, propertyName);
+        }
+    }
+
+/*---------------------------------------------------------------------------------**//**
+* @bsimethod                                                    JoshSchifter    01/11
++---------------+---------------+---------------+---------------+---------------+------*/
+static void     printfIndent (UInt32 indentDepth)
+    {
+    for (UInt32 i = 0; i < indentDepth; i++)
+        printf ("  ");
+    }
+
+/*---------------------------------------------------------------------------------**//**
+* @bsimethod                                                    JoshSchifter    01/11
++---------------+---------------+---------------+---------------+---------------+------*/
+static void     dumpPropertyValues (ECValuesCollectionR collection, bool isArray, UInt32 indentDepth)
+    {
+    UInt32  arrayIndex = 0;
+
+    for each (ECPropertyValueCR propertyValue in collection)
+        {
+        ECValueCR v = propertyValue.GetValue();
+
+        printfIndent (indentDepth);
+        ECValueAccessorCR   accessor = propertyValue.GetValueAccessor();
+        UInt32  accessorDepth = accessor.GetDepth();
+        WCharCP accessString = accessor.GetAccessString (accessorDepth- 1);
+
+        if (isArray)
+            {
+            printf ("Array Member [%d] %S (depth=%d) = %S\n", arrayIndex++, accessString, accessorDepth, v.ToString());
+            }
+        else
+            {
+            printf ("%S (depth=%d)", accessString, accessorDepth);
+            if ( ! v.IsStruct())
+                printf (" = %S", v.ToString().c_str());
+
+            printf ("\n");
+            }
+
+        if (propertyValue.HasChildValues ())
+            {
+            ECValuesCollectionPtr children = propertyValue.GetChildValues();
+            dumpPropertyValues (*children, v.IsArray(), indentDepth+1);
+            }
+        }
+    }
+
+/*---------------------------------------------------------------------------------**//**
+* @bsimethod                                                    JoshSchifter    01/11
++---------------+---------------+---------------+---------------+---------------+------*/
+static void     dumpLoadedPropertyValues (ECValuesCollectionR collection, bool isArray, UInt32 indentDepth, bool printValues, int& count)
+    {
+    UInt32  arrayIndex = 0;
+
+    for each (ECPropertyValueCR propertyValue in collection)
+        {
+        ECValueCR v = propertyValue.GetValue();
+        if (!v.IsLoaded())
+            continue;
+
+        count++;
+        if (printValues)
+            {
+            printfIndent (indentDepth);
+            ECValueAccessorCR   accessor = propertyValue.GetValueAccessor();
+            UInt32  accessorDepth = accessor.GetDepth();
+            WCharCP accessString = accessor.GetAccessString (accessorDepth- 1);
+
+            if (isArray)
+                {
+                printf ("Array Member [%d] %S (depth=%d) = %S\n", arrayIndex++, accessString, accessorDepth, v.ToString());
+                }
+            else
+                {
+                printf ("%S (depth=%d)", accessString, accessorDepth);
+                if ( ! v.IsStruct())
+                    printf (" = %S", v.ToString().c_str());
+
+                printf ("\n");
+                }
+            }
+
+        if (propertyValue.HasChildValues ())
+            {
+            ECValuesCollectionPtr children = propertyValue.GetChildValues();
+            dumpLoadedPropertyValues (*children, v.IsArray(), indentDepth+1, printValues, count);
+            }
+        }
+    }
+
+typedef bpair<WString, ECValue>  AccessStringValuePair;
+
+/*---------------------------------------------------------------------------------**//**
+* @bsimethod                                                    JoshSchifter    01/11
++---------------+---------------+---------------+---------------+---------------+------*/
+static void     verifyECValueEnumeration (ECValuesCollectionR collection, bvector <AccessStringValuePair>& expectedValues, UInt32& iValue, bool isDup)
+    {
+    for each (ECPropertyValueCR propertyValue in collection)
+        {
+        WString   foundAccessString    = propertyValue.GetValueAccessor().GetManagedAccessString(); 
+        WString   expectedAccessString = expectedValues[iValue].first;
+
+        EXPECT_STREQ (expectedAccessString.c_str(), foundAccessString.c_str());
+
+        ECValueCR foundValue    = propertyValue.GetValue();
+        ECValueCR expectedValue = expectedValues[iValue].second;
+
+        if ( ! isDup || ! foundValue.IsStruct())
+            {
+            EXPECT_TRUE (foundValue.Equals (expectedValue));
+            }
+        else
+            {
+            // If we are enumerating a duplicate, it will have its own struct instances
+            // and we expect the struct pointers to be different so we can't call Equals
+            EXPECT_TRUE (foundValue.IsNull()   == expectedValue.IsNull());
+            EXPECT_TRUE (foundValue.IsStruct() == expectedValue.IsStruct());
+            }
+
+        iValue++;;
+
+        if (propertyValue.HasChildValues ())
+            {
+            ECValuesCollectionPtr children = propertyValue.GetChildValues();
+            verifyECValueEnumeration (*children, expectedValues, iValue, isDup);
+            }
+        }
+    }
+
+/*---------------------------------------------------------------------------------**//**
+* @bsimethod                                                    Dylan.Rush      5/11
++---------------+---------------+---------------+---------------+---------------+------*/
+TEST_F(MemoryLayoutTests, RecursiveECValueEnumeration_EmptyInstance)
+    {
+    ECSchemaPtr        schema = CreateTestSchema();
+    ASSERT_TRUE (schema.IsValid());
+
+
+    StandaloneECEnablerPtr enabler = schema->GetClassP(L"EmptyClass")->GetDefaultStandaloneEnabler ();
+
+    //The class has zero properties?
+    //EXPECT_TRUE (0 == enabler->GetPropertyCount());
+
+    EXPECT_TRUE (1 == enabler->GetPropertyCount());
+
+    ASSERT_TRUE (enabler.IsValid());
+
+    /*--------------------------------------------------------------------------
+        Create an empty instance
+    --------------------------------------------------------------------------*/
+    ECN::StandaloneECInstancePtr instance = enabler->CreateInstance();
+
+    ECN::ECValuesCollectionPtr collection = ECN::ECValuesCollection::Create (*instance);
+
+    /*--------------------------------------------------------------------------
+        Iterate through its values - shouldn't find any
+    --------------------------------------------------------------------------*/
+    UInt32 foundValues = 0;
+    for each(ECPropertyValueCR propertyValue in *collection)
+        {
+        propertyValue.HasChildValues(); // Use it to avoid warning about unused propertyValue object
+        foundValues++;
+        }
+    EXPECT_TRUE (0 == foundValues);
+
+    /*--------------------------------------------------------------------------
+        Duplicate the instance and verify the duplicate.
+    --------------------------------------------------------------------------*/
+    StandaloneECInstancePtr standAloneInstance = StandaloneECInstance::Duplicate(*instance);
+
+    collection = ECValuesCollection::Create (*standAloneInstance);
+    foundValues = 0;
+    for each(ECPropertyValueCR propertyValue in *collection)
+        {
+        propertyValue.HasChildValues(); // Use it to avoid warning about unused propertyValue object
+        foundValues++;
+        }
+    EXPECT_TRUE (0 == foundValues);
+    }
+
+
+/*---------------------------------------------------------------------------------**//**
+* @bsimethod                                                    JoshSchifter    02/11
++---------------+---------------+---------------+---------------+---------------+------*/
+TEST_F(MemoryLayoutTests, RecursiveECValueEnumeration_PrimitiveProperties)
+    {
+    ECSchemaPtr        schema = CreateTestSchema();
+    ASSERT_TRUE (schema.IsValid());
+
+    StandaloneECEnablerPtr enabler = schema->GetClassP(L"CadData")->GetDefaultStandaloneEnabler ();
+    ASSERT_TRUE (enabler.IsValid());
+
+    /*--------------------------------------------------------------------------
+        Build the instance
+    --------------------------------------------------------------------------*/
+    ECN::StandaloneECInstancePtr instance = enabler->CreateInstance();
+
+    instance->SetValue(L"Name",         ECValue (L"My Name"));
+    instance->SetValue(L"Count",        ECValue (14));
+    instance->SetValue(L"Length",       ECValue (142.5));
+    instance->SetValue(L"Field_Tested", ECValue (true));
+
+    /*--------------------------------------------------------------------------
+        Build the vector of expected values.
+        Note: The order does not match the class it matches the classLayout
+    --------------------------------------------------------------------------*/
+    bvector <AccessStringValuePair> expectedValues;
+
+    expectedValues.push_back (AccessStringValuePair (L"Count",          ECValue(14)));
+    expectedValues.push_back (AccessStringValuePair (L"StartPoint",     ECValue ()));
+    expectedValues.push_back (AccessStringValuePair (L"EndPoint",       ECValue ()));
+    expectedValues.push_back (AccessStringValuePair (L"Size",           ECValue ()));
+    expectedValues.push_back (AccessStringValuePair (L"Length",         ECValue (142.5)));
+    expectedValues.push_back (AccessStringValuePair (L"Install_Date",   ECValue ()));
+    expectedValues.push_back (AccessStringValuePair (L"Service_Date",   ECValue ()));
+    expectedValues.push_back (AccessStringValuePair (L"Field_Tested",   ECValue (true)));
+    expectedValues.push_back (AccessStringValuePair (L"Name",           ECValue (L"My Name")));
+
+    /*--------------------------------------------------------------------------
+        Verify that the values returned from the instance match the expected ones.
+    --------------------------------------------------------------------------*/
+    ECValuesCollectionPtr   collection = ECValuesCollection::Create (*instance);
+    UInt32                  iValue = 0;
+
+    verifyECValueEnumeration (*collection, expectedValues, iValue, false);
+    //dumpPropertyValues (*collection, false, 0);
+
+    EXPECT_TRUE (expectedValues.size() == iValue);
+
+    /*--------------------------------------------------------------------------
+        Duplicate the instance and verify the duplicate.
+    --------------------------------------------------------------------------*/
+    StandaloneECInstancePtr standAloneInstance = StandaloneECInstance::Duplicate(*instance);
+
+    collection = ECValuesCollection::Create (*standAloneInstance);
+    iValue = 0;
+    verifyECValueEnumeration (*collection, expectedValues, iValue, true);
+    //dumpPropertyValues (*collection, false, 0);
+
+    EXPECT_TRUE (expectedValues.size() == iValue);
+    }
+
+/*---------------------------------------------------------------------------------**//**
+* @bsimethod                                                    JoshSchifter    02/11
++---------------+---------------+---------------+---------------+---------------+------*/
+TEST_F(MemoryLayoutTests, CopyInstanceProperties)
+    {
+    ECSchemaPtr        schema = CreateTestSchema();
+    ASSERT_TRUE (schema.get() != NULL);
+
+    StandaloneECEnablerPtr enabler = schema->GetClassP(L"CadData")->GetDefaultStandaloneEnabler ();
+    ASSERT_TRUE (enabler.IsValid());
+
+    /*--------------------------------------------------------------------------
+        Build the instance
+    --------------------------------------------------------------------------*/
+    ECN::StandaloneECInstancePtr instance = enabler->CreateInstance();
+
+    instance->SetValue(L"Name",         ECValue (L"My Name"));
+    instance->SetValue(L"Count",        ECValue (14));
+    instance->SetValue(L"Length",       ECValue (142.5));
+    instance->SetValue(L"Field_Tested", ECValue (true));
+
+    /*--------------------------------------------------------------------------
+        Build the vector of expected values.
+        Note: The order does not match the class it matches the classLayout
+    --------------------------------------------------------------------------*/
+    bvector <AccessStringValuePair> expectedValues;
+
+    expectedValues.push_back (AccessStringValuePair (L"Count",          ECValue(14)));
+    expectedValues.push_back (AccessStringValuePair (L"StartPoint",     ECValue ()));
+    expectedValues.push_back (AccessStringValuePair (L"EndPoint",       ECValue ()));
+    expectedValues.push_back (AccessStringValuePair (L"Size",           ECValue ()));
+    expectedValues.push_back (AccessStringValuePair (L"Length",         ECValue (142.5)));
+    expectedValues.push_back (AccessStringValuePair (L"Install_Date",   ECValue ()));
+    expectedValues.push_back (AccessStringValuePair (L"Service_Date",   ECValue ()));
+    expectedValues.push_back (AccessStringValuePair (L"Field_Tested",   ECValue (true)));
+    expectedValues.push_back (AccessStringValuePair (L"Name",           ECValue (L"My Name")));
+
+    /*--------------------------------------------------------------------------
+        Verify that the values returned from the instance match the expected ones.
+    --------------------------------------------------------------------------*/
+    ECValuesCollectionPtr   collection = ECValuesCollection::Create (*instance);
+    UInt32                  iValue = 0;
+
+    verifyECValueEnumeration (*collection, expectedValues, iValue, false);
+    //dumpPropertyValues (*collection, false, 0);
+
+    EXPECT_TRUE (expectedValues.size() == iValue);
+
+    /*--------------------------------------------------------------------------
+        Duplicate the instance and verify the duplicate.
+    --------------------------------------------------------------------------*/
+    ECN::StandaloneECInstancePtr duplicateInstance = enabler->CreateInstance();
+
+    ECObjectsStatus copyStatus = duplicateInstance->GetAsMemoryECInstance()->CopyInstanceProperties (*instance);
+    EXPECT_TRUE (ECOBJECTS_STATUS_Success == copyStatus);
+
+    collection = ECValuesCollection::Create (*duplicateInstance);
+    iValue = 0;
+    verifyECValueEnumeration (*collection, expectedValues, iValue, true);
+    //dumpPropertyValues (*collection, false, 0);
+
+    EXPECT_TRUE (expectedValues.size() == iValue);
+    }
+
+/*---------------------------------------------------------------------------------**//**
+* @bsimethod                                    Bill.Steinbock                  08/2012
++---------------+---------------+---------------+---------------+---------------+------*/
+TEST_F(MemoryLayoutTests, MergeInstanceProperties)
+    {
+    ECSchemaPtr        schema = CreateTestSchema();
+    ASSERT_TRUE (schema.get() != NULL);
+
+    StandaloneECEnablerPtr enabler = schema->GetClassP(L"CadData")->GetDefaultStandaloneEnabler ();
+    ASSERT_TRUE (enabler.IsValid());
+
+    /*--------------------------------------------------------------------------
+        Build the base instance
+    --------------------------------------------------------------------------*/
+    ECN::StandaloneECInstancePtr mergeToInstance = enabler->CreateInstance();
+
+    mergeToInstance->SetValue(L"Name",         ECValue (L"base"));
+    mergeToInstance->SetValue(L"Length",       ECValue (142.5));
+    mergeToInstance->SetValue(L"Field_Tested", ECValue (true));
+
+    /*--------------------------------------------------------------------------
+        Build the instance with data to merge
+    --------------------------------------------------------------------------*/
+    ECN::StandaloneECInstancePtr mergeFromInstance = enabler->CreateInstance();
+
+    DPoint2d   tstSize = {10.5, 22.3};
+
+    ECValue nullBool (ECN::PRIMITIVETYPE_Boolean);
+
+    mergeFromInstance->SetValue(L"Name",         ECValue (L"merge"));
+    mergeFromInstance->SetValue(L"Count",        ECValue (14));
+    mergeFromInstance->SetValue(L"Field_Tested", nullBool);
+    mergeFromInstance->SetValue (L"Size",        ECValue (tstSize));
+
+    MemoryECInstanceBase* mbInstance = mergeToInstance->GetAsMemoryECInstance ();
+    mbInstance->MergePropertiesFromInstance (*mergeFromInstance);
+
+    bvector <AccessStringValuePair> expectedValues;
+
+    expectedValues.push_back (AccessStringValuePair (L"Count",          ECValue(14)));
+    expectedValues.push_back (AccessStringValuePair (L"StartPoint",     ECValue ()));
+    expectedValues.push_back (AccessStringValuePair (L"EndPoint",       ECValue ()));
+    expectedValues.push_back (AccessStringValuePair (L"Size",           ECValue (tstSize)));
+    expectedValues.push_back (AccessStringValuePair (L"Length",         ECValue (142.5)));
+    expectedValues.push_back (AccessStringValuePair (L"Install_Date",   ECValue ()));
+    expectedValues.push_back (AccessStringValuePair (L"Service_Date",   ECValue ()));
+    expectedValues.push_back (AccessStringValuePair (L"Field_Tested",   nullBool));
+    expectedValues.push_back (AccessStringValuePair (L"Name",           ECValue (L"merge")));
+
+    ECValuesCollectionPtr   collection = ECValuesCollection::Create (*mergeToInstance);
+    dumpPropertyValues (*collection, false, 0);
+
+    UInt32                  iValue = 0;
+    verifyECValueEnumeration (*collection, expectedValues, iValue, false);
+    }
+
+/*---------------------------------------------------------------------------------**//**
+* @bsimethod                                                    JoshSchifter    02/11
++---------------+---------------+---------------+---------------+---------------+------*/
+TEST_F(MemoryLayoutTests, RecursiveECValueEnumeration_PrimitiveArray)
+    {
+    ECSchemaPtr        schema = CreateTestSchema();
+    ASSERT_TRUE (schema.IsValid());
+
+    StandaloneECEnablerPtr enabler = schema->GetClassP(L"AllPrimitives")->GetDefaultStandaloneEnabler ();
+    ASSERT_TRUE (enabler.IsValid());
+
+    /*--------------------------------------------------------------------------
+        Build the instance
+    --------------------------------------------------------------------------*/
+    ECN::StandaloneECInstancePtr instance = enabler->CreateInstance();
+
+    instance->SetValue(L"AString",  ECValue (L"Happy String"));
+    instance->SetValue(L"AnInt",    ECValue (6));
+
+    instance->AddArrayElements(L"SomeStrings[]", 5);
+
+    instance->SetValue(L"SomeStrings[]", ECValue (L"ArrayMember 1"), 0);
+    instance->SetValue(L"SomeStrings[]", ECValue (L"ArrayMember 2"), 2);
+    instance->SetValue(L"SomeStrings[]", ECValue (L"ArrayMember 3"), 4);
+
+    /*--------------------------------------------------------------------------
+        Build the vector of expected values.
+        Note: The order does not match the class it matches the classLayout
+    --------------------------------------------------------------------------*/
+    ECValue arrayValue;
+    bvector <AccessStringValuePair> expectedValues;
+
+    expectedValues.push_back (AccessStringValuePair (L"AnInt", ECValue (6)));
+    expectedValues.push_back (AccessStringValuePair (L"APoint3d", ECValue ()));
+    expectedValues.push_back (AccessStringValuePair (L"APoint2d", ECValue ()));
+    expectedValues.push_back (AccessStringValuePair (L"ADouble", ECValue ()));
+    expectedValues.push_back (AccessStringValuePair (L"ADateTime", ECValue ()));
+    expectedValues.push_back (AccessStringValuePair (L"ABoolean", ECValue ()));
+    expectedValues.push_back (AccessStringValuePair (L"ALong", ECValue ()));
+    expectedValues.push_back (AccessStringValuePair (L"AString", ECValue (L"Happy String")));
+    expectedValues.push_back (AccessStringValuePair (L"ABinary", ECValue ()));
+
+    arrayValue.Clear();
+    arrayValue.SetPrimitiveArrayInfo (PRIMITIVETYPE_String, 5, false);
+    expectedValues.push_back (AccessStringValuePair (L"SomeStrings[]", arrayValue));
+
+    expectedValues.push_back (AccessStringValuePair (L"SomeStrings[0]", ECValue (L"ArrayMember 1")));
+    expectedValues.push_back (AccessStringValuePair (L"SomeStrings[1]", ECValue ()));
+    expectedValues.push_back (AccessStringValuePair (L"SomeStrings[2]", ECValue (L"ArrayMember 2")));
+    expectedValues.push_back (AccessStringValuePair (L"SomeStrings[3]", ECValue ()));
+    expectedValues.push_back (AccessStringValuePair (L"SomeStrings[4]", ECValue (L"ArrayMember 3")));
+
+    arrayValue.SetPrimitiveArrayInfo (PRIMITIVETYPE_Integer, 0, false);
+    expectedValues.push_back (AccessStringValuePair (L"SomeInts[]",     arrayValue));
+
+    arrayValue.SetPrimitiveArrayInfo (PRIMITIVETYPE_Point3D, 0, false);
+    expectedValues.push_back (AccessStringValuePair (L"SomePoint3ds[]", arrayValue));
+
+    arrayValue.SetPrimitiveArrayInfo (PRIMITIVETYPE_Point2D, 0, false);
+    expectedValues.push_back (AccessStringValuePair (L"SomePoint2ds[]", arrayValue));
+
+    arrayValue.SetPrimitiveArrayInfo (PRIMITIVETYPE_Double, 0, false);
+    expectedValues.push_back (AccessStringValuePair (L"SomeDoubles[]",  arrayValue));
+
+    arrayValue.SetPrimitiveArrayInfo (PRIMITIVETYPE_DateTime, 0, false);
+    expectedValues.push_back (AccessStringValuePair (L"SomeDateTimes[]",arrayValue));
+
+    arrayValue.SetPrimitiveArrayInfo (PRIMITIVETYPE_Boolean, 0, false);
+    expectedValues.push_back (AccessStringValuePair (L"SomeBooleans[]", arrayValue));
+
+    arrayValue.SetPrimitiveArrayInfo (PRIMITIVETYPE_Long, 0, false);
+    expectedValues.push_back (AccessStringValuePair (L"SomeLongs[]",    arrayValue));
+
+    arrayValue.SetPrimitiveArrayInfo (PRIMITIVETYPE_Binary, 0, false);
+    expectedValues.push_back (AccessStringValuePair (L"SomeBinaries[]", arrayValue));
+
+    /*--------------------------------------------------------------------------
+        Verify that the values returned from the instance match the expected ones.
+    --------------------------------------------------------------------------*/
+    ECValuesCollectionPtr   collection = ECValuesCollection::Create (*instance);
+    UInt32                  iValue = 0;
+
+    verifyECValueEnumeration (*collection, expectedValues, iValue, false);
+    //dumpPropertyValues (*collection, false, 0);
+
+    EXPECT_TRUE (expectedValues.size() == iValue);
+
+    /*--------------------------------------------------------------------------
+        Duplicate the instance and verify the duplicate.
+    --------------------------------------------------------------------------*/
+    StandaloneECInstancePtr standAloneInstance = StandaloneECInstance::Duplicate(*instance);
+
+    collection = ECValuesCollection::Create (*standAloneInstance);
+    iValue = 0;
+    verifyECValueEnumeration (*collection, expectedValues, iValue, true);
+    //dumpPropertyValues (*collection, false, 0);
+
+    EXPECT_TRUE (expectedValues.size() == iValue);
+    }
+
+/*---------------------------------------------------------------------------------**//**
+* @bsimethod                                                    JoshSchifter    02/11
++---------------+---------------+---------------+---------------+---------------+------*/
+static WString  buildAccessString
+(
+WCharCP  accessPrefix,
+WCharCP  propertyString
+)
+    {
+    WString accessString;
+
+    if (accessPrefix && 0 < wcslen (accessPrefix))
+        {
+        accessString.append (accessPrefix);
+        accessString.append (L".");
+        }
+
+    accessString.append (propertyString);
+    
+    return accessString;
+    }
+
+/*---------------------------------------------------------------------------------**//**
+* @bsimethod                                                    JoshSchifter    02/11
++---------------+---------------+---------------+---------------+---------------+------*/
+static void     setValue
+(
+WCharCP  accessPrefix,
+WCharCP  propertyString,
+ECValueCR       ecValue,
+IECInstanceR    instance
+)
+    {
+    WString accessString = buildAccessString (accessPrefix, propertyString);
+
+    instance.SetValue (accessString.c_str(), ecValue);
+    }
+
+/*---------------------------------------------------------------------------------**//**
+* @bsimethod                                    Bill.Steinbock                  08/2012
++---------------+---------------+---------------+---------------+---------------+------*/
+static void     setPartialContactInfo
+(
+bool            skipPhoneNumberData,
+WCharCP         prefix,
+int             areaCode,
+int             phoneNumber,
+WCharCP houseNumber,
+WCharCP street,
+WCharCP town,
+WCharCP state,
+int             zip,
+WCharCP email,
+IECInstanceR    instance
+)
+    {
+    if (!skipPhoneNumberData)
+        {
+        setValue (prefix, L"PhoneNumber.AreaCode",  ECValue (areaCode),     instance);
+        setValue (prefix, L"PhoneNumber.AreaCode",  ECValue (areaCode),     instance);
+        setValue (prefix, L"PhoneNumber.Number",    ECValue (phoneNumber),  instance);
+        setValue (prefix, L"Address.HouseNumber",   ECValue (houseNumber),  instance);
+        }
+
+    setValue (prefix, L"Address.Street",        ECValue (street),       instance);
+    setValue (prefix, L"Address.Town",          ECValue (town),         instance);
+    setValue (prefix, L"Address.State",         ECValue (state),        instance);
+    setValue (prefix, L"Address.Zip",           ECValue (zip),          instance);
+    setValue (prefix, L"Email",                 ECValue (email),        instance);
+    }
+
+/*---------------------------------------------------------------------------------**//**
+* @bsimethod                                                    JoshSchifter    02/11
++---------------+---------------+---------------+---------------+---------------+------*/
+static void     setContactInfo
+(
+WCharCP prefix,
+int             areaCode,
+int             phoneNumber,
+WCharCP houseNumber,
+WCharCP street,
+WCharCP town,
+WCharCP state,
+int             zip,
+WCharCP email,
+IECInstanceR    instance
+)
+    {
+    setValue (prefix, L"PhoneNumber.AreaCode",  ECValue (areaCode),     instance);
+    setValue (prefix, L"PhoneNumber.AreaCode",  ECValue (areaCode),     instance);
+    setValue (prefix, L"PhoneNumber.Number",    ECValue (phoneNumber),  instance);
+    setValue (prefix, L"Address.HouseNumber",   ECValue (houseNumber),  instance);
+    setValue (prefix, L"Address.Street",        ECValue (street),       instance);
+    setValue (prefix, L"Address.Town",          ECValue (town),         instance);
+    setValue (prefix, L"Address.State",         ECValue (state),        instance);
+    setValue (prefix, L"Address.Zip",           ECValue (zip),          instance);
+    setValue (prefix, L"Email",                 ECValue (email),        instance);
+    }
+
+/*---------------------------------------------------------------------------------**//**
+* @bsimethod                                                    JoshSchifter    02/11
++---------------+---------------+---------------+---------------+---------------+------*/
+static void     addValue
+(
+WCharCP  accessPrefix,
+WCharCP  propertyString,
+ECValueCR       ecValue,
+bvector <AccessStringValuePair>& expectedValues
+)
+    {
+    WString accessString = buildAccessString (accessPrefix, propertyString);
+
+    expectedValues.push_back (AccessStringValuePair (accessString.c_str(), ecValue));
+    }
+
+/*---------------------------------------------------------------------------------**//**
+* @bsimethod                                                    JoshSchifter    02/11
++---------------+---------------+---------------+---------------+---------------+------*/
+static void     addExpectedContactInfo
+(
+WCharCP prefix,
+int             areaCode,
+int             phoneNumber,
+WCharCP houseNumber,
+WCharCP street,
+WCharCP town,
+WCharCP state,
+int             zip,
+WCharCP email,
+bvector <AccessStringValuePair>& expectedValues
+)
+    {
+    if (NULL != prefix  && 0 < wcslen (prefix))
+        expectedValues.push_back (AccessStringValuePair (prefix, ECValue (VALUEKIND_Struct)));
+
+    addValue (prefix, L"PhoneNumber",           ECValue (VALUEKIND_Struct), expectedValues);
+    addValue (prefix, L"PhoneNumber.AreaCode",  ECValue (areaCode),         expectedValues);
+    addValue (prefix, L"PhoneNumber.Number",    ECValue (phoneNumber),      expectedValues);
+    addValue (prefix, L"Address",               ECValue (VALUEKIND_Struct), expectedValues);
+    addValue (prefix, L"Address.Zip",           ECValue (zip),              expectedValues);
+
+    addValue (prefix, L"Address.HouseNumber",   ECValue (houseNumber),     expectedValues);
+    addValue (prefix, L"Address.Street",        ECValue (street),          expectedValues);
+    addValue (prefix, L"Address.Town",          ECValue (town),            expectedValues);
+    addValue (prefix, L"Address.State",         ECValue (state),           expectedValues);
+    addValue (prefix, L"Email",                 ECValue (email),           expectedValues);
+    }
+
+/*---------------------------------------------------------------------------------**//**
+* @bsimethod                                                    JoshSchifter    01/11
++---------------+---------------+---------------+---------------+---------------+------*/
+TEST_F(MemoryLayoutTests, RecursiveECValueEnumeration_EmbeddedStructs)
+    {
+    ECSchemaPtr        schema = CreateTestSchema();
+    ASSERT_TRUE (schema.IsValid());
+
+    StandaloneECEnablerPtr enabler = schema->GetClassP(L"ContactInfo")->GetDefaultStandaloneEnabler ();
+    ASSERT_TRUE (enabler.IsValid());
+
+    /*--------------------------------------------------------------------------
+        Build the instance
+    --------------------------------------------------------------------------*/
+    ECN::StandaloneECInstancePtr instance = enabler->CreateInstance();
+    setContactInfo (L"", 610, 1234567, L"123-4", L"Main Street", L"Exton", L"PA", 12345, L"nobody@nowhere.com", *instance);
+
+    /*--------------------------------------------------------------------------
+        Build the vector of expected values.
+        Note: The order does not match the class it matches the classLayout
+    --------------------------------------------------------------------------*/
+    bvector <AccessStringValuePair> expectedValues;
+
+    addExpectedContactInfo (L"", 610, 1234567, L"123-4", L"Main Street", L"Exton", L"PA", 12345, L"nobody@nowhere.com", expectedValues);
+
+    /*--------------------------------------------------------------------------
+        Verify that the values returned from the instance match the expected ones.
+    --------------------------------------------------------------------------*/
+    ECValuesCollectionPtr   collection = ECValuesCollection::Create (*instance);
+    UInt32                  iValue = 0;
+
+    verifyECValueEnumeration (*collection, expectedValues, iValue, false);
+    //dumpPropertyValues (*collection, false, 0);
+
+    EXPECT_TRUE (expectedValues.size() == iValue);
+
+    /*--------------------------------------------------------------------------
+        Duplicate the instance and verify the duplicate.
+    --------------------------------------------------------------------------*/
+    StandaloneECInstancePtr standAloneInstance = StandaloneECInstance::Duplicate(*instance);
+
+    collection = ECValuesCollection::Create (*standAloneInstance);
+    iValue = 0;
+    verifyECValueEnumeration (*collection, expectedValues, iValue, true);
+    //dumpPropertyValues (*collection, false, 0);
+
+    EXPECT_TRUE (expectedValues.size() == iValue);
+    }
+
+/*---------------------------------------------------------------------------------**//**
+* @bsimethod                                                    JoshSchifter    01/11
++---------------+---------------+---------------+---------------+---------------+------*/
+TEST_F(MemoryLayoutTests, RecursiveECValueEnumeration_StructArray)
+    {
+    ECSchemaPtr        schema = CreateTestSchema();
+    ASSERT_TRUE (schema.IsValid());
+
+    StandaloneECEnablerPtr enabler = schema->GetClassP(L"EmployeeDirectory")->GetDefaultStandaloneEnabler ();
+    ASSERT_TRUE (enabler.IsValid());
+
+    /*--------------------------------------------------------------------------
+        Build the instance
+    --------------------------------------------------------------------------*/
+    ECN::StandaloneECInstancePtr instance = enabler->CreateInstance();
+    instance->AddArrayElements(L"Employees[]", 2);
+
+    StandaloneECEnablerPtr arrayMemberEnabler = schema->GetClassP(L"Employee")->GetDefaultStandaloneEnabler ();
+    ASSERT_TRUE (enabler.IsValid());
+
+    ECValue v;
+    ECN::StandaloneECInstancePtr arrayMemberInstance1 = arrayMemberEnabler->CreateInstance();
+    arrayMemberInstance1->SetValue(L"Name", ECValue (L"John Smith"));
+
+    setContactInfo (L"Home",   610, 7654321, L"175",   L"Oak Lane",    L"Wayne", L"PA", 12348, L"jsmith@home.com", *arrayMemberInstance1);
+    setContactInfo (L"Work",   610, 1234567, L"123-4", L"Main Street", L"Exton", L"PA", 12345, L"jsmith@work.com", *arrayMemberInstance1);
+    v.SetStruct(arrayMemberInstance1.get());
+    instance->SetValue (L"Employees[]", v, 0);
+
+    ECN::StandaloneECInstancePtr arrayMemberInstance2 = arrayMemberEnabler->CreateInstance();
+    arrayMemberInstance2->SetValue(L"Name", ECValue (L"Jane Doe"));
+    setContactInfo (L"Home",   555, 1122334, L"1600", L"Pennsylvania Ave", L"Washington", L"DC", 10001, L"prez@gmail.com", *arrayMemberInstance2);
+    setContactInfo (L"Work",   555, 1000000, L"1600", L"Pennsylvania Ave", L"Washington", L"DC", 10001, L"president@whitehouse.gov", *arrayMemberInstance2);
+    v.SetStruct(arrayMemberInstance2.get());
+    instance->SetValue (L"Employees[]", v, 1);
+
+    /*--------------------------------------------------------------------------
+        Build the vector of expected values.
+        Note: The order does not match the class it matches the classLayout
+    --------------------------------------------------------------------------*/
+    bvector <AccessStringValuePair> expectedValues;
+
+    ECValue arrayValue;
+    arrayValue.SetStructArrayInfo (2, false);
+    expectedValues.push_back (AccessStringValuePair (L"Employees[]", arrayValue));
+
+    ECValue structValue;
+    structValue.SetStruct (arrayMemberInstance1.get());
+    expectedValues.push_back (AccessStringValuePair (L"Employees[0]", structValue));
+
+    addExpectedContactInfo (L"Employees[0].Home", 610, 7654321, L"175",   L"Oak Lane",    L"Wayne", L"PA", 12348, L"jsmith@home.com", expectedValues);
+    addExpectedContactInfo (L"Employees[0].Work", 610, 1234567, L"123-4", L"Main Street", L"Exton", L"PA", 12345, L"jsmith@work.com", expectedValues);
+
+    expectedValues.push_back (AccessStringValuePair (L"Employees[0].Name", ECValue (L"John Smith")));
+
+    structValue.SetStruct (arrayMemberInstance2.get());
+    expectedValues.push_back (AccessStringValuePair (L"Employees[1]", structValue));
+
+    addExpectedContactInfo (L"Employees[1].Home", 555, 1122334, L"1600", L"Pennsylvania Ave", L"Washington", L"DC", 10001, L"prez@gmail.com", expectedValues);
+    addExpectedContactInfo (L"Employees[1].Work", 555, 1000000, L"1600", L"Pennsylvania Ave", L"Washington", L"DC", 10001, L"president@whitehouse.gov", expectedValues);
+
+    expectedValues.push_back (AccessStringValuePair (L"Employees[1].Name", ECValue (L"Jane Doe")));
+
+    /*--------------------------------------------------------------------------
+        Verify that the values returned from the instance match the expected ones.
+    --------------------------------------------------------------------------*/
+    ECValuesCollectionPtr   collection = ECValuesCollection::Create (*instance);
+    UInt32                  iValue = 0;
+
+    verifyECValueEnumeration (*collection, expectedValues, iValue, false);
+    //dumpPropertyValues (*collection, false, 0);
+
+    EXPECT_TRUE (expectedValues.size() == iValue);
+
+    /*--------------------------------------------------------------------------
+        Duplicate the instance and verify the duplicate.
+    --------------------------------------------------------------------------*/
+    StandaloneECInstancePtr standAloneInstance = StandaloneECInstance::Duplicate(*instance);
+
+    collection = ECValuesCollection::Create (*standAloneInstance);
+    iValue = 0;
+    verifyECValueEnumeration (*collection, expectedValues, iValue, true);
+    //dumpPropertyValues (*collection, false, 0);
+
+    EXPECT_TRUE (expectedValues.size() == iValue);
+    }
+
+/*---------------------------------------------------------------------------------**//**
+* @bsimethod                                                    JoshSchifter    01/11
++---------------+---------------+---------------+---------------+---------------+------*/
+TEST_F(MemoryLayoutTests, MergeStructArray)
+    {
+    ECSchemaPtr        schema = CreateTestSchema();
+    ASSERT_TRUE (schema.IsValid());
+
+    StandaloneECEnablerPtr enabler = schema->GetClassP(L"EmployeeDirectory")->GetDefaultStandaloneEnabler ();
+    ASSERT_TRUE (enabler.IsValid());
+
+    /*--------------------------------------------------------------------------
+        Build the instance
+    --------------------------------------------------------------------------*/
+    ECN::StandaloneECInstancePtr instance = enabler->CreateInstance();
+    instance->AddArrayElements(L"Employees[]", 2);
+
+    StandaloneECEnablerPtr arrayMemberEnabler = schema->GetClassP(L"Employee")->GetDefaultStandaloneEnabler ();
+    ASSERT_TRUE (enabler.IsValid());
+
+    ECValue v;
+    ECN::StandaloneECInstancePtr arrayMemberInstance1 = arrayMemberEnabler->CreateInstance();
+    arrayMemberInstance1->SetValue(L"Name", ECValue (L"John Smith"));
+
+    setContactInfo (L"Home",   610, 7654321, L"175",   L"Oak Lane",    L"Wayne", L"PA", 12348, L"jsmith@home.com", *arrayMemberInstance1);
+    setPartialContactInfo (true, L"Work",   610, 1234567, L"123-4", L"Main Street", L"Exton", L"PA", 12345, L"jsmith@work.com", *arrayMemberInstance1);
+    v.SetStruct(arrayMemberInstance1.get());
+    instance->SetValue (L"Employees[]", v, 0);
+
+    ECN::StandaloneECInstancePtr arrayMemberInstance2 = arrayMemberEnabler->CreateInstance();
+    arrayMemberInstance2->SetValue(L"Name", ECValue (L"Jane Doe"));
+    setPartialContactInfo (false, L"Home",   555, 1122334, L"1600", L"Pennsylvania Ave", L"Washington", L"DC", 10001, L"prez@gmail.com", *arrayMemberInstance2);
+    setPartialContactInfo (true, L"Work",   555, 1000000, L"1600", L"Pennsylvania Ave", L"Washington", L"DC", 10001, L"president@whitehouse.gov", *arrayMemberInstance2);
+    v.SetStruct(arrayMemberInstance2.get());
+    instance->SetValue (L"Employees[]", v, 1);
+
+    ECValuesCollectionPtr   collection = ECValuesCollection::Create (*instance);
+    int originalCount = 0;
+    int count = 0;
+
+    dumpLoadedPropertyValues  (*collection, false, 0, false, originalCount);
+
+    ECN::StandaloneECInstancePtr toInstance = enabler->CreateInstance();
+
+    MemoryECInstanceBase* mbInstance = toInstance->GetAsMemoryECInstance ();
+    mbInstance->MergePropertiesFromInstance (*instance);
+
+    collection = ECValuesCollection::Create (*toInstance);
+
+    dumpLoadedPropertyValues  (*collection, false, 0, false, count);
+    ASSERT_TRUE (count==originalCount);
+    ASSERT_TRUE (count==41);
+    }
+
+/*---------------------------------------------------------------------------------**//**
+* @bsimethod                                                    JoshSchifter    01/11
++---------------+---------------+---------------+---------------+---------------+------*/
+TEST_F(MemoryLayoutTests, MergeStruct)
+    {
+    ECSchemaPtr        schema = CreateTestSchema();
+    ASSERT_TRUE (schema.IsValid());
+
+    StandaloneECEnablerPtr enabler = schema->GetClassP(L"Employee")->GetDefaultStandaloneEnabler ();
+    ASSERT_TRUE (enabler.IsValid());
+
+    ECValue v;
+    ECN::StandaloneECInstancePtr employeeInstance = enabler->CreateInstance();
+    employeeInstance->SetValue(L"Name", ECValue (L"John Smith"));
+
+    setPartialContactInfo (false, L"Home",   610, 7654321, L"175",   L"Oak Lane",    L"Wayne", L"PA", 12348, L"jsmith@home.com", *employeeInstance);
+    setPartialContactInfo (true, L"Work",   610, 1234567, L"123-4", L"Main Street", L"Exton", L"PA", 12345, L"jsmith@work.com", *employeeInstance);
+
+    int originalCount = 0;
+    int count = 0;
+
+    ECValuesCollectionPtr   collection = ECValuesCollection::Create (*employeeInstance);
+    dumpLoadedPropertyValues  (*collection, false, 0, false, originalCount);
+
+    ECN::StandaloneECInstancePtr toInstance = enabler->CreateInstance();
+
+    MemoryECInstanceBase* mbInstance = toInstance->GetAsMemoryECInstance ();
+    mbInstance->MergePropertiesFromInstance (*employeeInstance);
+
+    collection = ECValuesCollection::Create (*toInstance);
+    dumpLoadedPropertyValues  (*collection, false, 0, false, count);
+    ASSERT_TRUE (count==originalCount);
+    ASSERT_TRUE (count==19);
+    }
+
+/*---------------------------------------------------------------------------------**//**
+* @bsimethod                                                    Dylan.Rush      11/10
++---------------+---------------+---------------+---------------+---------------+------*/
+TEST_F(MemoryLayoutTests, SimpleMergeTwoInstances)
+    {
+    ECSchemaPtr        schema = CreateTestSchema();
+    ASSERT_TRUE (schema.IsValid());
+
+    ECClassP primitiveClass = schema->GetClassP (L"AllPrimitives");
+    ASSERT_TRUE (NULL != primitiveClass);
+
+    StandaloneECEnablerPtr enabler = primitiveClass->GetDefaultStandaloneEnabler();
+    
+    ECN::StandaloneECInstancePtr sourceInstance0 = enabler->CreateInstance();
+    ECN::StandaloneECInstancePtr sourceInstance1 = enabler->CreateInstance();
+    ECN::StandaloneECInstancePtr targetInstance  = enabler->CreateInstance();
+
+    ECValue v;
+    v.SetDouble(1.0/3.0);
+    sourceInstance0->SetValue(L"ADouble", v);
+    v.SetString(L"Weaker source instance");
+    sourceInstance0->SetValue(L"AString", v);
+    v.SetInteger(234);
+    sourceInstance0->SetValue(L"AnInt", v);
+    v.SetInteger(50);
+    sourceInstance0->AddArrayElements(L"SomeInts[]", 4);
+    sourceInstance0->SetValue(L"SomeInts[]", v, 0);
+    v.SetInteger(60);
+    sourceInstance0->SetValue(L"SomeInts[]", v, 1);
+    v.SetInteger(70);
+    sourceInstance0->SetValue(L"SomeInts[]", v, 2);
+    v.SetInteger(80);
+    sourceInstance0->SetValue(L"SomeInts[]", v, 3);
+
+    v.SetDouble(10.0/3.0);
+    sourceInstance1->SetValue(L"ADouble", v);
+    v.SetLong((Int64)2345978);
+    sourceInstance1->SetValue(L"ALong", v);
+    v.SetString(L"Dominant source instance");
+    sourceInstance1->SetValue(L"AString", v);
+    v.SetInteger(99999999);
+    sourceInstance1->AddArrayElements(L"SomeInts[]", 4);
+    sourceInstance1->SetValue(L"SomeInts[]", v, 1);
+
+    /*
+    Merging two instances into a third instance:
+    In this example, values from sourceInstance 1 will take precedence over 
+    values in sourceInstance0 in the even that neither are null.
+    Note that in Options::Create (), the second flag is set to true: in this
+    case, it is wise to include accessors that have null values.
+    */
+    ECValuesCollectionPtr collection = ECValuesCollection::Create (*sourceInstance1);
+
+    for each(ECPropertyValueCR propertyValue in *collection)
+        {
+        ECValue             localValue;
+        ECValueCP           ecValue  = &propertyValue.GetValue();
+
+        if ( ! ecValue->IsPrimitive())
+            continue;
+
+        ECValueAccessorCR   accessor = propertyValue.GetValueAccessor();
+
+        // If the value from instance1 is NULL, try to get it from instance0
+        if (ecValue->IsNull())
+            {
+            sourceInstance0->GetValueUsingAccessor (localValue, accessor);
+            ecValue = &localValue;
+            }
+            
+        //set the value to target instance
+        if(!ecValue->IsNull())
+            targetInstance->SetValueUsingAccessor (accessor, *ecValue);
+        }
+
+    int valuesCounted = 0;
+    ECValuesCollectionPtr targetCollection = ECValuesCollection::Create (*targetInstance);
+
+    for each(ECPropertyValueCR propertyValue in *targetCollection)
+        {
+        if ( ! propertyValue.GetValue().IsPrimitive())
+            continue;
+
+        valuesCounted++;
+        //wprintf(L"%ls: %ls\n", propertyValue.GetValueAccessor().GetManagedAccessString(), propertyValue.GetValue().ToString());
+        }
+
+    //Verify that the merge succeeded
+    EXPECT_EQ (9, valuesCounted);
+    targetInstance->GetValue (v, L"AnInt");    //Came from sourceInstance0
+    EXPECT_EQ (234, v.GetInteger());
+    targetInstance->GetValue (v, L"ADouble");  //Came from sourceInstance1
+    EXPECT_EQ (10.0/3.0, v.GetDouble());
+    };
+
+/*---------------------------------------------------------------------------------**//**
+* @bsimethod                                                    
++---------------+---------------+---------------+---------------+---------------+------*/
+TEST_F(MemoryLayoutTests, InstantiateStandaloneInstance)
+    {
+    ECSchemaPtr        schema = CreateTestSchema();
+    ASSERT_TRUE (schema.IsValid());
+
+    ECClassP ecClass = schema->GetClassP (L"TestClass");
+    ASSERT_TRUE (NULL != ecClass);
+
+    StandaloneECEnablerPtr enabler       = ecClass->GetDefaultStandaloneEnabler();
+    ECN::StandaloneECInstancePtr instance = enabler->CreateInstance();
+    WString instanceId = instance->GetInstanceId();
+    instance->ToString(L"").c_str();
+    ExerciseInstance (*instance, L"Test");
+
+    // instance.Compact()... then check values again
+    
+    };
+
+/*---------------------------------------------------------------------------------**//**
+* @bsimethod                                                    
++---------------+---------------+---------------+---------------+---------------+------*/
+TEST_F(MemoryLayoutTests, InstantiateInstanceWithNoProperties)
+    {
+    ECSchemaPtr        schema = CreateTestSchema();
+    ASSERT_TRUE (schema.IsValid());
+
+    ECClassP ecClass = schema->GetClassP (L"EmptyClass");
+    ASSERT_TRUE (NULL != ecClass);
+
+    StandaloneECEnablerPtr enabler       = ecClass->GetDefaultStandaloneEnabler();
+    ECN::StandaloneECInstancePtr instance = enabler->CreateInstance();
+    WString instanceId = instance->GetInstanceId();
+
+    instance->ToString(L"").c_str();
+
+    // instance.Compact()... then check values again
+    
+    };
+
+/*---------------------------------------------------------------------------------**//**
+* @bsimethod                                                    
++---------------+---------------+---------------+---------------+---------------+------*/
+TEST_F(MemoryLayoutTests, DirectSetStandaloneInstance)
+    {
+    ECSchemaPtr        schema = CreateTestSchema();
+    ASSERT_TRUE (schema.IsValid());
+
+    ECClassP ecClass = schema->GetClassP (L"CadData");
+    ASSERT_TRUE (NULL != ecClass);
+    
+    StandaloneECEnablerPtr enabler       = ecClass->GetDefaultStandaloneEnabler();
+    ECN::StandaloneECInstancePtr instance = enabler->CreateInstance();
+
+    DPoint2d   inSize = {10.5, 22.3};
+    DPoint3d   inPoint1 = {10.10, 11.11, 12.12};
+    DPoint3d   inPoint2 ={200.100, 210.110, 220.120};
+    DateTime   inTime = DateTime::GetCurrentTimeUtc ();
+    int        inCount = 100;
+    double     inLength = 432.178;
+    bool       inTest = true;
+    Int64      inTicks = 634027121070910000;
+
+    instance->SetValue (L"Count",        ECValue (inCount));
+    instance->SetValue (L"Name",         ECValue (L"Test"));
+    instance->SetValue (L"Length",       ECValue (inLength));
+    instance->SetValue (L"Field_Tested", ECValue (inTest));
+    instance->SetValue (L"Size",         ECValue (inSize));
+    instance->SetValue (L"StartPoint",   ECValue (inPoint1));
+    instance->SetValue (L"EndPoint",     ECValue (inPoint2));
+    instance->SetValue (L"Service_Date", ECValue (inTime));
+
+    ECValue ecValue;
+    ecValue.SetDateTimeTicks(inTicks);
+    instance->SetValue (L"Install_Date", ecValue);
+
+    EXPECT_TRUE (SUCCESS == instance->GetValue (ecValue, L"Count"));
+    EXPECT_TRUE (ecValue.GetInteger() == inCount);
+    EXPECT_TRUE (SUCCESS == instance->GetValue (ecValue, L"Name"));
+    EXPECT_STREQ (ecValue.GetString(), L"Test");
+    EXPECT_TRUE (SUCCESS == instance->GetValue (ecValue, L"Length"));
+    EXPECT_TRUE (ecValue.GetDouble() == inLength);
+    EXPECT_TRUE (SUCCESS == instance->GetValue (ecValue, L"Field_Tested"));
+    EXPECT_TRUE (ecValue.GetBoolean() == inTest);
+    EXPECT_TRUE (SUCCESS == instance->GetValue (ecValue, L"Size"));
+    DPoint2d    point2d = ecValue.GetPoint2D ();
+    EXPECT_TRUE (SUCCESS == memcmp (&inSize, &point2d, sizeof(DPoint2d)));
+    EXPECT_TRUE (SUCCESS == instance->GetValue (ecValue, L"StartPoint"));
+    DPoint3d    point3d = ecValue.GetPoint3D ();
+    EXPECT_TRUE (SUCCESS == memcmp (&inPoint1, &point3d, sizeof(DPoint3d)));
+    EXPECT_TRUE (SUCCESS == instance->GetValue (ecValue, L"EndPoint"));
+    point3d = ecValue.GetPoint3D ();
+    EXPECT_TRUE (SUCCESS == memcmp (&inPoint2, &point3d, sizeof(DPoint3d)));
+    EXPECT_TRUE (SUCCESS == instance->GetValue (ecValue, L"Service_Date"));
+    DateTime  sysTime = ecValue.GetDateTime ();
+    EXPECT_TRUE (SUCCESS == memcmp (&inTime, &sysTime, sizeof(DateTime)));
+    EXPECT_TRUE (SUCCESS == instance->GetValue (ecValue, L"Install_Date"));
+    EXPECT_TRUE (ecValue.GetDateTimeTicks() == inTicks);
+
+    // instance.Compact()... then check values again
+    
+    };
+
+/*---------------------------------------------------------------------------------**//**
+* @bsimethod                                                    
++---------------+---------------+---------------+---------------+---------------+------*/
+TEST_F(MemoryLayoutTests, GetSetValuesByIndex)
+    {
+    ECSchemaPtr        schema = CreateTestSchema();
+    ASSERT_TRUE (schema.IsValid());
+
+    ECClassP ecClass = schema->GetClassP (L"TestClass");
+    ASSERT_TRUE (NULL != ecClass);
+    
+    StandaloneECEnablerPtr enabler       = ecClass->GetDefaultStandaloneEnabler();
+    ECN::StandaloneECInstancePtr instance = enabler->CreateInstance();
+
+    WCharCP accessString = L"Property34";
+
+    //UInt32          intValue = 12345;
+    WCharCP stringValue = L"Xyz";
+
+    //instance->SetValue  (accessString, ECValue (intValue));
+    instance->SetValue  (accessString, ECValue (stringValue));
+
+    ECValue value;    
+    UInt32  propertyIndex;
+    
+    EXPECT_TRUE (SUCCESS  == enabler->GetPropertyIndex (propertyIndex, accessString));
+    EXPECT_TRUE (SUCCESS  == instance->GetValue (value, propertyIndex));
+    //EXPECT_TRUE (intValue == value.GetInteger());
+    EXPECT_STREQ (stringValue, value.GetString());
+
+#if defined (TIMING_ACCESS_BYINDEX)
+    UInt32      numAccesses = 10000000;
+
+    double      elapsedTime1 = 0.0;
+    StopWatch   timer1 (L"Time getting values using index", true);
+
+    for (UInt32 i = 0; i < numAccesses; i++)
+        {
+        timer1.Start();
+        instance->GetValue (value, propertyIndex);
+        timer1.Stop();
+
+        elapsedTime1 += timer1.GetElapsedSeconds();
+        }
+
+    double      elapsedTime2 = 0.0;
+    StopWatch   timer2 (L"Time getting values using accessString", true);
+
+    for (UInt32 i = 0; i < numAccesses; i++)
+        {
+        timer2.Start();
+        instance->GetValue (value, accessString);
+        timer2.Stop();
+
+        elapsedTime2 += timer2.GetElapsedSeconds();
+        }
+
+    wprintf (L"Time to set %d values by: accessString = %.4f, index = %.4f\n", numAccesses, elapsedTime1, elapsedTime2);
+#endif
+
+    // instance.Compact()... then check values again
+    
+    };
+
+/*---------------------------------------------------------------------------------**//**
+* @bsimethod                                                    
++---------------+---------------+---------------+---------------+---------------+------*/
+TEST_F(MemoryLayoutTests, ExpectErrorsWhenViolatingArrayConstraints)
+    {
+    ECSchemaPtr        schema = CreateTestSchema();
+    ASSERT_TRUE (schema.IsValid());
+
+    ECClassP ecClass = schema->GetClassP (L"TestClass");
+    ASSERT_TRUE (NULL != ecClass);    
+    StandaloneECEnablerPtr enabler       = ecClass->GetDefaultStandaloneEnabler();
+    ECN::StandaloneECInstancePtr instance = enabler->CreateInstance();
+
+    {
+    DISABLE_ASSERTS
+    // verify we can not change the size of fixed arrays        
+    ASSERT_TRUE (ECOBJECTS_STATUS_Success != instance->InsertArrayElements (L"FixedArrayFixedElement[]", 0, 1));
+    ASSERT_TRUE (ECOBJECTS_STATUS_Success != instance->InsertArrayElements (L"FixedArrayFixedElement[]", 10, 1));
+    ASSERT_TRUE (ECOBJECTS_STATUS_Success != instance->AddArrayElements    (L"FixedArrayFixedElement[]", 1));
+    ASSERT_TRUE (ECOBJECTS_STATUS_Success != instance->InsertArrayElements (L"FixedArrayVariableElement[]", 0, 1));
+    ASSERT_TRUE (ECOBJECTS_STATUS_Success != instance->InsertArrayElements (L"FixedArrayVariableElement[]", 12, 1));
+    ASSERT_TRUE (ECOBJECTS_STATUS_Success != instance->AddArrayElements    (L"FixedArrayVariableElement[]", 1));
+    
+    // verify constraints of array insertion are enforced
+    ASSERT_TRUE (ECOBJECTS_STATUS_Success != instance->InsertArrayElements (L"NonExistArray", 0, 1));
+    ASSERT_TRUE (ECOBJECTS_STATUS_Success != instance->InsertArrayElements (L"BeginningArray", 0, 1)); // missing brackets
+    ASSERT_TRUE (ECOBJECTS_STATUS_Success != instance->InsertArrayElements (L"BeginningArray[]", 2, 1)); // insert index is invalid    
+    ASSERT_TRUE (ECOBJECTS_STATUS_Success != instance->InsertArrayElements (L"BeginningArray[]", 0, 0)); // insert count is invalid    
+    }
+    
+    ECValue v;
+    VerifyOutOfBoundsError (*instance, v, L"BeginningArray[]", 0);
+    VerifyOutOfBoundsError (*instance, v, L"FixedArrayFixedElement[]", 10);
+    VerifyOutOfBoundsError (*instance, v, L"VariableArrayFixedElement[]", 0);
+    VerifyOutOfBoundsError (*instance, v, L"FixedArrayVariableElement[]", 12);
+    VerifyOutOfBoundsError (*instance, v, L"VariableArrayVariableElement[]", 0);
+    VerifyOutOfBoundsError (*instance, v, L"EndingArray[]", 0);                     
+    };    
+
+/*---------------------------------------------------------------------------------**//**
+* @bsimethod                                                    CaseyMullen     10/09
++---------------+---------------+---------------+---------------+---------------+------*/
+TEST_F (MemoryLayoutTests, Values) // move it!
+    {
+    ECValue i(3);
+    EXPECT_TRUE (i.IsInteger());
+    EXPECT_TRUE (!i.IsNull());
+    EXPECT_EQ (3, i.GetInteger());    
+    i.SetInteger(4);
+    EXPECT_EQ (4, i.GetInteger());
+    
+    i.SetString(L"Type changed to string");
+    EXPECT_TRUE (i.IsString());
+    EXPECT_TRUE (!i.IsNull());
+    EXPECT_STREQ (L"Type changed to string", i.GetString());    
+    
+    i.Clear();
+    EXPECT_TRUE (i.IsUninitialized());
+    EXPECT_TRUE (i.IsNull());
+    
+    ECValue v;
+    EXPECT_TRUE (v.IsUninitialized());
+    EXPECT_TRUE (v.IsNull());
+    
+    double doubleValue = 1./3.;
+    v.SetDouble(doubleValue);
+    EXPECT_TRUE (v.IsDouble());
+    EXPECT_EQ (doubleValue, v.GetDouble());
+    
+    ECValue nullInt (ECN::PRIMITIVETYPE_Integer);
+    EXPECT_TRUE (nullInt.IsNull());
+    EXPECT_TRUE (nullInt.IsInteger());
+
+    ECValue long64 ((::Int64)3);
+    EXPECT_TRUE (!long64.IsNull());
+    EXPECT_TRUE (long64.IsLong());
+    EXPECT_EQ (3, long64.GetLong());
+
+    ECValue s(L"Hello");
+    EXPECT_TRUE (s.IsString());
+    EXPECT_TRUE (!s.IsNull());
+    EXPECT_STREQ (L"Hello", s.GetString());
+    const wstring ws = s.GetString();
+    
+    s.SetString(L"Nice one");
+    EXPECT_STREQ (L"Nice one", s.GetString());
+    
+    s.SetString(NULL);
+    EXPECT_TRUE (s.IsNull());
+    EXPECT_TRUE (NULL == s.GetString());
+    
+    ECValue snull((wchar_t*)NULL);
+    EXPECT_TRUE (snull.IsString());
+    EXPECT_TRUE (snull.IsNull());
+    //WCharCP wcnull = snull.GetString();
+    EXPECT_EQ (NULL, s.GetString());
+    
+    //bool
+    ECValue boolVal(true);
+    EXPECT_TRUE (boolVal.IsBoolean());
+    EXPECT_TRUE (boolVal.GetBoolean());
+
+    //DPoint3d
+    DPoint3d inPoint3 = {10.0, 100.0, 1000.0};
+    ECValue pntVal3(inPoint3);
+    DPoint3d outPoint3 = pntVal3.GetPoint3D ();
+    EXPECT_TRUE (pntVal3.IsPoint3D());
+    EXPECT_TRUE (0 == memcmp(&inPoint3, &outPoint3, sizeof(outPoint3)));
+    WString point3Str = pntVal3.ToString();
+    EXPECT_TRUE (0 == point3Str.compare (L"{10,100,1000}"));
+
+    //DPoint2d
+    DPoint2d inPoint2 = {10.0, 100.0};
+    ECValue pntVal2 (inPoint2);
+    EXPECT_TRUE (pntVal2.IsPoint2D());
+    DPoint2d outPoint2 = pntVal2.GetPoint2D ();
+    EXPECT_TRUE (0 == memcmp(&inPoint2, &outPoint2, sizeof(outPoint2)));
+    WString point2Str = pntVal2.ToString();
+    EXPECT_TRUE (0 == point2Str.compare (L"{10,100}"));
+
+    // DateTime
+    DateTime nowUtc = DateTime::GetCurrentTimeUtc ();
+    ECValue dateValue (nowUtc);
+    EXPECT_TRUE (dateValue.IsDateTime());
+    DateTime nowUtctoo = dateValue.GetDateTime ();
+    EXPECT_TRUE (0 == memcmp(&nowUtctoo, &nowUtc, sizeof(nowUtctoo)));
+    //now test with local time. As ECValue::GetDateTime always returns DATETIMEKIND_Utc
+    //the comparison should fail.
+/*    dateValue.Clear ();
+    DateTime now = Bentley::DateTime::GetCurrentTime ();
+    dateValue = ECValue (now);
+    DateTime nowtoo = dateValue.GetDateTime ();
+    EXPECT_FALSE (0 == memcmp(&nowtoo, &now, sizeof(nowtoo)));
+    */
+    ECValue fixedDate;
+    fixedDate.SetDateTimeTicks (634027121070910000);
+    WString dateStr = fixedDate.ToString();
+    EXPECT_TRUE (0 == dateStr.compare (L"2010-02-25T16:28:27.091Z")) << L"Expected date: " << fixedDate.GetDateTime ().ToString ().c_str ();
+    };
+  
+/*---------------------------------------------------------------------------------**//**
+* @bsimethod                                                    CaseyMullen     12/09
++---------------+---------------+---------------+---------------+---------------+------*/
+TEST_F (MemoryLayoutTests, TestSetGetNull)
+    {
+    ECSchemaPtr        schema = CreateTestSchema();
+    ASSERT_TRUE (schema.IsValid());
+
+    ECClassP ecClass = schema->GetClassP (L"TestClass");
+    ASSERT_TRUE (NULL != ecClass);
+        
+    StandaloneECEnablerPtr enabler       = ecClass->GetDefaultStandaloneEnabler();
+    ECN::StandaloneECInstancePtr instance = enabler->CreateInstance();
+    ECValue v;
+    
+    EXPECT_TRUE (SUCCESS == instance->GetValue (v, L"D"));
+    EXPECT_TRUE (v.IsNull());
+    
+    double doubleValue = 1.0/3.0;
+    SetAndVerifyDouble (*instance, v, L"D", doubleValue);
+    EXPECT_TRUE (!v.IsNull());    
+    
+    v.SetToNull();
+    EXPECT_TRUE (SUCCESS == instance->SetValue (L"D", v));
+    v.SetString(L"Just making sure that it is not NULL before calling GetValue in the next line.");
+    EXPECT_TRUE (SUCCESS == instance->GetValue (v, L"D"));
+    EXPECT_TRUE (v.IsNull());
+        
+    SetAndVerifyString (*instance, v, L"S", L"Yo!");
+
+    EXPECT_TRUE (SUCCESS == instance->GetValue (v, L"D"));
+    EXPECT_TRUE (v.IsNull());    
+    
+    EXPECT_TRUE (SUCCESS == instance->GetValue (v, L"S"));
+    EXPECT_FALSE (v.IsNull());     
+    };
+
+/*--------------------------------------------------------------------------------**//**
+* @bsimethod                                                    Dylan.Rush      08/2011
++---------------+---------------+---------------+---------------+---------------+------*/
+TEST_F (MemoryLayoutTests, TestPropertyReadOnly)
+    {
+    //L"    <ECClass typeName=\"Car\" isStruct=\"True\" isDomainClass=\"True\">"
+    //L"        <ECProperty       propertyName=\"Name\"       typeName=\"string\"/>"
+    //L"        <ECProperty       propertyName=\"Wheels\"     typeName=\"int\"  readOnly=\"True\"/>"
+    //L"    </ECClass>"
+
+    ECSchemaPtr        schema = CreateTestSchema();
+    ASSERT_TRUE (schema.IsValid());
+
+    ECClassP ecClass = schema->GetClassP (L"Car");
+    ASSERT_TRUE (NULL != ecClass);
+        
+    StandaloneECEnablerPtr enabler = ecClass->GetDefaultStandaloneEnabler();
+    ECN::StandaloneECInstancePtr instance = enabler->CreateInstance();
+    
+    WCharCP nameAccessString = L"Name";
+    WCharCP wheelsAccessString = L"Wheels";
+    UInt32  namePropertyIndex = 9999;
+    UInt32  wheelsPropertyIndex = 9998;
+    EXPECT_TRUE (SUCCESS == enabler->GetPropertyIndex (namePropertyIndex, nameAccessString));
+    EXPECT_TRUE (SUCCESS == enabler->GetPropertyIndex (wheelsPropertyIndex, wheelsAccessString));
+
+    EXPECT_FALSE (instance->IsPropertyReadOnly (nameAccessString));
+    EXPECT_FALSE (instance->IsPropertyReadOnly (namePropertyIndex));
+
+    EXPECT_TRUE  (instance->IsPropertyReadOnly (wheelsAccessString));
+    EXPECT_TRUE  (instance->IsPropertyReadOnly (wheelsPropertyIndex));  
+
+    ECValue v;
+    v.SetInteger(610);
+    EXPECT_TRUE (SUCCESS == instance->SetValue (wheelsAccessString, v));  // should work since original value is NULL
+    v.SetInteger(512);
+    EXPECT_TRUE (ECOBJECTS_STATUS_UnableToSetReadOnlyProperty == instance->SetValue (wheelsAccessString, v));  // should fail since read only and value is not NULL
+
+    // make sure we can copy an instance contains read only properties
+    StandaloneECInstancePtr  copyInstance =  StandaloneECInstance::Duplicate (*instance);
+    EXPECT_TRUE (SUCCESS == instance->GetValue (v, wheelsAccessString));
+    EXPECT_TRUE (610 == v.GetInteger());
+
+    // make sure we can deserialize and instance from XML that contains read only properties
+    WString ecInstanceXml;
+    instance->WriteToXmlString (ecInstanceXml, true, false);
+    ECN::IECInstancePtr deserializedInstance = NULL;
+    ECN::ECInstanceReadContextPtr instanceContext = ECN::ECInstanceReadContext::CreateContext (*schema);
+    EXPECT_TRUE (INSTANCE_READ_STATUS_Success == IECInstance::ReadFromXmlString(deserializedInstance, ecInstanceXml.c_str(), *instanceContext));
+    EXPECT_TRUE (SUCCESS == deserializedInstance->GetValue (v, wheelsAccessString));
+    EXPECT_TRUE (610 == v.GetInteger());
+    };
+
+/*---------------------------------------------------------------------------------**//**
+* @bsimethod                                    Bill.Steinbock                  07/2011
++---------------+---------------+---------------+---------------+---------------+------*/
+TEST_F (MemoryLayoutTests, TestBinarySetGet)
+    {
+    const static bool HOLD_AS_DUPLICATE = true;
+    const byte binaryValue0[4] = {0x00, 0x01, 0x02, 0x03};
+    const byte binaryValue1[2] = {0x99, 0x88};
+
+    EXPECT_EQ (sizeof(binaryValue0), 4);
+    EXPECT_EQ (sizeof(binaryValue1), 2);
+
+    ECValue v0In;
+    ECValue v0Out;
+    ECValue v1In;
+    ECValue v1Out;
+
+    v0In.SetBinary(binaryValue0, sizeof(binaryValue0), HOLD_AS_DUPLICATE);
+    v1In.SetBinary(binaryValue1, sizeof(binaryValue1), HOLD_AS_DUPLICATE);
+
+    ECSchemaPtr        schema = CreateTestSchema();
+    ASSERT_TRUE (schema.IsValid());
+
+    ECClassP ecClass = schema->GetClassP (L"AllPrimitives");
+    ASSERT_TRUE (NULL != ecClass);
+        
+    StandaloneECEnablerPtr enabler       = ecClass->GetDefaultStandaloneEnabler();
+    ECN::StandaloneECInstancePtr instance = enabler->CreateInstance();
+    
+    EXPECT_TRUE (SUCCESS == instance->SetValue (L"ABinary", v0In));
+    EXPECT_TRUE (SUCCESS == instance->GetValue (v0Out, L"ABinary"));
+    EXPECT_TRUE (v0In.Equals (v0Out));
+
+    // now set it to a smaller size
+    EXPECT_TRUE (SUCCESS == instance->SetValue (L"ABinary", v1In));
+    EXPECT_TRUE (SUCCESS == instance->GetValue (v1Out, L"ABinary"));
+    EXPECT_TRUE (v1In.Equals (v1Out));
+    };
+
+/*---------------------------------------------------------------------------------**//**
+* @bsimethod                                    Bill.Steinbock                  07/2011
++---------------+---------------+---------------+---------------+---------------+------*/
+static void validateArrayCount  (ECN::StandaloneECInstanceCR instance, WCharCP propertyName, UInt32 expectedCount)
+    {
+    ECValue varray;
+    EXPECT_TRUE (SUCCESS == instance.GetValue (varray, propertyName));
+    UInt32 count = varray.GetArrayInfo().GetCount();
+    EXPECT_TRUE (count == expectedCount);
+
+    ECValue ventry;
+
+    for (UInt32 i=0; i<count; i++)
+        {
+        EXPECT_TRUE (SUCCESS == instance.GetValue (ventry, propertyName, i));
+        }
+    }
+
+/*---------------------------------------------------------------------------------**//**
+* @bsimethod                                    Bill.Steinbock                  07/2011
++---------------+---------------+---------------+---------------+---------------+------*/
+TEST_F (MemoryLayoutTests, TestRemovingArrayEntries)
+    {
+    ECSchemaPtr        schema = CreateTestSchema();
+    ASSERT_TRUE (schema.IsValid());
+
+    ECClassP ecClass = schema->GetClassP (L"ArrayTest");
+    ASSERT_TRUE (NULL != ecClass);
+        
+    StandaloneECEnablerPtr enabler       = ecClass->GetDefaultStandaloneEnabler();
+    ECN::StandaloneECInstancePtr instance = enabler->CreateInstance();
+    
+    EXPECT_TRUE (SUCCESS == instance->SetValue (L"FixedArrayFixedElement[]",  ECValue ((int)1), 1));
+    EXPECT_TRUE (SUCCESS == instance->SetValue (L"FixedArrayFixedElement[]",  ECValue ((int)3), 3));
+    EXPECT_TRUE (SUCCESS == instance->SetValue (L"FixedArrayFixedElement[]",  ECValue ((int)5), 5));
+    EXPECT_TRUE (SUCCESS == instance->SetValue (L"FixedArrayFixedElement[]",  ECValue ((int)7), 7));
+    EXPECT_TRUE (SUCCESS == instance->SetValue (L"FixedArrayFixedElement[]",  ECValue ((int)9), 9));
+
+    {
+    DISABLE_ASSERTS    
+    EXPECT_TRUE (ECOBJECTS_STATUS_Success != instance->RemoveArrayElement(L"FixedArrayFixedElement[]", 2));
+    }
+
+    EXPECT_TRUE (SUCCESS == instance->SetValue (L"FixedArrayVariableElement[]", ECValue (L"ArrayMember 1"), 1));
+    EXPECT_TRUE (SUCCESS == instance->SetValue (L"FixedArrayVariableElement[]", ECValue (L"ArrayMember 3"), 3));
+    EXPECT_TRUE (SUCCESS == instance->SetValue (L"FixedArrayVariableElement[]", ECValue (L"ArrayMember 5"), 5));
+    EXPECT_TRUE (SUCCESS == instance->SetValue (L"FixedArrayVariableElement[]", ECValue (L"ArrayMember 7"), 7));
+    EXPECT_TRUE (SUCCESS == instance->SetValue (L"FixedArrayVariableElement[]", ECValue (L"ArrayMember 9"), 9));
+    EXPECT_TRUE (SUCCESS == instance->SetValue (L"FixedArrayVariableElement[]", ECValue (L"ArrayMember 11"), 11));
+
+    {
+    DISABLE_ASSERTS    
+    EXPECT_TRUE (ECOBJECTS_STATUS_Success != instance->RemoveArrayElement(L"FixedArrayVariableElement[]", 2));
+    }
+
+    instance->AddArrayElements(L"SomeStrings[]", 5);
+
+    EXPECT_TRUE (SUCCESS == instance->SetValue (L"SomeStrings[]",  ECValue (L"ArrayMember 0"), 0));
+    EXPECT_TRUE (SUCCESS == instance->SetValue (L"SomeStrings[]",  ECValue (L"ArrayMember 1"), 1));
+    EXPECT_TRUE (SUCCESS == instance->SetValue (L"SomeStrings[]",  ECValue (L"ArrayMember 2"), 2));
+    // leave index 3 null
+    EXPECT_TRUE (SUCCESS == instance->SetValue (L"SomeStrings[]",  ECValue (L"ArrayMember 4"), 4));
+
+    validateArrayCount (*instance, L"SomeStrings[]", 5); 
+
+    instance->AddArrayElements(L"SomeInts[]", 6);
+
+    EXPECT_TRUE (SUCCESS == instance->SetValue (L"SomeInts[]",  ECValue ((int)0), 0));
+    EXPECT_TRUE (SUCCESS == instance->SetValue (L"SomeInts[]",  ECValue ((int)1), 1));
+    EXPECT_TRUE (SUCCESS == instance->SetValue (L"SomeInts[]",  ECValue ((int)2), 2));
+    // leave index 3 null
+    EXPECT_TRUE (SUCCESS == instance->SetValue (L"SomeInts[]",  ECValue ((int)4), 4));
+    EXPECT_TRUE (SUCCESS == instance->SetValue (L"SomeInts[]",  ECValue ((int)5), 5));
+
+    validateArrayCount (*instance, L"SomeInts[]", 6); 
+
+    // define struct array
+    StandaloneECEnablerPtr manufacturerEnabler = instance->GetEnablerR().GetEnablerForStructArrayMember (schema->GetSchemaKey(), L"Manufacturer"); 
+    EXPECT_TRUE (manufacturerEnabler.IsValid());
+
+    ECValue v;
+    ASSERT_TRUE (ECOBJECTS_STATUS_Success == instance->AddArrayElements (L"ManufacturerArray[]", 4));
+    VerifyArrayInfo (*instance, v, L"ManufacturerArray[]", 4, false);
+    VerifyIsNullArrayElements (*instance, v, L"ManufacturerArray[]", 0, 4, true);
+
+    IECInstancePtr manufInst = manufacturerEnabler->CreateInstance().get();    
+
+    SetAndVerifyString (*manufInst, v, L"Name", L"Nissan");
+    SetAndVerifyInteger (*manufInst, v, L"AccountNo", 3475);
+    v.SetStruct (manufInst.get());
+    ASSERT_TRUE (SUCCESS == instance->SetValue (L"ManufacturerArray[]", v, 0));
+
+    manufInst = manufacturerEnabler->CreateInstance().get();    
+    SetAndVerifyString (*manufInst, v, L"Name", L"Kia");
+    SetAndVerifyInteger (*manufInst, v, L"AccountNo", 1791);
+    v.SetStruct (manufInst.get());
+    ASSERT_TRUE (SUCCESS == instance->SetValue (L"ManufacturerArray[]", v, 1));    
+
+    manufInst = manufacturerEnabler->CreateInstance().get();    
+    SetAndVerifyString (*manufInst, v, L"Name", L"Honda");
+    SetAndVerifyInteger (*manufInst, v, L"AccountNo", 1592);
+    v.SetStruct (manufInst.get());
+    ASSERT_TRUE (SUCCESS == instance->SetValue (L"ManufacturerArray[]", v, 2));    
+
+    manufInst = manufacturerEnabler->CreateInstance().get();    
+    SetAndVerifyString (*manufInst, v, L"Name", L"Chevy");
+    SetAndVerifyInteger (*manufInst, v, L"AccountNo", 19341);
+    v.SetStruct (manufInst.get());
+    ASSERT_TRUE (SUCCESS == instance->SetValue (L"ManufacturerArray[]", v, 3));    
+
+    VerifyIsNullArrayElements (*instance, v, L"ManufacturerArray[]", 0, 4, false);    
+
+    // remove from start of array
+    instance->RemoveArrayElement(L"SomeStrings[]", 0);
+    validateArrayCount (*instance, L"SomeStrings[]", 4); 
+
+    // remove from middle of array
+    instance->RemoveArrayElement(L"SomeStrings[]", 2);
+    validateArrayCount (*instance, L"SomeStrings[]", 3); 
+
+    // remove from end of array
+    instance->RemoveArrayElement(L"SomeInts[]", 2);
+    validateArrayCount (*instance, L"SomeInts[]", 5);
+
+    // remove struct array element
+    instance->RemoveArrayElement(L"ManufacturerArray[]", 2);
+    validateArrayCount (*instance, L"ManufacturerArray[]", 3);
+    }
+
+TEST_F (MemoryLayoutTests, IterateCompleClass)
+    {
+    ECSchemaPtr        schema = CreateTestSchema();
+    ASSERT_TRUE (schema.IsValid());
+
+    ECClassP ecClass = schema->GetClassP (L"ComplexClass");
+    ASSERT_TRUE (NULL != ecClass);
+        
+    StandaloneECEnablerPtr enabler       = ecClass->GetDefaultStandaloneEnabler();
+    ECN::StandaloneECInstancePtr instance = enabler->CreateInstance();
+
+    ECValue b(true);
+    ECValue s1(L"719372644");
+    ECValue s2(L"asasdasd");
+    ECValue s3(L"1338164264");
+    ECValue s4(L"string val");
+    ECValue s5(L"asdasdas");
+    ECValue s6(L"392010267");
+    ECValue i1((int)1683483880);
+    ECValue i2((int)1367822242);
+    ECValue i3((int)32323);
+    ECValue d1(0.71266461290077521);
+
+    EXPECT_TRUE (SUCCESS == instance->SetValue (L"StringProperty", s4));
+    EXPECT_TRUE (SUCCESS == instance->SetValue (L"IntProperty", i2));
+
+    StandaloneECEnablerPtr structArrayEnabler = schema->GetClassP(L"StructClass")->GetDefaultStandaloneEnabler ();
+    ECN::StandaloneECInstancePtr structInstance = structArrayEnabler->CreateInstance();
+
+    EXPECT_TRUE (SUCCESS == instance->SetValue (L"BooleanProperty", b));
+    EXPECT_TRUE (ECOBJECTS_STATUS_PropertyValueMatchesNoChange == instance->SetValue (L"BooleanProperty", b));
+    EXPECT_TRUE (SUCCESS == instance->SetValue (L"SimpleArrayProperty[]", s1, 0));
+    EXPECT_TRUE (SUCCESS == instance->SetValue (L"StructProperty.StringProperty", s2));
+    EXPECT_TRUE (ECOBJECTS_STATUS_PropertyValueMatchesNoChange == instance->SetValue (L"StructProperty.StringProperty", s2));
+    EXPECT_TRUE (SUCCESS == instance->SetValue (L"StructProperty.IntProperty", i1));
+    EXPECT_TRUE (ECOBJECTS_STATUS_PropertyValueMatchesNoChange == instance->SetValue (L"StructProperty.IntProperty", i1));
+    EXPECT_TRUE (SUCCESS == instance->SetValue (L"StructProperty.ArrayProperty[]", s3, 0));
+    EXPECT_TRUE (SUCCESS == instance->SetValue (L"DoubleProperty", d1));
+    EXPECT_TRUE (ECOBJECTS_STATUS_PropertyValueMatchesNoChange == instance->SetValue (L"DoubleProperty", d1));
+
+    EXPECT_TRUE (SUCCESS == structInstance->SetValue (L"StringProperty", s5));
+    EXPECT_TRUE (SUCCESS == structInstance->SetValue (L"IntProperty", i3));
+    EXPECT_TRUE (SUCCESS == structInstance->SetValue (L"ArrayProperty[]", s6, 0));
+
+    // This is a fixed-size struct array so we don't have to insert members
+    ECValue structVal;
+    structVal.SetStruct (structInstance.get());
+    EXPECT_TRUE (SUCCESS == instance->SetValue (L"StructArrayProperty[]", structVal, 0));
+
+    // ensure we can walk the properties
+    ECValuesCollectionPtr   collection = ECValuesCollection::Create (*instance);
+    //dumpPropertyValues (*collection, false, 0);
+    }
+
+
+void SetStringToSpecifiedNumberOfCharacters (IECInstanceR instance, int nChars)
+    {
+    WCharP string = (WCharP)alloca ((nChars + 1) * sizeof(wchar_t));
+    string[0] = '\0';
+    for (int i = 0; i < nChars; i++)
+        {
+        int digit = i % 10;
+        wchar_t digitAsString[2];
+        swprintf (digitAsString, L"%d", digit);
+        wcscat (string, digitAsString);
+        }
+        
+    ECValue v(string);
+    EXPECT_TRUE (SUCCESS == instance.SetValue (L"S", v));
+    }
+
+void SetValuesForProfiling (StandaloneECInstanceR instance)
+    {
+    for (NameVector::const_iterator it = s_propertyNames.begin(); it != s_propertyNames.end(); ++it)
+        instance.SetValue (it->c_str(), ECValue (it->c_str()));
+    }
+    
+TEST_F (MemoryLayoutTests, ProfileSettingValues)
+    {
+    int nStrings = 100;
+    int nInstances = 1000;
+
+    ECSchemaPtr         schema      = CreateProfilingSchema(nStrings);
+    ECClassP           ecClass     = schema->GetClassP (L"Pidget");
+    ASSERT_TRUE (NULL != ecClass);
+        
+    StandaloneECEnablerPtr enabler       = ecClass->GetDefaultStandaloneEnabler();
+    ECN::StandaloneECInstancePtr instance = enabler->CreateInstance();
+    
+    //UInt32 slack = 0;
+    double elapsedSeconds = 0.0;
+    StopWatch timer (L"Time setting of values in a new StandaloneECInstance", true);
+    for (int i = 0; i < nInstances; i++)
+        {
+        timer.Start();
+        SetValuesForProfiling (*instance);
+        timer.Stop();
+        
+        elapsedSeconds += timer.GetElapsedSeconds();
+        instance->GetAsMemoryECInstance()->ClearValues();
+        }
+    
+    //wprintf (L"  %d StandaloneECInstances with %d string properties initialized in %.4f seconds.\n", nInstances, nStrings, elapsedSeconds);
+    };
+    
+
+END_BENTLEY_ECOBJECT_NAMESPACE