/*--------------------------------------------------------------------------------------+
|
|     $Source: test/NonPublished/CalculatedPropertyTests.cpp $
|
|  $Copyright: (c) 2012 Bentley Systems, Incorporated. All rights reserved. $
|
+--------------------------------------------------------------------------------------*/
#include "ECObjectsTestPCH.h"
#include "TestFixture.h"

#include <ECObjects\ECInstance.h>
#include <ECObjects\StandaloneECInstance.h>
#include <ECObjects\ECValue.h>

#define EXPECT_SUCCESS(EXPR) EXPECT_TRUE(SUCCESS == EXPR)

BEGIN_BENTLEY_EC_NAMESPACE

#ifdef WIP_CALCULATED_PROPERTIES

using namespace std;

/*---------------------------------------------------------------------------------**//**
* @bsistruct                                                    Paul.Connelly   08/12
+---------------+---------------+---------------+---------------+---------------+------*/
struct CalculatedPropertyTests : ECTestFixture
    {
    enum { OPTION_UseLastValid = 1 << 0, OPTION_DefaultOnly = 1 << 1 };

    IECInstancePtr      CreateTestCase (WCharCP propName, WCharCP ecExpr, int options, WCharCP failureValue, WCharCP parserRegex = L"Unused");
    template <typename T>
    void SetValue (IECInstanceR instance, WCharCP accessor, T const& val, UInt32 arrayIndex = -1)
        {
        ECValue v (val);
        if (-1 == arrayIndex)
            instance.SetValue (accessor, v);
        else
            instance.SetValue (accessor, v, arrayIndex);
        }
    template <typename T>
    void Test (IECInstanceCR instance, WCharCP propName, T const& expectedVal)
        {
        ECValue actualVal;
        EXPECT_SUCCESS (instance.GetValue (actualVal, propName));
        EXPECT_TRUE (actualVal.Equals (ECValue (expectedVal))) << "Expect: " << expectedVal << " Actual: " << actualVal.ToString().c_str();
        }

    struct ExpectedValue
        {
        WCharCP     name;
        ECValue     v;

        template<typename T> ExpectedValue (WCharCP n, T const& val) : name(n), v(val) { }
        };

    struct ExpectedValueList
        {
        bvector<ExpectedValue>  values;

        ExpectedValueList() { }
        template<typename T>
        ExpectedValueList (WCharCP n, T const& v) { values.push_back (ExpectedValue (n, v)); }
        template<typename T, typename U>
        ExpectedValueList (WCharCP n1, T const& v1, WCharCP n2, U const& v2)
            {
            values.push_back (ExpectedValue (n1, v1));
            values.push_back (ExpectedValue (n2, v2));
            }
        };

    void TestUpdate (IECInstanceR instance, WCharCP newValue, ExpectedValueList const& dependentValues)
        {
        static const WCharCP propname = L"S";
        ECValue v (newValue);
        EXPECT_SUCCESS (instance.SetValue (propname, v));

        FOR_EACH (ExpectedValue const& exp, dependentValues.values)
            {
            ECValueAccessor accessor;
            EXPECT_SUCCESS (ECValueAccessor::PopulateValueAccessor (accessor, instance, exp.name));
            ECValue actualVal;
            EXPECT_SUCCESS (instance.GetValueUsingAccessor (actualVal, accessor));
            EXPECT_TRUE (actualVal.Equals (exp.v)) << "Expect " << exp.v.ToString().c_str() << " Actual " << actualVal.ToString().c_str();
            }
        }

    };

/*---------------------------------------------------------------------------------**//**
* @bsimethod                                                    Paul.Connelly   08/12
+---------------+---------------+---------------+---------------+---------------+------*/
IECInstancePtr CalculatedPropertyTests::CreateTestCase (WCharCP propName, WCharCP ecExpr, int options, WCharCP failureValue, WCharCP parserRegex)
    {
    // We need to generate a new schema for each test case because we will apply different custom attributes to different properties
    static Int32 s_schemaNumber = 0;
    
    ECSchemaReadContextPtr  schemaContext = ECSchemaReadContext::CreateContext();
    SchemaKey schemaKey (L"Bentley_Standard_CustomAttributes", 1, 5);
    ECSchemaPtr customAttrSchema = schemaContext->LocateSchema (schemaKey, SCHEMAMATCHTYPE_Latest);
    EXPECT_TRUE (customAttrSchema.IsValid());

    // Create the schema
    static ECSchemaPtr schema;
    WString schemaName;
    schemaName.Sprintf (L"TestSchema_%d", s_schemaNumber++);
    EXPECT_EQ (SUCCESS, ECSchema::CreateSchema (schema, schemaName, 1, 0));  
    EXPECT_EQ (ECOBJECTS_STATUS_Success, schema->AddReferencedSchema (*customAttrSchema, L"besc"));

    ECClassP ecClass;
    EXPECT_EQ (ECOBJECTS_STATUS_Success, schema->CreateClass (ecClass, L"TestClass"));
    PrimitiveECPropertyP ecProp;
    ArrayECPropertyP arrayProp;
    ecClass->CreatePrimitiveProperty (ecProp, L"S", PRIMITIVETYPE_String);
    ecClass->CreatePrimitiveProperty (ecProp, L"S1", PRIMITIVETYPE_String);
    ecClass->CreatePrimitiveProperty (ecProp, L"I", PRIMITIVETYPE_Integer);
    ecClass->CreatePrimitiveProperty (ecProp, L"I2", PRIMITIVETYPE_Integer);
    ecClass->CreatePrimitiveProperty (ecProp, L"D", PRIMITIVETYPE_Double);
    ecClass->CreatePrimitiveProperty (ecProp, L"D2", PRIMITIVETYPE_Double);
    ecClass->CreateArrayProperty (arrayProp, L"A", PRIMITIVETYPE_Integer);

    // Apply the CalculatedECPropertySpecification
    ecProp = ecClass->GetPropertyP (propName)->GetAsPrimitiveProperty();

    ECClassP calcSpecClass = customAttrSchema->GetClassP (L"CalculatedECPropertySpecification");
    IECInstancePtr calcSpecAttr = calcSpecClass->GetDefaultStandaloneEnabler()->CreateInstance();

    ECValue v;
    v.SetString (ecExpr);                                   calcSpecAttr->SetValue (L"ECExpression", v);
    v.SetString (failureValue);                             calcSpecAttr->SetValue (L"FailureValue", v);
    v.SetBoolean (0 != (options & OPTION_DefaultOnly));     calcSpecAttr->SetValue (L"IsDefaultValueOnly", v);
    v.SetBoolean (0 != (options & OPTION_UseLastValid));    calcSpecAttr->SetValue (L"UseLastValidValueOnFailure", v);
    v.SetString (parserRegex);                              calcSpecAttr->SetValue (L"ParserRegularExpression", v);

    EXPECT_EQ (ECOBJECTS_STATUS_Success, ecProp->SetCustomAttribute (*calcSpecAttr));

    // Create an instance to test against
    return ecClass->GetDefaultStandaloneEnabler()->CreateInstance();
    }

/*---------------------------------------------------------------------------------**//**
* @bsimethod                                                    Paul.Connelly   08/12
+---------------+---------------+---------------+---------------+---------------+------*/
TEST_F (CalculatedPropertyTests, BasicExpressions)
    {
    // Literals
    IECInstancePtr instance = CreateTestCase (L"I", L"2 + 3", 0, L"-999");
    Test (*instance, L"I", 5);

    instance = CreateTestCase (L"S", L"\"Dogs \" & \"&\" & \" Cats\"", 0, L"ERROR");
    Test (*instance, L"S", L"Dogs & Cats");

    // Properties
    instance = CreateTestCase (L"S", L"this.I + this.D", 0, L"ERROR");
    // Test (*instance, L"S", L"ERROR");      // this.I and this.D are null. Test fails as expected, but also asserts, so commented out
    SetValue (*instance, L"I", 5);
    SetValue (*instance, L"D", 1.234);
    Test (*instance, L"S", L"6.234000");

#ifdef ECEXPRESSIONS_SUPPORTS_PROMOTING_STRING_TO_NUMERIC
    instance = CreateTestCase (L"I", L"this.D + this.S", 0, L"-999");
    SetValue (*instance, L"D", 2.5);
    SetValue (*instance, L"S", L"3.15");
    Test (*instance, L"I", 6);      // 2.5 + 3.15 rounds up to 6
#endif

    instance = CreateTestCase (L"I2", L"this.D + this.D2", 0, L"-999");
    SetValue (*instance, L"D", 2.5);
    SetValue (*instance, L"D2", 3.15);
    Test (*instance, L"I2", 6);     // 2.5 + 3.15 rounds up to 6

    instance = CreateTestCase (L"D", L"this.I & this.S", 0, L"-999");
    SetValue (*instance, L"I", 5);
    SetValue (*instance, L"S", L".4");
    Test (*instance, L"D", 5.4);

    // Conditionals
    instance = CreateTestCase (L"S", L"\"abs(I-D) == \" & IIf(this.I < this.D, this.D - this.I, this.I - this.D)", 0, L"ERROR");
    SetValue (*instance, L"I", 10);
    SetValue (*instance, L"D", 12.5);
    Test (*instance, L"S", L"abs(I-D) == 2.500000");
    SetValue (*instance, L"D", 5.25);
    Test (*instance, L"S", L"abs(I-D) == 4.750000");
    
    // Array properties
    instance = CreateTestCase (L"S", L"this.A[0] * this.A[1]", 0, L"ERROR");
    instance->AddArrayElements (L"A[]", 2);
    SetValue (*instance, L"A[]", 5, 0);
    SetValue (*instance, L"A[]", 6, 1);
    Test (*instance, L"S", L"30");
    }

/*---------------------------------------------------------------------------------**//**
* @bsimethod                                                    Paul.Connelly   08/12
+---------------+---------------+---------------+---------------+---------------+------*/
TEST_F (CalculatedPropertyTests, DefaultValueOnly)
    {
    // The first time we get the value, it should match the expression. Subsequently we should be able to set it to whatever we want
    IECInstancePtr instance = CreateTestCase (L"S", L"5 * 10", OPTION_DefaultOnly, L"ERROR");
    Test (*instance, L"S", L"50");
    SetValue (*instance, L"S", L"Kangaroos");
    Test (*instance, L"S", L"Kangaroos");

    // If we set it before getting it, should never see calculated value
    instance = CreateTestCase (L"S", L"5 * 10", OPTION_DefaultOnly, L"ERROR");
    SetValue (*instance, L"S", L"Giraffes");
    Test (*instance, L"S", L"Giraffes");
    }

/*---------------------------------------------------------------------------------**//**
* @bsimethod                                                    Paul.Connelly   08/12
+---------------+---------------+---------------+---------------+---------------+------*/
TEST_F (CalculatedPropertyTests, FailureValue)
    {
    // If an error occurs, we should get the failure value back
    IECInstancePtr instance = CreateTestCase (L"S", L"this.NonexistentProperty", 0, L"ERROR");
    Test (*instance, L"S", L"ERROR");

    // If no last valid value and evaluation fails we should get back the failure value
    instance = CreateTestCase (L"I", L"this.NonexistentProperty", OPTION_UseLastValid, L"-999");
    Test (*instance, L"I", -999);

    // If an error occurs, we should get back the last valid value
    instance = CreateTestCase (L"I", L"this.S", OPTION_UseLastValid, L"-999");
    SetValue (*instance, L"S", L"12345");
    Test (*instance, L"I", 12345);
    SetValue (*instance, L"S", L"not a number");
    Test (*instance, L"I", 12345);
    SetValue (*instance, L"S", L"821");
    Test (*instance, L"I", 821);
    }

<<<<<<< HEAD
/*---------------------------------------------------------------------------------**//**
* @bsimethod                                                    Paul.Connelly   08/12
+---------------+---------------+---------------+---------------+---------------+------*/
TEST_F (CalculatedPropertyTests, SetValue)
    {
    // Two properties whose values are always identical
    IECInstancePtr instance = CreateTestCase (L"S", L"this.S1", 0, L"ERROR", L"(?<S1>.*)");
    TestUpdate (*instance, L"new value", ExpectedValueList (L"S1", L"new value"));

    instance = CreateTestCase (L"S", L"\"I == \" & this.I", 0, L"ERROR", L"I == (?<I>.+)");
    TestUpdate (*instance, L"I == 1234", ExpectedValueList (L"I", 1234));

    // Multiple properties
    instance = CreateTestCase (L"S", L"this.I & \", \" & this.I2", 0, L"ERROR", L"(?<I>-?\\d+), (?<D>-?\\d*\\.?\\d+)");
    TestUpdate (*instance, L"1, 2.5", ExpectedValueList (L"I", 1, L"D", 2.5));
    TestUpdate (*instance, L"-5, -.75", ExpectedValueList (L"I", -5, L"D", -0.75));
    TestUpdate (*instance, L"0, 1", ExpectedValueList (L"I", 0, L"D", 1.0));

    // Array properties. The value is always positive
    instance = CreateTestCase (L"S", L"this.A[0]", 0, L"ERROR", L"-?(?<A[0]>\\d+)");
    instance->AddArrayElements (L"A[]", 1);
    TestUpdate (*instance, L"555", ExpectedValueList (L"A[0]", 555));
    TestUpdate (*instance, L"-555", ExpectedValueList (L"A[0]", 555));

    // Uncaptured groups
    instance = CreateTestCase (L"S", L"\"prefix \" & this.I", 0, L"ERROR", L"(?:[^\\-\\d])+(?<I>-?\\d+)");
    TestUpdate (*instance, L"uncaptured -321", ExpectedValueList (L"I", -321));

    // Nested capture groups
    // We map the calculated property to properties I, I2, and D
    // such that, given an input string consisting of 2 or more digits:
    //  I = input[0]
    //  I2 = input[1..end]
    //  D = input
    // Totally contrived and it seems doubtful anyone would use nested capture groups with calculated properties, but it is an option so we test it
    WCharCP nestedCapture = L"(?<D>(?<I>\\d)(?<I2>\\d+))";
    instance = CreateTestCase (L"S", L"this.D", 0, L"ERROR", nestedCapture);
    ExpectedValueList valueList (L"D", 1234.0, L"I", 1);
    valueList.values.push_back (ExpectedValue (L"I2", 234));
    TestUpdate (*instance, L"1234", valueList);
    }
=======
#endif
>>>>>>> 11993492

END_BENTLEY_EC_NAMESPACE

<|MERGE_RESOLUTION|>--- conflicted
+++ resolved
@@ -1,279 +1,272 @@
-/*--------------------------------------------------------------------------------------+
-|
-|     $Source: test/NonPublished/CalculatedPropertyTests.cpp $
-|
-|  $Copyright: (c) 2012 Bentley Systems, Incorporated. All rights reserved. $
-|
-+--------------------------------------------------------------------------------------*/
-#include "ECObjectsTestPCH.h"
-#include "TestFixture.h"
-
-#include <ECObjects\ECInstance.h>
-#include <ECObjects\StandaloneECInstance.h>
-#include <ECObjects\ECValue.h>
-
-#define EXPECT_SUCCESS(EXPR) EXPECT_TRUE(SUCCESS == EXPR)
-
-BEGIN_BENTLEY_EC_NAMESPACE
-
-#ifdef WIP_CALCULATED_PROPERTIES
-
-using namespace std;
-
-/*---------------------------------------------------------------------------------**//**
-* @bsistruct                                                    Paul.Connelly   08/12
-+---------------+---------------+---------------+---------------+---------------+------*/
-struct CalculatedPropertyTests : ECTestFixture
-    {
-    enum { OPTION_UseLastValid = 1 << 0, OPTION_DefaultOnly = 1 << 1 };
-
-    IECInstancePtr      CreateTestCase (WCharCP propName, WCharCP ecExpr, int options, WCharCP failureValue, WCharCP parserRegex = L"Unused");
-    template <typename T>
-    void SetValue (IECInstanceR instance, WCharCP accessor, T const& val, UInt32 arrayIndex = -1)
-        {
-        ECValue v (val);
-        if (-1 == arrayIndex)
-            instance.SetValue (accessor, v);
-        else
-            instance.SetValue (accessor, v, arrayIndex);
-        }
-    template <typename T>
-    void Test (IECInstanceCR instance, WCharCP propName, T const& expectedVal)
-        {
-        ECValue actualVal;
-        EXPECT_SUCCESS (instance.GetValue (actualVal, propName));
-        EXPECT_TRUE (actualVal.Equals (ECValue (expectedVal))) << "Expect: " << expectedVal << " Actual: " << actualVal.ToString().c_str();
-        }
-
-    struct ExpectedValue
-        {
-        WCharCP     name;
-        ECValue     v;
-
-        template<typename T> ExpectedValue (WCharCP n, T const& val) : name(n), v(val) { }
-        };
-
-    struct ExpectedValueList
-        {
-        bvector<ExpectedValue>  values;
-
-        ExpectedValueList() { }
-        template<typename T>
-        ExpectedValueList (WCharCP n, T const& v) { values.push_back (ExpectedValue (n, v)); }
-        template<typename T, typename U>
-        ExpectedValueList (WCharCP n1, T const& v1, WCharCP n2, U const& v2)
-            {
-            values.push_back (ExpectedValue (n1, v1));
-            values.push_back (ExpectedValue (n2, v2));
-            }
-        };
-
-    void TestUpdate (IECInstanceR instance, WCharCP newValue, ExpectedValueList const& dependentValues)
-        {
-        static const WCharCP propname = L"S";
-        ECValue v (newValue);
-        EXPECT_SUCCESS (instance.SetValue (propname, v));
-
-        FOR_EACH (ExpectedValue const& exp, dependentValues.values)
-            {
-            ECValueAccessor accessor;
-            EXPECT_SUCCESS (ECValueAccessor::PopulateValueAccessor (accessor, instance, exp.name));
-            ECValue actualVal;
-            EXPECT_SUCCESS (instance.GetValueUsingAccessor (actualVal, accessor));
-            EXPECT_TRUE (actualVal.Equals (exp.v)) << "Expect " << exp.v.ToString().c_str() << " Actual " << actualVal.ToString().c_str();
-            }
-        }
-
-    };
-
-/*---------------------------------------------------------------------------------**//**
-* @bsimethod                                                    Paul.Connelly   08/12
-+---------------+---------------+---------------+---------------+---------------+------*/
-IECInstancePtr CalculatedPropertyTests::CreateTestCase (WCharCP propName, WCharCP ecExpr, int options, WCharCP failureValue, WCharCP parserRegex)
-    {
-    // We need to generate a new schema for each test case because we will apply different custom attributes to different properties
-    static Int32 s_schemaNumber = 0;
-    
-    ECSchemaReadContextPtr  schemaContext = ECSchemaReadContext::CreateContext();
-    SchemaKey schemaKey (L"Bentley_Standard_CustomAttributes", 1, 5);
-    ECSchemaPtr customAttrSchema = schemaContext->LocateSchema (schemaKey, SCHEMAMATCHTYPE_Latest);
-    EXPECT_TRUE (customAttrSchema.IsValid());
-
-    // Create the schema
-    static ECSchemaPtr schema;
-    WString schemaName;
-    schemaName.Sprintf (L"TestSchema_%d", s_schemaNumber++);
-    EXPECT_EQ (SUCCESS, ECSchema::CreateSchema (schema, schemaName, 1, 0));  
-    EXPECT_EQ (ECOBJECTS_STATUS_Success, schema->AddReferencedSchema (*customAttrSchema, L"besc"));
-
-    ECClassP ecClass;
-    EXPECT_EQ (ECOBJECTS_STATUS_Success, schema->CreateClass (ecClass, L"TestClass"));
-    PrimitiveECPropertyP ecProp;
-    ArrayECPropertyP arrayProp;
-    ecClass->CreatePrimitiveProperty (ecProp, L"S", PRIMITIVETYPE_String);
-    ecClass->CreatePrimitiveProperty (ecProp, L"S1", PRIMITIVETYPE_String);
-    ecClass->CreatePrimitiveProperty (ecProp, L"I", PRIMITIVETYPE_Integer);
-    ecClass->CreatePrimitiveProperty (ecProp, L"I2", PRIMITIVETYPE_Integer);
-    ecClass->CreatePrimitiveProperty (ecProp, L"D", PRIMITIVETYPE_Double);
-    ecClass->CreatePrimitiveProperty (ecProp, L"D2", PRIMITIVETYPE_Double);
-    ecClass->CreateArrayProperty (arrayProp, L"A", PRIMITIVETYPE_Integer);
-
-    // Apply the CalculatedECPropertySpecification
-    ecProp = ecClass->GetPropertyP (propName)->GetAsPrimitiveProperty();
-
-    ECClassP calcSpecClass = customAttrSchema->GetClassP (L"CalculatedECPropertySpecification");
-    IECInstancePtr calcSpecAttr = calcSpecClass->GetDefaultStandaloneEnabler()->CreateInstance();
-
-    ECValue v;
-    v.SetString (ecExpr);                                   calcSpecAttr->SetValue (L"ECExpression", v);
-    v.SetString (failureValue);                             calcSpecAttr->SetValue (L"FailureValue", v);
-    v.SetBoolean (0 != (options & OPTION_DefaultOnly));     calcSpecAttr->SetValue (L"IsDefaultValueOnly", v);
-    v.SetBoolean (0 != (options & OPTION_UseLastValid));    calcSpecAttr->SetValue (L"UseLastValidValueOnFailure", v);
-    v.SetString (parserRegex);                              calcSpecAttr->SetValue (L"ParserRegularExpression", v);
-
-    EXPECT_EQ (ECOBJECTS_STATUS_Success, ecProp->SetCustomAttribute (*calcSpecAttr));
-
-    // Create an instance to test against
-    return ecClass->GetDefaultStandaloneEnabler()->CreateInstance();
-    }
-
-/*---------------------------------------------------------------------------------**//**
-* @bsimethod                                                    Paul.Connelly   08/12
-+---------------+---------------+---------------+---------------+---------------+------*/
-TEST_F (CalculatedPropertyTests, BasicExpressions)
-    {
-    // Literals
-    IECInstancePtr instance = CreateTestCase (L"I", L"2 + 3", 0, L"-999");
-    Test (*instance, L"I", 5);
-
-    instance = CreateTestCase (L"S", L"\"Dogs \" & \"&\" & \" Cats\"", 0, L"ERROR");
-    Test (*instance, L"S", L"Dogs & Cats");
-
-    // Properties
-    instance = CreateTestCase (L"S", L"this.I + this.D", 0, L"ERROR");
-    // Test (*instance, L"S", L"ERROR");      // this.I and this.D are null. Test fails as expected, but also asserts, so commented out
-    SetValue (*instance, L"I", 5);
-    SetValue (*instance, L"D", 1.234);
-    Test (*instance, L"S", L"6.234000");
-
-#ifdef ECEXPRESSIONS_SUPPORTS_PROMOTING_STRING_TO_NUMERIC
-    instance = CreateTestCase (L"I", L"this.D + this.S", 0, L"-999");
-    SetValue (*instance, L"D", 2.5);
-    SetValue (*instance, L"S", L"3.15");
-    Test (*instance, L"I", 6);      // 2.5 + 3.15 rounds up to 6
-#endif
-
-    instance = CreateTestCase (L"I2", L"this.D + this.D2", 0, L"-999");
-    SetValue (*instance, L"D", 2.5);
-    SetValue (*instance, L"D2", 3.15);
-    Test (*instance, L"I2", 6);     // 2.5 + 3.15 rounds up to 6
-
-    instance = CreateTestCase (L"D", L"this.I & this.S", 0, L"-999");
-    SetValue (*instance, L"I", 5);
-    SetValue (*instance, L"S", L".4");
-    Test (*instance, L"D", 5.4);
-
-    // Conditionals
-    instance = CreateTestCase (L"S", L"\"abs(I-D) == \" & IIf(this.I < this.D, this.D - this.I, this.I - this.D)", 0, L"ERROR");
-    SetValue (*instance, L"I", 10);
-    SetValue (*instance, L"D", 12.5);
-    Test (*instance, L"S", L"abs(I-D) == 2.500000");
-    SetValue (*instance, L"D", 5.25);
-    Test (*instance, L"S", L"abs(I-D) == 4.750000");
-    
-    // Array properties
-    instance = CreateTestCase (L"S", L"this.A[0] * this.A[1]", 0, L"ERROR");
-    instance->AddArrayElements (L"A[]", 2);
-    SetValue (*instance, L"A[]", 5, 0);
-    SetValue (*instance, L"A[]", 6, 1);
-    Test (*instance, L"S", L"30");
-    }
-
-/*---------------------------------------------------------------------------------**//**
-* @bsimethod                                                    Paul.Connelly   08/12
-+---------------+---------------+---------------+---------------+---------------+------*/
-TEST_F (CalculatedPropertyTests, DefaultValueOnly)
-    {
-    // The first time we get the value, it should match the expression. Subsequently we should be able to set it to whatever we want
-    IECInstancePtr instance = CreateTestCase (L"S", L"5 * 10", OPTION_DefaultOnly, L"ERROR");
-    Test (*instance, L"S", L"50");
-    SetValue (*instance, L"S", L"Kangaroos");
-    Test (*instance, L"S", L"Kangaroos");
-
-    // If we set it before getting it, should never see calculated value
-    instance = CreateTestCase (L"S", L"5 * 10", OPTION_DefaultOnly, L"ERROR");
-    SetValue (*instance, L"S", L"Giraffes");
-    Test (*instance, L"S", L"Giraffes");
-    }
-
-/*---------------------------------------------------------------------------------**//**
-* @bsimethod                                                    Paul.Connelly   08/12
-+---------------+---------------+---------------+---------------+---------------+------*/
-TEST_F (CalculatedPropertyTests, FailureValue)
-    {
-    // If an error occurs, we should get the failure value back
-    IECInstancePtr instance = CreateTestCase (L"S", L"this.NonexistentProperty", 0, L"ERROR");
-    Test (*instance, L"S", L"ERROR");
-
-    // If no last valid value and evaluation fails we should get back the failure value
-    instance = CreateTestCase (L"I", L"this.NonexistentProperty", OPTION_UseLastValid, L"-999");
-    Test (*instance, L"I", -999);
-
-    // If an error occurs, we should get back the last valid value
-    instance = CreateTestCase (L"I", L"this.S", OPTION_UseLastValid, L"-999");
-    SetValue (*instance, L"S", L"12345");
-    Test (*instance, L"I", 12345);
-    SetValue (*instance, L"S", L"not a number");
-    Test (*instance, L"I", 12345);
-    SetValue (*instance, L"S", L"821");
-    Test (*instance, L"I", 821);
-    }
-
-<<<<<<< HEAD
-/*---------------------------------------------------------------------------------**//**
-* @bsimethod                                                    Paul.Connelly   08/12
-+---------------+---------------+---------------+---------------+---------------+------*/
-TEST_F (CalculatedPropertyTests, SetValue)
-    {
-    // Two properties whose values are always identical
-    IECInstancePtr instance = CreateTestCase (L"S", L"this.S1", 0, L"ERROR", L"(?<S1>.*)");
-    TestUpdate (*instance, L"new value", ExpectedValueList (L"S1", L"new value"));
-
-    instance = CreateTestCase (L"S", L"\"I == \" & this.I", 0, L"ERROR", L"I == (?<I>.+)");
-    TestUpdate (*instance, L"I == 1234", ExpectedValueList (L"I", 1234));
-
-    // Multiple properties
-    instance = CreateTestCase (L"S", L"this.I & \", \" & this.I2", 0, L"ERROR", L"(?<I>-?\\d+), (?<D>-?\\d*\\.?\\d+)");
-    TestUpdate (*instance, L"1, 2.5", ExpectedValueList (L"I", 1, L"D", 2.5));
-    TestUpdate (*instance, L"-5, -.75", ExpectedValueList (L"I", -5, L"D", -0.75));
-    TestUpdate (*instance, L"0, 1", ExpectedValueList (L"I", 0, L"D", 1.0));
-
-    // Array properties. The value is always positive
-    instance = CreateTestCase (L"S", L"this.A[0]", 0, L"ERROR", L"-?(?<A[0]>\\d+)");
-    instance->AddArrayElements (L"A[]", 1);
-    TestUpdate (*instance, L"555", ExpectedValueList (L"A[0]", 555));
-    TestUpdate (*instance, L"-555", ExpectedValueList (L"A[0]", 555));
-
-    // Uncaptured groups
-    instance = CreateTestCase (L"S", L"\"prefix \" & this.I", 0, L"ERROR", L"(?:[^\\-\\d])+(?<I>-?\\d+)");
-    TestUpdate (*instance, L"uncaptured -321", ExpectedValueList (L"I", -321));
-
-    // Nested capture groups
-    // We map the calculated property to properties I, I2, and D
-    // such that, given an input string consisting of 2 or more digits:
-    //  I = input[0]
-    //  I2 = input[1..end]
-    //  D = input
-    // Totally contrived and it seems doubtful anyone would use nested capture groups with calculated properties, but it is an option so we test it
-    WCharCP nestedCapture = L"(?<D>(?<I>\\d)(?<I2>\\d+))";
-    instance = CreateTestCase (L"S", L"this.D", 0, L"ERROR", nestedCapture);
-    ExpectedValueList valueList (L"D", 1234.0, L"I", 1);
-    valueList.values.push_back (ExpectedValue (L"I2", 234));
-    TestUpdate (*instance, L"1234", valueList);
-    }
-=======
-#endif
->>>>>>> 11993492
-
-END_BENTLEY_EC_NAMESPACE
-
+/*--------------------------------------------------------------------------------------+
+|
+|     $Source: test/NonPublished/CalculatedPropertyTests.cpp $
+|
+|  $Copyright: (c) 2012 Bentley Systems, Incorporated. All rights reserved. $
+|
++--------------------------------------------------------------------------------------*/
+#include "ECObjectsTestPCH.h"
+#include "TestFixture.h"
+
+#include <ECObjects\ECInstance.h>
+#include <ECObjects\StandaloneECInstance.h>
+#include <ECObjects\ECValue.h>
+
+#define EXPECT_SUCCESS(EXPR) EXPECT_TRUE(SUCCESS == EXPR)
+
+BEGIN_BENTLEY_EC_NAMESPACE
+
+using namespace std;
+
+/*---------------------------------------------------------------------------------**//**
+* @bsistruct                                                    Paul.Connelly   08/12
++---------------+---------------+---------------+---------------+---------------+------*/
+struct CalculatedPropertyTests : ECTestFixture
+    {
+    enum { OPTION_UseLastValid = 1 << 0, OPTION_DefaultOnly = 1 << 1 };
+
+    IECInstancePtr      CreateTestCase (WCharCP propName, WCharCP ecExpr, int options, WCharCP failureValue, WCharCP parserRegex = L"Unused");
+    template <typename T>
+    void SetValue (IECInstanceR instance, WCharCP accessor, T const& val, UInt32 arrayIndex = -1)
+        {
+        ECValue v (val);
+        if (-1 == arrayIndex)
+            instance.SetValue (accessor, v);
+        else
+            instance.SetValue (accessor, v, arrayIndex);
+        }
+    template <typename T>
+    void Test (IECInstanceCR instance, WCharCP propName, T const& expectedVal)
+        {
+        ECValue actualVal;
+        EXPECT_SUCCESS (instance.GetValue (actualVal, propName));
+        EXPECT_TRUE (actualVal.Equals (ECValue (expectedVal))) << "Expect: " << expectedVal << " Actual: " << actualVal.ToString().c_str();
+        }
+
+    struct ExpectedValue
+        {
+        WCharCP     name;
+        ECValue     v;
+
+        template<typename T> ExpectedValue (WCharCP n, T const& val) : name(n), v(val) { }
+        };
+
+    struct ExpectedValueList
+        {
+        bvector<ExpectedValue>  values;
+
+        ExpectedValueList() { }
+        template<typename T>
+        ExpectedValueList (WCharCP n, T const& v) { values.push_back (ExpectedValue (n, v)); }
+        template<typename T, typename U>
+        ExpectedValueList (WCharCP n1, T const& v1, WCharCP n2, U const& v2)
+            {
+            values.push_back (ExpectedValue (n1, v1));
+            values.push_back (ExpectedValue (n2, v2));
+            }
+        };
+
+    void TestUpdate (IECInstanceR instance, WCharCP newValue, ExpectedValueList const& dependentValues)
+        {
+        static const WCharCP propname = L"S";
+        ECValue v (newValue);
+        EXPECT_SUCCESS (instance.SetValue (propname, v));
+
+        FOR_EACH (ExpectedValue const& exp, dependentValues.values)
+            {
+            ECValueAccessor accessor;
+            EXPECT_SUCCESS (ECValueAccessor::PopulateValueAccessor (accessor, instance, exp.name));
+            ECValue actualVal;
+            EXPECT_SUCCESS (instance.GetValueUsingAccessor (actualVal, accessor));
+            EXPECT_TRUE (actualVal.Equals (exp.v)) << "Expect " << exp.v.ToString().c_str() << " Actual " << actualVal.ToString().c_str();
+            }
+        }
+
+    };
+
+/*---------------------------------------------------------------------------------**//**
+* @bsimethod                                                    Paul.Connelly   08/12
++---------------+---------------+---------------+---------------+---------------+------*/
+IECInstancePtr CalculatedPropertyTests::CreateTestCase (WCharCP propName, WCharCP ecExpr, int options, WCharCP failureValue, WCharCP parserRegex)
+    {
+    // We need to generate a new schema for each test case because we will apply different custom attributes to different properties
+    static Int32 s_schemaNumber = 0;
+    
+    ECSchemaReadContextPtr  schemaContext = ECSchemaReadContext::CreateContext();
+    SchemaKey schemaKey (L"Bentley_Standard_CustomAttributes", 1, 5);
+    ECSchemaPtr customAttrSchema = schemaContext->LocateSchema (schemaKey, SCHEMAMATCHTYPE_Latest);
+    EXPECT_TRUE (customAttrSchema.IsValid());
+
+    // Create the schema
+    static ECSchemaPtr schema;
+    WString schemaName;
+    schemaName.Sprintf (L"TestSchema_%d", s_schemaNumber++);
+    EXPECT_EQ (SUCCESS, ECSchema::CreateSchema (schema, schemaName, 1, 0));  
+    EXPECT_EQ (ECOBJECTS_STATUS_Success, schema->AddReferencedSchema (*customAttrSchema, L"besc"));
+
+    ECClassP ecClass;
+    EXPECT_EQ (ECOBJECTS_STATUS_Success, schema->CreateClass (ecClass, L"TestClass"));
+    PrimitiveECPropertyP ecProp;
+    ArrayECPropertyP arrayProp;
+    ecClass->CreatePrimitiveProperty (ecProp, L"S", PRIMITIVETYPE_String);
+    ecClass->CreatePrimitiveProperty (ecProp, L"S1", PRIMITIVETYPE_String);
+    ecClass->CreatePrimitiveProperty (ecProp, L"I", PRIMITIVETYPE_Integer);
+    ecClass->CreatePrimitiveProperty (ecProp, L"I2", PRIMITIVETYPE_Integer);
+    ecClass->CreatePrimitiveProperty (ecProp, L"D", PRIMITIVETYPE_Double);
+    ecClass->CreatePrimitiveProperty (ecProp, L"D2", PRIMITIVETYPE_Double);
+    ecClass->CreateArrayProperty (arrayProp, L"A", PRIMITIVETYPE_Integer);
+
+    // Apply the CalculatedECPropertySpecification
+    ecProp = ecClass->GetPropertyP (propName)->GetAsPrimitiveProperty();
+
+    ECClassP calcSpecClass = customAttrSchema->GetClassP (L"CalculatedECPropertySpecification");
+    IECInstancePtr calcSpecAttr = calcSpecClass->GetDefaultStandaloneEnabler()->CreateInstance();
+
+    ECValue v;
+    v.SetString (ecExpr);                                   calcSpecAttr->SetValue (L"ECExpression", v);
+    v.SetString (failureValue);                             calcSpecAttr->SetValue (L"FailureValue", v);
+    v.SetBoolean (0 != (options & OPTION_DefaultOnly));     calcSpecAttr->SetValue (L"IsDefaultValueOnly", v);
+    v.SetBoolean (0 != (options & OPTION_UseLastValid));    calcSpecAttr->SetValue (L"UseLastValidValueOnFailure", v);
+    v.SetString (parserRegex);                              calcSpecAttr->SetValue (L"ParserRegularExpression", v);
+
+    EXPECT_EQ (ECOBJECTS_STATUS_Success, ecProp->SetCustomAttribute (*calcSpecAttr));
+
+    // Create an instance to test against
+    return ecClass->GetDefaultStandaloneEnabler()->CreateInstance();
+    }
+
+/*---------------------------------------------------------------------------------**//**
+* @bsimethod                                                    Paul.Connelly   08/12
++---------------+---------------+---------------+---------------+---------------+------*/
+TEST_F (CalculatedPropertyTests, BasicExpressions)
+    {
+    // Literals
+    IECInstancePtr instance = CreateTestCase (L"I", L"2 + 3", 0, L"-999");
+    Test (*instance, L"I", 5);
+
+    instance = CreateTestCase (L"S", L"\"Dogs \" & \"&\" & \" Cats\"", 0, L"ERROR");
+    Test (*instance, L"S", L"Dogs & Cats");
+
+    // Properties
+    instance = CreateTestCase (L"S", L"this.I + this.D", 0, L"ERROR");
+    // Test (*instance, L"S", L"ERROR");      // this.I and this.D are null. Test fails as expected, but also asserts, so commented out
+    SetValue (*instance, L"I", 5);
+    SetValue (*instance, L"D", 1.234);
+    Test (*instance, L"S", L"6.234000");
+
+#ifdef ECEXPRESSIONS_SUPPORTS_PROMOTING_STRING_TO_NUMERIC
+    instance = CreateTestCase (L"I", L"this.D + this.S", 0, L"-999");
+    SetValue (*instance, L"D", 2.5);
+    SetValue (*instance, L"S", L"3.15");
+    Test (*instance, L"I", 6);      // 2.5 + 3.15 rounds up to 6
+#endif
+
+    instance = CreateTestCase (L"I2", L"this.D + this.D2", 0, L"-999");
+    SetValue (*instance, L"D", 2.5);
+    SetValue (*instance, L"D2", 3.15);
+    Test (*instance, L"I2", 6);     // 2.5 + 3.15 rounds up to 6
+
+    instance = CreateTestCase (L"D", L"this.I & this.S", 0, L"-999");
+    SetValue (*instance, L"I", 5);
+    SetValue (*instance, L"S", L".4");
+    Test (*instance, L"D", 5.4);
+
+    // Conditionals
+    instance = CreateTestCase (L"S", L"\"abs(I-D) == \" & IIf(this.I < this.D, this.D - this.I, this.I - this.D)", 0, L"ERROR");
+    SetValue (*instance, L"I", 10);
+    SetValue (*instance, L"D", 12.5);
+    Test (*instance, L"S", L"abs(I-D) == 2.500000");
+    SetValue (*instance, L"D", 5.25);
+    Test (*instance, L"S", L"abs(I-D) == 4.750000");
+    
+    // Array properties
+    instance = CreateTestCase (L"S", L"this.A[0] * this.A[1]", 0, L"ERROR");
+    instance->AddArrayElements (L"A[]", 2);
+    SetValue (*instance, L"A[]", 5, 0);
+    SetValue (*instance, L"A[]", 6, 1);
+    Test (*instance, L"S", L"30");
+    }
+
+/*---------------------------------------------------------------------------------**//**
+* @bsimethod                                                    Paul.Connelly   08/12
++---------------+---------------+---------------+---------------+---------------+------*/
+TEST_F (CalculatedPropertyTests, DefaultValueOnly)
+    {
+    // The first time we get the value, it should match the expression. Subsequently we should be able to set it to whatever we want
+    IECInstancePtr instance = CreateTestCase (L"S", L"5 * 10", OPTION_DefaultOnly, L"ERROR");
+    Test (*instance, L"S", L"50");
+    SetValue (*instance, L"S", L"Kangaroos");
+    Test (*instance, L"S", L"Kangaroos");
+
+    // If we set it before getting it, should never see calculated value
+    instance = CreateTestCase (L"S", L"5 * 10", OPTION_DefaultOnly, L"ERROR");
+    SetValue (*instance, L"S", L"Giraffes");
+    Test (*instance, L"S", L"Giraffes");
+    }
+
+/*---------------------------------------------------------------------------------**//**
+* @bsimethod                                                    Paul.Connelly   08/12
++---------------+---------------+---------------+---------------+---------------+------*/
+TEST_F (CalculatedPropertyTests, FailureValue)
+    {
+    // If an error occurs, we should get the failure value back
+    IECInstancePtr instance = CreateTestCase (L"S", L"this.NonexistentProperty", 0, L"ERROR");
+    Test (*instance, L"S", L"ERROR");
+
+    // If no last valid value and evaluation fails we should get back the failure value
+    instance = CreateTestCase (L"I", L"this.NonexistentProperty", OPTION_UseLastValid, L"-999");
+    Test (*instance, L"I", -999);
+
+    // If an error occurs, we should get back the last valid value
+    instance = CreateTestCase (L"I", L"this.S", OPTION_UseLastValid, L"-999");
+    SetValue (*instance, L"S", L"12345");
+    Test (*instance, L"I", 12345);
+    SetValue (*instance, L"S", L"not a number");
+    Test (*instance, L"I", 12345);
+    SetValue (*instance, L"S", L"821");
+    Test (*instance, L"I", 821);
+    }
+
+/*---------------------------------------------------------------------------------**//**
+* @bsimethod                                                    Paul.Connelly   08/12
++---------------+---------------+---------------+---------------+---------------+------*/
+TEST_F (CalculatedPropertyTests, SetValue)
+    {
+    // Two properties whose values are always identical
+    IECInstancePtr instance = CreateTestCase (L"S", L"this.S1", 0, L"ERROR", L"(?<S1>.*)");
+    TestUpdate (*instance, L"new value", ExpectedValueList (L"S1", L"new value"));
+
+    instance = CreateTestCase (L"S", L"\"I == \" & this.I", 0, L"ERROR", L"I == (?<I>.+)");
+    TestUpdate (*instance, L"I == 1234", ExpectedValueList (L"I", 1234));
+
+    // Multiple properties
+    instance = CreateTestCase (L"S", L"this.I & \", \" & this.I2", 0, L"ERROR", L"(?<I>-?\\d+), (?<D>-?\\d*\\.?\\d+)");
+    TestUpdate (*instance, L"1, 2.5", ExpectedValueList (L"I", 1, L"D", 2.5));
+    TestUpdate (*instance, L"-5, -.75", ExpectedValueList (L"I", -5, L"D", -0.75));
+    TestUpdate (*instance, L"0, 1", ExpectedValueList (L"I", 0, L"D", 1.0));
+
+    // Array properties. The value is always positive
+    instance = CreateTestCase (L"S", L"this.A[0]", 0, L"ERROR", L"-?(?<A[0]>\\d+)");
+    instance->AddArrayElements (L"A[]", 1);
+    TestUpdate (*instance, L"555", ExpectedValueList (L"A[0]", 555));
+    TestUpdate (*instance, L"-555", ExpectedValueList (L"A[0]", 555));
+
+    // Uncaptured groups
+    instance = CreateTestCase (L"S", L"\"prefix \" & this.I", 0, L"ERROR", L"(?:[^\\-\\d])+(?<I>-?\\d+)");
+    TestUpdate (*instance, L"uncaptured -321", ExpectedValueList (L"I", -321));
+
+    // Nested capture groups
+    // We map the calculated property to properties I, I2, and D
+    // such that, given an input string consisting of 2 or more digits:
+    //  I = input[0]
+    //  I2 = input[1..end]
+    //  D = input
+    // Totally contrived and it seems doubtful anyone would use nested capture groups with calculated properties, but it is an option so we test it
+    WCharCP nestedCapture = L"(?<D>(?<I>\\d)(?<I2>\\d+))";
+    instance = CreateTestCase (L"S", L"this.D", 0, L"ERROR", nestedCapture);
+    ExpectedValueList valueList (L"D", 1234.0, L"I", 1);
+    valueList.values.push_back (ExpectedValue (L"I2", 234));
+    TestUpdate (*instance, L"1234", valueList);
+
+END_BENTLEY_EC_NAMESPACE
+