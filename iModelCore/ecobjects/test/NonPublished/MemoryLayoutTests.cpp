/*--------------------------------------------------------------------------------------+
|
|     $Source: test/NonPublished/MemoryLayoutTests.cpp $
|
|  $Copyright: (c) 2012 Bentley Systems, Incorporated. All rights reserved. $
|
+--------------------------------------------------------------------------------------*/
#include "ECObjectsTestPCH.h"
#include <comdef.h>
#include "StopWatch.h"
#include "TestFixture.h"
#define N_FINAL_STRING_PROPS_IN_FAKE_CLASS 48

#include <ECObjects\ECInstance.h>
#include <ECObjects\StandaloneECInstance.h>
#include <ECObjects\ECValue.h>

BEGIN_BENTLEY_EC_NAMESPACE

using namespace std;

struct MemoryLayoutTests : ECTestFixture {};

// WIP_FUSION: these verify methods are duplicated in DgnPlatformTest... how do we share that code?    
// WIP_FUSION: where is the right place to share these methods even among ECObjects tests? 
/*---------------------------------------------------------------------------------**//**
* @bsimethod                                                    CaseyMullen     10/09
+---------------+---------------+---------------+---------------+---------------+------*/    
void VerifyString (IECInstanceR instance, ECValueR v, WCharCP accessString, bool useIndex, UInt32 index, WCharCP value)
    {
    v.Clear();
    if (useIndex)
        EXPECT_TRUE (SUCCESS == instance.GetValue (v, accessString, index));
    else
        EXPECT_TRUE (SUCCESS == instance.GetValue (v, accessString));
    EXPECT_STREQ (value, v.GetString());
    }

/*---------------------------------------------------------------------------------**//**
* @bsimethod                                    Adam.Klatzkin                   01/2010
+---------------+---------------+---------------+---------------+---------------+------*/    
void VerifyString (IECInstanceR instance, ECValueR v, WCharCP accessString, WCharCP value)
    {
    return VerifyString (instance, v, accessString, false, 0, value);
    }    
        
/*---------------------------------------------------------------------------------**//**
* @bsimethod                                                    CaseyMullen     10/09
+---------------+---------------+---------------+---------------+---------------+------*/    
void SetAndVerifyString (IECInstanceR instance, ECValueR v, WCharCP accessString, WCharCP value)
    {
    v.SetString(value);
    EXPECT_TRUE (SUCCESS == instance.SetValue (accessString, v));
    VerifyString (instance, v, accessString, value);
    }
       
/*---------------------------------------------------------------------------------**//**
* @bsimethod                                                    CaseyMullen     10/09
+---------------+---------------+---------------+---------------+---------------+------*/    
void VerifyInteger (IECInstanceR instance, ECValueR v, WCharCP accessString, bool useIndex, UInt32 index, UInt32 value)
    {
    v.Clear();
    if (useIndex)
        EXPECT_TRUE (SUCCESS == instance.GetValue (v, accessString, index));
    else
        EXPECT_TRUE (SUCCESS == instance.GetValue (v, accessString));
    EXPECT_EQ (value, v.GetInteger());
    }
    
/*---------------------------------------------------------------------------------**//**
* @bsimethod                                                    CaseyMullen     10/09
+---------------+---------------+---------------+---------------+---------------+------*/    
void VerifyInteger (IECInstanceR instance, ECValueR v, WCharCP accessString, UInt32 value)
    {
    return VerifyInteger (instance, v, accessString, false, 0, value);
    }    
        
/*---------------------------------------------------------------------------------**//**
* @bsimethod                                                    CaseyMullen     10/09
+---------------+---------------+---------------+---------------+---------------+------*/    
void SetAndVerifyInteger (IECInstanceR instance, ECValueR v, WCharCP accessString, UInt32 value)
    {
    v.SetInteger(value);
    EXPECT_TRUE (SUCCESS == instance.SetValue (accessString, v));
    VerifyInteger (instance, v, accessString, value);
    }  
    
/*---------------------------------------------------------------------------------**//**
* @bsimethod                                                    CaseyMullen     10/09
+---------------+---------------+---------------+---------------+---------------+------*/    
void VerifyDouble (IECInstanceR instance, ECValueR v, WCharCP accessString, double value)
    {
    v.Clear();
    EXPECT_TRUE (SUCCESS == instance.GetValue (v, accessString));
    EXPECT_EQ (value, v.GetDouble());
    }
        
/*---------------------------------------------------------------------------------**//**
* @bsimethod                                                    CaseyMullen     10/09
+---------------+---------------+---------------+---------------+---------------+------*/    
void SetAndVerifyDouble (IECInstanceR instance, ECValueR v, WCharCP accessString, double value)
    {
    v.SetDouble(value);
    EXPECT_TRUE (SUCCESS == instance.SetValue (accessString, v));
    VerifyDouble (instance, v, accessString, value);
    }

/*---------------------------------------------------------------------------------**//**
* @bsimethod                                                    CaseyMullen     10/09
+---------------+---------------+---------------+---------------+---------------+------*/    
void VerifyLong (IECInstanceR instance, ECValueR v, WCharCP accessString, UInt64 value)
    {
    v.Clear();
    EXPECT_TRUE (SUCCESS == instance.GetValue (v, accessString));
    EXPECT_EQ (value, v.GetLong());
    }
        
/*---------------------------------------------------------------------------------**//**
* @bsimethod                                                    CaseyMullen     10/09
+---------------+---------------+---------------+---------------+---------------+------*/    
void SetAndVerifyLong (IECInstanceR instance, ECValueR v, WCharCP accessString, UInt64 value)
    {
    v.SetLong(value);
    EXPECT_TRUE (SUCCESS == instance.SetValue (accessString, v));
    VerifyLong (instance, v, accessString, value);
    } 
    
/*---------------------------------------------------------------------------------**//**
* @bsimethod                                                    AdamKlatzkin     01/10
+---------------+---------------+---------------+---------------+---------------+------*/    
void VerifyArrayInfo (IECInstanceR instance, ECValueR v, WCharCP accessString, UInt32 count, bool isFixedCount)
    {
    v.Clear();
    EXPECT_TRUE (SUCCESS == instance.GetValue (v, accessString));
    EXPECT_EQ (count, v.GetArrayInfo().GetCount());
    EXPECT_EQ (isFixedCount, v.GetArrayInfo().IsFixedCount());
    }
    
/*---------------------------------------------------------------------------------**//**
* @bsimethod                                                    AdamKlatzkin     01/10
+---------------+---------------+---------------+---------------+---------------+------*/    
void VerifyOutOfBoundsError (IECInstanceR instance, ECValueR v, WCharCP accessString, UInt32 index)
    {
    v.Clear();    
    // WIP_FUSION .. ERROR_InvalidIndex
    // CGM - instance.GetValue() is still returning a StatusInt, but the underlying method is now returning an ECObjectsStatus
    EXPECT_TRUE (ECOBJECTS_STATUS_IndexOutOfRange == instance.GetValue (v, accessString, index));
    EXPECT_TRUE (ECOBJECTS_STATUS_IndexOutOfRange == instance.SetValue (accessString, v, index));
    }    
    
/*---------------------------------------------------------------------------------**//**
* @bsimethod                                                    AdamKlatzkin     01/10
+---------------+---------------+---------------+---------------+---------------+------*/    
void VerifyStringArray (IECInstanceR instance, ECValueR v, WCharCP accessString, WCharCP value, UInt32 start, UInt32 count)
    {
    WString incrementingString = value;
   
    for (UInt32 i=start ; i < start + count ; i++)        
        {
        incrementingString.append (L"X");
        VerifyString (instance, v, accessString, true, i, incrementingString.c_str());
        }
    }  
              
    
/*---------------------------------------------------------------------------------**//**
* @bsimethod                                                    AdamKlatzkin     01/10
+---------------+---------------+---------------+---------------+---------------+------*/    
void SetAndVerifyStringArray (IECInstanceR instance, ECValueR v, WCharCP accessString, WCharCP value, UInt32 count)
    {
    WString incrementingString = value;
    for (UInt32 i=0 ; i < count ; i++)        
        {
        incrementingString.append (L"X");
        v.SetString(incrementingString.c_str());

        // since the test sets some of the array values more than once to the same value we must check SUCCESS || ECOBJECTS_STATUS_PropertyValueMatchesNoChange 
        ECObjectsStatus status = instance.SetValue (accessString, v, i);
        EXPECT_TRUE (SUCCESS == status || ECOBJECTS_STATUS_PropertyValueMatchesNoChange == status);
        }
    
    VerifyStringArray (instance, v, accessString, value, 0, count);
    }  
    
/*---------------------------------------------------------------------------------**//**
* @bsimethod                                                    AdamKlatzkin     01/10
+---------------+---------------+---------------+---------------+---------------+------*/    
void VerifyIntegerArray (IECInstanceR instance, ECValueR v, WCharCP accessString, UInt32 baseValue, UInt32 start, UInt32 count)
    {       
    for (UInt32 i=start ; i < start + count ; i++)        
        {
        VerifyInteger (instance, v, accessString, true, i, baseValue++);
        }
    }        
    
/*---------------------------------------------------------------------------------**//**
* @bsimethod                                                    AdamKlatzkin     01/10
+---------------+---------------+---------------+---------------+---------------+------*/    
void SetAndVerifyIntegerArray (IECInstanceR instance, ECValueR v, WCharCP accessString, UInt32 baseValue, UInt32 count)
    {
    for (UInt32 i=0 ; i < count ; i++)        
        {
        v.SetInteger(baseValue + i); 

        // since the test sets some of the array values more than once to the same value we must check SUCCESS || ECOBJECTS_STATUS_PropertyValueMatchesNoChange 
        ECObjectsStatus status = instance.SetValue (accessString, v, i);
        EXPECT_TRUE (SUCCESS == status || ECOBJECTS_STATUS_PropertyValueMatchesNoChange == status);
        }
        
    VerifyIntegerArray (instance, v, accessString, baseValue, 0, count);
    }      
    
/*---------------------------------------------------------------------------------**//**
* @bsimethod                                    Adam.Klatzkin                   01/2010
+---------------+---------------+---------------+---------------+---------------+------*/
void VerifyIsNullArrayElements (IECInstanceR instance, ECValueR v, WCharCP accessString, UInt32 start, UInt32 count, bool isNull)
    {
    for (UInt32 i = start ; i < start + count ; i++)    
        {
        v.Clear();
        EXPECT_TRUE (SUCCESS == instance.GetValue (v, accessString, i));
        EXPECT_TRUE (isNull == v.IsNull());        
        }
    }

/*---------------------------------------------------------------------------------**//**
* @bsimethod                                                    JoshSchifter    12/09
+---------------+---------------+---------------+---------------+---------------+------*/
WString    GetTestSchemaXMLString (WCharCP schemaName, UInt32 versionMajor, UInt32 versionMinor, WCharCP className)
    {
    wchar_t fmt[] = L"<?xml version=\"1.0\" encoding=\"UTF-8\"?>"
                    L"<ECSchema schemaName=\"%s\" nameSpacePrefix=\"test\" version=\"%02d.%02d\" xmlns=\"http://www.bentley.com/schemas/Bentley.ECXML.2.0\">"
                    L"    <ECClass typeName=\"EmptyClass\" isDomainClass=\"True\">"
                    L"    </ECClass>"
                    L"    <ECClass typeName=\"Manufacturer\" isStruct=\"True\" isDomainClass=\"True\">"
                    L"        <ECProperty propertyName=\"Name\" typeName=\"string\" />"
                    L"        <ECProperty propertyName=\"AccountNo\" typeName=\"int\" />"
                    L"    </ECClass>"
                    L"    <ECClass typeName=\"CadData\" isStruct=\"True\" isDomainClass=\"True\">"
                    L"        <ECProperty propertyName=\"Name\"         typeName=\"string\" />"
                    L"        <ECProperty propertyName=\"Count\"        typeName=\"int\" />"
                    L"        <ECProperty propertyName=\"StartPoint\"   typeName=\"point3d\" />"
                    L"        <ECProperty propertyName=\"EndPoint\"     typeName=\"point3d\" />"
                    L"        <ECProperty propertyName=\"Size\"         typeName=\"point2d\" />"
                    L"        <ECProperty propertyName=\"Length\"       typeName=\"double\"  />"
                    L"        <ECProperty propertyName=\"Install_Date\" typeName=\"dateTime\"  />"
                    L"        <ECProperty propertyName=\"Service_Date\" typeName=\"dateTime\"  />"
                    L"        <ECProperty propertyName=\"Field_Tested\" typeName=\"boolean\"  />"
                    L"    </ECClass>"
                    L"    <ECClass typeName=\"AllPrimitives\" isStruct=\"True\" isDomainClass=\"True\">"
                    L"        <ECProperty propertyName=\"AString\"          typeName=\"string\" />"
                    L"        <ECProperty propertyName=\"AnInt\"            typeName=\"int\" />"
                    L"        <ECProperty propertyName=\"APoint3d\"         typeName=\"point3d\" />"
                    L"        <ECProperty propertyName=\"APoint2d\"         typeName=\"point2d\" />"
                    L"        <ECProperty propertyName=\"ADouble\"          typeName=\"double\"  />"
                    L"        <ECProperty propertyName=\"ADateTime\"        typeName=\"dateTime\"  />"
                    L"        <ECProperty propertyName=\"ABoolean\"         typeName=\"boolean\"  />"
                    L"        <ECProperty propertyName=\"ALong\"            typeName=\"long\"  />"
                    L"        <ECProperty propertyName=\"ABinary\"          typeName=\"binary\"  />"
                    L"        <ECProperty propertyName=\"ReadOnlyInt\"      typeName=\"int\" readOnly=\"True\"  />"
                    L"        <ECArrayProperty propertyName=\"SomeStrings\" typeName=\"string\" />"
                    L"        <ECArrayProperty propertyName=\"SomeInts\"    typeName=\"int\" />"
                    L"        <ECArrayProperty propertyName=\"SomePoint3ds\"    typeName=\"point3d\" />"
                    L"        <ECArrayProperty propertyName=\"SomePoint2ds\"    typeName=\"point2d\" />"
                    L"        <ECArrayProperty propertyName=\"SomeDoubles\"     typeName=\"double\"  />"
                    L"        <ECArrayProperty propertyName=\"SomeDateTimes\"   typeName=\"dateTime\"  />"
                    L"        <ECArrayProperty propertyName=\"SomeBooleans\"    typeName=\"boolean\"  />"
                    L"        <ECArrayProperty propertyName=\"SomeLongs\"       typeName=\"long\"  />"
                    L"        <ECArrayProperty propertyName=\"SomeBinaries\"    typeName=\"binary\"  />"
                    L"    </ECClass>"
                    L"    <ECClass typeName=\"FixedSizeArrayTester\" isStruct=\"True\" isDomainClass=\"True\">"
                    L"        <ECArrayProperty propertyName=\"FixedString1\"  typeName=\"string\"     minOccurs=\"1\"  maxOccurs=\"1\" />"
                    L"        <ECArrayProperty propertyName=\"FixedInt1\"     typeName=\"int\"        minOccurs=\"1\"  maxOccurs=\"1\" />"
                    L"        <ECArrayProperty propertyName=\"FixedString10\" typeName=\"string\"     minOccurs=\"10\" maxOccurs=\"10\" />"
                    L"        <ECArrayProperty propertyName=\"FixedInt10\"    typeName=\"int\"        minOccurs=\"10\" maxOccurs=\"10\" />"
                    L"        <ECArrayProperty propertyName=\"Struct1\"       typeName=\"BaseClass0\" minOccurs=\"1\"  maxOccurs=\"1\" />"
                    L"        <ECArrayProperty propertyName=\"Struct10\"      typeName=\"BaseClass0\" minOccurs=\"10\" maxOccurs=\"10\" />"
                    L"    </ECClass>"
                    L"    <ECClass typeName=\"ClassLayoutPerformanceTest0\" isStruct=\"True\" isDomainClass=\"True\">"
                    L"        <ECProperty propertyName=\"AString\"  typeName=\"string\" />"
                    L"        <ECProperty propertyName=\"AnInt\"    typeName=\"int\" />"
                    L"        <ECProperty propertyName=\"ADouble\"  typeName=\"double\"  />"
                    L"    </ECClass>"
                    L"    <ECClass typeName=\"ClassLayoutPerformanceTest1\" isStruct=\"True\" isDomainClass=\"True\">"
                    L"        <ECProperty propertyName=\"AMonkeywrench\"    typeName=\"int\" />"
                    L"        <ECProperty propertyName=\"ADouble\"          typeName=\"double\"  />"
                    L"        <ECProperty propertyName=\"AString\"          typeName=\"string\" />"
                    L"        <ECProperty propertyName=\"AnInt\"            typeName=\"int\" />"
                    L"    </ECClass>"
                    L"    <ECClass typeName=\"%s\" isDomainClass=\"True\">"
                    L"        <ECArrayProperty propertyName=\"BeginningArray\" typeName=\"string\" />"
                    L"        <ECProperty propertyName=\"A\" typeName=\"int\" />"
                    L"        <ECProperty propertyName=\"AA\" typeName=\"int\" />"
                    L"        <ECProperty propertyName=\"B\" typeName=\"string\" />"
                    L"        <ECProperty propertyName=\"C\" typeName=\"long\" />"
                    L"        <ECProperty propertyName=\"D\" typeName=\"double\" />"
                    L"        <ECProperty propertyName=\"S\" typeName=\"string\" />"
                    L"        <ECStructProperty propertyName=\"Manufacturer\" typeName=\"Manufacturer\" />"
                    L"        <ECProperty propertyName=\"Property0\" typeName=\"string\" />"
                    L"        <ECProperty propertyName=\"Property1\" typeName=\"string\" />"
                    L"        <ECProperty propertyName=\"Property2\" typeName=\"string\" />"
                    L"        <ECProperty propertyName=\"Property3\" typeName=\"string\" />"
                    L"        <ECProperty propertyName=\"Property4\" typeName=\"string\" />"
                    L"        <ECProperty propertyName=\"Property5\" typeName=\"string\" />"
                    L"        <ECProperty propertyName=\"Property6\" typeName=\"string\" />"
                    L"        <ECProperty propertyName=\"Property7\" typeName=\"string\" />"
                    L"        <ECProperty propertyName=\"Property8\" typeName=\"string\" />"
                    L"        <ECProperty propertyName=\"Property9\" typeName=\"string\" />"
                    L"        <ECArrayProperty propertyName=\"FixedArrayFixedElement\" typeName=\"int\" minOccurs=\"10\" maxOccurs=\"10\"/>"                    
                    L"        <ECProperty propertyName=\"Property10\" typeName=\"string\" />"
                    L"        <ECProperty propertyName=\"Property11\" typeName=\"string\" />"
                    L"        <ECProperty propertyName=\"Property12\" typeName=\"string\" />"
                    L"        <ECProperty propertyName=\"Property13\" typeName=\"string\" />"
                    L"        <ECProperty propertyName=\"Property14\" typeName=\"string\" />"
                    L"        <ECProperty propertyName=\"Property15\" typeName=\"string\" />"
                    L"        <ECProperty propertyName=\"Property16\" typeName=\"string\" />"
                    L"        <ECProperty propertyName=\"Property17\" typeName=\"string\" />"                    
                    L"        <ECArrayProperty propertyName=\"VariableArrayFixedElement\" typeName=\"int\"/>"
                    L"        <ECArrayProperty propertyName=\"FixedArrayVariableElement\" typeName=\"string\" minOccurs=\"12\" maxOccurs=\"12\"/>"                    
                    L"        <ECProperty propertyName=\"Property18\" typeName=\"string\" />"
                    L"        <ECProperty propertyName=\"Property19\" typeName=\"string\" />"
                    L"        <ECProperty propertyName=\"Property20\" typeName=\"string\" />"
                    L"        <ECProperty propertyName=\"Property21\" typeName=\"string\" />"
                    L"        <ECProperty propertyName=\"Property22\" typeName=\"string\" />"
                    L"        <ECArrayProperty propertyName=\"ManufacturerArray\" typeName=\"Manufacturer\"/>"
                    L"        <ECProperty propertyName=\"Property23\" typeName=\"string\" />"
                    L"        <ECProperty propertyName=\"Property24\" typeName=\"string\" />"
                    L"        <ECProperty propertyName=\"Property25\" typeName=\"string\" />"
                    L"        <ECProperty propertyName=\"Property26\" typeName=\"string\" />"
                    L"        <ECProperty propertyName=\"Property27\" typeName=\"string\" />"
                    L"        <ECArrayProperty propertyName=\"VariableArrayVariableElement\" typeName=\"string\"/>"
                    L"        <ECProperty propertyName=\"Property28\" typeName=\"string\" />"
                    L"        <ECProperty propertyName=\"Property29\" typeName=\"string\" />"
                    L"        <ECProperty propertyName=\"Property30\" typeName=\"string\" />"
                    L"        <ECProperty propertyName=\"Property31\" typeName=\"string\" />"
                    L"        <ECProperty propertyName=\"Property32\" typeName=\"string\" />"
                    L"        <ECProperty propertyName=\"Property33\" typeName=\"string\" />"
                    L"        <ECProperty propertyName=\"Property34\" typeName=\"string\" />"
                    L"        <ECProperty propertyName=\"Property35\" typeName=\"string\" />"
                    L"        <ECProperty propertyName=\"Property36\" typeName=\"string\" />"
                    L"        <ECProperty propertyName=\"Property37\" typeName=\"string\" />"
                    L"        <ECProperty propertyName=\"Property38\" typeName=\"string\" />"
                    L"        <ECProperty propertyName=\"Property39\" typeName=\"string\" />"
                    L"        <ECProperty propertyName=\"Property40\" typeName=\"string\" />"
                    L"        <ECProperty propertyName=\"Property41\" typeName=\"string\" />"
                    L"        <ECProperty propertyName=\"Property42\" typeName=\"string\" />"
                    L"        <ECProperty propertyName=\"Property43\" typeName=\"string\" />"
                    L"        <ECProperty propertyName=\"Property44\" typeName=\"string\" />"
                    L"        <ECProperty propertyName=\"Property45\" typeName=\"string\" />"
                    L"        <ECProperty propertyName=\"Property46\" typeName=\"string\" />"
                    L"        <ECProperty propertyName=\"Property47\" typeName=\"string\" />"
                    L"        <ECArrayProperty propertyName=\"EndingArray\" typeName=\"string\" />"
                    L"    </ECClass>"
                    L"    <ECClass typeName=\"NestedStructArray\" isStruct=\"True\" isDomainClass=\"True\">"
                    L"        <ECProperty propertyName=\"NestPropString\" typeName=\"string\" />"
                    L"        <ECArrayProperty propertyName=\"ManufacturerArray\" typeName=\"Manufacturer\"  minOccurs=\"0\" maxOccurs=\"unbounded\" />"
                    L"    </ECClass>"
                    L"    <ECClass typeName=\"ClassWithStructArray\" isStruct=\"True\" isDomainClass=\"True\">"
                    L"        <ECArrayProperty propertyName=\"StructArray\" typeName=\"AllPrimitives\"  minOccurs=\"0\" maxOccurs=\"unbounded\" />"
                    L"        <ECStructProperty propertyName=\"StructMember\" typeName=\"AllPrimitives\" />"
                    L"        <ECArrayProperty propertyName=\"ComplicatedStructArray\" typeName=\"NestedStructArray\"  minOccurs=\"0\" maxOccurs=\"unbounded\" />"
                    L"    </ECClass>"
                    L"    <ECClass typeName=\"ClassWithPolymorphicStructArray\" isStruct=\"True\" isDomainClass=\"True\">"
                    L"        <ECArrayProperty propertyName=\"PolymorphicStructArray\" typeName=\"BaseClass0\"  minOccurs=\"0\" maxOccurs=\"unbounded\" />"
                    L"    </ECClass>"
                    L"    <ECClass typeName=\"BaseClass0\" isStruct=\"True\" isDomainClass=\"True\">"
                    L"        <ECProperty propertyName=\"BaseIntProperty\" typeName=\"int\" />"
                    L"    </ECClass>"
                    L"    <ECClass typeName=\"DerivedClass0\" isStruct=\"True\" isDomainClass=\"True\">"
                    L"        <BaseClass>BaseClass0</BaseClass>"
                    L"        <ECProperty propertyName=\"DerivedStringProperty\" typeName=\"string\" />"
                    L"    </ECClass>"
                    L"    <ECClass typeName=\"DerivedClass1\" isStruct=\"True\" isDomainClass=\"True\">"
                    L"        <BaseClass>BaseClass0</BaseClass>"
                    L"        <ECProperty propertyName=\"DerivedDoubleProperty\" typeName=\"double\" />"
                    L"    </ECClass>"
                    L"</ECSchema>";

    wchar_t* buff = (wchar_t*) _alloca (2 * (50 + wcslen (fmt) + wcslen (schemaName) + wcslen (className)));

    swprintf (buff, fmt, schemaName, versionMajor, versionMinor, className);

    return buff;
    }

/*---------------------------------------------------------------------------------**//**
* @bsimethod                                                    JoshSchifter    12/09
+---------------+---------------+---------------+---------------+---------------+------*/
ECSchemaP       CreateTestSchema (ECSchemaCacheR schemaOwner)
    {
    WString schemaXMLString = GetTestSchemaXMLString (L"TestSchema", 0, 0, L"TestClass");

    EXPECT_EQ (S_OK, CoInitialize(NULL));  

    ECSchemaReadContextPtr  schemaContext = ECSchemaReadContext::CreateContext(schemaOwner);

    ECSchemaP schema;        
    EXPECT_EQ (SUCCESS, ECSchema::ReadFromXmlString (schema, schemaXMLString.c_str(), *schemaContext));  

    CoUninitialize();
    return schema;
    }
    
typedef std::vector<WString> NameVector;
static std::vector<WString> s_propertyNames;

/*---------------------------------------------------------------------------------**//**
* @bsimethod                                                    CaseyMullen    01/10
+---------------+---------------+---------------+---------------+---------------+------*/
ECSchemaP       CreateProfilingSchema (int nStrings, ECSchemaCacheR schemaOwner)
    {
    EXPECT_EQ (S_OK, CoInitialize(NULL));  
    s_propertyNames.clear();
    
    WString schemaXml = 
                    L"<?xml version=\"1.0\" encoding=\"UTF-8\"?>"
                    L"<ECSchema schemaName=\"ProfilingSchema\" nameSpacePrefix=\"p\" version=\"1.0\" xmlns=\"http://www.bentley.com/schemas/Bentley.ECXML.2.0\">"
                    L"    <ECClass typeName=\"Pidget\" isDomainClass=\"True\">";

    for (int i = 0; i < nStrings; i++)
        {
        wchar_t propertyName[32];
        swprintf(propertyName, L"StringProperty%02d", i);
        s_propertyNames.push_back (propertyName);
        WCharCP propertyFormat = 
                    L"        <ECProperty propertyName=\"%s\" typeName=\"string\" />";
        wchar_t propertyXml[128];
        swprintf (propertyXml, propertyFormat, propertyName);
        schemaXml += propertyXml;
        }                    

    schemaXml +=    L"    </ECClass>"
                    L"</ECSchema>";

    ECSchemaReadContextPtr  schemaContext = ECSchemaReadContext::CreateContext(schemaOwner);

    ECSchemaP schema;        
    EXPECT_EQ (SCHEMA_READ_STATUS_Success, ECSchema::ReadFromXmlString (schema, schemaXml.c_str(), *schemaContext));

    CoUninitialize();
    return schema;
    }
    
/*---------------------------------------------------------------------------------**//**
* @bsimethod                                    Adam.Klatzkin                   02/2010
+---------------+---------------+---------------+---------------+---------------+------*/
void ExerciseVariableCountIntArray (IECInstanceR instance, ECValue& v, wchar_t* arrayAccessor, int baseValue)
    {
    // test insertion in an empty array
    ASSERT_TRUE (ECOBJECTS_STATUS_Success == instance.InsertArrayElements (arrayAccessor, 0, 5));
    VerifyArrayInfo             (instance, v, arrayAccessor, 5, false);
    VerifyIsNullArrayElements   (instance, v, arrayAccessor, 0, 5, true);    
    SetAndVerifyIntegerArray    (instance, v, arrayAccessor, baseValue, 5);   
    VerifyIsNullArrayElements   (instance, v, arrayAccessor, 0, 5, false);
    VerifyOutOfBoundsError      (instance, v, arrayAccessor, 5);
    // test insertion in the middle of an array
    ASSERT_TRUE (ECOBJECTS_STATUS_Success == instance.InsertArrayElements (arrayAccessor, 3, 3));    
    VerifyArrayInfo             (instance, v, arrayAccessor, 8, false);
    VerifyIsNullArrayElements   (instance, v, arrayAccessor, 0, 3, false);
    VerifyIntegerArray          (instance, v, arrayAccessor, baseValue, 0, 3);
    VerifyIsNullArrayElements   (instance, v, arrayAccessor, 3, 3, true);
    VerifyIsNullArrayElements   (instance, v, arrayAccessor, 6, 2, false);
    VerifyIntegerArray          (instance, v, arrayAccessor, baseValue + 3, 6, 2);
    SetAndVerifyIntegerArray    (instance, v, arrayAccessor, baseValue, 8);   
    // test insertion at the beginning of an array
    ASSERT_TRUE (ECOBJECTS_STATUS_Success == instance.InsertArrayElements (arrayAccessor, 0, 4));    
    VerifyArrayInfo             (instance, v, arrayAccessor, 12, false);
    VerifyIsNullArrayElements   (instance, v, arrayAccessor, 0, 4, true);
    VerifyIsNullArrayElements   (instance, v, arrayAccessor, 4, 8, false);
    VerifyIntegerArray          (instance, v, arrayAccessor, baseValue, 4, 8);    
    SetAndVerifyIntegerArray    (instance, v, arrayAccessor, baseValue, 12);     
    // test insertion at the end of an array
    ASSERT_TRUE (ECOBJECTS_STATUS_Success == instance.AddArrayElements (arrayAccessor, 2));    
    VerifyArrayInfo             (instance, v, arrayAccessor, 14, false);    
    VerifyIsNullArrayElements   (instance, v, arrayAccessor, 12, 2, true);
    VerifyIsNullArrayElements   (instance, v, arrayAccessor, 0, 12, false);
    VerifyIntegerArray          (instance, v, arrayAccessor, baseValue, 0, 12);    
    SetAndVerifyIntegerArray    (instance, v, arrayAccessor, baseValue, 14);               
    }    
       
/*---------------------------------------------------------------------------------**//**
* @bsimethod                                    Adam.Klatzkin                   02/2010
+---------------+---------------+---------------+---------------+---------------+------*/
void ExerciseVariableCountStringArray (IECInstanceR instance, ECValue& v, wchar_t* arrayAccessor, wchar_t* stringSeed)
    {
    // test insertion in an empty array
    ASSERT_TRUE (ECOBJECTS_STATUS_Success == instance.InsertArrayElements (arrayAccessor, 0, 5));
    VerifyArrayInfo             (instance, v, arrayAccessor, 5, false);
    VerifyIsNullArrayElements   (instance, v, arrayAccessor, 0, 5, true);    
    SetAndVerifyStringArray     (instance, v, arrayAccessor, stringSeed, 5);   
    VerifyIsNullArrayElements   (instance, v, arrayAccessor, 0, 5, false);
    VerifyOutOfBoundsError      (instance, v, arrayAccessor, 5);
    // test insertion in the middle of an array
    ASSERT_TRUE (ECOBJECTS_STATUS_Success == instance.InsertArrayElements (arrayAccessor, 3, 3));    
    VerifyArrayInfo             (instance, v, arrayAccessor, 8, false);
    VerifyIsNullArrayElements   (instance, v, arrayAccessor, 0, 3, false);
    VerifyStringArray           (instance, v, arrayAccessor, stringSeed, 0, 3);
    VerifyIsNullArrayElements   (instance, v, arrayAccessor, 3, 3, true);
    VerifyIsNullArrayElements   (instance, v, arrayAccessor, 6, 2, false);
    WString stringSeedXXX(stringSeed);
    stringSeedXXX.append (L"XXX");
    VerifyStringArray           (instance, v, arrayAccessor, stringSeedXXX.c_str(), 6, 2);
    SetAndVerifyStringArray     (instance, v, arrayAccessor, stringSeed, 8);   
    // test insertion at the beginning of an array
    ASSERT_TRUE (ECOBJECTS_STATUS_Success == instance.InsertArrayElements (arrayAccessor, 0, 4));    
    VerifyArrayInfo             (instance, v, arrayAccessor, 12, false);
    VerifyIsNullArrayElements   (instance, v, arrayAccessor, 0, 4, true);
    VerifyIsNullArrayElements   (instance, v, arrayAccessor, 4, 8, false);
    VerifyStringArray           (instance, v, arrayAccessor, stringSeed, 4, 8);    
    SetAndVerifyStringArray     (instance, v, arrayAccessor, stringSeed, 12);     
    // test insertion at the end of an array
    ASSERT_TRUE (ECOBJECTS_STATUS_Success == instance.AddArrayElements (arrayAccessor, 2));    
    VerifyArrayInfo             (instance, v, arrayAccessor, 14, false);    
    VerifyIsNullArrayElements   (instance, v, arrayAccessor, 12, 2, true);
    VerifyIsNullArrayElements   (instance, v, arrayAccessor, 0, 12, false);
    VerifyStringArray           (instance, v, arrayAccessor, stringSeed, 0, 12);    
    SetAndVerifyStringArray     (instance, v, arrayAccessor, stringSeed, 14);               
    }
    
/*---------------------------------------------------------------------------------**//**
* @bsimethod                                    Adam.Klatzkin                   02/2010
+---------------+---------------+---------------+---------------+---------------+------*/
void VerifyVariableCountManufacturerArray (IECInstanceR instance, ECValue& v, wchar_t* arrayAccessor)
    {    
    VerifyArrayInfo (instance, v, arrayAccessor, 4, false);
    EXPECT_TRUE (SUCCESS == instance.GetValue (v, arrayAccessor));    
    VerifyIsNullArrayElements (instance, v, arrayAccessor, 0, 4, false);
    EXPECT_TRUE (SUCCESS == instance.GetValue (v, arrayAccessor, 0));    
    EXPECT_TRUE (v.IsStruct());    
    IECInstancePtr manufInst = v.GetStruct();
    VerifyString (*manufInst, v, L"Name", L"Nissan");
    VerifyInteger (*manufInst, v, L"AccountNo", 3475);
    EXPECT_TRUE (SUCCESS == instance.GetValue (v, arrayAccessor, 1));    
    EXPECT_TRUE (v.IsStruct());    
    manufInst = v.GetStruct();
    VerifyString (*manufInst, v, L"Name", L"Ford");
    VerifyInteger (*manufInst, v, L"AccountNo", 381);    
    EXPECT_TRUE (SUCCESS == instance.GetValue (v, arrayAccessor, 2));    
    EXPECT_TRUE (v.IsStruct());    
    manufInst = v.GetStruct();
    VerifyString (*manufInst, v, L"Name", L"Chrysler");
    VerifyInteger (*manufInst, v, L"AccountNo", 81645);    
    EXPECT_TRUE (SUCCESS == instance.GetValue (v, arrayAccessor, 3));    
    EXPECT_TRUE (v.IsStruct());    
    manufInst = v.GetStruct();
    VerifyString (*manufInst, v, L"Name", L"Toyota");
    VerifyInteger (*manufInst, v, L"AccountNo", 6823);    
    }  
    
/*---------------------------------------------------------------------------------**//**
* @bsimethod                                    Adam.Klatzkin                   02/2010
+---------------+---------------+---------------+---------------+---------------+------*/
void ExerciseVariableCountManufacturerArray (IECInstanceR instance, StandaloneECEnablerR manufacturerEnabler, ECValue& v, wchar_t* arrayAccessor)
    {    
    // WIP_FUSION, review this process of setting array eleeents.  Is it easy enough?
    VerifyArrayInfo (instance, v, arrayAccessor, 0, false);
    
    // create an array of two values
    ASSERT_TRUE (ECOBJECTS_STATUS_Success == instance.AddArrayElements (arrayAccessor, 2));
    VerifyArrayInfo (instance, v, arrayAccessor, 2, false);
    VerifyIsNullArrayElements (instance, v, arrayAccessor, 0, 2, true);
    IECInstancePtr manufInst = manufacturerEnabler.CreateInstance().get();    
    SetAndVerifyString (*manufInst, v, L"Name", L"Nissan");
    SetAndVerifyInteger (*manufInst, v, L"AccountNo", 3475);
    v.SetStruct (manufInst.get());
    ASSERT_TRUE (SUCCESS == instance.SetValue (arrayAccessor, v, 0));
    manufInst = manufacturerEnabler.CreateInstance().get();    
    SetAndVerifyString (*manufInst, v, L"Name", L"Kia");
    SetAndVerifyInteger (*manufInst, v, L"AccountNo", 1791);
    v.SetStruct (manufInst.get());
    ASSERT_TRUE (SUCCESS == instance.SetValue (arrayAccessor, v, 1));    
    VerifyIsNullArrayElements (instance, v, arrayAccessor, 0, 2, false);    
   
    // insert two elements in the middle of the array   
    ASSERT_TRUE (ECOBJECTS_STATUS_Success == instance.InsertArrayElements (arrayAccessor, 1, 2));
    VerifyArrayInfo (instance, v, arrayAccessor, 4, false);
    VerifyIsNullArrayElements (instance, v, arrayAccessor, 0, 1, false);
    VerifyIsNullArrayElements (instance, v, arrayAccessor, 1, 2, true);
    VerifyIsNullArrayElements (instance, v, arrayAccessor, 3, 1, false);
    manufInst = manufacturerEnabler.CreateInstance().get();    
    SetAndVerifyString (*manufInst, v, L"Name", L"Ford");
    SetAndVerifyInteger (*manufInst, v, L"AccountNo", 381);
    v.SetStruct (manufInst.get());
    ASSERT_TRUE (SUCCESS == instance.SetValue (arrayAccessor, v, 1)); 
    manufInst = manufacturerEnabler.CreateInstance().get();    
    SetAndVerifyString (*manufInst, v, L"Name", L"Chrysler");
    SetAndVerifyInteger (*manufInst, v, L"AccountNo", 81645);
    v.SetStruct (manufInst.get());
    ASSERT_TRUE (SUCCESS ==instance.SetValue (arrayAccessor, v, 2));        
    VerifyIsNullArrayElements (instance, v, arrayAccessor, 0, 4, false);
    
    // ensure we can set a struct array value to NULL        
    v.SetToNull();
    ASSERT_TRUE (SUCCESS == instance.SetValue (arrayAccessor, v, 3));        
    VerifyIsNullArrayElements (instance, v, arrayAccessor, 0, 3, false);
    VerifyIsNullArrayElements (instance, v, arrayAccessor, 3, 1, true);
    manufInst = manufacturerEnabler.CreateInstance().get();    
    SetAndVerifyString (*manufInst, v, L"Name", L"Acura");
    SetAndVerifyInteger (*manufInst, v, L"AccountNo", 6);
    v.SetStruct (manufInst.get());
    ASSERT_TRUE (SUCCESS == instance.SetValue (arrayAccessor, v, 3));        
    VerifyIsNullArrayElements (instance, v, arrayAccessor, 3, 1, false);
    manufInst = manufacturerEnabler.CreateInstance().get();    
    SetAndVerifyString (*manufInst, v, L"Name", L"Toyota");
    SetAndVerifyInteger (*manufInst, v, L"AccountNo", 6823);
    v.SetStruct (manufInst.get());
    ASSERT_TRUE (SUCCESS == instance.SetValue (arrayAccessor, v, 3));        
    
    // ensure we can't set the array elements to other primitive types
    {
    // WIP_FUSION - these are busted need to fix
    DISABLE_ASSERTS    
    v.SetInteger (35);    
    //index = 2;
    //ASSERT_TRUE (ERROR == instance.SetValue (arrayAccessor, v, 1, &index));        
    v.SetString (L"foobar");    
    //index = 0;
    //ASSERT_TRUE (ERROR == instance.SetValue (arrayAccessor, v, 1, &index));            
    }
    
    // WIP_FUSION ensure we can not set the array to an instance of a struct that is not of the type (or derived from the type) of the property    
        
    VerifyVariableCountManufacturerArray (instance, v, arrayAccessor);
    }
    
/*---------------------------------------------------------------------------------**//**
* @bsimethod                                                    CaseyMullen     10/09
+---------------+---------------+---------------+---------------+---------------+------*/  
void ExerciseInstance (IECInstanceR instance, wchar_t* valueForFinalStrings)
    {   
    ECValue v;    
    instance.GetValue (v, L"D");
    
    double doubleValue = 1.0/3.0;
    SetAndVerifyDouble (instance, v, L"D", doubleValue);

    SetAndVerifyInteger (instance, v, L"A", 97);
    SetAndVerifyInteger (instance, v, L"AA", 12);   
    
    SetAndVerifyString (instance, v, L"B", L"Happy");
    SetAndVerifyString (instance, v, L"B", L"Very Happy");
    SetAndVerifyString (instance, v, L"B", L"sad");
    SetAndVerifyString (instance, v, L"S", L"Lucky");
    SetAndVerifyString (instance, v, L"B", L"Very Very Happy");
    VerifyString (instance, v, L"S", L"Lucky");
    SetAndVerifyString (instance, v, L"Manufacturer.Name", L"Charmed");
    SetAndVerifyString (instance, v, L"S", L"Lucky Strike");
        
    wchar_t largeString[3300];
    largeString[0] = L'\0';
    for (int i = 0; i < 20; i++)
        wcscat (largeString, L"S2345678901234567890123456789012");
    
    SetAndVerifyString (instance, v, L"S", largeString);
    
    for (int i = 0; i < N_FINAL_STRING_PROPS_IN_FAKE_CLASS; i++)
        {
        wchar_t propertyName[66];
        swprintf (propertyName, L"Property%i", i);
        SetAndVerifyString (instance, v, propertyName, valueForFinalStrings);
        }          
        
    VerifyArrayInfo (instance, v, L"BeginningArray[]", 0, false);
    VerifyArrayInfo (instance, v, L"FixedArrayFixedElement[]", 10, true);
    VerifyArrayInfo (instance, v, L"VariableArrayFixedElement[]", 0, false);
    VerifyArrayInfo (instance, v, L"FixedArrayVariableElement[]", 12, true);
    VerifyArrayInfo (instance, v, L"VariableArrayVariableElement[]", 0, false);
    VerifyArrayInfo (instance, v, L"EndingArray[]", 0, false);
    
    // WIP_FUSION, verify other properties of ArrayInfo are correct                        
    
    VerifyIsNullArrayElements (instance, v, L"FixedArrayFixedElement[]", 0, 10, true);
    SetAndVerifyIntegerArray (instance, v, L"FixedArrayFixedElement[]", 172, 10);
    VerifyIsNullArrayElements (instance, v, L"FixedArrayFixedElement[]", 0, 10, false);
    SetAndVerifyIntegerArray (instance, v, L"FixedArrayFixedElement[]", 283, 10);    
    
    VerifyIsNullArrayElements (instance, v, L"FixedArrayVariableElement[]", 0, 12, true);
    SetAndVerifyStringArray (instance, v, L"FixedArrayVariableElement[]", L"BaseString", 12);       
    VerifyIsNullArrayElements (instance, v, L"FixedArrayVariableElement[]", 0, 12, false);
    SetAndVerifyStringArray (instance, v, L"FixedArrayVariableElement[]", L"LaaaaaaargeString", 10);       
    VerifyStringArray (instance, v, L"FixedArrayVariableElement[]", L"BaseStringXXXXXXXXXX", 10, 2);
    SetAndVerifyStringArray (instance, v, L"FixedArrayVariableElement[]", L"XString", 12);           
    
    ExerciseVariableCountStringArray (instance, v, L"BeginningArray[]", L"BAValue");
    ExerciseVariableCountIntArray    (instance, v, L"VariableArrayFixedElement[]", 57);
    ExerciseVariableCountStringArray (instance, v, L"VariableArrayVariableElement[]", L"Var+Var");
    ExerciseVariableCountStringArray (instance, v, L"EndingArray[]", L"EArray");        
    
    ECClassP manufacturerClass = instance.GetClass().GetSchema().GetClassP (L"Manufacturer");
    ASSERT_TRUE (NULL != manufacturerClass);

#ifdef OLD_WAY    
    ClassLayoutP manufClassLayout = ClassLayout::BuildFromClass (*manufacturerClass, 43, 24);
    StandaloneECEnablerPtr manufEnabler = StandaloneECEnabler::CreateEnabler (*manufacturerClass, *manufClassLayout, true);
#endif
    StandaloneECEnablerPtr manufEnabler =  manufacturerClass->GetDefaultStandaloneEnabler();
    ExerciseVariableCountManufacturerArray (instance, *manufEnabler, v, L"ManufacturerArray[]");
    
    // WIP_FUSION verify I can set array elements to NULL        
            
    // WIP_FUSION, add array members                       
    // WIP_FUSION, remove array members
    // WIP_FUSION, clear array
    
    // Make sure that everything still has the final value that we expected
    VerifyString (instance, v, L"S", largeString);
    VerifyInteger (instance, v, L"A", 97);
    VerifyDouble  (instance, v, L"D", doubleValue);
    VerifyInteger (instance, v, L"AA", 12);
    VerifyString  (instance, v, L"B", L"Very Very Happy");
    VerifyString (instance, v, L"Manufacturer.Name", L"Charmed");
    for (int i = 0; i < N_FINAL_STRING_PROPS_IN_FAKE_CLASS; i++)
        {
        wchar_t propertyName[66];
        swprintf (propertyName, L"Property%i", i);
        VerifyString (instance, v, propertyName, valueForFinalStrings);
        }    
    VerifyArrayInfo     (instance, v, L"FixedArrayFixedElement[]", 10, true);
    VerifyIntegerArray  (instance, v, L"FixedArrayFixedElement[]", 283, 0, 10);             
    VerifyArrayInfo     (instance, v, L"BeginningArray[]", 14, false);
    VerifyIsNullArrayElements   (instance, v, L"BeginningArray[]", 0, 14, false);
    VerifyStringArray   (instance, v, L"BeginningArray[]", L"BAValue", 0, 14);        
    VerifyArrayInfo     (instance, v, L"FixedArrayVariableElement[]", 12, true);
    VerifyIsNullArrayElements   (instance, v, L"FixedArrayVariableElement[]", 0, 12, false);
    VerifyStringArray   (instance, v, L"FixedArrayVariableElement[]", L"XString", 0, 12);           
    VerifyArrayInfo     (instance, v, L"VariableArrayFixedElement[]", 14, false);
    VerifyIsNullArrayElements   (instance, v, L"VariableArrayFixedElement[]", 0, 14, false);
    VerifyIntegerArray  (instance, v, L"VariableArrayFixedElement[]", 57, 0, 14);                   
    VerifyArrayInfo     (instance, v, L"VariableArrayVariableElement[]", 14, false);
    VerifyIsNullArrayElements   (instance, v, L"VariableArrayVariableElement[]", 0, 14, false);
    VerifyStringArray   (instance, v, L"VariableArrayVariableElement[]", L"Var+Var", 0, 14);               
    VerifyArrayInfo     (instance, v, L"EndingArray[]", 14, false);
    VerifyIsNullArrayElements   (instance, v, L"EndingArray[]", 0, 14, false);
    VerifyStringArray   (instance, v, L"EndingArray[]", L"EArray", 0, 14);                
    VerifyVariableCountManufacturerArray (instance, v, L"ManufacturerArray[]");     
    
    // WIP_FUSION: should pass the string to the logger via a backdoor
    instance.ToString(L"").c_str();
    }

/*---------------------------------------------------------------------------------**//**
* @bsimethod                                                    
+---------------+---------------+---------------+---------------+---------------+------*/
TEST_F(MemoryLayoutTests, GetPrimitiveValuesUsingInteropHelper)
    {
    ECSchemaCachePtr schemaOwner = ECSchemaCache::Create();
    ECSchemaP        schema = CreateTestSchema(*schemaOwner);
    ASSERT_TRUE (schema != NULL);

    ECClassP ecClass = schema->GetClassP (L"AllPrimitives");
    ASSERT_TRUE (NULL != ecClass);

    StandaloneECEnablerPtr enabler       = ecClass->GetDefaultStandaloneEnabler();
    EC::StandaloneECInstancePtr instance = enabler->CreateInstance();
    
    double    doubleVal;
    EXPECT_TRUE (ECOBJECTS_STATUS_Success == ECInstanceInteropHelper::SetDoubleValue (*instance, L"ADouble", (double)(1.0/3.0)));
    EXPECT_TRUE (ECOBJECTS_STATUS_Success == ECInstanceInteropHelper::GetDouble      (*instance, doubleVal, L"ADouble"));
    EXPECT_TRUE (ECOBJECTS_STATUS_Success == ECInstanceInteropHelper::SetDoubleValue (*instance, L"SomeDoubles[0]", (double)(7.0/3.0)));
    EXPECT_TRUE (ECOBJECTS_STATUS_Success == ECInstanceInteropHelper::GetDouble      (*instance, doubleVal, L"SomeDoubles[0]"));
    EXPECT_TRUE ((double)(7.0/3.0) == doubleVal);

    int       intVal;
    EXPECT_TRUE (ECOBJECTS_STATUS_Success == ECInstanceInteropHelper::SetIntegerValue (*instance, L"AnInt", (int)(50)));
    EXPECT_TRUE (ECOBJECTS_STATUS_Success == ECInstanceInteropHelper::GetInteger      (*instance, intVal, L"AnInt"));
    EXPECT_TRUE (ECOBJECTS_STATUS_Success == ECInstanceInteropHelper::SetIntegerValue (*instance, L"SomeInts[0]", (int)(50)));
    EXPECT_TRUE (ECOBJECTS_STATUS_Success == ECInstanceInteropHelper::GetInteger      (*instance, intVal, L"SomeInts[0]"));
    EXPECT_TRUE ((int)(50) == intVal);

    EXPECT_TRUE (ECOBJECTS_STATUS_Success == ECInstanceInteropHelper::SetIntegerValue (*instance, L"ReadOnlyInt", (int)(50)));
    EXPECT_TRUE (ECOBJECTS_STATUS_Success == ECInstanceInteropHelper::GetInteger  (*instance, intVal, L"ReadOnlyInt"));
    EXPECT_TRUE ((int)(50) == intVal);

    WCharCP   stringVal;
    EXPECT_TRUE (ECOBJECTS_STATUS_Success == ECInstanceInteropHelper::SetStringValue (*instance, L"AString", L"TEST123"));
    EXPECT_TRUE (ECOBJECTS_STATUS_Success == ECInstanceInteropHelper::GetString      (*instance, stringVal, L"AString"));
    EXPECT_TRUE (ECOBJECTS_STATUS_Success == ECInstanceInteropHelper::SetStringValue (*instance, L"SomeStrings[0]", L"TEST432"));
    EXPECT_TRUE (ECOBJECTS_STATUS_Success == ECInstanceInteropHelper::GetString      (*instance, stringVal, L"SomeStrings[0]"));
    EXPECT_TRUE (0 == wcscmp(L"TEST432", stringVal));

    Int64       longVal;
    EXPECT_TRUE (ECOBJECTS_STATUS_Success == ECInstanceInteropHelper::SetLongValue (*instance, L"ALong", (Int64)(50)));
    EXPECT_TRUE (ECOBJECTS_STATUS_Success == ECInstanceInteropHelper::GetLong      (*instance, longVal, L"ALong"));
    EXPECT_TRUE (ECOBJECTS_STATUS_Success == ECInstanceInteropHelper::SetLongValue (*instance, L"SomeLongs[0]", (Int64)(50)));
    EXPECT_TRUE (ECOBJECTS_STATUS_Success == ECInstanceInteropHelper::GetLong      (*instance, longVal, L"SomeLongs[0]"));
    EXPECT_TRUE ((Int64)(50) == longVal);

    bool       boolVal;
    EXPECT_TRUE (ECOBJECTS_STATUS_Success == ECInstanceInteropHelper::SetBooleanValue (*instance, L"ABoolean", false));
    EXPECT_TRUE (ECOBJECTS_STATUS_Success == ECInstanceInteropHelper::GetBoolean      (*instance, boolVal, L"ABoolean"));
    EXPECT_TRUE (ECOBJECTS_STATUS_Success == ECInstanceInteropHelper::SetBooleanValue (*instance, L"SomeBooleans[0]", false));
    EXPECT_TRUE (ECOBJECTS_STATUS_Success == ECInstanceInteropHelper::GetBoolean      (*instance, boolVal, L"SomeBooleans[0]"));
    EXPECT_TRUE (false == boolVal);

    DPoint2d   point2dInput = {1.0, 2.0};
    DPoint2d   point2dOutput;
    EXPECT_TRUE (ECOBJECTS_STATUS_Success == ECInstanceInteropHelper::SetPoint2DValue (*instance, L"APoint2d", point2dInput));
    EXPECT_TRUE (ECOBJECTS_STATUS_Success == ECInstanceInteropHelper::GetPoint2D      (*instance, point2dOutput, L"APoint2d"));
    EXPECT_TRUE (ECOBJECTS_STATUS_Success == ECInstanceInteropHelper::SetPoint2DValue (*instance, L"SomePoint2ds[0]", point2dInput));
    EXPECT_TRUE (ECOBJECTS_STATUS_Success == ECInstanceInteropHelper::GetPoint2D      (*instance, point2dOutput, L"SomePoint2ds[0]"));
    EXPECT_TRUE (point2dInput.x == point2dOutput.x && point2dInput.y == point2dOutput.y);

    DPoint3d   point3dInput = {1.0, 2.0, 3.0};
    DPoint3d   point3dOutput;
    EXPECT_TRUE (ECOBJECTS_STATUS_Success == ECInstanceInteropHelper::SetPoint3DValue (*instance, L"APoint3d", point3dInput));
    EXPECT_TRUE (ECOBJECTS_STATUS_Success == ECInstanceInteropHelper::GetPoint3D      (*instance, point3dOutput, L"APoint3d"));
    EXPECT_TRUE (ECOBJECTS_STATUS_Success == ECInstanceInteropHelper::SetPoint3DValue (*instance, L"SomePoint3ds[0]", point3dInput));
    EXPECT_TRUE (ECOBJECTS_STATUS_Success == ECInstanceInteropHelper::GetPoint3D      (*instance, point3dOutput, L"SomePoint3ds[0]"));
    EXPECT_TRUE (point3dInput.x == point3dOutput.x && point3dInput.y == point3dOutput.y && point3dInput.z == point3dOutput.z);

    SystemTime timeInput  = SystemTime::GetLocalTime();
    Int64      ticksInput = 634027121070910000;
    SystemTime timeOutput;
    Int64      ticksOutput;
    EXPECT_TRUE (ECOBJECTS_STATUS_Success == ECInstanceInteropHelper::SetDateTimeValue (*instance, L"ADateTime", timeInput));
    EXPECT_TRUE (ECOBJECTS_STATUS_Success == ECInstanceInteropHelper::GetDateTime      (*instance, timeOutput, L"ADateTime"));
    EXPECT_TRUE (timeInput == timeOutput);
    EXPECT_TRUE (ECOBJECTS_STATUS_Success == ECInstanceInteropHelper::SetDateTimeTicks (*instance, L"ADateTime", ticksInput));
    EXPECT_TRUE (ECOBJECTS_STATUS_Success == ECInstanceInteropHelper::GetDateTimeTicks (*instance, ticksOutput, L"ADateTime"));
    EXPECT_TRUE (ticksInput == ticksOutput);
    EXPECT_TRUE (ECOBJECTS_STATUS_Success == ECInstanceInteropHelper::SetDateTimeValue (*instance, L"SomeDateTimes[0]", timeInput));
    EXPECT_TRUE (ECOBJECTS_STATUS_Success == ECInstanceInteropHelper::GetDateTime      (*instance, timeOutput, L"SomeDateTimes[0]"));
    EXPECT_TRUE (timeInput == timeOutput);
    EXPECT_TRUE (ECOBJECTS_STATUS_Success == ECInstanceInteropHelper::SetDateTimeTicks (*instance, L"SomeDateTimes[1]", ticksInput));
    EXPECT_TRUE (ECOBJECTS_STATUS_Success == ECInstanceInteropHelper::GetDateTimeTicks (*instance, ticksOutput, L"SomeDateTimes[1]"));
    EXPECT_TRUE (ticksInput == ticksOutput);

    const byte  binaryInput[] = {0x01, 0x23, 0x26, 0x78};
    const size_t sizeInput   = 4;
    ECValue      valueInput;
    valueInput.SetBinary(binaryInput, sizeInput, false);
    const byte*  binaryOutput;
    size_t       sizeOutput;
    ECValue      valueOutput;

    EXPECT_TRUE (ECOBJECTS_STATUS_Success == ECInstanceInteropHelper::SetValue (*instance, L"ABinary", valueInput));
    EXPECT_TRUE (ECOBJECTS_STATUS_Success == ECInstanceInteropHelper::GetValue (*instance, valueOutput, L"ABinary"));
    binaryOutput = valueOutput.GetBinary (sizeOutput);
    EXPECT_TRUE (sizeInput == sizeOutput);
    for(int i=0; i<(int)sizeInput; i++)
        EXPECT_TRUE (binaryInput[i] == binaryOutput[i]);

    EXPECT_TRUE (ECOBJECTS_STATUS_Success == ECInstanceInteropHelper::SetValue (*instance, L"SomeBinaries[0]", valueInput));
    EXPECT_TRUE (ECOBJECTS_STATUS_Success == ECInstanceInteropHelper::GetValue (*instance, valueOutput, L"SomeBinaries[0]"));
    binaryOutput = valueOutput.GetBinary (sizeOutput);
    EXPECT_TRUE (sizeInput == sizeOutput);
    for(int i=0; i<(int)sizeInput; i++)
        EXPECT_TRUE (binaryInput[i] == binaryOutput[i]);
    }

/*---------------------------------------------------------------------------------**//**
* @bsimethod                                                    
+---------------+---------------+---------------+---------------+---------------+------*/
TEST_F(MemoryLayoutTests, GetStructArraysUsingInteropHelper)
    {
    ECSchemaCachePtr schemaOwner = ECSchemaCache::Create();
    ECSchemaP        schema = CreateTestSchema(*schemaOwner);
    ASSERT_TRUE (schema != NULL);

    ECClassP ecClass = schema->GetClassP (L"ClassWithStructArray");
    ASSERT_TRUE (NULL != ecClass);

    StandaloneECEnablerPtr enabler = ecClass->GetDefaultStandaloneEnabler();
    EC::StandaloneECInstancePtr instance = enabler->CreateInstance();
    //Testing array of structs
    ECValue structArrayValueInput(42);
    EXPECT_TRUE (ECOBJECTS_STATUS_Success == ECInstanceInteropHelper::SetValue (*instance, L"StructArray[1].AnInt", structArrayValueInput));
    EXPECT_TRUE (ECOBJECTS_STATUS_Success == ECInstanceInteropHelper::SetValue (*instance, L"StructArray[0].AnInt", structArrayValueInput));


    ECValue structArrayValueOutput;
    EXPECT_TRUE (ECOBJECTS_STATUS_Success == ECInstanceInteropHelper::GetValue (*instance, structArrayValueOutput, L"StructArray[0].AnInt"));

    EXPECT_TRUE (structArrayValueInput.GetInteger() == structArrayValueOutput.GetInteger());

    //Just seeing if it's possible to set a struct array element directly using the interop helper.

    ECClassP structClass = schema->GetClassP (L"AllPrimitives");
    ASSERT_TRUE (NULL != structClass);

    StandaloneECEnablerPtr structEnabler          = structClass->GetDefaultStandaloneEnabler();
    EC::StandaloneECInstancePtr newStructInstance = structEnabler->CreateInstance();

    ECValue manualIntEntry(64);
    EXPECT_TRUE (ECOBJECTS_STATUS_Success == ECInstanceInteropHelper::SetValue (*newStructInstance, L"AnInt", manualIntEntry));

    ECValue newStructValue;
    newStructValue.SetStruct(newStructInstance.get());

    EXPECT_TRUE (ECOBJECTS_STATUS_Success == ECInstanceInteropHelper::SetValue (*instance, L"StructArray[2]", newStructValue));

    ECValue manualIntEntryOutput;
    EXPECT_TRUE (ECOBJECTS_STATUS_Success == ECInstanceInteropHelper::GetValue (*instance, manualIntEntryOutput, L"StructArray[2].AnInt"));

    EXPECT_TRUE (manualIntEntryOutput.GetInteger() == manualIntEntry.GetInteger());
    };

 #ifdef  WIP_INSTANCE_BUG
/*---------------------------------------------------------------------------------**//**
* @bsimethod                                                    
+---------------+---------------+---------------+---------------+---------------+------*/
TEST_F(MemoryLayoutTests, GetStructArraysUsingInteropHelper)
    {
    ECSchemaCachePtr schemaOwner = ECSchemaCache::Create();;
    ECSchemaP        schema = CreateTestSchema(*schemaOwner);
    ASSERT_TRUE (schema != NULL);

    ECClassP ecClass = schema->GetClassP (L"ClassWithStructArray");
    ASSERT_TRUE (ecClass);
    ClassLayoutP classLayout = ClassLayout::BuildFromClass (*ecClass, 0, 0);
    StandaloneECEnablerPtr enabler = StandaloneECEnabler::CreateEnabler (*ecClass, *classLayout, true);

    EC::StandaloneECInstancePtr instance = enabler->CreateInstance();
    // WIP_FUSION
    // Cannot modify the value of a binary primitive after it has been set.
    // Revision: It appears that you cannot change the size of a primitive binary value after it has been set.
    // This is because of the way it's stored in native ECObjects: as a stream of bits, rather that each
    // element as a separate entity.
    const byte bugTestBinary1[8] = { 0x21, 0xa9, 0x84, 0x9d, 0xca, 0x1d, 0x8a, 0x78 };
    const byte bugTestBinary2[4] = { 0x12, 0x79, 0xca, 0xde };

    ECValue bugTestValue0(bugTestBinary2, 4);           


    EC::ECInstanceInteropHelper::SetValue (wipInstance, L"SmallBinaryArray[0]", bugTestValue0);
       
    ECValue bugTestValue1(bugTestBinary1, 8);     

    EC::ECInstanceInteropHelper::SetValue (wipInstance, L"SmallBinaryArray[0]", bugTestValue1);
  
    EC::ECValue bugTestValue2;

    EC::ECInstanceInteropHelper::GetValue (wipInstance, bugTestValue2, L"SmallBinaryArray[0]");
    size_t size1=-1;
    size_t size2=-2;
    const byte* data1 = bugTestValue1.GetBinary(size1);
    const byte* data2 = bugTestValue2.GetBinary(size2);
    Console::WriteLine("Binary 1 : ");
    for(int i=0; i<(int)size1; i++)
        Console::Write("{0}", data1[i]);
    Console::WriteLine("");
    Console::WriteLine("Binary 2 : ");
    for(int i=0; i<(int)size2; i++)
        Console::Write("{0}", data2[i]);
    Console::WriteLine("");
    Console::WriteLine("Size 1: {0}", size1);
    Console::WriteLine("Size 2: {0}", size2);
    DEBUG_EXPECT (size1 == size2);
    for(int i=0; i<(int)size1; i++)
        DEBUG_EXPECT(data1[i] == data2[i]);
    }
#endif

/*---------------------------------------------------------------------------------**//**
* @bsimethod                                                    
+---------------+---------------+---------------+---------------+---------------+------*/
TEST_F(MemoryLayoutTests, GetValuesUsingInteropHelper)
    {
    ECSchemaCachePtr schemaOwner = ECSchemaCache::Create();;
    ECSchemaP        schema = CreateTestSchema(*schemaOwner);
    ASSERT_TRUE (schema != NULL);

    ECClassP ecClass = schema->GetClassP (L"TestClass");
    ASSERT_TRUE (NULL != ecClass);

    StandaloneECEnablerPtr enabler       = ecClass->GetDefaultStandaloneEnabler();
    EC::StandaloneECInstancePtr instance = enabler->CreateInstance();

    double    doubleVal;
    int       intVal;

    EXPECT_TRUE (ECOBJECTS_STATUS_Success == ECInstanceInteropHelper::SetDoubleValue (*instance, L"D", (double)(1.0/3.0)));
    EXPECT_TRUE (ECOBJECTS_STATUS_Success == ECInstanceInteropHelper::GetDouble      (*instance, doubleVal, L"D"));
    EXPECT_TRUE ((double)(1.0/3.0) == doubleVal);

    EXPECT_TRUE (ECOBJECTS_STATUS_Success == ECInstanceInteropHelper::SetIntegerValue (*instance, L"FixedArrayFixedElement[0]", (int)(97)));
    EXPECT_TRUE (ECOBJECTS_STATUS_Success == ECInstanceInteropHelper::GetInteger      (*instance, intVal, L"FixedArrayFixedElement[0]"));
    EXPECT_TRUE (97 == intVal);

    EXPECT_TRUE (ECOBJECTS_STATUS_Success == ECInstanceInteropHelper::SetIntegerValue (*instance, L"VariableArrayFixedElement[1]", (int)(101)));
    EXPECT_TRUE (ECOBJECTS_STATUS_Success == ECInstanceInteropHelper::GetInteger      (*instance, intVal, L"VariableArrayFixedElement[1]"));
    EXPECT_TRUE (101 == intVal);

    EXPECT_TRUE (ECOBJECTS_STATUS_Success == ECInstanceInteropHelper::SetIntegerValue (*instance, L"VariableArrayFixedElement[0]", (int)(100)));
    EXPECT_TRUE (ECOBJECTS_STATUS_Success == ECInstanceInteropHelper::GetInteger      (*instance, intVal, L"VariableArrayFixedElement[0]"));
    EXPECT_TRUE (100 == intVal);

    WString testString = L"Charmed";
    WString testString2 = L"Charmed2";
    WCharCP stringValueP = NULL;

    EXPECT_TRUE (ECOBJECTS_STATUS_Success == ECInstanceInteropHelper::SetStringValue (*instance, L"ManufacturerArray[1].Name", testString.c_str()));
    EXPECT_TRUE (ECOBJECTS_STATUS_Success == ECInstanceInteropHelper::GetString (*instance, stringValueP, L"ManufacturerArray[1].Name"));
    EXPECT_STREQ (testString.c_str(), stringValueP);

    EXPECT_TRUE (ECOBJECTS_STATUS_Success == ECInstanceInteropHelper::SetStringValue (*instance, L"ManufacturerArray[0].Name", testString2.c_str()));
    EXPECT_TRUE (ECOBJECTS_STATUS_Success == ECInstanceInteropHelper::GetString (*instance, stringValueP, L"ManufacturerArray[0].Name"));
    EXPECT_STREQ (testString2.c_str(), stringValueP);
    };

/*---------------------------------------------------------------------------------**//**
* @bsimethod                                                    
+---------------+---------------+---------------+---------------+---------------+------*/
TEST_F(MemoryLayoutTests, InstantiateStandaloneInstance)
    {
    ECSchemaCachePtr schemaOwner = ECSchemaCache::Create();;
    ECSchemaP        schema = CreateTestSchema(*schemaOwner);
    ASSERT_TRUE (schema != NULL);

    ECClassP ecClass = schema->GetClassP (L"TestClass");
    ASSERT_TRUE (NULL != ecClass);

    StandaloneECEnablerPtr enabler       = ecClass->GetDefaultStandaloneEnabler();
    EC::StandaloneECInstancePtr instance = enabler->CreateInstance();
    WString instanceId = instance->GetInstanceId();
    // WIP_FUSION: should pass the string to the logger via a backdoor
    WString instanceString = instance->ToString(L"").c_str();
    EXPECT_TRUE (instanceString.length() > 0);

    ExerciseInstance (*instance, L"Test");

    // instance.Compact()... then check values again
    
    };

/*---------------------------------------------------------------------------------**//**
* @bsimethod                                                    
+---------------+---------------+---------------+---------------+---------------+------*/
TEST_F(MemoryLayoutTests, InstantiateInstanceWithNoProperties)
    {
    ECSchemaCachePtr schemaOwner = ECSchemaCache::Create();;
    ECSchemaP        schema = CreateTestSchema(*schemaOwner);
    ASSERT_TRUE (schema != NULL);

    ECClassP ecClass = schema->GetClassP (L"EmptyClass");
    ASSERT_TRUE (NULL != ecClass);

    StandaloneECEnablerPtr enabler       = ecClass->GetDefaultStandaloneEnabler();
    EC::StandaloneECInstancePtr instance = enabler->CreateInstance();
    WString instanceId = instance->GetInstanceId();
    UInt32 size = instance->GetBytesUsed ();
    EXPECT_EQ (size, UInt32(sizeof(InstanceHeader)));

    // WIP_FUSION: should pass the string to the logger via a backdoor
    instance->ToString(L"").c_str();

    // instance.Compact()... then check values again
    
    };

/*---------------------------------------------------------------------------------**//**
* @bsimethod                                                    
+---------------+---------------+---------------+---------------+---------------+------*/
TEST_F(MemoryLayoutTests, DirectSetStandaloneInstance)
    {
    ECSchemaCachePtr schemaOwner = ECSchemaCache::Create();
    ECSchemaP        schema = CreateTestSchema(*schemaOwner);
    ASSERT_TRUE (schema != NULL);
    ECClassP ecClass = schema->GetClassP (L"CadData");
    ASSERT_TRUE (NULL != ecClass);
    
    StandaloneECEnablerPtr enabler       = ecClass->GetDefaultStandaloneEnabler();
    EC::StandaloneECInstancePtr instance = enabler->CreateInstance();

    DPoint2d   inSize = {10.5, 22.3};
    DPoint3d   inPoint1 = {10.10, 11.11, 12.12};
    DPoint3d   inPoint2 ={100.100, 110.110, 120.120};
    SystemTime inTime = SystemTime::GetLocalTime();
    int        inCount = 100;
    double     inLength = 432.178;
    bool       inTest = true;
    Int64      inTicks = 634027121070910000;

    instance->SetValue (L"Count",        ECValue (inCount));
    instance->SetValue (L"Name",         ECValue (L"Test"));
    instance->SetValue (L"Length",       ECValue (inLength));
    instance->SetValue (L"Field_Tested", ECValue (inTest));
    instance->SetValue (L"Size",         ECValue (inSize));
    instance->SetValue (L"StartPoint",   ECValue (inPoint1));
    instance->SetValue (L"EndPoint",     ECValue (inPoint2));
    instance->SetValue (L"Service_Date", ECValue (inTime));

    ECValue ecValue;
    ecValue.SetDateTimeTicks(inTicks);
    instance->SetValue (L"Install_Date", ecValue);

    EXPECT_TRUE (SUCCESS == instance->GetValue (ecValue, L"Count"));
    EXPECT_TRUE (ecValue.GetInteger() == inCount);
    EXPECT_TRUE (SUCCESS == instance->GetValue (ecValue, L"Name"));
    EXPECT_STREQ (ecValue.GetString(), L"Test");
    EXPECT_TRUE (SUCCESS == instance->GetValue (ecValue, L"Length"));
    EXPECT_TRUE (ecValue.GetDouble() == inLength);
    EXPECT_TRUE (SUCCESS == instance->GetValue (ecValue, L"Field_Tested"));
    EXPECT_TRUE (ecValue.GetBoolean() == inTest);
    EXPECT_TRUE (SUCCESS == instance->GetValue (ecValue, L"Size"));
    EXPECT_TRUE (SUCCESS == memcmp (&inSize, &ecValue.GetPoint2D(), sizeof(inSize)));
    EXPECT_TRUE (SUCCESS == instance->GetValue (ecValue, L"StartPoint"));
    EXPECT_TRUE (SUCCESS == memcmp (&inPoint1, &ecValue.GetPoint3D(), sizeof(inPoint1)));
    EXPECT_TRUE (SUCCESS == instance->GetValue (ecValue, L"EndPoint"));
    EXPECT_TRUE (SUCCESS == memcmp (&inPoint2, &ecValue.GetPoint3D(), sizeof(inPoint2)));
    EXPECT_TRUE (SUCCESS == instance->GetValue (ecValue, L"Service_Date"));
    EXPECT_TRUE (SUCCESS == memcmp (&inTime, &ecValue.GetDateTime(), sizeof(inTime)));
    EXPECT_TRUE (SUCCESS == instance->GetValue (ecValue, L"Install_Date"));
    EXPECT_TRUE (ecValue.GetDateTimeTicks() == inTicks);

    // instance.Compact()... then check values again
    
    };

/*---------------------------------------------------------------------------------**//**
* @bsimethod                                    Bill.Steinbock                  09/2011
+---------------+---------------+---------------+---------------+---------------+------*/
static void  checkValue (WCharCP accessString, ECValueCR value, EC::StandaloneECInstancePtr& instance)
    {
    UInt32  propertyIndex;
    bool isSet;

    ECValue ecValue;

    EXPECT_TRUE (SUCCESS  == instance->GetEnabler().GetPropertyIndex (propertyIndex, accessString));
    EXPECT_TRUE (SUCCESS  == instance->GetValue (ecValue, propertyIndex));
    EXPECT_TRUE (ecValue.Equals(value));

    EXPECT_TRUE (SUCCESS  == instance->IsPerPropertyBitSet (isSet, (UInt8) PROPERTYFLAGINDEX_IsLoaded, propertyIndex));
    EXPECT_TRUE (true == isSet);
    EXPECT_TRUE (SUCCESS  == instance->IsPerPropertyBitSet (isSet, (UInt8) PROPERTYFLAGINDEX_IsDirty, propertyIndex));
    EXPECT_TRUE ((0==propertyIndex%2) == isSet);
    }

/*---------------------------------------------------------------------------------**//**
* @bsimethod                                    Bill.Steinbock                  09/2011
+---------------+---------------+---------------+---------------+---------------+------*/
static void  setValue (WCharCP accessString, ECValueCR value, EC::StandaloneECInstancePtr& instance)
    {
    UInt32  propertyIndex;
    bool isSet;

    EXPECT_TRUE (SUCCESS  == instance->GetEnabler().GetPropertyIndex (propertyIndex, accessString));
    EXPECT_TRUE (SUCCESS  == instance->SetValue (propertyIndex, value));

    EXPECT_TRUE (SUCCESS  == instance->IsPerPropertyBitSet (isSet, (UInt8) PROPERTYFLAGINDEX_IsLoaded, propertyIndex));
    EXPECT_TRUE (true  == isSet);
    EXPECT_TRUE (SUCCESS  == instance->SetPerPropertyBit ((UInt8) PROPERTYFLAGINDEX_IsDirty, propertyIndex, 0==propertyIndex%2));
    }

 /*---------------------------------------------------------------------------------**//**
* @bsimethod                                                    
+---------------+---------------+---------------+---------------+---------------+------*/
TEST_F(MemoryLayoutTests, CheckPerPropertyFlags)
    {
    ECSchemaCachePtr schemaOwner = ECSchemaCache::Create();
    ECSchemaP        schema = CreateTestSchema(*schemaOwner);
    ASSERT_TRUE (schema != NULL);
    ECClassP ecClass = schema->GetClassP (L"CadData");
    ASSERT_TRUE (NULL != ecClass);
    
    StandaloneECEnablerPtr enabler       = ecClass->GetDefaultStandaloneEnabler();
    EC::StandaloneECInstancePtr instance = enabler->CreateInstance();

    UInt8  numBitPerProperty =  instance->GetNumBitsInPerPropertyFlags ();
    EXPECT_TRUE (numBitPerProperty == 2);

    DPoint2d   inSize = {10.5, 22.3};
    DPoint3d   inPoint1 = {10.10, 11.11, 12.12};
    DPoint3d   inPoint2 ={100.100, 110.110, 120.120};
    SystemTime inTime = SystemTime::GetLocalTime();
    int        inCount = 100;
    double     inLength = 432.178;
    bool       inTest = true;
    Int64      inTicks = 634027121070910000;

    ECValue ecValue;
    ecValue.SetDateTimeTicks(inTicks);

    setValue (L"Count",        ECValue (inCount), instance);
    setValue (L"Name",         ECValue (L"Test"), instance);
    setValue (L"Length",       ECValue (inLength), instance);
    setValue (L"Field_Tested", ECValue (inTest), instance);
    setValue (L"Size",         ECValue (inSize), instance);
    setValue (L"StartPoint",   ECValue (inPoint1), instance);
    setValue (L"EndPoint",     ECValue (inPoint2), instance);
    setValue (L"Service_Date", ECValue (inTime), instance);
    setValue (L"Install_Date", ecValue, instance);

    checkValue (L"Count",        ECValue (inCount), instance);
    checkValue (L"Name",         ECValue (L"Test"), instance);
    checkValue (L"Length",       ECValue (inLength), instance);
    checkValue (L"Field_Tested", ECValue (inTest), instance);
    checkValue (L"Size",         ECValue (inSize), instance);
    checkValue (L"StartPoint",   ECValue (inPoint1), instance);
    checkValue (L"EndPoint",     ECValue (inPoint2), instance);
    checkValue (L"Service_Date", ECValue (inTime), instance);
    checkValue (L"Install_Date", ecValue, instance);

    bool isSet, lastPropertyEncountered=false;
    UInt32  propertyIndex=0;
    instance->ClearAllPerPropertyFlags ();
    ECObjectsStatus status;

    while (!lastPropertyEncountered)
        {
        for (UInt8 i=0; i<numBitPerProperty; i++)
            {
            status = instance->IsPerPropertyBitSet (isSet, i, propertyIndex);
            // break when property index exceeds actual property count
            if (ECOBJECTS_STATUS_Success == status)
                {
                EXPECT_TRUE (false == isSet);
                }
            else
                {
                lastPropertyEncountered = true;
                break;
                }
            }

        propertyIndex++;
        }
    };

/*---------------------------------------------------------------------------------**//**
* @bsimethod                                                    
+---------------+---------------+---------------+---------------+---------------+------*/
TEST_F(MemoryLayoutTests, GetSetValuesByIndex)
    {
    ECSchemaCachePtr schemaOwner = ECSchemaCache::Create();;
    ECSchemaP        schema = CreateTestSchema(*schemaOwner);
    ASSERT_TRUE (schema != NULL);
    ECClassP ecClass = schema->GetClassP (L"TestClass");
    ASSERT_TRUE (NULL != ecClass);
    
    StandaloneECEnablerPtr enabler       = ecClass->GetDefaultStandaloneEnabler();
    EC::StandaloneECInstancePtr instance = enabler->CreateInstance();

    WCharCP accessString = L"Property34";

    //UInt32          intValue = 12345;
    WCharCP stringValue = L"Xyz";

    //instance->SetValue  (accessString, ECValue (intValue));
    instance->SetValue  (accessString, ECValue (stringValue));

    ECValue value;    
    UInt32  propertyIndex;
    
    EXPECT_TRUE (SUCCESS  == enabler->GetPropertyIndex (propertyIndex, accessString));
    EXPECT_TRUE (SUCCESS  == instance->GetValue (value, propertyIndex));
    //EXPECT_TRUE (intValue == value.GetInteger());
    EXPECT_STREQ (stringValue, value.GetString());

#if defined (TIMING_ACCESS_BYINDEX)
    UInt32      numAccesses = 10000000;

    double      elapsedTime1 = 0.0;
    StopWatch   timer1 (L"Time getting values using index", true);

    for (UInt32 i = 0; i < numAccesses; i++)
        {
        timer1.Start();
        instance->GetValue (value, propertyIndex);
        timer1.Stop();

        elapsedTime1 += timer1.GetElapsedSeconds();
        }

    double      elapsedTime2 = 0.0;
    StopWatch   timer2 (L"Time getting values using accessString", true);

    for (UInt32 i = 0; i < numAccesses; i++)
        {
        timer2.Start();
        instance->GetValue (value, accessString);
        timer2.Stop();

        elapsedTime2 += timer2.GetElapsedSeconds();
        }

    wprintf (L"Time to set %d values by: accessString = %.4f, index = %.4f\n", numAccesses, elapsedTime1, elapsedTime2);
#endif

    // instance.Compact()... then check values again
    
    };

/*---------------------------------------------------------------------------------**//**
* @bsimethod                                                    
+---------------+---------------+---------------+---------------+---------------+------*/
TEST_F(MemoryLayoutTests, ExpectErrorsWhenViolatingArrayConstraints)
    {
    ECSchemaCachePtr schemaOwner = ECSchemaCache::Create();
    ECSchemaP        schema = CreateTestSchema(*schemaOwner);
    ASSERT_TRUE (schema != NULL);
    ECClassP ecClass = schema->GetClassP (L"TestClass");
    ASSERT_TRUE (NULL != ecClass);    
    StandaloneECEnablerPtr enabler       = ecClass->GetDefaultStandaloneEnabler();
    EC::StandaloneECInstancePtr instance = enabler->CreateInstance();

    {
    DISABLE_ASSERTS
    // verify we can not change the size of fixed arrays        
    ASSERT_TRUE (ECOBJECTS_STATUS_Success != instance->InsertArrayElements (L"FixedArrayFixedElement[]", 0, 1));
    ASSERT_TRUE (ECOBJECTS_STATUS_Success != instance->InsertArrayElements (L"FixedArrayFixedElement[]", 10, 1));
    ASSERT_TRUE (ECOBJECTS_STATUS_Success != instance->AddArrayElements    (L"FixedArrayFixedElement[]", 1));
    ASSERT_TRUE (ECOBJECTS_STATUS_Success != instance->InsertArrayElements (L"FixedArrayVariableElement[]", 0, 1));
    ASSERT_TRUE (ECOBJECTS_STATUS_Success != instance->InsertArrayElements (L"FixedArrayVariableElement[]", 12, 1));
    ASSERT_TRUE (ECOBJECTS_STATUS_Success != instance->AddArrayElements    (L"FixedArrayVariableElement[]", 1));
    
    // verify constraints of array insertion are enforced
    ASSERT_TRUE (ECOBJECTS_STATUS_Success != instance->InsertArrayElements (L"NonExistArray", 0, 1));
    ASSERT_TRUE (ECOBJECTS_STATUS_Success != instance->InsertArrayElements (L"BeginningArray", 0, 1)); // missing brackets
    ASSERT_TRUE (ECOBJECTS_STATUS_Success != instance->InsertArrayElements (L"BeginningArray[]", 2, 1)); // insert index is invalid    
    ASSERT_TRUE (ECOBJECTS_STATUS_Success != instance->InsertArrayElements (L"BeginningArray[]", 0, 0)); // insert count is invalid    
    }
    
    ECValue v;
    VerifyOutOfBoundsError (*instance, v, L"BeginningArray[]", 0);
    VerifyOutOfBoundsError (*instance, v, L"FixedArrayFixedElement[]", 10);
    VerifyOutOfBoundsError (*instance, v, L"VariableArrayFixedElement[]", 0);
    VerifyOutOfBoundsError (*instance, v, L"FixedArrayVariableElement[]", 12);
    VerifyOutOfBoundsError (*instance, v, L"VariableArrayVariableElement[]", 0);
    VerifyOutOfBoundsError (*instance, v, L"EndingArray[]", 0);                     
    };    

/*---------------------------------------------------------------------------------**//**
* @bsimethod                                                    CaseyMullen     10/09
+---------------+---------------+---------------+---------------+---------------+------*/
TEST_F (MemoryLayoutTests, Values) // move it!
    {
    ECValue i(3);
    EXPECT_TRUE (i.IsInteger());
    EXPECT_TRUE (!i.IsNull());
    EXPECT_EQ (3, i.GetInteger());    
    i.SetInteger(4);
    EXPECT_EQ (4, i.GetInteger());
    
    i.SetString(L"Type changed to string");
    EXPECT_TRUE (i.IsString());
    EXPECT_TRUE (!i.IsNull());
    EXPECT_STREQ (L"Type changed to string", i.GetString());    
    
    i.Clear();
    EXPECT_TRUE (i.IsUninitialized());
    EXPECT_TRUE (i.IsNull());
    
    ECValue v;
    EXPECT_TRUE (v.IsUninitialized());
    EXPECT_TRUE (v.IsNull());
    
    double doubleValue = 1./3.;
    v.SetDouble(doubleValue);
    EXPECT_TRUE (v.IsDouble());
    EXPECT_EQ (doubleValue, v.GetDouble());
    
    ECValue nullInt (EC::PRIMITIVETYPE_Integer);
    EXPECT_TRUE (nullInt.IsNull());
    EXPECT_TRUE (nullInt.IsInteger());

    ECValue long64 ((::Int64)3);
    EXPECT_TRUE (!long64.IsNull());
    EXPECT_TRUE (long64.IsLong());
    EXPECT_EQ (3, long64.GetLong());

    ECValue s(L"Hello");
    EXPECT_TRUE (s.IsString());
    EXPECT_TRUE (!s.IsNull());
    EXPECT_STREQ (L"Hello", s.GetString());
    const wstring ws = s.GetString();
    
    s.SetString(L"Nice one");
    EXPECT_STREQ (L"Nice one", s.GetString());
    
    s.SetString(NULL);
    EXPECT_TRUE (s.IsNull());
    EXPECT_TRUE (NULL == s.GetString());
    
    ECValue snull((wchar_t*)NULL);
    EXPECT_TRUE (snull.IsString());
    EXPECT_TRUE (snull.IsNull());
    EXPECT_EQ (NULL, s.GetString());
    
    //bool
    ECValue boolVal(true);
    EXPECT_TRUE (boolVal.IsBoolean());
    EXPECT_TRUE (boolVal.GetBoolean());

    //DPoint3d
    DPoint3d inPoint3 = {10.0, 100.0, 1000.0};
    ECValue pntVal3(inPoint3);
    DPoint3d outPoint3 = pntVal3.GetPoint3D ();
    EXPECT_TRUE (pntVal3.IsPoint3D());
    EXPECT_TRUE (0 == memcmp(&inPoint3, &outPoint3, sizeof(outPoint3)));
    WString point3Str = pntVal3.ToString();
    EXPECT_TRUE (0 == point3Str.compare (L"{10,100,1000}"));

    //DPoint2d
    DPoint2d inPoint2 = {10.0, 100.0};
    ECValue pntVal2 (inPoint2);
    EXPECT_TRUE (pntVal2.IsPoint2D());
    DPoint2d outPoint2 = pntVal2.GetPoint2D ();
    EXPECT_TRUE (0 == memcmp(&inPoint2, &outPoint2, sizeof(outPoint2)));
    WString point2Str = pntVal2.ToString();
    EXPECT_TRUE (0 == point2Str.compare (L"{10,100}"));

    // DateTime
    SystemTime now = SystemTime::GetLocalTime();
    ECValue dateValue (now);
    SystemTime nowUTC = SystemTime::GetSystemTime();
    dateValue.GetDateTimeTicks ();
    EXPECT_TRUE (dateValue.IsDateTime());
    SystemTime nowtoo = dateValue.GetDateTime ();
    EXPECT_TRUE (0 == memcmp(&nowtoo, &now, sizeof(nowtoo)));
    ECValue fixedDate;
    fixedDate.SetDateTimeTicks (634027121070910000);
    WString dateStr = fixedDate.ToString();
    EXPECT_TRUE (0 == dateStr.compare (L"#2010/2/25-16:28:27:91#"));

    // test operator ==
    SystemTime specificTime (now.wYear, now.wMonth, now.wDay, now.wHour, now.wMinute, now.wSecond, now.wMilliseconds);
    EXPECT_TRUE (specificTime == now);

    // check to make sure leap year 
    // check to make sure leap year 
    SystemTime lastOfFebLeapYear (2012, 2, 29, 10, 10, 10, 10);
    EXPECT_TRUE (lastOfFebLeapYear.wDayOfWeek == 3);
    SystemTime marchFirstLeapYear (2012, 3, 1, 10, 10, 10, 10);
    EXPECT_TRUE (marchFirstLeapYear.wDayOfWeek == 4);

    SystemTime defaultTime1;
    SystemTime defaultTime2;
    EXPECT_TRUE (defaultTime1 == defaultTime2);

    // WIP_FUSION - test array values
    };
  
/*---------------------------------------------------------------------------------**//**
* @bsimethod                                                    CaseyMullen     12/09
+---------------+---------------+---------------+---------------+---------------+------*/
TEST_F (MemoryLayoutTests, TestSetGetNull)
    {
    ECSchemaCachePtr schemaOwner = ECSchemaCache::Create();;
    ECSchemaP        schema = CreateTestSchema(*schemaOwner);
    ASSERT_TRUE (schema != NULL);
    ECClassP ecClass = schema->GetClassP (L"TestClass");
    ASSERT_TRUE (NULL != ecClass);
        
    StandaloneECEnablerPtr enabler       = ecClass->GetDefaultStandaloneEnabler();
    EC::StandaloneECInstancePtr instance = enabler->CreateInstance();
    ECValue v;
    
    EXPECT_TRUE (SUCCESS == instance->GetValue (v, L"D"));
    EXPECT_TRUE (v.IsNull());
    
    double doubleValue = 1.0/3.0;
    SetAndVerifyDouble (*instance, v, L"D", doubleValue);
    EXPECT_TRUE (!v.IsNull());    
    
    v.SetToNull();
    EXPECT_TRUE (SUCCESS == instance->SetValue (L"D", v));
    v.SetString(L"Just making sure that it is not NULL before calling GetValue in the next line.");
    EXPECT_TRUE (SUCCESS == instance->GetValue (v, L"D"));
    EXPECT_TRUE (v.IsNull());
        
    SetAndVerifyString (*instance, v, L"S", L"Yo!");

    EXPECT_TRUE (SUCCESS == instance->GetValue (v, L"D"));
    EXPECT_TRUE (v.IsNull());    
    
    EXPECT_TRUE (SUCCESS == instance->GetValue (v, L"S"));
    EXPECT_FALSE (v.IsNull());     
    
    // WIP_FUSION test arrays

    
    };
    
void SetStringToSpecifiedNumberOfCharacters (IECInstanceR instance, int nChars)
    {
    WCharP string = (WCharP)alloca ((nChars + 1) * sizeof(wchar_t));
    string[0] = '\0';
    for (int i = 0; i < nChars; i++)
        {
        int digit = i % 10;
        wchar_t digitAsString[2];
        swprintf (digitAsString, L"%d", digit);
        wcscat (string, digitAsString);
        }
        
    ECValue v(string);
    EXPECT_TRUE (SUCCESS == instance.SetValue (L"S", v));
    }

void SetValuesForProfiling (StandaloneECInstanceR instance)
    {
    for (NameVector::const_iterator it = s_propertyNames.begin(); it != s_propertyNames.end(); ++it)
        instance.SetValue (it->c_str(), ECValue (it->c_str()));
    }
    
TEST_F (MemoryLayoutTests, ProfileSettingValues)
    {
    int nStrings = 100;
    int nInstances = 1000;

    ECSchemaCachePtr schemaOwner = ECSchemaCache::Create();;
    ECSchemaP          schema      = CreateProfilingSchema(nStrings, *schemaOwner);
    ECClassP           ecClass     = schema->GetClassP (L"Pidget");
    ASSERT_TRUE (NULL != ecClass);
        
    StandaloneECEnablerPtr enabler       = ecClass->GetDefaultStandaloneEnabler();
    EC::StandaloneECInstancePtr instance = enabler->CreateInstance();
    
    double elapsedSeconds = 0.0;
    StopWatch timer (L"Time setting of values in a new StandaloneECInstance", true);
    for (int i = 0; i < nInstances; i++)
        {
        timer.Start();
        SetValuesForProfiling (*instance);
        timer.Stop();
        
        elapsedSeconds += timer.GetElapsedSeconds();
        instance->ClearValues();
        }
    
    wprintf (L"  %d StandaloneECInstances with %d string properties initialized in %.4f seconds.\n", nInstances, nStrings, elapsedSeconds);
    }
    
<<<<<<< HEAD
TEST_F (MemoryLayoutTests, ExpectCorrectPrimitiveTypeForNullValues)
    {
    ECSchemaCachePtr schemaOwner = ECSchemaCache::Create();
    ECSchemaP        schema = CreateTestSchema(*schemaOwner);
    ASSERT_TRUE (schema != NULL);
    ECClassP ecClass = schema->GetClassP (L"AllPrimitives");
    ASSERT_TRUE (NULL != ecClass);

    StandaloneECEnablerPtr enabler       = ecClass->GetDefaultStandaloneEnabler();
    EC::StandaloneECInstancePtr instance = enabler->CreateInstance();

    ECValue v;
    EXPECT_TRUE(SUCCESS == instance->GetValue(v, L"AString"));
    EXPECT_TRUE(v.IsNull());
    EXPECT_TRUE(v.IsPrimitive());
    EXPECT_TRUE(v.IsString());

    EXPECT_TRUE(SUCCESS == instance->GetValue(v, L"ABoolean"));
    EXPECT_TRUE(v.IsNull());
    EXPECT_TRUE(v.IsPrimitive());
    EXPECT_TRUE(v.IsBoolean());

    ecClass = schema->GetClassP (L"NestedStructArray");
    ASSERT_TRUE (NULL != ecClass);
    enabler = ecClass->GetDefaultStandaloneEnabler();
    instance = enabler->CreateInstance();

    EXPECT_TRUE(SUCCESS == instance->GetValue(v, L"ManufacturerArray[]"));
    EXPECT_TRUE(v.IsArray());
    EXPECT_TRUE (ECOBJECTS_STATUS_Success == instance->AddArrayElements (L"ManufacturerArray[]", 2));    
    EXPECT_TRUE(SUCCESS == instance->GetValue(v, L"ManufacturerArray[]", 0));
    EXPECT_TRUE(v.IsStruct());
    EXPECT_TRUE(v.IsNull());

    ecClass = schema->GetClassP (L"FixedSizeArrayTester");
    ASSERT_TRUE (NULL != ecClass);
    enabler = ecClass->GetDefaultStandaloneEnabler();
    instance = enabler->CreateInstance();

    EXPECT_TRUE(SUCCESS == instance->GetValue(v, L"Struct1[]"));
    EXPECT_TRUE(v.IsArray());
    EXPECT_TRUE(SUCCESS == instance->GetValue(v, L"Struct1[]", 0));
    EXPECT_TRUE(v.IsStruct());
    EXPECT_TRUE(v.IsNull());


    }
END_BENTLEY_EC_NAMESPACE
=======
TEST_F (MemoryLayoutTests, PropertyLayoutBracketsTest)
    {
    // ClassLayout maintains a vector of PropertyLayouts sorted by access string.
    // We discovered a defect in which the access string used for sorting did not include the brackets[] for array properties, causing lookup to fail.
    // This test confirms that defect is corrected.
    wchar_t schemaXml[] = 
        L"<?xml version=\"1.0\" encoding=\"UTF-8\"?>"
        L"<ECSchema schemaName=\"BracketTestSchema\" nameSpacePrefix=\"bts\" version=\"1.0\" xmlns=\"http://www.bentley.com/schemas/Bentley.ECXML.2.0\">"
            L"<ECClass typeName=\"BracketTestClass\" isDomainClass=\"True\">"
            L"<ECProperty propertyName=\"B0\" typeName=\"string\" />"
                L"<ECProperty propertyName=\"B1\" typeName=\"string\" />"
                L"<ECProperty propertyName=\"B2\" typeName=\"string\" />"
                L"<ECProperty propertyName=\"B3\" typeName=\"string\" />"
                L"<ECProperty propertyName=\"B4\" typeName=\"string\" />"
                L"<ECProperty propertyName=\"B5\" typeName=\"string\" />"
                L"<ECArrayProperty propertyName=\"B\" typeName=\"string\" minOccurs=\"0\" maxOccurs=\"unbounded\" />"
            L"</ECClass>"
        L"</ECSchema>";

    // If brackets are omitted, then "B" precedes "B0"
    // Else, "B0" preceds "B[]"
    // The order of declaration of properties in the schema matters here.
    ECSchemaCachePtr schemaOwner = ECSchemaCache::Create();
    EXPECT_EQ (S_OK, CoInitialize (NULL));
    ECSchemaReadContextPtr schemaContext = ECSchemaReadContext::CreateContext (*schemaOwner);
    ECSchemaP schema;
    EXPECT_EQ (SUCCESS, ECSchema::ReadFromXmlString (schema, schemaXml, *schemaContext));
    CoUninitialize();

    ECClassP ecClass = schema->GetClassP (L"BracketTestClass");
    ASSERT_TRUE (NULL != ecClass);

    ClassLayoutP layout = ClassLayout::BuildFromClass (*ecClass, 0, 0);
    ASSERT_TRUE (NULL != layout);

    PropertyLayoutCP propLayout;
    EXPECT_EQ (ECOBJECTS_STATUS_Success, layout->GetPropertyLayout (propLayout, L"B[]"));   // would have failed prior to bug fix
    EXPECT_EQ (ECOBJECTS_STATUS_Success, layout->GetPropertyLayout (propLayout, L"B0"));

    delete layout;
    }

END_BENTLEY_EC_NAMESPACE

>>>>>>> d9fbd03f
<|MERGE_RESOLUTION|>--- conflicted
+++ resolved
@@ -1,1620 +1,1615 @@
-/*--------------------------------------------------------------------------------------+
-|
-|     $Source: test/NonPublished/MemoryLayoutTests.cpp $
-|
-|  $Copyright: (c) 2012 Bentley Systems, Incorporated. All rights reserved. $
-|
-+--------------------------------------------------------------------------------------*/
-#include "ECObjectsTestPCH.h"
-#include <comdef.h>
-#include "StopWatch.h"
-#include "TestFixture.h"
-#define N_FINAL_STRING_PROPS_IN_FAKE_CLASS 48
-
-#include <ECObjects\ECInstance.h>
-#include <ECObjects\StandaloneECInstance.h>
-#include <ECObjects\ECValue.h>
-
-BEGIN_BENTLEY_EC_NAMESPACE
-
-using namespace std;
-
-struct MemoryLayoutTests : ECTestFixture {};
-
-// WIP_FUSION: these verify methods are duplicated in DgnPlatformTest... how do we share that code?    
-// WIP_FUSION: where is the right place to share these methods even among ECObjects tests? 
-/*---------------------------------------------------------------------------------**//**
-* @bsimethod                                                    CaseyMullen     10/09
-+---------------+---------------+---------------+---------------+---------------+------*/    
-void VerifyString (IECInstanceR instance, ECValueR v, WCharCP accessString, bool useIndex, UInt32 index, WCharCP value)
-    {
-    v.Clear();
-    if (useIndex)
-        EXPECT_TRUE (SUCCESS == instance.GetValue (v, accessString, index));
-    else
-        EXPECT_TRUE (SUCCESS == instance.GetValue (v, accessString));
-    EXPECT_STREQ (value, v.GetString());
-    }
-
-/*---------------------------------------------------------------------------------**//**
-* @bsimethod                                    Adam.Klatzkin                   01/2010
-+---------------+---------------+---------------+---------------+---------------+------*/    
-void VerifyString (IECInstanceR instance, ECValueR v, WCharCP accessString, WCharCP value)
-    {
-    return VerifyString (instance, v, accessString, false, 0, value);
-    }    
-        
-/*---------------------------------------------------------------------------------**//**
-* @bsimethod                                                    CaseyMullen     10/09
-+---------------+---------------+---------------+---------------+---------------+------*/    
-void SetAndVerifyString (IECInstanceR instance, ECValueR v, WCharCP accessString, WCharCP value)
-    {
-    v.SetString(value);
-    EXPECT_TRUE (SUCCESS == instance.SetValue (accessString, v));
-    VerifyString (instance, v, accessString, value);
-    }
-       
-/*---------------------------------------------------------------------------------**//**
-* @bsimethod                                                    CaseyMullen     10/09
-+---------------+---------------+---------------+---------------+---------------+------*/    
-void VerifyInteger (IECInstanceR instance, ECValueR v, WCharCP accessString, bool useIndex, UInt32 index, UInt32 value)
-    {
-    v.Clear();
-    if (useIndex)
-        EXPECT_TRUE (SUCCESS == instance.GetValue (v, accessString, index));
-    else
-        EXPECT_TRUE (SUCCESS == instance.GetValue (v, accessString));
-    EXPECT_EQ (value, v.GetInteger());
-    }
-    
-/*---------------------------------------------------------------------------------**//**
-* @bsimethod                                                    CaseyMullen     10/09
-+---------------+---------------+---------------+---------------+---------------+------*/    
-void VerifyInteger (IECInstanceR instance, ECValueR v, WCharCP accessString, UInt32 value)
-    {
-    return VerifyInteger (instance, v, accessString, false, 0, value);
-    }    
-        
-/*---------------------------------------------------------------------------------**//**
-* @bsimethod                                                    CaseyMullen     10/09
-+---------------+---------------+---------------+---------------+---------------+------*/    
-void SetAndVerifyInteger (IECInstanceR instance, ECValueR v, WCharCP accessString, UInt32 value)
-    {
-    v.SetInteger(value);
-    EXPECT_TRUE (SUCCESS == instance.SetValue (accessString, v));
-    VerifyInteger (instance, v, accessString, value);
-    }  
-    
-/*---------------------------------------------------------------------------------**//**
-* @bsimethod                                                    CaseyMullen     10/09
-+---------------+---------------+---------------+---------------+---------------+------*/    
-void VerifyDouble (IECInstanceR instance, ECValueR v, WCharCP accessString, double value)
-    {
-    v.Clear();
-    EXPECT_TRUE (SUCCESS == instance.GetValue (v, accessString));
-    EXPECT_EQ (value, v.GetDouble());
-    }
-        
-/*---------------------------------------------------------------------------------**//**
-* @bsimethod                                                    CaseyMullen     10/09
-+---------------+---------------+---------------+---------------+---------------+------*/    
-void SetAndVerifyDouble (IECInstanceR instance, ECValueR v, WCharCP accessString, double value)
-    {
-    v.SetDouble(value);
-    EXPECT_TRUE (SUCCESS == instance.SetValue (accessString, v));
-    VerifyDouble (instance, v, accessString, value);
-    }
-
-/*---------------------------------------------------------------------------------**//**
-* @bsimethod                                                    CaseyMullen     10/09
-+---------------+---------------+---------------+---------------+---------------+------*/    
-void VerifyLong (IECInstanceR instance, ECValueR v, WCharCP accessString, UInt64 value)
-    {
-    v.Clear();
-    EXPECT_TRUE (SUCCESS == instance.GetValue (v, accessString));
-    EXPECT_EQ (value, v.GetLong());
-    }
-        
-/*---------------------------------------------------------------------------------**//**
-* @bsimethod                                                    CaseyMullen     10/09
-+---------------+---------------+---------------+---------------+---------------+------*/    
-void SetAndVerifyLong (IECInstanceR instance, ECValueR v, WCharCP accessString, UInt64 value)
-    {
-    v.SetLong(value);
-    EXPECT_TRUE (SUCCESS == instance.SetValue (accessString, v));
-    VerifyLong (instance, v, accessString, value);
-    } 
-    
-/*---------------------------------------------------------------------------------**//**
-* @bsimethod                                                    AdamKlatzkin     01/10
-+---------------+---------------+---------------+---------------+---------------+------*/    
-void VerifyArrayInfo (IECInstanceR instance, ECValueR v, WCharCP accessString, UInt32 count, bool isFixedCount)
-    {
-    v.Clear();
-    EXPECT_TRUE (SUCCESS == instance.GetValue (v, accessString));
-    EXPECT_EQ (count, v.GetArrayInfo().GetCount());
-    EXPECT_EQ (isFixedCount, v.GetArrayInfo().IsFixedCount());
-    }
-    
-/*---------------------------------------------------------------------------------**//**
-* @bsimethod                                                    AdamKlatzkin     01/10
-+---------------+---------------+---------------+---------------+---------------+------*/    
-void VerifyOutOfBoundsError (IECInstanceR instance, ECValueR v, WCharCP accessString, UInt32 index)
-    {
-    v.Clear();    
-    // WIP_FUSION .. ERROR_InvalidIndex
-    // CGM - instance.GetValue() is still returning a StatusInt, but the underlying method is now returning an ECObjectsStatus
-    EXPECT_TRUE (ECOBJECTS_STATUS_IndexOutOfRange == instance.GetValue (v, accessString, index));
-    EXPECT_TRUE (ECOBJECTS_STATUS_IndexOutOfRange == instance.SetValue (accessString, v, index));
-    }    
-    
-/*---------------------------------------------------------------------------------**//**
-* @bsimethod                                                    AdamKlatzkin     01/10
-+---------------+---------------+---------------+---------------+---------------+------*/    
-void VerifyStringArray (IECInstanceR instance, ECValueR v, WCharCP accessString, WCharCP value, UInt32 start, UInt32 count)
-    {
-    WString incrementingString = value;
-   
-    for (UInt32 i=start ; i < start + count ; i++)        
-        {
-        incrementingString.append (L"X");
-        VerifyString (instance, v, accessString, true, i, incrementingString.c_str());
-        }
-    }  
-              
-    
-/*---------------------------------------------------------------------------------**//**
-* @bsimethod                                                    AdamKlatzkin     01/10
-+---------------+---------------+---------------+---------------+---------------+------*/    
-void SetAndVerifyStringArray (IECInstanceR instance, ECValueR v, WCharCP accessString, WCharCP value, UInt32 count)
-    {
-    WString incrementingString = value;
-    for (UInt32 i=0 ; i < count ; i++)        
-        {
-        incrementingString.append (L"X");
-        v.SetString(incrementingString.c_str());
-
-        // since the test sets some of the array values more than once to the same value we must check SUCCESS || ECOBJECTS_STATUS_PropertyValueMatchesNoChange 
-        ECObjectsStatus status = instance.SetValue (accessString, v, i);
-        EXPECT_TRUE (SUCCESS == status || ECOBJECTS_STATUS_PropertyValueMatchesNoChange == status);
-        }
-    
-    VerifyStringArray (instance, v, accessString, value, 0, count);
-    }  
-    
-/*---------------------------------------------------------------------------------**//**
-* @bsimethod                                                    AdamKlatzkin     01/10
-+---------------+---------------+---------------+---------------+---------------+------*/    
-void VerifyIntegerArray (IECInstanceR instance, ECValueR v, WCharCP accessString, UInt32 baseValue, UInt32 start, UInt32 count)
-    {       
-    for (UInt32 i=start ; i < start + count ; i++)        
-        {
-        VerifyInteger (instance, v, accessString, true, i, baseValue++);
-        }
-    }        
-    
-/*---------------------------------------------------------------------------------**//**
-* @bsimethod                                                    AdamKlatzkin     01/10
-+---------------+---------------+---------------+---------------+---------------+------*/    
-void SetAndVerifyIntegerArray (IECInstanceR instance, ECValueR v, WCharCP accessString, UInt32 baseValue, UInt32 count)
-    {
-    for (UInt32 i=0 ; i < count ; i++)        
-        {
-        v.SetInteger(baseValue + i); 
-
-        // since the test sets some of the array values more than once to the same value we must check SUCCESS || ECOBJECTS_STATUS_PropertyValueMatchesNoChange 
-        ECObjectsStatus status = instance.SetValue (accessString, v, i);
-        EXPECT_TRUE (SUCCESS == status || ECOBJECTS_STATUS_PropertyValueMatchesNoChange == status);
-        }
-        
-    VerifyIntegerArray (instance, v, accessString, baseValue, 0, count);
-    }      
-    
-/*---------------------------------------------------------------------------------**//**
-* @bsimethod                                    Adam.Klatzkin                   01/2010
-+---------------+---------------+---------------+---------------+---------------+------*/
-void VerifyIsNullArrayElements (IECInstanceR instance, ECValueR v, WCharCP accessString, UInt32 start, UInt32 count, bool isNull)
-    {
-    for (UInt32 i = start ; i < start + count ; i++)    
-        {
-        v.Clear();
-        EXPECT_TRUE (SUCCESS == instance.GetValue (v, accessString, i));
-        EXPECT_TRUE (isNull == v.IsNull());        
-        }
-    }
-
-/*---------------------------------------------------------------------------------**//**
-* @bsimethod                                                    JoshSchifter    12/09
-+---------------+---------------+---------------+---------------+---------------+------*/
-WString    GetTestSchemaXMLString (WCharCP schemaName, UInt32 versionMajor, UInt32 versionMinor, WCharCP className)
-    {
-    wchar_t fmt[] = L"<?xml version=\"1.0\" encoding=\"UTF-8\"?>"
-                    L"<ECSchema schemaName=\"%s\" nameSpacePrefix=\"test\" version=\"%02d.%02d\" xmlns=\"http://www.bentley.com/schemas/Bentley.ECXML.2.0\">"
-                    L"    <ECClass typeName=\"EmptyClass\" isDomainClass=\"True\">"
-                    L"    </ECClass>"
-                    L"    <ECClass typeName=\"Manufacturer\" isStruct=\"True\" isDomainClass=\"True\">"
-                    L"        <ECProperty propertyName=\"Name\" typeName=\"string\" />"
-                    L"        <ECProperty propertyName=\"AccountNo\" typeName=\"int\" />"
-                    L"    </ECClass>"
-                    L"    <ECClass typeName=\"CadData\" isStruct=\"True\" isDomainClass=\"True\">"
-                    L"        <ECProperty propertyName=\"Name\"         typeName=\"string\" />"
-                    L"        <ECProperty propertyName=\"Count\"        typeName=\"int\" />"
-                    L"        <ECProperty propertyName=\"StartPoint\"   typeName=\"point3d\" />"
-                    L"        <ECProperty propertyName=\"EndPoint\"     typeName=\"point3d\" />"
-                    L"        <ECProperty propertyName=\"Size\"         typeName=\"point2d\" />"
-                    L"        <ECProperty propertyName=\"Length\"       typeName=\"double\"  />"
-                    L"        <ECProperty propertyName=\"Install_Date\" typeName=\"dateTime\"  />"
-                    L"        <ECProperty propertyName=\"Service_Date\" typeName=\"dateTime\"  />"
-                    L"        <ECProperty propertyName=\"Field_Tested\" typeName=\"boolean\"  />"
-                    L"    </ECClass>"
-                    L"    <ECClass typeName=\"AllPrimitives\" isStruct=\"True\" isDomainClass=\"True\">"
-                    L"        <ECProperty propertyName=\"AString\"          typeName=\"string\" />"
-                    L"        <ECProperty propertyName=\"AnInt\"            typeName=\"int\" />"
-                    L"        <ECProperty propertyName=\"APoint3d\"         typeName=\"point3d\" />"
-                    L"        <ECProperty propertyName=\"APoint2d\"         typeName=\"point2d\" />"
-                    L"        <ECProperty propertyName=\"ADouble\"          typeName=\"double\"  />"
-                    L"        <ECProperty propertyName=\"ADateTime\"        typeName=\"dateTime\"  />"
-                    L"        <ECProperty propertyName=\"ABoolean\"         typeName=\"boolean\"  />"
-                    L"        <ECProperty propertyName=\"ALong\"            typeName=\"long\"  />"
-                    L"        <ECProperty propertyName=\"ABinary\"          typeName=\"binary\"  />"
-                    L"        <ECProperty propertyName=\"ReadOnlyInt\"      typeName=\"int\" readOnly=\"True\"  />"
-                    L"        <ECArrayProperty propertyName=\"SomeStrings\" typeName=\"string\" />"
-                    L"        <ECArrayProperty propertyName=\"SomeInts\"    typeName=\"int\" />"
-                    L"        <ECArrayProperty propertyName=\"SomePoint3ds\"    typeName=\"point3d\" />"
-                    L"        <ECArrayProperty propertyName=\"SomePoint2ds\"    typeName=\"point2d\" />"
-                    L"        <ECArrayProperty propertyName=\"SomeDoubles\"     typeName=\"double\"  />"
-                    L"        <ECArrayProperty propertyName=\"SomeDateTimes\"   typeName=\"dateTime\"  />"
-                    L"        <ECArrayProperty propertyName=\"SomeBooleans\"    typeName=\"boolean\"  />"
-                    L"        <ECArrayProperty propertyName=\"SomeLongs\"       typeName=\"long\"  />"
-                    L"        <ECArrayProperty propertyName=\"SomeBinaries\"    typeName=\"binary\"  />"
-                    L"    </ECClass>"
-                    L"    <ECClass typeName=\"FixedSizeArrayTester\" isStruct=\"True\" isDomainClass=\"True\">"
-                    L"        <ECArrayProperty propertyName=\"FixedString1\"  typeName=\"string\"     minOccurs=\"1\"  maxOccurs=\"1\" />"
-                    L"        <ECArrayProperty propertyName=\"FixedInt1\"     typeName=\"int\"        minOccurs=\"1\"  maxOccurs=\"1\" />"
-                    L"        <ECArrayProperty propertyName=\"FixedString10\" typeName=\"string\"     minOccurs=\"10\" maxOccurs=\"10\" />"
-                    L"        <ECArrayProperty propertyName=\"FixedInt10\"    typeName=\"int\"        minOccurs=\"10\" maxOccurs=\"10\" />"
-                    L"        <ECArrayProperty propertyName=\"Struct1\"       typeName=\"BaseClass0\" minOccurs=\"1\"  maxOccurs=\"1\" />"
-                    L"        <ECArrayProperty propertyName=\"Struct10\"      typeName=\"BaseClass0\" minOccurs=\"10\" maxOccurs=\"10\" />"
-                    L"    </ECClass>"
-                    L"    <ECClass typeName=\"ClassLayoutPerformanceTest0\" isStruct=\"True\" isDomainClass=\"True\">"
-                    L"        <ECProperty propertyName=\"AString\"  typeName=\"string\" />"
-                    L"        <ECProperty propertyName=\"AnInt\"    typeName=\"int\" />"
-                    L"        <ECProperty propertyName=\"ADouble\"  typeName=\"double\"  />"
-                    L"    </ECClass>"
-                    L"    <ECClass typeName=\"ClassLayoutPerformanceTest1\" isStruct=\"True\" isDomainClass=\"True\">"
-                    L"        <ECProperty propertyName=\"AMonkeywrench\"    typeName=\"int\" />"
-                    L"        <ECProperty propertyName=\"ADouble\"          typeName=\"double\"  />"
-                    L"        <ECProperty propertyName=\"AString\"          typeName=\"string\" />"
-                    L"        <ECProperty propertyName=\"AnInt\"            typeName=\"int\" />"
-                    L"    </ECClass>"
-                    L"    <ECClass typeName=\"%s\" isDomainClass=\"True\">"
-                    L"        <ECArrayProperty propertyName=\"BeginningArray\" typeName=\"string\" />"
-                    L"        <ECProperty propertyName=\"A\" typeName=\"int\" />"
-                    L"        <ECProperty propertyName=\"AA\" typeName=\"int\" />"
-                    L"        <ECProperty propertyName=\"B\" typeName=\"string\" />"
-                    L"        <ECProperty propertyName=\"C\" typeName=\"long\" />"
-                    L"        <ECProperty propertyName=\"D\" typeName=\"double\" />"
-                    L"        <ECProperty propertyName=\"S\" typeName=\"string\" />"
-                    L"        <ECStructProperty propertyName=\"Manufacturer\" typeName=\"Manufacturer\" />"
-                    L"        <ECProperty propertyName=\"Property0\" typeName=\"string\" />"
-                    L"        <ECProperty propertyName=\"Property1\" typeName=\"string\" />"
-                    L"        <ECProperty propertyName=\"Property2\" typeName=\"string\" />"
-                    L"        <ECProperty propertyName=\"Property3\" typeName=\"string\" />"
-                    L"        <ECProperty propertyName=\"Property4\" typeName=\"string\" />"
-                    L"        <ECProperty propertyName=\"Property5\" typeName=\"string\" />"
-                    L"        <ECProperty propertyName=\"Property6\" typeName=\"string\" />"
-                    L"        <ECProperty propertyName=\"Property7\" typeName=\"string\" />"
-                    L"        <ECProperty propertyName=\"Property8\" typeName=\"string\" />"
-                    L"        <ECProperty propertyName=\"Property9\" typeName=\"string\" />"
-                    L"        <ECArrayProperty propertyName=\"FixedArrayFixedElement\" typeName=\"int\" minOccurs=\"10\" maxOccurs=\"10\"/>"                    
-                    L"        <ECProperty propertyName=\"Property10\" typeName=\"string\" />"
-                    L"        <ECProperty propertyName=\"Property11\" typeName=\"string\" />"
-                    L"        <ECProperty propertyName=\"Property12\" typeName=\"string\" />"
-                    L"        <ECProperty propertyName=\"Property13\" typeName=\"string\" />"
-                    L"        <ECProperty propertyName=\"Property14\" typeName=\"string\" />"
-                    L"        <ECProperty propertyName=\"Property15\" typeName=\"string\" />"
-                    L"        <ECProperty propertyName=\"Property16\" typeName=\"string\" />"
-                    L"        <ECProperty propertyName=\"Property17\" typeName=\"string\" />"                    
-                    L"        <ECArrayProperty propertyName=\"VariableArrayFixedElement\" typeName=\"int\"/>"
-                    L"        <ECArrayProperty propertyName=\"FixedArrayVariableElement\" typeName=\"string\" minOccurs=\"12\" maxOccurs=\"12\"/>"                    
-                    L"        <ECProperty propertyName=\"Property18\" typeName=\"string\" />"
-                    L"        <ECProperty propertyName=\"Property19\" typeName=\"string\" />"
-                    L"        <ECProperty propertyName=\"Property20\" typeName=\"string\" />"
-                    L"        <ECProperty propertyName=\"Property21\" typeName=\"string\" />"
-                    L"        <ECProperty propertyName=\"Property22\" typeName=\"string\" />"
-                    L"        <ECArrayProperty propertyName=\"ManufacturerArray\" typeName=\"Manufacturer\"/>"
-                    L"        <ECProperty propertyName=\"Property23\" typeName=\"string\" />"
-                    L"        <ECProperty propertyName=\"Property24\" typeName=\"string\" />"
-                    L"        <ECProperty propertyName=\"Property25\" typeName=\"string\" />"
-                    L"        <ECProperty propertyName=\"Property26\" typeName=\"string\" />"
-                    L"        <ECProperty propertyName=\"Property27\" typeName=\"string\" />"
-                    L"        <ECArrayProperty propertyName=\"VariableArrayVariableElement\" typeName=\"string\"/>"
-                    L"        <ECProperty propertyName=\"Property28\" typeName=\"string\" />"
-                    L"        <ECProperty propertyName=\"Property29\" typeName=\"string\" />"
-                    L"        <ECProperty propertyName=\"Property30\" typeName=\"string\" />"
-                    L"        <ECProperty propertyName=\"Property31\" typeName=\"string\" />"
-                    L"        <ECProperty propertyName=\"Property32\" typeName=\"string\" />"
-                    L"        <ECProperty propertyName=\"Property33\" typeName=\"string\" />"
-                    L"        <ECProperty propertyName=\"Property34\" typeName=\"string\" />"
-                    L"        <ECProperty propertyName=\"Property35\" typeName=\"string\" />"
-                    L"        <ECProperty propertyName=\"Property36\" typeName=\"string\" />"
-                    L"        <ECProperty propertyName=\"Property37\" typeName=\"string\" />"
-                    L"        <ECProperty propertyName=\"Property38\" typeName=\"string\" />"
-                    L"        <ECProperty propertyName=\"Property39\" typeName=\"string\" />"
-                    L"        <ECProperty propertyName=\"Property40\" typeName=\"string\" />"
-                    L"        <ECProperty propertyName=\"Property41\" typeName=\"string\" />"
-                    L"        <ECProperty propertyName=\"Property42\" typeName=\"string\" />"
-                    L"        <ECProperty propertyName=\"Property43\" typeName=\"string\" />"
-                    L"        <ECProperty propertyName=\"Property44\" typeName=\"string\" />"
-                    L"        <ECProperty propertyName=\"Property45\" typeName=\"string\" />"
-                    L"        <ECProperty propertyName=\"Property46\" typeName=\"string\" />"
-                    L"        <ECProperty propertyName=\"Property47\" typeName=\"string\" />"
-                    L"        <ECArrayProperty propertyName=\"EndingArray\" typeName=\"string\" />"
-                    L"    </ECClass>"
-                    L"    <ECClass typeName=\"NestedStructArray\" isStruct=\"True\" isDomainClass=\"True\">"
-                    L"        <ECProperty propertyName=\"NestPropString\" typeName=\"string\" />"
-                    L"        <ECArrayProperty propertyName=\"ManufacturerArray\" typeName=\"Manufacturer\"  minOccurs=\"0\" maxOccurs=\"unbounded\" />"
-                    L"    </ECClass>"
-                    L"    <ECClass typeName=\"ClassWithStructArray\" isStruct=\"True\" isDomainClass=\"True\">"
-                    L"        <ECArrayProperty propertyName=\"StructArray\" typeName=\"AllPrimitives\"  minOccurs=\"0\" maxOccurs=\"unbounded\" />"
-                    L"        <ECStructProperty propertyName=\"StructMember\" typeName=\"AllPrimitives\" />"
-                    L"        <ECArrayProperty propertyName=\"ComplicatedStructArray\" typeName=\"NestedStructArray\"  minOccurs=\"0\" maxOccurs=\"unbounded\" />"
-                    L"    </ECClass>"
-                    L"    <ECClass typeName=\"ClassWithPolymorphicStructArray\" isStruct=\"True\" isDomainClass=\"True\">"
-                    L"        <ECArrayProperty propertyName=\"PolymorphicStructArray\" typeName=\"BaseClass0\"  minOccurs=\"0\" maxOccurs=\"unbounded\" />"
-                    L"    </ECClass>"
-                    L"    <ECClass typeName=\"BaseClass0\" isStruct=\"True\" isDomainClass=\"True\">"
-                    L"        <ECProperty propertyName=\"BaseIntProperty\" typeName=\"int\" />"
-                    L"    </ECClass>"
-                    L"    <ECClass typeName=\"DerivedClass0\" isStruct=\"True\" isDomainClass=\"True\">"
-                    L"        <BaseClass>BaseClass0</BaseClass>"
-                    L"        <ECProperty propertyName=\"DerivedStringProperty\" typeName=\"string\" />"
-                    L"    </ECClass>"
-                    L"    <ECClass typeName=\"DerivedClass1\" isStruct=\"True\" isDomainClass=\"True\">"
-                    L"        <BaseClass>BaseClass0</BaseClass>"
-                    L"        <ECProperty propertyName=\"DerivedDoubleProperty\" typeName=\"double\" />"
-                    L"    </ECClass>"
-                    L"</ECSchema>";
-
-    wchar_t* buff = (wchar_t*) _alloca (2 * (50 + wcslen (fmt) + wcslen (schemaName) + wcslen (className)));
-
-    swprintf (buff, fmt, schemaName, versionMajor, versionMinor, className);
-
-    return buff;
-    }
-
-/*---------------------------------------------------------------------------------**//**
-* @bsimethod                                                    JoshSchifter    12/09
-+---------------+---------------+---------------+---------------+---------------+------*/
-ECSchemaP       CreateTestSchema (ECSchemaCacheR schemaOwner)
-    {
-    WString schemaXMLString = GetTestSchemaXMLString (L"TestSchema", 0, 0, L"TestClass");
-
-    EXPECT_EQ (S_OK, CoInitialize(NULL));  
-
-    ECSchemaReadContextPtr  schemaContext = ECSchemaReadContext::CreateContext(schemaOwner);
-
-    ECSchemaP schema;        
-    EXPECT_EQ (SUCCESS, ECSchema::ReadFromXmlString (schema, schemaXMLString.c_str(), *schemaContext));  
-
-    CoUninitialize();
-    return schema;
-    }
-    
-typedef std::vector<WString> NameVector;
-static std::vector<WString> s_propertyNames;
-
-/*---------------------------------------------------------------------------------**//**
-* @bsimethod                                                    CaseyMullen    01/10
-+---------------+---------------+---------------+---------------+---------------+------*/
-ECSchemaP       CreateProfilingSchema (int nStrings, ECSchemaCacheR schemaOwner)
-    {
-    EXPECT_EQ (S_OK, CoInitialize(NULL));  
-    s_propertyNames.clear();
-    
-    WString schemaXml = 
-                    L"<?xml version=\"1.0\" encoding=\"UTF-8\"?>"
-                    L"<ECSchema schemaName=\"ProfilingSchema\" nameSpacePrefix=\"p\" version=\"1.0\" xmlns=\"http://www.bentley.com/schemas/Bentley.ECXML.2.0\">"
-                    L"    <ECClass typeName=\"Pidget\" isDomainClass=\"True\">";
-
-    for (int i = 0; i < nStrings; i++)
-        {
-        wchar_t propertyName[32];
-        swprintf(propertyName, L"StringProperty%02d", i);
-        s_propertyNames.push_back (propertyName);
-        WCharCP propertyFormat = 
-                    L"        <ECProperty propertyName=\"%s\" typeName=\"string\" />";
-        wchar_t propertyXml[128];
-        swprintf (propertyXml, propertyFormat, propertyName);
-        schemaXml += propertyXml;
-        }                    
-
-    schemaXml +=    L"    </ECClass>"
-                    L"</ECSchema>";
-
-    ECSchemaReadContextPtr  schemaContext = ECSchemaReadContext::CreateContext(schemaOwner);
-
-    ECSchemaP schema;        
-    EXPECT_EQ (SCHEMA_READ_STATUS_Success, ECSchema::ReadFromXmlString (schema, schemaXml.c_str(), *schemaContext));
-
-    CoUninitialize();
-    return schema;
-    }
-    
-/*---------------------------------------------------------------------------------**//**
-* @bsimethod                                    Adam.Klatzkin                   02/2010
-+---------------+---------------+---------------+---------------+---------------+------*/
-void ExerciseVariableCountIntArray (IECInstanceR instance, ECValue& v, wchar_t* arrayAccessor, int baseValue)
-    {
-    // test insertion in an empty array
-    ASSERT_TRUE (ECOBJECTS_STATUS_Success == instance.InsertArrayElements (arrayAccessor, 0, 5));
-    VerifyArrayInfo             (instance, v, arrayAccessor, 5, false);
-    VerifyIsNullArrayElements   (instance, v, arrayAccessor, 0, 5, true);    
-    SetAndVerifyIntegerArray    (instance, v, arrayAccessor, baseValue, 5);   
-    VerifyIsNullArrayElements   (instance, v, arrayAccessor, 0, 5, false);
-    VerifyOutOfBoundsError      (instance, v, arrayAccessor, 5);
-    // test insertion in the middle of an array
-    ASSERT_TRUE (ECOBJECTS_STATUS_Success == instance.InsertArrayElements (arrayAccessor, 3, 3));    
-    VerifyArrayInfo             (instance, v, arrayAccessor, 8, false);
-    VerifyIsNullArrayElements   (instance, v, arrayAccessor, 0, 3, false);
-    VerifyIntegerArray          (instance, v, arrayAccessor, baseValue, 0, 3);
-    VerifyIsNullArrayElements   (instance, v, arrayAccessor, 3, 3, true);
-    VerifyIsNullArrayElements   (instance, v, arrayAccessor, 6, 2, false);
-    VerifyIntegerArray          (instance, v, arrayAccessor, baseValue + 3, 6, 2);
-    SetAndVerifyIntegerArray    (instance, v, arrayAccessor, baseValue, 8);   
-    // test insertion at the beginning of an array
-    ASSERT_TRUE (ECOBJECTS_STATUS_Success == instance.InsertArrayElements (arrayAccessor, 0, 4));    
-    VerifyArrayInfo             (instance, v, arrayAccessor, 12, false);
-    VerifyIsNullArrayElements   (instance, v, arrayAccessor, 0, 4, true);
-    VerifyIsNullArrayElements   (instance, v, arrayAccessor, 4, 8, false);
-    VerifyIntegerArray          (instance, v, arrayAccessor, baseValue, 4, 8);    
-    SetAndVerifyIntegerArray    (instance, v, arrayAccessor, baseValue, 12);     
-    // test insertion at the end of an array
-    ASSERT_TRUE (ECOBJECTS_STATUS_Success == instance.AddArrayElements (arrayAccessor, 2));    
-    VerifyArrayInfo             (instance, v, arrayAccessor, 14, false);    
-    VerifyIsNullArrayElements   (instance, v, arrayAccessor, 12, 2, true);
-    VerifyIsNullArrayElements   (instance, v, arrayAccessor, 0, 12, false);
-    VerifyIntegerArray          (instance, v, arrayAccessor, baseValue, 0, 12);    
-    SetAndVerifyIntegerArray    (instance, v, arrayAccessor, baseValue, 14);               
-    }    
-       
-/*---------------------------------------------------------------------------------**//**
-* @bsimethod                                    Adam.Klatzkin                   02/2010
-+---------------+---------------+---------------+---------------+---------------+------*/
-void ExerciseVariableCountStringArray (IECInstanceR instance, ECValue& v, wchar_t* arrayAccessor, wchar_t* stringSeed)
-    {
-    // test insertion in an empty array
-    ASSERT_TRUE (ECOBJECTS_STATUS_Success == instance.InsertArrayElements (arrayAccessor, 0, 5));
-    VerifyArrayInfo             (instance, v, arrayAccessor, 5, false);
-    VerifyIsNullArrayElements   (instance, v, arrayAccessor, 0, 5, true);    
-    SetAndVerifyStringArray     (instance, v, arrayAccessor, stringSeed, 5);   
-    VerifyIsNullArrayElements   (instance, v, arrayAccessor, 0, 5, false);
-    VerifyOutOfBoundsError      (instance, v, arrayAccessor, 5);
-    // test insertion in the middle of an array
-    ASSERT_TRUE (ECOBJECTS_STATUS_Success == instance.InsertArrayElements (arrayAccessor, 3, 3));    
-    VerifyArrayInfo             (instance, v, arrayAccessor, 8, false);
-    VerifyIsNullArrayElements   (instance, v, arrayAccessor, 0, 3, false);
-    VerifyStringArray           (instance, v, arrayAccessor, stringSeed, 0, 3);
-    VerifyIsNullArrayElements   (instance, v, arrayAccessor, 3, 3, true);
-    VerifyIsNullArrayElements   (instance, v, arrayAccessor, 6, 2, false);
-    WString stringSeedXXX(stringSeed);
-    stringSeedXXX.append (L"XXX");
-    VerifyStringArray           (instance, v, arrayAccessor, stringSeedXXX.c_str(), 6, 2);
-    SetAndVerifyStringArray     (instance, v, arrayAccessor, stringSeed, 8);   
-    // test insertion at the beginning of an array
-    ASSERT_TRUE (ECOBJECTS_STATUS_Success == instance.InsertArrayElements (arrayAccessor, 0, 4));    
-    VerifyArrayInfo             (instance, v, arrayAccessor, 12, false);
-    VerifyIsNullArrayElements   (instance, v, arrayAccessor, 0, 4, true);
-    VerifyIsNullArrayElements   (instance, v, arrayAccessor, 4, 8, false);
-    VerifyStringArray           (instance, v, arrayAccessor, stringSeed, 4, 8);    
-    SetAndVerifyStringArray     (instance, v, arrayAccessor, stringSeed, 12);     
-    // test insertion at the end of an array
-    ASSERT_TRUE (ECOBJECTS_STATUS_Success == instance.AddArrayElements (arrayAccessor, 2));    
-    VerifyArrayInfo             (instance, v, arrayAccessor, 14, false);    
-    VerifyIsNullArrayElements   (instance, v, arrayAccessor, 12, 2, true);
-    VerifyIsNullArrayElements   (instance, v, arrayAccessor, 0, 12, false);
-    VerifyStringArray           (instance, v, arrayAccessor, stringSeed, 0, 12);    
-    SetAndVerifyStringArray     (instance, v, arrayAccessor, stringSeed, 14);               
-    }
-    
-/*---------------------------------------------------------------------------------**//**
-* @bsimethod                                    Adam.Klatzkin                   02/2010
-+---------------+---------------+---------------+---------------+---------------+------*/
-void VerifyVariableCountManufacturerArray (IECInstanceR instance, ECValue& v, wchar_t* arrayAccessor)
-    {    
-    VerifyArrayInfo (instance, v, arrayAccessor, 4, false);
-    EXPECT_TRUE (SUCCESS == instance.GetValue (v, arrayAccessor));    
-    VerifyIsNullArrayElements (instance, v, arrayAccessor, 0, 4, false);
-    EXPECT_TRUE (SUCCESS == instance.GetValue (v, arrayAccessor, 0));    
-    EXPECT_TRUE (v.IsStruct());    
-    IECInstancePtr manufInst = v.GetStruct();
-    VerifyString (*manufInst, v, L"Name", L"Nissan");
-    VerifyInteger (*manufInst, v, L"AccountNo", 3475);
-    EXPECT_TRUE (SUCCESS == instance.GetValue (v, arrayAccessor, 1));    
-    EXPECT_TRUE (v.IsStruct());    
-    manufInst = v.GetStruct();
-    VerifyString (*manufInst, v, L"Name", L"Ford");
-    VerifyInteger (*manufInst, v, L"AccountNo", 381);    
-    EXPECT_TRUE (SUCCESS == instance.GetValue (v, arrayAccessor, 2));    
-    EXPECT_TRUE (v.IsStruct());    
-    manufInst = v.GetStruct();
-    VerifyString (*manufInst, v, L"Name", L"Chrysler");
-    VerifyInteger (*manufInst, v, L"AccountNo", 81645);    
-    EXPECT_TRUE (SUCCESS == instance.GetValue (v, arrayAccessor, 3));    
-    EXPECT_TRUE (v.IsStruct());    
-    manufInst = v.GetStruct();
-    VerifyString (*manufInst, v, L"Name", L"Toyota");
-    VerifyInteger (*manufInst, v, L"AccountNo", 6823);    
-    }  
-    
-/*---------------------------------------------------------------------------------**//**
-* @bsimethod                                    Adam.Klatzkin                   02/2010
-+---------------+---------------+---------------+---------------+---------------+------*/
-void ExerciseVariableCountManufacturerArray (IECInstanceR instance, StandaloneECEnablerR manufacturerEnabler, ECValue& v, wchar_t* arrayAccessor)
-    {    
-    // WIP_FUSION, review this process of setting array eleeents.  Is it easy enough?
-    VerifyArrayInfo (instance, v, arrayAccessor, 0, false);
-    
-    // create an array of two values
-    ASSERT_TRUE (ECOBJECTS_STATUS_Success == instance.AddArrayElements (arrayAccessor, 2));
-    VerifyArrayInfo (instance, v, arrayAccessor, 2, false);
-    VerifyIsNullArrayElements (instance, v, arrayAccessor, 0, 2, true);
-    IECInstancePtr manufInst = manufacturerEnabler.CreateInstance().get();    
-    SetAndVerifyString (*manufInst, v, L"Name", L"Nissan");
-    SetAndVerifyInteger (*manufInst, v, L"AccountNo", 3475);
-    v.SetStruct (manufInst.get());
-    ASSERT_TRUE (SUCCESS == instance.SetValue (arrayAccessor, v, 0));
-    manufInst = manufacturerEnabler.CreateInstance().get();    
-    SetAndVerifyString (*manufInst, v, L"Name", L"Kia");
-    SetAndVerifyInteger (*manufInst, v, L"AccountNo", 1791);
-    v.SetStruct (manufInst.get());
-    ASSERT_TRUE (SUCCESS == instance.SetValue (arrayAccessor, v, 1));    
-    VerifyIsNullArrayElements (instance, v, arrayAccessor, 0, 2, false);    
-   
-    // insert two elements in the middle of the array   
-    ASSERT_TRUE (ECOBJECTS_STATUS_Success == instance.InsertArrayElements (arrayAccessor, 1, 2));
-    VerifyArrayInfo (instance, v, arrayAccessor, 4, false);
-    VerifyIsNullArrayElements (instance, v, arrayAccessor, 0, 1, false);
-    VerifyIsNullArrayElements (instance, v, arrayAccessor, 1, 2, true);
-    VerifyIsNullArrayElements (instance, v, arrayAccessor, 3, 1, false);
-    manufInst = manufacturerEnabler.CreateInstance().get();    
-    SetAndVerifyString (*manufInst, v, L"Name", L"Ford");
-    SetAndVerifyInteger (*manufInst, v, L"AccountNo", 381);
-    v.SetStruct (manufInst.get());
-    ASSERT_TRUE (SUCCESS == instance.SetValue (arrayAccessor, v, 1)); 
-    manufInst = manufacturerEnabler.CreateInstance().get();    
-    SetAndVerifyString (*manufInst, v, L"Name", L"Chrysler");
-    SetAndVerifyInteger (*manufInst, v, L"AccountNo", 81645);
-    v.SetStruct (manufInst.get());
-    ASSERT_TRUE (SUCCESS ==instance.SetValue (arrayAccessor, v, 2));        
-    VerifyIsNullArrayElements (instance, v, arrayAccessor, 0, 4, false);
-    
-    // ensure we can set a struct array value to NULL        
-    v.SetToNull();
-    ASSERT_TRUE (SUCCESS == instance.SetValue (arrayAccessor, v, 3));        
-    VerifyIsNullArrayElements (instance, v, arrayAccessor, 0, 3, false);
-    VerifyIsNullArrayElements (instance, v, arrayAccessor, 3, 1, true);
-    manufInst = manufacturerEnabler.CreateInstance().get();    
-    SetAndVerifyString (*manufInst, v, L"Name", L"Acura");
-    SetAndVerifyInteger (*manufInst, v, L"AccountNo", 6);
-    v.SetStruct (manufInst.get());
-    ASSERT_TRUE (SUCCESS == instance.SetValue (arrayAccessor, v, 3));        
-    VerifyIsNullArrayElements (instance, v, arrayAccessor, 3, 1, false);
-    manufInst = manufacturerEnabler.CreateInstance().get();    
-    SetAndVerifyString (*manufInst, v, L"Name", L"Toyota");
-    SetAndVerifyInteger (*manufInst, v, L"AccountNo", 6823);
-    v.SetStruct (manufInst.get());
-    ASSERT_TRUE (SUCCESS == instance.SetValue (arrayAccessor, v, 3));        
-    
-    // ensure we can't set the array elements to other primitive types
-    {
-    // WIP_FUSION - these are busted need to fix
-    DISABLE_ASSERTS    
-    v.SetInteger (35);    
-    //index = 2;
-    //ASSERT_TRUE (ERROR == instance.SetValue (arrayAccessor, v, 1, &index));        
-    v.SetString (L"foobar");    
-    //index = 0;
-    //ASSERT_TRUE (ERROR == instance.SetValue (arrayAccessor, v, 1, &index));            
-    }
-    
-    // WIP_FUSION ensure we can not set the array to an instance of a struct that is not of the type (or derived from the type) of the property    
-        
-    VerifyVariableCountManufacturerArray (instance, v, arrayAccessor);
-    }
-    
-/*---------------------------------------------------------------------------------**//**
-* @bsimethod                                                    CaseyMullen     10/09
-+---------------+---------------+---------------+---------------+---------------+------*/  
-void ExerciseInstance (IECInstanceR instance, wchar_t* valueForFinalStrings)
-    {   
-    ECValue v;    
-    instance.GetValue (v, L"D");
-    
-    double doubleValue = 1.0/3.0;
-    SetAndVerifyDouble (instance, v, L"D", doubleValue);
-
-    SetAndVerifyInteger (instance, v, L"A", 97);
-    SetAndVerifyInteger (instance, v, L"AA", 12);   
-    
-    SetAndVerifyString (instance, v, L"B", L"Happy");
-    SetAndVerifyString (instance, v, L"B", L"Very Happy");
-    SetAndVerifyString (instance, v, L"B", L"sad");
-    SetAndVerifyString (instance, v, L"S", L"Lucky");
-    SetAndVerifyString (instance, v, L"B", L"Very Very Happy");
-    VerifyString (instance, v, L"S", L"Lucky");
-    SetAndVerifyString (instance, v, L"Manufacturer.Name", L"Charmed");
-    SetAndVerifyString (instance, v, L"S", L"Lucky Strike");
-        
-    wchar_t largeString[3300];
-    largeString[0] = L'\0';
-    for (int i = 0; i < 20; i++)
-        wcscat (largeString, L"S2345678901234567890123456789012");
-    
-    SetAndVerifyString (instance, v, L"S", largeString);
-    
-    for (int i = 0; i < N_FINAL_STRING_PROPS_IN_FAKE_CLASS; i++)
-        {
-        wchar_t propertyName[66];
-        swprintf (propertyName, L"Property%i", i);
-        SetAndVerifyString (instance, v, propertyName, valueForFinalStrings);
-        }          
-        
-    VerifyArrayInfo (instance, v, L"BeginningArray[]", 0, false);
-    VerifyArrayInfo (instance, v, L"FixedArrayFixedElement[]", 10, true);
-    VerifyArrayInfo (instance, v, L"VariableArrayFixedElement[]", 0, false);
-    VerifyArrayInfo (instance, v, L"FixedArrayVariableElement[]", 12, true);
-    VerifyArrayInfo (instance, v, L"VariableArrayVariableElement[]", 0, false);
-    VerifyArrayInfo (instance, v, L"EndingArray[]", 0, false);
-    
-    // WIP_FUSION, verify other properties of ArrayInfo are correct                        
-    
-    VerifyIsNullArrayElements (instance, v, L"FixedArrayFixedElement[]", 0, 10, true);
-    SetAndVerifyIntegerArray (instance, v, L"FixedArrayFixedElement[]", 172, 10);
-    VerifyIsNullArrayElements (instance, v, L"FixedArrayFixedElement[]", 0, 10, false);
-    SetAndVerifyIntegerArray (instance, v, L"FixedArrayFixedElement[]", 283, 10);    
-    
-    VerifyIsNullArrayElements (instance, v, L"FixedArrayVariableElement[]", 0, 12, true);
-    SetAndVerifyStringArray (instance, v, L"FixedArrayVariableElement[]", L"BaseString", 12);       
-    VerifyIsNullArrayElements (instance, v, L"FixedArrayVariableElement[]", 0, 12, false);
-    SetAndVerifyStringArray (instance, v, L"FixedArrayVariableElement[]", L"LaaaaaaargeString", 10);       
-    VerifyStringArray (instance, v, L"FixedArrayVariableElement[]", L"BaseStringXXXXXXXXXX", 10, 2);
-    SetAndVerifyStringArray (instance, v, L"FixedArrayVariableElement[]", L"XString", 12);           
-    
-    ExerciseVariableCountStringArray (instance, v, L"BeginningArray[]", L"BAValue");
-    ExerciseVariableCountIntArray    (instance, v, L"VariableArrayFixedElement[]", 57);
-    ExerciseVariableCountStringArray (instance, v, L"VariableArrayVariableElement[]", L"Var+Var");
-    ExerciseVariableCountStringArray (instance, v, L"EndingArray[]", L"EArray");        
-    
-    ECClassP manufacturerClass = instance.GetClass().GetSchema().GetClassP (L"Manufacturer");
-    ASSERT_TRUE (NULL != manufacturerClass);
-
-#ifdef OLD_WAY    
-    ClassLayoutP manufClassLayout = ClassLayout::BuildFromClass (*manufacturerClass, 43, 24);
-    StandaloneECEnablerPtr manufEnabler = StandaloneECEnabler::CreateEnabler (*manufacturerClass, *manufClassLayout, true);
-#endif
-    StandaloneECEnablerPtr manufEnabler =  manufacturerClass->GetDefaultStandaloneEnabler();
-    ExerciseVariableCountManufacturerArray (instance, *manufEnabler, v, L"ManufacturerArray[]");
-    
-    // WIP_FUSION verify I can set array elements to NULL        
-            
-    // WIP_FUSION, add array members                       
-    // WIP_FUSION, remove array members
-    // WIP_FUSION, clear array
-    
-    // Make sure that everything still has the final value that we expected
-    VerifyString (instance, v, L"S", largeString);
-    VerifyInteger (instance, v, L"A", 97);
-    VerifyDouble  (instance, v, L"D", doubleValue);
-    VerifyInteger (instance, v, L"AA", 12);
-    VerifyString  (instance, v, L"B", L"Very Very Happy");
-    VerifyString (instance, v, L"Manufacturer.Name", L"Charmed");
-    for (int i = 0; i < N_FINAL_STRING_PROPS_IN_FAKE_CLASS; i++)
-        {
-        wchar_t propertyName[66];
-        swprintf (propertyName, L"Property%i", i);
-        VerifyString (instance, v, propertyName, valueForFinalStrings);
-        }    
-    VerifyArrayInfo     (instance, v, L"FixedArrayFixedElement[]", 10, true);
-    VerifyIntegerArray  (instance, v, L"FixedArrayFixedElement[]", 283, 0, 10);             
-    VerifyArrayInfo     (instance, v, L"BeginningArray[]", 14, false);
-    VerifyIsNullArrayElements   (instance, v, L"BeginningArray[]", 0, 14, false);
-    VerifyStringArray   (instance, v, L"BeginningArray[]", L"BAValue", 0, 14);        
-    VerifyArrayInfo     (instance, v, L"FixedArrayVariableElement[]", 12, true);
-    VerifyIsNullArrayElements   (instance, v, L"FixedArrayVariableElement[]", 0, 12, false);
-    VerifyStringArray   (instance, v, L"FixedArrayVariableElement[]", L"XString", 0, 12);           
-    VerifyArrayInfo     (instance, v, L"VariableArrayFixedElement[]", 14, false);
-    VerifyIsNullArrayElements   (instance, v, L"VariableArrayFixedElement[]", 0, 14, false);
-    VerifyIntegerArray  (instance, v, L"VariableArrayFixedElement[]", 57, 0, 14);                   
-    VerifyArrayInfo     (instance, v, L"VariableArrayVariableElement[]", 14, false);
-    VerifyIsNullArrayElements   (instance, v, L"VariableArrayVariableElement[]", 0, 14, false);
-    VerifyStringArray   (instance, v, L"VariableArrayVariableElement[]", L"Var+Var", 0, 14);               
-    VerifyArrayInfo     (instance, v, L"EndingArray[]", 14, false);
-    VerifyIsNullArrayElements   (instance, v, L"EndingArray[]", 0, 14, false);
-    VerifyStringArray   (instance, v, L"EndingArray[]", L"EArray", 0, 14);                
-    VerifyVariableCountManufacturerArray (instance, v, L"ManufacturerArray[]");     
-    
-    // WIP_FUSION: should pass the string to the logger via a backdoor
-    instance.ToString(L"").c_str();
-    }
-
-/*---------------------------------------------------------------------------------**//**
-* @bsimethod                                                    
-+---------------+---------------+---------------+---------------+---------------+------*/
-TEST_F(MemoryLayoutTests, GetPrimitiveValuesUsingInteropHelper)
-    {
-    ECSchemaCachePtr schemaOwner = ECSchemaCache::Create();
-    ECSchemaP        schema = CreateTestSchema(*schemaOwner);
-    ASSERT_TRUE (schema != NULL);
-
-    ECClassP ecClass = schema->GetClassP (L"AllPrimitives");
-    ASSERT_TRUE (NULL != ecClass);
-
-    StandaloneECEnablerPtr enabler       = ecClass->GetDefaultStandaloneEnabler();
-    EC::StandaloneECInstancePtr instance = enabler->CreateInstance();
-    
-    double    doubleVal;
-    EXPECT_TRUE (ECOBJECTS_STATUS_Success == ECInstanceInteropHelper::SetDoubleValue (*instance, L"ADouble", (double)(1.0/3.0)));
-    EXPECT_TRUE (ECOBJECTS_STATUS_Success == ECInstanceInteropHelper::GetDouble      (*instance, doubleVal, L"ADouble"));
-    EXPECT_TRUE (ECOBJECTS_STATUS_Success == ECInstanceInteropHelper::SetDoubleValue (*instance, L"SomeDoubles[0]", (double)(7.0/3.0)));
-    EXPECT_TRUE (ECOBJECTS_STATUS_Success == ECInstanceInteropHelper::GetDouble      (*instance, doubleVal, L"SomeDoubles[0]"));
-    EXPECT_TRUE ((double)(7.0/3.0) == doubleVal);
-
-    int       intVal;
-    EXPECT_TRUE (ECOBJECTS_STATUS_Success == ECInstanceInteropHelper::SetIntegerValue (*instance, L"AnInt", (int)(50)));
-    EXPECT_TRUE (ECOBJECTS_STATUS_Success == ECInstanceInteropHelper::GetInteger      (*instance, intVal, L"AnInt"));
-    EXPECT_TRUE (ECOBJECTS_STATUS_Success == ECInstanceInteropHelper::SetIntegerValue (*instance, L"SomeInts[0]", (int)(50)));
-    EXPECT_TRUE (ECOBJECTS_STATUS_Success == ECInstanceInteropHelper::GetInteger      (*instance, intVal, L"SomeInts[0]"));
-    EXPECT_TRUE ((int)(50) == intVal);
-
-    EXPECT_TRUE (ECOBJECTS_STATUS_Success == ECInstanceInteropHelper::SetIntegerValue (*instance, L"ReadOnlyInt", (int)(50)));
-    EXPECT_TRUE (ECOBJECTS_STATUS_Success == ECInstanceInteropHelper::GetInteger  (*instance, intVal, L"ReadOnlyInt"));
-    EXPECT_TRUE ((int)(50) == intVal);
-
-    WCharCP   stringVal;
-    EXPECT_TRUE (ECOBJECTS_STATUS_Success == ECInstanceInteropHelper::SetStringValue (*instance, L"AString", L"TEST123"));
-    EXPECT_TRUE (ECOBJECTS_STATUS_Success == ECInstanceInteropHelper::GetString      (*instance, stringVal, L"AString"));
-    EXPECT_TRUE (ECOBJECTS_STATUS_Success == ECInstanceInteropHelper::SetStringValue (*instance, L"SomeStrings[0]", L"TEST432"));
-    EXPECT_TRUE (ECOBJECTS_STATUS_Success == ECInstanceInteropHelper::GetString      (*instance, stringVal, L"SomeStrings[0]"));
-    EXPECT_TRUE (0 == wcscmp(L"TEST432", stringVal));
-
-    Int64       longVal;
-    EXPECT_TRUE (ECOBJECTS_STATUS_Success == ECInstanceInteropHelper::SetLongValue (*instance, L"ALong", (Int64)(50)));
-    EXPECT_TRUE (ECOBJECTS_STATUS_Success == ECInstanceInteropHelper::GetLong      (*instance, longVal, L"ALong"));
-    EXPECT_TRUE (ECOBJECTS_STATUS_Success == ECInstanceInteropHelper::SetLongValue (*instance, L"SomeLongs[0]", (Int64)(50)));
-    EXPECT_TRUE (ECOBJECTS_STATUS_Success == ECInstanceInteropHelper::GetLong      (*instance, longVal, L"SomeLongs[0]"));
-    EXPECT_TRUE ((Int64)(50) == longVal);
-
-    bool       boolVal;
-    EXPECT_TRUE (ECOBJECTS_STATUS_Success == ECInstanceInteropHelper::SetBooleanValue (*instance, L"ABoolean", false));
-    EXPECT_TRUE (ECOBJECTS_STATUS_Success == ECInstanceInteropHelper::GetBoolean      (*instance, boolVal, L"ABoolean"));
-    EXPECT_TRUE (ECOBJECTS_STATUS_Success == ECInstanceInteropHelper::SetBooleanValue (*instance, L"SomeBooleans[0]", false));
-    EXPECT_TRUE (ECOBJECTS_STATUS_Success == ECInstanceInteropHelper::GetBoolean      (*instance, boolVal, L"SomeBooleans[0]"));
-    EXPECT_TRUE (false == boolVal);
-
-    DPoint2d   point2dInput = {1.0, 2.0};
-    DPoint2d   point2dOutput;
-    EXPECT_TRUE (ECOBJECTS_STATUS_Success == ECInstanceInteropHelper::SetPoint2DValue (*instance, L"APoint2d", point2dInput));
-    EXPECT_TRUE (ECOBJECTS_STATUS_Success == ECInstanceInteropHelper::GetPoint2D      (*instance, point2dOutput, L"APoint2d"));
-    EXPECT_TRUE (ECOBJECTS_STATUS_Success == ECInstanceInteropHelper::SetPoint2DValue (*instance, L"SomePoint2ds[0]", point2dInput));
-    EXPECT_TRUE (ECOBJECTS_STATUS_Success == ECInstanceInteropHelper::GetPoint2D      (*instance, point2dOutput, L"SomePoint2ds[0]"));
-    EXPECT_TRUE (point2dInput.x == point2dOutput.x && point2dInput.y == point2dOutput.y);
-
-    DPoint3d   point3dInput = {1.0, 2.0, 3.0};
-    DPoint3d   point3dOutput;
-    EXPECT_TRUE (ECOBJECTS_STATUS_Success == ECInstanceInteropHelper::SetPoint3DValue (*instance, L"APoint3d", point3dInput));
-    EXPECT_TRUE (ECOBJECTS_STATUS_Success == ECInstanceInteropHelper::GetPoint3D      (*instance, point3dOutput, L"APoint3d"));
-    EXPECT_TRUE (ECOBJECTS_STATUS_Success == ECInstanceInteropHelper::SetPoint3DValue (*instance, L"SomePoint3ds[0]", point3dInput));
-    EXPECT_TRUE (ECOBJECTS_STATUS_Success == ECInstanceInteropHelper::GetPoint3D      (*instance, point3dOutput, L"SomePoint3ds[0]"));
-    EXPECT_TRUE (point3dInput.x == point3dOutput.x && point3dInput.y == point3dOutput.y && point3dInput.z == point3dOutput.z);
-
-    SystemTime timeInput  = SystemTime::GetLocalTime();
-    Int64      ticksInput = 634027121070910000;
-    SystemTime timeOutput;
-    Int64      ticksOutput;
-    EXPECT_TRUE (ECOBJECTS_STATUS_Success == ECInstanceInteropHelper::SetDateTimeValue (*instance, L"ADateTime", timeInput));
-    EXPECT_TRUE (ECOBJECTS_STATUS_Success == ECInstanceInteropHelper::GetDateTime      (*instance, timeOutput, L"ADateTime"));
-    EXPECT_TRUE (timeInput == timeOutput);
-    EXPECT_TRUE (ECOBJECTS_STATUS_Success == ECInstanceInteropHelper::SetDateTimeTicks (*instance, L"ADateTime", ticksInput));
-    EXPECT_TRUE (ECOBJECTS_STATUS_Success == ECInstanceInteropHelper::GetDateTimeTicks (*instance, ticksOutput, L"ADateTime"));
-    EXPECT_TRUE (ticksInput == ticksOutput);
-    EXPECT_TRUE (ECOBJECTS_STATUS_Success == ECInstanceInteropHelper::SetDateTimeValue (*instance, L"SomeDateTimes[0]", timeInput));
-    EXPECT_TRUE (ECOBJECTS_STATUS_Success == ECInstanceInteropHelper::GetDateTime      (*instance, timeOutput, L"SomeDateTimes[0]"));
-    EXPECT_TRUE (timeInput == timeOutput);
-    EXPECT_TRUE (ECOBJECTS_STATUS_Success == ECInstanceInteropHelper::SetDateTimeTicks (*instance, L"SomeDateTimes[1]", ticksInput));
-    EXPECT_TRUE (ECOBJECTS_STATUS_Success == ECInstanceInteropHelper::GetDateTimeTicks (*instance, ticksOutput, L"SomeDateTimes[1]"));
-    EXPECT_TRUE (ticksInput == ticksOutput);
-
-    const byte  binaryInput[] = {0x01, 0x23, 0x26, 0x78};
-    const size_t sizeInput   = 4;
-    ECValue      valueInput;
-    valueInput.SetBinary(binaryInput, sizeInput, false);
-    const byte*  binaryOutput;
-    size_t       sizeOutput;
-    ECValue      valueOutput;
-
-    EXPECT_TRUE (ECOBJECTS_STATUS_Success == ECInstanceInteropHelper::SetValue (*instance, L"ABinary", valueInput));
-    EXPECT_TRUE (ECOBJECTS_STATUS_Success == ECInstanceInteropHelper::GetValue (*instance, valueOutput, L"ABinary"));
-    binaryOutput = valueOutput.GetBinary (sizeOutput);
-    EXPECT_TRUE (sizeInput == sizeOutput);
-    for(int i=0; i<(int)sizeInput; i++)
-        EXPECT_TRUE (binaryInput[i] == binaryOutput[i]);
-
-    EXPECT_TRUE (ECOBJECTS_STATUS_Success == ECInstanceInteropHelper::SetValue (*instance, L"SomeBinaries[0]", valueInput));
-    EXPECT_TRUE (ECOBJECTS_STATUS_Success == ECInstanceInteropHelper::GetValue (*instance, valueOutput, L"SomeBinaries[0]"));
-    binaryOutput = valueOutput.GetBinary (sizeOutput);
-    EXPECT_TRUE (sizeInput == sizeOutput);
-    for(int i=0; i<(int)sizeInput; i++)
-        EXPECT_TRUE (binaryInput[i] == binaryOutput[i]);
-    }
-
-/*---------------------------------------------------------------------------------**//**
-* @bsimethod                                                    
-+---------------+---------------+---------------+---------------+---------------+------*/
-TEST_F(MemoryLayoutTests, GetStructArraysUsingInteropHelper)
-    {
-    ECSchemaCachePtr schemaOwner = ECSchemaCache::Create();
-    ECSchemaP        schema = CreateTestSchema(*schemaOwner);
-    ASSERT_TRUE (schema != NULL);
-
-    ECClassP ecClass = schema->GetClassP (L"ClassWithStructArray");
-    ASSERT_TRUE (NULL != ecClass);
-
-    StandaloneECEnablerPtr enabler = ecClass->GetDefaultStandaloneEnabler();
-    EC::StandaloneECInstancePtr instance = enabler->CreateInstance();
-    //Testing array of structs
-    ECValue structArrayValueInput(42);
-    EXPECT_TRUE (ECOBJECTS_STATUS_Success == ECInstanceInteropHelper::SetValue (*instance, L"StructArray[1].AnInt", structArrayValueInput));
-    EXPECT_TRUE (ECOBJECTS_STATUS_Success == ECInstanceInteropHelper::SetValue (*instance, L"StructArray[0].AnInt", structArrayValueInput));
-
-
-    ECValue structArrayValueOutput;
-    EXPECT_TRUE (ECOBJECTS_STATUS_Success == ECInstanceInteropHelper::GetValue (*instance, structArrayValueOutput, L"StructArray[0].AnInt"));
-
-    EXPECT_TRUE (structArrayValueInput.GetInteger() == structArrayValueOutput.GetInteger());
-
-    //Just seeing if it's possible to set a struct array element directly using the interop helper.
-
-    ECClassP structClass = schema->GetClassP (L"AllPrimitives");
-    ASSERT_TRUE (NULL != structClass);
-
-    StandaloneECEnablerPtr structEnabler          = structClass->GetDefaultStandaloneEnabler();
-    EC::StandaloneECInstancePtr newStructInstance = structEnabler->CreateInstance();
-
-    ECValue manualIntEntry(64);
-    EXPECT_TRUE (ECOBJECTS_STATUS_Success == ECInstanceInteropHelper::SetValue (*newStructInstance, L"AnInt", manualIntEntry));
-
-    ECValue newStructValue;
-    newStructValue.SetStruct(newStructInstance.get());
-
-    EXPECT_TRUE (ECOBJECTS_STATUS_Success == ECInstanceInteropHelper::SetValue (*instance, L"StructArray[2]", newStructValue));
-
-    ECValue manualIntEntryOutput;
-    EXPECT_TRUE (ECOBJECTS_STATUS_Success == ECInstanceInteropHelper::GetValue (*instance, manualIntEntryOutput, L"StructArray[2].AnInt"));
-
-    EXPECT_TRUE (manualIntEntryOutput.GetInteger() == manualIntEntry.GetInteger());
-    };
-
- #ifdef  WIP_INSTANCE_BUG
-/*---------------------------------------------------------------------------------**//**
-* @bsimethod                                                    
-+---------------+---------------+---------------+---------------+---------------+------*/
-TEST_F(MemoryLayoutTests, GetStructArraysUsingInteropHelper)
-    {
-    ECSchemaCachePtr schemaOwner = ECSchemaCache::Create();;
-    ECSchemaP        schema = CreateTestSchema(*schemaOwner);
-    ASSERT_TRUE (schema != NULL);
-
-    ECClassP ecClass = schema->GetClassP (L"ClassWithStructArray");
-    ASSERT_TRUE (ecClass);
-    ClassLayoutP classLayout = ClassLayout::BuildFromClass (*ecClass, 0, 0);
-    StandaloneECEnablerPtr enabler = StandaloneECEnabler::CreateEnabler (*ecClass, *classLayout, true);
-
-    EC::StandaloneECInstancePtr instance = enabler->CreateInstance();
-    // WIP_FUSION
-    // Cannot modify the value of a binary primitive after it has been set.
-    // Revision: It appears that you cannot change the size of a primitive binary value after it has been set.
-    // This is because of the way it's stored in native ECObjects: as a stream of bits, rather that each
-    // element as a separate entity.
-    const byte bugTestBinary1[8] = { 0x21, 0xa9, 0x84, 0x9d, 0xca, 0x1d, 0x8a, 0x78 };
-    const byte bugTestBinary2[4] = { 0x12, 0x79, 0xca, 0xde };
-
-    ECValue bugTestValue0(bugTestBinary2, 4);           
-
-
-    EC::ECInstanceInteropHelper::SetValue (wipInstance, L"SmallBinaryArray[0]", bugTestValue0);
-       
-    ECValue bugTestValue1(bugTestBinary1, 8);     
-
-    EC::ECInstanceInteropHelper::SetValue (wipInstance, L"SmallBinaryArray[0]", bugTestValue1);
-  
-    EC::ECValue bugTestValue2;
-
-    EC::ECInstanceInteropHelper::GetValue (wipInstance, bugTestValue2, L"SmallBinaryArray[0]");
-    size_t size1=-1;
-    size_t size2=-2;
-    const byte* data1 = bugTestValue1.GetBinary(size1);
-    const byte* data2 = bugTestValue2.GetBinary(size2);
-    Console::WriteLine("Binary 1 : ");
-    for(int i=0; i<(int)size1; i++)
-        Console::Write("{0}", data1[i]);
-    Console::WriteLine("");
-    Console::WriteLine("Binary 2 : ");
-    for(int i=0; i<(int)size2; i++)
-        Console::Write("{0}", data2[i]);
-    Console::WriteLine("");
-    Console::WriteLine("Size 1: {0}", size1);
-    Console::WriteLine("Size 2: {0}", size2);
-    DEBUG_EXPECT (size1 == size2);
-    for(int i=0; i<(int)size1; i++)
-        DEBUG_EXPECT(data1[i] == data2[i]);
-    }
-#endif
-
-/*---------------------------------------------------------------------------------**//**
-* @bsimethod                                                    
-+---------------+---------------+---------------+---------------+---------------+------*/
-TEST_F(MemoryLayoutTests, GetValuesUsingInteropHelper)
-    {
-    ECSchemaCachePtr schemaOwner = ECSchemaCache::Create();;
-    ECSchemaP        schema = CreateTestSchema(*schemaOwner);
-    ASSERT_TRUE (schema != NULL);
-
-    ECClassP ecClass = schema->GetClassP (L"TestClass");
-    ASSERT_TRUE (NULL != ecClass);
-
-    StandaloneECEnablerPtr enabler       = ecClass->GetDefaultStandaloneEnabler();
-    EC::StandaloneECInstancePtr instance = enabler->CreateInstance();
-
-    double    doubleVal;
-    int       intVal;
-
-    EXPECT_TRUE (ECOBJECTS_STATUS_Success == ECInstanceInteropHelper::SetDoubleValue (*instance, L"D", (double)(1.0/3.0)));
-    EXPECT_TRUE (ECOBJECTS_STATUS_Success == ECInstanceInteropHelper::GetDouble      (*instance, doubleVal, L"D"));
-    EXPECT_TRUE ((double)(1.0/3.0) == doubleVal);
-
-    EXPECT_TRUE (ECOBJECTS_STATUS_Success == ECInstanceInteropHelper::SetIntegerValue (*instance, L"FixedArrayFixedElement[0]", (int)(97)));
-    EXPECT_TRUE (ECOBJECTS_STATUS_Success == ECInstanceInteropHelper::GetInteger      (*instance, intVal, L"FixedArrayFixedElement[0]"));
-    EXPECT_TRUE (97 == intVal);
-
-    EXPECT_TRUE (ECOBJECTS_STATUS_Success == ECInstanceInteropHelper::SetIntegerValue (*instance, L"VariableArrayFixedElement[1]", (int)(101)));
-    EXPECT_TRUE (ECOBJECTS_STATUS_Success == ECInstanceInteropHelper::GetInteger      (*instance, intVal, L"VariableArrayFixedElement[1]"));
-    EXPECT_TRUE (101 == intVal);
-
-    EXPECT_TRUE (ECOBJECTS_STATUS_Success == ECInstanceInteropHelper::SetIntegerValue (*instance, L"VariableArrayFixedElement[0]", (int)(100)));
-    EXPECT_TRUE (ECOBJECTS_STATUS_Success == ECInstanceInteropHelper::GetInteger      (*instance, intVal, L"VariableArrayFixedElement[0]"));
-    EXPECT_TRUE (100 == intVal);
-
-    WString testString = L"Charmed";
-    WString testString2 = L"Charmed2";
-    WCharCP stringValueP = NULL;
-
-    EXPECT_TRUE (ECOBJECTS_STATUS_Success == ECInstanceInteropHelper::SetStringValue (*instance, L"ManufacturerArray[1].Name", testString.c_str()));
-    EXPECT_TRUE (ECOBJECTS_STATUS_Success == ECInstanceInteropHelper::GetString (*instance, stringValueP, L"ManufacturerArray[1].Name"));
-    EXPECT_STREQ (testString.c_str(), stringValueP);
-
-    EXPECT_TRUE (ECOBJECTS_STATUS_Success == ECInstanceInteropHelper::SetStringValue (*instance, L"ManufacturerArray[0].Name", testString2.c_str()));
-    EXPECT_TRUE (ECOBJECTS_STATUS_Success == ECInstanceInteropHelper::GetString (*instance, stringValueP, L"ManufacturerArray[0].Name"));
-    EXPECT_STREQ (testString2.c_str(), stringValueP);
-    };
-
-/*---------------------------------------------------------------------------------**//**
-* @bsimethod                                                    
-+---------------+---------------+---------------+---------------+---------------+------*/
-TEST_F(MemoryLayoutTests, InstantiateStandaloneInstance)
-    {
-    ECSchemaCachePtr schemaOwner = ECSchemaCache::Create();;
-    ECSchemaP        schema = CreateTestSchema(*schemaOwner);
-    ASSERT_TRUE (schema != NULL);
-
-    ECClassP ecClass = schema->GetClassP (L"TestClass");
-    ASSERT_TRUE (NULL != ecClass);
-
-    StandaloneECEnablerPtr enabler       = ecClass->GetDefaultStandaloneEnabler();
-    EC::StandaloneECInstancePtr instance = enabler->CreateInstance();
-    WString instanceId = instance->GetInstanceId();
-    // WIP_FUSION: should pass the string to the logger via a backdoor
-    WString instanceString = instance->ToString(L"").c_str();
-    EXPECT_TRUE (instanceString.length() > 0);
-
-    ExerciseInstance (*instance, L"Test");
-
-    // instance.Compact()... then check values again
-    
-    };
-
-/*---------------------------------------------------------------------------------**//**
-* @bsimethod                                                    
-+---------------+---------------+---------------+---------------+---------------+------*/
-TEST_F(MemoryLayoutTests, InstantiateInstanceWithNoProperties)
-    {
-    ECSchemaCachePtr schemaOwner = ECSchemaCache::Create();;
-    ECSchemaP        schema = CreateTestSchema(*schemaOwner);
-    ASSERT_TRUE (schema != NULL);
-
-    ECClassP ecClass = schema->GetClassP (L"EmptyClass");
-    ASSERT_TRUE (NULL != ecClass);
-
-    StandaloneECEnablerPtr enabler       = ecClass->GetDefaultStandaloneEnabler();
-    EC::StandaloneECInstancePtr instance = enabler->CreateInstance();
-    WString instanceId = instance->GetInstanceId();
-    UInt32 size = instance->GetBytesUsed ();
-    EXPECT_EQ (size, UInt32(sizeof(InstanceHeader)));
-
-    // WIP_FUSION: should pass the string to the logger via a backdoor
-    instance->ToString(L"").c_str();
-
-    // instance.Compact()... then check values again
-    
-    };
-
-/*---------------------------------------------------------------------------------**//**
-* @bsimethod                                                    
-+---------------+---------------+---------------+---------------+---------------+------*/
-TEST_F(MemoryLayoutTests, DirectSetStandaloneInstance)
-    {
-    ECSchemaCachePtr schemaOwner = ECSchemaCache::Create();
-    ECSchemaP        schema = CreateTestSchema(*schemaOwner);
-    ASSERT_TRUE (schema != NULL);
-    ECClassP ecClass = schema->GetClassP (L"CadData");
-    ASSERT_TRUE (NULL != ecClass);
-    
-    StandaloneECEnablerPtr enabler       = ecClass->GetDefaultStandaloneEnabler();
-    EC::StandaloneECInstancePtr instance = enabler->CreateInstance();
-
-    DPoint2d   inSize = {10.5, 22.3};
-    DPoint3d   inPoint1 = {10.10, 11.11, 12.12};
-    DPoint3d   inPoint2 ={100.100, 110.110, 120.120};
-    SystemTime inTime = SystemTime::GetLocalTime();
-    int        inCount = 100;
-    double     inLength = 432.178;
-    bool       inTest = true;
-    Int64      inTicks = 634027121070910000;
-
-    instance->SetValue (L"Count",        ECValue (inCount));
-    instance->SetValue (L"Name",         ECValue (L"Test"));
-    instance->SetValue (L"Length",       ECValue (inLength));
-    instance->SetValue (L"Field_Tested", ECValue (inTest));
-    instance->SetValue (L"Size",         ECValue (inSize));
-    instance->SetValue (L"StartPoint",   ECValue (inPoint1));
-    instance->SetValue (L"EndPoint",     ECValue (inPoint2));
-    instance->SetValue (L"Service_Date", ECValue (inTime));
-
-    ECValue ecValue;
-    ecValue.SetDateTimeTicks(inTicks);
-    instance->SetValue (L"Install_Date", ecValue);
-
-    EXPECT_TRUE (SUCCESS == instance->GetValue (ecValue, L"Count"));
-    EXPECT_TRUE (ecValue.GetInteger() == inCount);
-    EXPECT_TRUE (SUCCESS == instance->GetValue (ecValue, L"Name"));
-    EXPECT_STREQ (ecValue.GetString(), L"Test");
-    EXPECT_TRUE (SUCCESS == instance->GetValue (ecValue, L"Length"));
-    EXPECT_TRUE (ecValue.GetDouble() == inLength);
-    EXPECT_TRUE (SUCCESS == instance->GetValue (ecValue, L"Field_Tested"));
-    EXPECT_TRUE (ecValue.GetBoolean() == inTest);
-    EXPECT_TRUE (SUCCESS == instance->GetValue (ecValue, L"Size"));
-    EXPECT_TRUE (SUCCESS == memcmp (&inSize, &ecValue.GetPoint2D(), sizeof(inSize)));
-    EXPECT_TRUE (SUCCESS == instance->GetValue (ecValue, L"StartPoint"));
-    EXPECT_TRUE (SUCCESS == memcmp (&inPoint1, &ecValue.GetPoint3D(), sizeof(inPoint1)));
-    EXPECT_TRUE (SUCCESS == instance->GetValue (ecValue, L"EndPoint"));
-    EXPECT_TRUE (SUCCESS == memcmp (&inPoint2, &ecValue.GetPoint3D(), sizeof(inPoint2)));
-    EXPECT_TRUE (SUCCESS == instance->GetValue (ecValue, L"Service_Date"));
-    EXPECT_TRUE (SUCCESS == memcmp (&inTime, &ecValue.GetDateTime(), sizeof(inTime)));
-    EXPECT_TRUE (SUCCESS == instance->GetValue (ecValue, L"Install_Date"));
-    EXPECT_TRUE (ecValue.GetDateTimeTicks() == inTicks);
-
-    // instance.Compact()... then check values again
-    
-    };
-
-/*---------------------------------------------------------------------------------**//**
-* @bsimethod                                    Bill.Steinbock                  09/2011
-+---------------+---------------+---------------+---------------+---------------+------*/
-static void  checkValue (WCharCP accessString, ECValueCR value, EC::StandaloneECInstancePtr& instance)
-    {
-    UInt32  propertyIndex;
-    bool isSet;
-
-    ECValue ecValue;
-
-    EXPECT_TRUE (SUCCESS  == instance->GetEnabler().GetPropertyIndex (propertyIndex, accessString));
-    EXPECT_TRUE (SUCCESS  == instance->GetValue (ecValue, propertyIndex));
-    EXPECT_TRUE (ecValue.Equals(value));
-
-    EXPECT_TRUE (SUCCESS  == instance->IsPerPropertyBitSet (isSet, (UInt8) PROPERTYFLAGINDEX_IsLoaded, propertyIndex));
-    EXPECT_TRUE (true == isSet);
-    EXPECT_TRUE (SUCCESS  == instance->IsPerPropertyBitSet (isSet, (UInt8) PROPERTYFLAGINDEX_IsDirty, propertyIndex));
-    EXPECT_TRUE ((0==propertyIndex%2) == isSet);
-    }
-
-/*---------------------------------------------------------------------------------**//**
-* @bsimethod                                    Bill.Steinbock                  09/2011
-+---------------+---------------+---------------+---------------+---------------+------*/
-static void  setValue (WCharCP accessString, ECValueCR value, EC::StandaloneECInstancePtr& instance)
-    {
-    UInt32  propertyIndex;
-    bool isSet;
-
-    EXPECT_TRUE (SUCCESS  == instance->GetEnabler().GetPropertyIndex (propertyIndex, accessString));
-    EXPECT_TRUE (SUCCESS  == instance->SetValue (propertyIndex, value));
-
-    EXPECT_TRUE (SUCCESS  == instance->IsPerPropertyBitSet (isSet, (UInt8) PROPERTYFLAGINDEX_IsLoaded, propertyIndex));
-    EXPECT_TRUE (true  == isSet);
-    EXPECT_TRUE (SUCCESS  == instance->SetPerPropertyBit ((UInt8) PROPERTYFLAGINDEX_IsDirty, propertyIndex, 0==propertyIndex%2));
-    }
-
- /*---------------------------------------------------------------------------------**//**
-* @bsimethod                                                    
-+---------------+---------------+---------------+---------------+---------------+------*/
-TEST_F(MemoryLayoutTests, CheckPerPropertyFlags)
-    {
-    ECSchemaCachePtr schemaOwner = ECSchemaCache::Create();
-    ECSchemaP        schema = CreateTestSchema(*schemaOwner);
-    ASSERT_TRUE (schema != NULL);
-    ECClassP ecClass = schema->GetClassP (L"CadData");
-    ASSERT_TRUE (NULL != ecClass);
-    
-    StandaloneECEnablerPtr enabler       = ecClass->GetDefaultStandaloneEnabler();
-    EC::StandaloneECInstancePtr instance = enabler->CreateInstance();
-
-    UInt8  numBitPerProperty =  instance->GetNumBitsInPerPropertyFlags ();
-    EXPECT_TRUE (numBitPerProperty == 2);
-
-    DPoint2d   inSize = {10.5, 22.3};
-    DPoint3d   inPoint1 = {10.10, 11.11, 12.12};
-    DPoint3d   inPoint2 ={100.100, 110.110, 120.120};
-    SystemTime inTime = SystemTime::GetLocalTime();
-    int        inCount = 100;
-    double     inLength = 432.178;
-    bool       inTest = true;
-    Int64      inTicks = 634027121070910000;
-
-    ECValue ecValue;
-    ecValue.SetDateTimeTicks(inTicks);
-
-    setValue (L"Count",        ECValue (inCount), instance);
-    setValue (L"Name",         ECValue (L"Test"), instance);
-    setValue (L"Length",       ECValue (inLength), instance);
-    setValue (L"Field_Tested", ECValue (inTest), instance);
-    setValue (L"Size",         ECValue (inSize), instance);
-    setValue (L"StartPoint",   ECValue (inPoint1), instance);
-    setValue (L"EndPoint",     ECValue (inPoint2), instance);
-    setValue (L"Service_Date", ECValue (inTime), instance);
-    setValue (L"Install_Date", ecValue, instance);
-
-    checkValue (L"Count",        ECValue (inCount), instance);
-    checkValue (L"Name",         ECValue (L"Test"), instance);
-    checkValue (L"Length",       ECValue (inLength), instance);
-    checkValue (L"Field_Tested", ECValue (inTest), instance);
-    checkValue (L"Size",         ECValue (inSize), instance);
-    checkValue (L"StartPoint",   ECValue (inPoint1), instance);
-    checkValue (L"EndPoint",     ECValue (inPoint2), instance);
-    checkValue (L"Service_Date", ECValue (inTime), instance);
-    checkValue (L"Install_Date", ecValue, instance);
-
-    bool isSet, lastPropertyEncountered=false;
-    UInt32  propertyIndex=0;
-    instance->ClearAllPerPropertyFlags ();
-    ECObjectsStatus status;
-
-    while (!lastPropertyEncountered)
-        {
-        for (UInt8 i=0; i<numBitPerProperty; i++)
-            {
-            status = instance->IsPerPropertyBitSet (isSet, i, propertyIndex);
-            // break when property index exceeds actual property count
-            if (ECOBJECTS_STATUS_Success == status)
-                {
-                EXPECT_TRUE (false == isSet);
-                }
-            else
-                {
-                lastPropertyEncountered = true;
-                break;
-                }
-            }
-
-        propertyIndex++;
-        }
-    };
-
-/*---------------------------------------------------------------------------------**//**
-* @bsimethod                                                    
-+---------------+---------------+---------------+---------------+---------------+------*/
-TEST_F(MemoryLayoutTests, GetSetValuesByIndex)
-    {
-    ECSchemaCachePtr schemaOwner = ECSchemaCache::Create();;
-    ECSchemaP        schema = CreateTestSchema(*schemaOwner);
-    ASSERT_TRUE (schema != NULL);
-    ECClassP ecClass = schema->GetClassP (L"TestClass");
-    ASSERT_TRUE (NULL != ecClass);
-    
-    StandaloneECEnablerPtr enabler       = ecClass->GetDefaultStandaloneEnabler();
-    EC::StandaloneECInstancePtr instance = enabler->CreateInstance();
-
-    WCharCP accessString = L"Property34";
-
-    //UInt32          intValue = 12345;
-    WCharCP stringValue = L"Xyz";
-
-    //instance->SetValue  (accessString, ECValue (intValue));
-    instance->SetValue  (accessString, ECValue (stringValue));
-
-    ECValue value;    
-    UInt32  propertyIndex;
-    
-    EXPECT_TRUE (SUCCESS  == enabler->GetPropertyIndex (propertyIndex, accessString));
-    EXPECT_TRUE (SUCCESS  == instance->GetValue (value, propertyIndex));
-    //EXPECT_TRUE (intValue == value.GetInteger());
-    EXPECT_STREQ (stringValue, value.GetString());
-
-#if defined (TIMING_ACCESS_BYINDEX)
-    UInt32      numAccesses = 10000000;
-
-    double      elapsedTime1 = 0.0;
-    StopWatch   timer1 (L"Time getting values using index", true);
-
-    for (UInt32 i = 0; i < numAccesses; i++)
-        {
-        timer1.Start();
-        instance->GetValue (value, propertyIndex);
-        timer1.Stop();
-
-        elapsedTime1 += timer1.GetElapsedSeconds();
-        }
-
-    double      elapsedTime2 = 0.0;
-    StopWatch   timer2 (L"Time getting values using accessString", true);
-
-    for (UInt32 i = 0; i < numAccesses; i++)
-        {
-        timer2.Start();
-        instance->GetValue (value, accessString);
-        timer2.Stop();
-
-        elapsedTime2 += timer2.GetElapsedSeconds();
-        }
-
-    wprintf (L"Time to set %d values by: accessString = %.4f, index = %.4f\n", numAccesses, elapsedTime1, elapsedTime2);
-#endif
-
-    // instance.Compact()... then check values again
-    
-    };
-
-/*---------------------------------------------------------------------------------**//**
-* @bsimethod                                                    
-+---------------+---------------+---------------+---------------+---------------+------*/
-TEST_F(MemoryLayoutTests, ExpectErrorsWhenViolatingArrayConstraints)
-    {
-    ECSchemaCachePtr schemaOwner = ECSchemaCache::Create();
-    ECSchemaP        schema = CreateTestSchema(*schemaOwner);
-    ASSERT_TRUE (schema != NULL);
-    ECClassP ecClass = schema->GetClassP (L"TestClass");
-    ASSERT_TRUE (NULL != ecClass);    
-    StandaloneECEnablerPtr enabler       = ecClass->GetDefaultStandaloneEnabler();
-    EC::StandaloneECInstancePtr instance = enabler->CreateInstance();
-
-    {
-    DISABLE_ASSERTS
-    // verify we can not change the size of fixed arrays        
-    ASSERT_TRUE (ECOBJECTS_STATUS_Success != instance->InsertArrayElements (L"FixedArrayFixedElement[]", 0, 1));
-    ASSERT_TRUE (ECOBJECTS_STATUS_Success != instance->InsertArrayElements (L"FixedArrayFixedElement[]", 10, 1));
-    ASSERT_TRUE (ECOBJECTS_STATUS_Success != instance->AddArrayElements    (L"FixedArrayFixedElement[]", 1));
-    ASSERT_TRUE (ECOBJECTS_STATUS_Success != instance->InsertArrayElements (L"FixedArrayVariableElement[]", 0, 1));
-    ASSERT_TRUE (ECOBJECTS_STATUS_Success != instance->InsertArrayElements (L"FixedArrayVariableElement[]", 12, 1));
-    ASSERT_TRUE (ECOBJECTS_STATUS_Success != instance->AddArrayElements    (L"FixedArrayVariableElement[]", 1));
-    
-    // verify constraints of array insertion are enforced
-    ASSERT_TRUE (ECOBJECTS_STATUS_Success != instance->InsertArrayElements (L"NonExistArray", 0, 1));
-    ASSERT_TRUE (ECOBJECTS_STATUS_Success != instance->InsertArrayElements (L"BeginningArray", 0, 1)); // missing brackets
-    ASSERT_TRUE (ECOBJECTS_STATUS_Success != instance->InsertArrayElements (L"BeginningArray[]", 2, 1)); // insert index is invalid    
-    ASSERT_TRUE (ECOBJECTS_STATUS_Success != instance->InsertArrayElements (L"BeginningArray[]", 0, 0)); // insert count is invalid    
-    }
-    
-    ECValue v;
-    VerifyOutOfBoundsError (*instance, v, L"BeginningArray[]", 0);
-    VerifyOutOfBoundsError (*instance, v, L"FixedArrayFixedElement[]", 10);
-    VerifyOutOfBoundsError (*instance, v, L"VariableArrayFixedElement[]", 0);
-    VerifyOutOfBoundsError (*instance, v, L"FixedArrayVariableElement[]", 12);
-    VerifyOutOfBoundsError (*instance, v, L"VariableArrayVariableElement[]", 0);
-    VerifyOutOfBoundsError (*instance, v, L"EndingArray[]", 0);                     
-    };    
-
-/*---------------------------------------------------------------------------------**//**
-* @bsimethod                                                    CaseyMullen     10/09
-+---------------+---------------+---------------+---------------+---------------+------*/
-TEST_F (MemoryLayoutTests, Values) // move it!
-    {
-    ECValue i(3);
-    EXPECT_TRUE (i.IsInteger());
-    EXPECT_TRUE (!i.IsNull());
-    EXPECT_EQ (3, i.GetInteger());    
-    i.SetInteger(4);
-    EXPECT_EQ (4, i.GetInteger());
-    
-    i.SetString(L"Type changed to string");
-    EXPECT_TRUE (i.IsString());
-    EXPECT_TRUE (!i.IsNull());
-    EXPECT_STREQ (L"Type changed to string", i.GetString());    
-    
-    i.Clear();
-    EXPECT_TRUE (i.IsUninitialized());
-    EXPECT_TRUE (i.IsNull());
-    
-    ECValue v;
-    EXPECT_TRUE (v.IsUninitialized());
-    EXPECT_TRUE (v.IsNull());
-    
-    double doubleValue = 1./3.;
-    v.SetDouble(doubleValue);
-    EXPECT_TRUE (v.IsDouble());
-    EXPECT_EQ (doubleValue, v.GetDouble());
-    
-    ECValue nullInt (EC::PRIMITIVETYPE_Integer);
-    EXPECT_TRUE (nullInt.IsNull());
-    EXPECT_TRUE (nullInt.IsInteger());
-
-    ECValue long64 ((::Int64)3);
-    EXPECT_TRUE (!long64.IsNull());
-    EXPECT_TRUE (long64.IsLong());
-    EXPECT_EQ (3, long64.GetLong());
-
-    ECValue s(L"Hello");
-    EXPECT_TRUE (s.IsString());
-    EXPECT_TRUE (!s.IsNull());
-    EXPECT_STREQ (L"Hello", s.GetString());
-    const wstring ws = s.GetString();
-    
-    s.SetString(L"Nice one");
-    EXPECT_STREQ (L"Nice one", s.GetString());
-    
-    s.SetString(NULL);
-    EXPECT_TRUE (s.IsNull());
-    EXPECT_TRUE (NULL == s.GetString());
-    
-    ECValue snull((wchar_t*)NULL);
-    EXPECT_TRUE (snull.IsString());
-    EXPECT_TRUE (snull.IsNull());
-    EXPECT_EQ (NULL, s.GetString());
-    
-    //bool
-    ECValue boolVal(true);
-    EXPECT_TRUE (boolVal.IsBoolean());
-    EXPECT_TRUE (boolVal.GetBoolean());
-
-    //DPoint3d
-    DPoint3d inPoint3 = {10.0, 100.0, 1000.0};
-    ECValue pntVal3(inPoint3);
-    DPoint3d outPoint3 = pntVal3.GetPoint3D ();
-    EXPECT_TRUE (pntVal3.IsPoint3D());
-    EXPECT_TRUE (0 == memcmp(&inPoint3, &outPoint3, sizeof(outPoint3)));
-    WString point3Str = pntVal3.ToString();
-    EXPECT_TRUE (0 == point3Str.compare (L"{10,100,1000}"));
-
-    //DPoint2d
-    DPoint2d inPoint2 = {10.0, 100.0};
-    ECValue pntVal2 (inPoint2);
-    EXPECT_TRUE (pntVal2.IsPoint2D());
-    DPoint2d outPoint2 = pntVal2.GetPoint2D ();
-    EXPECT_TRUE (0 == memcmp(&inPoint2, &outPoint2, sizeof(outPoint2)));
-    WString point2Str = pntVal2.ToString();
-    EXPECT_TRUE (0 == point2Str.compare (L"{10,100}"));
-
-    // DateTime
-    SystemTime now = SystemTime::GetLocalTime();
-    ECValue dateValue (now);
-    SystemTime nowUTC = SystemTime::GetSystemTime();
-    dateValue.GetDateTimeTicks ();
-    EXPECT_TRUE (dateValue.IsDateTime());
-    SystemTime nowtoo = dateValue.GetDateTime ();
-    EXPECT_TRUE (0 == memcmp(&nowtoo, &now, sizeof(nowtoo)));
-    ECValue fixedDate;
-    fixedDate.SetDateTimeTicks (634027121070910000);
-    WString dateStr = fixedDate.ToString();
-    EXPECT_TRUE (0 == dateStr.compare (L"#2010/2/25-16:28:27:91#"));
-
-    // test operator ==
-    SystemTime specificTime (now.wYear, now.wMonth, now.wDay, now.wHour, now.wMinute, now.wSecond, now.wMilliseconds);
-    EXPECT_TRUE (specificTime == now);
-
-    // check to make sure leap year 
-    // check to make sure leap year 
-    SystemTime lastOfFebLeapYear (2012, 2, 29, 10, 10, 10, 10);
-    EXPECT_TRUE (lastOfFebLeapYear.wDayOfWeek == 3);
-    SystemTime marchFirstLeapYear (2012, 3, 1, 10, 10, 10, 10);
-    EXPECT_TRUE (marchFirstLeapYear.wDayOfWeek == 4);
-
-    SystemTime defaultTime1;
-    SystemTime defaultTime2;
-    EXPECT_TRUE (defaultTime1 == defaultTime2);
-
-    // WIP_FUSION - test array values
-    };
-  
-/*---------------------------------------------------------------------------------**//**
-* @bsimethod                                                    CaseyMullen     12/09
-+---------------+---------------+---------------+---------------+---------------+------*/
-TEST_F (MemoryLayoutTests, TestSetGetNull)
-    {
-    ECSchemaCachePtr schemaOwner = ECSchemaCache::Create();;
-    ECSchemaP        schema = CreateTestSchema(*schemaOwner);
-    ASSERT_TRUE (schema != NULL);
-    ECClassP ecClass = schema->GetClassP (L"TestClass");
-    ASSERT_TRUE (NULL != ecClass);
-        
-    StandaloneECEnablerPtr enabler       = ecClass->GetDefaultStandaloneEnabler();
-    EC::StandaloneECInstancePtr instance = enabler->CreateInstance();
-    ECValue v;
-    
-    EXPECT_TRUE (SUCCESS == instance->GetValue (v, L"D"));
-    EXPECT_TRUE (v.IsNull());
-    
-    double doubleValue = 1.0/3.0;
-    SetAndVerifyDouble (*instance, v, L"D", doubleValue);
-    EXPECT_TRUE (!v.IsNull());    
-    
-    v.SetToNull();
-    EXPECT_TRUE (SUCCESS == instance->SetValue (L"D", v));
-    v.SetString(L"Just making sure that it is not NULL before calling GetValue in the next line.");
-    EXPECT_TRUE (SUCCESS == instance->GetValue (v, L"D"));
-    EXPECT_TRUE (v.IsNull());
-        
-    SetAndVerifyString (*instance, v, L"S", L"Yo!");
-
-    EXPECT_TRUE (SUCCESS == instance->GetValue (v, L"D"));
-    EXPECT_TRUE (v.IsNull());    
-    
-    EXPECT_TRUE (SUCCESS == instance->GetValue (v, L"S"));
-    EXPECT_FALSE (v.IsNull());     
-    
-    // WIP_FUSION test arrays
-
-    
-    };
-    
-void SetStringToSpecifiedNumberOfCharacters (IECInstanceR instance, int nChars)
-    {
-    WCharP string = (WCharP)alloca ((nChars + 1) * sizeof(wchar_t));
-    string[0] = '\0';
-    for (int i = 0; i < nChars; i++)
-        {
-        int digit = i % 10;
-        wchar_t digitAsString[2];
-        swprintf (digitAsString, L"%d", digit);
-        wcscat (string, digitAsString);
-        }
-        
-    ECValue v(string);
-    EXPECT_TRUE (SUCCESS == instance.SetValue (L"S", v));
-    }
-
-void SetValuesForProfiling (StandaloneECInstanceR instance)
-    {
-    for (NameVector::const_iterator it = s_propertyNames.begin(); it != s_propertyNames.end(); ++it)
-        instance.SetValue (it->c_str(), ECValue (it->c_str()));
-    }
-    
-TEST_F (MemoryLayoutTests, ProfileSettingValues)
-    {
-    int nStrings = 100;
-    int nInstances = 1000;
-
-    ECSchemaCachePtr schemaOwner = ECSchemaCache::Create();;
-    ECSchemaP          schema      = CreateProfilingSchema(nStrings, *schemaOwner);
-    ECClassP           ecClass     = schema->GetClassP (L"Pidget");
-    ASSERT_TRUE (NULL != ecClass);
-        
-    StandaloneECEnablerPtr enabler       = ecClass->GetDefaultStandaloneEnabler();
-    EC::StandaloneECInstancePtr instance = enabler->CreateInstance();
-    
-    double elapsedSeconds = 0.0;
-    StopWatch timer (L"Time setting of values in a new StandaloneECInstance", true);
-    for (int i = 0; i < nInstances; i++)
-        {
-        timer.Start();
-        SetValuesForProfiling (*instance);
-        timer.Stop();
-        
-        elapsedSeconds += timer.GetElapsedSeconds();
-        instance->ClearValues();
-        }
-    
-    wprintf (L"  %d StandaloneECInstances with %d string properties initialized in %.4f seconds.\n", nInstances, nStrings, elapsedSeconds);
-    }
-    
-<<<<<<< HEAD
-TEST_F (MemoryLayoutTests, ExpectCorrectPrimitiveTypeForNullValues)
-    {
-    ECSchemaCachePtr schemaOwner = ECSchemaCache::Create();
-    ECSchemaP        schema = CreateTestSchema(*schemaOwner);
-    ASSERT_TRUE (schema != NULL);
-    ECClassP ecClass = schema->GetClassP (L"AllPrimitives");
-    ASSERT_TRUE (NULL != ecClass);
-
-    StandaloneECEnablerPtr enabler       = ecClass->GetDefaultStandaloneEnabler();
-    EC::StandaloneECInstancePtr instance = enabler->CreateInstance();
-
-    ECValue v;
-    EXPECT_TRUE(SUCCESS == instance->GetValue(v, L"AString"));
-    EXPECT_TRUE(v.IsNull());
-    EXPECT_TRUE(v.IsPrimitive());
-    EXPECT_TRUE(v.IsString());
-
-    EXPECT_TRUE(SUCCESS == instance->GetValue(v, L"ABoolean"));
-    EXPECT_TRUE(v.IsNull());
-    EXPECT_TRUE(v.IsPrimitive());
-    EXPECT_TRUE(v.IsBoolean());
-
-    ecClass = schema->GetClassP (L"NestedStructArray");
-    ASSERT_TRUE (NULL != ecClass);
-    enabler = ecClass->GetDefaultStandaloneEnabler();
-    instance = enabler->CreateInstance();
-
-    EXPECT_TRUE(SUCCESS == instance->GetValue(v, L"ManufacturerArray[]"));
-    EXPECT_TRUE(v.IsArray());
-    EXPECT_TRUE (ECOBJECTS_STATUS_Success == instance->AddArrayElements (L"ManufacturerArray[]", 2));    
-    EXPECT_TRUE(SUCCESS == instance->GetValue(v, L"ManufacturerArray[]", 0));
-    EXPECT_TRUE(v.IsStruct());
-    EXPECT_TRUE(v.IsNull());
-
-    ecClass = schema->GetClassP (L"FixedSizeArrayTester");
-    ASSERT_TRUE (NULL != ecClass);
-    enabler = ecClass->GetDefaultStandaloneEnabler();
-    instance = enabler->CreateInstance();
-
-    EXPECT_TRUE(SUCCESS == instance->GetValue(v, L"Struct1[]"));
-    EXPECT_TRUE(v.IsArray());
-    EXPECT_TRUE(SUCCESS == instance->GetValue(v, L"Struct1[]", 0));
-    EXPECT_TRUE(v.IsStruct());
-    EXPECT_TRUE(v.IsNull());
-
-
-    }
-END_BENTLEY_EC_NAMESPACE
-=======
-TEST_F (MemoryLayoutTests, PropertyLayoutBracketsTest)
-    {
-    // ClassLayout maintains a vector of PropertyLayouts sorted by access string.
-    // We discovered a defect in which the access string used for sorting did not include the brackets[] for array properties, causing lookup to fail.
-    // This test confirms that defect is corrected.
-    wchar_t schemaXml[] = 
-        L"<?xml version=\"1.0\" encoding=\"UTF-8\"?>"
-        L"<ECSchema schemaName=\"BracketTestSchema\" nameSpacePrefix=\"bts\" version=\"1.0\" xmlns=\"http://www.bentley.com/schemas/Bentley.ECXML.2.0\">"
-            L"<ECClass typeName=\"BracketTestClass\" isDomainClass=\"True\">"
-            L"<ECProperty propertyName=\"B0\" typeName=\"string\" />"
-                L"<ECProperty propertyName=\"B1\" typeName=\"string\" />"
-                L"<ECProperty propertyName=\"B2\" typeName=\"string\" />"
-                L"<ECProperty propertyName=\"B3\" typeName=\"string\" />"
-                L"<ECProperty propertyName=\"B4\" typeName=\"string\" />"
-                L"<ECProperty propertyName=\"B5\" typeName=\"string\" />"
-                L"<ECArrayProperty propertyName=\"B\" typeName=\"string\" minOccurs=\"0\" maxOccurs=\"unbounded\" />"
-            L"</ECClass>"
-        L"</ECSchema>";
-
-    // If brackets are omitted, then "B" precedes "B0"
-    // Else, "B0" preceds "B[]"
-    // The order of declaration of properties in the schema matters here.
-    ECSchemaCachePtr schemaOwner = ECSchemaCache::Create();
-    EXPECT_EQ (S_OK, CoInitialize (NULL));
-    ECSchemaReadContextPtr schemaContext = ECSchemaReadContext::CreateContext (*schemaOwner);
-    ECSchemaP schema;
-    EXPECT_EQ (SUCCESS, ECSchema::ReadFromXmlString (schema, schemaXml, *schemaContext));
-    CoUninitialize();
-
-    ECClassP ecClass = schema->GetClassP (L"BracketTestClass");
-    ASSERT_TRUE (NULL != ecClass);
-
-    ClassLayoutP layout = ClassLayout::BuildFromClass (*ecClass, 0, 0);
-    ASSERT_TRUE (NULL != layout);
-
-    PropertyLayoutCP propLayout;
-    EXPECT_EQ (ECOBJECTS_STATUS_Success, layout->GetPropertyLayout (propLayout, L"B[]"));   // would have failed prior to bug fix
-    EXPECT_EQ (ECOBJECTS_STATUS_Success, layout->GetPropertyLayout (propLayout, L"B0"));
-
-    delete layout;
-    }
-
-END_BENTLEY_EC_NAMESPACE
-
->>>>>>> d9fbd03f
+/*--------------------------------------------------------------------------------------+
+|
+|     $Source: test/NonPublished/MemoryLayoutTests.cpp $
+|
+|  $Copyright: (c) 2012 Bentley Systems, Incorporated. All rights reserved. $
+|
++--------------------------------------------------------------------------------------*/
+#include "ECObjectsTestPCH.h"
+#include <comdef.h>
+#include "StopWatch.h"
+#include "TestFixture.h"
+#define N_FINAL_STRING_PROPS_IN_FAKE_CLASS 48
+
+#include <ECObjects\ECInstance.h>
+#include <ECObjects\StandaloneECInstance.h>
+#include <ECObjects\ECValue.h>
+
+BEGIN_BENTLEY_EC_NAMESPACE
+
+using namespace std;
+
+struct MemoryLayoutTests : ECTestFixture {};
+
+// WIP_FUSION: these verify methods are duplicated in DgnPlatformTest... how do we share that code?    
+// WIP_FUSION: where is the right place to share these methods even among ECObjects tests? 
+/*---------------------------------------------------------------------------------**//**
+* @bsimethod                                                    CaseyMullen     10/09
++---------------+---------------+---------------+---------------+---------------+------*/    
+void VerifyString (IECInstanceR instance, ECValueR v, WCharCP accessString, bool useIndex, UInt32 index, WCharCP value)
+    {
+    v.Clear();
+    if (useIndex)
+        EXPECT_TRUE (SUCCESS == instance.GetValue (v, accessString, index));
+    else
+        EXPECT_TRUE (SUCCESS == instance.GetValue (v, accessString));
+    EXPECT_STREQ (value, v.GetString());
+    }
+
+/*---------------------------------------------------------------------------------**//**
+* @bsimethod                                    Adam.Klatzkin                   01/2010
++---------------+---------------+---------------+---------------+---------------+------*/    
+void VerifyString (IECInstanceR instance, ECValueR v, WCharCP accessString, WCharCP value)
+    {
+    return VerifyString (instance, v, accessString, false, 0, value);
+    }    
+        
+/*---------------------------------------------------------------------------------**//**
+* @bsimethod                                                    CaseyMullen     10/09
++---------------+---------------+---------------+---------------+---------------+------*/    
+void SetAndVerifyString (IECInstanceR instance, ECValueR v, WCharCP accessString, WCharCP value)
+    {
+    v.SetString(value);
+    EXPECT_TRUE (SUCCESS == instance.SetValue (accessString, v));
+    VerifyString (instance, v, accessString, value);
+    }
+       
+/*---------------------------------------------------------------------------------**//**
+* @bsimethod                                                    CaseyMullen     10/09
++---------------+---------------+---------------+---------------+---------------+------*/    
+void VerifyInteger (IECInstanceR instance, ECValueR v, WCharCP accessString, bool useIndex, UInt32 index, UInt32 value)
+    {
+    v.Clear();
+    if (useIndex)
+        EXPECT_TRUE (SUCCESS == instance.GetValue (v, accessString, index));
+    else
+        EXPECT_TRUE (SUCCESS == instance.GetValue (v, accessString));
+    EXPECT_EQ (value, v.GetInteger());
+    }
+    
+/*---------------------------------------------------------------------------------**//**
+* @bsimethod                                                    CaseyMullen     10/09
++---------------+---------------+---------------+---------------+---------------+------*/    
+void VerifyInteger (IECInstanceR instance, ECValueR v, WCharCP accessString, UInt32 value)
+    {
+    return VerifyInteger (instance, v, accessString, false, 0, value);
+    }    
+        
+/*---------------------------------------------------------------------------------**//**
+* @bsimethod                                                    CaseyMullen     10/09
++---------------+---------------+---------------+---------------+---------------+------*/    
+void SetAndVerifyInteger (IECInstanceR instance, ECValueR v, WCharCP accessString, UInt32 value)
+    {
+    v.SetInteger(value);
+    EXPECT_TRUE (SUCCESS == instance.SetValue (accessString, v));
+    VerifyInteger (instance, v, accessString, value);
+    }  
+    
+/*---------------------------------------------------------------------------------**//**
+* @bsimethod                                                    CaseyMullen     10/09
++---------------+---------------+---------------+---------------+---------------+------*/    
+void VerifyDouble (IECInstanceR instance, ECValueR v, WCharCP accessString, double value)
+    {
+    v.Clear();
+    EXPECT_TRUE (SUCCESS == instance.GetValue (v, accessString));
+    EXPECT_EQ (value, v.GetDouble());
+    }
+        
+/*---------------------------------------------------------------------------------**//**
+* @bsimethod                                                    CaseyMullen     10/09
++---------------+---------------+---------------+---------------+---------------+------*/    
+void SetAndVerifyDouble (IECInstanceR instance, ECValueR v, WCharCP accessString, double value)
+    {
+    v.SetDouble(value);
+    EXPECT_TRUE (SUCCESS == instance.SetValue (accessString, v));
+    VerifyDouble (instance, v, accessString, value);
+    }
+
+/*---------------------------------------------------------------------------------**//**
+* @bsimethod                                                    CaseyMullen     10/09
++---------------+---------------+---------------+---------------+---------------+------*/    
+void VerifyLong (IECInstanceR instance, ECValueR v, WCharCP accessString, UInt64 value)
+    {
+    v.Clear();
+    EXPECT_TRUE (SUCCESS == instance.GetValue (v, accessString));
+    EXPECT_EQ (value, v.GetLong());
+    }
+        
+/*---------------------------------------------------------------------------------**//**
+* @bsimethod                                                    CaseyMullen     10/09
++---------------+---------------+---------------+---------------+---------------+------*/    
+void SetAndVerifyLong (IECInstanceR instance, ECValueR v, WCharCP accessString, UInt64 value)
+    {
+    v.SetLong(value);
+    EXPECT_TRUE (SUCCESS == instance.SetValue (accessString, v));
+    VerifyLong (instance, v, accessString, value);
+    } 
+    
+/*---------------------------------------------------------------------------------**//**
+* @bsimethod                                                    AdamKlatzkin     01/10
++---------------+---------------+---------------+---------------+---------------+------*/    
+void VerifyArrayInfo (IECInstanceR instance, ECValueR v, WCharCP accessString, UInt32 count, bool isFixedCount)
+    {
+    v.Clear();
+    EXPECT_TRUE (SUCCESS == instance.GetValue (v, accessString));
+    EXPECT_EQ (count, v.GetArrayInfo().GetCount());
+    EXPECT_EQ (isFixedCount, v.GetArrayInfo().IsFixedCount());
+    }
+    
+/*---------------------------------------------------------------------------------**//**
+* @bsimethod                                                    AdamKlatzkin     01/10
++---------------+---------------+---------------+---------------+---------------+------*/    
+void VerifyOutOfBoundsError (IECInstanceR instance, ECValueR v, WCharCP accessString, UInt32 index)
+    {
+    v.Clear();    
+    // WIP_FUSION .. ERROR_InvalidIndex
+    // CGM - instance.GetValue() is still returning a StatusInt, but the underlying method is now returning an ECObjectsStatus
+    EXPECT_TRUE (ECOBJECTS_STATUS_IndexOutOfRange == instance.GetValue (v, accessString, index));
+    EXPECT_TRUE (ECOBJECTS_STATUS_IndexOutOfRange == instance.SetValue (accessString, v, index));
+    }    
+    
+/*---------------------------------------------------------------------------------**//**
+* @bsimethod                                                    AdamKlatzkin     01/10
++---------------+---------------+---------------+---------------+---------------+------*/    
+void VerifyStringArray (IECInstanceR instance, ECValueR v, WCharCP accessString, WCharCP value, UInt32 start, UInt32 count)
+    {
+    WString incrementingString = value;
+   
+    for (UInt32 i=start ; i < start + count ; i++)        
+        {
+        incrementingString.append (L"X");
+        VerifyString (instance, v, accessString, true, i, incrementingString.c_str());
+        }
+    }  
+              
+    
+/*---------------------------------------------------------------------------------**//**
+* @bsimethod                                                    AdamKlatzkin     01/10
++---------------+---------------+---------------+---------------+---------------+------*/    
+void SetAndVerifyStringArray (IECInstanceR instance, ECValueR v, WCharCP accessString, WCharCP value, UInt32 count)
+    {
+    WString incrementingString = value;
+    for (UInt32 i=0 ; i < count ; i++)        
+        {
+        incrementingString.append (L"X");
+        v.SetString(incrementingString.c_str());
+
+        // since the test sets some of the array values more than once to the same value we must check SUCCESS || ECOBJECTS_STATUS_PropertyValueMatchesNoChange 
+        ECObjectsStatus status = instance.SetValue (accessString, v, i);
+        EXPECT_TRUE (SUCCESS == status || ECOBJECTS_STATUS_PropertyValueMatchesNoChange == status);
+        }
+    
+    VerifyStringArray (instance, v, accessString, value, 0, count);
+    }  
+    
+/*---------------------------------------------------------------------------------**//**
+* @bsimethod                                                    AdamKlatzkin     01/10
++---------------+---------------+---------------+---------------+---------------+------*/    
+void VerifyIntegerArray (IECInstanceR instance, ECValueR v, WCharCP accessString, UInt32 baseValue, UInt32 start, UInt32 count)
+    {       
+    for (UInt32 i=start ; i < start + count ; i++)        
+        {
+        VerifyInteger (instance, v, accessString, true, i, baseValue++);
+        }
+    }        
+    
+/*---------------------------------------------------------------------------------**//**
+* @bsimethod                                                    AdamKlatzkin     01/10
++---------------+---------------+---------------+---------------+---------------+------*/    
+void SetAndVerifyIntegerArray (IECInstanceR instance, ECValueR v, WCharCP accessString, UInt32 baseValue, UInt32 count)
+    {
+    for (UInt32 i=0 ; i < count ; i++)        
+        {
+        v.SetInteger(baseValue + i); 
+
+        // since the test sets some of the array values more than once to the same value we must check SUCCESS || ECOBJECTS_STATUS_PropertyValueMatchesNoChange 
+        ECObjectsStatus status = instance.SetValue (accessString, v, i);
+        EXPECT_TRUE (SUCCESS == status || ECOBJECTS_STATUS_PropertyValueMatchesNoChange == status);
+        }
+        
+    VerifyIntegerArray (instance, v, accessString, baseValue, 0, count);
+    }      
+    
+/*---------------------------------------------------------------------------------**//**
+* @bsimethod                                    Adam.Klatzkin                   01/2010
++---------------+---------------+---------------+---------------+---------------+------*/
+void VerifyIsNullArrayElements (IECInstanceR instance, ECValueR v, WCharCP accessString, UInt32 start, UInt32 count, bool isNull)
+    {
+    for (UInt32 i = start ; i < start + count ; i++)    
+        {
+        v.Clear();
+        EXPECT_TRUE (SUCCESS == instance.GetValue (v, accessString, i));
+        EXPECT_TRUE (isNull == v.IsNull());        
+        }
+    }
+
+/*---------------------------------------------------------------------------------**//**
+* @bsimethod                                                    JoshSchifter    12/09
++---------------+---------------+---------------+---------------+---------------+------*/
+WString    GetTestSchemaXMLString (WCharCP schemaName, UInt32 versionMajor, UInt32 versionMinor, WCharCP className)
+    {
+    wchar_t fmt[] = L"<?xml version=\"1.0\" encoding=\"UTF-8\"?>"
+                    L"<ECSchema schemaName=\"%s\" nameSpacePrefix=\"test\" version=\"%02d.%02d\" xmlns=\"http://www.bentley.com/schemas/Bentley.ECXML.2.0\">"
+                    L"    <ECClass typeName=\"EmptyClass\" isDomainClass=\"True\">"
+                    L"    </ECClass>"
+                    L"    <ECClass typeName=\"Manufacturer\" isStruct=\"True\" isDomainClass=\"True\">"
+                    L"        <ECProperty propertyName=\"Name\" typeName=\"string\" />"
+                    L"        <ECProperty propertyName=\"AccountNo\" typeName=\"int\" />"
+                    L"    </ECClass>"
+                    L"    <ECClass typeName=\"CadData\" isStruct=\"True\" isDomainClass=\"True\">"
+                    L"        <ECProperty propertyName=\"Name\"         typeName=\"string\" />"
+                    L"        <ECProperty propertyName=\"Count\"        typeName=\"int\" />"
+                    L"        <ECProperty propertyName=\"StartPoint\"   typeName=\"point3d\" />"
+                    L"        <ECProperty propertyName=\"EndPoint\"     typeName=\"point3d\" />"
+                    L"        <ECProperty propertyName=\"Size\"         typeName=\"point2d\" />"
+                    L"        <ECProperty propertyName=\"Length\"       typeName=\"double\"  />"
+                    L"        <ECProperty propertyName=\"Install_Date\" typeName=\"dateTime\"  />"
+                    L"        <ECProperty propertyName=\"Service_Date\" typeName=\"dateTime\"  />"
+                    L"        <ECProperty propertyName=\"Field_Tested\" typeName=\"boolean\"  />"
+                    L"    </ECClass>"
+                    L"    <ECClass typeName=\"AllPrimitives\" isStruct=\"True\" isDomainClass=\"True\">"
+                    L"        <ECProperty propertyName=\"AString\"          typeName=\"string\" />"
+                    L"        <ECProperty propertyName=\"AnInt\"            typeName=\"int\" />"
+                    L"        <ECProperty propertyName=\"APoint3d\"         typeName=\"point3d\" />"
+                    L"        <ECProperty propertyName=\"APoint2d\"         typeName=\"point2d\" />"
+                    L"        <ECProperty propertyName=\"ADouble\"          typeName=\"double\"  />"
+                    L"        <ECProperty propertyName=\"ADateTime\"        typeName=\"dateTime\"  />"
+                    L"        <ECProperty propertyName=\"ABoolean\"         typeName=\"boolean\"  />"
+                    L"        <ECProperty propertyName=\"ALong\"            typeName=\"long\"  />"
+                    L"        <ECProperty propertyName=\"ABinary\"          typeName=\"binary\"  />"
+                    L"        <ECProperty propertyName=\"ReadOnlyInt\"      typeName=\"int\" readOnly=\"True\"  />"
+                    L"        <ECArrayProperty propertyName=\"SomeStrings\" typeName=\"string\" />"
+                    L"        <ECArrayProperty propertyName=\"SomeInts\"    typeName=\"int\" />"
+                    L"        <ECArrayProperty propertyName=\"SomePoint3ds\"    typeName=\"point3d\" />"
+                    L"        <ECArrayProperty propertyName=\"SomePoint2ds\"    typeName=\"point2d\" />"
+                    L"        <ECArrayProperty propertyName=\"SomeDoubles\"     typeName=\"double\"  />"
+                    L"        <ECArrayProperty propertyName=\"SomeDateTimes\"   typeName=\"dateTime\"  />"
+                    L"        <ECArrayProperty propertyName=\"SomeBooleans\"    typeName=\"boolean\"  />"
+                    L"        <ECArrayProperty propertyName=\"SomeLongs\"       typeName=\"long\"  />"
+                    L"        <ECArrayProperty propertyName=\"SomeBinaries\"    typeName=\"binary\"  />"
+                    L"    </ECClass>"
+                    L"    <ECClass typeName=\"FixedSizeArrayTester\" isStruct=\"True\" isDomainClass=\"True\">"
+                    L"        <ECArrayProperty propertyName=\"FixedString1\"  typeName=\"string\"     minOccurs=\"1\"  maxOccurs=\"1\" />"
+                    L"        <ECArrayProperty propertyName=\"FixedInt1\"     typeName=\"int\"        minOccurs=\"1\"  maxOccurs=\"1\" />"
+                    L"        <ECArrayProperty propertyName=\"FixedString10\" typeName=\"string\"     minOccurs=\"10\" maxOccurs=\"10\" />"
+                    L"        <ECArrayProperty propertyName=\"FixedInt10\"    typeName=\"int\"        minOccurs=\"10\" maxOccurs=\"10\" />"
+                    L"        <ECArrayProperty propertyName=\"Struct1\"       typeName=\"BaseClass0\" minOccurs=\"1\"  maxOccurs=\"1\" />"
+                    L"        <ECArrayProperty propertyName=\"Struct10\"      typeName=\"BaseClass0\" minOccurs=\"10\" maxOccurs=\"10\" />"
+                    L"    </ECClass>"
+                    L"    <ECClass typeName=\"ClassLayoutPerformanceTest0\" isStruct=\"True\" isDomainClass=\"True\">"
+                    L"        <ECProperty propertyName=\"AString\"  typeName=\"string\" />"
+                    L"        <ECProperty propertyName=\"AnInt\"    typeName=\"int\" />"
+                    L"        <ECProperty propertyName=\"ADouble\"  typeName=\"double\"  />"
+                    L"    </ECClass>"
+                    L"    <ECClass typeName=\"ClassLayoutPerformanceTest1\" isStruct=\"True\" isDomainClass=\"True\">"
+                    L"        <ECProperty propertyName=\"AMonkeywrench\"    typeName=\"int\" />"
+                    L"        <ECProperty propertyName=\"ADouble\"          typeName=\"double\"  />"
+                    L"        <ECProperty propertyName=\"AString\"          typeName=\"string\" />"
+                    L"        <ECProperty propertyName=\"AnInt\"            typeName=\"int\" />"
+                    L"    </ECClass>"
+                    L"    <ECClass typeName=\"%s\" isDomainClass=\"True\">"
+                    L"        <ECArrayProperty propertyName=\"BeginningArray\" typeName=\"string\" />"
+                    L"        <ECProperty propertyName=\"A\" typeName=\"int\" />"
+                    L"        <ECProperty propertyName=\"AA\" typeName=\"int\" />"
+                    L"        <ECProperty propertyName=\"B\" typeName=\"string\" />"
+                    L"        <ECProperty propertyName=\"C\" typeName=\"long\" />"
+                    L"        <ECProperty propertyName=\"D\" typeName=\"double\" />"
+                    L"        <ECProperty propertyName=\"S\" typeName=\"string\" />"
+                    L"        <ECStructProperty propertyName=\"Manufacturer\" typeName=\"Manufacturer\" />"
+                    L"        <ECProperty propertyName=\"Property0\" typeName=\"string\" />"
+                    L"        <ECProperty propertyName=\"Property1\" typeName=\"string\" />"
+                    L"        <ECProperty propertyName=\"Property2\" typeName=\"string\" />"
+                    L"        <ECProperty propertyName=\"Property3\" typeName=\"string\" />"
+                    L"        <ECProperty propertyName=\"Property4\" typeName=\"string\" />"
+                    L"        <ECProperty propertyName=\"Property5\" typeName=\"string\" />"
+                    L"        <ECProperty propertyName=\"Property6\" typeName=\"string\" />"
+                    L"        <ECProperty propertyName=\"Property7\" typeName=\"string\" />"
+                    L"        <ECProperty propertyName=\"Property8\" typeName=\"string\" />"
+                    L"        <ECProperty propertyName=\"Property9\" typeName=\"string\" />"
+                    L"        <ECArrayProperty propertyName=\"FixedArrayFixedElement\" typeName=\"int\" minOccurs=\"10\" maxOccurs=\"10\"/>"                    
+                    L"        <ECProperty propertyName=\"Property10\" typeName=\"string\" />"
+                    L"        <ECProperty propertyName=\"Property11\" typeName=\"string\" />"
+                    L"        <ECProperty propertyName=\"Property12\" typeName=\"string\" />"
+                    L"        <ECProperty propertyName=\"Property13\" typeName=\"string\" />"
+                    L"        <ECProperty propertyName=\"Property14\" typeName=\"string\" />"
+                    L"        <ECProperty propertyName=\"Property15\" typeName=\"string\" />"
+                    L"        <ECProperty propertyName=\"Property16\" typeName=\"string\" />"
+                    L"        <ECProperty propertyName=\"Property17\" typeName=\"string\" />"                    
+                    L"        <ECArrayProperty propertyName=\"VariableArrayFixedElement\" typeName=\"int\"/>"
+                    L"        <ECArrayProperty propertyName=\"FixedArrayVariableElement\" typeName=\"string\" minOccurs=\"12\" maxOccurs=\"12\"/>"                    
+                    L"        <ECProperty propertyName=\"Property18\" typeName=\"string\" />"
+                    L"        <ECProperty propertyName=\"Property19\" typeName=\"string\" />"
+                    L"        <ECProperty propertyName=\"Property20\" typeName=\"string\" />"
+                    L"        <ECProperty propertyName=\"Property21\" typeName=\"string\" />"
+                    L"        <ECProperty propertyName=\"Property22\" typeName=\"string\" />"
+                    L"        <ECArrayProperty propertyName=\"ManufacturerArray\" typeName=\"Manufacturer\"/>"
+                    L"        <ECProperty propertyName=\"Property23\" typeName=\"string\" />"
+                    L"        <ECProperty propertyName=\"Property24\" typeName=\"string\" />"
+                    L"        <ECProperty propertyName=\"Property25\" typeName=\"string\" />"
+                    L"        <ECProperty propertyName=\"Property26\" typeName=\"string\" />"
+                    L"        <ECProperty propertyName=\"Property27\" typeName=\"string\" />"
+                    L"        <ECArrayProperty propertyName=\"VariableArrayVariableElement\" typeName=\"string\"/>"
+                    L"        <ECProperty propertyName=\"Property28\" typeName=\"string\" />"
+                    L"        <ECProperty propertyName=\"Property29\" typeName=\"string\" />"
+                    L"        <ECProperty propertyName=\"Property30\" typeName=\"string\" />"
+                    L"        <ECProperty propertyName=\"Property31\" typeName=\"string\" />"
+                    L"        <ECProperty propertyName=\"Property32\" typeName=\"string\" />"
+                    L"        <ECProperty propertyName=\"Property33\" typeName=\"string\" />"
+                    L"        <ECProperty propertyName=\"Property34\" typeName=\"string\" />"
+                    L"        <ECProperty propertyName=\"Property35\" typeName=\"string\" />"
+                    L"        <ECProperty propertyName=\"Property36\" typeName=\"string\" />"
+                    L"        <ECProperty propertyName=\"Property37\" typeName=\"string\" />"
+                    L"        <ECProperty propertyName=\"Property38\" typeName=\"string\" />"
+                    L"        <ECProperty propertyName=\"Property39\" typeName=\"string\" />"
+                    L"        <ECProperty propertyName=\"Property40\" typeName=\"string\" />"
+                    L"        <ECProperty propertyName=\"Property41\" typeName=\"string\" />"
+                    L"        <ECProperty propertyName=\"Property42\" typeName=\"string\" />"
+                    L"        <ECProperty propertyName=\"Property43\" typeName=\"string\" />"
+                    L"        <ECProperty propertyName=\"Property44\" typeName=\"string\" />"
+                    L"        <ECProperty propertyName=\"Property45\" typeName=\"string\" />"
+                    L"        <ECProperty propertyName=\"Property46\" typeName=\"string\" />"
+                    L"        <ECProperty propertyName=\"Property47\" typeName=\"string\" />"
+                    L"        <ECArrayProperty propertyName=\"EndingArray\" typeName=\"string\" />"
+                    L"    </ECClass>"
+                    L"    <ECClass typeName=\"NestedStructArray\" isStruct=\"True\" isDomainClass=\"True\">"
+                    L"        <ECProperty propertyName=\"NestPropString\" typeName=\"string\" />"
+                    L"        <ECArrayProperty propertyName=\"ManufacturerArray\" typeName=\"Manufacturer\"  minOccurs=\"0\" maxOccurs=\"unbounded\" />"
+                    L"    </ECClass>"
+                    L"    <ECClass typeName=\"ClassWithStructArray\" isStruct=\"True\" isDomainClass=\"True\">"
+                    L"        <ECArrayProperty propertyName=\"StructArray\" typeName=\"AllPrimitives\"  minOccurs=\"0\" maxOccurs=\"unbounded\" />"
+                    L"        <ECStructProperty propertyName=\"StructMember\" typeName=\"AllPrimitives\" />"
+                    L"        <ECArrayProperty propertyName=\"ComplicatedStructArray\" typeName=\"NestedStructArray\"  minOccurs=\"0\" maxOccurs=\"unbounded\" />"
+                    L"    </ECClass>"
+                    L"    <ECClass typeName=\"ClassWithPolymorphicStructArray\" isStruct=\"True\" isDomainClass=\"True\">"
+                    L"        <ECArrayProperty propertyName=\"PolymorphicStructArray\" typeName=\"BaseClass0\"  minOccurs=\"0\" maxOccurs=\"unbounded\" />"
+                    L"    </ECClass>"
+                    L"    <ECClass typeName=\"BaseClass0\" isStruct=\"True\" isDomainClass=\"True\">"
+                    L"        <ECProperty propertyName=\"BaseIntProperty\" typeName=\"int\" />"
+                    L"    </ECClass>"
+                    L"    <ECClass typeName=\"DerivedClass0\" isStruct=\"True\" isDomainClass=\"True\">"
+                    L"        <BaseClass>BaseClass0</BaseClass>"
+                    L"        <ECProperty propertyName=\"DerivedStringProperty\" typeName=\"string\" />"
+                    L"    </ECClass>"
+                    L"    <ECClass typeName=\"DerivedClass1\" isStruct=\"True\" isDomainClass=\"True\">"
+                    L"        <BaseClass>BaseClass0</BaseClass>"
+                    L"        <ECProperty propertyName=\"DerivedDoubleProperty\" typeName=\"double\" />"
+                    L"    </ECClass>"
+                    L"</ECSchema>";
+
+    wchar_t* buff = (wchar_t*) _alloca (2 * (50 + wcslen (fmt) + wcslen (schemaName) + wcslen (className)));
+
+    swprintf (buff, fmt, schemaName, versionMajor, versionMinor, className);
+
+    return buff;
+    }
+
+/*---------------------------------------------------------------------------------**//**
+* @bsimethod                                                    JoshSchifter    12/09
++---------------+---------------+---------------+---------------+---------------+------*/
+ECSchemaP       CreateTestSchema (ECSchemaCacheR schemaOwner)
+    {
+    WString schemaXMLString = GetTestSchemaXMLString (L"TestSchema", 0, 0, L"TestClass");
+
+    EXPECT_EQ (S_OK, CoInitialize(NULL));  
+
+    ECSchemaReadContextPtr  schemaContext = ECSchemaReadContext::CreateContext(schemaOwner);
+
+    ECSchemaP schema;        
+    EXPECT_EQ (SUCCESS, ECSchema::ReadFromXmlString (schema, schemaXMLString.c_str(), *schemaContext));  
+
+    CoUninitialize();
+    return schema;
+    }
+    
+typedef std::vector<WString> NameVector;
+static std::vector<WString> s_propertyNames;
+
+/*---------------------------------------------------------------------------------**//**
+* @bsimethod                                                    CaseyMullen    01/10
++---------------+---------------+---------------+---------------+---------------+------*/
+ECSchemaP       CreateProfilingSchema (int nStrings, ECSchemaCacheR schemaOwner)
+    {
+    EXPECT_EQ (S_OK, CoInitialize(NULL));  
+    s_propertyNames.clear();
+    
+    WString schemaXml = 
+                    L"<?xml version=\"1.0\" encoding=\"UTF-8\"?>"
+                    L"<ECSchema schemaName=\"ProfilingSchema\" nameSpacePrefix=\"p\" version=\"1.0\" xmlns=\"http://www.bentley.com/schemas/Bentley.ECXML.2.0\">"
+                    L"    <ECClass typeName=\"Pidget\" isDomainClass=\"True\">";
+
+    for (int i = 0; i < nStrings; i++)
+        {
+        wchar_t propertyName[32];
+        swprintf(propertyName, L"StringProperty%02d", i);
+        s_propertyNames.push_back (propertyName);
+        WCharCP propertyFormat = 
+                    L"        <ECProperty propertyName=\"%s\" typeName=\"string\" />";
+        wchar_t propertyXml[128];
+        swprintf (propertyXml, propertyFormat, propertyName);
+        schemaXml += propertyXml;
+        }                    
+
+    schemaXml +=    L"    </ECClass>"
+                    L"</ECSchema>";
+
+    ECSchemaReadContextPtr  schemaContext = ECSchemaReadContext::CreateContext(schemaOwner);
+
+    ECSchemaP schema;        
+    EXPECT_EQ (SCHEMA_READ_STATUS_Success, ECSchema::ReadFromXmlString (schema, schemaXml.c_str(), *schemaContext));
+
+    CoUninitialize();
+    return schema;
+    }
+    
+/*---------------------------------------------------------------------------------**//**
+* @bsimethod                                    Adam.Klatzkin                   02/2010
++---------------+---------------+---------------+---------------+---------------+------*/
+void ExerciseVariableCountIntArray (IECInstanceR instance, ECValue& v, wchar_t* arrayAccessor, int baseValue)
+    {
+    // test insertion in an empty array
+    ASSERT_TRUE (ECOBJECTS_STATUS_Success == instance.InsertArrayElements (arrayAccessor, 0, 5));
+    VerifyArrayInfo             (instance, v, arrayAccessor, 5, false);
+    VerifyIsNullArrayElements   (instance, v, arrayAccessor, 0, 5, true);    
+    SetAndVerifyIntegerArray    (instance, v, arrayAccessor, baseValue, 5);   
+    VerifyIsNullArrayElements   (instance, v, arrayAccessor, 0, 5, false);
+    VerifyOutOfBoundsError      (instance, v, arrayAccessor, 5);
+    // test insertion in the middle of an array
+    ASSERT_TRUE (ECOBJECTS_STATUS_Success == instance.InsertArrayElements (arrayAccessor, 3, 3));    
+    VerifyArrayInfo             (instance, v, arrayAccessor, 8, false);
+    VerifyIsNullArrayElements   (instance, v, arrayAccessor, 0, 3, false);
+    VerifyIntegerArray          (instance, v, arrayAccessor, baseValue, 0, 3);
+    VerifyIsNullArrayElements   (instance, v, arrayAccessor, 3, 3, true);
+    VerifyIsNullArrayElements   (instance, v, arrayAccessor, 6, 2, false);
+    VerifyIntegerArray          (instance, v, arrayAccessor, baseValue + 3, 6, 2);
+    SetAndVerifyIntegerArray    (instance, v, arrayAccessor, baseValue, 8);   
+    // test insertion at the beginning of an array
+    ASSERT_TRUE (ECOBJECTS_STATUS_Success == instance.InsertArrayElements (arrayAccessor, 0, 4));    
+    VerifyArrayInfo             (instance, v, arrayAccessor, 12, false);
+    VerifyIsNullArrayElements   (instance, v, arrayAccessor, 0, 4, true);
+    VerifyIsNullArrayElements   (instance, v, arrayAccessor, 4, 8, false);
+    VerifyIntegerArray          (instance, v, arrayAccessor, baseValue, 4, 8);    
+    SetAndVerifyIntegerArray    (instance, v, arrayAccessor, baseValue, 12);     
+    // test insertion at the end of an array
+    ASSERT_TRUE (ECOBJECTS_STATUS_Success == instance.AddArrayElements (arrayAccessor, 2));    
+    VerifyArrayInfo             (instance, v, arrayAccessor, 14, false);    
+    VerifyIsNullArrayElements   (instance, v, arrayAccessor, 12, 2, true);
+    VerifyIsNullArrayElements   (instance, v, arrayAccessor, 0, 12, false);
+    VerifyIntegerArray          (instance, v, arrayAccessor, baseValue, 0, 12);    
+    SetAndVerifyIntegerArray    (instance, v, arrayAccessor, baseValue, 14);               
+    }    
+       
+/*---------------------------------------------------------------------------------**//**
+* @bsimethod                                    Adam.Klatzkin                   02/2010
++---------------+---------------+---------------+---------------+---------------+------*/
+void ExerciseVariableCountStringArray (IECInstanceR instance, ECValue& v, wchar_t* arrayAccessor, wchar_t* stringSeed)
+    {
+    // test insertion in an empty array
+    ASSERT_TRUE (ECOBJECTS_STATUS_Success == instance.InsertArrayElements (arrayAccessor, 0, 5));
+    VerifyArrayInfo             (instance, v, arrayAccessor, 5, false);
+    VerifyIsNullArrayElements   (instance, v, arrayAccessor, 0, 5, true);    
+    SetAndVerifyStringArray     (instance, v, arrayAccessor, stringSeed, 5);   
+    VerifyIsNullArrayElements   (instance, v, arrayAccessor, 0, 5, false);
+    VerifyOutOfBoundsError      (instance, v, arrayAccessor, 5);
+    // test insertion in the middle of an array
+    ASSERT_TRUE (ECOBJECTS_STATUS_Success == instance.InsertArrayElements (arrayAccessor, 3, 3));    
+    VerifyArrayInfo             (instance, v, arrayAccessor, 8, false);
+    VerifyIsNullArrayElements   (instance, v, arrayAccessor, 0, 3, false);
+    VerifyStringArray           (instance, v, arrayAccessor, stringSeed, 0, 3);
+    VerifyIsNullArrayElements   (instance, v, arrayAccessor, 3, 3, true);
+    VerifyIsNullArrayElements   (instance, v, arrayAccessor, 6, 2, false);
+    WString stringSeedXXX(stringSeed);
+    stringSeedXXX.append (L"XXX");
+    VerifyStringArray           (instance, v, arrayAccessor, stringSeedXXX.c_str(), 6, 2);
+    SetAndVerifyStringArray     (instance, v, arrayAccessor, stringSeed, 8);   
+    // test insertion at the beginning of an array
+    ASSERT_TRUE (ECOBJECTS_STATUS_Success == instance.InsertArrayElements (arrayAccessor, 0, 4));    
+    VerifyArrayInfo             (instance, v, arrayAccessor, 12, false);
+    VerifyIsNullArrayElements   (instance, v, arrayAccessor, 0, 4, true);
+    VerifyIsNullArrayElements   (instance, v, arrayAccessor, 4, 8, false);
+    VerifyStringArray           (instance, v, arrayAccessor, stringSeed, 4, 8);    
+    SetAndVerifyStringArray     (instance, v, arrayAccessor, stringSeed, 12);     
+    // test insertion at the end of an array
+    ASSERT_TRUE (ECOBJECTS_STATUS_Success == instance.AddArrayElements (arrayAccessor, 2));    
+    VerifyArrayInfo             (instance, v, arrayAccessor, 14, false);    
+    VerifyIsNullArrayElements   (instance, v, arrayAccessor, 12, 2, true);
+    VerifyIsNullArrayElements   (instance, v, arrayAccessor, 0, 12, false);
+    VerifyStringArray           (instance, v, arrayAccessor, stringSeed, 0, 12);    
+    SetAndVerifyStringArray     (instance, v, arrayAccessor, stringSeed, 14);               
+    }
+    
+/*---------------------------------------------------------------------------------**//**
+* @bsimethod                                    Adam.Klatzkin                   02/2010
++---------------+---------------+---------------+---------------+---------------+------*/
+void VerifyVariableCountManufacturerArray (IECInstanceR instance, ECValue& v, wchar_t* arrayAccessor)
+    {    
+    VerifyArrayInfo (instance, v, arrayAccessor, 4, false);
+    EXPECT_TRUE (SUCCESS == instance.GetValue (v, arrayAccessor));    
+    VerifyIsNullArrayElements (instance, v, arrayAccessor, 0, 4, false);
+    EXPECT_TRUE (SUCCESS == instance.GetValue (v, arrayAccessor, 0));    
+    EXPECT_TRUE (v.IsStruct());    
+    IECInstancePtr manufInst = v.GetStruct();
+    VerifyString (*manufInst, v, L"Name", L"Nissan");
+    VerifyInteger (*manufInst, v, L"AccountNo", 3475);
+    EXPECT_TRUE (SUCCESS == instance.GetValue (v, arrayAccessor, 1));    
+    EXPECT_TRUE (v.IsStruct());    
+    manufInst = v.GetStruct();
+    VerifyString (*manufInst, v, L"Name", L"Ford");
+    VerifyInteger (*manufInst, v, L"AccountNo", 381);    
+    EXPECT_TRUE (SUCCESS == instance.GetValue (v, arrayAccessor, 2));    
+    EXPECT_TRUE (v.IsStruct());    
+    manufInst = v.GetStruct();
+    VerifyString (*manufInst, v, L"Name", L"Chrysler");
+    VerifyInteger (*manufInst, v, L"AccountNo", 81645);    
+    EXPECT_TRUE (SUCCESS == instance.GetValue (v, arrayAccessor, 3));    
+    EXPECT_TRUE (v.IsStruct());    
+    manufInst = v.GetStruct();
+    VerifyString (*manufInst, v, L"Name", L"Toyota");
+    VerifyInteger (*manufInst, v, L"AccountNo", 6823);    
+    }  
+    
+/*---------------------------------------------------------------------------------**//**
+* @bsimethod                                    Adam.Klatzkin                   02/2010
++---------------+---------------+---------------+---------------+---------------+------*/
+void ExerciseVariableCountManufacturerArray (IECInstanceR instance, StandaloneECEnablerR manufacturerEnabler, ECValue& v, wchar_t* arrayAccessor)
+    {    
+    // WIP_FUSION, review this process of setting array eleeents.  Is it easy enough?
+    VerifyArrayInfo (instance, v, arrayAccessor, 0, false);
+    
+    // create an array of two values
+    ASSERT_TRUE (ECOBJECTS_STATUS_Success == instance.AddArrayElements (arrayAccessor, 2));
+    VerifyArrayInfo (instance, v, arrayAccessor, 2, false);
+    VerifyIsNullArrayElements (instance, v, arrayAccessor, 0, 2, true);
+    IECInstancePtr manufInst = manufacturerEnabler.CreateInstance().get();    
+    SetAndVerifyString (*manufInst, v, L"Name", L"Nissan");
+    SetAndVerifyInteger (*manufInst, v, L"AccountNo", 3475);
+    v.SetStruct (manufInst.get());
+    ASSERT_TRUE (SUCCESS == instance.SetValue (arrayAccessor, v, 0));
+    manufInst = manufacturerEnabler.CreateInstance().get();    
+    SetAndVerifyString (*manufInst, v, L"Name", L"Kia");
+    SetAndVerifyInteger (*manufInst, v, L"AccountNo", 1791);
+    v.SetStruct (manufInst.get());
+    ASSERT_TRUE (SUCCESS == instance.SetValue (arrayAccessor, v, 1));    
+    VerifyIsNullArrayElements (instance, v, arrayAccessor, 0, 2, false);    
+   
+    // insert two elements in the middle of the array   
+    ASSERT_TRUE (ECOBJECTS_STATUS_Success == instance.InsertArrayElements (arrayAccessor, 1, 2));
+    VerifyArrayInfo (instance, v, arrayAccessor, 4, false);
+    VerifyIsNullArrayElements (instance, v, arrayAccessor, 0, 1, false);
+    VerifyIsNullArrayElements (instance, v, arrayAccessor, 1, 2, true);
+    VerifyIsNullArrayElements (instance, v, arrayAccessor, 3, 1, false);
+    manufInst = manufacturerEnabler.CreateInstance().get();    
+    SetAndVerifyString (*manufInst, v, L"Name", L"Ford");
+    SetAndVerifyInteger (*manufInst, v, L"AccountNo", 381);
+    v.SetStruct (manufInst.get());
+    ASSERT_TRUE (SUCCESS == instance.SetValue (arrayAccessor, v, 1)); 
+    manufInst = manufacturerEnabler.CreateInstance().get();    
+    SetAndVerifyString (*manufInst, v, L"Name", L"Chrysler");
+    SetAndVerifyInteger (*manufInst, v, L"AccountNo", 81645);
+    v.SetStruct (manufInst.get());
+    ASSERT_TRUE (SUCCESS ==instance.SetValue (arrayAccessor, v, 2));        
+    VerifyIsNullArrayElements (instance, v, arrayAccessor, 0, 4, false);
+    
+    // ensure we can set a struct array value to NULL        
+    v.SetToNull();
+    ASSERT_TRUE (SUCCESS == instance.SetValue (arrayAccessor, v, 3));        
+    VerifyIsNullArrayElements (instance, v, arrayAccessor, 0, 3, false);
+    VerifyIsNullArrayElements (instance, v, arrayAccessor, 3, 1, true);
+    manufInst = manufacturerEnabler.CreateInstance().get();    
+    SetAndVerifyString (*manufInst, v, L"Name", L"Acura");
+    SetAndVerifyInteger (*manufInst, v, L"AccountNo", 6);
+    v.SetStruct (manufInst.get());
+    ASSERT_TRUE (SUCCESS == instance.SetValue (arrayAccessor, v, 3));        
+    VerifyIsNullArrayElements (instance, v, arrayAccessor, 3, 1, false);
+    manufInst = manufacturerEnabler.CreateInstance().get();    
+    SetAndVerifyString (*manufInst, v, L"Name", L"Toyota");
+    SetAndVerifyInteger (*manufInst, v, L"AccountNo", 6823);
+    v.SetStruct (manufInst.get());
+    ASSERT_TRUE (SUCCESS == instance.SetValue (arrayAccessor, v, 3));        
+    
+    // ensure we can't set the array elements to other primitive types
+    {
+    // WIP_FUSION - these are busted need to fix
+    DISABLE_ASSERTS    
+    v.SetInteger (35);    
+    //index = 2;
+    //ASSERT_TRUE (ERROR == instance.SetValue (arrayAccessor, v, 1, &index));        
+    v.SetString (L"foobar");    
+    //index = 0;
+    //ASSERT_TRUE (ERROR == instance.SetValue (arrayAccessor, v, 1, &index));            
+    }
+    
+    // WIP_FUSION ensure we can not set the array to an instance of a struct that is not of the type (or derived from the type) of the property    
+        
+    VerifyVariableCountManufacturerArray (instance, v, arrayAccessor);
+    }
+    
+/*---------------------------------------------------------------------------------**//**
+* @bsimethod                                                    CaseyMullen     10/09
++---------------+---------------+---------------+---------------+---------------+------*/  
+void ExerciseInstance (IECInstanceR instance, wchar_t* valueForFinalStrings)
+    {   
+    ECValue v;    
+    instance.GetValue (v, L"D");
+    
+    double doubleValue = 1.0/3.0;
+    SetAndVerifyDouble (instance, v, L"D", doubleValue);
+
+    SetAndVerifyInteger (instance, v, L"A", 97);
+    SetAndVerifyInteger (instance, v, L"AA", 12);   
+    
+    SetAndVerifyString (instance, v, L"B", L"Happy");
+    SetAndVerifyString (instance, v, L"B", L"Very Happy");
+    SetAndVerifyString (instance, v, L"B", L"sad");
+    SetAndVerifyString (instance, v, L"S", L"Lucky");
+    SetAndVerifyString (instance, v, L"B", L"Very Very Happy");
+    VerifyString (instance, v, L"S", L"Lucky");
+    SetAndVerifyString (instance, v, L"Manufacturer.Name", L"Charmed");
+    SetAndVerifyString (instance, v, L"S", L"Lucky Strike");
+        
+    wchar_t largeString[3300];
+    largeString[0] = L'\0';
+    for (int i = 0; i < 20; i++)
+        wcscat (largeString, L"S2345678901234567890123456789012");
+    
+    SetAndVerifyString (instance, v, L"S", largeString);
+    
+    for (int i = 0; i < N_FINAL_STRING_PROPS_IN_FAKE_CLASS; i++)
+        {
+        wchar_t propertyName[66];
+        swprintf (propertyName, L"Property%i", i);
+        SetAndVerifyString (instance, v, propertyName, valueForFinalStrings);
+        }          
+        
+    VerifyArrayInfo (instance, v, L"BeginningArray[]", 0, false);
+    VerifyArrayInfo (instance, v, L"FixedArrayFixedElement[]", 10, true);
+    VerifyArrayInfo (instance, v, L"VariableArrayFixedElement[]", 0, false);
+    VerifyArrayInfo (instance, v, L"FixedArrayVariableElement[]", 12, true);
+    VerifyArrayInfo (instance, v, L"VariableArrayVariableElement[]", 0, false);
+    VerifyArrayInfo (instance, v, L"EndingArray[]", 0, false);
+    
+    // WIP_FUSION, verify other properties of ArrayInfo are correct                        
+    
+    VerifyIsNullArrayElements (instance, v, L"FixedArrayFixedElement[]", 0, 10, true);
+    SetAndVerifyIntegerArray (instance, v, L"FixedArrayFixedElement[]", 172, 10);
+    VerifyIsNullArrayElements (instance, v, L"FixedArrayFixedElement[]", 0, 10, false);
+    SetAndVerifyIntegerArray (instance, v, L"FixedArrayFixedElement[]", 283, 10);    
+    
+    VerifyIsNullArrayElements (instance, v, L"FixedArrayVariableElement[]", 0, 12, true);
+    SetAndVerifyStringArray (instance, v, L"FixedArrayVariableElement[]", L"BaseString", 12);       
+    VerifyIsNullArrayElements (instance, v, L"FixedArrayVariableElement[]", 0, 12, false);
+    SetAndVerifyStringArray (instance, v, L"FixedArrayVariableElement[]", L"LaaaaaaargeString", 10);       
+    VerifyStringArray (instance, v, L"FixedArrayVariableElement[]", L"BaseStringXXXXXXXXXX", 10, 2);
+    SetAndVerifyStringArray (instance, v, L"FixedArrayVariableElement[]", L"XString", 12);           
+    
+    ExerciseVariableCountStringArray (instance, v, L"BeginningArray[]", L"BAValue");
+    ExerciseVariableCountIntArray    (instance, v, L"VariableArrayFixedElement[]", 57);
+    ExerciseVariableCountStringArray (instance, v, L"VariableArrayVariableElement[]", L"Var+Var");
+    ExerciseVariableCountStringArray (instance, v, L"EndingArray[]", L"EArray");        
+    
+    ECClassP manufacturerClass = instance.GetClass().GetSchema().GetClassP (L"Manufacturer");
+    ASSERT_TRUE (NULL != manufacturerClass);
+
+#ifdef OLD_WAY    
+    ClassLayoutP manufClassLayout = ClassLayout::BuildFromClass (*manufacturerClass, 43, 24);
+    StandaloneECEnablerPtr manufEnabler = StandaloneECEnabler::CreateEnabler (*manufacturerClass, *manufClassLayout, true);
+#endif
+    StandaloneECEnablerPtr manufEnabler =  manufacturerClass->GetDefaultStandaloneEnabler();
+    ExerciseVariableCountManufacturerArray (instance, *manufEnabler, v, L"ManufacturerArray[]");
+    
+    // WIP_FUSION verify I can set array elements to NULL        
+            
+    // WIP_FUSION, add array members                       
+    // WIP_FUSION, remove array members
+    // WIP_FUSION, clear array
+    
+    // Make sure that everything still has the final value that we expected
+    VerifyString (instance, v, L"S", largeString);
+    VerifyInteger (instance, v, L"A", 97);
+    VerifyDouble  (instance, v, L"D", doubleValue);
+    VerifyInteger (instance, v, L"AA", 12);
+    VerifyString  (instance, v, L"B", L"Very Very Happy");
+    VerifyString (instance, v, L"Manufacturer.Name", L"Charmed");
+    for (int i = 0; i < N_FINAL_STRING_PROPS_IN_FAKE_CLASS; i++)
+        {
+        wchar_t propertyName[66];
+        swprintf (propertyName, L"Property%i", i);
+        VerifyString (instance, v, propertyName, valueForFinalStrings);
+        }    
+    VerifyArrayInfo     (instance, v, L"FixedArrayFixedElement[]", 10, true);
+    VerifyIntegerArray  (instance, v, L"FixedArrayFixedElement[]", 283, 0, 10);             
+    VerifyArrayInfo     (instance, v, L"BeginningArray[]", 14, false);
+    VerifyIsNullArrayElements   (instance, v, L"BeginningArray[]", 0, 14, false);
+    VerifyStringArray   (instance, v, L"BeginningArray[]", L"BAValue", 0, 14);        
+    VerifyArrayInfo     (instance, v, L"FixedArrayVariableElement[]", 12, true);
+    VerifyIsNullArrayElements   (instance, v, L"FixedArrayVariableElement[]", 0, 12, false);
+    VerifyStringArray   (instance, v, L"FixedArrayVariableElement[]", L"XString", 0, 12);           
+    VerifyArrayInfo     (instance, v, L"VariableArrayFixedElement[]", 14, false);
+    VerifyIsNullArrayElements   (instance, v, L"VariableArrayFixedElement[]", 0, 14, false);
+    VerifyIntegerArray  (instance, v, L"VariableArrayFixedElement[]", 57, 0, 14);                   
+    VerifyArrayInfo     (instance, v, L"VariableArrayVariableElement[]", 14, false);
+    VerifyIsNullArrayElements   (instance, v, L"VariableArrayVariableElement[]", 0, 14, false);
+    VerifyStringArray   (instance, v, L"VariableArrayVariableElement[]", L"Var+Var", 0, 14);               
+    VerifyArrayInfo     (instance, v, L"EndingArray[]", 14, false);
+    VerifyIsNullArrayElements   (instance, v, L"EndingArray[]", 0, 14, false);
+    VerifyStringArray   (instance, v, L"EndingArray[]", L"EArray", 0, 14);                
+    VerifyVariableCountManufacturerArray (instance, v, L"ManufacturerArray[]");     
+    
+    // WIP_FUSION: should pass the string to the logger via a backdoor
+    instance.ToString(L"").c_str();
+    }
+
+/*---------------------------------------------------------------------------------**//**
+* @bsimethod                                                    
++---------------+---------------+---------------+---------------+---------------+------*/
+TEST_F(MemoryLayoutTests, GetPrimitiveValuesUsingInteropHelper)
+    {
+    ECSchemaCachePtr schemaOwner = ECSchemaCache::Create();
+    ECSchemaP        schema = CreateTestSchema(*schemaOwner);
+    ASSERT_TRUE (schema != NULL);
+
+    ECClassP ecClass = schema->GetClassP (L"AllPrimitives");
+    ASSERT_TRUE (NULL != ecClass);
+
+    StandaloneECEnablerPtr enabler       = ecClass->GetDefaultStandaloneEnabler();
+    EC::StandaloneECInstancePtr instance = enabler->CreateInstance();
+    
+    double    doubleVal;
+    EXPECT_TRUE (ECOBJECTS_STATUS_Success == ECInstanceInteropHelper::SetDoubleValue (*instance, L"ADouble", (double)(1.0/3.0)));
+    EXPECT_TRUE (ECOBJECTS_STATUS_Success == ECInstanceInteropHelper::GetDouble      (*instance, doubleVal, L"ADouble"));
+    EXPECT_TRUE (ECOBJECTS_STATUS_Success == ECInstanceInteropHelper::SetDoubleValue (*instance, L"SomeDoubles[0]", (double)(7.0/3.0)));
+    EXPECT_TRUE (ECOBJECTS_STATUS_Success == ECInstanceInteropHelper::GetDouble      (*instance, doubleVal, L"SomeDoubles[0]"));
+    EXPECT_TRUE ((double)(7.0/3.0) == doubleVal);
+
+    int       intVal;
+    EXPECT_TRUE (ECOBJECTS_STATUS_Success == ECInstanceInteropHelper::SetIntegerValue (*instance, L"AnInt", (int)(50)));
+    EXPECT_TRUE (ECOBJECTS_STATUS_Success == ECInstanceInteropHelper::GetInteger      (*instance, intVal, L"AnInt"));
+    EXPECT_TRUE (ECOBJECTS_STATUS_Success == ECInstanceInteropHelper::SetIntegerValue (*instance, L"SomeInts[0]", (int)(50)));
+    EXPECT_TRUE (ECOBJECTS_STATUS_Success == ECInstanceInteropHelper::GetInteger      (*instance, intVal, L"SomeInts[0]"));
+    EXPECT_TRUE ((int)(50) == intVal);
+
+    EXPECT_TRUE (ECOBJECTS_STATUS_Success == ECInstanceInteropHelper::SetIntegerValue (*instance, L"ReadOnlyInt", (int)(50)));
+    EXPECT_TRUE (ECOBJECTS_STATUS_Success == ECInstanceInteropHelper::GetInteger  (*instance, intVal, L"ReadOnlyInt"));
+    EXPECT_TRUE ((int)(50) == intVal);
+
+    WCharCP   stringVal;
+    EXPECT_TRUE (ECOBJECTS_STATUS_Success == ECInstanceInteropHelper::SetStringValue (*instance, L"AString", L"TEST123"));
+    EXPECT_TRUE (ECOBJECTS_STATUS_Success == ECInstanceInteropHelper::GetString      (*instance, stringVal, L"AString"));
+    EXPECT_TRUE (ECOBJECTS_STATUS_Success == ECInstanceInteropHelper::SetStringValue (*instance, L"SomeStrings[0]", L"TEST432"));
+    EXPECT_TRUE (ECOBJECTS_STATUS_Success == ECInstanceInteropHelper::GetString      (*instance, stringVal, L"SomeStrings[0]"));
+    EXPECT_TRUE (0 == wcscmp(L"TEST432", stringVal));
+
+    Int64       longVal;
+    EXPECT_TRUE (ECOBJECTS_STATUS_Success == ECInstanceInteropHelper::SetLongValue (*instance, L"ALong", (Int64)(50)));
+    EXPECT_TRUE (ECOBJECTS_STATUS_Success == ECInstanceInteropHelper::GetLong      (*instance, longVal, L"ALong"));
+    EXPECT_TRUE (ECOBJECTS_STATUS_Success == ECInstanceInteropHelper::SetLongValue (*instance, L"SomeLongs[0]", (Int64)(50)));
+    EXPECT_TRUE (ECOBJECTS_STATUS_Success == ECInstanceInteropHelper::GetLong      (*instance, longVal, L"SomeLongs[0]"));
+    EXPECT_TRUE ((Int64)(50) == longVal);
+
+    bool       boolVal;
+    EXPECT_TRUE (ECOBJECTS_STATUS_Success == ECInstanceInteropHelper::SetBooleanValue (*instance, L"ABoolean", false));
+    EXPECT_TRUE (ECOBJECTS_STATUS_Success == ECInstanceInteropHelper::GetBoolean      (*instance, boolVal, L"ABoolean"));
+    EXPECT_TRUE (ECOBJECTS_STATUS_Success == ECInstanceInteropHelper::SetBooleanValue (*instance, L"SomeBooleans[0]", false));
+    EXPECT_TRUE (ECOBJECTS_STATUS_Success == ECInstanceInteropHelper::GetBoolean      (*instance, boolVal, L"SomeBooleans[0]"));
+    EXPECT_TRUE (false == boolVal);
+
+    DPoint2d   point2dInput = {1.0, 2.0};
+    DPoint2d   point2dOutput;
+    EXPECT_TRUE (ECOBJECTS_STATUS_Success == ECInstanceInteropHelper::SetPoint2DValue (*instance, L"APoint2d", point2dInput));
+    EXPECT_TRUE (ECOBJECTS_STATUS_Success == ECInstanceInteropHelper::GetPoint2D      (*instance, point2dOutput, L"APoint2d"));
+    EXPECT_TRUE (ECOBJECTS_STATUS_Success == ECInstanceInteropHelper::SetPoint2DValue (*instance, L"SomePoint2ds[0]", point2dInput));
+    EXPECT_TRUE (ECOBJECTS_STATUS_Success == ECInstanceInteropHelper::GetPoint2D      (*instance, point2dOutput, L"SomePoint2ds[0]"));
+    EXPECT_TRUE (point2dInput.x == point2dOutput.x && point2dInput.y == point2dOutput.y);
+
+    DPoint3d   point3dInput = {1.0, 2.0, 3.0};
+    DPoint3d   point3dOutput;
+    EXPECT_TRUE (ECOBJECTS_STATUS_Success == ECInstanceInteropHelper::SetPoint3DValue (*instance, L"APoint3d", point3dInput));
+    EXPECT_TRUE (ECOBJECTS_STATUS_Success == ECInstanceInteropHelper::GetPoint3D      (*instance, point3dOutput, L"APoint3d"));
+    EXPECT_TRUE (ECOBJECTS_STATUS_Success == ECInstanceInteropHelper::SetPoint3DValue (*instance, L"SomePoint3ds[0]", point3dInput));
+    EXPECT_TRUE (ECOBJECTS_STATUS_Success == ECInstanceInteropHelper::GetPoint3D      (*instance, point3dOutput, L"SomePoint3ds[0]"));
+    EXPECT_TRUE (point3dInput.x == point3dOutput.x && point3dInput.y == point3dOutput.y && point3dInput.z == point3dOutput.z);
+
+    SystemTime timeInput  = SystemTime::GetLocalTime();
+    Int64      ticksInput = 634027121070910000;
+    SystemTime timeOutput;
+    Int64      ticksOutput;
+    EXPECT_TRUE (ECOBJECTS_STATUS_Success == ECInstanceInteropHelper::SetDateTimeValue (*instance, L"ADateTime", timeInput));
+    EXPECT_TRUE (ECOBJECTS_STATUS_Success == ECInstanceInteropHelper::GetDateTime      (*instance, timeOutput, L"ADateTime"));
+    EXPECT_TRUE (timeInput == timeOutput);
+    EXPECT_TRUE (ECOBJECTS_STATUS_Success == ECInstanceInteropHelper::SetDateTimeTicks (*instance, L"ADateTime", ticksInput));
+    EXPECT_TRUE (ECOBJECTS_STATUS_Success == ECInstanceInteropHelper::GetDateTimeTicks (*instance, ticksOutput, L"ADateTime"));
+    EXPECT_TRUE (ticksInput == ticksOutput);
+    EXPECT_TRUE (ECOBJECTS_STATUS_Success == ECInstanceInteropHelper::SetDateTimeValue (*instance, L"SomeDateTimes[0]", timeInput));
+    EXPECT_TRUE (ECOBJECTS_STATUS_Success == ECInstanceInteropHelper::GetDateTime      (*instance, timeOutput, L"SomeDateTimes[0]"));
+    EXPECT_TRUE (timeInput == timeOutput);
+    EXPECT_TRUE (ECOBJECTS_STATUS_Success == ECInstanceInteropHelper::SetDateTimeTicks (*instance, L"SomeDateTimes[1]", ticksInput));
+    EXPECT_TRUE (ECOBJECTS_STATUS_Success == ECInstanceInteropHelper::GetDateTimeTicks (*instance, ticksOutput, L"SomeDateTimes[1]"));
+    EXPECT_TRUE (ticksInput == ticksOutput);
+
+    const byte  binaryInput[] = {0x01, 0x23, 0x26, 0x78};
+    const size_t sizeInput   = 4;
+    ECValue      valueInput;
+    valueInput.SetBinary(binaryInput, sizeInput, false);
+    const byte*  binaryOutput;
+    size_t       sizeOutput;
+    ECValue      valueOutput;
+
+    EXPECT_TRUE (ECOBJECTS_STATUS_Success == ECInstanceInteropHelper::SetValue (*instance, L"ABinary", valueInput));
+    EXPECT_TRUE (ECOBJECTS_STATUS_Success == ECInstanceInteropHelper::GetValue (*instance, valueOutput, L"ABinary"));
+    binaryOutput = valueOutput.GetBinary (sizeOutput);
+    EXPECT_TRUE (sizeInput == sizeOutput);
+    for(int i=0; i<(int)sizeInput; i++)
+        EXPECT_TRUE (binaryInput[i] == binaryOutput[i]);
+
+    EXPECT_TRUE (ECOBJECTS_STATUS_Success == ECInstanceInteropHelper::SetValue (*instance, L"SomeBinaries[0]", valueInput));
+    EXPECT_TRUE (ECOBJECTS_STATUS_Success == ECInstanceInteropHelper::GetValue (*instance, valueOutput, L"SomeBinaries[0]"));
+    binaryOutput = valueOutput.GetBinary (sizeOutput);
+    EXPECT_TRUE (sizeInput == sizeOutput);
+    for(int i=0; i<(int)sizeInput; i++)
+        EXPECT_TRUE (binaryInput[i] == binaryOutput[i]);
+    }
+
+/*---------------------------------------------------------------------------------**//**
+* @bsimethod                                                    
++---------------+---------------+---------------+---------------+---------------+------*/
+TEST_F(MemoryLayoutTests, GetStructArraysUsingInteropHelper)
+    {
+    ECSchemaCachePtr schemaOwner = ECSchemaCache::Create();
+    ECSchemaP        schema = CreateTestSchema(*schemaOwner);
+    ASSERT_TRUE (schema != NULL);
+
+    ECClassP ecClass = schema->GetClassP (L"ClassWithStructArray");
+    ASSERT_TRUE (NULL != ecClass);
+
+    StandaloneECEnablerPtr enabler = ecClass->GetDefaultStandaloneEnabler();
+    EC::StandaloneECInstancePtr instance = enabler->CreateInstance();
+    //Testing array of structs
+    ECValue structArrayValueInput(42);
+    EXPECT_TRUE (ECOBJECTS_STATUS_Success == ECInstanceInteropHelper::SetValue (*instance, L"StructArray[1].AnInt", structArrayValueInput));
+    EXPECT_TRUE (ECOBJECTS_STATUS_Success == ECInstanceInteropHelper::SetValue (*instance, L"StructArray[0].AnInt", structArrayValueInput));
+
+
+    ECValue structArrayValueOutput;
+    EXPECT_TRUE (ECOBJECTS_STATUS_Success == ECInstanceInteropHelper::GetValue (*instance, structArrayValueOutput, L"StructArray[0].AnInt"));
+
+    EXPECT_TRUE (structArrayValueInput.GetInteger() == structArrayValueOutput.GetInteger());
+
+    //Just seeing if it's possible to set a struct array element directly using the interop helper.
+
+    ECClassP structClass = schema->GetClassP (L"AllPrimitives");
+    ASSERT_TRUE (NULL != structClass);
+
+    StandaloneECEnablerPtr structEnabler          = structClass->GetDefaultStandaloneEnabler();
+    EC::StandaloneECInstancePtr newStructInstance = structEnabler->CreateInstance();
+
+    ECValue manualIntEntry(64);
+    EXPECT_TRUE (ECOBJECTS_STATUS_Success == ECInstanceInteropHelper::SetValue (*newStructInstance, L"AnInt", manualIntEntry));
+
+    ECValue newStructValue;
+    newStructValue.SetStruct(newStructInstance.get());
+
+    EXPECT_TRUE (ECOBJECTS_STATUS_Success == ECInstanceInteropHelper::SetValue (*instance, L"StructArray[2]", newStructValue));
+
+    ECValue manualIntEntryOutput;
+    EXPECT_TRUE (ECOBJECTS_STATUS_Success == ECInstanceInteropHelper::GetValue (*instance, manualIntEntryOutput, L"StructArray[2].AnInt"));
+
+    EXPECT_TRUE (manualIntEntryOutput.GetInteger() == manualIntEntry.GetInteger());
+    };
+
+ #ifdef  WIP_INSTANCE_BUG
+/*---------------------------------------------------------------------------------**//**
+* @bsimethod                                                    
++---------------+---------------+---------------+---------------+---------------+------*/
+TEST_F(MemoryLayoutTests, GetStructArraysUsingInteropHelper)
+    {
+    ECSchemaCachePtr schemaOwner = ECSchemaCache::Create();;
+    ECSchemaP        schema = CreateTestSchema(*schemaOwner);
+    ASSERT_TRUE (schema != NULL);
+
+    ECClassP ecClass = schema->GetClassP (L"ClassWithStructArray");
+    ASSERT_TRUE (ecClass);
+    ClassLayoutP classLayout = ClassLayout::BuildFromClass (*ecClass, 0, 0);
+    StandaloneECEnablerPtr enabler = StandaloneECEnabler::CreateEnabler (*ecClass, *classLayout, true);
+
+    EC::StandaloneECInstancePtr instance = enabler->CreateInstance();
+    // WIP_FUSION
+    // Cannot modify the value of a binary primitive after it has been set.
+    // Revision: It appears that you cannot change the size of a primitive binary value after it has been set.
+    // This is because of the way it's stored in native ECObjects: as a stream of bits, rather that each
+    // element as a separate entity.
+    const byte bugTestBinary1[8] = { 0x21, 0xa9, 0x84, 0x9d, 0xca, 0x1d, 0x8a, 0x78 };
+    const byte bugTestBinary2[4] = { 0x12, 0x79, 0xca, 0xde };
+
+    ECValue bugTestValue0(bugTestBinary2, 4);           
+
+
+    EC::ECInstanceInteropHelper::SetValue (wipInstance, L"SmallBinaryArray[0]", bugTestValue0);
+       
+    ECValue bugTestValue1(bugTestBinary1, 8);     
+
+    EC::ECInstanceInteropHelper::SetValue (wipInstance, L"SmallBinaryArray[0]", bugTestValue1);
+  
+    EC::ECValue bugTestValue2;
+
+    EC::ECInstanceInteropHelper::GetValue (wipInstance, bugTestValue2, L"SmallBinaryArray[0]");
+    size_t size1=-1;
+    size_t size2=-2;
+    const byte* data1 = bugTestValue1.GetBinary(size1);
+    const byte* data2 = bugTestValue2.GetBinary(size2);
+    Console::WriteLine("Binary 1 : ");
+    for(int i=0; i<(int)size1; i++)
+        Console::Write("{0}", data1[i]);
+    Console::WriteLine("");
+    Console::WriteLine("Binary 2 : ");
+    for(int i=0; i<(int)size2; i++)
+        Console::Write("{0}", data2[i]);
+    Console::WriteLine("");
+    Console::WriteLine("Size 1: {0}", size1);
+    Console::WriteLine("Size 2: {0}", size2);
+    DEBUG_EXPECT (size1 == size2);
+    for(int i=0; i<(int)size1; i++)
+        DEBUG_EXPECT(data1[i] == data2[i]);
+    }
+#endif
+
+/*---------------------------------------------------------------------------------**//**
+* @bsimethod                                                    
++---------------+---------------+---------------+---------------+---------------+------*/
+TEST_F(MemoryLayoutTests, GetValuesUsingInteropHelper)
+    {
+    ECSchemaCachePtr schemaOwner = ECSchemaCache::Create();;
+    ECSchemaP        schema = CreateTestSchema(*schemaOwner);
+    ASSERT_TRUE (schema != NULL);
+
+    ECClassP ecClass = schema->GetClassP (L"TestClass");
+    ASSERT_TRUE (NULL != ecClass);
+
+    StandaloneECEnablerPtr enabler       = ecClass->GetDefaultStandaloneEnabler();
+    EC::StandaloneECInstancePtr instance = enabler->CreateInstance();
+
+    double    doubleVal;
+    int       intVal;
+
+    EXPECT_TRUE (ECOBJECTS_STATUS_Success == ECInstanceInteropHelper::SetDoubleValue (*instance, L"D", (double)(1.0/3.0)));
+    EXPECT_TRUE (ECOBJECTS_STATUS_Success == ECInstanceInteropHelper::GetDouble      (*instance, doubleVal, L"D"));
+    EXPECT_TRUE ((double)(1.0/3.0) == doubleVal);
+
+    EXPECT_TRUE (ECOBJECTS_STATUS_Success == ECInstanceInteropHelper::SetIntegerValue (*instance, L"FixedArrayFixedElement[0]", (int)(97)));
+    EXPECT_TRUE (ECOBJECTS_STATUS_Success == ECInstanceInteropHelper::GetInteger      (*instance, intVal, L"FixedArrayFixedElement[0]"));
+    EXPECT_TRUE (97 == intVal);
+
+    EXPECT_TRUE (ECOBJECTS_STATUS_Success == ECInstanceInteropHelper::SetIntegerValue (*instance, L"VariableArrayFixedElement[1]", (int)(101)));
+    EXPECT_TRUE (ECOBJECTS_STATUS_Success == ECInstanceInteropHelper::GetInteger      (*instance, intVal, L"VariableArrayFixedElement[1]"));
+    EXPECT_TRUE (101 == intVal);
+
+    EXPECT_TRUE (ECOBJECTS_STATUS_Success == ECInstanceInteropHelper::SetIntegerValue (*instance, L"VariableArrayFixedElement[0]", (int)(100)));
+    EXPECT_TRUE (ECOBJECTS_STATUS_Success == ECInstanceInteropHelper::GetInteger      (*instance, intVal, L"VariableArrayFixedElement[0]"));
+    EXPECT_TRUE (100 == intVal);
+
+    WString testString = L"Charmed";
+    WString testString2 = L"Charmed2";
+    WCharCP stringValueP = NULL;
+
+    EXPECT_TRUE (ECOBJECTS_STATUS_Success == ECInstanceInteropHelper::SetStringValue (*instance, L"ManufacturerArray[1].Name", testString.c_str()));
+    EXPECT_TRUE (ECOBJECTS_STATUS_Success == ECInstanceInteropHelper::GetString (*instance, stringValueP, L"ManufacturerArray[1].Name"));
+    EXPECT_STREQ (testString.c_str(), stringValueP);
+
+    EXPECT_TRUE (ECOBJECTS_STATUS_Success == ECInstanceInteropHelper::SetStringValue (*instance, L"ManufacturerArray[0].Name", testString2.c_str()));
+    EXPECT_TRUE (ECOBJECTS_STATUS_Success == ECInstanceInteropHelper::GetString (*instance, stringValueP, L"ManufacturerArray[0].Name"));
+    EXPECT_STREQ (testString2.c_str(), stringValueP);
+    };
+
+/*---------------------------------------------------------------------------------**//**
+* @bsimethod                                                    
++---------------+---------------+---------------+---------------+---------------+------*/
+TEST_F(MemoryLayoutTests, InstantiateStandaloneInstance)
+    {
+    ECSchemaCachePtr schemaOwner = ECSchemaCache::Create();;
+    ECSchemaP        schema = CreateTestSchema(*schemaOwner);
+    ASSERT_TRUE (schema != NULL);
+
+    ECClassP ecClass = schema->GetClassP (L"TestClass");
+    ASSERT_TRUE (NULL != ecClass);
+
+    StandaloneECEnablerPtr enabler       = ecClass->GetDefaultStandaloneEnabler();
+    EC::StandaloneECInstancePtr instance = enabler->CreateInstance();
+    WString instanceId = instance->GetInstanceId();
+    // WIP_FUSION: should pass the string to the logger via a backdoor
+    WString instanceString = instance->ToString(L"").c_str();
+    EXPECT_TRUE (instanceString.length() > 0);
+
+    ExerciseInstance (*instance, L"Test");
+
+    // instance.Compact()... then check values again
+    
+    };
+
+/*---------------------------------------------------------------------------------**//**
+* @bsimethod                                                    
++---------------+---------------+---------------+---------------+---------------+------*/
+TEST_F(MemoryLayoutTests, InstantiateInstanceWithNoProperties)
+    {
+    ECSchemaCachePtr schemaOwner = ECSchemaCache::Create();;
+    ECSchemaP        schema = CreateTestSchema(*schemaOwner);
+    ASSERT_TRUE (schema != NULL);
+
+    ECClassP ecClass = schema->GetClassP (L"EmptyClass");
+    ASSERT_TRUE (NULL != ecClass);
+
+    StandaloneECEnablerPtr enabler       = ecClass->GetDefaultStandaloneEnabler();
+    EC::StandaloneECInstancePtr instance = enabler->CreateInstance();
+    WString instanceId = instance->GetInstanceId();
+    UInt32 size = instance->GetBytesUsed ();
+    EXPECT_EQ (size, UInt32(sizeof(InstanceHeader)));
+
+    // WIP_FUSION: should pass the string to the logger via a backdoor
+    instance->ToString(L"").c_str();
+
+    // instance.Compact()... then check values again
+    
+    };
+
+/*---------------------------------------------------------------------------------**//**
+* @bsimethod                                                    
++---------------+---------------+---------------+---------------+---------------+------*/
+TEST_F(MemoryLayoutTests, DirectSetStandaloneInstance)
+    {
+    ECSchemaCachePtr schemaOwner = ECSchemaCache::Create();
+    ECSchemaP        schema = CreateTestSchema(*schemaOwner);
+    ASSERT_TRUE (schema != NULL);
+    ECClassP ecClass = schema->GetClassP (L"CadData");
+    ASSERT_TRUE (NULL != ecClass);
+    
+    StandaloneECEnablerPtr enabler       = ecClass->GetDefaultStandaloneEnabler();
+    EC::StandaloneECInstancePtr instance = enabler->CreateInstance();
+
+    DPoint2d   inSize = {10.5, 22.3};
+    DPoint3d   inPoint1 = {10.10, 11.11, 12.12};
+    DPoint3d   inPoint2 ={100.100, 110.110, 120.120};
+    SystemTime inTime = SystemTime::GetLocalTime();
+    int        inCount = 100;
+    double     inLength = 432.178;
+    bool       inTest = true;
+    Int64      inTicks = 634027121070910000;
+
+    instance->SetValue (L"Count",        ECValue (inCount));
+    instance->SetValue (L"Name",         ECValue (L"Test"));
+    instance->SetValue (L"Length",       ECValue (inLength));
+    instance->SetValue (L"Field_Tested", ECValue (inTest));
+    instance->SetValue (L"Size",         ECValue (inSize));
+    instance->SetValue (L"StartPoint",   ECValue (inPoint1));
+    instance->SetValue (L"EndPoint",     ECValue (inPoint2));
+    instance->SetValue (L"Service_Date", ECValue (inTime));
+
+    ECValue ecValue;
+    ecValue.SetDateTimeTicks(inTicks);
+    instance->SetValue (L"Install_Date", ecValue);
+
+    EXPECT_TRUE (SUCCESS == instance->GetValue (ecValue, L"Count"));
+    EXPECT_TRUE (ecValue.GetInteger() == inCount);
+    EXPECT_TRUE (SUCCESS == instance->GetValue (ecValue, L"Name"));
+    EXPECT_STREQ (ecValue.GetString(), L"Test");
+    EXPECT_TRUE (SUCCESS == instance->GetValue (ecValue, L"Length"));
+    EXPECT_TRUE (ecValue.GetDouble() == inLength);
+    EXPECT_TRUE (SUCCESS == instance->GetValue (ecValue, L"Field_Tested"));
+    EXPECT_TRUE (ecValue.GetBoolean() == inTest);
+    EXPECT_TRUE (SUCCESS == instance->GetValue (ecValue, L"Size"));
+    EXPECT_TRUE (SUCCESS == memcmp (&inSize, &ecValue.GetPoint2D(), sizeof(inSize)));
+    EXPECT_TRUE (SUCCESS == instance->GetValue (ecValue, L"StartPoint"));
+    EXPECT_TRUE (SUCCESS == memcmp (&inPoint1, &ecValue.GetPoint3D(), sizeof(inPoint1)));
+    EXPECT_TRUE (SUCCESS == instance->GetValue (ecValue, L"EndPoint"));
+    EXPECT_TRUE (SUCCESS == memcmp (&inPoint2, &ecValue.GetPoint3D(), sizeof(inPoint2)));
+    EXPECT_TRUE (SUCCESS == instance->GetValue (ecValue, L"Service_Date"));
+    EXPECT_TRUE (SUCCESS == memcmp (&inTime, &ecValue.GetDateTime(), sizeof(inTime)));
+    EXPECT_TRUE (SUCCESS == instance->GetValue (ecValue, L"Install_Date"));
+    EXPECT_TRUE (ecValue.GetDateTimeTicks() == inTicks);
+
+    // instance.Compact()... then check values again
+    
+    };
+
+/*---------------------------------------------------------------------------------**//**
+* @bsimethod                                    Bill.Steinbock                  09/2011
++---------------+---------------+---------------+---------------+---------------+------*/
+static void  checkValue (WCharCP accessString, ECValueCR value, EC::StandaloneECInstancePtr& instance)
+    {
+    UInt32  propertyIndex;
+    bool isSet;
+
+    ECValue ecValue;
+
+    EXPECT_TRUE (SUCCESS  == instance->GetEnabler().GetPropertyIndex (propertyIndex, accessString));
+    EXPECT_TRUE (SUCCESS  == instance->GetValue (ecValue, propertyIndex));
+    EXPECT_TRUE (ecValue.Equals(value));
+
+    EXPECT_TRUE (SUCCESS  == instance->IsPerPropertyBitSet (isSet, (UInt8) PROPERTYFLAGINDEX_IsLoaded, propertyIndex));
+    EXPECT_TRUE (true == isSet);
+    EXPECT_TRUE (SUCCESS  == instance->IsPerPropertyBitSet (isSet, (UInt8) PROPERTYFLAGINDEX_IsDirty, propertyIndex));
+    EXPECT_TRUE ((0==propertyIndex%2) == isSet);
+    }
+
+/*---------------------------------------------------------------------------------**//**
+* @bsimethod                                    Bill.Steinbock                  09/2011
++---------------+---------------+---------------+---------------+---------------+------*/
+static void  setValue (WCharCP accessString, ECValueCR value, EC::StandaloneECInstancePtr& instance)
+    {
+    UInt32  propertyIndex;
+    bool isSet;
+
+    EXPECT_TRUE (SUCCESS  == instance->GetEnabler().GetPropertyIndex (propertyIndex, accessString));
+    EXPECT_TRUE (SUCCESS  == instance->SetValue (propertyIndex, value));
+
+    EXPECT_TRUE (SUCCESS  == instance->IsPerPropertyBitSet (isSet, (UInt8) PROPERTYFLAGINDEX_IsLoaded, propertyIndex));
+    EXPECT_TRUE (true  == isSet);
+    EXPECT_TRUE (SUCCESS  == instance->SetPerPropertyBit ((UInt8) PROPERTYFLAGINDEX_IsDirty, propertyIndex, 0==propertyIndex%2));
+    }
+
+ /*---------------------------------------------------------------------------------**//**
+* @bsimethod                                                    
++---------------+---------------+---------------+---------------+---------------+------*/
+TEST_F(MemoryLayoutTests, CheckPerPropertyFlags)
+    {
+    ECSchemaCachePtr schemaOwner = ECSchemaCache::Create();
+    ECSchemaP        schema = CreateTestSchema(*schemaOwner);
+    ASSERT_TRUE (schema != NULL);
+    ECClassP ecClass = schema->GetClassP (L"CadData");
+    ASSERT_TRUE (NULL != ecClass);
+    
+    StandaloneECEnablerPtr enabler       = ecClass->GetDefaultStandaloneEnabler();
+    EC::StandaloneECInstancePtr instance = enabler->CreateInstance();
+
+    UInt8  numBitPerProperty =  instance->GetNumBitsInPerPropertyFlags ();
+    EXPECT_TRUE (numBitPerProperty == 2);
+
+    DPoint2d   inSize = {10.5, 22.3};
+    DPoint3d   inPoint1 = {10.10, 11.11, 12.12};
+    DPoint3d   inPoint2 ={100.100, 110.110, 120.120};
+    SystemTime inTime = SystemTime::GetLocalTime();
+    int        inCount = 100;
+    double     inLength = 432.178;
+    bool       inTest = true;
+    Int64      inTicks = 634027121070910000;
+
+    ECValue ecValue;
+    ecValue.SetDateTimeTicks(inTicks);
+
+    setValue (L"Count",        ECValue (inCount), instance);
+    setValue (L"Name",         ECValue (L"Test"), instance);
+    setValue (L"Length",       ECValue (inLength), instance);
+    setValue (L"Field_Tested", ECValue (inTest), instance);
+    setValue (L"Size",         ECValue (inSize), instance);
+    setValue (L"StartPoint",   ECValue (inPoint1), instance);
+    setValue (L"EndPoint",     ECValue (inPoint2), instance);
+    setValue (L"Service_Date", ECValue (inTime), instance);
+    setValue (L"Install_Date", ecValue, instance);
+
+    checkValue (L"Count",        ECValue (inCount), instance);
+    checkValue (L"Name",         ECValue (L"Test"), instance);
+    checkValue (L"Length",       ECValue (inLength), instance);
+    checkValue (L"Field_Tested", ECValue (inTest), instance);
+    checkValue (L"Size",         ECValue (inSize), instance);
+    checkValue (L"StartPoint",   ECValue (inPoint1), instance);
+    checkValue (L"EndPoint",     ECValue (inPoint2), instance);
+    checkValue (L"Service_Date", ECValue (inTime), instance);
+    checkValue (L"Install_Date", ecValue, instance);
+
+    bool isSet, lastPropertyEncountered=false;
+    UInt32  propertyIndex=0;
+    instance->ClearAllPerPropertyFlags ();
+    ECObjectsStatus status;
+
+    while (!lastPropertyEncountered)
+        {
+        for (UInt8 i=0; i<numBitPerProperty; i++)
+            {
+            status = instance->IsPerPropertyBitSet (isSet, i, propertyIndex);
+            // break when property index exceeds actual property count
+            if (ECOBJECTS_STATUS_Success == status)
+                {
+                EXPECT_TRUE (false == isSet);
+                }
+            else
+                {
+                lastPropertyEncountered = true;
+                break;
+                }
+            }
+
+        propertyIndex++;
+        }
+    };
+
+/*---------------------------------------------------------------------------------**//**
+* @bsimethod                                                    
++---------------+---------------+---------------+---------------+---------------+------*/
+TEST_F(MemoryLayoutTests, GetSetValuesByIndex)
+    {
+    ECSchemaCachePtr schemaOwner = ECSchemaCache::Create();;
+    ECSchemaP        schema = CreateTestSchema(*schemaOwner);
+    ASSERT_TRUE (schema != NULL);
+    ECClassP ecClass = schema->GetClassP (L"TestClass");
+    ASSERT_TRUE (NULL != ecClass);
+    
+    StandaloneECEnablerPtr enabler       = ecClass->GetDefaultStandaloneEnabler();
+    EC::StandaloneECInstancePtr instance = enabler->CreateInstance();
+
+    WCharCP accessString = L"Property34";
+
+    //UInt32          intValue = 12345;
+    WCharCP stringValue = L"Xyz";
+
+    //instance->SetValue  (accessString, ECValue (intValue));
+    instance->SetValue  (accessString, ECValue (stringValue));
+
+    ECValue value;    
+    UInt32  propertyIndex;
+    
+    EXPECT_TRUE (SUCCESS  == enabler->GetPropertyIndex (propertyIndex, accessString));
+    EXPECT_TRUE (SUCCESS  == instance->GetValue (value, propertyIndex));
+    //EXPECT_TRUE (intValue == value.GetInteger());
+    EXPECT_STREQ (stringValue, value.GetString());
+
+#if defined (TIMING_ACCESS_BYINDEX)
+    UInt32      numAccesses = 10000000;
+
+    double      elapsedTime1 = 0.0;
+    StopWatch   timer1 (L"Time getting values using index", true);
+
+    for (UInt32 i = 0; i < numAccesses; i++)
+        {
+        timer1.Start();
+        instance->GetValue (value, propertyIndex);
+        timer1.Stop();
+
+        elapsedTime1 += timer1.GetElapsedSeconds();
+        }
+
+    double      elapsedTime2 = 0.0;
+    StopWatch   timer2 (L"Time getting values using accessString", true);
+
+    for (UInt32 i = 0; i < numAccesses; i++)
+        {
+        timer2.Start();
+        instance->GetValue (value, accessString);
+        timer2.Stop();
+
+        elapsedTime2 += timer2.GetElapsedSeconds();
+        }
+
+    wprintf (L"Time to set %d values by: accessString = %.4f, index = %.4f\n", numAccesses, elapsedTime1, elapsedTime2);
+#endif
+
+    // instance.Compact()... then check values again
+    
+    };
+
+/*---------------------------------------------------------------------------------**//**
+* @bsimethod                                                    
++---------------+---------------+---------------+---------------+---------------+------*/
+TEST_F(MemoryLayoutTests, ExpectErrorsWhenViolatingArrayConstraints)
+    {
+    ECSchemaCachePtr schemaOwner = ECSchemaCache::Create();
+    ECSchemaP        schema = CreateTestSchema(*schemaOwner);
+    ASSERT_TRUE (schema != NULL);
+    ECClassP ecClass = schema->GetClassP (L"TestClass");
+    ASSERT_TRUE (NULL != ecClass);    
+    StandaloneECEnablerPtr enabler       = ecClass->GetDefaultStandaloneEnabler();
+    EC::StandaloneECInstancePtr instance = enabler->CreateInstance();
+
+    {
+    DISABLE_ASSERTS
+    // verify we can not change the size of fixed arrays        
+    ASSERT_TRUE (ECOBJECTS_STATUS_Success != instance->InsertArrayElements (L"FixedArrayFixedElement[]", 0, 1));
+    ASSERT_TRUE (ECOBJECTS_STATUS_Success != instance->InsertArrayElements (L"FixedArrayFixedElement[]", 10, 1));
+    ASSERT_TRUE (ECOBJECTS_STATUS_Success != instance->AddArrayElements    (L"FixedArrayFixedElement[]", 1));
+    ASSERT_TRUE (ECOBJECTS_STATUS_Success != instance->InsertArrayElements (L"FixedArrayVariableElement[]", 0, 1));
+    ASSERT_TRUE (ECOBJECTS_STATUS_Success != instance->InsertArrayElements (L"FixedArrayVariableElement[]", 12, 1));
+    ASSERT_TRUE (ECOBJECTS_STATUS_Success != instance->AddArrayElements    (L"FixedArrayVariableElement[]", 1));
+    
+    // verify constraints of array insertion are enforced
+    ASSERT_TRUE (ECOBJECTS_STATUS_Success != instance->InsertArrayElements (L"NonExistArray", 0, 1));
+    ASSERT_TRUE (ECOBJECTS_STATUS_Success != instance->InsertArrayElements (L"BeginningArray", 0, 1)); // missing brackets
+    ASSERT_TRUE (ECOBJECTS_STATUS_Success != instance->InsertArrayElements (L"BeginningArray[]", 2, 1)); // insert index is invalid    
+    ASSERT_TRUE (ECOBJECTS_STATUS_Success != instance->InsertArrayElements (L"BeginningArray[]", 0, 0)); // insert count is invalid    
+    }
+    
+    ECValue v;
+    VerifyOutOfBoundsError (*instance, v, L"BeginningArray[]", 0);
+    VerifyOutOfBoundsError (*instance, v, L"FixedArrayFixedElement[]", 10);
+    VerifyOutOfBoundsError (*instance, v, L"VariableArrayFixedElement[]", 0);
+    VerifyOutOfBoundsError (*instance, v, L"FixedArrayVariableElement[]", 12);
+    VerifyOutOfBoundsError (*instance, v, L"VariableArrayVariableElement[]", 0);
+    VerifyOutOfBoundsError (*instance, v, L"EndingArray[]", 0);                     
+    };    
+
+/*---------------------------------------------------------------------------------**//**
+* @bsimethod                                                    CaseyMullen     10/09
++---------------+---------------+---------------+---------------+---------------+------*/
+TEST_F (MemoryLayoutTests, Values) // move it!
+    {
+    ECValue i(3);
+    EXPECT_TRUE (i.IsInteger());
+    EXPECT_TRUE (!i.IsNull());
+    EXPECT_EQ (3, i.GetInteger());    
+    i.SetInteger(4);
+    EXPECT_EQ (4, i.GetInteger());
+    
+    i.SetString(L"Type changed to string");
+    EXPECT_TRUE (i.IsString());
+    EXPECT_TRUE (!i.IsNull());
+    EXPECT_STREQ (L"Type changed to string", i.GetString());    
+    
+    i.Clear();
+    EXPECT_TRUE (i.IsUninitialized());
+    EXPECT_TRUE (i.IsNull());
+    
+    ECValue v;
+    EXPECT_TRUE (v.IsUninitialized());
+    EXPECT_TRUE (v.IsNull());
+    
+    double doubleValue = 1./3.;
+    v.SetDouble(doubleValue);
+    EXPECT_TRUE (v.IsDouble());
+    EXPECT_EQ (doubleValue, v.GetDouble());
+    
+    ECValue nullInt (EC::PRIMITIVETYPE_Integer);
+    EXPECT_TRUE (nullInt.IsNull());
+    EXPECT_TRUE (nullInt.IsInteger());
+
+    ECValue long64 ((::Int64)3);
+    EXPECT_TRUE (!long64.IsNull());
+    EXPECT_TRUE (long64.IsLong());
+    EXPECT_EQ (3, long64.GetLong());
+
+    ECValue s(L"Hello");
+    EXPECT_TRUE (s.IsString());
+    EXPECT_TRUE (!s.IsNull());
+    EXPECT_STREQ (L"Hello", s.GetString());
+    const wstring ws = s.GetString();
+    
+    s.SetString(L"Nice one");
+    EXPECT_STREQ (L"Nice one", s.GetString());
+    
+    s.SetString(NULL);
+    EXPECT_TRUE (s.IsNull());
+    EXPECT_TRUE (NULL == s.GetString());
+    
+    ECValue snull((wchar_t*)NULL);
+    EXPECT_TRUE (snull.IsString());
+    EXPECT_TRUE (snull.IsNull());
+    EXPECT_EQ (NULL, s.GetString());
+    
+    //bool
+    ECValue boolVal(true);
+    EXPECT_TRUE (boolVal.IsBoolean());
+    EXPECT_TRUE (boolVal.GetBoolean());
+
+    //DPoint3d
+    DPoint3d inPoint3 = {10.0, 100.0, 1000.0};
+    ECValue pntVal3(inPoint3);
+    DPoint3d outPoint3 = pntVal3.GetPoint3D ();
+    EXPECT_TRUE (pntVal3.IsPoint3D());
+    EXPECT_TRUE (0 == memcmp(&inPoint3, &outPoint3, sizeof(outPoint3)));
+    WString point3Str = pntVal3.ToString();
+    EXPECT_TRUE (0 == point3Str.compare (L"{10,100,1000}"));
+
+    //DPoint2d
+    DPoint2d inPoint2 = {10.0, 100.0};
+    ECValue pntVal2 (inPoint2);
+    EXPECT_TRUE (pntVal2.IsPoint2D());
+    DPoint2d outPoint2 = pntVal2.GetPoint2D ();
+    EXPECT_TRUE (0 == memcmp(&inPoint2, &outPoint2, sizeof(outPoint2)));
+    WString point2Str = pntVal2.ToString();
+    EXPECT_TRUE (0 == point2Str.compare (L"{10,100}"));
+
+    // DateTime
+    SystemTime now = SystemTime::GetLocalTime();
+    ECValue dateValue (now);
+    SystemTime nowUTC = SystemTime::GetSystemTime();
+    dateValue.GetDateTimeTicks ();
+    EXPECT_TRUE (dateValue.IsDateTime());
+    SystemTime nowtoo = dateValue.GetDateTime ();
+    EXPECT_TRUE (0 == memcmp(&nowtoo, &now, sizeof(nowtoo)));
+    ECValue fixedDate;
+    fixedDate.SetDateTimeTicks (634027121070910000);
+    WString dateStr = fixedDate.ToString();
+    EXPECT_TRUE (0 == dateStr.compare (L"#2010/2/25-16:28:27:91#"));
+
+    // test operator ==
+    SystemTime specificTime (now.wYear, now.wMonth, now.wDay, now.wHour, now.wMinute, now.wSecond, now.wMilliseconds);
+    EXPECT_TRUE (specificTime == now);
+
+    // check to make sure leap year 
+    // check to make sure leap year 
+    SystemTime lastOfFebLeapYear (2012, 2, 29, 10, 10, 10, 10);
+    EXPECT_TRUE (lastOfFebLeapYear.wDayOfWeek == 3);
+    SystemTime marchFirstLeapYear (2012, 3, 1, 10, 10, 10, 10);
+    EXPECT_TRUE (marchFirstLeapYear.wDayOfWeek == 4);
+
+    SystemTime defaultTime1;
+    SystemTime defaultTime2;
+    EXPECT_TRUE (defaultTime1 == defaultTime2);
+
+    // WIP_FUSION - test array values
+    };
+  
+/*---------------------------------------------------------------------------------**//**
+* @bsimethod                                                    CaseyMullen     12/09
++---------------+---------------+---------------+---------------+---------------+------*/
+TEST_F (MemoryLayoutTests, TestSetGetNull)
+    {
+    ECSchemaCachePtr schemaOwner = ECSchemaCache::Create();;
+    ECSchemaP        schema = CreateTestSchema(*schemaOwner);
+    ASSERT_TRUE (schema != NULL);
+    ECClassP ecClass = schema->GetClassP (L"TestClass");
+    ASSERT_TRUE (NULL != ecClass);
+        
+    StandaloneECEnablerPtr enabler       = ecClass->GetDefaultStandaloneEnabler();
+    EC::StandaloneECInstancePtr instance = enabler->CreateInstance();
+    ECValue v;
+    
+    EXPECT_TRUE (SUCCESS == instance->GetValue (v, L"D"));
+    EXPECT_TRUE (v.IsNull());
+    
+    double doubleValue = 1.0/3.0;
+    SetAndVerifyDouble (*instance, v, L"D", doubleValue);
+    EXPECT_TRUE (!v.IsNull());    
+    
+    v.SetToNull();
+    EXPECT_TRUE (SUCCESS == instance->SetValue (L"D", v));
+    v.SetString(L"Just making sure that it is not NULL before calling GetValue in the next line.");
+    EXPECT_TRUE (SUCCESS == instance->GetValue (v, L"D"));
+    EXPECT_TRUE (v.IsNull());
+        
+    SetAndVerifyString (*instance, v, L"S", L"Yo!");
+
+    EXPECT_TRUE (SUCCESS == instance->GetValue (v, L"D"));
+    EXPECT_TRUE (v.IsNull());    
+    
+    EXPECT_TRUE (SUCCESS == instance->GetValue (v, L"S"));
+    EXPECT_FALSE (v.IsNull());     
+    
+    // WIP_FUSION test arrays
+
+    
+    };
+    
+void SetStringToSpecifiedNumberOfCharacters (IECInstanceR instance, int nChars)
+    {
+    WCharP string = (WCharP)alloca ((nChars + 1) * sizeof(wchar_t));
+    string[0] = '\0';
+    for (int i = 0; i < nChars; i++)
+        {
+        int digit = i % 10;
+        wchar_t digitAsString[2];
+        swprintf (digitAsString, L"%d", digit);
+        wcscat (string, digitAsString);
+        }
+        
+    ECValue v(string);
+    EXPECT_TRUE (SUCCESS == instance.SetValue (L"S", v));
+    }
+
+void SetValuesForProfiling (StandaloneECInstanceR instance)
+    {
+    for (NameVector::const_iterator it = s_propertyNames.begin(); it != s_propertyNames.end(); ++it)
+        instance.SetValue (it->c_str(), ECValue (it->c_str()));
+    }
+    
+TEST_F (MemoryLayoutTests, ProfileSettingValues)
+    {
+    int nStrings = 100;
+    int nInstances = 1000;
+
+    ECSchemaCachePtr schemaOwner = ECSchemaCache::Create();;
+    ECSchemaP          schema      = CreateProfilingSchema(nStrings, *schemaOwner);
+    ECClassP           ecClass     = schema->GetClassP (L"Pidget");
+    ASSERT_TRUE (NULL != ecClass);
+        
+    StandaloneECEnablerPtr enabler       = ecClass->GetDefaultStandaloneEnabler();
+    EC::StandaloneECInstancePtr instance = enabler->CreateInstance();
+    
+    double elapsedSeconds = 0.0;
+    StopWatch timer (L"Time setting of values in a new StandaloneECInstance", true);
+    for (int i = 0; i < nInstances; i++)
+        {
+        timer.Start();
+        SetValuesForProfiling (*instance);
+        timer.Stop();
+        
+        elapsedSeconds += timer.GetElapsedSeconds();
+        instance->ClearValues();
+        }
+    
+    wprintf (L"  %d StandaloneECInstances with %d string properties initialized in %.4f seconds.\n", nInstances, nStrings, elapsedSeconds);
+    }
+    
+TEST_F (MemoryLayoutTests, PropertyLayoutBracketsTest)
+    {
+    // ClassLayout maintains a vector of PropertyLayouts sorted by access string.
+    // We discovered a defect in which the access string used for sorting did not include the brackets[] for array properties, causing lookup to fail.
+    // This test confirms that defect is corrected.
+    wchar_t schemaXml[] = 
+        L"<?xml version=\"1.0\" encoding=\"UTF-8\"?>"
+        L"<ECSchema schemaName=\"BracketTestSchema\" nameSpacePrefix=\"bts\" version=\"1.0\" xmlns=\"http://www.bentley.com/schemas/Bentley.ECXML.2.0\">"
+            L"<ECClass typeName=\"BracketTestClass\" isDomainClass=\"True\">"
+            L"<ECProperty propertyName=\"B0\" typeName=\"string\" />"
+                L"<ECProperty propertyName=\"B1\" typeName=\"string\" />"
+                L"<ECProperty propertyName=\"B2\" typeName=\"string\" />"
+                L"<ECProperty propertyName=\"B3\" typeName=\"string\" />"
+                L"<ECProperty propertyName=\"B4\" typeName=\"string\" />"
+                L"<ECProperty propertyName=\"B5\" typeName=\"string\" />"
+                L"<ECArrayProperty propertyName=\"B\" typeName=\"string\" minOccurs=\"0\" maxOccurs=\"unbounded\" />"
+            L"</ECClass>"
+        L"</ECSchema>";
+
+    // If brackets are omitted, then "B" precedes "B0"
+    // Else, "B0" preceds "B[]"
+    // The order of declaration of properties in the schema matters here.
+    ECSchemaCachePtr schemaOwner = ECSchemaCache::Create();
+    EXPECT_EQ (S_OK, CoInitialize (NULL));
+    ECSchemaReadContextPtr schemaContext = ECSchemaReadContext::CreateContext (*schemaOwner);
+    ECSchemaP schema;
+    EXPECT_EQ (SUCCESS, ECSchema::ReadFromXmlString (schema, schemaXml, *schemaContext));
+    CoUninitialize();
+
+    ECClassP ecClass = schema->GetClassP (L"BracketTestClass");
+    ASSERT_TRUE (NULL != ecClass);
+
+    ClassLayoutP layout = ClassLayout::BuildFromClass (*ecClass, 0, 0);
+    ASSERT_TRUE (NULL != layout);
+
+    PropertyLayoutCP propLayout;
+    EXPECT_EQ (ECOBJECTS_STATUS_Success, layout->GetPropertyLayout (propLayout, L"B[]"));   // would have failed prior to bug fix
+    EXPECT_EQ (ECOBJECTS_STATUS_Success, layout->GetPropertyLayout (propLayout, L"B0"));
+
+    delete layout;
+    }
+
+TEST_F (MemoryLayoutTests, ExpectCorrectPrimitiveTypeForNullValues)
+    {
+    ECSchemaCachePtr schemaOwner = ECSchemaCache::Create();
+    ECSchemaP        schema = CreateTestSchema(*schemaOwner);
+    ASSERT_TRUE (schema != NULL);
+    ECClassP ecClass = schema->GetClassP (L"AllPrimitives");
+    ASSERT_TRUE (NULL != ecClass);
+
+    StandaloneECEnablerPtr enabler       = ecClass->GetDefaultStandaloneEnabler();
+    EC::StandaloneECInstancePtr instance = enabler->CreateInstance();
+
+    ECValue v;
+    EXPECT_TRUE(SUCCESS == instance->GetValue(v, L"AString"));
+    EXPECT_TRUE(v.IsNull());
+    EXPECT_TRUE(v.IsPrimitive());
+    EXPECT_TRUE(v.IsString());
+
+    EXPECT_TRUE(SUCCESS == instance->GetValue(v, L"ABoolean"));
+    EXPECT_TRUE(v.IsNull());
+    EXPECT_TRUE(v.IsPrimitive());
+    EXPECT_TRUE(v.IsBoolean());
+
+    ecClass = schema->GetClassP (L"NestedStructArray");
+    ASSERT_TRUE (NULL != ecClass);
+    enabler = ecClass->GetDefaultStandaloneEnabler();
+    instance = enabler->CreateInstance();
+
+    EXPECT_TRUE(SUCCESS == instance->GetValue(v, L"ManufacturerArray[]"));
+    EXPECT_TRUE(v.IsArray());
+    EXPECT_TRUE (ECOBJECTS_STATUS_Success == instance->AddArrayElements (L"ManufacturerArray[]", 2));    
+    EXPECT_TRUE(SUCCESS == instance->GetValue(v, L"ManufacturerArray[]", 0));
+    EXPECT_TRUE(v.IsStruct());
+    EXPECT_TRUE(v.IsNull());
+
+    ecClass = schema->GetClassP (L"FixedSizeArrayTester");
+    ASSERT_TRUE (NULL != ecClass);
+    enabler = ecClass->GetDefaultStandaloneEnabler();
+    instance = enabler->CreateInstance();
+
+    EXPECT_TRUE(SUCCESS == instance->GetValue(v, L"Struct1[]"));
+    EXPECT_TRUE(v.IsArray());
+    EXPECT_TRUE(SUCCESS == instance->GetValue(v, L"Struct1[]", 0));
+    EXPECT_TRUE(v.IsStruct());
+    EXPECT_TRUE(v.IsNull());
+
+
+    }
+END_BENTLEY_EC_NAMESPACE