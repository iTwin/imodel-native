--- conflicted
+++ resolved
@@ -1,160 +1,154 @@
-/*--------------------------------------------------------------------------------------+
-|
-|     $Source: test/NonPublished/ECSchemaUnitsManagerTests.cpp $
-|
-|   $Copyright: (c) 2012 Bentley Systems, Incorporated. All rights reserved. $
-|
-+--------------------------------------------------------------------------------------*/
-#include "ECObjectsTestPCH.h"
-#include "StopWatch.h"
-#include "TestFixture.h"
-#include <ECUnits/Units.h>
-#include "UnitsTestBase.h"
-
-using namespace Bentley::ECN;
-
-
-BEGIN_BENTLEY_ECOBJECT_NAMESPACE
-
-#ifdef THESE_TESTS_ALL_CRASH
-
-/*====================================================================================**/
-/// <summary>Tests for Bentley.Units and Bentley.ECObjects.Units.</summary>
-/// <author>Colin.Kerr</author>                             <date>3/2008</date>
-/*==============+===============+===============+===============+===============+======*/
-//[TestFixture]
- class ECSchemaUnitsManagerTests : public UnitsTestBase
-{
-public: ECSchemaUnitsManagerTests()
-	{}
-
-
-//public: void TearDownTestCase()
-//	{}
-
-};
- 
-TEST_F (ECSchemaUnitsManagerTests, GetUnitForPropertyFromSupplementalSchemaWhereSupplementalSchemaOverridesDomainSchemaAtPropertyLevel)
-    {
-		Unit defaultUnit;
-		EXPECT_TRUE (Unit::GetUnitForECProperty (defaultUnit, *m_trainingWheelDiameterProp));
-        VerifyDefaultUnit (L"MILLIFOOT", defaultUnit);
-    }
-
-TEST_F (ECSchemaUnitsManagerTests, GetUnitForPropertyFromSupplementalSchemaOverrideOfBaseClass)
-    {
-		Unit defaultUnit;
-		EXPECT_TRUE (Unit::GetUnitForECProperty (defaultUnit, *m_wcWeightProp));
-        VerifyDefaultUnit (L"POUND", defaultUnit);
-    }
-TEST_F (ECSchemaUnitsManagerTests, GetUnitForPropertyDirectlyFromPropertyOverridesSupplementalSchema)
-    {
-		Unit defaultUnit;
-		EXPECT_TRUE (Unit::GetUnitForECProperty (defaultUnit, *m_seatPostAngleProp));
-        VerifyDefaultUnit (L"POUND", defaultUnit);
-    }
-
-TEST_F (ECSchemaUnitsManagerTests, GetUnitForPropertyDirectlyFromProperty)
-    {
-		Unit defaultUnit;
-		EXPECT_TRUE (Unit::GetUnitForECProperty (defaultUnit, *m_AreaProp));
-        VerifyDefaultUnit (L"INCH_SQUARED", defaultUnit);
-    }
-
-
-TEST_F (ECSchemaUnitsManagerTests, GetUnitForPropertyFromClassUsingKOQFromProperty)
-    {
-		Unit defaultUnit;
-		EXPECT_TRUE (Unit::GetUnitForECProperty (defaultUnit, *m_spokeLengthProp));
-        VerifyDefaultUnit (L"CENTIMETRE", defaultUnit);
-    }
-
-
-TEST_F (ECSchemaUnitsManagerTests, GetUnitForPropertyFromDomainSchemaUsingKOQFromPropertyOnBaseClass)
-    {
-		Unit defaultUnit;
-		EXPECT_TRUE (Unit::GetUnitForECProperty (defaultUnit, *m_wcDiameterProp));
-        VerifyDefaultUnit (L"CENTIMETRE", defaultUnit);
-    }
-
-
-TEST_F (ECSchemaUnitsManagerTests, GetUnitForPropertyFromSupplementalSchemaUsingKOQFromProperty)
-    {
-		Unit defaultUnit;
-		EXPECT_TRUE (Unit::GetUnitForECProperty (defaultUnit, *m_headSetAngleProp));
-        VerifyDefaultUnit (L"RADIAN", defaultUnit);
-    }
-
-
-TEST_F (ECSchemaUnitsManagerTests, GetUnitForPropertyFromSupplementalSchemaUsingKOQFromDomainSchema)
-    {
-		Unit defaultUnit;
-		EXPECT_TRUE (Unit::GetUnitForECProperty (defaultUnit, *m_rearWheelDiameterProp));
-        VerifyDefaultUnit (L"CENTIMETRE", defaultUnit);
-    }
-
-TEST_F (ECSchemaUnitsManagerTests, GetUnitForPropertyFromSupplementalSchemaUsingKOQFromSupplementalSchema)
-    {
-		Unit defaultUnit;
-		EXPECT_TRUE (Unit::GetUnitForECProperty (defaultUnit, *m_trainingWheelDiameterProp));
-        VerifyDefaultUnit (L"MILLIFOOT", defaultUnit);
-    }
-
-
-
-TEST_F (ECSchemaUnitsManagerTests, GetUnitFromExternalSchemaUsingKOQFromProperty)
-    {
-		Unit defaultUnit;
-		EXPECT_TRUE (Unit::GetUnitForECProperty (defaultUnit, *m_frontWheelPressureProp));
-        VerifyDefaultUnit (L"ATMOSPHERE", defaultUnit);
-    }
-
-TEST_F (ECSchemaUnitsManagerTests, GetUnitFromDomainSchemaOverridingExternalSchemaUsingKOQFromProperty)
-    {
-		Unit defaultUnit;
-		EXPECT_TRUE (Unit::GetUnitForECProperty (defaultUnit, *m_rearWheelPressureProp));
-        VerifyDefaultUnit (L"FOOT_OF_H2O_CONVENTIONAL", defaultUnit);
-    }
-
-/////////////////////////////
-
-
-TEST_F (ECSchemaUnitsManagerTests, GetUnit_FromUnitSystemDefaults1)
-    {
-		Unit defaultUnit;
-		EXPECT_TRUE (Unit::GetUnitForECProperty (defaultUnit, *m_sucAreaProp));
-        VerifyDefaultUnit (L"FOOT_SQUARED", defaultUnit);
-    }
-
-TEST_F (ECSchemaUnitsManagerTests, GetUnit_FromUnitSystemDefaults2)
-    {
-		Unit defaultUnit;
-		EXPECT_TRUE (Unit::GetUnitForECProperty (defaultUnit, *m_sucVolumeProp));
-        VerifyDefaultUnit (L"FOOT_CUBED", defaultUnit);
-    }
-
-TEST_F (ECSchemaUnitsManagerTests, GetUnit_FromUnitSystemDefaults3)
-    {
-		Unit defaultUnit;
-		EXPECT_TRUE (Unit::GetUnitForECProperty (defaultUnit, *m_sucTemperatureProp));
-        VerifyDefaultUnit (L"DEGREE_FAHRENHEIT", defaultUnit);
-    }
-
-TEST_F (ECSchemaUnitsManagerTests, GetUnit_FromKOQ_OverriddingUnitSystemDefaults)
-    {
-		Unit defaultUnit;
-		EXPECT_TRUE (Unit::GetUnitForECProperty (defaultUnit, *m_sucWidthProp));
-        VerifyDefaultUnit (L"MILLIMETRE", defaultUnit);
-    }
-
-<<<<<<< HEAD
-	*/
-=======
-#endif
-
-
->>>>>>> 38038ee7
-
-#endif
-
-END_BENTLEY_ECOBJECT_NAMESPACE
+/*--------------------------------------------------------------------------------------+
+|
+|     $Source: test/NonPublished/ECSchemaUnitsManagerTests.cpp $
+|
+|   $Copyright: (c) 2012 Bentley Systems, Incorporated. All rights reserved. $
+|
++--------------------------------------------------------------------------------------*/
+#include "ECObjectsTestPCH.h"
+#include "StopWatch.h"
+#include "TestFixture.h"
+#include <ECUnits/Units.h>
+#include "UnitsTestBase.h"
+
+using namespace Bentley::ECN;
+
+
+BEGIN_BENTLEY_ECOBJECT_NAMESPACE
+
+#ifdef THESE_TESTS_ALL_CRASH
+
+/*====================================================================================**/
+/// <summary>Tests for Bentley.Units and Bentley.ECObjects.Units.</summary>
+/// <author>Colin.Kerr</author>                             <date>3/2008</date>
+/*==============+===============+===============+===============+===============+======*/
+//[TestFixture]
+ class ECSchemaUnitsManagerTests : public UnitsTestBase
+{
+public: ECSchemaUnitsManagerTests()
+	{}
+
+
+//public: void TearDownTestCase()
+//	{}
+
+};
+ 
+TEST_F (ECSchemaUnitsManagerTests, GetUnitForPropertyFromSupplementalSchemaWhereSupplementalSchemaOverridesDomainSchemaAtPropertyLevel)
+    {
+		Unit defaultUnit;
+		EXPECT_TRUE (Unit::GetUnitForECProperty (defaultUnit, *m_trainingWheelDiameterProp));
+        VerifyDefaultUnit (L"MILLIFOOT", defaultUnit);
+    }
+
+TEST_F (ECSchemaUnitsManagerTests, GetUnitForPropertyFromSupplementalSchemaOverrideOfBaseClass)
+    {
+		Unit defaultUnit;
+		EXPECT_TRUE (Unit::GetUnitForECProperty (defaultUnit, *m_wcWeightProp));
+        VerifyDefaultUnit (L"POUND", defaultUnit);
+    }
+TEST_F (ECSchemaUnitsManagerTests, GetUnitForPropertyDirectlyFromPropertyOverridesSupplementalSchema)
+    {
+		Unit defaultUnit;
+		EXPECT_TRUE (Unit::GetUnitForECProperty (defaultUnit, *m_seatPostAngleProp));
+        VerifyDefaultUnit (L"POUND", defaultUnit);
+    }
+
+TEST_F (ECSchemaUnitsManagerTests, GetUnitForPropertyDirectlyFromProperty)
+    {
+		Unit defaultUnit;
+		EXPECT_TRUE (Unit::GetUnitForECProperty (defaultUnit, *m_AreaProp));
+        VerifyDefaultUnit (L"INCH_SQUARED", defaultUnit);
+    }
+
+
+TEST_F (ECSchemaUnitsManagerTests, GetUnitForPropertyFromClassUsingKOQFromProperty)
+    {
+		Unit defaultUnit;
+		EXPECT_TRUE (Unit::GetUnitForECProperty (defaultUnit, *m_spokeLengthProp));
+        VerifyDefaultUnit (L"CENTIMETRE", defaultUnit);
+    }
+
+
+TEST_F (ECSchemaUnitsManagerTests, GetUnitForPropertyFromDomainSchemaUsingKOQFromPropertyOnBaseClass)
+    {
+		Unit defaultUnit;
+		EXPECT_TRUE (Unit::GetUnitForECProperty (defaultUnit, *m_wcDiameterProp));
+        VerifyDefaultUnit (L"CENTIMETRE", defaultUnit);
+    }
+
+
+TEST_F (ECSchemaUnitsManagerTests, GetUnitForPropertyFromSupplementalSchemaUsingKOQFromProperty)
+    {
+		Unit defaultUnit;
+		EXPECT_TRUE (Unit::GetUnitForECProperty (defaultUnit, *m_headSetAngleProp));
+        VerifyDefaultUnit (L"RADIAN", defaultUnit);
+    }
+
+
+TEST_F (ECSchemaUnitsManagerTests, GetUnitForPropertyFromSupplementalSchemaUsingKOQFromDomainSchema)
+    {
+		Unit defaultUnit;
+		EXPECT_TRUE (Unit::GetUnitForECProperty (defaultUnit, *m_rearWheelDiameterProp));
+        VerifyDefaultUnit (L"CENTIMETRE", defaultUnit);
+    }
+
+TEST_F (ECSchemaUnitsManagerTests, GetUnitForPropertyFromSupplementalSchemaUsingKOQFromSupplementalSchema)
+    {
+		Unit defaultUnit;
+		EXPECT_TRUE (Unit::GetUnitForECProperty (defaultUnit, *m_trainingWheelDiameterProp));
+        VerifyDefaultUnit (L"MILLIFOOT", defaultUnit);
+    }
+
+
+
+TEST_F (ECSchemaUnitsManagerTests, GetUnitFromExternalSchemaUsingKOQFromProperty)
+    {
+		Unit defaultUnit;
+		EXPECT_TRUE (Unit::GetUnitForECProperty (defaultUnit, *m_frontWheelPressureProp));
+        VerifyDefaultUnit (L"ATMOSPHERE", defaultUnit);
+    }
+
+TEST_F (ECSchemaUnitsManagerTests, GetUnitFromDomainSchemaOverridingExternalSchemaUsingKOQFromProperty)
+    {
+		Unit defaultUnit;
+		EXPECT_TRUE (Unit::GetUnitForECProperty (defaultUnit, *m_rearWheelPressureProp));
+        VerifyDefaultUnit (L"FOOT_OF_H2O_CONVENTIONAL", defaultUnit);
+    }
+
+/////////////////////////////
+
+
+TEST_F (ECSchemaUnitsManagerTests, GetUnit_FromUnitSystemDefaults1)
+    {
+		Unit defaultUnit;
+		EXPECT_TRUE (Unit::GetUnitForECProperty (defaultUnit, *m_sucAreaProp));
+        VerifyDefaultUnit (L"FOOT_SQUARED", defaultUnit);
+    }
+
+TEST_F (ECSchemaUnitsManagerTests, GetUnit_FromUnitSystemDefaults2)
+    {
+		Unit defaultUnit;
+		EXPECT_TRUE (Unit::GetUnitForECProperty (defaultUnit, *m_sucVolumeProp));
+        VerifyDefaultUnit (L"FOOT_CUBED", defaultUnit);
+    }
+
+TEST_F (ECSchemaUnitsManagerTests, GetUnit_FromUnitSystemDefaults3)
+    {
+		Unit defaultUnit;
+		EXPECT_TRUE (Unit::GetUnitForECProperty (defaultUnit, *m_sucTemperatureProp));
+        VerifyDefaultUnit (L"DEGREE_FAHRENHEIT", defaultUnit);
+    }
+
+TEST_F (ECSchemaUnitsManagerTests, GetUnit_FromKOQ_OverriddingUnitSystemDefaults)
+    {
+		Unit defaultUnit;
+		EXPECT_TRUE (Unit::GetUnitForECProperty (defaultUnit, *m_sucWidthProp));
+        VerifyDefaultUnit (L"MILLIMETRE", defaultUnit);
+    }
+
+	*/
+
+#endif
+
+END_BENTLEY_ECOBJECT_NAMESPACE