/*--------------------------------------------------------------------------------------+
|
|     $Source: test/NonPublished/SchemaLocalizationTests.cpp $
|
|   $Copyright: (c) 2017 Bentley Systems, Incorporated. All rights reserved. $
|
+--------------------------------------------------------------------------------------*/
#include "../ECObjectsTestPCH.h"
#include "../TestFixture/TestFixture.h"

#include <ECObjects/ECSchema.h>
using namespace BentleyApi::ECN;

BEGIN_BENTLEY_ECN_TEST_NAMESPACE

struct SchemaLocalizationTests : ECTestFixture {};

static Utf8CP const PK = "~~";
static Utf8CP const GB = "!!";
static Utf8CP const IT = "**";

Utf8String PseudoLocalizeString (Utf8CP prePostFix, Utf8CP invariantString)
    {
    Utf8String pseudoLocString(prePostFix);
    pseudoLocString.append(invariantString);
    pseudoLocString.append(prePostFix);
    return pseudoLocString;
    }

void VerifyCaString (IECCustomAttributeContainerR caContainer, Utf8CP containerId, Utf8CP invariantString, Utf8CP caSchemaName, Utf8CP caClassName, Utf8CP propertyAccessor, Utf8CP prePostFix = "")
    {
    IECInstancePtr caInstance = caContainer.GetCustomAttribute(caClassName);
    EXPECT_TRUE(caInstance.IsValid());

    ECValue stringValue;
    ECValueAccessor accessor;
    EXPECT_EQ(ECObjectsStatus::Success, ECValueAccessor::PopulateValueAccessor(accessor, *caInstance, propertyAccessor));
    EXPECT_EQ(ECObjectsStatus::Success, caInstance->GetValueUsingAccessor(stringValue, accessor));
    EXPECT_FALSE(stringValue.IsNull()) << "Failed to get a valid value for " 
        << caClassName << "." << propertyAccessor << " on container: " << containerId << "\nInstance\n" << caInstance->ToString("  ").c_str();

    if (!Utf8String::IsNullOrEmpty(prePostFix))
        EXPECT_STREQ(PseudoLocalizeString(prePostFix, invariantString).c_str(), stringValue.GetUtf8CP())
        << "Failed to localize property " << caClassName << "." << propertyAccessor << " on container: " << containerId;// << "\nInstance\n" << caInstance->ToString(L"  ").c_str();
    else
        EXPECT_STREQ(invariantString, stringValue.GetUtf8CP())
        << "Property unexpectedly localized " << caClassName << "." << propertyAccessor << " on container: " << containerId;// << "\nInstance\n" << caInstance->ToString(L"  ").c_str();
    }

void VerifyLocalized(ECSchemaPtr testSchema, Utf8CP prePostFix)
    {
    // Test Schema level
    Utf8CP houseLabel = "House";
    Utf8CP houseDescription = "A house schema";
    EXPECT_STREQ(houseLabel, testSchema->GetInvariantDisplayLabel().c_str());
    EXPECT_STREQ(PseudoLocalizeString(prePostFix, houseLabel).c_str(), testSchema->GetDisplayLabel().c_str());
    EXPECT_STREQ(houseDescription, testSchema->GetInvariantDescription().c_str());
    EXPECT_STREQ(PseudoLocalizeString(prePostFix, houseDescription).c_str(), testSchema->GetDescription().c_str());

    // Test Class level
    ECClassCP itemClass = testSchema->GetClassCP("Item");
    Utf8CP itemLabel = "Item";
    Utf8CP itemDescription = "An Item";
    EXPECT_STREQ(itemLabel, itemClass->GetInvariantDisplayLabel().c_str());
    EXPECT_STREQ(PseudoLocalizeString(prePostFix, itemLabel).c_str(), itemClass->GetDisplayLabel().c_str());
    EXPECT_STREQ(itemDescription, itemClass->GetInvariantDescription().c_str());
    EXPECT_STREQ(PseudoLocalizeString(prePostFix, itemDescription).c_str(), itemClass->GetDescription().c_str());

    // Test Enumeration
    if (2 == testSchema->GetVersionRead())
        {
        ECEnumerationCP lengthEnum = testSchema->GetEnumerationCP("LengthType");
        Utf8CP lengthLabel = "LengthType";
        Utf8CP lengthDescription = "Enum of length types";
        EXPECT_STREQ(lengthLabel, lengthEnum->GetInvariantDisplayLabel().c_str());
        EXPECT_STREQ(PseudoLocalizeString(prePostFix, lengthLabel).c_str(), lengthEnum->GetDisplayLabel().c_str());
        EXPECT_STREQ(lengthDescription, lengthEnum->GetInvariantDescription().c_str());
        EXPECT_STREQ(PseudoLocalizeString(prePostFix, lengthDescription).c_str(), lengthEnum->GetDescription().c_str());

        for (ECEnumeratorCP enumerator : lengthEnum->GetEnumerators())
            {
            EXPECT_TRUE(enumerator->IsString());

            Utf8CP displayLabel = "";
            if ("0" == enumerator->GetString())
                displayLabel = "None";
            else if ("1" == enumerator->GetString())
                displayLabel = "Constant";
            else if ("2" == enumerator->GetString())
                displayLabel = "Tapered";

            EXPECT_STREQ(displayLabel, enumerator->GetInvariantDisplayLabel().c_str());
            EXPECT_STREQ(PseudoLocalizeString(prePostFix, displayLabel).c_str(), enumerator->GetDisplayLabel().c_str());
            }

        KindOfQuantityCP koq = testSchema->GetKindOfQuantityCP("LengthKind");
        Utf8CP koqLabel = "LengthKind";
        Utf8CP koqDescription = "Kind of a Description here";
        EXPECT_STREQ(koqLabel, koq->GetInvariantDisplayLabel().c_str());
        EXPECT_STREQ(PseudoLocalizeString(prePostFix, koqLabel).c_str(), koq->GetDisplayLabel().c_str());
        EXPECT_STREQ(koqDescription, koq->GetInvariantDescription().c_str());
        EXPECT_STREQ(PseudoLocalizeString(prePostFix, koqDescription).c_str(), koq->GetDescription().c_str());
        }

    // Test Rel Class Role Labels
    Utf8CP sourceRoleLabel = "Door to room";
    Utf8CP targetRoleLabel = "Door for room";
    ECRelationshipClassCP relClass = testSchema->GetClassP("RoomHasDoor")->GetRelationshipClassCP();
    ECRelationshipConstraintR sourceConstraint = relClass->GetSource();
    ECRelationshipConstraintR targetConstraint = relClass->GetTarget();
    EXPECT_STREQ(sourceRoleLabel, sourceConstraint.GetInvariantRoleLabel().c_str());
    EXPECT_STREQ(PseudoLocalizeString(prePostFix, sourceRoleLabel).c_str(), sourceConstraint.GetRoleLabel().c_str());
    EXPECT_STREQ(targetRoleLabel, targetConstraint.GetInvariantRoleLabel().c_str());
    //EXPECT_STREQ(PseudoLocalizeString(prePostFix, targetRoleLabel).c_str(), targetConstraint.GetRoleLabel().c_str());

    // Test Property level
    ECPropertyP displayNameProp = itemClass->GetPropertyP("DisplayName", false);
    Utf8CP displayNameLabel = "Display Name";
    Utf8CP displayNameDescription = "Display label for an item";
    EXPECT_STREQ(displayNameLabel, displayNameProp->GetInvariantDisplayLabel().c_str());
    EXPECT_STREQ(PseudoLocalizeString(prePostFix, displayNameLabel).c_str(), displayNameProp->GetDisplayLabel().c_str());
    EXPECT_STREQ(displayNameDescription, displayNameProp->GetInvariantDescription().c_str());
    EXPECT_STREQ(PseudoLocalizeString(prePostFix, displayNameDescription).c_str(), displayNameProp->GetDescription().c_str());

    // Test duplicate strings are resolved
    Utf8CP lengthString = "Length";
    ECPropertyP roomLengthProp = testSchema->GetClassCP("Room")->GetPropertyP(lengthString, false);
    ECPropertyP doorLengthProp = testSchema->GetClassCP("Door")->GetPropertyP(lengthString, false);
    EXPECT_STREQ(lengthString, roomLengthProp->GetInvariantDisplayLabel().c_str());
    EXPECT_STREQ(lengthString, doorLengthProp->GetInvariantDisplayLabel().c_str());
    EXPECT_STREQ(PseudoLocalizeString(prePostFix, lengthString).c_str(), roomLengthProp->GetDisplayLabel().c_str());
    EXPECT_STREQ(PseudoLocalizeString(prePostFix, lengthString).c_str(), doorLengthProp->GetDisplayLabel().c_str());

    // Test custom attribute strings
    // Schema
    VerifyCaString(*testSchema, testSchema->GetFullSchemaName().c_str(), "A whole House", "House", "ExtendedInfo", "Purpose", prePostFix);
    // Class

    ECClassP doorClass = testSchema->GetClassP("Door");
    if (1 == testSchema->GetVersionRead())
        VerifyCaString(*doorClass, doorClass->GetFullName(), "squar", "House", "ExtendedInfo", "ExtraInfo[1]", prePostFix);
    VerifyCaString(*doorClass, doorClass->GetFullName(), "wood", "House", "ExtendedInfo", "ContentInfo[0].DisplayName", prePostFix);
    // Relationship Constraints
    ECRelationshipClassCP roomHasDoorRelClass = testSchema->GetClassCP("RoomHasDoor")->GetRelationshipClassCP();
    VerifyCaString(roomHasDoorRelClass->GetSource(), roomHasDoorRelClass->GetFullName(), "This is a room", "House", "ExtendedInfo", "Purpose", prePostFix);
    VerifyCaString(roomHasDoorRelClass->GetTarget(), roomHasDoorRelClass->GetFullName(), "This is a door", "House", "ExtendedInfo", "Purpose", prePostFix);
    // Property
    doorLengthProp = testSchema->GetClassCP("Door")->GetPropertyP(lengthString, false);
    VerifyCaString(*doorLengthProp, doorLengthProp->GetName().c_str(), "Length of door", "House", "ExtendedInfo", "Purpose", prePostFix);
    if (1 == testSchema->GetVersionRead())
        VerifyCaString(*doorLengthProp, doorLengthProp->GetName().c_str(), "Constant", "EditorCustomAttributes", "StandardValues", "ValueMap[1].DisplayString", prePostFix);
    }

void VerifyNotLocalized(ECSchemaPtr testSchema)
    {
    // Test Schema level
    Utf8CP houseLabel = "House";
    Utf8CP houseDescription = "A house schema";
    EXPECT_STREQ(houseLabel, testSchema->GetInvariantDisplayLabel().c_str());
    EXPECT_STREQ(houseLabel, testSchema->GetDisplayLabel().c_str());
    EXPECT_STREQ(houseDescription, testSchema->GetInvariantDescription().c_str());
    EXPECT_STREQ(houseDescription, testSchema->GetDescription().c_str());

    // Test Class level
    ECClassCP itemClass = testSchema->GetClassCP("Item");
    Utf8CP itemLabel = "Item";
    Utf8CP itemDescription = "An Item";
    EXPECT_STREQ(itemLabel, itemClass->GetInvariantDisplayLabel().c_str());
    EXPECT_STREQ(itemLabel, itemClass->GetDisplayLabel().c_str());
    EXPECT_STREQ(itemDescription, itemClass->GetInvariantDescription().c_str());
    EXPECT_STREQ(itemDescription, itemClass->GetDescription().c_str());

    // Test Enumeration
    if (2 == testSchema->GetVersionRead())
        {
        ECEnumerationCP lengthEnum = testSchema->GetEnumerationCP("LengthType");
        Utf8CP lengthLabel = "LengthType";
        Utf8CP lengthDescription = "Enum of length types";
        EXPECT_STREQ(lengthLabel, lengthEnum->GetInvariantDisplayLabel().c_str());
        EXPECT_STREQ(lengthLabel, lengthEnum->GetDisplayLabel().c_str());
        EXPECT_STREQ(lengthDescription, lengthEnum->GetInvariantDescription().c_str());
        EXPECT_STREQ(lengthDescription, lengthEnum->GetDescription().c_str());

        for (ECEnumeratorCP enumerator : lengthEnum->GetEnumerators())
            {
            EXPECT_TRUE(enumerator->IsString());

            Utf8CP displayLabel = "";
            if ("0" == enumerator->GetString())
                displayLabel = "None";
            else if ("1" == enumerator->GetString())
                displayLabel = "Constant";
            else if ("2" == enumerator->GetString())
                displayLabel = "Tapered";

            EXPECT_STREQ(displayLabel, enumerator->GetInvariantDisplayLabel().c_str());
            EXPECT_STREQ(displayLabel, enumerator->GetDisplayLabel().c_str());
            }

        KindOfQuantityCP koq = testSchema->GetKindOfQuantityCP("LengthKind");
        Utf8CP koqLabel = "LengthKind";
        Utf8CP koqDescription = "Kind of a Description here";
        EXPECT_STREQ(koqLabel, koq->GetInvariantDisplayLabel().c_str());
        EXPECT_STREQ(koqLabel, koq->GetDisplayLabel().c_str());
        EXPECT_STREQ(koqDescription, koq->GetInvariantDescription().c_str());
        EXPECT_STREQ(koqDescription, koq->GetDescription().c_str());
        }

    // Test Rel Class Role Labels
    Utf8CP sourceRoleLabel = "Door to room";
    Utf8CP targetRoleLabel = "Door for room";
    ECRelationshipClassCP relClass = testSchema->GetClassP("RoomHasDoor")->GetRelationshipClassCP();
    ECRelationshipConstraintR sourceConstraint = relClass->GetSource();
    ECRelationshipConstraintR targetConstraint = relClass->GetTarget();
    EXPECT_STREQ(sourceRoleLabel, sourceConstraint.GetInvariantRoleLabel().c_str());
    EXPECT_STREQ(sourceRoleLabel, sourceConstraint.GetRoleLabel().c_str());
    EXPECT_STREQ(targetRoleLabel, targetConstraint.GetInvariantRoleLabel().c_str());
    EXPECT_STREQ(targetRoleLabel, targetConstraint.GetRoleLabel().c_str());

    // Test Property level
    ECPropertyP displayNameProp = itemClass->GetPropertyP("DisplayName", false);
    Utf8CP displayNameLabel = "Display Name";
    Utf8CP displayNameDescription = "Display label for an item";
    EXPECT_STREQ(displayNameLabel, displayNameProp->GetInvariantDisplayLabel().c_str());
    EXPECT_STREQ(displayNameLabel, displayNameProp->GetDisplayLabel().c_str());
    EXPECT_STREQ(displayNameDescription, displayNameProp->GetInvariantDescription().c_str());
    EXPECT_STREQ(displayNameDescription, displayNameProp->GetDescription().c_str());

    // Test duplicate strings are resolved
    Utf8CP lengthString = "Length";
    ECPropertyP roomLengthProp = testSchema->GetClassCP("Room")->GetPropertyP(lengthString, false);
    ECPropertyP doorLengthProp = testSchema->GetClassCP("Door")->GetPropertyP(lengthString, false);
    EXPECT_STREQ(lengthString, roomLengthProp->GetInvariantDisplayLabel().c_str());
    EXPECT_STREQ(lengthString, doorLengthProp->GetInvariantDisplayLabel().c_str());
    EXPECT_STREQ(lengthString, roomLengthProp->GetDisplayLabel().c_str());
    EXPECT_STREQ(lengthString, doorLengthProp->GetDisplayLabel().c_str());

    // Test custom attribute strings
    VerifyCaString(*testSchema, testSchema->GetFullSchemaName().c_str(), "A whole House", "House", "ExtendedInfo", "Purpose");
    // Class
    ECClassP doorClass = testSchema->GetClassP("Door");
    if (1 == testSchema->GetVersionRead())
        VerifyCaString(*doorClass, doorClass->GetFullName(), "squar", "House", "ExtendedInfo", "ExtraInfo[1]");
    VerifyCaString(*doorClass, doorClass->GetFullName(), "wood", "House", "ExtendedInfo", "ContentInfo[0].DisplayName");
    // Relationship Constraints
    ECRelationshipClassCP roomHasDoorRelClass = testSchema->GetClassCP("RoomHasDoor")->GetRelationshipClassCP();
    VerifyCaString(roomHasDoorRelClass->GetSource(), roomHasDoorRelClass->GetFullName(), "This is a room", "House", "ExtendedInfo", "Purpose");
    VerifyCaString(roomHasDoorRelClass->GetTarget(), roomHasDoorRelClass->GetFullName(), "This is a door", "House", "ExtendedInfo", "Purpose");

    // Property
    VerifyCaString(*doorLengthProp, doorLengthProp->GetName().c_str(), "Length of door", "House", "ExtendedInfo", "Purpose");
    if (1 == testSchema->GetVersionRead())
        VerifyCaString(*doorLengthProp, doorLengthProp->GetName().c_str(), "Constant", "EditorCustomAttributes", "StandardValues", "ValueMap[1].DisplayString");
    }

//---------------------------------------------------------------------------------------//
// Tests that localization supplemental schemas are properly applied
// @bsimethod                                    Colin.Kerr                       04/2015
//+---------------+---------------+---------------+---------------+---------------+------//
TEST_F(SchemaLocalizationTests, SupplementingLocalizationSupplemental)
    {
    ECSchemaPtr testSchema;
    ECSchemaReadContextPtr   schemaContext = ECSchemaReadContext::CreateContext();
    schemaContext->AddCulture(L"ur-PK");
    schemaContext->AddSchemaPath(ECTestFixture::GetTestDataPath(L"").c_str());
    SchemaKey key("House", 01, 00);
<<<<<<< HEAD
    testSchema = schemaContext->LocateSchema(key, SchemaMatchType::Exact);
    ASSERT_TRUE(testSchema->IsSupplemented());
=======
    testSchema = schemaContext->LocateSchema(key, SchemaMatchType::Latest);
    ASSERT_TRUE(testSchema.IsValid());
    EXPECT_TRUE(testSchema->IsSupplemented());
>>>>>>> 3ee40852
    
    VerifyLocalized(testSchema, PK);
    }

//---------------------------------------------------------------------------------------//
// Tests that copied schemas have the same invariant strings as the original schema ensuring 
// that the localized strings are not set as the invariant strings.  
// @bsimethod                                    Colin.Kerr                       04/2015
//+---------------+---------------+---------------+---------------+---------------+------//
TEST_F(SchemaLocalizationTests, CopyingALocalizedSchema)
    {
    ECSchemaPtr testSchema;
    ECSchemaReadContextPtr   schemaContext = ECSchemaReadContext::CreateContext();
    schemaContext->AddCulture(L"en-GB");
    schemaContext->AddSchemaPath(ECTestFixture::GetTestDataPath(L"").c_str());
    SchemaKey key("House", 01, 00);
<<<<<<< HEAD
    testSchema = schemaContext->LocateSchema(key, SchemaMatchType::Exact);
    ASSERT_TRUE(testSchema->IsSupplemented());
=======
    testSchema = schemaContext->LocateSchema(key, SchemaMatchType::Latest);
    ASSERT_TRUE(testSchema.IsValid());
    EXPECT_TRUE(testSchema->IsSupplemented());
>>>>>>> 3ee40852
    VerifyLocalized(testSchema, GB);

    ECSchemaPtr copyTestSchema;
    EXPECT_EQ(ECObjectsStatus::Success, testSchema->CopySchema(copyTestSchema));
    EXPECT_FALSE(copyTestSchema->IsSupplemented());
    //VerifyNotLocalized(copyTestSchema); Fails on IOS, TODO: Debug
    }

//---------------------------------------------------------------------------------------//
// Tests that the invariant strings are serialized NOT the localized strings
// @bsimethod                                    Colin.Kerr                       04/2015
//+---------------+---------------+---------------+---------------+---------------+------//
TEST_F(SchemaLocalizationTests, XmlSerializeALocalizedSchema)
    {
    ECSchemaPtr testSchema;
    ECSchemaReadContextPtr   schemaContext = ECSchemaReadContext::CreateContext();
    schemaContext->AddCulture(L"it-IT");
    schemaContext->AddCulture(L"it");
    schemaContext->AddSchemaPath(ECTestFixture::GetTestDataPath(L"").c_str());
    SchemaKey key("House", 01, 00);
<<<<<<< HEAD
    testSchema = schemaContext->LocateSchema(key, SchemaMatchType::Exact);
    ASSERT_TRUE(testSchema->IsSupplemented());
=======
    testSchema = schemaContext->LocateSchema(key, SchemaMatchType::Latest);
    ASSERT_TRUE(testSchema.IsValid());
    EXPECT_TRUE(testSchema->IsSupplemented());
>>>>>>> 3ee40852
    VerifyLocalized(testSchema, IT);

    ECSchemaPtr copyTestSchema;
    Utf8String     schemaXml;
    EXPECT_EQ(SchemaWriteStatus::Success, testSchema->WriteToXmlString(schemaXml));
    ECSchemaReadContextPtr deserializedSchemaContext = ECSchemaReadContext::CreateContext();
    EXPECT_EQ(SchemaReadStatus::Success, ECSchema::ReadFromXmlString(copyTestSchema, schemaXml.c_str(), *deserializedSchemaContext));
    EXPECT_FALSE(copyTestSchema->IsSupplemented());
    //VerifyNotLocalized(copyTestSchema); Fails on IOS, TODO: Debug
    }

//---------------------------------------------------------------------------------------//
// Tests that custom display strings are not overridden by the localized strings
// @bsimethod                                    Colin.Kerr                       04/2015
//+---------------+---------------+---------------+---------------+---------------+------//
TEST_F(SchemaLocalizationTests, CustomStringsNotOverridden)
    {
    ECSchemaPtr testSchema;
    ECSchemaReadContextPtr   schemaContext = ECSchemaReadContext::CreateContext();
    schemaContext->AddCulture(L"ur-PK");
    schemaContext->AddCulture(L"ur");
    schemaContext->AddSchemaPath(ECTestFixture::GetTestDataPath(L"").c_str());
    SchemaKey key("House", 01, 00);
<<<<<<< HEAD
    testSchema = schemaContext->LocateSchema(key, SchemaMatchType::Exact);
    ASSERT_TRUE(testSchema->IsSupplemented());
    VerifyLocalized(testSchema, PK);

    testSchema->SetDisplayLabel("Banana");
    EXPECT_STREQ("Banana", testSchema->GetDisplayLabel().c_str());
    EXPECT_STREQ("Banana", testSchema->GetInvariantDisplayLabel().c_str());
    }

//---------------------------------------------------------------------------------------//
// Tests that localization supplemental schemas are properly applied
// @bsimethod                                    Colin.Kerr                       04/2015
//+---------------+---------------+---------------+---------------+---------------+------//
TEST_F(SchemaLocalizationTests, SupplementingLocalizationSupplementalEC3)
    {
    ECSchemaPtr testSchema;
    ECSchemaReadContextPtr   schemaContext = ECSchemaReadContext::CreateContext();
    schemaContext->AddCulture(L"ur-PK");
    schemaContext->AddSchemaPath(ECTestFixture::GetTestDataPath(L"").c_str());
    SchemaKey key("House", 2, 0, 0);
    testSchema = schemaContext->LocateSchema(key, SchemaMatchType::Exact);
    ASSERT_TRUE(testSchema->IsSupplemented());

    VerifyLocalized(testSchema, PK);
    }

//---------------------------------------------------------------------------------------//
// Tests that copied schemas have the same invariant strings as the original schema ensuring 
// that the localized strings are not set as the invariant strings.  
// @bsimethod                                    Colin.Kerr                       04/2015
//+---------------+---------------+---------------+---------------+---------------+------//
TEST_F(SchemaLocalizationTests, CopyingALocalizedSchemaEC3)
    {
    ECSchemaPtr testSchema;
    ECSchemaReadContextPtr   schemaContext = ECSchemaReadContext::CreateContext();
    schemaContext->AddCulture(L"en-GB");
    schemaContext->AddSchemaPath(ECTestFixture::GetTestDataPath(L"").c_str());
    SchemaKey key("House", 2, 0, 0);
    testSchema = schemaContext->LocateSchema(key, SchemaMatchType::Exact);
    EXPECT_TRUE(testSchema->IsSupplemented());
    VerifyLocalized(testSchema, GB);

    ECSchemaPtr copyTestSchema;
    EXPECT_EQ(ECObjectsStatus::Success, testSchema->CopySchema(copyTestSchema));
    EXPECT_FALSE(copyTestSchema->IsSupplemented());
    VerifyNotLocalized(copyTestSchema); //Fails on IOS, TODO: Debug
    }

//---------------------------------------------------------------------------------------//
// Tests that the invariant strings are serialized NOT the localized strings
// @bsimethod                                    Colin.Kerr                       04/2015
//+---------------+---------------+---------------+---------------+---------------+------//
TEST_F(SchemaLocalizationTests, XmlSerializeALocalizedSchemaEC3)
    {
    ECSchemaPtr testSchema;
    ECSchemaReadContextPtr   schemaContext = ECSchemaReadContext::CreateContext();
    schemaContext->AddCulture(L"it-IT");
    schemaContext->AddCulture(L"it");
    schemaContext->AddSchemaPath(ECTestFixture::GetTestDataPath(L"").c_str());
    SchemaKey key("House", 2, 0, 0);
    testSchema = schemaContext->LocateSchema(key, SchemaMatchType::Exact);
    ASSERT_EQ(true, testSchema.IsValid()) << "Failed to load 'House' schema from disk";
    EXPECT_TRUE(testSchema->IsSupplemented());
    VerifyLocalized(testSchema, IT);

    ECSchemaPtr copyTestSchema;
    Utf8String     schemaXml;
    EXPECT_EQ(SchemaWriteStatus::Success, testSchema->WriteToXmlString(schemaXml));
    ECSchemaReadContextPtr deserializedSchemaContext = ECSchemaReadContext::CreateContext();
    ASSERT_EQ(SchemaReadStatus::Success, ECSchema::ReadFromXmlString(copyTestSchema, schemaXml.c_str(), *deserializedSchemaContext)) << "Failed to copy schema";
    EXPECT_FALSE(copyTestSchema->IsSupplemented());
    VerifyNotLocalized(copyTestSchema); //Fails on IOS, TODO: Debug
    }

//---------------------------------------------------------------------------------------//
// Tests that custom display strings are not overridden by the localized strings
// @bsimethod                                    Colin.Kerr                       04/2015
//+---------------+---------------+---------------+---------------+---------------+------//
TEST_F(SchemaLocalizationTests, CustomStringsNotOverriddenEC3)
    {
    ECSchemaPtr testSchema;
    ECSchemaReadContextPtr   schemaContext = ECSchemaReadContext::CreateContext();
    schemaContext->AddCulture(L"ur-PK");
    schemaContext->AddCulture(L"ur");
    schemaContext->AddSchemaPath(ECTestFixture::GetTestDataPath(L"").c_str());
    SchemaKey key("House", 2, 0, 0);
    testSchema = schemaContext->LocateSchema(key, SchemaMatchType::Exact);
=======
    testSchema = schemaContext->LocateSchema(key, SchemaMatchType::Latest);
    ASSERT_TRUE(testSchema.IsValid());
>>>>>>> 3ee40852
    EXPECT_TRUE(testSchema->IsSupplemented());
    VerifyLocalized(testSchema, PK);

    testSchema->SetDisplayLabel("Banana");
    EXPECT_STREQ("Banana", testSchema->GetDisplayLabel().c_str());
    EXPECT_STREQ("Banana", testSchema->GetInvariantDisplayLabel().c_str());
    }

END_BENTLEY_ECN_TEST_NAMESPACE
<|MERGE_RESOLUTION|>--- conflicted
+++ resolved
@@ -1,450 +1,430 @@
-/*--------------------------------------------------------------------------------------+
-|
-|     $Source: test/NonPublished/SchemaLocalizationTests.cpp $
-|
-|   $Copyright: (c) 2017 Bentley Systems, Incorporated. All rights reserved. $
-|
-+--------------------------------------------------------------------------------------*/
-#include "../ECObjectsTestPCH.h"
-#include "../TestFixture/TestFixture.h"
-
-#include <ECObjects/ECSchema.h>
-using namespace BentleyApi::ECN;
-
-BEGIN_BENTLEY_ECN_TEST_NAMESPACE
-
-struct SchemaLocalizationTests : ECTestFixture {};
-
-static Utf8CP const PK = "~~";
-static Utf8CP const GB = "!!";
-static Utf8CP const IT = "**";
-
-Utf8String PseudoLocalizeString (Utf8CP prePostFix, Utf8CP invariantString)
-    {
-    Utf8String pseudoLocString(prePostFix);
-    pseudoLocString.append(invariantString);
-    pseudoLocString.append(prePostFix);
-    return pseudoLocString;
-    }
-
-void VerifyCaString (IECCustomAttributeContainerR caContainer, Utf8CP containerId, Utf8CP invariantString, Utf8CP caSchemaName, Utf8CP caClassName, Utf8CP propertyAccessor, Utf8CP prePostFix = "")
-    {
-    IECInstancePtr caInstance = caContainer.GetCustomAttribute(caClassName);
-    EXPECT_TRUE(caInstance.IsValid());
-
-    ECValue stringValue;
-    ECValueAccessor accessor;
-    EXPECT_EQ(ECObjectsStatus::Success, ECValueAccessor::PopulateValueAccessor(accessor, *caInstance, propertyAccessor));
-    EXPECT_EQ(ECObjectsStatus::Success, caInstance->GetValueUsingAccessor(stringValue, accessor));
-    EXPECT_FALSE(stringValue.IsNull()) << "Failed to get a valid value for " 
-        << caClassName << "." << propertyAccessor << " on container: " << containerId << "\nInstance\n" << caInstance->ToString("  ").c_str();
-
-    if (!Utf8String::IsNullOrEmpty(prePostFix))
-        EXPECT_STREQ(PseudoLocalizeString(prePostFix, invariantString).c_str(), stringValue.GetUtf8CP())
-        << "Failed to localize property " << caClassName << "." << propertyAccessor << " on container: " << containerId;// << "\nInstance\n" << caInstance->ToString(L"  ").c_str();
-    else
-        EXPECT_STREQ(invariantString, stringValue.GetUtf8CP())
-        << "Property unexpectedly localized " << caClassName << "." << propertyAccessor << " on container: " << containerId;// << "\nInstance\n" << caInstance->ToString(L"  ").c_str();
-    }
-
-void VerifyLocalized(ECSchemaPtr testSchema, Utf8CP prePostFix)
-    {
-    // Test Schema level
-    Utf8CP houseLabel = "House";
-    Utf8CP houseDescription = "A house schema";
-    EXPECT_STREQ(houseLabel, testSchema->GetInvariantDisplayLabel().c_str());
-    EXPECT_STREQ(PseudoLocalizeString(prePostFix, houseLabel).c_str(), testSchema->GetDisplayLabel().c_str());
-    EXPECT_STREQ(houseDescription, testSchema->GetInvariantDescription().c_str());
-    EXPECT_STREQ(PseudoLocalizeString(prePostFix, houseDescription).c_str(), testSchema->GetDescription().c_str());
-
-    // Test Class level
-    ECClassCP itemClass = testSchema->GetClassCP("Item");
-    Utf8CP itemLabel = "Item";
-    Utf8CP itemDescription = "An Item";
-    EXPECT_STREQ(itemLabel, itemClass->GetInvariantDisplayLabel().c_str());
-    EXPECT_STREQ(PseudoLocalizeString(prePostFix, itemLabel).c_str(), itemClass->GetDisplayLabel().c_str());
-    EXPECT_STREQ(itemDescription, itemClass->GetInvariantDescription().c_str());
-    EXPECT_STREQ(PseudoLocalizeString(prePostFix, itemDescription).c_str(), itemClass->GetDescription().c_str());
-
-    // Test Enumeration
-    if (2 == testSchema->GetVersionRead())
-        {
-        ECEnumerationCP lengthEnum = testSchema->GetEnumerationCP("LengthType");
-        Utf8CP lengthLabel = "LengthType";
-        Utf8CP lengthDescription = "Enum of length types";
-        EXPECT_STREQ(lengthLabel, lengthEnum->GetInvariantDisplayLabel().c_str());
-        EXPECT_STREQ(PseudoLocalizeString(prePostFix, lengthLabel).c_str(), lengthEnum->GetDisplayLabel().c_str());
-        EXPECT_STREQ(lengthDescription, lengthEnum->GetInvariantDescription().c_str());
-        EXPECT_STREQ(PseudoLocalizeString(prePostFix, lengthDescription).c_str(), lengthEnum->GetDescription().c_str());
-
-        for (ECEnumeratorCP enumerator : lengthEnum->GetEnumerators())
-            {
-            EXPECT_TRUE(enumerator->IsString());
-
-            Utf8CP displayLabel = "";
-            if ("0" == enumerator->GetString())
-                displayLabel = "None";
-            else if ("1" == enumerator->GetString())
-                displayLabel = "Constant";
-            else if ("2" == enumerator->GetString())
-                displayLabel = "Tapered";
-
-            EXPECT_STREQ(displayLabel, enumerator->GetInvariantDisplayLabel().c_str());
-            EXPECT_STREQ(PseudoLocalizeString(prePostFix, displayLabel).c_str(), enumerator->GetDisplayLabel().c_str());
-            }
-
-        KindOfQuantityCP koq = testSchema->GetKindOfQuantityCP("LengthKind");
-        Utf8CP koqLabel = "LengthKind";
-        Utf8CP koqDescription = "Kind of a Description here";
-        EXPECT_STREQ(koqLabel, koq->GetInvariantDisplayLabel().c_str());
-        EXPECT_STREQ(PseudoLocalizeString(prePostFix, koqLabel).c_str(), koq->GetDisplayLabel().c_str());
-        EXPECT_STREQ(koqDescription, koq->GetInvariantDescription().c_str());
-        EXPECT_STREQ(PseudoLocalizeString(prePostFix, koqDescription).c_str(), koq->GetDescription().c_str());
-        }
-
-    // Test Rel Class Role Labels
-    Utf8CP sourceRoleLabel = "Door to room";
-    Utf8CP targetRoleLabel = "Door for room";
-    ECRelationshipClassCP relClass = testSchema->GetClassP("RoomHasDoor")->GetRelationshipClassCP();
-    ECRelationshipConstraintR sourceConstraint = relClass->GetSource();
-    ECRelationshipConstraintR targetConstraint = relClass->GetTarget();
-    EXPECT_STREQ(sourceRoleLabel, sourceConstraint.GetInvariantRoleLabel().c_str());
-    EXPECT_STREQ(PseudoLocalizeString(prePostFix, sourceRoleLabel).c_str(), sourceConstraint.GetRoleLabel().c_str());
-    EXPECT_STREQ(targetRoleLabel, targetConstraint.GetInvariantRoleLabel().c_str());
-    //EXPECT_STREQ(PseudoLocalizeString(prePostFix, targetRoleLabel).c_str(), targetConstraint.GetRoleLabel().c_str());
-
-    // Test Property level
-    ECPropertyP displayNameProp = itemClass->GetPropertyP("DisplayName", false);
-    Utf8CP displayNameLabel = "Display Name";
-    Utf8CP displayNameDescription = "Display label for an item";
-    EXPECT_STREQ(displayNameLabel, displayNameProp->GetInvariantDisplayLabel().c_str());
-    EXPECT_STREQ(PseudoLocalizeString(prePostFix, displayNameLabel).c_str(), displayNameProp->GetDisplayLabel().c_str());
-    EXPECT_STREQ(displayNameDescription, displayNameProp->GetInvariantDescription().c_str());
-    EXPECT_STREQ(PseudoLocalizeString(prePostFix, displayNameDescription).c_str(), displayNameProp->GetDescription().c_str());
-
-    // Test duplicate strings are resolved
-    Utf8CP lengthString = "Length";
-    ECPropertyP roomLengthProp = testSchema->GetClassCP("Room")->GetPropertyP(lengthString, false);
-    ECPropertyP doorLengthProp = testSchema->GetClassCP("Door")->GetPropertyP(lengthString, false);
-    EXPECT_STREQ(lengthString, roomLengthProp->GetInvariantDisplayLabel().c_str());
-    EXPECT_STREQ(lengthString, doorLengthProp->GetInvariantDisplayLabel().c_str());
-    EXPECT_STREQ(PseudoLocalizeString(prePostFix, lengthString).c_str(), roomLengthProp->GetDisplayLabel().c_str());
-    EXPECT_STREQ(PseudoLocalizeString(prePostFix, lengthString).c_str(), doorLengthProp->GetDisplayLabel().c_str());
-
-    // Test custom attribute strings
-    // Schema
-    VerifyCaString(*testSchema, testSchema->GetFullSchemaName().c_str(), "A whole House", "House", "ExtendedInfo", "Purpose", prePostFix);
-    // Class
-
-    ECClassP doorClass = testSchema->GetClassP("Door");
-    if (1 == testSchema->GetVersionRead())
-        VerifyCaString(*doorClass, doorClass->GetFullName(), "squar", "House", "ExtendedInfo", "ExtraInfo[1]", prePostFix);
-    VerifyCaString(*doorClass, doorClass->GetFullName(), "wood", "House", "ExtendedInfo", "ContentInfo[0].DisplayName", prePostFix);
-    // Relationship Constraints
-    ECRelationshipClassCP roomHasDoorRelClass = testSchema->GetClassCP("RoomHasDoor")->GetRelationshipClassCP();
-    VerifyCaString(roomHasDoorRelClass->GetSource(), roomHasDoorRelClass->GetFullName(), "This is a room", "House", "ExtendedInfo", "Purpose", prePostFix);
-    VerifyCaString(roomHasDoorRelClass->GetTarget(), roomHasDoorRelClass->GetFullName(), "This is a door", "House", "ExtendedInfo", "Purpose", prePostFix);
-    // Property
-    doorLengthProp = testSchema->GetClassCP("Door")->GetPropertyP(lengthString, false);
-    VerifyCaString(*doorLengthProp, doorLengthProp->GetName().c_str(), "Length of door", "House", "ExtendedInfo", "Purpose", prePostFix);
-    if (1 == testSchema->GetVersionRead())
-        VerifyCaString(*doorLengthProp, doorLengthProp->GetName().c_str(), "Constant", "EditorCustomAttributes", "StandardValues", "ValueMap[1].DisplayString", prePostFix);
-    }
-
-void VerifyNotLocalized(ECSchemaPtr testSchema)
-    {
-    // Test Schema level
-    Utf8CP houseLabel = "House";
-    Utf8CP houseDescription = "A house schema";
-    EXPECT_STREQ(houseLabel, testSchema->GetInvariantDisplayLabel().c_str());
-    EXPECT_STREQ(houseLabel, testSchema->GetDisplayLabel().c_str());
-    EXPECT_STREQ(houseDescription, testSchema->GetInvariantDescription().c_str());
-    EXPECT_STREQ(houseDescription, testSchema->GetDescription().c_str());
-
-    // Test Class level
-    ECClassCP itemClass = testSchema->GetClassCP("Item");
-    Utf8CP itemLabel = "Item";
-    Utf8CP itemDescription = "An Item";
-    EXPECT_STREQ(itemLabel, itemClass->GetInvariantDisplayLabel().c_str());
-    EXPECT_STREQ(itemLabel, itemClass->GetDisplayLabel().c_str());
-    EXPECT_STREQ(itemDescription, itemClass->GetInvariantDescription().c_str());
-    EXPECT_STREQ(itemDescription, itemClass->GetDescription().c_str());
-
-    // Test Enumeration
-    if (2 == testSchema->GetVersionRead())
-        {
-        ECEnumerationCP lengthEnum = testSchema->GetEnumerationCP("LengthType");
-        Utf8CP lengthLabel = "LengthType";
-        Utf8CP lengthDescription = "Enum of length types";
-        EXPECT_STREQ(lengthLabel, lengthEnum->GetInvariantDisplayLabel().c_str());
-        EXPECT_STREQ(lengthLabel, lengthEnum->GetDisplayLabel().c_str());
-        EXPECT_STREQ(lengthDescription, lengthEnum->GetInvariantDescription().c_str());
-        EXPECT_STREQ(lengthDescription, lengthEnum->GetDescription().c_str());
-
-        for (ECEnumeratorCP enumerator : lengthEnum->GetEnumerators())
-            {
-            EXPECT_TRUE(enumerator->IsString());
-
-            Utf8CP displayLabel = "";
-            if ("0" == enumerator->GetString())
-                displayLabel = "None";
-            else if ("1" == enumerator->GetString())
-                displayLabel = "Constant";
-            else if ("2" == enumerator->GetString())
-                displayLabel = "Tapered";
-
-            EXPECT_STREQ(displayLabel, enumerator->GetInvariantDisplayLabel().c_str());
-            EXPECT_STREQ(displayLabel, enumerator->GetDisplayLabel().c_str());
-            }
-
-        KindOfQuantityCP koq = testSchema->GetKindOfQuantityCP("LengthKind");
-        Utf8CP koqLabel = "LengthKind";
-        Utf8CP koqDescription = "Kind of a Description here";
-        EXPECT_STREQ(koqLabel, koq->GetInvariantDisplayLabel().c_str());
-        EXPECT_STREQ(koqLabel, koq->GetDisplayLabel().c_str());
-        EXPECT_STREQ(koqDescription, koq->GetInvariantDescription().c_str());
-        EXPECT_STREQ(koqDescription, koq->GetDescription().c_str());
-        }
-
-    // Test Rel Class Role Labels
-    Utf8CP sourceRoleLabel = "Door to room";
-    Utf8CP targetRoleLabel = "Door for room";
-    ECRelationshipClassCP relClass = testSchema->GetClassP("RoomHasDoor")->GetRelationshipClassCP();
-    ECRelationshipConstraintR sourceConstraint = relClass->GetSource();
-    ECRelationshipConstraintR targetConstraint = relClass->GetTarget();
-    EXPECT_STREQ(sourceRoleLabel, sourceConstraint.GetInvariantRoleLabel().c_str());
-    EXPECT_STREQ(sourceRoleLabel, sourceConstraint.GetRoleLabel().c_str());
-    EXPECT_STREQ(targetRoleLabel, targetConstraint.GetInvariantRoleLabel().c_str());
-    EXPECT_STREQ(targetRoleLabel, targetConstraint.GetRoleLabel().c_str());
-
-    // Test Property level
-    ECPropertyP displayNameProp = itemClass->GetPropertyP("DisplayName", false);
-    Utf8CP displayNameLabel = "Display Name";
-    Utf8CP displayNameDescription = "Display label for an item";
-    EXPECT_STREQ(displayNameLabel, displayNameProp->GetInvariantDisplayLabel().c_str());
-    EXPECT_STREQ(displayNameLabel, displayNameProp->GetDisplayLabel().c_str());
-    EXPECT_STREQ(displayNameDescription, displayNameProp->GetInvariantDescription().c_str());
-    EXPECT_STREQ(displayNameDescription, displayNameProp->GetDescription().c_str());
-
-    // Test duplicate strings are resolved
-    Utf8CP lengthString = "Length";
-    ECPropertyP roomLengthProp = testSchema->GetClassCP("Room")->GetPropertyP(lengthString, false);
-    ECPropertyP doorLengthProp = testSchema->GetClassCP("Door")->GetPropertyP(lengthString, false);
-    EXPECT_STREQ(lengthString, roomLengthProp->GetInvariantDisplayLabel().c_str());
-    EXPECT_STREQ(lengthString, doorLengthProp->GetInvariantDisplayLabel().c_str());
-    EXPECT_STREQ(lengthString, roomLengthProp->GetDisplayLabel().c_str());
-    EXPECT_STREQ(lengthString, doorLengthProp->GetDisplayLabel().c_str());
-
-    // Test custom attribute strings
-    VerifyCaString(*testSchema, testSchema->GetFullSchemaName().c_str(), "A whole House", "House", "ExtendedInfo", "Purpose");
-    // Class
-    ECClassP doorClass = testSchema->GetClassP("Door");
-    if (1 == testSchema->GetVersionRead())
-        VerifyCaString(*doorClass, doorClass->GetFullName(), "squar", "House", "ExtendedInfo", "ExtraInfo[1]");
-    VerifyCaString(*doorClass, doorClass->GetFullName(), "wood", "House", "ExtendedInfo", "ContentInfo[0].DisplayName");
-    // Relationship Constraints
-    ECRelationshipClassCP roomHasDoorRelClass = testSchema->GetClassCP("RoomHasDoor")->GetRelationshipClassCP();
-    VerifyCaString(roomHasDoorRelClass->GetSource(), roomHasDoorRelClass->GetFullName(), "This is a room", "House", "ExtendedInfo", "Purpose");
-    VerifyCaString(roomHasDoorRelClass->GetTarget(), roomHasDoorRelClass->GetFullName(), "This is a door", "House", "ExtendedInfo", "Purpose");
-
-    // Property
-    VerifyCaString(*doorLengthProp, doorLengthProp->GetName().c_str(), "Length of door", "House", "ExtendedInfo", "Purpose");
-    if (1 == testSchema->GetVersionRead())
-        VerifyCaString(*doorLengthProp, doorLengthProp->GetName().c_str(), "Constant", "EditorCustomAttributes", "StandardValues", "ValueMap[1].DisplayString");
-    }
-
-//---------------------------------------------------------------------------------------//
-// Tests that localization supplemental schemas are properly applied
-// @bsimethod                                    Colin.Kerr                       04/2015
-//+---------------+---------------+---------------+---------------+---------------+------//
-TEST_F(SchemaLocalizationTests, SupplementingLocalizationSupplemental)
-    {
-    ECSchemaPtr testSchema;
-    ECSchemaReadContextPtr   schemaContext = ECSchemaReadContext::CreateContext();
-    schemaContext->AddCulture(L"ur-PK");
-    schemaContext->AddSchemaPath(ECTestFixture::GetTestDataPath(L"").c_str());
-    SchemaKey key("House", 01, 00);
-<<<<<<< HEAD
-    testSchema = schemaContext->LocateSchema(key, SchemaMatchType::Exact);
-    ASSERT_TRUE(testSchema->IsSupplemented());
-=======
-    testSchema = schemaContext->LocateSchema(key, SchemaMatchType::Latest);
-    ASSERT_TRUE(testSchema.IsValid());
-    EXPECT_TRUE(testSchema->IsSupplemented());
->>>>>>> 3ee40852
-    
-    VerifyLocalized(testSchema, PK);
-    }
-
-//---------------------------------------------------------------------------------------//
-// Tests that copied schemas have the same invariant strings as the original schema ensuring 
-// that the localized strings are not set as the invariant strings.  
-// @bsimethod                                    Colin.Kerr                       04/2015
-//+---------------+---------------+---------------+---------------+---------------+------//
-TEST_F(SchemaLocalizationTests, CopyingALocalizedSchema)
-    {
-    ECSchemaPtr testSchema;
-    ECSchemaReadContextPtr   schemaContext = ECSchemaReadContext::CreateContext();
-    schemaContext->AddCulture(L"en-GB");
-    schemaContext->AddSchemaPath(ECTestFixture::GetTestDataPath(L"").c_str());
-    SchemaKey key("House", 01, 00);
-<<<<<<< HEAD
-    testSchema = schemaContext->LocateSchema(key, SchemaMatchType::Exact);
-    ASSERT_TRUE(testSchema->IsSupplemented());
-=======
-    testSchema = schemaContext->LocateSchema(key, SchemaMatchType::Latest);
-    ASSERT_TRUE(testSchema.IsValid());
-    EXPECT_TRUE(testSchema->IsSupplemented());
->>>>>>> 3ee40852
-    VerifyLocalized(testSchema, GB);
-
-    ECSchemaPtr copyTestSchema;
-    EXPECT_EQ(ECObjectsStatus::Success, testSchema->CopySchema(copyTestSchema));
-    EXPECT_FALSE(copyTestSchema->IsSupplemented());
-    //VerifyNotLocalized(copyTestSchema); Fails on IOS, TODO: Debug
-    }
-
-//---------------------------------------------------------------------------------------//
-// Tests that the invariant strings are serialized NOT the localized strings
-// @bsimethod                                    Colin.Kerr                       04/2015
-//+---------------+---------------+---------------+---------------+---------------+------//
-TEST_F(SchemaLocalizationTests, XmlSerializeALocalizedSchema)
-    {
-    ECSchemaPtr testSchema;
-    ECSchemaReadContextPtr   schemaContext = ECSchemaReadContext::CreateContext();
-    schemaContext->AddCulture(L"it-IT");
-    schemaContext->AddCulture(L"it");
-    schemaContext->AddSchemaPath(ECTestFixture::GetTestDataPath(L"").c_str());
-    SchemaKey key("House", 01, 00);
-<<<<<<< HEAD
-    testSchema = schemaContext->LocateSchema(key, SchemaMatchType::Exact);
-    ASSERT_TRUE(testSchema->IsSupplemented());
-=======
-    testSchema = schemaContext->LocateSchema(key, SchemaMatchType::Latest);
-    ASSERT_TRUE(testSchema.IsValid());
-    EXPECT_TRUE(testSchema->IsSupplemented());
->>>>>>> 3ee40852
-    VerifyLocalized(testSchema, IT);
-
-    ECSchemaPtr copyTestSchema;
-    Utf8String     schemaXml;
-    EXPECT_EQ(SchemaWriteStatus::Success, testSchema->WriteToXmlString(schemaXml));
-    ECSchemaReadContextPtr deserializedSchemaContext = ECSchemaReadContext::CreateContext();
-    EXPECT_EQ(SchemaReadStatus::Success, ECSchema::ReadFromXmlString(copyTestSchema, schemaXml.c_str(), *deserializedSchemaContext));
-    EXPECT_FALSE(copyTestSchema->IsSupplemented());
-    //VerifyNotLocalized(copyTestSchema); Fails on IOS, TODO: Debug
-    }
-
-//---------------------------------------------------------------------------------------//
-// Tests that custom display strings are not overridden by the localized strings
-// @bsimethod                                    Colin.Kerr                       04/2015
-//+---------------+---------------+---------------+---------------+---------------+------//
-TEST_F(SchemaLocalizationTests, CustomStringsNotOverridden)
-    {
-    ECSchemaPtr testSchema;
-    ECSchemaReadContextPtr   schemaContext = ECSchemaReadContext::CreateContext();
-    schemaContext->AddCulture(L"ur-PK");
-    schemaContext->AddCulture(L"ur");
-    schemaContext->AddSchemaPath(ECTestFixture::GetTestDataPath(L"").c_str());
-    SchemaKey key("House", 01, 00);
-<<<<<<< HEAD
-    testSchema = schemaContext->LocateSchema(key, SchemaMatchType::Exact);
-    ASSERT_TRUE(testSchema->IsSupplemented());
-    VerifyLocalized(testSchema, PK);
-
-    testSchema->SetDisplayLabel("Banana");
-    EXPECT_STREQ("Banana", testSchema->GetDisplayLabel().c_str());
-    EXPECT_STREQ("Banana", testSchema->GetInvariantDisplayLabel().c_str());
-    }
-
-//---------------------------------------------------------------------------------------//
-// Tests that localization supplemental schemas are properly applied
-// @bsimethod                                    Colin.Kerr                       04/2015
-//+---------------+---------------+---------------+---------------+---------------+------//
-TEST_F(SchemaLocalizationTests, SupplementingLocalizationSupplementalEC3)
-    {
-    ECSchemaPtr testSchema;
-    ECSchemaReadContextPtr   schemaContext = ECSchemaReadContext::CreateContext();
-    schemaContext->AddCulture(L"ur-PK");
-    schemaContext->AddSchemaPath(ECTestFixture::GetTestDataPath(L"").c_str());
-    SchemaKey key("House", 2, 0, 0);
-    testSchema = schemaContext->LocateSchema(key, SchemaMatchType::Exact);
-    ASSERT_TRUE(testSchema->IsSupplemented());
-
-    VerifyLocalized(testSchema, PK);
-    }
-
-//---------------------------------------------------------------------------------------//
-// Tests that copied schemas have the same invariant strings as the original schema ensuring 
-// that the localized strings are not set as the invariant strings.  
-// @bsimethod                                    Colin.Kerr                       04/2015
-//+---------------+---------------+---------------+---------------+---------------+------//
-TEST_F(SchemaLocalizationTests, CopyingALocalizedSchemaEC3)
-    {
-    ECSchemaPtr testSchema;
-    ECSchemaReadContextPtr   schemaContext = ECSchemaReadContext::CreateContext();
-    schemaContext->AddCulture(L"en-GB");
-    schemaContext->AddSchemaPath(ECTestFixture::GetTestDataPath(L"").c_str());
-    SchemaKey key("House", 2, 0, 0);
-    testSchema = schemaContext->LocateSchema(key, SchemaMatchType::Exact);
-    EXPECT_TRUE(testSchema->IsSupplemented());
-    VerifyLocalized(testSchema, GB);
-
-    ECSchemaPtr copyTestSchema;
-    EXPECT_EQ(ECObjectsStatus::Success, testSchema->CopySchema(copyTestSchema));
-    EXPECT_FALSE(copyTestSchema->IsSupplemented());
-    VerifyNotLocalized(copyTestSchema); //Fails on IOS, TODO: Debug
-    }
-
-//---------------------------------------------------------------------------------------//
-// Tests that the invariant strings are serialized NOT the localized strings
-// @bsimethod                                    Colin.Kerr                       04/2015
-//+---------------+---------------+---------------+---------------+---------------+------//
-TEST_F(SchemaLocalizationTests, XmlSerializeALocalizedSchemaEC3)
-    {
-    ECSchemaPtr testSchema;
-    ECSchemaReadContextPtr   schemaContext = ECSchemaReadContext::CreateContext();
-    schemaContext->AddCulture(L"it-IT");
-    schemaContext->AddCulture(L"it");
-    schemaContext->AddSchemaPath(ECTestFixture::GetTestDataPath(L"").c_str());
-    SchemaKey key("House", 2, 0, 0);
-    testSchema = schemaContext->LocateSchema(key, SchemaMatchType::Exact);
-    ASSERT_EQ(true, testSchema.IsValid()) << "Failed to load 'House' schema from disk";
-    EXPECT_TRUE(testSchema->IsSupplemented());
-    VerifyLocalized(testSchema, IT);
-
-    ECSchemaPtr copyTestSchema;
-    Utf8String     schemaXml;
-    EXPECT_EQ(SchemaWriteStatus::Success, testSchema->WriteToXmlString(schemaXml));
-    ECSchemaReadContextPtr deserializedSchemaContext = ECSchemaReadContext::CreateContext();
-    ASSERT_EQ(SchemaReadStatus::Success, ECSchema::ReadFromXmlString(copyTestSchema, schemaXml.c_str(), *deserializedSchemaContext)) << "Failed to copy schema";
-    EXPECT_FALSE(copyTestSchema->IsSupplemented());
-    VerifyNotLocalized(copyTestSchema); //Fails on IOS, TODO: Debug
-    }
-
-//---------------------------------------------------------------------------------------//
-// Tests that custom display strings are not overridden by the localized strings
-// @bsimethod                                    Colin.Kerr                       04/2015
-//+---------------+---------------+---------------+---------------+---------------+------//
-TEST_F(SchemaLocalizationTests, CustomStringsNotOverriddenEC3)
-    {
-    ECSchemaPtr testSchema;
-    ECSchemaReadContextPtr   schemaContext = ECSchemaReadContext::CreateContext();
-    schemaContext->AddCulture(L"ur-PK");
-    schemaContext->AddCulture(L"ur");
-    schemaContext->AddSchemaPath(ECTestFixture::GetTestDataPath(L"").c_str());
-    SchemaKey key("House", 2, 0, 0);
-    testSchema = schemaContext->LocateSchema(key, SchemaMatchType::Exact);
-=======
-    testSchema = schemaContext->LocateSchema(key, SchemaMatchType::Latest);
-    ASSERT_TRUE(testSchema.IsValid());
->>>>>>> 3ee40852
-    EXPECT_TRUE(testSchema->IsSupplemented());
-    VerifyLocalized(testSchema, PK);
-
-    testSchema->SetDisplayLabel("Banana");
-    EXPECT_STREQ("Banana", testSchema->GetDisplayLabel().c_str());
-    EXPECT_STREQ("Banana", testSchema->GetInvariantDisplayLabel().c_str());
-    }
-
-END_BENTLEY_ECN_TEST_NAMESPACE
+/*--------------------------------------------------------------------------------------+
+|
+|     $Source: test/NonPublished/SchemaLocalizationTests.cpp $
+|
+|   $Copyright: (c) 2017 Bentley Systems, Incorporated. All rights reserved. $
+|
++--------------------------------------------------------------------------------------*/
+#include "../ECObjectsTestPCH.h"
+#include "../TestFixture/TestFixture.h"
+
+#include <ECObjects/ECSchema.h>
+using namespace BentleyApi::ECN;
+
+BEGIN_BENTLEY_ECN_TEST_NAMESPACE
+
+struct SchemaLocalizationTests : ECTestFixture {};
+
+static Utf8CP const PK = "~~";
+static Utf8CP const GB = "!!";
+static Utf8CP const IT = "**";
+
+Utf8String PseudoLocalizeString (Utf8CP prePostFix, Utf8CP invariantString)
+    {
+    Utf8String pseudoLocString(prePostFix);
+    pseudoLocString.append(invariantString);
+    pseudoLocString.append(prePostFix);
+    return pseudoLocString;
+    }
+
+void VerifyCaString (IECCustomAttributeContainerR caContainer, Utf8CP containerId, Utf8CP invariantString, Utf8CP caSchemaName, Utf8CP caClassName, Utf8CP propertyAccessor, Utf8CP prePostFix = "")
+    {
+    IECInstancePtr caInstance = caContainer.GetCustomAttribute(caClassName);
+    EXPECT_TRUE(caInstance.IsValid());
+
+    ECValue stringValue;
+    ECValueAccessor accessor;
+    EXPECT_EQ(ECObjectsStatus::Success, ECValueAccessor::PopulateValueAccessor(accessor, *caInstance, propertyAccessor));
+    EXPECT_EQ(ECObjectsStatus::Success, caInstance->GetValueUsingAccessor(stringValue, accessor));
+    EXPECT_FALSE(stringValue.IsNull()) << "Failed to get a valid value for " 
+        << caClassName << "." << propertyAccessor << " on container: " << containerId << "\nInstance\n" << caInstance->ToString("  ").c_str();
+
+    if (!Utf8String::IsNullOrEmpty(prePostFix))
+        EXPECT_STREQ(PseudoLocalizeString(prePostFix, invariantString).c_str(), stringValue.GetUtf8CP())
+        << "Failed to localize property " << caClassName << "." << propertyAccessor << " on container: " << containerId;// << "\nInstance\n" << caInstance->ToString(L"  ").c_str();
+    else
+        EXPECT_STREQ(invariantString, stringValue.GetUtf8CP())
+        << "Property unexpectedly localized " << caClassName << "." << propertyAccessor << " on container: " << containerId;// << "\nInstance\n" << caInstance->ToString(L"  ").c_str();
+    }
+
+void VerifyLocalized(ECSchemaPtr testSchema, Utf8CP prePostFix)
+    {
+    // Test Schema level
+    Utf8CP houseLabel = "House";
+    Utf8CP houseDescription = "A house schema";
+    EXPECT_STREQ(houseLabel, testSchema->GetInvariantDisplayLabel().c_str());
+    EXPECT_STREQ(PseudoLocalizeString(prePostFix, houseLabel).c_str(), testSchema->GetDisplayLabel().c_str());
+    EXPECT_STREQ(houseDescription, testSchema->GetInvariantDescription().c_str());
+    EXPECT_STREQ(PseudoLocalizeString(prePostFix, houseDescription).c_str(), testSchema->GetDescription().c_str());
+
+    // Test Class level
+    ECClassCP itemClass = testSchema->GetClassCP("Item");
+    Utf8CP itemLabel = "Item";
+    Utf8CP itemDescription = "An Item";
+    EXPECT_STREQ(itemLabel, itemClass->GetInvariantDisplayLabel().c_str());
+    EXPECT_STREQ(PseudoLocalizeString(prePostFix, itemLabel).c_str(), itemClass->GetDisplayLabel().c_str());
+    EXPECT_STREQ(itemDescription, itemClass->GetInvariantDescription().c_str());
+    EXPECT_STREQ(PseudoLocalizeString(prePostFix, itemDescription).c_str(), itemClass->GetDescription().c_str());
+
+    // Test Enumeration
+    if (2 == testSchema->GetVersionRead())
+        {
+        ECEnumerationCP lengthEnum = testSchema->GetEnumerationCP("LengthType");
+        Utf8CP lengthLabel = "LengthType";
+        Utf8CP lengthDescription = "Enum of length types";
+        EXPECT_STREQ(lengthLabel, lengthEnum->GetInvariantDisplayLabel().c_str());
+        EXPECT_STREQ(PseudoLocalizeString(prePostFix, lengthLabel).c_str(), lengthEnum->GetDisplayLabel().c_str());
+        EXPECT_STREQ(lengthDescription, lengthEnum->GetInvariantDescription().c_str());
+        EXPECT_STREQ(PseudoLocalizeString(prePostFix, lengthDescription).c_str(), lengthEnum->GetDescription().c_str());
+
+        for (ECEnumeratorCP enumerator : lengthEnum->GetEnumerators())
+            {
+            EXPECT_TRUE(enumerator->IsString());
+
+            Utf8CP displayLabel = "";
+            if ("0" == enumerator->GetString())
+                displayLabel = "None";
+            else if ("1" == enumerator->GetString())
+                displayLabel = "Constant";
+            else if ("2" == enumerator->GetString())
+                displayLabel = "Tapered";
+
+            EXPECT_STREQ(displayLabel, enumerator->GetInvariantDisplayLabel().c_str());
+            EXPECT_STREQ(PseudoLocalizeString(prePostFix, displayLabel).c_str(), enumerator->GetDisplayLabel().c_str());
+            }
+
+        KindOfQuantityCP koq = testSchema->GetKindOfQuantityCP("LengthKind");
+        Utf8CP koqLabel = "LengthKind";
+        Utf8CP koqDescription = "Kind of a Description here";
+        EXPECT_STREQ(koqLabel, koq->GetInvariantDisplayLabel().c_str());
+        EXPECT_STREQ(PseudoLocalizeString(prePostFix, koqLabel).c_str(), koq->GetDisplayLabel().c_str());
+        EXPECT_STREQ(koqDescription, koq->GetInvariantDescription().c_str());
+        EXPECT_STREQ(PseudoLocalizeString(prePostFix, koqDescription).c_str(), koq->GetDescription().c_str());
+        }
+
+    // Test Rel Class Role Labels
+    Utf8CP sourceRoleLabel = "Door to room";
+    Utf8CP targetRoleLabel = "Door for room";
+    ECRelationshipClassCP relClass = testSchema->GetClassP("RoomHasDoor")->GetRelationshipClassCP();
+    ECRelationshipConstraintR sourceConstraint = relClass->GetSource();
+    ECRelationshipConstraintR targetConstraint = relClass->GetTarget();
+    EXPECT_STREQ(sourceRoleLabel, sourceConstraint.GetInvariantRoleLabel().c_str());
+    EXPECT_STREQ(PseudoLocalizeString(prePostFix, sourceRoleLabel).c_str(), sourceConstraint.GetRoleLabel().c_str());
+    EXPECT_STREQ(targetRoleLabel, targetConstraint.GetInvariantRoleLabel().c_str());
+    //EXPECT_STREQ(PseudoLocalizeString(prePostFix, targetRoleLabel).c_str(), targetConstraint.GetRoleLabel().c_str());
+
+    // Test Property level
+    ECPropertyP displayNameProp = itemClass->GetPropertyP("DisplayName", false);
+    Utf8CP displayNameLabel = "Display Name";
+    Utf8CP displayNameDescription = "Display label for an item";
+    EXPECT_STREQ(displayNameLabel, displayNameProp->GetInvariantDisplayLabel().c_str());
+    EXPECT_STREQ(PseudoLocalizeString(prePostFix, displayNameLabel).c_str(), displayNameProp->GetDisplayLabel().c_str());
+    EXPECT_STREQ(displayNameDescription, displayNameProp->GetInvariantDescription().c_str());
+    EXPECT_STREQ(PseudoLocalizeString(prePostFix, displayNameDescription).c_str(), displayNameProp->GetDescription().c_str());
+
+    // Test duplicate strings are resolved
+    Utf8CP lengthString = "Length";
+    ECPropertyP roomLengthProp = testSchema->GetClassCP("Room")->GetPropertyP(lengthString, false);
+    ECPropertyP doorLengthProp = testSchema->GetClassCP("Door")->GetPropertyP(lengthString, false);
+    EXPECT_STREQ(lengthString, roomLengthProp->GetInvariantDisplayLabel().c_str());
+    EXPECT_STREQ(lengthString, doorLengthProp->GetInvariantDisplayLabel().c_str());
+    EXPECT_STREQ(PseudoLocalizeString(prePostFix, lengthString).c_str(), roomLengthProp->GetDisplayLabel().c_str());
+    EXPECT_STREQ(PseudoLocalizeString(prePostFix, lengthString).c_str(), doorLengthProp->GetDisplayLabel().c_str());
+
+    // Test custom attribute strings
+    // Schema
+    VerifyCaString(*testSchema, testSchema->GetFullSchemaName().c_str(), "A whole House", "House", "ExtendedInfo", "Purpose", prePostFix);
+    // Class
+
+    ECClassP doorClass = testSchema->GetClassP("Door");
+    if (1 == testSchema->GetVersionRead())
+        VerifyCaString(*doorClass, doorClass->GetFullName(), "squar", "House", "ExtendedInfo", "ExtraInfo[1]", prePostFix);
+    VerifyCaString(*doorClass, doorClass->GetFullName(), "wood", "House", "ExtendedInfo", "ContentInfo[0].DisplayName", prePostFix);
+    // Relationship Constraints
+    ECRelationshipClassCP roomHasDoorRelClass = testSchema->GetClassCP("RoomHasDoor")->GetRelationshipClassCP();
+    VerifyCaString(roomHasDoorRelClass->GetSource(), roomHasDoorRelClass->GetFullName(), "This is a room", "House", "ExtendedInfo", "Purpose", prePostFix);
+    VerifyCaString(roomHasDoorRelClass->GetTarget(), roomHasDoorRelClass->GetFullName(), "This is a door", "House", "ExtendedInfo", "Purpose", prePostFix);
+    // Property
+    doorLengthProp = testSchema->GetClassCP("Door")->GetPropertyP(lengthString, false);
+    VerifyCaString(*doorLengthProp, doorLengthProp->GetName().c_str(), "Length of door", "House", "ExtendedInfo", "Purpose", prePostFix);
+    if (1 == testSchema->GetVersionRead())
+        VerifyCaString(*doorLengthProp, doorLengthProp->GetName().c_str(), "Constant", "EditorCustomAttributes", "StandardValues", "ValueMap[1].DisplayString", prePostFix);
+    }
+
+void VerifyNotLocalized(ECSchemaPtr testSchema)
+    {
+    // Test Schema level
+    Utf8CP houseLabel = "House";
+    Utf8CP houseDescription = "A house schema";
+    EXPECT_STREQ(houseLabel, testSchema->GetInvariantDisplayLabel().c_str());
+    EXPECT_STREQ(houseLabel, testSchema->GetDisplayLabel().c_str());
+    EXPECT_STREQ(houseDescription, testSchema->GetInvariantDescription().c_str());
+    EXPECT_STREQ(houseDescription, testSchema->GetDescription().c_str());
+
+    // Test Class level
+    ECClassCP itemClass = testSchema->GetClassCP("Item");
+    Utf8CP itemLabel = "Item";
+    Utf8CP itemDescription = "An Item";
+    EXPECT_STREQ(itemLabel, itemClass->GetInvariantDisplayLabel().c_str());
+    EXPECT_STREQ(itemLabel, itemClass->GetDisplayLabel().c_str());
+    EXPECT_STREQ(itemDescription, itemClass->GetInvariantDescription().c_str());
+    EXPECT_STREQ(itemDescription, itemClass->GetDescription().c_str());
+
+    // Test Enumeration
+    if (2 == testSchema->GetVersionRead())
+        {
+        ECEnumerationCP lengthEnum = testSchema->GetEnumerationCP("LengthType");
+        Utf8CP lengthLabel = "LengthType";
+        Utf8CP lengthDescription = "Enum of length types";
+        EXPECT_STREQ(lengthLabel, lengthEnum->GetInvariantDisplayLabel().c_str());
+        EXPECT_STREQ(lengthLabel, lengthEnum->GetDisplayLabel().c_str());
+        EXPECT_STREQ(lengthDescription, lengthEnum->GetInvariantDescription().c_str());
+        EXPECT_STREQ(lengthDescription, lengthEnum->GetDescription().c_str());
+
+        for (ECEnumeratorCP enumerator : lengthEnum->GetEnumerators())
+            {
+            EXPECT_TRUE(enumerator->IsString());
+
+            Utf8CP displayLabel = "";
+            if ("0" == enumerator->GetString())
+                displayLabel = "None";
+            else if ("1" == enumerator->GetString())
+                displayLabel = "Constant";
+            else if ("2" == enumerator->GetString())
+                displayLabel = "Tapered";
+
+            EXPECT_STREQ(displayLabel, enumerator->GetInvariantDisplayLabel().c_str());
+            EXPECT_STREQ(displayLabel, enumerator->GetDisplayLabel().c_str());
+            }
+
+        KindOfQuantityCP koq = testSchema->GetKindOfQuantityCP("LengthKind");
+        Utf8CP koqLabel = "LengthKind";
+        Utf8CP koqDescription = "Kind of a Description here";
+        EXPECT_STREQ(koqLabel, koq->GetInvariantDisplayLabel().c_str());
+        EXPECT_STREQ(koqLabel, koq->GetDisplayLabel().c_str());
+        EXPECT_STREQ(koqDescription, koq->GetInvariantDescription().c_str());
+        EXPECT_STREQ(koqDescription, koq->GetDescription().c_str());
+        }
+
+    // Test Rel Class Role Labels
+    Utf8CP sourceRoleLabel = "Door to room";
+    Utf8CP targetRoleLabel = "Door for room";
+    ECRelationshipClassCP relClass = testSchema->GetClassP("RoomHasDoor")->GetRelationshipClassCP();
+    ECRelationshipConstraintR sourceConstraint = relClass->GetSource();
+    ECRelationshipConstraintR targetConstraint = relClass->GetTarget();
+    EXPECT_STREQ(sourceRoleLabel, sourceConstraint.GetInvariantRoleLabel().c_str());
+    EXPECT_STREQ(sourceRoleLabel, sourceConstraint.GetRoleLabel().c_str());
+    EXPECT_STREQ(targetRoleLabel, targetConstraint.GetInvariantRoleLabel().c_str());
+    EXPECT_STREQ(targetRoleLabel, targetConstraint.GetRoleLabel().c_str());
+
+    // Test Property level
+    ECPropertyP displayNameProp = itemClass->GetPropertyP("DisplayName", false);
+    Utf8CP displayNameLabel = "Display Name";
+    Utf8CP displayNameDescription = "Display label for an item";
+    EXPECT_STREQ(displayNameLabel, displayNameProp->GetInvariantDisplayLabel().c_str());
+    EXPECT_STREQ(displayNameLabel, displayNameProp->GetDisplayLabel().c_str());
+    EXPECT_STREQ(displayNameDescription, displayNameProp->GetInvariantDescription().c_str());
+    EXPECT_STREQ(displayNameDescription, displayNameProp->GetDescription().c_str());
+
+    // Test duplicate strings are resolved
+    Utf8CP lengthString = "Length";
+    ECPropertyP roomLengthProp = testSchema->GetClassCP("Room")->GetPropertyP(lengthString, false);
+    ECPropertyP doorLengthProp = testSchema->GetClassCP("Door")->GetPropertyP(lengthString, false);
+    EXPECT_STREQ(lengthString, roomLengthProp->GetInvariantDisplayLabel().c_str());
+    EXPECT_STREQ(lengthString, doorLengthProp->GetInvariantDisplayLabel().c_str());
+    EXPECT_STREQ(lengthString, roomLengthProp->GetDisplayLabel().c_str());
+    EXPECT_STREQ(lengthString, doorLengthProp->GetDisplayLabel().c_str());
+
+    // Test custom attribute strings
+    VerifyCaString(*testSchema, testSchema->GetFullSchemaName().c_str(), "A whole House", "House", "ExtendedInfo", "Purpose");
+    // Class
+    ECClassP doorClass = testSchema->GetClassP("Door");
+    if (1 == testSchema->GetVersionRead())
+        VerifyCaString(*doorClass, doorClass->GetFullName(), "squar", "House", "ExtendedInfo", "ExtraInfo[1]");
+    VerifyCaString(*doorClass, doorClass->GetFullName(), "wood", "House", "ExtendedInfo", "ContentInfo[0].DisplayName");
+    // Relationship Constraints
+    ECRelationshipClassCP roomHasDoorRelClass = testSchema->GetClassCP("RoomHasDoor")->GetRelationshipClassCP();
+    VerifyCaString(roomHasDoorRelClass->GetSource(), roomHasDoorRelClass->GetFullName(), "This is a room", "House", "ExtendedInfo", "Purpose");
+    VerifyCaString(roomHasDoorRelClass->GetTarget(), roomHasDoorRelClass->GetFullName(), "This is a door", "House", "ExtendedInfo", "Purpose");
+
+    // Property
+    VerifyCaString(*doorLengthProp, doorLengthProp->GetName().c_str(), "Length of door", "House", "ExtendedInfo", "Purpose");
+    if (1 == testSchema->GetVersionRead())
+        VerifyCaString(*doorLengthProp, doorLengthProp->GetName().c_str(), "Constant", "EditorCustomAttributes", "StandardValues", "ValueMap[1].DisplayString");
+    }
+
+//---------------------------------------------------------------------------------------//
+// Tests that localization supplemental schemas are properly applied
+// @bsimethod                                    Colin.Kerr                       04/2015
+//+---------------+---------------+---------------+---------------+---------------+------//
+TEST_F(SchemaLocalizationTests, SupplementingLocalizationSupplemental)
+    {
+    ECSchemaPtr testSchema;
+    ECSchemaReadContextPtr   schemaContext = ECSchemaReadContext::CreateContext();
+    schemaContext->AddCulture(L"ur-PK");
+    schemaContext->AddSchemaPath(ECTestFixture::GetTestDataPath(L"").c_str());
+    SchemaKey key("House", 01, 00);
+    testSchema = schemaContext->LocateSchema(key, SchemaMatchType::Exact);
+    ASSERT_TRUE(testSchema.IsValid());
+    ASSERT_TRUE(testSchema->IsSupplemented());
+    
+    VerifyLocalized(testSchema, PK);
+    }
+
+//---------------------------------------------------------------------------------------//
+// Tests that copied schemas have the same invariant strings as the original schema ensuring 
+// that the localized strings are not set as the invariant strings.  
+// @bsimethod                                    Colin.Kerr                       04/2015
+//+---------------+---------------+---------------+---------------+---------------+------//
+TEST_F(SchemaLocalizationTests, CopyingALocalizedSchema)
+    {
+    ECSchemaPtr testSchema;
+    ECSchemaReadContextPtr   schemaContext = ECSchemaReadContext::CreateContext();
+    schemaContext->AddCulture(L"en-GB");
+    schemaContext->AddSchemaPath(ECTestFixture::GetTestDataPath(L"").c_str());
+    SchemaKey key("House", 01, 00);
+    testSchema = schemaContext->LocateSchema(key, SchemaMatchType::Exact);
+    ASSERT_TRUE(testSchema.IsValid());
+    ASSERT_TRUE(testSchema->IsSupplemented());
+    VerifyLocalized(testSchema, GB);
+
+    ECSchemaPtr copyTestSchema;
+    EXPECT_EQ(ECObjectsStatus::Success, testSchema->CopySchema(copyTestSchema));
+    EXPECT_FALSE(copyTestSchema->IsSupplemented());
+    //VerifyNotLocalized(copyTestSchema); Fails on IOS, TODO: Debug
+    }
+
+//---------------------------------------------------------------------------------------//
+// Tests that the invariant strings are serialized NOT the localized strings
+// @bsimethod                                    Colin.Kerr                       04/2015
+//+---------------+---------------+---------------+---------------+---------------+------//
+TEST_F(SchemaLocalizationTests, XmlSerializeALocalizedSchema)
+    {
+    ECSchemaPtr testSchema;
+    ECSchemaReadContextPtr   schemaContext = ECSchemaReadContext::CreateContext();
+    schemaContext->AddCulture(L"it-IT");
+    schemaContext->AddCulture(L"it");
+    schemaContext->AddSchemaPath(ECTestFixture::GetTestDataPath(L"").c_str());
+    SchemaKey key("House", 01, 00);
+    testSchema = schemaContext->LocateSchema(key, SchemaMatchType::Exact);
+    ASSERT_TRUE(testSchema.IsValid());
+    ASSERT_TRUE(testSchema->IsSupplemented());
+    VerifyLocalized(testSchema, IT);
+
+    ECSchemaPtr copyTestSchema;
+    Utf8String     schemaXml;
+    EXPECT_EQ(SchemaWriteStatus::Success, testSchema->WriteToXmlString(schemaXml));
+    ECSchemaReadContextPtr deserializedSchemaContext = ECSchemaReadContext::CreateContext();
+    EXPECT_EQ(SchemaReadStatus::Success, ECSchema::ReadFromXmlString(copyTestSchema, schemaXml.c_str(), *deserializedSchemaContext));
+    EXPECT_FALSE(copyTestSchema->IsSupplemented());
+    //VerifyNotLocalized(copyTestSchema); Fails on IOS, TODO: Debug
+    }
+
+//---------------------------------------------------------------------------------------//
+// Tests that custom display strings are not overridden by the localized strings
+// @bsimethod                                    Colin.Kerr                       04/2015
+//+---------------+---------------+---------------+---------------+---------------+------//
+TEST_F(SchemaLocalizationTests, CustomStringsNotOverridden)
+    {
+    ECSchemaPtr testSchema;
+    ECSchemaReadContextPtr   schemaContext = ECSchemaReadContext::CreateContext();
+    schemaContext->AddCulture(L"ur-PK");
+    schemaContext->AddCulture(L"ur");
+    schemaContext->AddSchemaPath(ECTestFixture::GetTestDataPath(L"").c_str());
+    SchemaKey key("House", 01, 00);
+    testSchema = schemaContext->LocateSchema(key, SchemaMatchType::Exact);
+    ASSERT_TRUE(testSchema->IsSupplemented());
+    VerifyLocalized(testSchema, PK);
+
+    testSchema->SetDisplayLabel("Banana");
+    EXPECT_STREQ("Banana", testSchema->GetDisplayLabel().c_str());
+    EXPECT_STREQ("Banana", testSchema->GetInvariantDisplayLabel().c_str());
+    }
+
+//---------------------------------------------------------------------------------------//
+// Tests that localization supplemental schemas are properly applied
+// @bsimethod                                    Colin.Kerr                       04/2015
+//+---------------+---------------+---------------+---------------+---------------+------//
+TEST_F(SchemaLocalizationTests, SupplementingLocalizationSupplementalEC3)
+    {
+    ECSchemaPtr testSchema;
+    ECSchemaReadContextPtr   schemaContext = ECSchemaReadContext::CreateContext();
+    schemaContext->AddCulture(L"ur-PK");
+    schemaContext->AddSchemaPath(ECTestFixture::GetTestDataPath(L"").c_str());
+    SchemaKey key("House", 2, 0, 0);
+    testSchema = schemaContext->LocateSchema(key, SchemaMatchType::Exact);
+    ASSERT_TRUE(testSchema->IsSupplemented());
+
+    VerifyLocalized(testSchema, PK);
+    }
+
+//---------------------------------------------------------------------------------------//
+// Tests that copied schemas have the same invariant strings as the original schema ensuring 
+// that the localized strings are not set as the invariant strings.  
+// @bsimethod                                    Colin.Kerr                       04/2015
+//+---------------+---------------+---------------+---------------+---------------+------//
+TEST_F(SchemaLocalizationTests, CopyingALocalizedSchemaEC3)
+    {
+    ECSchemaPtr testSchema;
+    ECSchemaReadContextPtr   schemaContext = ECSchemaReadContext::CreateContext();
+    schemaContext->AddCulture(L"en-GB");
+    schemaContext->AddSchemaPath(ECTestFixture::GetTestDataPath(L"").c_str());
+    SchemaKey key("House", 2, 0, 0);
+    testSchema = schemaContext->LocateSchema(key, SchemaMatchType::Exact);
+    EXPECT_TRUE(testSchema->IsSupplemented());
+    VerifyLocalized(testSchema, GB);
+
+    ECSchemaPtr copyTestSchema;
+    EXPECT_EQ(ECObjectsStatus::Success, testSchema->CopySchema(copyTestSchema));
+    EXPECT_FALSE(copyTestSchema->IsSupplemented());
+    VerifyNotLocalized(copyTestSchema); //Fails on IOS, TODO: Debug
+    }
+
+//---------------------------------------------------------------------------------------//
+// Tests that the invariant strings are serialized NOT the localized strings
+// @bsimethod                                    Colin.Kerr                       04/2015
+//+---------------+---------------+---------------+---------------+---------------+------//
+TEST_F(SchemaLocalizationTests, XmlSerializeALocalizedSchemaEC3)
+    {
+    ECSchemaPtr testSchema;
+    ECSchemaReadContextPtr   schemaContext = ECSchemaReadContext::CreateContext();
+    schemaContext->AddCulture(L"it-IT");
+    schemaContext->AddCulture(L"it");
+    schemaContext->AddSchemaPath(ECTestFixture::GetTestDataPath(L"").c_str());
+    SchemaKey key("House", 2, 0, 0);
+    testSchema = schemaContext->LocateSchema(key, SchemaMatchType::Exact);
+    ASSERT_EQ(true, testSchema.IsValid()) << "Failed to load 'House' schema from disk";
+    EXPECT_TRUE(testSchema->IsSupplemented());
+    VerifyLocalized(testSchema, IT);
+
+    ECSchemaPtr copyTestSchema;
+    Utf8String     schemaXml;
+    EXPECT_EQ(SchemaWriteStatus::Success, testSchema->WriteToXmlString(schemaXml));
+    ECSchemaReadContextPtr deserializedSchemaContext = ECSchemaReadContext::CreateContext();
+    ASSERT_EQ(SchemaReadStatus::Success, ECSchema::ReadFromXmlString(copyTestSchema, schemaXml.c_str(), *deserializedSchemaContext)) << "Failed to copy schema";
+    EXPECT_FALSE(copyTestSchema->IsSupplemented());
+    VerifyNotLocalized(copyTestSchema); //Fails on IOS, TODO: Debug
+    }
+
+//---------------------------------------------------------------------------------------//
+// Tests that custom display strings are not overridden by the localized strings
+// @bsimethod                                    Colin.Kerr                       04/2015
+//+---------------+---------------+---------------+---------------+---------------+------//
+TEST_F(SchemaLocalizationTests, CustomStringsNotOverriddenEC3)
+    {
+    ECSchemaPtr testSchema;
+    ECSchemaReadContextPtr   schemaContext = ECSchemaReadContext::CreateContext();
+    schemaContext->AddCulture(L"ur-PK");
+    schemaContext->AddCulture(L"ur");
+    schemaContext->AddSchemaPath(ECTestFixture::GetTestDataPath(L"").c_str());
+    SchemaKey key("House", 2, 0, 0);
+    testSchema = schemaContext->LocateSchema(key, SchemaMatchType::Exact);
+    EXPECT_TRUE(testSchema->IsSupplemented());
+    VerifyLocalized(testSchema, PK);
+
+    testSchema->SetDisplayLabel("Banana");
+    EXPECT_STREQ("Banana", testSchema->GetDisplayLabel().c_str());
+    EXPECT_STREQ("Banana", testSchema->GetInvariantDisplayLabel().c_str());
+    }
+
+END_BENTLEY_ECN_TEST_NAMESPACE