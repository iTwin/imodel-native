--- conflicted
+++ resolved
@@ -1,5031 +1,5029 @@
-/*---------------------------------------------------------------------------------------------
-* Copyright (c) Bentley Systems, Incorporated. All rights reserved.
-* See LICENSE.md in the repository root for full copyright notice.
-*--------------------------------------------------------------------------------------------*/
-
-#include "../ECObjectsTestPCH.h"
-#include "../TestFixture/TestFixture.h"
-#include <ECObjects/SchemaMerger.h>
-#include <ECObjects/SchemaComparer.h> //for result comparisons
-#include <Bentley/BeDirectoryIterator.h>
-
-USING_NAMESPACE_BENTLEY_EC
-
-BEGIN_BENTLEY_ECN_TEST_NAMESPACE
-
-struct SchemaMergerTests : ECTestFixture
-    {};
-struct MergerTestIssueListener : ECN::IIssueListener
-    {
-    mutable bvector<Utf8String> m_issues;
-
-    void _OnIssueReported(ECN::IssueSeverity severity, ECN::IssueCategory category, ECN::IssueType type, Utf8CP message) const override
-        {
-        m_issues.push_back(message);
-        }
-    };
-
-ECSchemaReadContextPtr InitializeReadContextWithAllSchemas(bvector<Utf8CP> const& schemasXml, bvector<ECSchemaCP>* loadedSchemas = nullptr)
-    {
-    ECSchemaReadContextPtr readContext = ECSchemaReadContext::CreateContext();
-
-    for (auto schemaXml : schemasXml)
-        {
-        ECSchemaPtr schema;
-        EXPECT_EQ (SchemaReadStatus::Success, ECSchema::ReadFromXmlString(schema, schemaXml, *readContext));
-        if(loadedSchemas != nullptr)
-            loadedSchemas->push_back(schema.get());
-        }
-
-    return readContext;
-    }
-
-void CompareResults(bvector<Utf8CP> const& expectedSchemasXml, SchemaMergeResult& actualResult, bool dumpFullSchemaOnError = false)
-    {
-    bvector<ECSchemaCP> expectedSchemas;
-    ECSchemaReadContextPtr context = InitializeReadContextWithAllSchemas(expectedSchemasXml, &expectedSchemas);
-    
-    SchemaComparer comparer;
-    SchemaComparer::Options options = SchemaComparer::Options(SchemaComparer::DetailLevel::NoSchemaElements, SchemaComparer::DetailLevel::NoSchemaElements);
-    SchemaDiff diff;
-    ASSERT_EQ(BentleyStatus::SUCCESS, comparer.Compare(diff, expectedSchemas, actualResult.GetResults(), options)) << "Failed to compare expected schemas to actual schemas";
-    auto changes = diff.Changes();
-    if(changes.IsChanged())
-        {
-        LOG.error("================================================================================");
-        LOG.error("=Merged schema did not match expected result. Differences will be listed below.=");
-        LOG.error("================================================================================");
-        for(auto change : changes)
-            {
-            auto changeStr = change->ToString();
-            LOG.error(changeStr.c_str());
-            }
-
-        if (dumpFullSchemaOnError)
-            {
-            LOG.error("================================================================================");
-            LOG.error("=Actual Schemas as XML:                                                        =");
-            LOG.error("================================================================================");
-            for(auto result : actualResult.GetResults())
-              {
-              Utf8String schemaXml;
-              result->WriteToXmlString(schemaXml);
-              LOG.error(schemaXml.c_str());
-              }
-            }
-        }
-    
-
-
-    ASSERT_EQ(false, changes.IsChanged()) << "Actual schemas did not match expected result";
-    }
-
-void CompareIssues(bvector<Utf8String> const& expectedIssues, bvector<Utf8String> const& loggedIssues)
-    {
-    bool issuesAreTheSame = (expectedIssues == loggedIssues);
-    if(!issuesAreTheSame)
-        {
-        LOG.error("==================================================================================");
-        LOG.error("=Reported issues did not match expected result. Differences will be listed below.=");
-        LOG.error("==================================================================================");
-        LOG.error("EXPECTED:");
-        for(auto expected : expectedIssues)
-            {
-            LOG.errorv("    %s", expected.c_str());
-            }
-        LOG.error("ACTUAL:");
-        for(auto actual : loggedIssues)
-            {
-            LOG.errorv("    %s", actual.c_str());
-            }
-        }
-
-    ASSERT_TRUE(issuesAreTheSame) << "Logged issues did not match expected result";
-    }
-
-/*---------------------------------------------------------------------------------**//**
-* @bsitest
-+---------------+---------------+---------------+---------------+---------------+------*/
-TEST_F(SchemaMergerTests, Classes)
-    {
-    // Initialize two sets of schemas
-    bvector<Utf8CP> leftSchemasXml {
-      R"schema(<?xml version='1.0' encoding='utf-8' ?>
-        <ECSchema schemaName="SchemaMergeA" alias="sma" version="01.00.00" displayLabel="Schema Merge Test Schema" xmlns="http://www.bentley.com/schemas/Bentley.ECXML.3.2">
-          <ECEntityClass typeName="A" />
-          <ECStructClass typeName="B" />
-        </ECSchema>
-        )schema"
-    };
-    ECSchemaReadContextPtr leftContext = InitializeReadContextWithAllSchemas(leftSchemasXml);
-    bvector<ECN::ECSchemaCP> leftSchemas = leftContext->GetCache().GetSchemas();
-
-    bvector<Utf8CP> rightSchemasXml {
-      R"schema(<?xml version='1.0' encoding='utf-8' ?>
-        <ECSchema schemaName="SchemaMergeA" alias="sma" version="01.00.00" displayLabel="Schema Merge Test Schema" xmlns="http://www.bentley.com/schemas/Bentley.ECXML.3.2">
-          <ECEntityClass typeName="C" />
-          <ECEntityClass typeName="D" />
-        </ECSchema>
-        )schema"
-    };
-    ECSchemaReadContextPtr rightContext = InitializeReadContextWithAllSchemas(rightSchemasXml);
-    bvector<ECN::ECSchemaCP> rightSchemas = rightContext->GetCache().GetSchemas();
-    
-    //merge the schemas
-    SchemaMergeResult result;
-    EXPECT_EQ(BentleyStatus::SUCCESS, SchemaMerger::MergeSchemas(result, leftSchemas, rightSchemas));
-
-    // Compare result
-    bvector<Utf8CP> expectedSchemasXml {
-      R"schema(<?xml version='1.0' encoding='utf-8' ?>
-        <ECSchema schemaName="SchemaMergeA" alias="sma" version="01.00.00" displayLabel="Schema Merge Test Schema" xmlns="http://www.bentley.com/schemas/Bentley.ECXML.3.2">
-          <ECEntityClass typeName="A" />
-          <ECStructClass typeName="B" />
-          <ECEntityClass typeName="C" />
-          <ECEntityClass typeName="D" />
-        </ECSchema>
-        )schema"
-    };
-
-    CompareResults(expectedSchemasXml, result);
-    }
-
-/*---------------------------------------------------------------------------------**//**
-* @bsitest
-+---------------+---------------+---------------+---------------+---------------+------*/
-TEST_F(SchemaMergerTests, UpdateSchemaAndClassDescriptions)
-    {
-    // Initialize two sets of schemas
-    bvector<Utf8CP> leftSchemasXml {
-      R"schema(<?xml version='1.0' encoding='utf-8' ?>
-        <ECSchema schemaName="MySchema" alias="mys" version="01.00.00" xmlns="http://www.bentley.com/schemas/Bentley.ECXML.3.2">
-          <ECEntityClass typeName="MyEntity" />
-          <ECStructClass typeName="MyStruct" />
-        </ECSchema>
-        )schema"
-    };
-    ECSchemaReadContextPtr leftContext = InitializeReadContextWithAllSchemas(leftSchemasXml);
-    bvector<ECN::ECSchemaCP> leftSchemas = leftContext->GetCache().GetSchemas();
-
-    bvector<Utf8CP> rightSchemasXml {
-      R"schema(<?xml version='1.0' encoding='utf-8' ?>
-        <ECSchema schemaName="MySchema" alias="mys" version="01.00.01" description="Description" displayLabel="Schema Display Label" xmlns="http://www.bentley.com/schemas/Bentley.ECXML.3.2">
-          <ECEntityClass typeName="MyEntity" description="Entity Description" displayLabel="Entity Label" modifier="Abstract" />
-          <ECStructClass typeName="MyStruct" description="Struct Description" displayLabel="Struct Label" modifier="Abstract" />
-        </ECSchema>
-        )schema"
-    };
-    ECSchemaReadContextPtr rightContext = InitializeReadContextWithAllSchemas(rightSchemasXml);
-    bvector<ECN::ECSchemaCP> rightSchemas = rightContext->GetCache().GetSchemas();
-    
-    //merge the schemas
-    SchemaMergeResult result;
-    EXPECT_EQ(BentleyStatus::SUCCESS, SchemaMerger::MergeSchemas(result, leftSchemas, rightSchemas));
-
-    // Compare result
-    bvector<Utf8CP> expectedSchemasXml {
-      R"schema(<?xml version='1.0' encoding='utf-8' ?>
-        <ECSchema schemaName="MySchema" alias="mys" version="01.00.01" description="Description" displayLabel="Schema Display Label" xmlns="http://www.bentley.com/schemas/Bentley.ECXML.3.2">
-          <ECEntityClass typeName="MyEntity" description="Entity Description" displayLabel="Entity Label" modifier="Abstract" />
-          <ECStructClass typeName="MyStruct" description="Struct Description" displayLabel="Struct Label" modifier="Abstract" />
-        </ECSchema>
-        )schema"
-    };
-
-    CompareResults(expectedSchemasXml, result);
-    }
-
-/*---------------------------------------------------------------------------------**//**
-* @bsitest
-+---------------+---------------+---------------+---------------+---------------+------*/
-TEST_F(SchemaMergerTests, Properties)
-    {
-    // Initialize two sets of schemas
-    bvector<Utf8CP> leftSchemasXml {
-      R"schema(<?xml version='1.0' encoding='utf-8' ?>
-        <ECSchema schemaName="MySchema" alias="mys" version="01.00.00" xmlns="http://www.bentley.com/schemas/Bentley.ECXML.3.2">
-          <ECEntityClass typeName="MyEntity">
-            <ECProperty propertyName="A" typeName="string"/>
-            <ECProperty propertyName="B" typeName="int"/>
-          </ECEntityClass>
-        </ECSchema>
-        )schema"
-    };
-    ECSchemaReadContextPtr leftContext = InitializeReadContextWithAllSchemas(leftSchemasXml);
-    bvector<ECN::ECSchemaCP> leftSchemas = leftContext->GetCache().GetSchemas();
-
-    bvector<Utf8CP> rightSchemasXml {
-      R"schema(<?xml version='1.0' encoding='utf-8' ?>
-        <ECSchema schemaName="MySchema" alias="mys" version="01.00.01" xmlns="http://www.bentley.com/schemas/Bentley.ECXML.3.2">
-          <ECEntityClass typeName="MyEntity">
-            <ECProperty propertyName="C" typeName="string"/>
-            <ECProperty propertyName="D" typeName="int"/>
-          </ECEntityClass>
-        </ECSchema>
-        )schema"
-    };
-    ECSchemaReadContextPtr rightContext = InitializeReadContextWithAllSchemas(rightSchemasXml);
-    bvector<ECN::ECSchemaCP> rightSchemas = rightContext->GetCache().GetSchemas();
-    
-    //merge the schemas
-    SchemaMergeResult result;
-    EXPECT_EQ(BentleyStatus::SUCCESS, SchemaMerger::MergeSchemas(result, leftSchemas, rightSchemas));
-
-    // Compare result
-    bvector<Utf8CP> expectedSchemasXml {
-      R"schema(<?xml version='1.0' encoding='utf-8' ?>
-        <ECSchema schemaName="MySchema" alias="mys" version="01.00.01" xmlns="http://www.bentley.com/schemas/Bentley.ECXML.3.2">
-          <ECEntityClass typeName="MyEntity">
-            <ECProperty propertyName="A" typeName="string"/>
-            <ECProperty propertyName="B" typeName="int"/>
-            <ECProperty propertyName="C" typeName="string"/>
-            <ECProperty propertyName="D" typeName="int"/>
-          </ECEntityClass>
-        </ECSchema>
-        )schema"
-    };
-
-    CompareResults(expectedSchemasXml, result);
-    }
-
-/*---------------------------------------------------------------------------------**//**
-* @bsitest
-+---------------+---------------+---------------+---------------+---------------+------*/
-TEST_F(SchemaMergerTests, UpdatePropertyValues)
-    {
-    // Initialize two sets of schemas
-    bvector<Utf8CP> leftSchemasXml {
-      R"schema(<?xml version='1.0' encoding='utf-8' ?>
-        <ECSchema schemaName="MySchema" alias="mys" version="01.00.00" xmlns="http://www.bentley.com/schemas/Bentley.ECXML.3.2">
-          <ECEntityClass typeName="MyEntity">
-            <ECProperty propertyName="A" typeName="int" description="Old Description" />
-          </ECEntityClass>
-        </ECSchema>
-        )schema"
-    };
-    ECSchemaReadContextPtr leftContext = InitializeReadContextWithAllSchemas(leftSchemasXml);
-    bvector<ECN::ECSchemaCP> leftSchemas = leftContext->GetCache().GetSchemas();
-
-    bvector<Utf8CP> rightSchemasXml {
-      R"schema(<?xml version='1.0' encoding='utf-8' ?>
-        <ECSchema schemaName="MySchema" alias="mys" version="01.00.01" xmlns="http://www.bentley.com/schemas/Bentley.ECXML.3.2">
-          <ECEntityClass typeName="MyEntity">
-            <ECProperty propertyName="A" typeName="int" description="PropertyDescription." displayLabel="Property Display Label"/>
-          </ECEntityClass>
-        </ECSchema>
-        )schema"
-    };
-    ECSchemaReadContextPtr rightContext = InitializeReadContextWithAllSchemas(rightSchemasXml);
-    bvector<ECN::ECSchemaCP> rightSchemas = rightContext->GetCache().GetSchemas();
-    
-    //merge the schemas
-    SchemaMergeResult result;
-    EXPECT_EQ(BentleyStatus::SUCCESS, SchemaMerger::MergeSchemas(result, leftSchemas, rightSchemas));
-
-    // Compare result
-    bvector<Utf8CP> expectedSchemasXml {
-      R"schema(<?xml version='1.0' encoding='utf-8' ?>
-        <ECSchema schemaName="MySchema" alias="mys" version="01.00.01" xmlns="http://www.bentley.com/schemas/Bentley.ECXML.3.2">
-          <ECEntityClass typeName="MyEntity">
-            <ECProperty propertyName="A" typeName="int" description="Old Description" displayLabel="Property Display Label"/>
-          </ECEntityClass>
-        </ECSchema>
-        )schema"
-    };
-
-    CompareResults(expectedSchemasXml, result);
-    }
-
-/*---------------------------------------------------------------------------------**//**
-* @bsitest
-+---------------+---------------+---------------+---------------+---------------+------*/
-TEST_F(SchemaMergerTests, PropertyWithDifferentCase)
-    {
-    // Initialize two sets of schemas
-    bvector<Utf8CP> leftSchemasXml {
-      R"schema(<?xml version='1.0' encoding='utf-8' ?>
-        <ECSchema schemaName="MySchema" alias="mys" version="01.00.00" xmlns="http://www.bentley.com/schemas/Bentley.ECXML.3.2">
-          <ECEntityClass typeName="MyEntity">
-            <ECProperty propertyName="A" typeName="int"/>
-          </ECEntityClass>
-        </ECSchema>
-        )schema"
-    };
-    ECSchemaReadContextPtr leftContext = InitializeReadContextWithAllSchemas(leftSchemasXml);
-    bvector<ECN::ECSchemaCP> leftSchemas = leftContext->GetCache().GetSchemas();
-
-    bvector<Utf8CP> rightSchemasXml {
-      R"schema(<?xml version='1.0' encoding='utf-8' ?>
-        <ECSchema schemaName="MySchema" alias="mys" version="01.00.01" xmlns="http://www.bentley.com/schemas/Bentley.ECXML.3.2">
-          <ECEntityClass typeName="MyEntity">
-            <ECProperty propertyName="a" typeName="int"/>
-          </ECEntityClass>
-        </ECSchema>
-        )schema"
-    };
-    ECSchemaReadContextPtr rightContext = InitializeReadContextWithAllSchemas(rightSchemasXml);
-    bvector<ECN::ECSchemaCP> rightSchemas = rightContext->GetCache().GetSchemas();
-    
-    //merge the schemas
-    SchemaMergeResult result;
-    EXPECT_EQ(BentleyStatus::SUCCESS, SchemaMerger::MergeSchemas(result, leftSchemas, rightSchemas));
-
-    // Compare result
-    bvector<Utf8CP> expectedSchemasXml {
-      R"schema(<?xml version='1.0' encoding='utf-8' ?>
-        <ECSchema schemaName="MySchema" alias="mys" version="01.00.01" xmlns="http://www.bentley.com/schemas/Bentley.ECXML.3.2">
-          <ECEntityClass typeName="MyEntity">
-            <ECProperty propertyName="A" typeName="int"/>
-          </ECEntityClass>
-        </ECSchema>
-        )schema"
-    };
-
-    CompareResults(expectedSchemasXml, result);
-    }
-
-/*---------------------------------------------------------------------------------**//**
-* @bsitest
-+---------------+---------------+---------------+---------------+---------------+------*/
-TEST_F(SchemaMergerTests, UpdatePropertyCategoryOnProperty)
-    {
-    // Initialize two sets of schemas
-    bvector<Utf8CP> leftSchemasXml {
-      R"schema(<?xml version='1.0' encoding='utf-8' ?>
-        <ECSchema schemaName="MySchema" alias="mys" version="01.00.00" xmlns="http://www.bentley.com/schemas/Bentley.ECXML.3.2">
-          <PropertyCategory typeName="Category1" priority="99"/>
-          <ECEntityClass typeName="MyEntity">
-            <ECProperty propertyName="A" typeName="int" category="Category1" />
-          </ECEntityClass>
-        </ECSchema>
-        )schema"
-    };
-    ECSchemaReadContextPtr leftContext = InitializeReadContextWithAllSchemas(leftSchemasXml);
-    bvector<ECN::ECSchemaCP> leftSchemas = leftContext->GetCache().GetSchemas();
-
-    bvector<Utf8CP> rightSchemasXml {
-      R"schema(<?xml version='1.0' encoding='utf-8' ?>
-        <ECSchema schemaName="MySchema" alias="mys" version="01.00.01" xmlns="http://www.bentley.com/schemas/Bentley.ECXML.3.2">
-          <PropertyCategory typeName="Category2" priority="98"/>
-          <ECEntityClass typeName="MyEntity">
-            <ECProperty propertyName="A" typeName="int"  category="Category2" />
-          </ECEntityClass>
-        </ECSchema>
-        )schema"
-    };
-    ECSchemaReadContextPtr rightContext = InitializeReadContextWithAllSchemas(rightSchemasXml);
-    bvector<ECN::ECSchemaCP> rightSchemas = rightContext->GetCache().GetSchemas();
-    
-    //merge the schemas
-    SchemaMergeResult result;
-    EXPECT_EQ(BentleyStatus::SUCCESS, SchemaMerger::MergeSchemas(result, leftSchemas, rightSchemas));
-
-    // Compare result
-    bvector<Utf8CP> expectedSchemasXml {
-      R"schema(<?xml version='1.0' encoding='utf-8' ?>
-        <ECSchema schemaName="MySchema" alias="mys" version="01.00.01" xmlns="http://www.bentley.com/schemas/Bentley.ECXML.3.2">
-          <PropertyCategory typeName="Category1" priority="99"/>
-          <PropertyCategory typeName="Category2" priority="98"/>
-          <ECEntityClass typeName="MyEntity">
-            <ECProperty propertyName="A" typeName="int"  category="Category2" />
-          </ECEntityClass>
-        </ECSchema>
-        )schema"
-    };
-
-    CompareResults(expectedSchemasXml, result);
-    }
-
-
-/*---------------------------------------------------------------------------------**//**
-* @bsitest
-+---------------+---------------+---------------+---------------+---------------+------*/
-TEST_F(SchemaMergerTests, SetEnumAndCategoryWithDifferentCase)
-    {
-    // Initialize two sets of schemas
-    bvector<Utf8CP> leftSchemasXml {
-      R"schema(<?xml version='1.0' encoding='utf-8' ?>
-        <ECSchema schemaName="MySchema" alias="mys" version="01.00.00" xmlns="http://www.bentley.com/schemas/Bentley.ECXML.3.2">
-          <PropertyCategory typeName="Category1" priority="99"/>
-          <ECEnumeration typeName="Enum1" backingTypeName="int" isStrict="true">
-              <ECEnumerator name="a" value="0" displayLabel="Zero"/>
-          </ECEnumeration>
-          <ECEntityClass typeName="MyEntity">
-          </ECEntityClass>
-        </ECSchema>
-        )schema"
-    };
-    ECSchemaReadContextPtr leftContext = InitializeReadContextWithAllSchemas(leftSchemasXml);
-    bvector<ECN::ECSchemaCP> leftSchemas = leftContext->GetCache().GetSchemas();
-
-    bvector<Utf8CP> rightSchemasXml {
-      R"schema(<?xml version='1.0' encoding='utf-8' ?>
-        <ECSchema schemaName="MySchema" alias="mys" version="01.00.01" xmlns="http://www.bentley.com/schemas/Bentley.ECXML.3.2">
-          <PropertyCategory typeName="category1" priority="99"/>
-          <ECEnumeration typeName="enum1" backingTypeName="int" isStrict="true">
-              <ECEnumerator name="a" value="0" displayLabel="Zero"/>
-              <ECEnumerator name="b" value="1" displayLabel="One"/>
-          </ECEnumeration>
-          <ECEntityClass typeName="MyEntity">
-            <ECProperty propertyName="A" typeName="enum1"  category="category1" />
-          </ECEntityClass>
-        </ECSchema>
-        )schema"
-    };
-    ECSchemaReadContextPtr rightContext = InitializeReadContextWithAllSchemas(rightSchemasXml);
-    bvector<ECN::ECSchemaCP> rightSchemas = rightContext->GetCache().GetSchemas();
-    
-    //merge the schemas
-    SchemaMergeResult result;
-    EXPECT_EQ(BentleyStatus::SUCCESS, SchemaMerger::MergeSchemas(result, leftSchemas, rightSchemas));
-
-    // Compare result
-    bvector<Utf8CP> expectedSchemasXml {
-      R"schema(<?xml version='1.0' encoding='utf-8' ?>
-        <ECSchema schemaName="MySchema" alias="mys" version="01.00.01" xmlns="http://www.bentley.com/schemas/Bentley.ECXML.3.2">
-          <PropertyCategory typeName="Category1" priority="99"/>
-          <ECEnumeration typeName="Enum1" backingTypeName="int" isStrict="true">
-              <ECEnumerator name="a" value="0" displayLabel="Zero"/>
-              <ECEnumerator name="b" value="1" displayLabel="One"/>
-          </ECEnumeration>
-          <ECEntityClass typeName="MyEntity">
-            <ECProperty propertyName="A" typeName="Enum1"  category="Category1" />
-          </ECEntityClass>
-        </ECSchema>
-        )schema"
-    };
-
-    CompareResults(expectedSchemasXml, result);
-    }
-
-/*---------------------------------------------------------------------------------**//**
-* @bsitest
-+---------------+---------------+---------------+---------------+---------------+------*/
-TEST_F(SchemaMergerTests, UpdateKindOfQuantityOnProperty)
-    {
-    // Initialize two sets of schemas
-    bvector<Utf8CP> leftSchemasXml {
-      R"schema(<?xml version='1.0' encoding='utf-8' ?>
-        <ECSchema schemaName="MySchema" alias="mys" version="01.00.00" xmlns="http://www.bentley.com/schemas/Bentley.ECXML.3.2">
-          <Phenomenon typeName="LENGTH" definition="LENGTH" displayLabel="Length" />
-          <UnitSystem typeName="SI" />
-          <Unit typeName="M" phenomenon="LENGTH" unitSystem="SI" definition="M" denominator="10.0" displayLabel="m" />
-          <Format typeName="DefaultRealU" type="decimal" precision="6" formatTraits="keepSingleZero|keepDecimalPoint|showUnitLabel"/>
-          <KindOfQuantity typeName="MYLENGTH" displayLabel="Area" persistenceUnit="M" presentationUnits="DefaultRealU[M]" relativeError="0.0001" />
-          <ECEntityClass typeName="MyEntity">
-            <ECProperty propertyName="A" typeName="int" kindOfQuantity="MYLENGTH" />
-          </ECEntityClass>
-        </ECSchema>
-        )schema"
-    };
-    ECSchemaReadContextPtr leftContext = InitializeReadContextWithAllSchemas(leftSchemasXml);
-    bvector<ECN::ECSchemaCP> leftSchemas = leftContext->GetCache().GetSchemas();
-
-    bvector<Utf8CP> rightSchemasXml {
-      R"schema(<?xml version='1.0' encoding='utf-8' ?>
-        <ECSchema schemaName="MySchema" alias="mys" version="01.00.01" xmlns="http://www.bentley.com/schemas/Bentley.ECXML.3.2">
-          <Phenomenon typeName="LENGTH" definition="LENGTH" displayLabel="Length" />
-          <UnitSystem typeName="SI" />
-          <Unit typeName="M" phenomenon="LENGTH" unitSystem="SI" definition="M" denominator="10.0" displayLabel="m" />
-          <Format typeName="DefaultRealU" type="decimal" precision="6" formatTraits="keepSingleZero|keepDecimalPoint|showUnitLabel"/>
-          <KindOfQuantity typeName="MYLENGTH2" displayLabel="Area" persistenceUnit="M" presentationUnits="DefaultRealU[M]" relativeError="0.0001" />
-          <ECEntityClass typeName="MyEntity">
-            <ECProperty propertyName="A" typeName="int" kindOfQuantity="MYLENGTH2" />
-          </ECEntityClass>
-        </ECSchema>
-        )schema"
-    };
-    ECSchemaReadContextPtr rightContext = InitializeReadContextWithAllSchemas(rightSchemasXml);
-    bvector<ECN::ECSchemaCP> rightSchemas = rightContext->GetCache().GetSchemas();
-    
-    //merge the schemas
-    SchemaMergeResult result;
-    EXPECT_EQ(BentleyStatus::SUCCESS, SchemaMerger::MergeSchemas(result, leftSchemas, rightSchemas));
-
-    // Compare result
-    bvector<Utf8CP> expectedSchemasXml {
-      R"schema(<?xml version='1.0' encoding='utf-8' ?>
-        <ECSchema schemaName="MySchema" alias="mys" version="01.00.01" xmlns="http://www.bentley.com/schemas/Bentley.ECXML.3.2">
-          <Phenomenon typeName="LENGTH" definition="LENGTH" displayLabel="Length" />
-          <UnitSystem typeName="SI" />
-          <Unit typeName="M" phenomenon="LENGTH" unitSystem="SI" definition="M" denominator="10.0" displayLabel="m" />
-          <Format typeName="DefaultRealU" type="decimal" precision="6" formatTraits="keepSingleZero|keepDecimalPoint|showUnitLabel"/>
-          <KindOfQuantity typeName="MYLENGTH" displayLabel="Area" persistenceUnit="M" presentationUnits="DefaultRealU[M]" relativeError="0.0001" />
-          <KindOfQuantity typeName="MYLENGTH2" displayLabel="Area" persistenceUnit="M" presentationUnits="DefaultRealU[M]" relativeError="0.0001" />
-          <ECEntityClass typeName="MyEntity">
-            <ECProperty propertyName="A" typeName="int" kindOfQuantity="MYLENGTH2" />
-          </ECEntityClass>
-        </ECSchema>
-        )schema"
-    };
-
-    CompareResults(expectedSchemasXml, result);
-    }
-
-
-/*---------------------------------------------------------------------------------**//**
-* @bsitest
-+---------------+---------------+---------------+---------------+---------------+------*/
-TEST_F(SchemaMergerTests, EnumerationValues)
-    {
-    // Initialize two sets of schemas
-    bvector<Utf8CP> leftSchemasXml {
-      R"schema(<?xml version='1.0' encoding='utf-8' ?>
-        <ECSchema schemaName="MySchema" alias="mys" version="01.00.00" xmlns="http://www.bentley.com/schemas/Bentley.ECXML.3.2">
-          <ECEnumeration typeName="MyEnum" backingTypeName="int" isStrict="true">
-              <ECEnumerator name="a" value="0" displayLabel="Zero"/>
-              <ECEnumerator name="b" value="2" displayLabel="Two"/>
-          </ECEnumeration>
-        </ECSchema>
-        )schema"
-    };
-    ECSchemaReadContextPtr leftContext = InitializeReadContextWithAllSchemas(leftSchemasXml);
-    bvector<ECN::ECSchemaCP> leftSchemas = leftContext->GetCache().GetSchemas();
-
-    bvector<Utf8CP> rightSchemasXml {
-      R"schema(<?xml version='1.0' encoding='utf-8' ?>
-        <ECSchema schemaName="MySchema" alias="mys" version="01.00.01" xmlns="http://www.bentley.com/schemas/Bentley.ECXML.3.2">
-          <ECEnumeration typeName="MyEnum" backingTypeName="int" isStrict="true">
-              <ECEnumerator name="c" value="1" displayLabel="One"/>
-              <ECEnumerator name="d" value="3" displayLabel="Three"/>
-          </ECEnumeration>
-        </ECSchema>
-        )schema"
-    };
-    ECSchemaReadContextPtr rightContext = InitializeReadContextWithAllSchemas(rightSchemasXml);
-    bvector<ECN::ECSchemaCP> rightSchemas = rightContext->GetCache().GetSchemas();
-    
-    //merge the schemas
-    SchemaMergeResult result;
-    EXPECT_EQ(BentleyStatus::SUCCESS, SchemaMerger::MergeSchemas(result, leftSchemas, rightSchemas));
-
-    // Compare result
-    bvector<Utf8CP> expectedSchemasXml {
-      R"schema(<?xml version='1.0' encoding='utf-8' ?>
-        <ECSchema schemaName="MySchema" alias="mys" version="01.00.01" xmlns="http://www.bentley.com/schemas/Bentley.ECXML.3.2">
-          <ECEnumeration typeName="MyEnum" backingTypeName="int" isStrict="true">
-              <ECEnumerator name="a" value="0" displayLabel="Zero"/>
-              <ECEnumerator name="b" value="2" displayLabel="Two"/>
-              <ECEnumerator name="c" value="1" displayLabel="One"/>
-              <ECEnumerator name="d" value="3" displayLabel="Three"/>
-          </ECEnumeration>
-        </ECSchema>
-        )schema"
-    };
-
-    CompareResults(expectedSchemasXml, result);
-    }
-
-/*---------------------------------------------------------------------------------**//**
-* @bsitest
-+---------------+---------------+---------------+---------------+---------------+------*/
-TEST_F(SchemaMergerTests, EnumerationValuesSameSchemaVersion)
-    {
-    // Initialize two sets of schemas
-    bvector<Utf8CP> leftSchemasXml {
-      R"schema(<?xml version='1.0' encoding='utf-8' ?>
-        <ECSchema schemaName="MySchema" alias="mys" version="01.00.00" xmlns="http://www.bentley.com/schemas/Bentley.ECXML.3.2">
-          <ECEnumeration typeName="MyEnum" backingTypeName="int" isStrict="true">
-              <ECEnumerator name="a" value="0" displayLabel="Zero"/>
-              <ECEnumerator name="b" value="2" displayLabel="Two"/>
-          </ECEnumeration>
-        </ECSchema>
-        )schema"
-    };
-    ECSchemaReadContextPtr leftContext = InitializeReadContextWithAllSchemas(leftSchemasXml);
-    bvector<ECN::ECSchemaCP> leftSchemas = leftContext->GetCache().GetSchemas();
-
-    bvector<Utf8CP> rightSchemasXml {
-      R"schema(<?xml version='1.0' encoding='utf-8' ?>
-        <ECSchema schemaName="MySchema" alias="mys" version="01.00.00" xmlns="http://www.bentley.com/schemas/Bentley.ECXML.3.2">
-          <ECEnumeration typeName="MyEnum" backingTypeName="int" isStrict="true">
-              <ECEnumerator name="c" value="1" displayLabel="One"/>
-              <ECEnumerator name="d" value="3" displayLabel="Three"/>
-          </ECEnumeration>
-        </ECSchema>
-        )schema"
-    };
-    ECSchemaReadContextPtr rightContext = InitializeReadContextWithAllSchemas(rightSchemasXml);
-    bvector<ECN::ECSchemaCP> rightSchemas = rightContext->GetCache().GetSchemas();
-    
-    //merge the schemas
-    SchemaMergeResult result;
-    EXPECT_EQ(BentleyStatus::SUCCESS, SchemaMerger::MergeSchemas(result, leftSchemas, rightSchemas));
-
-    // Compare result
-    bvector<Utf8CP> expectedSchemasXml {
-      R"schema(<?xml version='1.0' encoding='utf-8' ?>
-        <ECSchema schemaName="MySchema" alias="mys" version="01.00.00" xmlns="http://www.bentley.com/schemas/Bentley.ECXML.3.2">
-          <ECEnumeration typeName="MyEnum" backingTypeName="int" isStrict="true">
-              <ECEnumerator name="a" value="0" displayLabel="Zero"/>
-              <ECEnumerator name="b" value="2" displayLabel="Two"/>
-              <ECEnumerator name="c" value="1" displayLabel="One"/>
-              <ECEnumerator name="d" value="3" displayLabel="Three"/>
-          </ECEnumeration>
-        </ECSchema>
-        )schema"
-    };
-
-    CompareResults(expectedSchemasXml, result);
-    }
-
-/*---------------------------------------------------------------------------------**//**
-* @bsitest
-+---------------+---------------+---------------+---------------+---------------+------*/
-TEST_F(SchemaMergerTests, EnumerationsFromBothSides)
-    {
-    // Initialize two sets of schemas
-    bvector<Utf8CP> leftSchemasXml {
-      R"schema(<?xml version='1.0' encoding='utf-8' ?>
-        <ECSchema schemaName="MySchema" alias="mys" version="01.00.00" xmlns="http://www.bentley.com/schemas/Bentley.ECXML.3.2">
-          <ECEnumeration typeName="MyEnum1" backingTypeName="int" isStrict="true">
-              <ECEnumerator name="a" value="0" displayLabel="Zero"/>
-              <ECEnumerator name="b" value="2" displayLabel="Two"/>
-          </ECEnumeration>
-        </ECSchema>
-        )schema"
-    };
-    ECSchemaReadContextPtr leftContext = InitializeReadContextWithAllSchemas(leftSchemasXml);
-    bvector<ECN::ECSchemaCP> leftSchemas = leftContext->GetCache().GetSchemas();
-
-    bvector<Utf8CP> rightSchemasXml {
-      R"schema(<?xml version='1.0' encoding='utf-8' ?>
-        <ECSchema schemaName="MySchema" alias="mys" version="01.00.01" xmlns="http://www.bentley.com/schemas/Bentley.ECXML.3.2">
-          <ECEnumeration typeName="MyEnum2" backingTypeName="int" isStrict="true">
-              <ECEnumerator name="c" value="1" displayLabel="One"/>
-              <ECEnumerator name="d" value="3" displayLabel="Three"/>
-          </ECEnumeration>
-        </ECSchema>
-        )schema"
-    };
-    ECSchemaReadContextPtr rightContext = InitializeReadContextWithAllSchemas(rightSchemasXml);
-    bvector<ECN::ECSchemaCP> rightSchemas = rightContext->GetCache().GetSchemas();
-    
-    //merge the schemas
-    SchemaMergeResult result;
-    EXPECT_EQ(BentleyStatus::SUCCESS, SchemaMerger::MergeSchemas(result, leftSchemas, rightSchemas));
-
-    // Compare result
-    bvector<Utf8CP> expectedSchemasXml {
-      R"schema(<?xml version='1.0' encoding='utf-8' ?>
-        <ECSchema schemaName="MySchema" alias="mys" version="01.00.01" xmlns="http://www.bentley.com/schemas/Bentley.ECXML.3.2">
-          <ECEnumeration typeName="MyEnum1" backingTypeName="int" isStrict="true">
-              <ECEnumerator name="a" value="0" displayLabel="Zero"/>
-              <ECEnumerator name="b" value="2" displayLabel="Two"/>
-          </ECEnumeration>
-          <ECEnumeration typeName="MyEnum2" backingTypeName="int" isStrict="true">
-              <ECEnumerator name="c" value="1" displayLabel="One"/>
-              <ECEnumerator name="d" value="3" displayLabel="Three"/>
-          </ECEnumeration>
-        </ECSchema>
-        )schema"
-    };
-
-    CompareResults(expectedSchemasXml, result);
-    }
-
-/*---------------------------------------------------------------------------------**//**
-* @bsitest
-+---------------+---------------+---------------+---------------+---------------+------*/
-TEST_F(SchemaMergerTests, EnumeratorValues)
-    {
-    // Initialize two sets of schemas
-    bvector<Utf8CP> leftSchemasXml {
-      R"schema(<?xml version='1.0' encoding='utf-8' ?>
-        <ECSchema schemaName="MySchema" alias="mys" version="01.00.00" xmlns="http://www.bentley.com/schemas/Bentley.ECXML.3.2">
-          <ECEnumeration typeName="MyEnum" backingTypeName="string" isStrict="true">
-              <ECEnumerator name="SameNameDifferentValue" value="Old" displayLabel="Old Label"/>
-              <ECEnumerator name="SameNameSameValue" value="SameNameSameValue" displayLabel="SameNameSameValue Label"/>
-          </ECEnumeration>
-        </ECSchema>
-        )schema"
-    };
-    ECSchemaReadContextPtr leftContext = InitializeReadContextWithAllSchemas(leftSchemasXml);
-    bvector<ECN::ECSchemaCP> leftSchemas = leftContext->GetCache().GetSchemas();
-
-    bvector<Utf8CP> rightSchemasXml {
-      R"schema(<?xml version='1.0' encoding='utf-8' ?>
-        <ECSchema schemaName="MySchema" alias="mys" version="01.00.01" xmlns="http://www.bentley.com/schemas/Bentley.ECXML.3.2">
-          <ECEnumeration typeName="MyEnum" backingTypeName="string" isStrict="true">
-              <ECEnumerator name="SameNameDifferentValue" value="New" displayLabel="New Label"/>
-              <ECEnumerator name="SameNameSameValue" value="SameNameSameValue" displayLabel="SameNameSameValue Label"/>
-          </ECEnumeration>
-        </ECSchema>
-        )schema"
-    };
-    ECSchemaReadContextPtr rightContext = InitializeReadContextWithAllSchemas(rightSchemasXml);
-    bvector<ECN::ECSchemaCP> rightSchemas = rightContext->GetCache().GetSchemas();
-    
-    //merge the schemas
-    SchemaMergeResult result;
-    EXPECT_EQ(BentleyStatus::SUCCESS, SchemaMerger::MergeSchemas(result, leftSchemas, rightSchemas));
-
-    // Compare result
-    bvector<Utf8CP> expectedSchemasXml {
-      R"schema(<?xml version='1.0' encoding='utf-8' ?>
-        <ECSchema schemaName="MySchema" alias="mys" version="01.00.01" xmlns="http://www.bentley.com/schemas/Bentley.ECXML.3.2">
-          <ECEnumeration typeName="MyEnum" backingTypeName="string" isStrict="true">
-              <ECEnumerator name="SameNameDifferentValue" value="New" displayLabel="Old Label"/>
-              <ECEnumerator name="SameNameSameValue" value="SameNameSameValue" displayLabel="SameNameSameValue Label"/>
-          </ECEnumeration>
-        </ECSchema>
-        )schema"
-    };
-
-    CompareResults(expectedSchemasXml, result, true);
-    }
-
-/*---------------------------------------------------------------------------------**//**
-* @bsitest
-+---------------+---------------+---------------+---------------+---------------+------*/
-TEST_F(SchemaMergerTests, EnumeratorDuplicateValues)
-    {
-    // Initialize two sets of schemas
-    bvector<Utf8CP> leftSchemasXml {
-      R"schema(<?xml version='1.0' encoding='utf-8' ?>
-        <ECSchema schemaName="MySchema" alias="mys" version="01.00.00" xmlns="http://www.bentley.com/schemas/Bentley.ECXML.3.2">
-          <ECEnumeration typeName="MyEnum" backingTypeName="string" isStrict="true">
-              <ECEnumerator name="DifferentNameSameValue1" value="DifferentNameSameValue" displayLabel="DifferentNameSameValue"/>
-          </ECEnumeration>
-        </ECSchema>
-        )schema"
-    };
-    ECSchemaReadContextPtr leftContext = InitializeReadContextWithAllSchemas(leftSchemasXml);
-    bvector<ECN::ECSchemaCP> leftSchemas = leftContext->GetCache().GetSchemas();
-
-    bvector<Utf8CP> rightSchemasXml {
-      R"schema(<?xml version='1.0' encoding='utf-8' ?>
-        <ECSchema schemaName="MySchema" alias="mys" version="01.00.01" xmlns="http://www.bentley.com/schemas/Bentley.ECXML.3.2">
-          <ECEnumeration typeName="MyEnum" backingTypeName="string" isStrict="true">
-              <ECEnumerator name="DifferentNameSameValue2" value="DifferentNameSameValue" displayLabel="DifferentNameSameValue"/>
-          </ECEnumeration>
-        </ECSchema>
-        )schema"
-    };
-    ECSchemaReadContextPtr rightContext = InitializeReadContextWithAllSchemas(rightSchemasXml);
-    bvector<ECN::ECSchemaCP> rightSchemas = rightContext->GetCache().GetSchemas();
-    
-    //merge the schemas
-    SchemaMergeResult result;
-    MergerTestIssueListener issues;
-    result.AddIssueListener(issues);
-    EXPECT_EQ(BentleyStatus::ERROR, SchemaMerger::MergeSchemas(result, leftSchemas, rightSchemas));
-
-    // Compare issues
-    bvector<Utf8String> expectedIssues { "Enumeration 'MySchema:MyEnum' ends up having duplicate enumerator values after merge, which is not allowed. Name of new Enumerator: DifferentNameSameValue2" };
-    CompareIssues(expectedIssues, issues.m_issues);
-    }
-
-/*---------------------------------------------------------------------------------**//**
-* @bsitest
-+---------------+---------------+---------------+---------------+---------------+------*/
-TEST_F(SchemaMergerTests, ChangeEnumerationType_ShouldFail)
-    {
-    // Initialize two sets of schemas
-    bvector<Utf8CP> leftSchemasXml {
-      R"schema(<?xml version='1.0' encoding='utf-8' ?>
-        <ECSchema schemaName="MySchema" alias="mys" version="01.00.00" xmlns="http://www.bentley.com/schemas/Bentley.ECXML.3.2">
-          <ECEnumeration typeName="MyEnum" backingTypeName="int" isStrict="true">
-              <ECEnumerator name="a" value="0" displayLabel="Zero"/>
-              <ECEnumerator name="b" value="2" displayLabel="Two"/>
-          </ECEnumeration>
-        </ECSchema>
-        )schema"
-    };
-    ECSchemaReadContextPtr leftContext = InitializeReadContextWithAllSchemas(leftSchemasXml);
-    bvector<ECN::ECSchemaCP> leftSchemas = leftContext->GetCache().GetSchemas();
-
-    bvector<Utf8CP> rightSchemasXml {
-      R"schema(<?xml version='1.0' encoding='utf-8' ?>
-        <ECSchema schemaName="MySchema" alias="mys" version="01.00.01" xmlns="http://www.bentley.com/schemas/Bentley.ECXML.3.2">
-          <ECEnumeration typeName="MyEnum" backingTypeName="string" isStrict="true">
-              <ECEnumerator name="c" value="Zero" displayLabel="Zero"/>
-              <ECEnumerator name="d" value="Two" displayLabel="Two"/>
-          </ECEnumeration>
-        </ECSchema>
-        )schema"
-    };
-    ECSchemaReadContextPtr rightContext = InitializeReadContextWithAllSchemas(rightSchemasXml);
-    bvector<ECN::ECSchemaCP> rightSchemas = rightContext->GetCache().GetSchemas();
-    
-    //merge the schemas
-    SchemaMergeResult result;
-    EXPECT_EQ(BentleyStatus::ERROR, SchemaMerger::MergeSchemas(result, leftSchemas, rightSchemas));
-    }
-
-/*---------------------------------------------------------------------------------**//**
-* @bsitest
-+---------------+---------------+---------------+---------------+---------------+------*/
-TEST_F(SchemaMergerTests, PropertyCategoryValues)
-    {
-    // Initialize two sets of schemas
-    bvector<Utf8CP> leftSchemasXml {
-      R"schema(<?xml version='1.0' encoding='utf-8' ?>
-        <ECSchema schemaName="MySchema" alias="mys" version="01.00.00" xmlns="http://www.bentley.com/schemas/Bentley.ECXML.3.2">
-          <PropertyCategory typeName="Category1" displayLabel="Category 1" description="Description OLD" priority="95"/>
-        </ECSchema>
-        )schema"
-    };
-    ECSchemaReadContextPtr leftContext = InitializeReadContextWithAllSchemas(leftSchemasXml);
-    bvector<ECN::ECSchemaCP> leftSchemas = leftContext->GetCache().GetSchemas();
-
-    bvector<Utf8CP> rightSchemasXml {
-      R"schema(<?xml version='1.0' encoding='utf-8' ?>
-        <ECSchema schemaName="MySchema" alias="mys" version="01.00.01" xmlns="http://www.bentley.com/schemas/Bentley.ECXML.3.2">
-          <PropertyCategory typeName="Category1" displayLabel="Category 1 NEW" description="Description NEW" priority="99"/>
-        </ECSchema>
-        )schema"
-    };
-    ECSchemaReadContextPtr rightContext = InitializeReadContextWithAllSchemas(rightSchemasXml);
-    bvector<ECN::ECSchemaCP> rightSchemas = rightContext->GetCache().GetSchemas();
-    
-    //merge the schemas
-    SchemaMergeResult result;
-    EXPECT_EQ(BentleyStatus::SUCCESS, SchemaMerger::MergeSchemas(result, leftSchemas, rightSchemas));
-
-    // Compare result
-    bvector<Utf8CP> expectedSchemasXml {
-      R"schema(<?xml version='1.0' encoding='utf-8' ?>
-        <ECSchema schemaName="MySchema" alias="mys" version="01.00.01" xmlns="http://www.bentley.com/schemas/Bentley.ECXML.3.2">
-          <PropertyCategory typeName="Category1" displayLabel="Category 1" description="Description OLD" priority="99"/>
-        </ECSchema>
-        )schema"
-    };
-
-    CompareResults(expectedSchemasXml, result);
-    }
-
-/*---------------------------------------------------------------------------------**//**
-* @bsitest
-+---------------+---------------+---------------+---------------+---------------+------*/
-TEST_F(SchemaMergerTests, PropertyCategoryFromBothSides)
-    {
-    // Initialize two sets of schemas
-    bvector<Utf8CP> leftSchemasXml {
-      R"schema(<?xml version='1.0' encoding='utf-8' ?>
-        <ECSchema schemaName="MySchema" alias="mys" version="01.00.00" xmlns="http://www.bentley.com/schemas/Bentley.ECXML.3.2">
-          <PropertyCategory typeName="Category1" displayLabel="Category 1" description="Description" priority="99"/>
-        </ECSchema>
-        )schema"
-    };
-    ECSchemaReadContextPtr leftContext = InitializeReadContextWithAllSchemas(leftSchemasXml);
-    bvector<ECN::ECSchemaCP> leftSchemas = leftContext->GetCache().GetSchemas();
-
-    bvector<Utf8CP> rightSchemasXml {
-      R"schema(<?xml version='1.0' encoding='utf-8' ?>
-        <ECSchema schemaName="MySchema" alias="mys" version="01.00.01" xmlns="http://www.bentley.com/schemas/Bentley.ECXML.3.2">
-          <PropertyCategory typeName="Category2" displayLabel="Category 2" description="Description" priority="17"/>
-        </ECSchema>
-        )schema"
-    };
-    ECSchemaReadContextPtr rightContext = InitializeReadContextWithAllSchemas(rightSchemasXml);
-    bvector<ECN::ECSchemaCP> rightSchemas = rightContext->GetCache().GetSchemas();
-    
-    //merge the schemas
-    SchemaMergeResult result;
-    EXPECT_EQ(BentleyStatus::SUCCESS, SchemaMerger::MergeSchemas(result, leftSchemas, rightSchemas));
-
-    // Compare result
-    bvector<Utf8CP> expectedSchemasXml {
-      R"schema(<?xml version='1.0' encoding='utf-8' ?>
-        <ECSchema schemaName="MySchema" alias="mys" version="01.00.01" xmlns="http://www.bentley.com/schemas/Bentley.ECXML.3.2">
-          <PropertyCategory typeName="Category1" displayLabel="Category 1" description="Description" priority="99"/>
-          <PropertyCategory typeName="Category2" displayLabel="Category 2" description="Description" priority="17"/>
-        </ECSchema>
-        )schema"
-    };
-
-    CompareResults(expectedSchemasXml, result);
-    }
-
-/*---------------------------------------------------------------------------------**//**
-* @bsitest
-+---------------+---------------+---------------+---------------+---------------+------*/
-TEST_F(SchemaMergerTests, PhenomenonValues)
-    {
-    // Initialize two sets of schemas
-    bvector<Utf8CP> leftSchemasXml {
-      R"schema(<?xml version='1.0' encoding='utf-8' ?>
-        <ECSchema schemaName="MySchema" alias="mys" version="01.00.00" xmlns="http://www.bentley.com/schemas/Bentley.ECXML.3.2">
-          <Phenomenon typeName="CURRENT" definition="CURRENT" displayLabel="Current" description="Current" />
-        </ECSchema>
-        )schema"
-    };
-    ECSchemaReadContextPtr leftContext = InitializeReadContextWithAllSchemas(leftSchemasXml);
-    bvector<ECN::ECSchemaCP> leftSchemas = leftContext->GetCache().GetSchemas();
-
-    bvector<Utf8CP> rightSchemasXml {
-      R"schema(<?xml version='1.0' encoding='utf-8' ?>
-        <ECSchema schemaName="MySchema" alias="mys" version="01.00.01" xmlns="http://www.bentley.com/schemas/Bentley.ECXML.3.2">
-          <Phenomenon typeName="ANGLE" definition="ANGLE" displayLabel="Angle" description="Current" />
-          <Phenomenon typeName="CURRENT" definition="CURRENT" displayLabel="Current NEW" description="Current NEW" />
-        </ECSchema>
-        )schema"
-    };
-    ECSchemaReadContextPtr rightContext = InitializeReadContextWithAllSchemas(rightSchemasXml);
-    bvector<ECN::ECSchemaCP> rightSchemas = rightContext->GetCache().GetSchemas();
-    
-    //merge the schemas
-    SchemaMergeResult result;
-    EXPECT_EQ(BentleyStatus::SUCCESS, SchemaMerger::MergeSchemas(result, leftSchemas, rightSchemas));
-
-    // Compare result
-    bvector<Utf8CP> expectedSchemasXml {
-      R"schema(<?xml version='1.0' encoding='utf-8' ?>
-        <ECSchema schemaName="MySchema" alias="mys" version="01.00.01" xmlns="http://www.bentley.com/schemas/Bentley.ECXML.3.2">
-          <Phenomenon typeName="CURRENT" definition="CURRENT" displayLabel="Current" description="Current" />
-          <Phenomenon typeName="ANGLE" definition="ANGLE" displayLabel="Angle" description="Current" />
-        </ECSchema>
-        )schema"
-    };
-
-    CompareResults(expectedSchemasXml, result);
-    }
-
-/*---------------------------------------------------------------------------------**//**
-* @bsitest
-+---------------+---------------+---------------+---------------+---------------+------*/
-TEST_F(SchemaMergerTests, PhenomenonFromBothSides)
-    {
-    // Initialize two sets of schemas
-    bvector<Utf8CP> leftSchemasXml {
-      R"schema(<?xml version='1.0' encoding='utf-8' ?>
-        <ECSchema schemaName="MySchema" alias="mys" version="01.00.00" xmlns="http://www.bentley.com/schemas/Bentley.ECXML.3.2">
-          <Phenomenon typeName="CURRENT" definition="CURRENT" displayLabel="Current" description="Current" />
-        </ECSchema>
-        )schema"
-    };
-    ECSchemaReadContextPtr leftContext = InitializeReadContextWithAllSchemas(leftSchemasXml);
-    bvector<ECN::ECSchemaCP> leftSchemas = leftContext->GetCache().GetSchemas();
-
-    bvector<Utf8CP> rightSchemasXml {
-      R"schema(<?xml version='1.0' encoding='utf-8' ?>
-        <ECSchema schemaName="MySchema" alias="mys" version="01.00.01" xmlns="http://www.bentley.com/schemas/Bentley.ECXML.3.2">
-          <Phenomenon typeName="ANGLE" definition="ANGLE" displayLabel="Angle" description="Current" />
-        </ECSchema>
-        )schema"
-    };
-    ECSchemaReadContextPtr rightContext = InitializeReadContextWithAllSchemas(rightSchemasXml);
-    bvector<ECN::ECSchemaCP> rightSchemas = rightContext->GetCache().GetSchemas();
-    
-    //merge the schemas
-    SchemaMergeResult result;
-    EXPECT_EQ(BentleyStatus::SUCCESS, SchemaMerger::MergeSchemas(result, leftSchemas, rightSchemas));
-
-    // Compare result
-    bvector<Utf8CP> expectedSchemasXml {
-      R"schema(<?xml version='1.0' encoding='utf-8' ?>
-        <ECSchema schemaName="MySchema" alias="mys" version="01.00.01" xmlns="http://www.bentley.com/schemas/Bentley.ECXML.3.2">
-          <Phenomenon typeName="CURRENT" definition="CURRENT" displayLabel="Current" description="Current" />
-          <Phenomenon typeName="ANGLE" definition="ANGLE" displayLabel="Angle" description="Current" />
-        </ECSchema>
-        )schema"
-    };
-
-    CompareResults(expectedSchemasXml, result);
-    }
-
-/*---------------------------------------------------------------------------------**//**
-* @bsitest
-+---------------+---------------+---------------+---------------+---------------+------*/
-TEST_F(SchemaMergerTests, UnitSystemValues)
-    {
-    // Initialize two sets of schemas
-    bvector<Utf8CP> leftSchemasXml {
-      R"schema(<?xml version='1.0' encoding='utf-8' ?>
-        <ECSchema schemaName="MySchema" alias="mys" version="01.00.00" xmlns="http://www.bentley.com/schemas/Bentley.ECXML.3.2">
-            <UnitSystem typeName="METRIC" displayLabel="A" description="dA" />
-        </ECSchema>
-        )schema"
-    };
-    ECSchemaReadContextPtr leftContext = InitializeReadContextWithAllSchemas(leftSchemasXml);
-    bvector<ECN::ECSchemaCP> leftSchemas = leftContext->GetCache().GetSchemas();
-
-    bvector<Utf8CP> rightSchemasXml {
-      R"schema(<?xml version='1.0' encoding='utf-8' ?>
-        <ECSchema schemaName="MySchema" alias="mys" version="01.00.01" xmlns="http://www.bentley.com/schemas/Bentley.ECXML.3.2">
-         <UnitSystem typeName="METRIC" displayLabel="B" description="dB" />
-        </ECSchema>
-        )schema"
-    };
-    ECSchemaReadContextPtr rightContext = InitializeReadContextWithAllSchemas(rightSchemasXml);
-    bvector<ECN::ECSchemaCP> rightSchemas = rightContext->GetCache().GetSchemas();
-    
-    //merge the schemas
-    SchemaMergeResult result;
-    EXPECT_EQ(BentleyStatus::SUCCESS, SchemaMerger::MergeSchemas(result, leftSchemas, rightSchemas));
-
-    // Compare result
-    bvector<Utf8CP> expectedSchemasXml {
-      R"schema(<?xml version='1.0' encoding='utf-8' ?>
-        <ECSchema schemaName="MySchema" alias="mys" version="01.00.01" xmlns="http://www.bentley.com/schemas/Bentley.ECXML.3.2">
-          <UnitSystem typeName="METRIC" displayLabel="A" description="dA" />
-        </ECSchema>
-        )schema"
-    };
-
-    CompareResults(expectedSchemasXml, result);
-    }
-
-/*---------------------------------------------------------------------------------**//**
-* @bsitest
-+---------------+---------------+---------------+---------------+---------------+------*/
-TEST_F(SchemaMergerTests, UnitSystemFromBothSides)
-    {
-    // Initialize two sets of schemas
-    bvector<Utf8CP> leftSchemasXml {
-      R"schema(<?xml version='1.0' encoding='utf-8' ?>
-        <ECSchema schemaName="MySchema" alias="mys" version="01.00.00" xmlns="http://www.bentley.com/schemas/Bentley.ECXML.3.2">
-          <UnitSystem typeName="METRIC" displayLabel="A" description="dA" />
-        </ECSchema>
-        )schema"
-    };
-    ECSchemaReadContextPtr leftContext = InitializeReadContextWithAllSchemas(leftSchemasXml);
-    bvector<ECN::ECSchemaCP> leftSchemas = leftContext->GetCache().GetSchemas();
-
-    bvector<Utf8CP> rightSchemasXml {
-      R"schema(<?xml version='1.0' encoding='utf-8' ?>
-        <ECSchema schemaName="MySchema" alias="mys" version="01.00.01" xmlns="http://www.bentley.com/schemas/Bentley.ECXML.3.2">
-          <UnitSystem typeName="IMPERIAL" displayLabel="B" description="dB" />
-        </ECSchema>
-        )schema"
-    };
-    ECSchemaReadContextPtr rightContext = InitializeReadContextWithAllSchemas(rightSchemasXml);
-    bvector<ECN::ECSchemaCP> rightSchemas = rightContext->GetCache().GetSchemas();
-    
-    //merge the schemas
-    SchemaMergeResult result;
-    EXPECT_EQ(BentleyStatus::SUCCESS, SchemaMerger::MergeSchemas(result, leftSchemas, rightSchemas));
-
-    // Compare result
-    bvector<Utf8CP> expectedSchemasXml {
-      R"schema(<?xml version='1.0' encoding='utf-8' ?>
-        <ECSchema schemaName="MySchema" alias="mys" version="01.00.01" xmlns="http://www.bentley.com/schemas/Bentley.ECXML.3.2">
-          <UnitSystem typeName="METRIC" displayLabel="A" description="dA" />
-          <UnitSystem typeName="IMPERIAL" displayLabel="B" description="dB" />
-        </ECSchema>
-        )schema"
-    };
-
-    CompareResults(expectedSchemasXml, result);
-    }
-
-/*---------------------------------------------------------------------------------**//**
-* @bsitest
-+---------------+---------------+---------------+---------------+---------------+------*/
-TEST_F(SchemaMergerTests, UnitValues)
-    {
-    // Initialize two sets of schemas
-    bvector<Utf8CP> leftSchemasXml {
-      R"schema(<?xml version='1.0' encoding='utf-8' ?>
-        <ECSchema schemaName="MySchema" alias="mys" version="01.00.00" xmlns="http://www.bentley.com/schemas/Bentley.ECXML.3.2">
-            <Phenomenon typeName="LENGTH" definition="LENGTH" displayLabel="Length" />
-            <Phenomenon typeName="NUMBER" definition="NUMBER" displayLabel="Number" />
-            <UnitSystem typeName="SI" />
-            <UnitSystem typeName="METRIC" />
-            <UnitSystem typeName="INTERNATIONAL" />
-            <Unit typeName="ONE" phenomenon="NUMBER" unitSystem="INTERNATIONAL" definition="ONE" displayLabel="one" />
-            <Constant typeName="MILLI" phenomenon="NUMBER" definition="ONE" numerator="1.0e-3" displayLabel="milli"/>
-            <Unit typeName="M" phenomenon="LENGTH" unitSystem="SI" definition="M" displayLabel="m" />
-            <Unit typeName="MM" phenomenon="LENGTH" unitSystem="METRIC" definition="[MILLI]*M" displayLabel="mm" description="millimeter" />
-        </ECSchema>
-        )schema"
-    };
-    ECSchemaReadContextPtr leftContext = InitializeReadContextWithAllSchemas(leftSchemasXml);
-    bvector<ECN::ECSchemaCP> leftSchemas = leftContext->GetCache().GetSchemas();
-
-    bvector<Utf8CP> rightSchemasXml {
-      R"schema(<?xml version='1.0' encoding='utf-8' ?>
-        <ECSchema schemaName="MySchema" alias="mys" version="01.00.01" xmlns="http://www.bentley.com/schemas/Bentley.ECXML.3.2">
-            <Phenomenon typeName="LENGTH" definition="LENGTH" displayLabel="Length" />
-            <Phenomenon typeName="NUMBER" definition="NUMBER" displayLabel="Number" />
-            <UnitSystem typeName="SI" />
-            <UnitSystem typeName="METRIC" />
-            <UnitSystem typeName="INTERNATIONAL" />
-            <Unit typeName="ONE" phenomenon="NUMBER" unitSystem="INTERNATIONAL" definition="ONE" displayLabel="one" />
-            <Constant typeName="MILLI" phenomenon="NUMBER" definition="ONE" numerator="1.0e-3" displayLabel="milli"/>
-            <Unit typeName="M" phenomenon="LENGTH" unitSystem="SI" definition="M" displayLabel="m" />
-            <Unit typeName="MM" phenomenon="LENGTH" unitSystem="METRIC" definition="[MILLI]*M" displayLabel="mm NEW" description="millim NEW" />
-        </ECSchema>
-        )schema"
-    };
-    ECSchemaReadContextPtr rightContext = InitializeReadContextWithAllSchemas(rightSchemasXml);
-    bvector<ECN::ECSchemaCP> rightSchemas = rightContext->GetCache().GetSchemas();
-    
-    //merge the schemas
-    SchemaMergeResult result;
-    EXPECT_EQ(BentleyStatus::SUCCESS, SchemaMerger::MergeSchemas(result, leftSchemas, rightSchemas));
-
-    // Compare result
-    bvector<Utf8CP> expectedSchemasXml {
-      R"schema(<?xml version='1.0' encoding='utf-8' ?>
-        <ECSchema schemaName="MySchema" alias="mys" version="01.00.01" xmlns="http://www.bentley.com/schemas/Bentley.ECXML.3.2">
-            <Phenomenon typeName="LENGTH" definition="LENGTH" displayLabel="Length" />
-            <Phenomenon typeName="NUMBER" definition="NUMBER" displayLabel="Number" />
-            <UnitSystem typeName="SI" />
-            <UnitSystem typeName="METRIC" />
-            <UnitSystem typeName="INTERNATIONAL" />
-            <Unit typeName="ONE" phenomenon="NUMBER" unitSystem="INTERNATIONAL" definition="ONE" displayLabel="one" />
-            <Constant typeName="MILLI" phenomenon="NUMBER" definition="ONE" numerator="1.0e-3" displayLabel="milli"/>
-            <Unit typeName="M" phenomenon="LENGTH" unitSystem="SI" definition="M" displayLabel="m" />
-            <Unit typeName="MM" phenomenon="LENGTH" unitSystem="METRIC" definition="[MILLI]*M" displayLabel="mm" description="millimeter" />
-        </ECSchema>
-        )schema"
-    };
-
-    CompareResults(expectedSchemasXml, result);
-    }
-
-/*---------------------------------------------------------------------------------**//**
-* @bsitest
-+---------------+---------------+---------------+---------------+---------------+------*/
-TEST_F(SchemaMergerTests, InvertingUnitValues)
-    {
-    // Initialize two sets of schemas
-    bvector<Utf8CP> leftSchemasXml {
-      R"schema(<?xml version='1.0' encoding='utf-8' ?>
-        <ECSchema schemaName="MySchema" alias="mys" version="01.00.00" xmlns="http://www.bentley.com/schemas/Bentley.ECXML.3.2">
-            <Phenomenon typeName="LENGTH" definition="LENGTH" displayLabel="Length" />
-            <Phenomenon typeName="SLOPE" definition="LENGTH*LENGTH(-1)" displayLabel="Slope" />
-            <UnitSystem typeName="SI" />
-            <Unit typeName="M" phenomenon="LENGTH" unitSystem="SI" definition="M" displayLabel="m" />
-            <Unit typeName="M_PER_M" phenomenon="SLOPE" unitSystem="SI" definition="M*M(-1)" displayLabel="m/m" />
-            <InvertedUnit typeName="M_HORIZONTAL_PER_M_VERTICAL" invertsUnit="M_PER_M" unitSystem="SI" displayLabel="dl1" description="de1" />
-        </ECSchema>
-        )schema"
-    };
-    ECSchemaReadContextPtr leftContext = InitializeReadContextWithAllSchemas(leftSchemasXml);
-    bvector<ECN::ECSchemaCP> leftSchemas = leftContext->GetCache().GetSchemas();
-
-    bvector<Utf8CP> rightSchemasXml {
-      R"schema(<?xml version='1.0' encoding='utf-8' ?>
-        <ECSchema schemaName="MySchema" alias="mys" version="01.00.01" xmlns="http://www.bentley.com/schemas/Bentley.ECXML.3.2">
-            <Phenomenon typeName="LENGTH" definition="LENGTH" displayLabel="Length" />
-            <Phenomenon typeName="SLOPE" definition="LENGTH*LENGTH(-1)" displayLabel="Slope" />
-            <UnitSystem typeName="SI" />
-            <Unit typeName="M" phenomenon="LENGTH" unitSystem="SI" definition="M" displayLabel="m" />
-            <Unit typeName="M_PER_M" phenomenon="SLOPE" unitSystem="SI" definition="M*M(-1)" displayLabel="m/m" />
-            <InvertedUnit typeName="M_HORIZONTAL_PER_M_VERTICAL" invertsUnit="M_PER_M" unitSystem="SI" displayLabel="dl2" description="de2" />
-        </ECSchema>
-        )schema"
-    };
-    ECSchemaReadContextPtr rightContext = InitializeReadContextWithAllSchemas(rightSchemasXml);
-    bvector<ECN::ECSchemaCP> rightSchemas = rightContext->GetCache().GetSchemas();
-    
-    //merge the schemas
-    SchemaMergeResult result;
-    EXPECT_EQ(BentleyStatus::SUCCESS, SchemaMerger::MergeSchemas(result, leftSchemas, rightSchemas));
-
-    // Compare result
-    bvector<Utf8CP> expectedSchemasXml {
-      R"schema(<?xml version='1.0' encoding='utf-8' ?>
-        <ECSchema schemaName="MySchema" alias="mys" version="01.00.01" xmlns="http://www.bentley.com/schemas/Bentley.ECXML.3.2">
-            <Phenomenon typeName="LENGTH" definition="LENGTH" displayLabel="Length" />
-            <Phenomenon typeName="SLOPE" definition="LENGTH*LENGTH(-1)" displayLabel="Slope" />
-            <UnitSystem typeName="SI" />
-            <Unit typeName="M" phenomenon="LENGTH" unitSystem="SI" definition="M" displayLabel="m" />
-            <Unit typeName="M_PER_M" phenomenon="SLOPE" unitSystem="SI" definition="M*M(-1)" displayLabel="m/m" />
-            <InvertedUnit typeName="M_HORIZONTAL_PER_M_VERTICAL" invertsUnit="M_PER_M" unitSystem="SI" displayLabel="dl1" description="de1" />
-        </ECSchema>
-        )schema"
-    };
-
-    CompareResults(expectedSchemasXml, result);
-    }
-
-/*---------------------------------------------------------------------------------**//**
-* @bsitest
-+---------------+---------------+---------------+---------------+---------------+------*/
-TEST_F(SchemaMergerTests, UnitsWithReversedDependencyOrder) //Checks that stuff works of dependency order is reversed
-    {
-    // Initialize two sets of schemas
-    bvector<Utf8CP> leftSchemasXml {
-      R"schema(<?xml version='1.0' encoding='utf-8' ?>
-        <ECSchema schemaName="MySchema" alias="mys" version="01.00.00" xmlns="http://www.bentley.com/schemas/Bentley.ECXML.3.2">
-            <Phenomenon typeName="LENGTH" definition="LENGTH" displayLabel="Length" />
-            <Phenomenon typeName="SLOPE" definition="LENGTH*LENGTH(-1)" displayLabel="Slope" />
-            <UnitSystem typeName="SI" />
-            <InvertedUnit typeName="M_HORIZONTAL_PER_M_VERTICAL" invertsUnit="M_PER_M" unitSystem="SI" />
-            <Unit typeName="M_PER_M" phenomenon="SLOPE" unitSystem="SI" definition="M*M(-1)" displayLabel="m/m" />
-            <Unit typeName="M" phenomenon="LENGTH" unitSystem="SI" definition="M" displayLabel="m" />
-        </ECSchema>
-        )schema"
-    };
-    ECSchemaReadContextPtr leftContext = InitializeReadContextWithAllSchemas(leftSchemasXml);
-    bvector<ECN::ECSchemaCP> leftSchemas = leftContext->GetCache().GetSchemas();
-
-    bvector<Utf8CP> rightSchemasXml {
-      R"schema(<?xml version='1.0' encoding='utf-8' ?>
-        <ECSchema schemaName="MySchema" alias="mys" version="01.00.01" xmlns="http://www.bentley.com/schemas/Bentley.ECXML.3.2">
-            <Phenomenon typeName="LENGTH" definition="LENGTH" displayLabel="Length" />
-            <Phenomenon typeName="SLOPE" definition="LENGTH*LENGTH(-1)" displayLabel="Slope" />
-            <UnitSystem typeName="SI" />
-            <InvertedUnit typeName="M2_HORIZONTAL_PER_M2_VERTICAL" invertsUnit="M2_PER_M2" unitSystem="SI" />
-            <Unit typeName="M2_PER_M2" phenomenon="SLOPE" unitSystem="SI" definition="M2*M2(-1)" displayLabel="m/m" />
-            <Unit typeName="M2" phenomenon="LENGTH" unitSystem="SI" definition="M2" displayLabel="m" />
-        </ECSchema>
-        )schema"
-    };
-    ECSchemaReadContextPtr rightContext = InitializeReadContextWithAllSchemas(rightSchemasXml);
-    bvector<ECN::ECSchemaCP> rightSchemas = rightContext->GetCache().GetSchemas();
-    
-    //merge the schemas
-    SchemaMergeResult result;
-    EXPECT_EQ(BentleyStatus::SUCCESS, SchemaMerger::MergeSchemas(result, leftSchemas, rightSchemas));
-
-    // Compare result
-    bvector<Utf8CP> expectedSchemasXml {
-      R"schema(<?xml version='1.0' encoding='utf-8' ?>
-        <ECSchema schemaName="MySchema" alias="mys" version="01.00.01" xmlns="http://www.bentley.com/schemas/Bentley.ECXML.3.2">
-            <Phenomenon typeName="LENGTH" definition="LENGTH" displayLabel="Length" />
-            <Phenomenon typeName="SLOPE" definition="LENGTH*LENGTH(-1)" displayLabel="Slope" />
-            <UnitSystem typeName="SI" />
-            <InvertedUnit typeName="M_HORIZONTAL_PER_M_VERTICAL" invertsUnit="M_PER_M" unitSystem="SI" />
-            <Unit typeName="M" phenomenon="LENGTH" unitSystem="SI" definition="M" displayLabel="m" />
-            <Unit typeName="M_PER_M" phenomenon="SLOPE" unitSystem="SI" definition="M*M(-1)" displayLabel="m/m" />
-            <InvertedUnit typeName="M2_HORIZONTAL_PER_M2_VERTICAL" invertsUnit="M2_PER_M2" unitSystem="SI" />
-            <Unit typeName="M2" phenomenon="LENGTH" unitSystem="SI" definition="M2" displayLabel="m" />
-            <Unit typeName="M2_PER_M2" phenomenon="SLOPE" unitSystem="SI" definition="M2*M2(-1)" displayLabel="m/m" />
-        </ECSchema>
-        )schema"
-    };
-
-    CompareResults(expectedSchemasXml, result);
-    }
-
-/*---------------------------------------------------------------------------------**//**
-* @bsitest
-+---------------+---------------+---------------+---------------+---------------+------*/
-TEST_F(SchemaMergerTests, UpdateSystemOnUnit)
-    {
-    // Initialize two sets of schemas
-    bvector<Utf8CP> leftSchemasXml {
-      R"schema(<?xml version='1.0' encoding='utf-8' ?>
-        <ECSchema schemaName="MySchema" alias="mys" version="01.00.00" xmlns="http://www.bentley.com/schemas/Bentley.ECXML.3.2">
-            <Phenomenon typeName="LENGTH" definition="LENGTH" displayLabel="Length" />
-            <UnitSystem typeName="SI" />
-            <Unit typeName="M" phenomenon="LENGTH" unitSystem="SI" definition="M" displayLabel="m" />
-        </ECSchema>
-        )schema"
-    };
-    ECSchemaReadContextPtr leftContext = InitializeReadContextWithAllSchemas(leftSchemasXml);
-    bvector<ECN::ECSchemaCP> leftSchemas = leftContext->GetCache().GetSchemas();
-
-    bvector<Utf8CP> rightSchemasXml {
-      R"schema(<?xml version='1.0' encoding='utf-8' ?>
-        <ECSchema schemaName="MySchema" alias="mys" version="01.00.01" xmlns="http://www.bentley.com/schemas/Bentley.ECXML.3.2">
-            <Phenomenon typeName="LENGTH" definition="LENGTH" displayLabel="Length" />
-            <UnitSystem typeName="SI2" />
-            <Unit typeName="M" phenomenon="LENGTH" unitSystem="SI2" definition="M" displayLabel="m" />
-        </ECSchema>
-        )schema"
-    };
-    ECSchemaReadContextPtr rightContext = InitializeReadContextWithAllSchemas(rightSchemasXml);
-    bvector<ECN::ECSchemaCP> rightSchemas = rightContext->GetCache().GetSchemas();
-    
-    //merge the schemas
-    SchemaMergeResult result;
-    MergerTestIssueListener issues;
-    result.AddIssueListener(issues);
-    EXPECT_EQ(BentleyStatus::ERROR, SchemaMerger::MergeSchemas(result, leftSchemas, rightSchemas));
-
-    // Compare issues
-    bvector<Utf8String> expectedIssues { "Unit 'MySchema:M' has its UnitSystem changed. This is not supported." };
-    CompareIssues(expectedIssues, issues.m_issues);
-    }
-
-/*---------------------------------------------------------------------------------**//**
-* @bsitest
-+---------------+---------------+---------------+---------------+---------------+------*/
-TEST_F(SchemaMergerTests, UpdatePhenomenonOnUnit)
-    {
-    // Initialize two sets of schemas
-    bvector<Utf8CP> leftSchemasXml {
-      R"schema(<?xml version='1.0' encoding='utf-8' ?>
-        <ECSchema schemaName="MySchema" alias="mys" version="01.00.00" xmlns="http://www.bentley.com/schemas/Bentley.ECXML.3.2">
-            <Phenomenon typeName="LENGTH" definition="LENGTH" displayLabel="Length" />
-            <UnitSystem typeName="SI" />
-            <Unit typeName="M" phenomenon="LENGTH" unitSystem="SI" definition="M" displayLabel="m" />
-        </ECSchema>
-        )schema"
-    };
-    ECSchemaReadContextPtr leftContext = InitializeReadContextWithAllSchemas(leftSchemasXml);
-    bvector<ECN::ECSchemaCP> leftSchemas = leftContext->GetCache().GetSchemas();
-
-    bvector<Utf8CP> rightSchemasXml {
-      R"schema(<?xml version='1.0' encoding='utf-8' ?>
-        <ECSchema schemaName="MySchema" alias="mys" version="01.00.01" xmlns="http://www.bentley.com/schemas/Bentley.ECXML.3.2">
-            <Phenomenon typeName="OTHERLENGTH" definition="OTHERLENGTH" displayLabel="Other Length" />
-            <UnitSystem typeName="SI" />
-            <Unit typeName="M" phenomenon="OTHERLENGTH" unitSystem="SI" definition="M" displayLabel="m" />
-        </ECSchema>
-        )schema"
-    };
-    ECSchemaReadContextPtr rightContext = InitializeReadContextWithAllSchemas(rightSchemasXml);
-    bvector<ECN::ECSchemaCP> rightSchemas = rightContext->GetCache().GetSchemas();
-    
-    //merge the schemas
-    SchemaMergeResult result;
-    MergerTestIssueListener issues;
-    result.AddIssueListener(issues);
-    EXPECT_EQ(BentleyStatus::ERROR, SchemaMerger::MergeSchemas(result, leftSchemas, rightSchemas));
-
-    // Compare issues
-    bvector<Utf8String> expectedIssues { "Unit 'MySchema:M' has its Phenomenon changed. This is not supported." };
-    CompareIssues(expectedIssues, issues.m_issues);
-    }
-
-/*---------------------------------------------------------------------------------**//**
-* @bsitest
-+---------------+---------------+---------------+---------------+---------------+------*/
-TEST_F(SchemaMergerTests, UpdateDefinitionOnUnit)
-    {
-    // Initialize two sets of schemas
-    bvector<Utf8CP> leftSchemasXml {
-      R"schema(<?xml version='1.0' encoding='utf-8' ?>
-        <ECSchema schemaName="MySchema" alias="mys" version="01.00.00" xmlns="http://www.bentley.com/schemas/Bentley.ECXML.3.2">
-            <Phenomenon typeName="LENGTH" definition="LENGTH" displayLabel="Length" />
-            <UnitSystem typeName="SI" />
-            <Unit typeName="M" phenomenon="LENGTH" unitSystem="SI" definition="M" displayLabel="m" />
-        </ECSchema>
-        )schema"
-    };
-    ECSchemaReadContextPtr leftContext = InitializeReadContextWithAllSchemas(leftSchemasXml);
-    bvector<ECN::ECSchemaCP> leftSchemas = leftContext->GetCache().GetSchemas();
-
-    bvector<Utf8CP> rightSchemasXml {
-      R"schema(<?xml version='1.0' encoding='utf-8' ?>
-        <ECSchema schemaName="MySchema" alias="mys" version="01.00.01" xmlns="http://www.bentley.com/schemas/Bentley.ECXML.3.2">
-            <Phenomenon typeName="LENGTH" definition="LENGTH" displayLabel="Length" />
-            <UnitSystem typeName="SI" />
-            <Unit typeName="M" phenomenon="LENGTH" unitSystem="SI" definition="M(2)" displayLabel="m" />
-        </ECSchema>
-        )schema"
-    };
-    ECSchemaReadContextPtr rightContext = InitializeReadContextWithAllSchemas(rightSchemasXml);
-    bvector<ECN::ECSchemaCP> rightSchemas = rightContext->GetCache().GetSchemas();
-    
-    //merge the schemas
-    SchemaMergeResult result;
-    MergerTestIssueListener issues;
-    result.AddIssueListener(issues);
-    EXPECT_EQ(BentleyStatus::ERROR, SchemaMerger::MergeSchemas(result, leftSchemas, rightSchemas));
-
-    // Compare issues
-    bvector<Utf8String> expectedIssues { "Unit 'MySchema:M' has its Definition changed. This is not supported." };
-    CompareIssues(expectedIssues, issues.m_issues);
-    }
-
-/*---------------------------------------------------------------------------------**//**
-* @bsitest
-+---------------+---------------+---------------+---------------+---------------+------*/
-TEST_F(SchemaMergerTests, UpdateNumeratorOnUnit)
-    {
-    // Initialize two sets of schemas
-    bvector<Utf8CP> leftSchemasXml {
-      R"schema(<?xml version='1.0' encoding='utf-8' ?>
-        <ECSchema schemaName="MySchema" alias="mys" version="01.00.00" xmlns="http://www.bentley.com/schemas/Bentley.ECXML.3.2">
-            <Phenomenon typeName="LENGTH" definition="LENGTH" displayLabel="Length" />
-            <UnitSystem typeName="SI" />
-            <Unit typeName="M" phenomenon="LENGTH" unitSystem="SI" definition="M" numerator="10.0" displayLabel="m" />
-        </ECSchema>
-        )schema"
-    };
-    ECSchemaReadContextPtr leftContext = InitializeReadContextWithAllSchemas(leftSchemasXml);
-    bvector<ECN::ECSchemaCP> leftSchemas = leftContext->GetCache().GetSchemas();
-
-    bvector<Utf8CP> rightSchemasXml {
-      R"schema(<?xml version='1.0' encoding='utf-8' ?>
-        <ECSchema schemaName="MySchema" alias="mys" version="01.00.01" xmlns="http://www.bentley.com/schemas/Bentley.ECXML.3.2">
-            <Phenomenon typeName="LENGTH" definition="LENGTH" displayLabel="Length" />
-            <UnitSystem typeName="SI" />
-            <Unit typeName="M" phenomenon="LENGTH" unitSystem="SI" definition="M" numerator="5.0" displayLabel="m" />
-        </ECSchema>
-        )schema"
-    };
-    ECSchemaReadContextPtr rightContext = InitializeReadContextWithAllSchemas(rightSchemasXml);
-    bvector<ECN::ECSchemaCP> rightSchemas = rightContext->GetCache().GetSchemas();
-    
-    //merge the schemas
-    SchemaMergeResult result;
-    MergerTestIssueListener issues;
-    result.AddIssueListener(issues);
-    EXPECT_EQ(BentleyStatus::ERROR, SchemaMerger::MergeSchemas(result, leftSchemas, rightSchemas));
-
-    // Compare issues
-    bvector<Utf8String> expectedIssues { "Unit 'MySchema:M' has its Numerator changed. This is not supported." };
-    CompareIssues(expectedIssues, issues.m_issues);
-    }
-
-/*---------------------------------------------------------------------------------**//**
-* @bsitest
-+---------------+---------------+---------------+---------------+---------------+------*/
-TEST_F(SchemaMergerTests, UpdateDenominatorOnUnit)
-    {
-    // Initialize two sets of schemas
-    bvector<Utf8CP> leftSchemasXml {
-      R"schema(<?xml version='1.0' encoding='utf-8' ?>
-        <ECSchema schemaName="MySchema" alias="mys" version="01.00.00" xmlns="http://www.bentley.com/schemas/Bentley.ECXML.3.2">
-            <Phenomenon typeName="LENGTH" definition="LENGTH" displayLabel="Length" />
-            <UnitSystem typeName="SI" />
-            <Unit typeName="M" phenomenon="LENGTH" unitSystem="SI" definition="M" denominator="10.0" displayLabel="m" />
-        </ECSchema>
-        )schema"
-    };
-    ECSchemaReadContextPtr leftContext = InitializeReadContextWithAllSchemas(leftSchemasXml);
-    bvector<ECN::ECSchemaCP> leftSchemas = leftContext->GetCache().GetSchemas();
-
-    bvector<Utf8CP> rightSchemasXml {
-      R"schema(<?xml version='1.0' encoding='utf-8' ?>
-        <ECSchema schemaName="MySchema" alias="mys" version="01.00.01" xmlns="http://www.bentley.com/schemas/Bentley.ECXML.3.2">
-            <Phenomenon typeName="LENGTH" definition="LENGTH" displayLabel="Length" />
-            <UnitSystem typeName="SI" />
-            <Unit typeName="M" phenomenon="LENGTH" unitSystem="SI" definition="M" denominator="5.0" displayLabel="m" />
-        </ECSchema>
-        )schema"
-    };
-    ECSchemaReadContextPtr rightContext = InitializeReadContextWithAllSchemas(rightSchemasXml);
-    bvector<ECN::ECSchemaCP> rightSchemas = rightContext->GetCache().GetSchemas();
-    
-    //merge the schemas
-    SchemaMergeResult result;
-    MergerTestIssueListener issues;
-    result.AddIssueListener(issues);
-    EXPECT_EQ(BentleyStatus::ERROR, SchemaMerger::MergeSchemas(result, leftSchemas, rightSchemas));
-
-    // Compare issues
-    bvector<Utf8String> expectedIssues { "Unit 'MySchema:M' has its Denominator changed. This is not supported." };
-    CompareIssues(expectedIssues, issues.m_issues);
-    }
-
-/*---------------------------------------------------------------------------------**//**
-* @bsitest
-+---------------+---------------+---------------+---------------+---------------+------*/
-TEST_F(SchemaMergerTests, UpdateOffsetOnUnit)
-    {
-    // Initialize two sets of schemas
-    bvector<Utf8CP> leftSchemasXml {
-      R"schema(<?xml version='1.0' encoding='utf-8' ?>
-        <ECSchema schemaName="MySchema" alias="mys" version="01.00.00" xmlns="http://www.bentley.com/schemas/Bentley.ECXML.3.2">
-            <Phenomenon typeName="LENGTH" definition="LENGTH" displayLabel="Length" />
-            <UnitSystem typeName="SI" />
-            <Unit typeName="M" phenomenon="LENGTH" unitSystem="SI" definition="M" offset="10.0" displayLabel="m" />
-        </ECSchema>
-        )schema"
-    };
-    ECSchemaReadContextPtr leftContext = InitializeReadContextWithAllSchemas(leftSchemasXml);
-    bvector<ECN::ECSchemaCP> leftSchemas = leftContext->GetCache().GetSchemas();
-
-    bvector<Utf8CP> rightSchemasXml {
-      R"schema(<?xml version='1.0' encoding='utf-8' ?>
-        <ECSchema schemaName="MySchema" alias="mys" version="01.00.01" xmlns="http://www.bentley.com/schemas/Bentley.ECXML.3.2">
-            <Phenomenon typeName="LENGTH" definition="LENGTH" displayLabel="Length" />
-            <UnitSystem typeName="SI" />
-            <Unit typeName="M" phenomenon="LENGTH" unitSystem="SI" definition="M" offset="5.0" displayLabel="m" />
-        </ECSchema>
-        )schema"
-    };
-    ECSchemaReadContextPtr rightContext = InitializeReadContextWithAllSchemas(rightSchemasXml);
-    bvector<ECN::ECSchemaCP> rightSchemas = rightContext->GetCache().GetSchemas();
-    
-    //merge the schemas
-    SchemaMergeResult result;
-    MergerTestIssueListener issues;
-    result.AddIssueListener(issues);
-    EXPECT_EQ(BentleyStatus::ERROR, SchemaMerger::MergeSchemas(result, leftSchemas, rightSchemas));
-
-    // Compare issues
-    bvector<Utf8String> expectedIssues { "Unit 'MySchema:M' has its Offset changed. This is not supported." };
-    CompareIssues(expectedIssues, issues.m_issues);
-    }
-
-/*---------------------------------------------------------------------------------**//**
-* @bsitest
-+---------------+---------------+---------------+---------------+---------------+------*/
-TEST_F(SchemaMergerTests, UnitFromBothSides)
-    {
-    // Initialize two sets of schemas
-    bvector<Utf8CP> leftSchemasXml {
-      R"schema(<?xml version='1.0' encoding='utf-8' ?>
-        <ECSchema schemaName="MySchema" alias="mys" version="01.00.00" xmlns="http://www.bentley.com/schemas/Bentley.ECXML.3.2">
-            <Phenomenon typeName="LENGTH" definition="LENGTH" displayLabel="Length" />
-            <UnitSystem typeName="SI" />
-            <Unit typeName="M" phenomenon="LENGTH" unitSystem="SI" definition="M" displayLabel="m" />
-        </ECSchema>
-        )schema"
-    };
-    ECSchemaReadContextPtr leftContext = InitializeReadContextWithAllSchemas(leftSchemasXml);
-    bvector<ECN::ECSchemaCP> leftSchemas = leftContext->GetCache().GetSchemas();
-
-    bvector<Utf8CP> rightSchemasXml {
-      R"schema(<?xml version='1.0' encoding='utf-8' ?>
-        <ECSchema schemaName="MySchema" alias="mys" version="01.00.01" xmlns="http://www.bentley.com/schemas/Bentley.ECXML.3.2">
-            <Phenomenon typeName="LENGTH2" definition="LENGTH2" displayLabel="Length2" />
-            <UnitSystem typeName="SI2" />
-            <Unit typeName="M2" phenomenon="LENGTH2" unitSystem="SI2" definition="M2" displayLabel="m2" />
-        </ECSchema>
-        )schema"
-    };
-    ECSchemaReadContextPtr rightContext = InitializeReadContextWithAllSchemas(rightSchemasXml);
-    bvector<ECN::ECSchemaCP> rightSchemas = rightContext->GetCache().GetSchemas();
-    
-    //merge the schemas
-    SchemaMergeResult result;
-    EXPECT_EQ(BentleyStatus::SUCCESS, SchemaMerger::MergeSchemas(result, leftSchemas, rightSchemas));
-
-    // Compare result
-    bvector<Utf8CP> expectedSchemasXml {
-      R"schema(<?xml version='1.0' encoding='utf-8' ?>
-        <ECSchema schemaName="MySchema" alias="mys" version="01.00.01" xmlns="http://www.bentley.com/schemas/Bentley.ECXML.3.2">
-            <Phenomenon typeName="LENGTH" definition="LENGTH" displayLabel="Length" />
-            <UnitSystem typeName="SI" />
-            <Unit typeName="M" phenomenon="LENGTH" unitSystem="SI" definition="M" displayLabel="m" />
-            <Phenomenon typeName="LENGTH2" definition="LENGTH2" displayLabel="Length2" />
-            <UnitSystem typeName="SI2" />
-            <Unit typeName="M2" phenomenon="LENGTH2" unitSystem="SI2" definition="M2" displayLabel="m2" />
-        </ECSchema>
-        )schema"
-    };
-
-    CompareResults(expectedSchemasXml, result);
-    }
-
-
-/*---------------------------------------------------------------------------------**//**
-* @bsitest
-+---------------+---------------+---------------+---------------+---------------+------*/
-TEST_F(SchemaMergerTests, BaseClassAndPropertyWithDifferentCase)
-    {
-    // Initialize two sets of schemas
-    bvector<Utf8CP> leftSchemasXml {
-      R"schema(<?xml version='1.0' encoding='utf-8' ?>
-        <ECSchema schemaName="MySchema" alias="mys" version="01.00.00" xmlns="http://www.bentley.com/schemas/Bentley.ECXML.3.2">
-          <ECEntityClass typeName="A">
-          </ECEntityClass>
-          <ECEntityClass typeName="B">
-            <BaseClass>A</BaseClass>
-            <ECProperty propertyName="X" typeName="int"/>
-          </ECEntityClass>
-        </ECSchema>
-        )schema"
-    };
-    ECSchemaReadContextPtr leftContext = InitializeReadContextWithAllSchemas(leftSchemasXml);
-    bvector<ECN::ECSchemaCP> leftSchemas = leftContext->GetCache().GetSchemas();
-
-    bvector<Utf8CP> rightSchemasXml {
-      R"schema(<?xml version='1.0' encoding='utf-8' ?>
-        <ECSchema schemaName="MySchema" alias="mys" version="01.00.01" xmlns="http://www.bentley.com/schemas/Bentley.ECXML.3.2">
-          <ECEntityClass typeName="a">
-          </ECEntityClass>
-          <ECEntityClass typeName="b">
-            <BaseClass>a</BaseClass>
-            <ECProperty propertyName="x" typeName="int"/>
-          </ECEntityClass>
-        </ECSchema>
-        )schema"
-    };
-    ECSchemaReadContextPtr rightContext = InitializeReadContextWithAllSchemas(rightSchemasXml);
-    bvector<ECN::ECSchemaCP> rightSchemas = rightContext->GetCache().GetSchemas();
-    
-    //merge the schemas
-    SchemaMergeResult result;
-    EXPECT_EQ(BentleyStatus::SUCCESS, SchemaMerger::MergeSchemas(result, leftSchemas, rightSchemas));
-
-    // Compare result
-    bvector<Utf8CP> expectedSchemasXml {
-      R"schema(<?xml version='1.0' encoding='utf-8' ?>
-        <ECSchema schemaName="MySchema" alias="mys" version="01.00.01" xmlns="http://www.bentley.com/schemas/Bentley.ECXML.3.2">
-          <ECEntityClass typeName="A">
-          </ECEntityClass>
-          <ECEntityClass typeName="B">
-            <BaseClass>A</BaseClass>
-            <ECProperty propertyName="X" typeName="int"/>
-          </ECEntityClass>
-        </ECSchema>
-        )schema"
-    };
-
-    CompareResults(expectedSchemasXml, result);
-    }
-
-/*---------------------------------------------------------------------------------**//**
-* @bsitest
-+---------------+---------------+---------------+---------------+---------------+------*/
-TEST_F(SchemaMergerTests, DescriptionAndLabelDifferentCaseName)
-    {
-    // Initialize two sets of schemas
-    bvector<Utf8CP> leftSchemasXml {
-      R"schema(<?xml version='1.0' encoding='utf-8' ?>
-        <ECSchema schemaName="MySchema" alias="mys" version="01.00.00" xmlns="http://www.bentley.com/schemas/Bentley.ECXML.3.2">
-          <ECEntityClass typeName="A">
-            <ECProperty propertyName="X" typeName="int"/>
-          </ECEntityClass>
-        </ECSchema>
-        )schema"
-    };
-    ECSchemaReadContextPtr leftContext = InitializeReadContextWithAllSchemas(leftSchemasXml);
-    bvector<ECN::ECSchemaCP> leftSchemas = leftContext->GetCache().GetSchemas();
-
-    bvector<Utf8CP> rightSchemasXml {
-      R"schema(<?xml version='1.0' encoding='utf-8' ?>
-        <ECSchema schemaName="MySchema" alias="mys" version="01.00.01" xmlns="http://www.bentley.com/schemas/Bentley.ECXML.3.2">
-          <ECEntityClass typeName="a" displayLabel="label" description="description">
-            <ECProperty propertyName="x" typeName="int" displayLabel="label" description="description" />
-          </ECEntityClass>
-        </ECSchema>
-        )schema"
-    };
-    ECSchemaReadContextPtr rightContext = InitializeReadContextWithAllSchemas(rightSchemasXml);
-    bvector<ECN::ECSchemaCP> rightSchemas = rightContext->GetCache().GetSchemas();
-    
-    //merge the schemas
-    SchemaMergeResult result;
-    EXPECT_EQ(BentleyStatus::SUCCESS, SchemaMerger::MergeSchemas(result, leftSchemas, rightSchemas));
-
-    // Compare result
-    bvector<Utf8CP> expectedSchemasXml {
-      R"schema(<?xml version='1.0' encoding='utf-8' ?>
-        <ECSchema schemaName="MySchema" alias="mys" version="01.00.01" xmlns="http://www.bentley.com/schemas/Bentley.ECXML.3.2">
-          <ECEntityClass typeName="A" displayLabel="label" description="description">
-            <ECProperty propertyName="X" typeName="int" displayLabel="label" description="description" />
-          </ECEntityClass>
-        </ECSchema>
-        )schema"
-    };
-
-    CompareResults(expectedSchemasXml, result);
-    }
-
-/*---------------------------------------------------------------------------------**//**
-* @bsitest
-+---------------+---------------+---------------+---------------+---------------+------*/
-TEST_F(SchemaMergerTests, AddBaseProperty)
-    {
-    // Initialize two sets of schemas
-    bvector<Utf8CP> leftSchemasXml {
-      R"schema(<?xml version='1.0' encoding='utf-8' ?>
-        <ECSchema schemaName="MySchema" alias="mys" version="01.00.00" xmlns="http://www.bentley.com/schemas/Bentley.ECXML.3.2">
-          <ECEntityClass typeName="MyBase">
-          </ECEntityClass>
-          <ECEntityClass typeName="MyConflict">
-            <BaseClass>MyBase</BaseClass>
-            <ECProperty propertyName="A" typeName="int"/>
-          </ECEntityClass>
-        </ECSchema>
-        )schema"
-    };
-    ECSchemaReadContextPtr leftContext = InitializeReadContextWithAllSchemas(leftSchemasXml);
-    bvector<ECN::ECSchemaCP> leftSchemas = leftContext->GetCache().GetSchemas();
-
-    bvector<Utf8CP> rightSchemasXml {
-      R"schema(<?xml version='1.0' encoding='utf-8' ?>
-        <ECSchema schemaName="MySchema" alias="mys" version="01.00.01" xmlns="http://www.bentley.com/schemas/Bentley.ECXML.3.2">
-          <ECEntityClass typeName="MyBase">
-            <ECProperty propertyName="A" typeName="int"/>
-          </ECEntityClass>
-          <ECEntityClass typeName="MyConflict">
-            <BaseClass>MyBase</BaseClass>
-            <ECProperty propertyName="A" typeName="int"/>
-          </ECEntityClass>
-        </ECSchema>
-        )schema"
-    };
-    ECSchemaReadContextPtr rightContext = InitializeReadContextWithAllSchemas(rightSchemasXml);
-    bvector<ECN::ECSchemaCP> rightSchemas = rightContext->GetCache().GetSchemas();
-    
-    //merge the schemas
-    SchemaMergeResult result;
-    EXPECT_EQ(BentleyStatus::SUCCESS, SchemaMerger::MergeSchemas(result, leftSchemas, rightSchemas));
-
-    // Compare result
-    bvector<Utf8CP> expectedSchemasXml {
-      R"schema(<?xml version='1.0' encoding='utf-8' ?>
-        <ECSchema schemaName="MySchema" alias="mys" version="01.00.01" xmlns="http://www.bentley.com/schemas/Bentley.ECXML.3.2">
-          <ECEntityClass typeName="MyBase">
-            <ECProperty propertyName="A" typeName="int"/>
-          </ECEntityClass>
-          <ECEntityClass typeName="MyConflict">
-            <BaseClass>MyBase</BaseClass>
-            <ECProperty propertyName="A" typeName="int"/>
-          </ECEntityClass>
-        </ECSchema>
-        )schema"
-    };
-
-    CompareResults(expectedSchemasXml, result);
-    }
-
-/*---------------------------------------------------------------------------------**//**
-* @bsitest
-+---------------+---------------+---------------+---------------+---------------+------*/
-TEST_F(SchemaMergerTests, AddBaseProperty2Levels)
-    {
-    // Initialize two sets of schemas
-    bvector<Utf8CP> leftSchemasXml {
-      R"schema(<?xml version='1.0' encoding='utf-8' ?>
-        <ECSchema schemaName="MySchema" alias="mys" version="01.00.00" xmlns="http://www.bentley.com/schemas/Bentley.ECXML.3.2">
-          <ECEntityClass typeName="MyBase2">
-          </ECEntityClass>
-          <ECEntityClass typeName="MyBase">
-            <BaseClass>MyBase2</BaseClass>
-          </ECEntityClass>
-          <ECEntityClass typeName="MyConflict">
-            <BaseClass>MyBase</BaseClass>
-            <ECProperty propertyName="A" typeName="int"/>
-          </ECEntityClass>
-        </ECSchema>
-        )schema"
-    };
-    ECSchemaReadContextPtr leftContext = InitializeReadContextWithAllSchemas(leftSchemasXml);
-    bvector<ECN::ECSchemaCP> leftSchemas = leftContext->GetCache().GetSchemas();
-
-    bvector<Utf8CP> rightSchemasXml {
-      R"schema(<?xml version='1.0' encoding='utf-8' ?>
-        <ECSchema schemaName="MySchema" alias="mys" version="01.00.01" xmlns="http://www.bentley.com/schemas/Bentley.ECXML.3.2">
-          <ECEntityClass typeName="MyBase2">
-            <ECProperty propertyName="A" typeName="int"/>
-          </ECEntityClass>
-        </ECSchema>
-        )schema"
-    };
-    ECSchemaReadContextPtr rightContext = InitializeReadContextWithAllSchemas(rightSchemasXml);
-    bvector<ECN::ECSchemaCP> rightSchemas = rightContext->GetCache().GetSchemas();
-    
-    //merge the schemas
-    SchemaMergeResult result;
-    EXPECT_EQ(BentleyStatus::SUCCESS, SchemaMerger::MergeSchemas(result, leftSchemas, rightSchemas));
-
-    // Compare result
-    bvector<Utf8CP> expectedSchemasXml {
-      R"schema(<?xml version='1.0' encoding='utf-8' ?>
-        <ECSchema schemaName="MySchema" alias="mys" version="01.00.01" xmlns="http://www.bentley.com/schemas/Bentley.ECXML.3.2">
-          <ECEntityClass typeName="MyBase2">
-            <ECProperty propertyName="A" typeName="int"/>
-          </ECEntityClass>
-          <ECEntityClass typeName="MyBase">
-            <BaseClass>MyBase2</BaseClass>
-          </ECEntityClass>
-          <ECEntityClass typeName="MyConflict">
-            <BaseClass>MyBase</BaseClass>
-            <ECProperty propertyName="A" typeName="int"/>
-          </ECEntityClass>
-        </ECSchema>
-        )schema"
-    };
-
-    CompareResults(expectedSchemasXml, result);
-    }
-
-/*---------------------------------------------------------------------------------**//**
-* @bsitest
-+---------------+---------------+---------------+---------------+---------------+------*/
-TEST_F(SchemaMergerTests, ReferencesInCorrectOrder)
-    {
-    // Initialize two sets of schemas
-    bvector<Utf8CP> leftSchemasXml {
-      R"schema(<?xml version='1.0' encoding='utf-8' ?>
-        <ECSchema schemaName="MyBaseSchema" alias="mybs" version="01.00.00" xmlns="http://www.bentley.com/schemas/Bentley.ECXML.3.2">
-        </ECSchema>
-        )schema",
-      R"schema(<?xml version='1.0' encoding='utf-8' ?>
-        <ECSchema schemaName="MySchema" alias="mys" version="01.00.00" xmlns="http://www.bentley.com/schemas/Bentley.ECXML.3.2">
-          <ECSchemaReference name="MyBaseSchema" version="01.00.00" alias="mybs"/>
-          <ECEntityClass typeName="MyEntity">
-            <ECProperty propertyName="A" typeName="string"/>
-            <ECProperty propertyName="B" typeName="int"/>
-          </ECEntityClass>
-        </ECSchema>
-        )schema"
-    };
-    ECSchemaReadContextPtr leftContext = InitializeReadContextWithAllSchemas(leftSchemasXml);
-    bvector<ECN::ECSchemaCP> leftSchemas = leftContext->GetCache().GetSchemas();
-
-    bvector<Utf8CP> rightSchemasXml {
-      R"schema(<?xml version='1.0' encoding='utf-8' ?>
-        <ECSchema schemaName="MyBaseSchema" alias="mybs" version="01.00.00" xmlns="http://www.bentley.com/schemas/Bentley.ECXML.3.2">
-          <ECEntityClass typeName="BaseEntity">
-            <ECProperty propertyName="A" typeName="string"/>
-            <ECProperty propertyName="B" typeName="int"/>
-          </ECEntityClass>
-        </ECSchema>
-        )schema",
-      R"schema(<?xml version='1.0' encoding='utf-8' ?>
-        <ECSchema schemaName="MySchema" alias="mys" version="01.00.00" xmlns="http://www.bentley.com/schemas/Bentley.ECXML.3.2">
-          <ECSchemaReference name="MyBaseSchema" version="01.00.00" alias="mybs"/>
-          <ECEntityClass typeName="DerivedEntity">
-            <BaseClass>mybs:BaseEntity</BaseClass>
-            <ECProperty propertyName="C" typeName="string"/>
-            <ECProperty propertyName="D" typeName="int"/>
-          </ECEntityClass>
-        </ECSchema>
-        )schema"
-    };
-    ECSchemaReadContextPtr rightContext = InitializeReadContextWithAllSchemas(rightSchemasXml);
-    bvector<ECN::ECSchemaCP> rightSchemas = rightContext->GetCache().GetSchemas();
-    
-    //merge the schemas
-    SchemaMergeResult result;
-    EXPECT_EQ(BentleyStatus::SUCCESS, SchemaMerger::MergeSchemas(result, leftSchemas, rightSchemas));
-
-    // Compare result
-    bvector<Utf8CP> expectedSchemasXml {
-      R"schema(<?xml version='1.0' encoding='utf-8' ?>
-        <ECSchema schemaName="MyBaseSchema" alias="mybs" version="01.00.00" xmlns="http://www.bentley.com/schemas/Bentley.ECXML.3.2">
-          <ECEntityClass typeName="BaseEntity">
-            <ECProperty propertyName="A" typeName="string"/>
-            <ECProperty propertyName="B" typeName="int"/>
-          </ECEntityClass>
-        </ECSchema>
-        )schema",
-      R"schema(<?xml version='1.0' encoding='utf-8' ?>
-        <ECSchema schemaName="MySchema" alias="mys" version="01.00.00" xmlns="http://www.bentley.com/schemas/Bentley.ECXML.3.2">
-          <ECSchemaReference name="MyBaseSchema" version="01.00.00" alias="mybs"/>
-          <ECEntityClass typeName="MyEntity">
-            <ECProperty propertyName="A" typeName="string"/>
-            <ECProperty propertyName="B" typeName="int"/>
-          </ECEntityClass>
-          <ECEntityClass typeName="DerivedEntity">
-            <BaseClass>mybs:BaseEntity</BaseClass>
-            <ECProperty propertyName="C" typeName="string"/>
-            <ECProperty propertyName="D" typeName="int"/>
-          </ECEntityClass>
-        </ECSchema>
-        )schema"
-    };
-
-    CompareResults(expectedSchemasXml, result);
-    }
-
-
-/*---------------------------------------------------------------------------------**//**
-* @bsitest
-+---------------+---------------+---------------+---------------+---------------+------*/
-TEST_F(SchemaMergerTests, ReferencesInWrongOrder) //we expect the merger to sort the input schemas
-    {
-    // Initialize two sets of schemas
-    bvector<Utf8CP> leftSchemasXml {
-      R"schema(<?xml version='1.0' encoding='utf-8' ?>
-        <ECSchema schemaName="MyBaseSchema" alias="mybs" version="01.00.00" xmlns="http://www.bentley.com/schemas/Bentley.ECXML.3.2">
-        </ECSchema>
-        )schema",
-      R"schema(<?xml version='1.0' encoding='utf-8' ?>
-        <ECSchema schemaName="MySchema" alias="mys" version="01.00.00" xmlns="http://www.bentley.com/schemas/Bentley.ECXML.3.2">
-          <ECSchemaReference name="MyBaseSchema" version="01.00.00" alias="mybs"/>
-          <ECEntityClass typeName="MyEntity">
-            <ECProperty propertyName="A" typeName="string"/>
-            <ECProperty propertyName="B" typeName="int"/>
-          </ECEntityClass>
-        </ECSchema>
-        )schema"
-    };
-    ECSchemaReadContextPtr leftContext = InitializeReadContextWithAllSchemas(leftSchemasXml);
-    bvector<ECN::ECSchemaCP> leftSchemasRaw = leftContext->GetCache().GetSchemas();
-    bvector<ECN::ECSchemaCP> leftSchemas;
-    leftSchemas.push_back(leftSchemasRaw[1]);
-    leftSchemas.push_back(leftSchemasRaw[0]);
-
-    bvector<Utf8CP> rightSchemasXml {
-      R"schema(<?xml version='1.0' encoding='utf-8' ?>
-        <ECSchema schemaName="MyBaseSchema" alias="mybs" version="01.00.00" xmlns="http://www.bentley.com/schemas/Bentley.ECXML.3.2">
-          <ECEntityClass typeName="BaseEntity">
-            <ECProperty propertyName="A" typeName="string"/>
-            <ECProperty propertyName="B" typeName="int"/>
-          </ECEntityClass>
-        </ECSchema>
-        )schema",
-      R"schema(<?xml version='1.0' encoding='utf-8' ?>
-        <ECSchema schemaName="MySchema" alias="mys" version="01.00.00" xmlns="http://www.bentley.com/schemas/Bentley.ECXML.3.2">
-          <ECSchemaReference name="MyBaseSchema" version="01.00.00" alias="mybs"/>
-          <ECEntityClass typeName="DerivedEntity">
-            <BaseClass>mybs:BaseEntity</BaseClass>
-            <ECProperty propertyName="C" typeName="string"/>
-            <ECProperty propertyName="D" typeName="int"/>
-          </ECEntityClass>
-        </ECSchema>
-        )schema"
-    };
-    ECSchemaReadContextPtr rightContext = InitializeReadContextWithAllSchemas(rightSchemasXml);
-    bvector<ECN::ECSchemaCP> rightSchemasRaw = rightContext->GetCache().GetSchemas();
-    bvector<ECN::ECSchemaCP> rightSchemas;
-    rightSchemas.push_back(rightSchemasRaw[1]);
-    rightSchemas.push_back(rightSchemasRaw[0]);
-    
-    //merge the schemas
-    SchemaMergeResult result;
-    EXPECT_EQ(BentleyStatus::SUCCESS, SchemaMerger::MergeSchemas(result, leftSchemas, rightSchemas));
-
-    // Compare result
-    bvector<Utf8CP> expectedSchemasXml {
-      R"schema(<?xml version='1.0' encoding='utf-8' ?>
-        <ECSchema schemaName="MyBaseSchema" alias="mybs" version="01.00.00" xmlns="http://www.bentley.com/schemas/Bentley.ECXML.3.2">
-          <ECEntityClass typeName="BaseEntity">
-            <ECProperty propertyName="A" typeName="string"/>
-            <ECProperty propertyName="B" typeName="int"/>
-          </ECEntityClass>
-        </ECSchema>
-        )schema",
-      R"schema(<?xml version='1.0' encoding='utf-8' ?>
-        <ECSchema schemaName="MySchema" alias="mys" version="01.00.00" xmlns="http://www.bentley.com/schemas/Bentley.ECXML.3.2">
-          <ECSchemaReference name="MyBaseSchema" version="01.00.00" alias="mybs"/>
-          <ECEntityClass typeName="MyEntity">
-            <ECProperty propertyName="A" typeName="string"/>
-            <ECProperty propertyName="B" typeName="int"/>
-          </ECEntityClass>
-          <ECEntityClass typeName="DerivedEntity">
-            <BaseClass>mybs:BaseEntity</BaseClass>
-            <ECProperty propertyName="C" typeName="string"/>
-            <ECProperty propertyName="D" typeName="int"/>
-          </ECEntityClass>
-        </ECSchema>
-        )schema"
-    };
-
-    CompareResults(expectedSchemasXml, result);
-    }
-
-
-/*---------------------------------------------------------------------------------**//**
-* @bsitest
-+---------------+---------------+---------------+---------------+---------------+------*/
-TEST_F(SchemaMergerTests, NotIncludedReferencedSchema) // We expect the merger to automatically include referenced schemas if they are not provided as input
-    {
-    // Initialize two sets of schemas
-    bvector<Utf8CP> leftSchemasXml {
-      R"schema(<?xml version='1.0' encoding='utf-8' ?>
-        <ECSchema schemaName="MyBaseSchema" alias="mybs" version="01.00.00" xmlns="http://www.bentley.com/schemas/Bentley.ECXML.3.2">
-        </ECSchema>
-        )schema",
-      R"schema(<?xml version='1.0' encoding='utf-8' ?>
-        <ECSchema schemaName="MySchema" alias="mys" version="01.00.00" xmlns="http://www.bentley.com/schemas/Bentley.ECXML.3.2">
-          <ECSchemaReference name="MyBaseSchema" version="01.00.00" alias="mybs"/>
-          <ECEntityClass typeName="MyEntity">
-            <ECProperty propertyName="A" typeName="string"/>
-            <ECProperty propertyName="B" typeName="int"/>
-          </ECEntityClass>
-        </ECSchema>
-        )schema"
-    };
-    ECSchemaReadContextPtr leftContext = InitializeReadContextWithAllSchemas(leftSchemasXml);
-    bvector<ECN::ECSchemaCP> leftSchemasRaw = leftContext->GetCache().GetSchemas();
-    bvector<ECN::ECSchemaCP> leftSchemas;
-    leftSchemas.push_back(leftSchemasRaw[1]);
-
-    bvector<Utf8CP> rightSchemasXml {
-      R"schema(<?xml version='1.0' encoding='utf-8' ?>
-        <ECSchema schemaName="MyBaseSchema" alias="mybs" version="01.00.00" xmlns="http://www.bentley.com/schemas/Bentley.ECXML.3.2">
-          <ECEntityClass typeName="BaseEntity">
-            <ECProperty propertyName="A" typeName="string"/>
-            <ECProperty propertyName="B" typeName="int"/>
-          </ECEntityClass>
-        </ECSchema>
-        )schema",
-      R"schema(<?xml version='1.0' encoding='utf-8' ?>
-        <ECSchema schemaName="MySchema" alias="mys" version="01.00.00" xmlns="http://www.bentley.com/schemas/Bentley.ECXML.3.2">
-          <ECSchemaReference name="MyBaseSchema" version="01.00.00" alias="mybs"/>
-          <ECEntityClass typeName="DerivedEntity">
-            <BaseClass>mybs:BaseEntity</BaseClass>
-            <ECProperty propertyName="C" typeName="string"/>
-            <ECProperty propertyName="D" typeName="int"/>
-          </ECEntityClass>
-        </ECSchema>
-        )schema"
-    };
-    ECSchemaReadContextPtr rightContext = InitializeReadContextWithAllSchemas(rightSchemasXml);
-    bvector<ECN::ECSchemaCP> rightSchemasRaw = rightContext->GetCache().GetSchemas();
-    bvector<ECN::ECSchemaCP> rightSchemas;
-    rightSchemas.push_back(rightSchemasRaw[1]);
-    
-    //merge the schemas
-    SchemaMergeResult result;
-    EXPECT_EQ(BentleyStatus::SUCCESS, SchemaMerger::MergeSchemas(result, leftSchemas, rightSchemas));
-
-    // Compare result
-    bvector<Utf8CP> expectedSchemasXml {
-      R"schema(<?xml version='1.0' encoding='utf-8' ?>
-        <ECSchema schemaName="MyBaseSchema" alias="mybs" version="01.00.00" xmlns="http://www.bentley.com/schemas/Bentley.ECXML.3.2">
-          <ECEntityClass typeName="BaseEntity">
-            <ECProperty propertyName="A" typeName="string"/>
-            <ECProperty propertyName="B" typeName="int"/>
-          </ECEntityClass>
-        </ECSchema>
-        )schema",
-      R"schema(<?xml version='1.0' encoding='utf-8' ?>
-        <ECSchema schemaName="MySchema" alias="mys" version="01.00.00" xmlns="http://www.bentley.com/schemas/Bentley.ECXML.3.2">
-          <ECSchemaReference name="MyBaseSchema" version="01.00.00" alias="mybs"/>
-          <ECEntityClass typeName="MyEntity">
-            <ECProperty propertyName="A" typeName="string"/>
-            <ECProperty propertyName="B" typeName="int"/>
-          </ECEntityClass>
-          <ECEntityClass typeName="DerivedEntity">
-            <BaseClass>mybs:BaseEntity</BaseClass>
-            <ECProperty propertyName="C" typeName="string"/>
-            <ECProperty propertyName="D" typeName="int"/>
-          </ECEntityClass>
-        </ECSchema>
-        )schema"
-    };
-
-    CompareResults(expectedSchemasXml, result);
-    }
-
-/*---------------------------------------------------------------------------------**//**
-* @bsitest
-+---------------+---------------+---------------+---------------+---------------+------*/
-TEST_F(SchemaMergerTests, AddBaseClass)
-    {
-    // Initialize two sets of schemas
-    bvector<Utf8CP> leftSchemasXml {
-      R"schema(<?xml version='1.0' encoding='utf-8' ?>
-        <ECSchema schemaName="MySchema" alias="mys" version="01.00.00" xmlns="http://www.bentley.com/schemas/Bentley.ECXML.3.2">
-          <ECEntityClass typeName="MyEntity">
-            <ECProperty propertyName="A" typeName="string"/>
-            <ECProperty propertyName="B" typeName="int"/>
-          </ECEntityClass>
-        </ECSchema>
-        )schema"
-    };
-    ECSchemaReadContextPtr leftContext = InitializeReadContextWithAllSchemas(leftSchemasXml);
-    bvector<ECN::ECSchemaCP> leftSchemas = leftContext->GetCache().GetSchemas();
-
-    bvector<Utf8CP> rightSchemasXml {
-      R"schema(<?xml version='1.0' encoding='utf-8' ?>
-        <ECSchema schemaName="MySchema" alias="mys" version="01.00.01" xmlns="http://www.bentley.com/schemas/Bentley.ECXML.3.2">
-          <ECEntityClass typeName="Base">
-            <ECProperty propertyName="C" typeName="string"/>
-            <ECProperty propertyName="D" typeName="int"/>
-          </ECEntityClass>
-          <ECEntityClass typeName="MyEntity">
-            <BaseClass>Base</BaseClass>
-            <ECProperty propertyName="A" typeName="string"/>
-          </ECEntityClass>
-        </ECSchema>
-        )schema"
-    };
-    ECSchemaReadContextPtr rightContext = InitializeReadContextWithAllSchemas(rightSchemasXml);
-    bvector<ECN::ECSchemaCP> rightSchemas = rightContext->GetCache().GetSchemas();
-    
-    //merge the schemas
-    SchemaMergeResult result;
-    EXPECT_EQ(BentleyStatus::SUCCESS, SchemaMerger::MergeSchemas(result, leftSchemas, rightSchemas));
-
-    // Compare result
-    bvector<Utf8CP> expectedSchemasXml {
-      R"schema(<?xml version='1.0' encoding='utf-8' ?>
-        <ECSchema schemaName="MySchema" alias="mys" version="01.00.01" xmlns="http://www.bentley.com/schemas/Bentley.ECXML.3.2">
-          <ECEntityClass typeName="Base">
-            <ECProperty propertyName="C" typeName="string"/>
-            <ECProperty propertyName="D" typeName="int"/>
-          </ECEntityClass>
-          <ECEntityClass typeName="MyEntity">
-            <BaseClass>Base</BaseClass>
-            <ECProperty propertyName="A" typeName="string"/>
-            <ECProperty propertyName="B" typeName="int"/>
-          </ECEntityClass>
-        </ECSchema>
-        )schema"
-    };
-
-    CompareResults(expectedSchemasXml, result);
-    }
-
-/*---------------------------------------------------------------------------------**//**
-* @bsitest
-+---------------+---------------+---------------+---------------+---------------+------*/
-TEST_F(SchemaMergerTests, AddBaseClassBelow) //checks that the order in which the new base appears does not matter
-    {
-    // Initialize two sets of schemas
-    bvector<Utf8CP> leftSchemasXml {
-      R"schema(<?xml version='1.0' encoding='utf-8' ?>
-        <ECSchema schemaName="MySchema" alias="mys" version="01.00.00" xmlns="http://www.bentley.com/schemas/Bentley.ECXML.3.2">
-          <ECEntityClass typeName="MyEntity">
-            <ECProperty propertyName="A" typeName="string"/>
-            <ECProperty propertyName="B" typeName="int"/>
-          </ECEntityClass>
-        </ECSchema>
-        )schema"
-    };
-    ECSchemaReadContextPtr leftContext = InitializeReadContextWithAllSchemas(leftSchemasXml);
-    bvector<ECN::ECSchemaCP> leftSchemas = leftContext->GetCache().GetSchemas();
-
-    bvector<Utf8CP> rightSchemasXml {
-      R"schema(<?xml version='1.0' encoding='utf-8' ?>
-        <ECSchema schemaName="MySchema" alias="mys" version="01.00.01" xmlns="http://www.bentley.com/schemas/Bentley.ECXML.3.2">
-          <ECEntityClass typeName="MyEntity">
-            <BaseClass>Base</BaseClass>
-            <ECProperty propertyName="A" typeName="string"/>
-          </ECEntityClass>
-          <ECEntityClass typeName="Base">
-            <ECProperty propertyName="C" typeName="string"/>
-            <ECProperty propertyName="D" typeName="int"/>
-          </ECEntityClass>
-        </ECSchema>
-        )schema"
-    };
-    ECSchemaReadContextPtr rightContext = InitializeReadContextWithAllSchemas(rightSchemasXml);
-    bvector<ECN::ECSchemaCP> rightSchemas = rightContext->GetCache().GetSchemas();
-    
-    //merge the schemas
-    SchemaMergeResult result;
-    EXPECT_EQ(BentleyStatus::SUCCESS, SchemaMerger::MergeSchemas(result, leftSchemas, rightSchemas));
-
-    // Compare result
-    bvector<Utf8CP> expectedSchemasXml {
-      R"schema(<?xml version='1.0' encoding='utf-8' ?>
-        <ECSchema schemaName="MySchema" alias="mys" version="01.00.01" xmlns="http://www.bentley.com/schemas/Bentley.ECXML.3.2">
-          <ECEntityClass typeName="MyEntity">
-            <BaseClass>Base</BaseClass>
-            <ECProperty propertyName="A" typeName="string"/>
-            <ECProperty propertyName="B" typeName="int"/>
-          </ECEntityClass>
-          <ECEntityClass typeName="Base">
-            <ECProperty propertyName="C" typeName="string"/>
-            <ECProperty propertyName="D" typeName="int"/>
-          </ECEntityClass>
-        </ECSchema>
-        )schema"
-    };
-
-    CompareResults(expectedSchemasXml, result);
-    }
-
-/*---------------------------------------------------------------------------------**//**
-* @bsitest
-+---------------+---------------+---------------+---------------+---------------+------*/
-TEST_F(SchemaMergerTests, AddNewClassWithBaseClass)
-    {
-    // Initialize two sets of schemas
-    bvector<Utf8CP> leftSchemasXml {
-      R"schema(<?xml version='1.0' encoding='utf-8' ?>
-        <ECSchema schemaName="MySchema" alias="mys" version="01.00.00" xmlns="http://www.bentley.com/schemas/Bentley.ECXML.3.2">
-        </ECSchema>
-        )schema"
-    };
-    ECSchemaReadContextPtr leftContext = InitializeReadContextWithAllSchemas(leftSchemasXml);
-    bvector<ECN::ECSchemaCP> leftSchemas = leftContext->GetCache().GetSchemas();
-
-    bvector<Utf8CP> rightSchemasXml {
-      R"schema(<?xml version='1.0' encoding='utf-8' ?>
-        <ECSchema schemaName="MySchema" alias="mys" version="01.00.01" xmlns="http://www.bentley.com/schemas/Bentley.ECXML.3.2">
-          <ECEntityClass typeName="Base">
-            <ECProperty propertyName="C" typeName="string"/>
-            <ECProperty propertyName="D" typeName="int"/>
-          </ECEntityClass>
-          <ECEntityClass typeName="MyEntity">
-            <BaseClass>Base</BaseClass>
-            <ECProperty propertyName="A" typeName="string"/>
-          </ECEntityClass>
-        </ECSchema>
-        )schema"
-    };
-    ECSchemaReadContextPtr rightContext = InitializeReadContextWithAllSchemas(rightSchemasXml);
-    bvector<ECN::ECSchemaCP> rightSchemas = rightContext->GetCache().GetSchemas();
-    
-    //merge the schemas
-    SchemaMergeResult result;
-    EXPECT_EQ(BentleyStatus::SUCCESS, SchemaMerger::MergeSchemas(result, leftSchemas, rightSchemas));
-
-    // Compare result
-    bvector<Utf8CP> expectedSchemasXml {
-      R"schema(<?xml version='1.0' encoding='utf-8' ?>
-        <ECSchema schemaName="MySchema" alias="mys" version="01.00.01" xmlns="http://www.bentley.com/schemas/Bentley.ECXML.3.2">
-          <ECEntityClass typeName="MyEntity">
-            <BaseClass>Base</BaseClass>
-            <ECProperty propertyName="A" typeName="string"/>
-          </ECEntityClass>
-          <ECEntityClass typeName="Base">
-            <ECProperty propertyName="C" typeName="string"/>
-            <ECProperty propertyName="D" typeName="int"/>
-          </ECEntityClass>
-        </ECSchema>
-        )schema"
-    };
-
-    CompareResults(expectedSchemasXml, result);
-    }
-
-
-/*---------------------------------------------------------------------------------**//**
-* @bsitest
-+---------------+---------------+---------------+---------------+---------------+------*/
-TEST_F(SchemaMergerTests, AddNewClassWithBaseClassInReverseOrder)
-    {
-    // Initialize two sets of schemas
-    bvector<Utf8CP> leftSchemasXml {
-      R"schema(<?xml version='1.0' encoding='utf-8' ?>
-        <ECSchema schemaName="MySchema" alias="mys" version="01.00.00" xmlns="http://www.bentley.com/schemas/Bentley.ECXML.3.2">
-        </ECSchema>
-        )schema"
-    };
-    ECSchemaReadContextPtr leftContext = InitializeReadContextWithAllSchemas(leftSchemasXml);
-    bvector<ECN::ECSchemaCP> leftSchemas = leftContext->GetCache().GetSchemas();
-
-    bvector<Utf8CP> rightSchemasXml {
-      R"schema(<?xml version='1.0' encoding='utf-8' ?>
-        <ECSchema schemaName="MySchema" alias="mys" version="01.00.01" xmlns="http://www.bentley.com/schemas/Bentley.ECXML.3.2">
-          <ECEntityClass typeName="MyEntity">
-            <BaseClass>Base</BaseClass>
-            <ECProperty propertyName="A" typeName="string"/>
-          </ECEntityClass>
-          <ECEntityClass typeName="Base">
-            <ECProperty propertyName="C" typeName="string"/>
-            <ECProperty propertyName="D" typeName="int"/>
-          </ECEntityClass>
-        </ECSchema>
-        )schema"
-    };
-    ECSchemaReadContextPtr rightContext = InitializeReadContextWithAllSchemas(rightSchemasXml);
-    bvector<ECN::ECSchemaCP> rightSchemas = rightContext->GetCache().GetSchemas();
-    
-
-    //merge the schemas
-    SchemaMergeResult result;
-    EXPECT_EQ(BentleyStatus::SUCCESS, SchemaMerger::MergeSchemas(result, leftSchemas, rightSchemas));
-
-    // Compare result
-    bvector<Utf8CP> expectedSchemasXml {
-      R"schema(<?xml version='1.0' encoding='utf-8' ?>
-        <ECSchema schemaName="MySchema" alias="mys" version="01.00.01" xmlns="http://www.bentley.com/schemas/Bentley.ECXML.3.2">
-          <ECEntityClass typeName="MyEntity">
-            <BaseClass>Base</BaseClass>
-            <ECProperty propertyName="A" typeName="string"/>
-          </ECEntityClass>
-          <ECEntityClass typeName="Base">
-            <ECProperty propertyName="C" typeName="string"/>
-            <ECProperty propertyName="D" typeName="int"/>
-          </ECEntityClass>
-        </ECSchema>
-        )schema"
-    };
-
-    CompareResults(expectedSchemasXml, result);
-    }
-
-/*---------------------------------------------------------------------------------**//**
-* @bsitest
-+---------------+---------------+---------------+---------------+---------------+------*/
-TEST_F(SchemaMergerTests, InjectBaseClassInHierarchy)
-    {
-    // Initialize two sets of schemas
-    bvector<Utf8CP> leftSchemasXml {
-      R"schema(<?xml version='1.0' encoding='utf-8' ?>
-        <ECSchema schemaName="MySchema" alias="mys" version="01.00.00" xmlns="http://www.bentley.com/schemas/Bentley.ECXML.3.2">
-          <ECEntityClass typeName="Base">
-            <ECProperty propertyName="A" typeName="string"/>
-          </ECEntityClass>
-          <ECEntityClass typeName="MyEntity">
-            <BaseClass>Base</BaseClass>
-            <ECProperty propertyName="X" typeName="string"/>
-          </ECEntityClass>
-        </ECSchema>
-        )schema"
-    };
-    ECSchemaReadContextPtr leftContext = InitializeReadContextWithAllSchemas(leftSchemasXml);
-    bvector<ECN::ECSchemaCP> leftSchemas = leftContext->GetCache().GetSchemas();
-
-    bvector<Utf8CP> rightSchemasXml {
-      R"schema(<?xml version='1.0' encoding='utf-8' ?>
-        <ECSchema schemaName="MySchema" alias="mys" version="01.00.01" xmlns="http://www.bentley.com/schemas/Bentley.ECXML.3.2">
-          <ECEntityClass typeName="Base">
-            <ECProperty propertyName="A" typeName="string"/>
-          </ECEntityClass>
-          <ECEntityClass typeName="NewBase">
-            <BaseClass>Base</BaseClass>
-            <ECProperty propertyName="B" typeName="string"/>
-          </ECEntityClass>
-          <ECEntityClass typeName="MyEntity">
-            <BaseClass>NewBase</BaseClass>
-            <ECProperty propertyName="X" typeName="string"/>
-          </ECEntityClass>
-        </ECSchema>
-        )schema"
-    };
-    ECSchemaReadContextPtr rightContext = InitializeReadContextWithAllSchemas(rightSchemasXml);
-    bvector<ECN::ECSchemaCP> rightSchemas = rightContext->GetCache().GetSchemas();
-    
-    //merge the schemas
-    SchemaMergeResult result;
-    EXPECT_EQ(BentleyStatus::SUCCESS, SchemaMerger::MergeSchemas(result, leftSchemas, rightSchemas));
-
-    // Compare result
-    bvector<Utf8CP> expectedSchemasXml {
-      R"schema(<?xml version='1.0' encoding='utf-8' ?>
-        <ECSchema schemaName="MySchema" alias="mys" version="01.00.01" xmlns="http://www.bentley.com/schemas/Bentley.ECXML.3.2">
-          <ECEntityClass typeName="Base">
-            <ECProperty propertyName="A" typeName="string"/>
-          </ECEntityClass>
-          <ECEntityClass typeName="NewBase">
-            <BaseClass>Base</BaseClass>
-            <ECProperty propertyName="B" typeName="string"/>
-          </ECEntityClass>
-          <ECEntityClass typeName="MyEntity">
-            <BaseClass>NewBase</BaseClass>
-            <ECProperty propertyName="X" typeName="string"/>
-          </ECEntityClass>
-        </ECSchema>
-        )schema"
-    };
-
-    CompareResults(expectedSchemasXml, result);
-    }
-
-/*---------------------------------------------------------------------------------**//**
-* @bsitest
-+---------------+---------------+---------------+---------------+---------------+------*/
-TEST_F(SchemaMergerTests, KindOfQuantityFromBothSides)
-    {
-    // Initialize two sets of schemas
-    bvector<Utf8CP> leftSchemasXml {
-      R"schema(<?xml version='1.0' encoding='utf-8' ?>
-        <ECSchema schemaName="MySchema" alias="mys" version="01.00.00" xmlns="http://www.bentley.com/schemas/Bentley.ECXML.3.2">
-          <Phenomenon typeName="LENGTH" definition="LENGTH" displayLabel="Length" />
-          <UnitSystem typeName="SI" />
-          <Unit typeName="M" phenomenon="LENGTH" unitSystem="SI" definition="M" denominator="10.0" displayLabel="m" />
-          <Format typeName="DefaultRealU" type="decimal" precision="6" formatTraits="keepSingleZero|keepDecimalPoint|showUnitLabel"/>
-          <KindOfQuantity typeName="MYLENGTH" persistenceUnit="M" presentationUnits="DefaultRealU(4)[M]" relativeError="0.0001"/>
-        </ECSchema>
-        )schema"
-    };
-    ECSchemaReadContextPtr leftContext = InitializeReadContextWithAllSchemas(leftSchemasXml);
-    bvector<ECN::ECSchemaCP> leftSchemas = leftContext->GetCache().GetSchemas();
-
-    bvector<Utf8CP> rightSchemasXml {
-      R"schema(<?xml version='1.0' encoding='utf-8' ?>
-        <ECSchema schemaName="MySchema" alias="mys" version="01.00.01" xmlns="http://www.bentley.com/schemas/Bentley.ECXML.3.2">
-          <Phenomenon typeName="LENGTH" definition="LENGTH" displayLabel="Length" />
-          <UnitSystem typeName="SI" />
-          <UnitSystem typeName="USCUSTOM" />
-          <Unit typeName="M" phenomenon="LENGTH" unitSystem="SI" definition="M" denominator="10.0" displayLabel="m" />
-          <Format typeName="DefaultRealU" type="decimal" precision="6" formatTraits="keepSingleZero|keepDecimalPoint|showUnitLabel"/>
-          <KindOfQuantity typeName="MYLENGTH2" persistenceUnit="M" presentationUnits="DefaultRealU(4)[M]" relativeError="0.0001"/>
-        </ECSchema>
-        )schema"
-    };
-    ECSchemaReadContextPtr rightContext = InitializeReadContextWithAllSchemas(rightSchemasXml);
-    bvector<ECN::ECSchemaCP> rightSchemas = rightContext->GetCache().GetSchemas();
-    
-    //merge the schemas
-    SchemaMergeResult result;
-    EXPECT_EQ(BentleyStatus::SUCCESS, SchemaMerger::MergeSchemas(result, leftSchemas, rightSchemas));
-
-    // Compare result
-    bvector<Utf8CP> expectedSchemasXml {
-      R"schema(<?xml version='1.0' encoding='utf-8' ?>
-        <ECSchema schemaName="MySchema" alias="mys" version="01.00.01" xmlns="http://www.bentley.com/schemas/Bentley.ECXML.3.2">
-          <Phenomenon typeName="LENGTH" definition="LENGTH" displayLabel="Length" />
-          <UnitSystem typeName="SI" />
-          <UnitSystem typeName="USCUSTOM" />
-          <Unit typeName="M" phenomenon="LENGTH" unitSystem="SI" definition="M" denominator="10.0" displayLabel="m" />
-          <Format typeName="DefaultRealU" type="decimal" precision="6" formatTraits="keepSingleZero|keepDecimalPoint|showUnitLabel"/>
-          <KindOfQuantity typeName="MYLENGTH" persistenceUnit="M" presentationUnits="DefaultRealU(4)[M]" relativeError="0.0001"/>
-          <KindOfQuantity typeName="MYLENGTH2" persistenceUnit="M" presentationUnits="DefaultRealU(4)[M]" relativeError="0.0001"/>
-        </ECSchema>
-        )schema"
-    };
-
-    CompareResults(expectedSchemasXml, result);
-    }
-
-/*---------------------------------------------------------------------------------**//**
-* @bsitest
-+---------------+---------------+---------------+---------------+---------------+------*/
-TEST_F(SchemaMergerTests, KindOfQuantityValues)
-    {
-    // Initialize two sets of schemas
-    bvector<Utf8CP> leftSchemasXml {
-      R"schema(<?xml version='1.0' encoding='utf-8' ?>
-        <ECSchema schemaName="MySchema" alias="mys" version="01.00.00" xmlns="http://www.bentley.com/schemas/Bentley.ECXML.3.2">
-          <Phenomenon typeName="LENGTH" definition="LENGTH" displayLabel="Length" />
-          <UnitSystem typeName="SI" />
-          <Unit typeName="M" phenomenon="LENGTH" unitSystem="SI" definition="M" denominator="10.0" displayLabel="m" />
-          <Format typeName="DefaultRealU" type="decimal" precision="6" formatTraits="keepSingleZero|keepDecimalPoint|showUnitLabel"/>
-          <KindOfQuantity typeName="MYLENGTH" displayLabel="Area" description="Area Description" relativeError="2.0" persistenceUnit="M" presentationUnits="DefaultRealU[M]" />
-        </ECSchema>
-        )schema"
-    };
-    ECSchemaReadContextPtr leftContext = InitializeReadContextWithAllSchemas(leftSchemasXml);
-    bvector<ECN::ECSchemaCP> leftSchemas = leftContext->GetCache().GetSchemas();
-
-    bvector<Utf8CP> rightSchemasXml {
-      R"schema(<?xml version='1.0' encoding='utf-8' ?>
-        <ECSchema schemaName="MySchema" alias="mys" version="01.00.01" xmlns="http://www.bentley.com/schemas/Bentley.ECXML.3.2">
-          <Phenomenon typeName="LENGTH" definition="LENGTH" displayLabel="Length" />
-          <UnitSystem typeName="SI" />
-          <Unit typeName="M" phenomenon="LENGTH" unitSystem="SI" definition="M" denominator="10.0" displayLabel="m" />
-          <Format typeName="DefaultRealU" type="decimal" precision="6" formatTraits="keepSingleZero|keepDecimalPoint|showUnitLabel"/>
-          <KindOfQuantity typeName="MYLENGTH" displayLabel="Area2" description="Area Description2" relativeError="1.0" persistenceUnit="M" presentationUnits="DefaultRealU[M]" />
-        </ECSchema>
-        )schema"
-    };
-    ECSchemaReadContextPtr rightContext = InitializeReadContextWithAllSchemas(rightSchemasXml);
-    bvector<ECN::ECSchemaCP> rightSchemas = rightContext->GetCache().GetSchemas();
-    
-    //merge the schemas
-    SchemaMergeResult result;
-    EXPECT_EQ(BentleyStatus::SUCCESS, SchemaMerger::MergeSchemas(result, leftSchemas, rightSchemas));
-
-    // Compare result
-    bvector<Utf8CP> expectedSchemasXml {
-      R"schema(<?xml version='1.0' encoding='utf-8' ?>
-        <ECSchema schemaName="MySchema" alias="mys" version="01.00.01" xmlns="http://www.bentley.com/schemas/Bentley.ECXML.3.2">
-          <Phenomenon typeName="LENGTH" definition="LENGTH" displayLabel="Length" />
-          <UnitSystem typeName="SI" />
-          <Unit typeName="M" phenomenon="LENGTH" unitSystem="SI" definition="M" denominator="10.0" displayLabel="m" />
-          <Format typeName="DefaultRealU" type="decimal" precision="6" formatTraits="keepSingleZero|keepDecimalPoint|showUnitLabel"/>
-          <KindOfQuantity typeName="MYLENGTH" displayLabel="Area" description="Area Description" relativeError="1.0" persistenceUnit="M" presentationUnits="DefaultRealU[M]" />
-        </ECSchema>
-        )schema"
-    };
-
-    CompareResults(expectedSchemasXml, result);
-    }
-
-/*---------------------------------------------------------------------------------**//**
-* @bsitest
-+---------------+---------------+---------------+---------------+---------------+------*/
-TEST_F(SchemaMergerTests, UpdatePersistenceUnitOnKindOfQuantity)
-    {
-    // Initialize two sets of schemas
-    bvector<Utf8CP> leftSchemasXml {
-      R"schema(<?xml version='1.0' encoding='utf-8' ?>
-        <ECSchema schemaName="MySchema" alias="mys" version="01.00.00" xmlns="http://www.bentley.com/schemas/Bentley.ECXML.3.2">
-          <Phenomenon typeName="LENGTH" definition="LENGTH" displayLabel="Length" />
-          <UnitSystem typeName="SI" />
-          <Unit typeName="M" phenomenon="LENGTH" unitSystem="SI" definition="M" denominator="10.0" displayLabel="m" />
-          <Format typeName="DefaultRealU" type="decimal" precision="6" formatTraits="keepSingleZero|keepDecimalPoint|showUnitLabel"/>
-          <KindOfQuantity typeName="MYLENGTH" persistenceUnit="M" presentationUnits="DefaultRealU[M]" relativeError="0.0001" />
-        </ECSchema>
-        )schema"
-    };
-    ECSchemaReadContextPtr leftContext = InitializeReadContextWithAllSchemas(leftSchemasXml);
-    bvector<ECN::ECSchemaCP> leftSchemas = leftContext->GetCache().GetSchemas();
-
-    bvector<Utf8CP> rightSchemasXml {
-      R"schema(<?xml version='1.0' encoding='utf-8' ?>
-        <ECSchema schemaName="MySchema" alias="mys" version="01.00.01" xmlns="http://www.bentley.com/schemas/Bentley.ECXML.3.2">
-          <Phenomenon typeName="LENGTH" definition="LENGTH" displayLabel="Length" />
-          <UnitSystem typeName="SI" />
-          <Unit typeName="M" phenomenon="LENGTH" unitSystem="SI" definition="M" denominator="10.0" displayLabel="m" />
-          <Unit typeName="KM" phenomenon="LENGTH" unitSystem="SI" definition="M" denominator="10.0" displayLabel="m" />
-          <Format typeName="DefaultRealU" type="decimal" precision="6" formatTraits="keepSingleZero|keepDecimalPoint|showUnitLabel"/>
-          <KindOfQuantity typeName="MYLENGTH" persistenceUnit="KM" presentationUnits="DefaultRealU[M]" relativeError="0.0001" />
-        </ECSchema>
-        )schema"
-    };
-    ECSchemaReadContextPtr rightContext = InitializeReadContextWithAllSchemas(rightSchemasXml);
-    bvector<ECN::ECSchemaCP> rightSchemas = rightContext->GetCache().GetSchemas();
-    
-    //merge the schemas
-    SchemaMergeResult result;
-    EXPECT_EQ(BentleyStatus::SUCCESS, SchemaMerger::MergeSchemas(result, leftSchemas, rightSchemas));
-
-    // Compare result
-    bvector<Utf8CP> expectedSchemasXml {
-      R"schema(<?xml version='1.0' encoding='utf-8' ?>
-        <ECSchema schemaName="MySchema" alias="mys" version="01.00.01" xmlns="http://www.bentley.com/schemas/Bentley.ECXML.3.2">
-          <Phenomenon typeName="LENGTH" definition="LENGTH" displayLabel="Length" />
-          <UnitSystem typeName="SI" />
-          <Unit typeName="M" phenomenon="LENGTH" unitSystem="SI" definition="M" denominator="10.0" displayLabel="m" />
-          <Unit typeName="KM" phenomenon="LENGTH" unitSystem="SI" definition="M" denominator="10.0" displayLabel="m" />
-          <Format typeName="DefaultRealU" type="decimal" precision="6" formatTraits="keepSingleZero|keepDecimalPoint|showUnitLabel"/>
-          <KindOfQuantity typeName="MYLENGTH" persistenceUnit="KM" presentationUnits="DefaultRealU[M]" relativeError="0.0001" />
-        </ECSchema>
-        )schema"
-    };
-
-    CompareResults(expectedSchemasXml, result);
-    }
-
-/*---------------------------------------------------------------------------------**//**
-* @bsitest
-+---------------+---------------+---------------+---------------+---------------+------*/
-TEST_F(SchemaMergerTests, MergePresentationFormatsOnKindOfQuantity)
-    {
-    // Initialize two sets of schemas
-    bvector<Utf8CP> leftSchemasXml {
-      R"schema(<?xml version='1.0' encoding='utf-8' ?>
-        <ECSchema schemaName="MySchema" alias="mys" version="01.00.00" xmlns="http://www.bentley.com/schemas/Bentley.ECXML.3.2">
-          <Phenomenon typeName="LENGTH" definition="LENGTH" displayLabel="Length" />
-          <UnitSystem typeName="SI" />
-          <Unit typeName="M" phenomenon="LENGTH" unitSystem="SI" definition="M" denominator="10.0" displayLabel="m" />
-          <Format typeName="Format1" type="decimal" precision="6" formatTraits="keepSingleZero|keepDecimalPoint|showUnitLabel"/>
-          <Format typeName="Format2" type="decimal" precision="6" formatTraits="keepSingleZero|keepDecimalPoint|showUnitLabel"/>
-          <Format typeName="Format3" type="decimal" precision="6" formatTraits="keepSingleZero|keepDecimalPoint|showUnitLabel"/>
-          <KindOfQuantity typeName="MYLENGTH" persistenceUnit="M" presentationUnits="Format1[M];Format3[M]" relativeError="0.0001" />
-        </ECSchema>
-        )schema"
-    };
-    ECSchemaReadContextPtr leftContext = InitializeReadContextWithAllSchemas(leftSchemasXml);
-    bvector<ECN::ECSchemaCP> leftSchemas = leftContext->GetCache().GetSchemas();
-
-    bvector<Utf8CP> rightSchemasXml {
-      R"schema(<?xml version='1.0' encoding='utf-8' ?>
-        <ECSchema schemaName="MySchema" alias="mys" version="01.00.01" xmlns="http://www.bentley.com/schemas/Bentley.ECXML.3.2">
-          <Phenomenon typeName="LENGTH" definition="LENGTH" displayLabel="Length" />
-          <UnitSystem typeName="SI" />
-          <Unit typeName="M" phenomenon="LENGTH" unitSystem="SI" definition="M" denominator="10.0" displayLabel="m" />
-          <Format typeName="Format1" type="decimal" precision="6" formatTraits="keepSingleZero|keepDecimalPoint|showUnitLabel"/>
-          <Format typeName="Format2" type="decimal" precision="6" formatTraits="keepSingleZero|keepDecimalPoint|showUnitLabel"/>
-          <Format typeName="Format3" type="decimal" precision="6" formatTraits="keepSingleZero|keepDecimalPoint|showUnitLabel"/>
-          <Format typeName="Format4" type="decimal" precision="6" formatTraits="keepSingleZero|keepDecimalPoint|showUnitLabel"/>
-          <KindOfQuantity typeName="MYLENGTH" persistenceUnit="M" presentationUnits="Format1[M];Format2[M];Format4(2)[M]" relativeError="0.0001" />
-        </ECSchema>
-        )schema"
-    };
-    ECSchemaReadContextPtr rightContext = InitializeReadContextWithAllSchemas(rightSchemasXml);
-    bvector<ECN::ECSchemaCP> rightSchemas = rightContext->GetCache().GetSchemas();
-    
-    //merge the schemas
-    SchemaMergeResult result;
-    EXPECT_EQ(BentleyStatus::SUCCESS, SchemaMerger::MergeSchemas(result, leftSchemas, rightSchemas));
-
-    // Compare result
-    bvector<Utf8CP> expectedSchemasXml {
-      R"schema(<?xml version='1.0' encoding='utf-8' ?>
-        <ECSchema schemaName="MySchema" alias="mys" version="01.00.01" xmlns="http://www.bentley.com/schemas/Bentley.ECXML.3.2">
-          <Phenomenon typeName="LENGTH" definition="LENGTH" displayLabel="Length" />
-          <UnitSystem typeName="SI" />
-          <Unit typeName="M" phenomenon="LENGTH" unitSystem="SI" definition="M" denominator="10.0" displayLabel="m" />
-          <Format typeName="Format1" type="decimal" precision="6" formatTraits="keepSingleZero|keepDecimalPoint|showUnitLabel"/>
-          <Format typeName="Format2" type="decimal" precision="6" formatTraits="keepSingleZero|keepDecimalPoint|showUnitLabel"/>
-          <Format typeName="Format3" type="decimal" precision="6" formatTraits="keepSingleZero|keepDecimalPoint|showUnitLabel"/>
-          <Format typeName="Format4" type="decimal" precision="6" formatTraits="keepSingleZero|keepDecimalPoint|showUnitLabel"/>
-          <KindOfQuantity typeName="MYLENGTH" persistenceUnit="M" presentationUnits="Format1[M];Format3[M];Format2[M];Format4(2)[M]" relativeError="0.0001" />
-        </ECSchema>
-        )schema"
-    };
-
-    CompareResults(expectedSchemasXml, result);
-    }
-
-/*---------------------------------------------------------------------------------**//**
-* @bsitest
-+---------------+---------------+---------------+---------------+---------------+------*/
-TEST_F(SchemaMergerTests, FormatFromBothSides)
-    {
-    // Initialize two sets of schemas
-    bvector<Utf8CP> leftSchemasXml {
-      R"schema(<?xml version='1.0' encoding='utf-8' ?>
-        <ECSchema schemaName="MySchema" alias="mys" version="01.00.00" xmlns="http://www.bentley.com/schemas/Bentley.ECXML.3.2">
-          <Format typeName="DefaultRealU" type="decimal" precision="6" formatTraits="keepSingleZero|keepDecimalPoint|showUnitLabel"/>
-        </ECSchema>
-        )schema"
-    };
-    ECSchemaReadContextPtr leftContext = InitializeReadContextWithAllSchemas(leftSchemasXml);
-    bvector<ECN::ECSchemaCP> leftSchemas = leftContext->GetCache().GetSchemas();
-
-    bvector<Utf8CP> rightSchemasXml {
-      R"schema(<?xml version='1.0' encoding='utf-8' ?>
-        <ECSchema schemaName="MySchema" alias="mys" version="01.00.01" xmlns="http://www.bentley.com/schemas/Bentley.ECXML.3.2">
-          <Format typeName="DefaultRealU2" type="decimal" precision="6" formatTraits="keepSingleZero|keepDecimalPoint|showUnitLabel"/>
-        </ECSchema>
-        )schema"
-    };
-    ECSchemaReadContextPtr rightContext = InitializeReadContextWithAllSchemas(rightSchemasXml);
-    bvector<ECN::ECSchemaCP> rightSchemas = rightContext->GetCache().GetSchemas();
-    
-    //merge the schemas
-    SchemaMergeResult result;
-    EXPECT_EQ(BentleyStatus::SUCCESS, SchemaMerger::MergeSchemas(result, leftSchemas, rightSchemas));
-
-    // Compare result
-    bvector<Utf8CP> expectedSchemasXml {
-      R"schema(<?xml version='1.0' encoding='utf-8' ?>
-        <ECSchema schemaName="MySchema" alias="mys" version="01.00.01" xmlns="http://www.bentley.com/schemas/Bentley.ECXML.3.2">
-          <Format typeName="DefaultRealU" type="decimal" precision="6" formatTraits="keepSingleZero|keepDecimalPoint|showUnitLabel"/>
-          <Format typeName="DefaultRealU2" type="decimal" precision="6" formatTraits="keepSingleZero|keepDecimalPoint|showUnitLabel"/>
-        </ECSchema>
-        )schema"
-    };
-
-    CompareResults(expectedSchemasXml, result);
-    }
-
-/*---------------------------------------------------------------------------------**//**
-* @bsitest
-+---------------+---------------+---------------+---------------+---------------+------*/
-TEST_F(SchemaMergerTests, FormatValues)
-    {
-    // Initialize two sets of schemas
-    bvector<Utf8CP> leftSchemasXml {
-      R"schema(<?xml version='1.0' encoding='utf-8' ?>
-        <ECSchema schemaName="MySchema" alias="mys" version="01.00.00" xmlns="http://www.bentley.com/schemas/Bentley.ECXML.3.2">
-          <Format typeName="DefaultRealU" displayLabel="Label1" description="Description1" type="decimal" precision="6" formatTraits="keepSingleZero|keepDecimalPoint|showUnitLabel"/>
-        </ECSchema>
-        )schema"
-    };
-    ECSchemaReadContextPtr leftContext = InitializeReadContextWithAllSchemas(leftSchemasXml);
-    bvector<ECN::ECSchemaCP> leftSchemas = leftContext->GetCache().GetSchemas();
-
-    bvector<Utf8CP> rightSchemasXml {
-      R"schema(<?xml version='1.0' encoding='utf-8' ?>
-        <ECSchema schemaName="MySchema" alias="mys" version="01.00.01" xmlns="http://www.bentley.com/schemas/Bentley.ECXML.3.2">
-          <Format typeName="DefaultRealU"  displayLabel="Label2" description="Description2" type="decimal" precision="6" formatTraits="keepSingleZero|keepDecimalPoint|showUnitLabel"/>
-        </ECSchema>
-        )schema"
-    };
-    ECSchemaReadContextPtr rightContext = InitializeReadContextWithAllSchemas(rightSchemasXml);
-    bvector<ECN::ECSchemaCP> rightSchemas = rightContext->GetCache().GetSchemas();
-    
-    //merge the schemas
-    SchemaMergeResult result;
-    EXPECT_EQ(BentleyStatus::SUCCESS, SchemaMerger::MergeSchemas(result, leftSchemas, rightSchemas));
-
-    // Compare result
-    bvector<Utf8CP> expectedSchemasXml {
-      R"schema(<?xml version='1.0' encoding='utf-8' ?>
-        <ECSchema schemaName="MySchema" alias="mys" version="01.00.01" xmlns="http://www.bentley.com/schemas/Bentley.ECXML.3.2">
-          <Format typeName="DefaultRealU"  displayLabel="Label1" description="Description1" type="decimal" precision="6" formatTraits="keepSingleZero|keepDecimalPoint|showUnitLabel"/>
-        </ECSchema>
-        )schema"
-    };
-
-    CompareResults(expectedSchemasXml, result);
-    }
-
-/*---------------------------------------------------------------------------------**//**
-* @bsitest
-+---------------+---------------+---------------+---------------+---------------+------*/
-TEST_F(SchemaMergerTests, FormatNumericSpecValues)
-    {
-    // Initialize two sets of schemas
-    bvector<Utf8CP> leftSchemasXml {
-      R"schema(<?xml version='1.0' encoding='utf-8' ?>
-        <ECSchema schemaName="MySchema" alias="mys" version="01.00.00" xmlns="http://www.bentley.com/schemas/Bentley.ECXML.3.2">
-          <Format typeName="StationZ_100_2" type="station" precision="2" stationOffsetSize="2" minWidth="2" formatTraits="keepSingleZero|keepDecimalPoint|trailZeroes"/>
-          <Format typeName="DefaultRealUNS" type="decimal" precision="6" uomSeparator="" formatTraits="keepSingleZero|keepDecimalPoint|showUnitLabel"/>
-          <Format typeName="Fractional" displayLabel="fract" type="fractional" precision="64" formatTraits="keepSingleZero|keepDecimalPoint"/>
-        </ECSchema>
-        )schema"
-    };
-    ECSchemaReadContextPtr leftContext = InitializeReadContextWithAllSchemas(leftSchemasXml);
-    bvector<ECN::ECSchemaCP> leftSchemas = leftContext->GetCache().GetSchemas();
-
-    bvector<Utf8CP> rightSchemasXml {
-      R"schema(<?xml version='1.0' encoding='utf-8' ?>
-        <ECSchema schemaName="MySchema" alias="mys" version="01.00.01" xmlns="http://www.bentley.com/schemas/Bentley.ECXML.3.2">
-          <Format typeName="StationZ_100_2" type="station" precision="3" stationOffsetSize="3" minWidth="3" formatTraits="keepSingleZero|keepDecimalPoint|trailZeroes"/>
-          <Format typeName="DefaultRealUNS" type="decimal" precision="7" uomSeparator="," formatTraits="keepSingleZero|keepDecimalPoint|showUnitLabel"/>
-          <Format typeName="Fractional" displayLabel="fract" type="fractional" precision="32" formatTraits="keepSingleZero"/>
-        </ECSchema>
-        )schema"
-    };
-    ECSchemaReadContextPtr rightContext = InitializeReadContextWithAllSchemas(rightSchemasXml);
-    bvector<ECN::ECSchemaCP> rightSchemas = rightContext->GetCache().GetSchemas();
-    
-    //merge the schemas
-    SchemaMergeResult result;
-    EXPECT_EQ(BentleyStatus::SUCCESS, SchemaMerger::MergeSchemas(result, leftSchemas, rightSchemas));
-
-    // Compare result
-    bvector<Utf8CP> expectedSchemasXml {
-      R"schema(<?xml version='1.0' encoding='utf-8' ?>
-        <ECSchema schemaName="MySchema" alias="mys" version="01.00.01" xmlns="http://www.bentley.com/schemas/Bentley.ECXML.3.2">
-          <Format typeName="StationZ_100_2" type="station" precision="3" stationOffsetSize="3" minWidth="3" formatTraits="keepSingleZero|keepDecimalPoint|trailZeroes"/>
-          <Format typeName="DefaultRealUNS" type="decimal" precision="7" uomSeparator="," formatTraits="keepSingleZero|keepDecimalPoint|showUnitLabel"/>
-          <Format typeName="Fractional" displayLabel="fract" type="fractional" precision="32" formatTraits="keepSingleZero"/>
-        </ECSchema>
-        )schema"
-    };
-
-    CompareResults(expectedSchemasXml, result);
-    }
-
-/*---------------------------------------------------------------------------------**//**
-* @bsitest
-+---------------+---------------+---------------+---------------+---------------+------*/
-TEST_F(SchemaMergerTests, AddReferenceToNewSchema)
-    {
-    // Initialize two sets of schemas
-    bvector<Utf8CP> leftSchemasXml {
-      R"schema(<?xml version='1.0' encoding='utf-8' ?>
-        <ECSchema schemaName="MySchema" alias="mys" version="01.00.00" xmlns="http://www.bentley.com/schemas/Bentley.ECXML.3.2">
-        </ECSchema>
-        )schema"
-    };
-    ECSchemaReadContextPtr leftContext = InitializeReadContextWithAllSchemas(leftSchemasXml);
-    bvector<ECN::ECSchemaCP> leftSchemas = leftContext->GetCache().GetSchemas();
-
-    bvector<Utf8CP> rightSchemasXml {
-      R"schema(<?xml version='1.0' encoding='utf-8' ?>
-        <ECSchema schemaName="MyBaseSchema" alias="mybs" version="01.00.00" xmlns="http://www.bentley.com/schemas/Bentley.ECXML.3.2">
-          <ECEntityClass typeName="BaseEntity">
-            <ECProperty propertyName="A" typeName="string"/>
-            <ECProperty propertyName="B" typeName="int"/>
-          </ECEntityClass>
-        </ECSchema>
-        )schema",
-      R"schema(<?xml version='1.0' encoding='utf-8' ?>
-        <ECSchema schemaName="MySchema" alias="mys" version="01.01.00" xmlns="http://www.bentley.com/schemas/Bentley.ECXML.3.2">
-          <ECSchemaReference name="MyBaseSchema" version="01.00.00" alias="mybs"/>
-          <ECEntityClass typeName="DerivedEntity">
-            <BaseClass>mybs:BaseEntity</BaseClass>
-            <ECProperty propertyName="C" typeName="string"/>
-            <ECProperty propertyName="D" typeName="int"/>
-          </ECEntityClass>
-        </ECSchema>
-        )schema"
-    };
-    ECSchemaReadContextPtr rightContext = InitializeReadContextWithAllSchemas(rightSchemasXml);
-    bvector<ECN::ECSchemaCP> rightSchemas = rightContext->GetCache().GetSchemas();
-    
-    //merge the schemas
-    SchemaMergeResult result;
-    EXPECT_EQ(BentleyStatus::SUCCESS, SchemaMerger::MergeSchemas(result, leftSchemas, rightSchemas));
-
-    // Compare result
-    bvector<Utf8CP> expectedSchemasXml {
-      R"schema(<?xml version='1.0' encoding='utf-8' ?>
-        <ECSchema schemaName="MyBaseSchema" alias="mybs" version="01.00.00" xmlns="http://www.bentley.com/schemas/Bentley.ECXML.3.2">
-          <ECEntityClass typeName="BaseEntity">
-            <ECProperty propertyName="A" typeName="string"/>
-            <ECProperty propertyName="B" typeName="int"/>
-          </ECEntityClass>
-        </ECSchema>
-        )schema",
-      R"schema(<?xml version='1.0' encoding='utf-8' ?>
-        <ECSchema schemaName="MySchema" alias="mys" version="01.01.00" xmlns="http://www.bentley.com/schemas/Bentley.ECXML.3.2">
-          <ECSchemaReference name="MyBaseSchema" version="01.00.00" alias="mybs"/>
-          <ECEntityClass typeName="DerivedEntity">
-            <BaseClass>mybs:BaseEntity</BaseClass>
-            <ECProperty propertyName="C" typeName="string"/>
-            <ECProperty propertyName="D" typeName="int"/>
-          </ECEntityClass>
-        </ECSchema>
-        )schema"
-    };
-
-    CompareResults(expectedSchemasXml, result);
-    }
-
-/*---------------------------------------------------------------------------------**//**
-* @bsitest
-+---------------+---------------+---------------+---------------+---------------+------*/
-TEST_F(SchemaMergerTests, AddReferenceToExistingSchema)
-    {
-    // Initialize two sets of schemas
-    bvector<Utf8CP> leftSchemasXml {
-      R"schema(<?xml version='1.0' encoding='utf-8' ?>
-        <ECSchema schemaName="MyBaseSchema" alias="mybs" version="01.00.00" xmlns="http://www.bentley.com/schemas/Bentley.ECXML.3.2">
-        </ECSchema>
-        )schema",
-      R"schema(<?xml version='1.0' encoding='utf-8' ?>
-        <ECSchema schemaName="MySchema" alias="mys" version="01.00.00" xmlns="http://www.bentley.com/schemas/Bentley.ECXML.3.2">
-        </ECSchema>
-        )schema"
-    };
-    ECSchemaReadContextPtr leftContext = InitializeReadContextWithAllSchemas(leftSchemasXml);
-    bvector<ECN::ECSchemaCP> leftSchemas = leftContext->GetCache().GetSchemas();
-
-    bvector<Utf8CP> rightSchemasXml {
-      R"schema(<?xml version='1.0' encoding='utf-8' ?>
-        <ECSchema schemaName="MyBaseSchema" alias="mybs" version="01.00.00" xmlns="http://www.bentley.com/schemas/Bentley.ECXML.3.2">
-          <ECEntityClass typeName="BaseEntity">
-            <ECProperty propertyName="A" typeName="string"/>
-            <ECProperty propertyName="B" typeName="int"/>
-          </ECEntityClass>
-        </ECSchema>
-        )schema",
-      R"schema(<?xml version='1.0' encoding='utf-8' ?>
-        <ECSchema schemaName="MySchema" alias="mys" version="01.01.00" xmlns="http://www.bentley.com/schemas/Bentley.ECXML.3.2">
-          <ECSchemaReference name="MyBaseSchema" version="01.00.00" alias="mybs"/>
-          <ECEntityClass typeName="DerivedEntity">
-            <BaseClass>mybs:BaseEntity</BaseClass>
-            <ECProperty propertyName="C" typeName="string"/>
-            <ECProperty propertyName="D" typeName="int"/>
-          </ECEntityClass>
-        </ECSchema>
-        )schema"
-    };
-    ECSchemaReadContextPtr rightContext = InitializeReadContextWithAllSchemas(rightSchemasXml);
-    bvector<ECN::ECSchemaCP> rightSchemas = rightContext->GetCache().GetSchemas();
-    
-    //merge the schemas
-    SchemaMergeResult result;
-    EXPECT_EQ(BentleyStatus::SUCCESS, SchemaMerger::MergeSchemas(result, leftSchemas, rightSchemas));
-
-    // Compare result
-    bvector<Utf8CP> expectedSchemasXml {
-      R"schema(<?xml version='1.0' encoding='utf-8' ?>
-        <ECSchema schemaName="MyBaseSchema" alias="mybs" version="01.00.00" xmlns="http://www.bentley.com/schemas/Bentley.ECXML.3.2">
-          <ECEntityClass typeName="BaseEntity">
-            <ECProperty propertyName="A" typeName="string"/>
-            <ECProperty propertyName="B" typeName="int"/>
-          </ECEntityClass>
-        </ECSchema>
-        )schema",
-      R"schema(<?xml version='1.0' encoding='utf-8' ?>
-        <ECSchema schemaName="MySchema" alias="mys" version="01.01.00" xmlns="http://www.bentley.com/schemas/Bentley.ECXML.3.2">
-          <ECSchemaReference name="MyBaseSchema" version="01.00.00" alias="mybs"/>
-          <ECEntityClass typeName="DerivedEntity">
-            <BaseClass>mybs:BaseEntity</BaseClass>
-            <ECProperty propertyName="C" typeName="string"/>
-            <ECProperty propertyName="D" typeName="int"/>
-          </ECEntityClass>
-        </ECSchema>
-        )schema"
-    };
-
-    CompareResults(expectedSchemasXml, result);
-    }
-
-/*---------------------------------------------------------------------------------**//**
-* @bsitest
-+---------------+---------------+---------------+---------------+---------------+------*/
-TEST_F(SchemaMergerTests, ClassesWithReversedDependencyOrder)
-    {
-    // Initialize two sets of schemas
-    bvector<Utf8CP> leftSchemasXml {
-      R"schema(<?xml version='1.0' encoding='utf-8' ?>
-        <ECSchema schemaName="MySchema" alias="mys" version="01.00.00" xmlns="http://www.bentley.com/schemas/Bentley.ECXML.3.2">
-          <ECEntityClass typeName="MyEntity">
-            <BaseClass>ZBase</BaseClass>
-            <ECProperty propertyName="A" typeName="string"/>
-          </ECEntityClass>
-          <ECEntityClass typeName="ZBase">
-            <ECProperty propertyName="C" typeName="string"/>
-          </ECEntityClass>
-        </ECSchema>
-        )schema"
-    };
-    ECSchemaReadContextPtr leftContext = InitializeReadContextWithAllSchemas(leftSchemasXml);
-    bvector<ECN::ECSchemaCP> leftSchemas = leftContext->GetCache().GetSchemas();
-
-    bvector<Utf8CP> rightSchemasXml {
-      R"schema(<?xml version='1.0' encoding='utf-8' ?>
-        <ECSchema schemaName="MySchema" alias="mys" version="01.00.01" xmlns="http://www.bentley.com/schemas/Bentley.ECXML.3.2">
-          <ECEntityClass typeName="MyEntity2">
-            <BaseClass>ZBase2</BaseClass>
-            <ECProperty propertyName="A" typeName="string"/>
-          </ECEntityClass>
-          <ECEntityClass typeName="ZBase2">
-            <ECProperty propertyName="C" typeName="string"/>
-          </ECEntityClass>
-        </ECSchema>
-        )schema"
-    };
-    ECSchemaReadContextPtr rightContext = InitializeReadContextWithAllSchemas(rightSchemasXml);
-    bvector<ECN::ECSchemaCP> rightSchemas = rightContext->GetCache().GetSchemas();
-    
-    //merge the schemas
-    SchemaMergeResult result;
-    EXPECT_EQ(BentleyStatus::SUCCESS, SchemaMerger::MergeSchemas(result, leftSchemas, rightSchemas));
-
-    // Compare result
-    bvector<Utf8CP> expectedSchemasXml {
-      R"schema(<?xml version='1.0' encoding='utf-8' ?>
-        <ECSchema schemaName="MySchema" alias="mys" version="01.00.01" xmlns="http://www.bentley.com/schemas/Bentley.ECXML.3.2">
-          <ECEntityClass typeName="MyEntity">
-            <BaseClass>ZBase</BaseClass>
-            <ECProperty propertyName="A" typeName="string"/>
-          </ECEntityClass>
-          <ECEntityClass typeName="ZBase">
-            <ECProperty propertyName="C" typeName="string"/>
-          </ECEntityClass>
-          <ECEntityClass typeName="MyEntity2">
-            <BaseClass>ZBase2</BaseClass>
-            <ECProperty propertyName="A" typeName="string"/>
-          </ECEntityClass>
-          <ECEntityClass typeName="ZBase2">
-            <ECProperty propertyName="C" typeName="string"/>
-          </ECEntityClass>
-        </ECSchema>
-        )schema"
-    };
-
-    CompareResults(expectedSchemasXml, result);
-    }
-
-/*---------------------------------------------------------------------------------**//**
-* @bsitest
-+---------------+---------------+---------------+---------------+---------------+------*/
-TEST_F(SchemaMergerTests, ModifiedSchemasOnResult)
-    {
-    // Initialize two sets of schemas
-    bvector<Utf8CP> leftSchemasXml {
-      R"schema(<?xml version='1.0' encoding='utf-8' ?>
-        <ECSchema schemaName="SchemaWithChanges" alias="mys" version="01.00.00" xmlns="http://www.bentley.com/schemas/Bentley.ECXML.3.2">
-          <ECEntityClass typeName="Z">
-            <ECProperty propertyName="C" typeName="string"/>
-          </ECEntityClass>
-        </ECSchema>
-        )schema",
-      R"schema(<?xml version='1.0' encoding='utf-8' ?>
-        <ECSchema schemaName="SchemaWithoutChanges" alias="mys" version="01.00.00" xmlns="http://www.bentley.com/schemas/Bentley.ECXML.3.2">
-          <ECEntityClass typeName="Z">
-            <ECProperty propertyName="C" typeName="string"/>
-          </ECEntityClass>
-        </ECSchema>
-        )schema",
-      R"schema(<?xml version='1.0' encoding='utf-8' ?>
-        <ECSchema schemaName="SchemaOnlyInLeft" alias="mys" version="01.00.00" xmlns="http://www.bentley.com/schemas/Bentley.ECXML.3.2">
-          <ECEntityClass typeName="Z">
-            <ECProperty propertyName="C" typeName="string"/>
-          </ECEntityClass>
-        </ECSchema>
-        )schema"
-    };
-    ECSchemaReadContextPtr leftContext = InitializeReadContextWithAllSchemas(leftSchemasXml);
-    bvector<ECN::ECSchemaCP> leftSchemas = leftContext->GetCache().GetSchemas();
-
-    bvector<Utf8CP> rightSchemasXml {
-      R"schema(<?xml version='1.0' encoding='utf-8' ?>
-        <ECSchema schemaName="SchemaWithChanges" alias="mys" version="01.00.00" xmlns="http://www.bentley.com/schemas/Bentley.ECXML.3.2">
-          <ECEntityClass typeName="Z">
-            <ECProperty propertyName="A" typeName="string"/>
-          </ECEntityClass>
-        </ECSchema>
-        )schema",
-      R"schema(<?xml version='1.0' encoding='utf-8' ?>
-        <ECSchema schemaName="SchemaWithoutChanges" alias="mys" version="01.00.00" xmlns="http://www.bentley.com/schemas/Bentley.ECXML.3.2">
-          <ECEntityClass typeName="Z">
-            <ECProperty propertyName="C" typeName="string"/>
-          </ECEntityClass>
-        </ECSchema>
-        )schema",
-      R"schema(<?xml version='1.0' encoding='utf-8' ?>
-        <ECSchema schemaName="SchemaOnlyInRight" alias="mys" version="01.00.00" xmlns="http://www.bentley.com/schemas/Bentley.ECXML.3.2">
-          <ECEntityClass typeName="Z">
-            <ECProperty propertyName="C" typeName="string"/>
-          </ECEntityClass>
-        </ECSchema>
-        )schema"
-    };
-    ECSchemaReadContextPtr rightContext = InitializeReadContextWithAllSchemas(rightSchemasXml);
-    bvector<ECN::ECSchemaCP> rightSchemas = rightContext->GetCache().GetSchemas();
-    
-    //merge the schemas
-    SchemaMergeResult result;
-    EXPECT_EQ(BentleyStatus::SUCCESS, SchemaMerger::MergeSchemas(result, leftSchemas, rightSchemas));
-
-    // Compare result
-    bvector<Utf8CP> expectedSchemasXml {
-      R"schema(<?xml version='1.0' encoding='utf-8' ?>
-        <ECSchema schemaName="SchemaWithChanges" alias="mys" version="01.00.00" xmlns="http://www.bentley.com/schemas/Bentley.ECXML.3.2">
-          <ECEntityClass typeName="Z">
-            <ECProperty propertyName="C" typeName="string"/>
-            <ECProperty propertyName="A" typeName="string"/>
-          </ECEntityClass>
-        </ECSchema>
-        )schema",
-      R"schema(<?xml version='1.0' encoding='utf-8' ?>
-        <ECSchema schemaName="SchemaWithoutChanges" alias="mys" version="01.00.00" xmlns="http://www.bentley.com/schemas/Bentley.ECXML.3.2">
-          <ECEntityClass typeName="Z">
-            <ECProperty propertyName="C" typeName="string"/>
-          </ECEntityClass>
-        </ECSchema>
-        )schema",
-      R"schema(<?xml version='1.0' encoding='utf-8' ?>
-        <ECSchema schemaName="SchemaOnlyInLeft" alias="mys" version="01.00.00" xmlns="http://www.bentley.com/schemas/Bentley.ECXML.3.2">
-          <ECEntityClass typeName="Z">
-            <ECProperty propertyName="C" typeName="string"/>
-          </ECEntityClass>
-        </ECSchema>
-        )schema",
-      R"schema(<?xml version='1.0' encoding='utf-8' ?>
-        <ECSchema schemaName="SchemaOnlyInRight" alias="mys" version="01.00.00" xmlns="http://www.bentley.com/schemas/Bentley.ECXML.3.2">
-          <ECEntityClass typeName="Z">
-            <ECProperty propertyName="C" typeName="string"/>
-          </ECEntityClass>
-        </ECSchema>
-        )schema"
-    };
-
-    CompareResults(expectedSchemasXml, result);
-    auto modifiedSchemas = result.GetModifiedSchemas();
-    ASSERT_EQ(1, modifiedSchemas.size());
-    ASSERT_STREQ("SchemaWithChanges", modifiedSchemas[0]->GetName().c_str());
-    }
-
-/*---------------------------------------------------------------------------------**//**
-* @bsitest
-+---------------+---------------+---------------+---------------+---------------+------*/
-TEST_F(SchemaMergerTests, MergeSchemaVersion)
-    {
-      const Utf8CP schemaXml(
-      R"schema(<?xml version='1.0' encoding='utf-8' ?>
-        <ECSchema schemaName="MySchema" alias="mys" version="%s" xmlns="http://www.bentley.com/schemas/Bentley.ECXML.3.2">
-        </ECSchema>
-        )schema"
-      );
-      auto MergeVersion = [&](Utf8CP versionLeft, Utf8CP versionRight)->Utf8String
-          {
-          Utf8PrintfString left(schemaXml, versionLeft);
-          bvector<Utf8CP> leftSchemasXml{left.c_str()};
-          ECSchemaReadContextPtr leftContext = InitializeReadContextWithAllSchemas(leftSchemasXml);
-          bvector<ECN::ECSchemaCP> leftSchemas = leftContext->GetCache().GetSchemas();
-
-          Utf8PrintfString right(schemaXml, versionRight);
-          bvector<Utf8CP> rightSchemasXml{right.c_str()};
-          ECSchemaReadContextPtr rightContext = InitializeReadContextWithAllSchemas(rightSchemasXml);
-          bvector<ECN::ECSchemaCP> rightSchemas = rightContext->GetCache().GetSchemas();
-
-          SchemaMergeResult result;
-          EXPECT_EQ(BentleyStatus::SUCCESS, SchemaMerger::MergeSchemas(result, leftSchemas, rightSchemas));
-          auto merged = result.GetSchema("MySchema");
-          return merged->GetSchemaKey().GetVersionString();
-          };
-
-    ASSERT_STREQ("02.00.00", MergeVersion("02.00.00", "01.01.01").c_str());
-    ASSERT_STREQ("02.00.01", MergeVersion("02.00.01", "01.11.00").c_str());
-    ASSERT_STREQ("02.00.00", MergeVersion("01.02.01", "02.00.00").c_str());
-    ASSERT_STREQ("01.02.00", MergeVersion("01.01.01", "01.02.00").c_str());
-    ASSERT_STREQ("01.02.00", MergeVersion("01.02.00", "01.01.01").c_str());
-    ASSERT_STREQ("01.02.01", MergeVersion("01.02.01", "01.01.00").c_str());
-    ASSERT_STREQ("01.02.01", MergeVersion("01.01.00", "01.02.01").c_str());
-    }
-
-/*---------------------------------------------------------------------------------**//**
-* @bsitest
-+---------------+---------------+---------------+---------------+---------------+------*/
-TEST_F(SchemaMergerTests, KeepSchemaVersion)
-    {
-      const Utf8CP schemaXml(
-      R"schema(<?xml version='1.0' encoding='utf-8' ?>
-        <ECSchema schemaName="MySchema" alias="mys" version="%s" xmlns="http://www.bentley.com/schemas/Bentley.ECXML.3.2">
-        </ECSchema>
-        )schema"
-      );
-      auto MergeVersion = [&](Utf8CP versionLeft, Utf8CP versionRight)->Utf8String
-          {
-          Utf8PrintfString left(schemaXml, versionLeft);
-          bvector<Utf8CP> leftSchemasXml{left.c_str()};
-          ECSchemaReadContextPtr leftContext = InitializeReadContextWithAllSchemas(leftSchemasXml);
-          bvector<ECN::ECSchemaCP> leftSchemas = leftContext->GetCache().GetSchemas();
-
-          Utf8PrintfString right(schemaXml, versionRight);
-          bvector<Utf8CP> rightSchemasXml{right.c_str()};
-          ECSchemaReadContextPtr rightContext = InitializeReadContextWithAllSchemas(rightSchemasXml);
-          bvector<ECN::ECSchemaCP> rightSchemas = rightContext->GetCache().GetSchemas();
-
-          SchemaMergeResult result;
-          SchemaMergeOptions options;
-          options.SetKeepVersion(true);
-          EXPECT_EQ(BentleyStatus::SUCCESS, SchemaMerger::MergeSchemas(result, leftSchemas, rightSchemas, options));
-          auto merged = result.GetSchema("MySchema");
-          return merged->GetSchemaKey().GetVersionString();
-          };
-
-    ASSERT_STREQ("02.00.00", MergeVersion("02.00.00", "01.01.01").c_str());
-    ASSERT_STREQ("02.00.01", MergeVersion("02.00.01", "01.11.00").c_str());
-    ASSERT_STREQ("01.02.01", MergeVersion("01.02.01", "02.00.00").c_str());
-    ASSERT_STREQ("01.01.01", MergeVersion("01.01.01", "01.02.00").c_str());
-    ASSERT_STREQ("01.02.00", MergeVersion("01.02.00", "01.01.01").c_str());
-    ASSERT_STREQ("01.02.01", MergeVersion("01.02.01", "01.01.00").c_str());
-    ASSERT_STREQ("01.01.00", MergeVersion("01.01.00", "01.02.01").c_str());
-    }
-
-/*---------------------------------------------------------------------------------**//**
-* @bsitest
-+---------------+---------------+---------------+---------------+---------------+------*/
-TEST_F(SchemaMergerTests, Property_ChangeType)
-    {
-    // Initialize two sets of schemas
-    bvector<Utf8CP> leftSchemasXml {
-      R"schema(<?xml version='1.0' encoding='utf-8' ?>
-        <ECSchema schemaName="MySchema" alias="mys" version="01.00.00" xmlns="http://www.bentley.com/schemas/Bentley.ECXML.3.2">
-          <ECEntityClass typeName="MyEntity">
-            <ECProperty propertyName="A" typeName="string"/>
-          </ECEntityClass>
-        </ECSchema>
-        )schema"
-    };
-    ECSchemaReadContextPtr leftContext = InitializeReadContextWithAllSchemas(leftSchemasXml);
-    bvector<ECN::ECSchemaCP> leftSchemas = leftContext->GetCache().GetSchemas();
-
-    bvector<Utf8CP> rightSchemasXml {
-      R"schema(<?xml version='1.0' encoding='utf-8' ?>
-        <ECSchema schemaName="MySchema" alias="mys" version="01.00.01" xmlns="http://www.bentley.com/schemas/Bentley.ECXML.3.2">
-          <ECEntityClass typeName="MyEntity">
-            <ECProperty propertyName="A" typeName="int"/>
-          </ECEntityClass>
-        </ECSchema>
-        )schema"
-    };
-    ECSchemaReadContextPtr rightContext = InitializeReadContextWithAllSchemas(rightSchemasXml);
-    bvector<ECN::ECSchemaCP> rightSchemas = rightContext->GetCache().GetSchemas();
-    
-    {
-    SchemaMergeResult result;
-    MergerTestIssueListener issues;
-    result.AddIssueListener(issues);
-    EXPECT_EQ(BentleyStatus::ERROR, SchemaMerger::MergeSchemas(result, leftSchemas, rightSchemas));
-
-    // Compare issues
-    bvector<Utf8String> expectedIssues { "Property MySchema:MyEntity:A has its type changed."};
-    CompareIssues(expectedIssues, issues.m_issues);
-    }
-    {
-    SchemaMergeResult result;
-    SchemaMergeOptions options;
-    options.SetIgnoreIncompatiblePropertyTypeChanges(true);
-    EXPECT_EQ(BentleyStatus::SUCCESS, SchemaMerger::MergeSchemas(result, leftSchemas, rightSchemas, options));
-
-    // Compare result
-    bvector<Utf8CP> expectedSchemasXml {
-      R"schema(<?xml version='1.0' encoding='utf-8' ?>
-        <ECSchema schemaName="MySchema" alias="mys" version="01.00.01" xmlns="http://www.bentley.com/schemas/Bentley.ECXML.3.2">
-          <ECEntityClass typeName="MyEntity">
-            <ECProperty propertyName="A" typeName="string"/>
-          </ECEntityClass>
-        </ECSchema>
-        )schema"
-    };
-
-    CompareResults(expectedSchemasXml, result);
-    }
-    }
-
-/*---------------------------------------------------------------------------------**//**
-* @bsitest
-+---------------+---------------+---------------+---------------+---------------+------*/
-TEST_F(SchemaMergerTests, PropertyNameConflict_ChangePropertyToEnumeration)
-    {
-      //TODO: ECDb supports changing a property into a *non-strict* enum. The Merger should eventually permit this scenario.
-    // Initialize two sets of schemas
-    bvector<Utf8CP> leftSchemasXml {
-      R"schema(<?xml version='1.0' encoding='utf-8' ?>
-        <ECSchema schemaName="MySchema" alias="mys" version="01.00.00" xmlns="http://www.bentley.com/schemas/Bentley.ECXML.3.2">
-          <ECEntityClass typeName="MyEntity">
-            <ECProperty propertyName="A" typeName="int"/>
-          </ECEntityClass>
-        </ECSchema>
-        )schema"
-    };
-    ECSchemaReadContextPtr leftContext = InitializeReadContextWithAllSchemas(leftSchemasXml);
-    bvector<ECN::ECSchemaCP> leftSchemas = leftContext->GetCache().GetSchemas();
-
-    bvector<Utf8CP> rightSchemasXml {
-      R"schema(<?xml version='1.0' encoding='utf-8' ?>
-        <ECSchema schemaName="MySchema" alias="mys" version="01.00.01" xmlns="http://www.bentley.com/schemas/Bentley.ECXML.3.2">
-          <ECEntityClass typeName="MyEntity">
-            <ECProperty propertyName="A" typeName="MyEnum"/>
-          </ECEntityClass>
-          <ECEnumeration typeName="MyEnum" backingTypeName="int" isStrict="true">
-              <ECEnumerator name="a" value="0" displayLabel="Zero"/>
-              <ECEnumerator name="b" value="2" displayLabel="Two"/>
-          </ECEnumeration>
-        </ECSchema>
-        )schema"
-    };
-    ECSchemaReadContextPtr rightContext = InitializeReadContextWithAllSchemas(rightSchemasXml);
-    bvector<ECN::ECSchemaCP> rightSchemas = rightContext->GetCache().GetSchemas();
-    
-    //merge the schemas
-    SchemaMergeResult result;
-    MergerTestIssueListener issues;
-    result.AddIssueListener(issues);
-    EXPECT_EQ(BentleyStatus::ERROR, SchemaMerger::MergeSchemas(result, leftSchemas, rightSchemas));
-
-    // Compare issues
-    bvector<Utf8String> expectedIssues { "Property MySchema:MyEntity:A has its type changed." };
-    CompareIssues(expectedIssues, issues.m_issues);
-    }
-
-
-/*---------------------------------------------------------------------------------**//**
-* @bsitest
-+---------------+---------------+---------------+---------------+---------------+------*/
-TEST_F(SchemaMergerTests, PropertyNameConflict_PrimitiveAndArrayProperty)
-    {
-    // Initialize two sets of schemas
-    bvector<Utf8CP> leftSchemasXml {
-      R"schema(<?xml version='1.0' encoding='utf-8' ?>
-        <ECSchema schemaName="MySchema" alias="mys" version="01.00.00" xmlns="http://www.bentley.com/schemas/Bentley.ECXML.3.2">
-          <ECEntityClass typeName="MyEntity">
-            <ECProperty propertyName="A" typeName="string"/>
-          </ECEntityClass>
-        </ECSchema>
-        )schema"
-    };
-    ECSchemaReadContextPtr leftContext = InitializeReadContextWithAllSchemas(leftSchemasXml);
-    bvector<ECN::ECSchemaCP> leftSchemas = leftContext->GetCache().GetSchemas();
-
-    bvector<Utf8CP> rightSchemasXml {
-      R"schema(<?xml version='1.0' encoding='utf-8' ?>
-        <ECSchema schemaName="MySchema" alias="mys" version="01.00.01" xmlns="http://www.bentley.com/schemas/Bentley.ECXML.3.2">
-          <ECEntityClass typeName="MyEntity">
-            <ECArrayProperty propertyName="A" typeName="string"/>
-          </ECEntityClass>
-        </ECSchema>
-        )schema"
-    };
-    ECSchemaReadContextPtr rightContext = InitializeReadContextWithAllSchemas(rightSchemasXml);
-    bvector<ECN::ECSchemaCP> rightSchemas = rightContext->GetCache().GetSchemas();
-    
-    //merge the schemas
-    SchemaMergeResult result;
-    MergerTestIssueListener issues;
-    result.AddIssueListener(issues);
-    EXPECT_EQ(BentleyStatus::ERROR, SchemaMerger::MergeSchemas(result, leftSchemas, rightSchemas));
-
-    // Compare issues
-    bvector<Utf8String> expectedIssues { "Property MySchema:MyEntity:A has mismatching types between both sides." };
-    CompareIssues(expectedIssues, issues.m_issues);
-    }
-
-/*---------------------------------------------------------------------------------**//**
-* @bsitest
-+---------------+---------------+---------------+---------------+---------------+------*/
-TEST_F(SchemaMergerTests, SchemaItemNameConflict_Enumeration)
-    {
-    // Initialize two sets of schemas
-    bvector<Utf8CP> leftSchemasXml {
-      R"schema(<?xml version='1.0' encoding='utf-8' ?>
-        <ECSchema schemaName="MySchema" alias="mys" version="01.00.00" xmlns="http://www.bentley.com/schemas/Bentley.ECXML.3.2">
-          <ECEntityClass typeName="MyConflict">
-            <ECProperty propertyName="A" typeName="string"/>
-          </ECEntityClass>
-        </ECSchema>
-        )schema"
-    };
-    ECSchemaReadContextPtr leftContext = InitializeReadContextWithAllSchemas(leftSchemasXml);
-    bvector<ECN::ECSchemaCP> leftSchemas = leftContext->GetCache().GetSchemas();
-
-    bvector<Utf8CP> rightSchemasXml {
-      R"schema(<?xml version='1.0' encoding='utf-8' ?>
-        <ECSchema schemaName="MySchema" alias="mys" version="01.00.01" xmlns="http://www.bentley.com/schemas/Bentley.ECXML.3.2">
-          <ECEnumeration typeName="MyConflict" backingTypeName="int" isStrict="true">
-              <ECEnumerator name="a" value="0" displayLabel="Zero"/>
-              <ECEnumerator name="b" value="2" displayLabel="Two"/>
-          </ECEnumeration>
-        </ECSchema>
-        )schema"
-    };
-    ECSchemaReadContextPtr rightContext = InitializeReadContextWithAllSchemas(rightSchemasXml);
-    bvector<ECN::ECSchemaCP> rightSchemas = rightContext->GetCache().GetSchemas();
-
-    //merge the schemas
-    SchemaMergeResult result;
-    MergerTestIssueListener issues;
-    result.AddIssueListener(issues);
-    EXPECT_EQ(BentleyStatus::ERROR, SchemaMerger::MergeSchemas(result, leftSchemas, rightSchemas));
-
-    // Compare issues
-    bvector<Utf8String> expectedIssues { "Another item with name MySchema:MyConflict already exists in the merged schema MySchema.01.00.01. RenameSchemaItemOnConflict is set to false." };
-    CompareIssues(expectedIssues, issues.m_issues);
-
-    //merge again with resolve conflict flag
-    SchemaMergeResult result2;
-    SchemaMergeOptions options;
-    options.SetRenameSchemaItemOnConflict(true);
-    EXPECT_EQ(BentleyStatus::SUCCESS, SchemaMerger::MergeSchemas(result2, leftSchemas, rightSchemas, options));
-
-    // Compare result
-    bvector<Utf8CP> expectedSchemasXml {
-      R"schema(<?xml version='1.0' encoding='utf-8' ?>
-        <ECSchema schemaName="MySchema" alias="mys" version="01.00.01" xmlns="http://www.bentley.com/schemas/Bentley.ECXML.3.2">
-          <ECEntityClass typeName="MyConflict">
-            <ECProperty propertyName="A" typeName="string"/>
-          </ECEntityClass>
-          <ECEnumeration typeName="MyConflict_" backingTypeName="int" isStrict="true">
-              <ECEnumerator name="a" value="0" displayLabel="Zero"/>
-              <ECEnumerator name="b" value="2" displayLabel="Two"/>
-          </ECEnumeration>
-        </ECSchema>
-        )schema"
-    };
-
-    CompareResults(expectedSchemasXml, result2);
-    }
-
-/*---------------------------------------------------------------------------------**//**
-* @bsitest
-+---------------+---------------+---------------+---------------+---------------+------*/
-TEST_F(SchemaMergerTests, SchemaItemNameConflict_PropertyCategory)
-    {
-    // Initialize two sets of schemas
-    bvector<Utf8CP> leftSchemasXml {
-      R"schema(<?xml version='1.0' encoding='utf-8' ?>
-        <ECSchema schemaName="MySchema" alias="mys" version="01.00.00" xmlns="http://www.bentley.com/schemas/Bentley.ECXML.3.2">
-          <ECEntityClass typeName="MyConflict">
-            <ECProperty propertyName="A" typeName="string"/>
-          </ECEntityClass>
-        </ECSchema>
-        )schema"
-    };
-    ECSchemaReadContextPtr leftContext = InitializeReadContextWithAllSchemas(leftSchemasXml);
-    bvector<ECN::ECSchemaCP> leftSchemas = leftContext->GetCache().GetSchemas();
-
-    bvector<Utf8CP> rightSchemasXml {
-      R"schema(<?xml version='1.0' encoding='utf-8' ?>
-        <ECSchema schemaName="MySchema" alias="mys" version="01.00.01" xmlns="http://www.bentley.com/schemas/Bentley.ECXML.3.2">
-          <PropertyCategory typeName="MyConflict" priority="98"/>
-        </ECSchema>
-        )schema"
-    };
-    ECSchemaReadContextPtr rightContext = InitializeReadContextWithAllSchemas(rightSchemasXml);
-    bvector<ECN::ECSchemaCP> rightSchemas = rightContext->GetCache().GetSchemas();
-
-    //merge the schemas
-    SchemaMergeResult result;
-    MergerTestIssueListener issues;
-    result.AddIssueListener(issues);
-    EXPECT_EQ(BentleyStatus::ERROR, SchemaMerger::MergeSchemas(result, leftSchemas, rightSchemas));
-
-    // Compare issues
-    bvector<Utf8String> expectedIssues { "Another item with name MySchema:MyConflict already exists in the merged schema MySchema.01.00.01. RenameSchemaItemOnConflict is set to false." };
-    CompareIssues(expectedIssues, issues.m_issues);
-
-    //merge again with resolve conflict flag
-    SchemaMergeResult result2;
-    SchemaMergeOptions options;
-    options.SetRenameSchemaItemOnConflict(true);
-    EXPECT_EQ(BentleyStatus::SUCCESS, SchemaMerger::MergeSchemas(result2, leftSchemas, rightSchemas, options));
-
-    // Compare result
-    bvector<Utf8CP> expectedSchemasXml {
-      R"schema(<?xml version='1.0' encoding='utf-8' ?>
-        <ECSchema schemaName="MySchema" alias="mys" version="01.00.01" xmlns="http://www.bentley.com/schemas/Bentley.ECXML.3.2">
-          <ECEntityClass typeName="MyConflict">
-            <ECProperty propertyName="A" typeName="string"/>
-          </ECEntityClass>
-          <PropertyCategory typeName="MyConflict_" priority="98"/>
-        </ECSchema>
-        )schema"
-    };
-
-    CompareResults(expectedSchemasXml, result2);
-    }
-
-/*---------------------------------------------------------------------------------**//**
-* @bsitest
-+---------------+---------------+---------------+---------------+---------------+------*/
-TEST_F(SchemaMergerTests, SchemaItemNameConflict_Class)
-    {
-    // Initialize two sets of schemas
-    bvector<Utf8CP> leftSchemasXml {
-      R"schema(<?xml version='1.0' encoding='utf-8' ?>
-        <ECSchema schemaName="MySchema" alias="mys" version="01.00.00" xmlns="http://www.bentley.com/schemas/Bentley.ECXML.3.2">
-          <PropertyCategory typeName="MyConflict" priority="98"/>
-        </ECSchema>
-        )schema"
-    };
-    ECSchemaReadContextPtr leftContext = InitializeReadContextWithAllSchemas(leftSchemasXml);
-    bvector<ECN::ECSchemaCP> leftSchemas = leftContext->GetCache().GetSchemas();
-
-    bvector<Utf8CP> rightSchemasXml {
-      R"schema(<?xml version='1.0' encoding='utf-8' ?>
-        <ECSchema schemaName="MySchema" alias="mys" version="01.00.01" xmlns="http://www.bentley.com/schemas/Bentley.ECXML.3.2">
-          <ECEntityClass typeName="MyConflict">
-            <ECProperty propertyName="A" typeName="string"/>
-          </ECEntityClass>
-        </ECSchema>
-        )schema"
-    };
-    ECSchemaReadContextPtr rightContext = InitializeReadContextWithAllSchemas(rightSchemasXml);
-    bvector<ECN::ECSchemaCP> rightSchemas = rightContext->GetCache().GetSchemas();
-
-    //merge the schemas
-    SchemaMergeResult result;
-    MergerTestIssueListener issues;
-    result.AddIssueListener(issues);
-    EXPECT_EQ(BentleyStatus::ERROR, SchemaMerger::MergeSchemas(result, leftSchemas, rightSchemas));
-
-    // Compare issues
-    bvector<Utf8String> expectedIssues { "Another item with name MySchema:MyConflict already exists in the merged schema MySchema.01.00.01. RenameSchemaItemOnConflict is set to false." };
-    CompareIssues(expectedIssues, issues.m_issues);
-
-    //merge again with resolve conflict flag
-    SchemaMergeResult result2;
-    SchemaMergeOptions options;
-    options.SetRenameSchemaItemOnConflict(true);
-    EXPECT_EQ(BentleyStatus::SUCCESS, SchemaMerger::MergeSchemas(result2, leftSchemas, rightSchemas, options));
-
-    // Compare result
-    bvector<Utf8CP> expectedSchemasXml {
-      R"schema(<?xml version='1.0' encoding='utf-8' ?>
-        <ECSchema schemaName="MySchema" alias="mys" version="01.00.01" xmlns="http://www.bentley.com/schemas/Bentley.ECXML.3.2">
-          <PropertyCategory typeName="MyConflict" priority="98"/>
-          <ECEntityClass typeName="MyConflict_">
-            <ECProperty propertyName="A" typeName="string"/>
-          </ECEntityClass>
-        </ECSchema>
-        )schema"
-    };
-
-    CompareResults(expectedSchemasXml, result2);
-    }
-
-/*---------------------------------------------------------------------------------**//**
-* @bsitest
-+---------------+---------------+---------------+---------------+---------------+------*/
-TEST_F(SchemaMergerTests, SchemaItemNameConflict_EntityAndStruct)
-    {
-    // Initialize two sets of schemas
-    bvector<Utf8CP> leftSchemasXml {
-      R"schema(<?xml version='1.0' encoding='utf-8' ?>
-        <ECSchema schemaName="MySchema" alias="mys" version="01.00.00" xmlns="http://www.bentley.com/schemas/Bentley.ECXML.3.2">
-          <ECStructClass typeName="MyConflict">
-            <ECProperty propertyName="A" typeName="string"/>
-          </ECStructClass>
-        </ECSchema>
-        )schema"
-    };
-    ECSchemaReadContextPtr leftContext = InitializeReadContextWithAllSchemas(leftSchemasXml);
-    bvector<ECN::ECSchemaCP> leftSchemas = leftContext->GetCache().GetSchemas();
-
-    bvector<Utf8CP> rightSchemasXml {
-      R"schema(<?xml version='1.0' encoding='utf-8' ?>
-        <ECSchema schemaName="MySchema" alias="mys" version="01.00.01" xmlns="http://www.bentley.com/schemas/Bentley.ECXML.3.2">
-          <ECEntityClass typeName="MyConflict">
-            <ECProperty propertyName="A" typeName="string"/>
-          </ECEntityClass>
-        </ECSchema>
-        )schema"
-    };
-    ECSchemaReadContextPtr rightContext = InitializeReadContextWithAllSchemas(rightSchemasXml);
-    bvector<ECN::ECSchemaCP> rightSchemas = rightContext->GetCache().GetSchemas();
-
-    //merge the schemas
-    SchemaMergeResult result;
-    MergerTestIssueListener issues;
-    result.AddIssueListener(issues);
-    EXPECT_EQ(BentleyStatus::ERROR, SchemaMerger::MergeSchemas(result, leftSchemas, rightSchemas));
-
-    // Compare issues
-    bvector<Utf8String> expectedIssues { "Cannot merge class MySchema:MyConflict because the type of class is different." };
-    CompareIssues(expectedIssues, issues.m_issues);
-
-
-    //merge the schemas
-    SchemaMergeResult result2;
-    MergerTestIssueListener issues2;
-    result2.AddIssueListener(issues2);
-    SchemaMergeOptions options;
-    options.SetRenameSchemaItemOnConflict(true);
-    EXPECT_EQ(BentleyStatus::ERROR, SchemaMerger::MergeSchemas(result2, leftSchemas, rightSchemas, options));
-
-    // Compare issues
-    bvector<Utf8String> expectedIssues2 { "Cannot merge class MySchema:MyConflict because the type of class is different." };
-    CompareIssues(expectedIssues2, issues2.m_issues);
-
-    }
-
-/*---------------------------------------------------------------------------------**//**
-* @bsitest
-+---------------+---------------+---------------+---------------+---------------+------*/
-TEST_F(SchemaMergerTests, PropertyNameConflict_DisconnectedClasses)
-    {
-    //This one has a class deriving from another, both classes are not deriving from each other in the incoming schema, and the incoming schema produces a conflict
-    // Initialize two sets of schemas
-    bvector<Utf8CP> leftSchemasXml {
-      R"schema(<?xml version='1.0' encoding='utf-8' ?>
-        <ECSchema schemaName="MySchema" alias="mys" version="01.00.00" xmlns="http://www.bentley.com/schemas/Bentley.ECXML.3.2">
-          <ECEntityClass typeName="MyBase">
-          </ECEntityClass>
-          <ECEntityClass typeName="MyConflict">
-            <BaseClass>MyBase</BaseClass>
-          </ECEntityClass>
-        </ECSchema>
-        )schema"
-    };
-    ECSchemaReadContextPtr leftContext = InitializeReadContextWithAllSchemas(leftSchemasXml);
-    bvector<ECN::ECSchemaCP> leftSchemas = leftContext->GetCache().GetSchemas();
-
-    bvector<Utf8CP> rightSchemasXml {
-      R"schema(<?xml version='1.0' encoding='utf-8' ?>
-        <ECSchema schemaName="MySchema" alias="mys" version="01.00.01" xmlns="http://www.bentley.com/schemas/Bentley.ECXML.3.2">
-          <ECEntityClass typeName="MyBase">
-            <ECProperty propertyName="A" typeName="int"/>
-          </ECEntityClass>
-          <ECEntityClass typeName="MyConflict">
-            <ECProperty propertyName="A" typeName="string"/>
-          </ECEntityClass>
-        </ECSchema>
-        )schema"
-    };
-    ECSchemaReadContextPtr rightContext = InitializeReadContextWithAllSchemas(rightSchemasXml);
-    bvector<ECN::ECSchemaCP> rightSchemas = rightContext->GetCache().GetSchemas();
-
-    //merge the schemas
-    SchemaMergeResult result;
-    MergerTestIssueListener issues;
-    result.AddIssueListener(issues);
-    EXPECT_EQ(BentleyStatus::ERROR, SchemaMerger::MergeSchemas(result, leftSchemas, rightSchemas));
-
-    // Compare issues
-    bvector<Utf8String> expectedIssues { "Failed to add property A to class MySchema:MyConflict because it conflicts with another property. RenamePropertyOnConflict flag is set to false." };
-    CompareIssues(expectedIssues, issues.m_issues);
-
-    //merge again, with resolve conflict flag set to true
-    SchemaMergeResult result2;
-    SchemaMergeOptions options;
-    options.SetRenamePropertyOnConflict(true);
-    EXPECT_EQ(BentleyStatus::SUCCESS, SchemaMerger::MergeSchemas(result2, leftSchemas, rightSchemas, options));
-
-    // Compare result
-    bvector<Utf8CP> expectedSchemasXml {
-      R"schema(<?xml version='1.0' encoding='utf-8' ?>
-        <ECSchema schemaName="MySchema" alias="mys" version="01.00.01" xmlns="http://www.bentley.com/schemas/Bentley.ECXML.3.2">
-          <ECSchemaReference name="ECv3ConversionAttributes" version="01.00.01" alias="V2ToV3"/>
-          <ECEntityClass typeName="MyBase">
-            <ECProperty propertyName="A" typeName="int"/>
-          </ECEntityClass>
-          <ECEntityClass typeName="MyConflict">
-            <BaseClass>MyBase</BaseClass>
-            <ECCustomAttributes>
-              <RenamedPropertiesMapping xmlns="ECv3ConversionAttributes.01.00.01">
-                  <PropertyMapping>A|A_1</PropertyMapping>
-              </RenamedPropertiesMapping>
-            </ECCustomAttributes>
-            <ECProperty propertyName="A_1" typeName="string"/>
-          </ECEntityClass>
-        </ECSchema>
-        )schema"
-    };
-
-    CompareResults(expectedSchemasXml, result2);
-    }
-    
-/*---------------------------------------------------------------------------------**//**
-* @bsitest
-+---------------+---------------+---------------+---------------+---------------+------*/
-TEST_F(SchemaMergerTests, PropertyNameConflict_ConnectBaseClass)
-    {
-    // Initialize two sets of schemas
-    bvector<Utf8CP> leftSchemasXml {
-      R"schema(<?xml version='1.0' encoding='utf-8' ?>
-        <ECSchema schemaName="MySchema" alias="mys" version="01.00.00" xmlns="http://www.bentley.com/schemas/Bentley.ECXML.3.2">
-          <ECEntityClass typeName="MyBase">
-            <ECProperty propertyName="A" typeName="int"/>
-          </ECEntityClass>
-          <ECEntityClass typeName="MyConflict">
-            <ECProperty propertyName="A" typeName="string"/>
-          </ECEntityClass>
-        </ECSchema>
-        )schema"
-    };
-    ECSchemaReadContextPtr leftContext = InitializeReadContextWithAllSchemas(leftSchemasXml);
-    bvector<ECN::ECSchemaCP> leftSchemas = leftContext->GetCache().GetSchemas();
-
-    bvector<Utf8CP> rightSchemasXml {
-      R"schema(<?xml version='1.0' encoding='utf-8' ?>
-        <ECSchema schemaName="MySchema" alias="mys" version="01.00.01" xmlns="http://www.bentley.com/schemas/Bentley.ECXML.3.2">
-          <ECEntityClass typeName="MyBase">
-          </ECEntityClass>
-          <ECEntityClass typeName="MyConflict">
-            <BaseClass>MyBase</BaseClass>
-          </ECEntityClass>
-        </ECSchema>
-        )schema"
-    };
-    ECSchemaReadContextPtr rightContext = InitializeReadContextWithAllSchemas(rightSchemasXml);
-    bvector<ECN::ECSchemaCP> rightSchemas = rightContext->GetCache().GetSchemas();
-    
-    //merge the schemas
-    SchemaMergeResult result;
-    MergerTestIssueListener issues;
-    result.AddIssueListener(issues);
-    EXPECT_EQ(BentleyStatus::ERROR, SchemaMerger::MergeSchemas(result, leftSchemas, rightSchemas));
-
-    // Compare issues
-    bvector<Utf8String> expectedIssues { "New base class MySchema:MyBase is incompatible with properties on MySchema:MyConflict or its derived classes." };
-    CompareIssues(expectedIssues, issues.m_issues);
-    }
-
-/*---------------------------------------------------------------------------------**//**
-* @bsitest
-+---------------+---------------+---------------+---------------+---------------+------*/
-TEST_F(SchemaMergerTests, PropertyNameConflict_AddBaseClassWithIncomingProperty)
-    {
-    // Initialize two sets of schemas
-    bvector<Utf8CP> leftSchemasXml {
-      R"schema(<?xml version='1.0' encoding='utf-8' ?>
-        <ECSchema schemaName="MySchema" alias="mys" version="01.00.00" xmlns="http://www.bentley.com/schemas/Bentley.ECXML.3.2">
-          <ECEntityClass typeName="MyConflict">
-            <ECProperty propertyName="A" typeName="string"/>
-          </ECEntityClass>
-        </ECSchema>
-        )schema"
-    };
-    ECSchemaReadContextPtr leftContext = InitializeReadContextWithAllSchemas(leftSchemasXml);
-    bvector<ECN::ECSchemaCP> leftSchemas = leftContext->GetCache().GetSchemas();
-
-    bvector<Utf8CP> rightSchemasXml {
-      R"schema(<?xml version='1.0' encoding='utf-8' ?>
-        <ECSchema schemaName="MySchema" alias="mys" version="01.00.01" xmlns="http://www.bentley.com/schemas/Bentley.ECXML.3.2">
-          <ECEntityClass typeName="MyBase">
-            <ECProperty propertyName="A" typeName="int"/>
-          </ECEntityClass>
-          <ECEntityClass typeName="MyConflict">
-            <BaseClass>MyBase</BaseClass>
-          </ECEntityClass>
-        </ECSchema>
-        )schema"
-    };
-    ECSchemaReadContextPtr rightContext = InitializeReadContextWithAllSchemas(rightSchemasXml);
-    bvector<ECN::ECSchemaCP> rightSchemas = rightContext->GetCache().GetSchemas();
-    
-    //merge the schemas
-    SchemaMergeResult result;
-    MergerTestIssueListener issues;
-    result.AddIssueListener(issues);
-    EXPECT_EQ(BentleyStatus::ERROR, SchemaMerger::MergeSchemas(result, leftSchemas, rightSchemas));
-
-    // Compare issues
-    bvector<Utf8String> expectedIssues { "New base class MySchema:MyBase is incompatible with properties on MySchema:MyConflict or its derived classes." };
-    CompareIssues(expectedIssues, issues.m_issues);
-
-    //merge again, with resolve conflict flag set to true
-    SchemaMergeResult result2;
-    SchemaMergeOptions options;
-    options.SetRenamePropertyOnConflict(true);
-    EXPECT_EQ(BentleyStatus::ERROR, SchemaMerger::MergeSchemas(result2, leftSchemas, rightSchemas, options));
-    //  We do not support this case for now, so there is no option to automatically rename/resolve this.
-    }
-
-
-/*---------------------------------------------------------------------------------**//**
-* @bsitest
-+---------------+---------------+---------------+---------------+---------------+------*/
-TEST_F(SchemaMergerTests, PropertyNameConflict_AddDerivedClassWithIncomingProperty)
-    {
-    // Initialize two sets of schemas
-    bvector<Utf8CP> leftSchemasXml {
-      R"schema(<?xml version='1.0' encoding='utf-8' ?>
-        <ECSchema schemaName="MySchema" alias="mys" version="01.00.00" xmlns="http://www.bentley.com/schemas/Bentley.ECXML.3.2">
-          <ECEntityClass typeName="MyBase">
-            <ECProperty propertyName="A" typeName="string"/>
-          </ECEntityClass>
-        </ECSchema>
-        )schema"
-    };
-    ECSchemaReadContextPtr leftContext = InitializeReadContextWithAllSchemas(leftSchemasXml);
-    bvector<ECN::ECSchemaCP> leftSchemas = leftContext->GetCache().GetSchemas();
-
-    bvector<Utf8CP> rightSchemasXml {
-      R"schema(<?xml version='1.0' encoding='utf-8' ?>
-        <ECSchema schemaName="MySchema" alias="mys" version="01.00.01" xmlns="http://www.bentley.com/schemas/Bentley.ECXML.3.2">
-          <ECEntityClass typeName="MyBase">
-          </ECEntityClass>
-          <ECEntityClass typeName="MyConflict">
-            <BaseClass>MyBase</BaseClass>
-            <ECProperty propertyName="A" typeName="int"/>
-          </ECEntityClass>
-        </ECSchema>
-        )schema"
-    };
-    ECSchemaReadContextPtr rightContext = InitializeReadContextWithAllSchemas(rightSchemasXml);
-    bvector<ECN::ECSchemaCP> rightSchemas = rightContext->GetCache().GetSchemas();
-    
-    //merge the schemas
-    SchemaMergeResult result;
-    MergerTestIssueListener issues;
-    result.AddIssueListener(issues);
-    EXPECT_EQ(BentleyStatus::ERROR, SchemaMerger::MergeSchemas(result, leftSchemas, rightSchemas));
-
-    // Compare issues
-    bvector<Utf8String> expectedIssues { "Failed to copy class MySchema:MyConflict into merged schema" }; //TODO: This needs a better check!
-    CompareIssues(expectedIssues, issues.m_issues);
-    //TODO: This scenario implicitly happens inside CopyClass() so it does not handle conflicts
-    }
-
-/*---------------------------------------------------------------------------------**//**
-* @bsitest
-+---------------+---------------+---------------+---------------+---------------+------*/
-TEST_F(SchemaMergerTests, EnumerationTypeConflict)
-    {
-    // Initialize two sets of schemas
-    bvector<Utf8CP> leftSchemasXml {
-      R"schema(<?xml version='1.0' encoding='utf-8' ?>
-        <ECSchema schemaName="MySchema" alias="mys" version="01.00.00" xmlns="http://www.bentley.com/schemas/Bentley.ECXML.3.2">
-          <ECEnumeration typeName="MyEnum" backingTypeName="int" isStrict="true">
-              <ECEnumerator name="a" value="0" displayLabel="Zero"/>
-              <ECEnumerator name="b" value="2" displayLabel="Two"/>
-          </ECEnumeration>
-        </ECSchema>
-        )schema"
-    };
-    ECSchemaReadContextPtr leftContext = InitializeReadContextWithAllSchemas(leftSchemasXml);
-    bvector<ECN::ECSchemaCP> leftSchemas = leftContext->GetCache().GetSchemas();
-
-    bvector<Utf8CP> rightSchemasXml {
-      R"schema(<?xml version='1.0' encoding='utf-8' ?>
-        <ECSchema schemaName="MySchema" alias="mys" version="01.00.01" xmlns="http://www.bentley.com/schemas/Bentley.ECXML.3.2">
-          <ECEnumeration typeName="MyEnum" backingTypeName="string" isStrict="true">
-              <ECEnumerator name="a" value="A" displayLabel="Zero"/>
-              <ECEnumerator name="b" value="B" displayLabel="Two"/>
-          </ECEnumeration>
-        </ECSchema>
-        )schema"
-    };
-    ECSchemaReadContextPtr rightContext = InitializeReadContextWithAllSchemas(rightSchemasXml);
-    bvector<ECN::ECSchemaCP> rightSchemas = rightContext->GetCache().GetSchemas();
-    
-    //merge the schemas
-    SchemaMergeResult result;
-    MergerTestIssueListener issues;
-    result.AddIssueListener(issues);
-    EXPECT_EQ(BentleyStatus::ERROR, SchemaMerger::MergeSchemas(result, leftSchemas, rightSchemas));
-
-    // Compare issues
-    bvector<Utf8String> expectedIssues { "Enumeration 'MySchema:MyEnum' has its Type changed. This is not supported." };
-    CompareIssues(expectedIssues, issues.m_issues);
-    }
-
-/*---------------------------------------------------------------------------------**//**
-* @bsitest
-+---------------+---------------+---------------+---------------+---------------+------*/
-TEST_F(SchemaMergerTests, PropertyNameConflict_AddBaseProperty)
-    {
-    // Initialize two sets of schemas
-    bvector<Utf8CP> leftSchemasXml {
-      R"schema(<?xml version='1.0' encoding='utf-8' ?>
-        <ECSchema schemaName="MySchema" alias="mys" version="01.00.00" xmlns="http://www.bentley.com/schemas/Bentley.ECXML.3.2">
-          <ECEntityClass typeName="MyBase">
-          </ECEntityClass>
-          <ECEntityClass typeName="MyConflict">
-            <BaseClass>MyBase</BaseClass>
-            <ECProperty propertyName="A" typeName="int"/>
-          </ECEntityClass>
-        </ECSchema>
-        )schema"
-    };
-    ECSchemaReadContextPtr leftContext = InitializeReadContextWithAllSchemas(leftSchemasXml);
-    bvector<ECN::ECSchemaCP> leftSchemas = leftContext->GetCache().GetSchemas();
-
-    bvector<Utf8CP> rightSchemasXml {
-      R"schema(<?xml version='1.0' encoding='utf-8' ?>
-        <ECSchema schemaName="MySchema" alias="mys" version="01.00.01" xmlns="http://www.bentley.com/schemas/Bentley.ECXML.3.2">
-          <ECEntityClass typeName="MyBase">
-            <ECProperty propertyName="A" typeName="string"/>
-          </ECEntityClass>
-        </ECSchema>
-        )schema"
-    };
-    ECSchemaReadContextPtr rightContext = InitializeReadContextWithAllSchemas(rightSchemasXml);
-    bvector<ECN::ECSchemaCP> rightSchemas = rightContext->GetCache().GetSchemas();
-    
-    //merge the schemas
-    SchemaMergeResult result;
-    MergerTestIssueListener issues;
-    result.AddIssueListener(issues);
-    EXPECT_EQ(BentleyStatus::ERROR, SchemaMerger::MergeSchemas(result, leftSchemas, rightSchemas));
-
-    // Compare issues
-    bvector<Utf8String> expectedIssues { "Failed to add property A to class MySchema:MyBase because it conflicts with another property. RenamePropertyOnConflict flag is set to false." };
-    CompareIssues(expectedIssues, issues.m_issues);
-    }
-
-/*---------------------------------------------------------------------------------**//**
-* @bsitest
-+---------------+---------------+---------------+---------------+---------------+------*/
-TEST_F(SchemaMergerTests, PropertyNameConflict_AddDerivedProperty)
-    {
-    // Initialize two sets of schemas
-    bvector<Utf8CP> leftSchemasXml {
-      R"schema(<?xml version='1.0' encoding='utf-8' ?>
-        <ECSchema schemaName="MySchema" alias="mys" version="01.00.00" xmlns="http://www.bentley.com/schemas/Bentley.ECXML.3.2">
-          <ECEntityClass typeName="MyBase">
-            <ECProperty propertyName="A" typeName="int"/>
-          </ECEntityClass>
-          <ECEntityClass typeName="MyConflict">
-            <BaseClass>MyBase</BaseClass>
-          </ECEntityClass>
-        </ECSchema>
-        )schema"
-    };
-    ECSchemaReadContextPtr leftContext = InitializeReadContextWithAllSchemas(leftSchemasXml);
-    bvector<ECN::ECSchemaCP> leftSchemas = leftContext->GetCache().GetSchemas();
-
-    bvector<Utf8CP> rightSchemasXml {
-      R"schema(<?xml version='1.0' encoding='utf-8' ?>
-        <ECSchema schemaName="MySchema" alias="mys" version="01.00.01" xmlns="http://www.bentley.com/schemas/Bentley.ECXML.3.2">
-          <ECEntityClass typeName="MyConflict">
-            <ECProperty propertyName="A" typeName="string"/>
-          </ECEntityClass>
-        </ECSchema>
-        )schema"
-    };
-    ECSchemaReadContextPtr rightContext = InitializeReadContextWithAllSchemas(rightSchemasXml);
-    bvector<ECN::ECSchemaCP> rightSchemas = rightContext->GetCache().GetSchemas();
-    
-    //merge the schemas
-    SchemaMergeResult result;
-    MergerTestIssueListener issues;
-    result.AddIssueListener(issues);
-    EXPECT_EQ(BentleyStatus::ERROR, SchemaMerger::MergeSchemas(result, leftSchemas, rightSchemas));
-
-    // Compare issues
-    bvector<Utf8String> expectedIssues { "Failed to add property A to class MySchema:MyConflict because it conflicts with another property. RenamePropertyOnConflict flag is set to false." };
-    CompareIssues(expectedIssues, issues.m_issues);
-
-    //merge again, with resolve conflict flag set to true
-    SchemaMergeResult result2;
-    SchemaMergeOptions options;
-    options.SetRenamePropertyOnConflict(true);
-    EXPECT_EQ(BentleyStatus::SUCCESS, SchemaMerger::MergeSchemas(result2, leftSchemas, rightSchemas, options));
-
-    // Compare result
-    bvector<Utf8CP> expectedSchemasXml {
-      R"schema(<?xml version='1.0' encoding='utf-8' ?>
-        <ECSchema schemaName="MySchema" alias="mys" version="01.00.01" xmlns="http://www.bentley.com/schemas/Bentley.ECXML.3.2">
-          <ECSchemaReference name="ECv3ConversionAttributes" version="01.00.01" alias="V2ToV3"/>
-          <ECEntityClass typeName="MyBase">
-            <ECProperty propertyName="A" typeName="int"/>
-          </ECEntityClass>
-          <ECEntityClass typeName="MyConflict">
-            <BaseClass>MyBase</BaseClass>
-            <ECCustomAttributes>
-              <RenamedPropertiesMapping xmlns="ECv3ConversionAttributes.01.00.01">
-                  <PropertyMapping>A|A_1</PropertyMapping>
-              </RenamedPropertiesMapping>
-            </ECCustomAttributes>
-            <ECProperty propertyName="A_1" typeName="string"/>
-          </ECEntityClass>
-        </ECSchema>
-        )schema"
-    };
-
-    CompareResults(expectedSchemasXml, result2);
-    }
-
-/*---------------------------------------------------------------------------------**//**
-* @bsitest
-+---------------+---------------+---------------+---------------+---------------+------*/
-TEST_F(SchemaMergerTests, PropertyNameConflict_AddBaseProperty2Levels)
-    {
-    // Initialize two sets of schemas
-    bvector<Utf8CP> leftSchemasXml {
-      R"schema(<?xml version='1.0' encoding='utf-8' ?>
-        <ECSchema schemaName="MySchema" alias="mys" version="01.00.00" xmlns="http://www.bentley.com/schemas/Bentley.ECXML.3.2">
-          <ECEntityClass typeName="MyBaseBase">
-          </ECEntityClass>
-          <ECEntityClass typeName="MyBase">
-            <BaseClass>MyBaseBase</BaseClass>
-          </ECEntityClass>
-          <ECEntityClass typeName="MyConflict">
-            <BaseClass>MyBase</BaseClass>
-            <ECProperty propertyName="A" typeName="int"/>
-          </ECEntityClass>
-        </ECSchema>
-        )schema"
-    };
-    ECSchemaReadContextPtr leftContext = InitializeReadContextWithAllSchemas(leftSchemasXml);
-    bvector<ECN::ECSchemaCP> leftSchemas = leftContext->GetCache().GetSchemas();
-
-    bvector<Utf8CP> rightSchemasXml {
-      R"schema(<?xml version='1.0' encoding='utf-8' ?>
-        <ECSchema schemaName="MySchema" alias="mys" version="01.00.01" xmlns="http://www.bentley.com/schemas/Bentley.ECXML.3.2">
-          <ECEntityClass typeName="MyBaseBase">
-            <ECProperty propertyName="A" typeName="string"/>
-          </ECEntityClass>
-        </ECSchema>
-        )schema"
-    };
-    ECSchemaReadContextPtr rightContext = InitializeReadContextWithAllSchemas(rightSchemasXml);
-    bvector<ECN::ECSchemaCP> rightSchemas = rightContext->GetCache().GetSchemas();
-    
-    //merge the schemas
-    SchemaMergeResult result;
-    MergerTestIssueListener issues;
-    result.AddIssueListener(issues);
-    EXPECT_EQ(BentleyStatus::ERROR, SchemaMerger::MergeSchemas(result, leftSchemas, rightSchemas));
-
-    // Compare issues
-    bvector<Utf8String> expectedIssues { "Failed to add property A to class MySchema:MyBaseBase because it conflicts with another property. RenamePropertyOnConflict flag is set to false." };
-    CompareIssues(expectedIssues, issues.m_issues);
-
-    //merge again, with resolve conflict flag set to true
-    SchemaMergeResult result2;
-    SchemaMergeOptions options;
-    options.SetRenamePropertyOnConflict(true);
-    EXPECT_EQ(BentleyStatus::SUCCESS, SchemaMerger::MergeSchemas(result2, leftSchemas, rightSchemas, options));
-
-    // Compare result
-    bvector<Utf8CP> expectedSchemasXml {
-      R"schema(<?xml version='1.0' encoding='utf-8' ?>
-        <ECSchema schemaName="MySchema" alias="mys" version="01.00.01" xmlns="http://www.bentley.com/schemas/Bentley.ECXML.3.2">
-          <ECSchemaReference name="ECv3ConversionAttributes" version="01.00.01" alias="V2ToV3"/>
-          <ECEntityClass typeName="MyBaseBase">
-            <ECCustomAttributes>
-              <RenamedPropertiesMapping xmlns="ECv3ConversionAttributes.01.00.01">
-                  <PropertyMapping>A|A_1</PropertyMapping>
-              </RenamedPropertiesMapping>
-            </ECCustomAttributes>
-            <ECProperty propertyName="A_1" typeName="string"/>
-          </ECEntityClass>
-          <ECEntityClass typeName="MyBase">
-            <BaseClass>MyBaseBase</BaseClass>
-          </ECEntityClass>
-          <ECEntityClass typeName="MyConflict">
-            <BaseClass>MyBase</BaseClass>
-            <ECProperty propertyName="A" typeName="int"/>
-          </ECEntityClass>
-        </ECSchema>
-        )schema"
-    };
-
-    CompareResults(expectedSchemasXml, result2);
-    }
-
-/*---------------------------------------------------------------------------------**//**
-* @bsitest
-+---------------+---------------+---------------+---------------+---------------+------*/
-TEST_F(SchemaMergerTests, PropertyNameConflict_AddDerivedProperty2Levels)
-    {
-    // Initialize two sets of schemas
-    bvector<Utf8CP> leftSchemasXml {
-      R"schema(<?xml version='1.0' encoding='utf-8' ?>
-        <ECSchema schemaName="MySchema" alias="mys" version="01.00.00" xmlns="http://www.bentley.com/schemas/Bentley.ECXML.3.2">
-          <ECEntityClass typeName="MyBaseBase">
-            <ECProperty propertyName="A" typeName="int"/>
-          </ECEntityClass>
-          <ECEntityClass typeName="MyBase">
-            <BaseClass>MyBaseBase</BaseClass>
-          </ECEntityClass>
-          <ECEntityClass typeName="MyConflict">
-            <BaseClass>MyBase</BaseClass>
-          </ECEntityClass>
-        </ECSchema>
-        )schema"
-    };
-    ECSchemaReadContextPtr leftContext = InitializeReadContextWithAllSchemas(leftSchemasXml);
-    bvector<ECN::ECSchemaCP> leftSchemas = leftContext->GetCache().GetSchemas();
-
-    bvector<Utf8CP> rightSchemasXml {
-      R"schema(<?xml version='1.0' encoding='utf-8' ?>
-        <ECSchema schemaName="MySchema" alias="mys" version="01.00.01" xmlns="http://www.bentley.com/schemas/Bentley.ECXML.3.2">
-          <ECEntityClass typeName="MyConflict">
-            <ECProperty propertyName="A" typeName="string"/>
-          </ECEntityClass>
-        </ECSchema>
-        )schema"
-    };
-    ECSchemaReadContextPtr rightContext = InitializeReadContextWithAllSchemas(rightSchemasXml);
-    bvector<ECN::ECSchemaCP> rightSchemas = rightContext->GetCache().GetSchemas();
-    
-    //merge the schemas
-    SchemaMergeResult result;
-    MergerTestIssueListener issues;
-    result.AddIssueListener(issues);
-    EXPECT_EQ(BentleyStatus::ERROR, SchemaMerger::MergeSchemas(result, leftSchemas, rightSchemas));
-
-    // Compare issues
-    bvector<Utf8String> expectedIssues { "Failed to add property A to class MySchema:MyConflict because it conflicts with another property. RenamePropertyOnConflict flag is set to false." };
-    CompareIssues(expectedIssues, issues.m_issues);
-
-
-    //merge again, with resolve conflict flag set to true
-    SchemaMergeResult result2;
-    SchemaMergeOptions options;
-    options.SetRenamePropertyOnConflict(true);
-    EXPECT_EQ(BentleyStatus::SUCCESS, SchemaMerger::MergeSchemas(result2, leftSchemas, rightSchemas, options));
-
-    // Compare result
-    bvector<Utf8CP> expectedSchemasXml {
-      R"schema(<?xml version='1.0' encoding='utf-8' ?>
-        <ECSchema schemaName="MySchema" alias="mys" version="01.00.01" xmlns="http://www.bentley.com/schemas/Bentley.ECXML.3.2">
-          <ECSchemaReference name="ECv3ConversionAttributes" version="01.00.01" alias="V2ToV3"/>
-          <ECEntityClass typeName="MyBaseBase">
-            <ECProperty propertyName="A" typeName="int"/>
-          </ECEntityClass>
-          <ECEntityClass typeName="MyBase">
-            <BaseClass>MyBaseBase</BaseClass>
-          </ECEntityClass>
-          <ECEntityClass typeName="MyConflict">
-            <BaseClass>MyBase</BaseClass>
-            <ECCustomAttributes>
-              <RenamedPropertiesMapping xmlns="ECv3ConversionAttributes.01.00.01">
-                  <PropertyMapping>A|A_1</PropertyMapping>
-              </RenamedPropertiesMapping>
-            </ECCustomAttributes>
-            <ECProperty propertyName="A_1" typeName="string"/>
-          </ECEntityClass>
-        </ECSchema>
-        )schema"
-    };
-
-    CompareResults(expectedSchemasXml, result2);
-    }
-
-
-/*---------------------------------------------------------------------------------**//**
-* @bsitest
-+---------------+---------------+---------------+---------------+---------------+------*/
-TEST_F(SchemaMergerTests, PropertyNameConflict_AddBasePropertyInReferencedSchema)
-    {
-    // Initialize two sets of schemas
-    bvector<Utf8CP> leftSchemasXml {
-      R"schema(<?xml version='1.0' encoding='utf-8' ?>
-        <ECSchema schemaName="MyBaseSchema" alias="mybs" version="01.00.00" xmlns="http://www.bentley.com/schemas/Bentley.ECXML.3.2">
-          <ECEntityClass typeName="MyBase">
-          </ECEntityClass>
-        </ECSchema>
-        )schema",
-      R"schema(<?xml version='1.0' encoding='utf-8' ?>
-        <ECSchema schemaName="MySchema" alias="mys" version="01.00.00" xmlns="http://www.bentley.com/schemas/Bentley.ECXML.3.2">
-          <ECSchemaReference name="MyBaseSchema" version="01.00.00" alias="mybs"/>
-          <ECEntityClass typeName="MyConflict">
-            <BaseClass>mybs:MyBase</BaseClass>
-            <ECProperty propertyName="A" typeName="int"/>
-          </ECEntityClass>
-        </ECSchema>
-        )schema"
-    };
-    ECSchemaReadContextPtr leftContext = InitializeReadContextWithAllSchemas(leftSchemasXml);
-    bvector<ECN::ECSchemaCP> leftSchemas = leftContext->GetCache().GetSchemas();
-
-    bvector<Utf8CP> rightSchemasXml {
-      R"schema(<?xml version='1.0' encoding='utf-8' ?>
-        <ECSchema schemaName="MyBaseSchema" alias="mybs" version="01.00.00" xmlns="http://www.bentley.com/schemas/Bentley.ECXML.3.2">
-          <ECEntityClass typeName="MyBase">
-            <ECProperty propertyName="A" typeName="string"/>
-          </ECEntityClass>
-        </ECSchema>
-        )schema",
-      R"schema(<?xml version='1.0' encoding='utf-8' ?>
-        <ECSchema schemaName="MySchema" alias="mys" version="01.00.01" xmlns="http://www.bentley.com/schemas/Bentley.ECXML.3.2">
-          <ECSchemaReference name="MyBaseSchema" version="01.00.00" alias="mybs"/>
-          <ECEntityClass typeName="MyConflict">
-            <BaseClass>mybs:MyBase</BaseClass>
-          </ECEntityClass>
-        </ECSchema>
-        )schema"
-    };
-    ECSchemaReadContextPtr rightContext = InitializeReadContextWithAllSchemas(rightSchemasXml);
-    bvector<ECN::ECSchemaCP> rightSchemas = rightContext->GetCache().GetSchemas();
-    
-    //merge the schemas
-    SchemaMergeResult result;
-    MergerTestIssueListener issues;
-    result.AddIssueListener(issues);
-    EXPECT_EQ(BentleyStatus::ERROR, SchemaMerger::MergeSchemas(result, leftSchemas, rightSchemas));
-
-    // Compare issues
-    bvector<Utf8String> expectedIssues { "Failed to add property A to class MyBaseSchema:MyBase because it conflicts with another property. RenamePropertyOnConflict flag is set to false." };
-    CompareIssues(expectedIssues, issues.m_issues);
-    }
-
-/*---------------------------------------------------------------------------------**//**
-* @bsitest
-+---------------+---------------+---------------+---------------+---------------+------*/
-TEST_F(SchemaMergerTests, PropertyNameConflict_AddDerivedPropertyForReferencedSchema)
-    {
-    // Initialize two sets of schemas
-    bvector<Utf8CP> leftSchemasXml {
-      R"schema(<?xml version='1.0' encoding='utf-8' ?>
-        <ECSchema schemaName="MyBaseSchema" alias="mybs" version="01.00.00" xmlns="http://www.bentley.com/schemas/Bentley.ECXML.3.2">
-          <ECEntityClass typeName="MyBase">
-            <ECProperty propertyName="A" typeName="string"/>
-          </ECEntityClass>
-        </ECSchema>
-        )schema",
-      R"schema(<?xml version='1.0' encoding='utf-8' ?>
-        <ECSchema schemaName="MySchema" alias="mys" version="01.00.01" xmlns="http://www.bentley.com/schemas/Bentley.ECXML.3.2">
-          <ECSchemaReference name="MyBaseSchema" version="01.00.00" alias="mybs"/>
-          <ECEntityClass typeName="MyConflict">
-            <BaseClass>mybs:MyBase</BaseClass>
-          </ECEntityClass>
-        </ECSchema>
-        )schema"
-    };
-    ECSchemaReadContextPtr leftContext = InitializeReadContextWithAllSchemas(leftSchemasXml);
-    bvector<ECN::ECSchemaCP> leftSchemas = leftContext->GetCache().GetSchemas();
-
-    bvector<Utf8CP> rightSchemasXml {
-      R"schema(<?xml version='1.0' encoding='utf-8' ?>
-        <ECSchema schemaName="MyBaseSchema" alias="mybs" version="01.00.00" xmlns="http://www.bentley.com/schemas/Bentley.ECXML.3.2">
-          <ECEntityClass typeName="MyBase">
-          </ECEntityClass>
-        </ECSchema>
-        )schema",
-      R"schema(<?xml version='1.0' encoding='utf-8' ?>
-        <ECSchema schemaName="MySchema" alias="mys" version="01.00.01" xmlns="http://www.bentley.com/schemas/Bentley.ECXML.3.2">
-          <ECSchemaReference name="MyBaseSchema" version="01.00.00" alias="mybs"/>
-          <ECEntityClass typeName="MyConflict">
-            <BaseClass>mybs:MyBase</BaseClass>
-            <ECProperty propertyName="A" typeName="int"/>
-          </ECEntityClass>
-        </ECSchema>
-        )schema"
-    };
-    ECSchemaReadContextPtr rightContext = InitializeReadContextWithAllSchemas(rightSchemasXml);
-    bvector<ECN::ECSchemaCP> rightSchemas = rightContext->GetCache().GetSchemas();
-    
-    //merge the schemas
-    SchemaMergeResult result;
-    MergerTestIssueListener issues;
-    result.AddIssueListener(issues);
-    EXPECT_EQ(BentleyStatus::ERROR, SchemaMerger::MergeSchemas(result, leftSchemas, rightSchemas));
-
-    // Compare issues
-    bvector<Utf8String> expectedIssues { "Failed to add property A to class MySchema:MyConflict because it conflicts with another property. RenamePropertyOnConflict flag is set to false." };
-    CompareIssues(expectedIssues, issues.m_issues);
-    }
-
-/*---------------------------------------------------------------------------------**//**
-* @bsitest
-+---------------+---------------+---------------+---------------+---------------+------*/
-TEST_F(SchemaMergerTests, ChangePropertyFromBinaryToIGeometry)
-    {
-    // Initialize two sets of schemas
-    bvector<Utf8CP> leftSchemasXml {
-      R"schema(<?xml version='1.0' encoding='utf-8' ?>
-        <ECSchema schemaName="MySchema" alias="mys" version="01.00.00" xmlns="http://www.bentley.com/schemas/Bentley.ECXML.3.2">
-          <ECEntityClass typeName="MyClass">
-            <ECProperty propertyName="A" typeName="binary"/>
-          </ECEntityClass>
-        </ECSchema>
-        )schema"
-    };
-    ECSchemaReadContextPtr leftContext = InitializeReadContextWithAllSchemas(leftSchemasXml);
-    bvector<ECN::ECSchemaCP> leftSchemas = leftContext->GetCache().GetSchemas();
-
-    bvector<Utf8CP> rightSchemasXml {
-      R"schema(<?xml version='1.0' encoding='utf-8' ?>
-        <ECSchema schemaName="MySchema" alias="mys" version="01.00.01" xmlns="http://www.bentley.com/schemas/Bentley.ECXML.3.2">
-          <ECEntityClass typeName="MyClass">
-            <ECProperty propertyName="A" typeName="Bentley.Geometry.Common.IGeometry"/>
-          </ECEntityClass>
-        </ECSchema>
-        )schema"
-    };
-    ECSchemaReadContextPtr rightContext = InitializeReadContextWithAllSchemas(rightSchemasXml);
-    bvector<ECN::ECSchemaCP> rightSchemas = rightContext->GetCache().GetSchemas();
-    
-    //merge the schemas
-    SchemaMergeResult result;
-    MergerTestIssueListener issues;
-    result.AddIssueListener(issues);
-    EXPECT_EQ(BentleyStatus::ERROR, SchemaMerger::MergeSchemas(result, leftSchemas, rightSchemas));
-
-    // Compare issues
-    bvector<Utf8String> expectedIssues { "Property MySchema:MyClass:A has its type changed." };
-    CompareIssues(expectedIssues, issues.m_issues);
-
-    //merge again, with keep left
-    SchemaMergeResult result2;
-    SchemaMergeOptions options;
-    options.SetIgnoreIncompatiblePropertyTypeChanges(true);
-    EXPECT_EQ(BentleyStatus::SUCCESS, SchemaMerger::MergeSchemas(result2, leftSchemas, rightSchemas, options));
-
-    // Compare result
-    bvector<Utf8CP> expectedSchemasXml {
-      R"schema(<?xml version='1.0' encoding='utf-8' ?>
-        <ECSchema schemaName="MySchema" alias="mys" version="01.00.01" xmlns="http://www.bentley.com/schemas/Bentley.ECXML.3.2">
-          <ECEntityClass typeName="MyClass">
-            <ECProperty propertyName="A" typeName="binary"/>
-          </ECEntityClass>
-        </ECSchema>
-        )schema"
-    };
-
-    CompareResults(expectedSchemasXml, result2);
-    }
-
-/*---------------------------------------------------------------------------------**//**
-* @bsitest
-+---------------+---------------+---------------+---------------+---------------+------*/
-TEST_F(SchemaMergerTests, ChangeRoleLabel_KeepLeft)
-    {
-    // Initialize two sets of schemas
-    bvector<Utf8CP> leftSchemasXml {
-      R"schema(<?xml version='1.0' encoding='utf-8' ?>
-        <ECSchema schemaName="MySchema" alias="mys" version="01.00.00" xmlns="http://www.bentley.com/schemas/Bentley.ECXML.3.2">
-          <ECEntityClass typeName="MyClass">
-            <ECProperty propertyName="A" typeName="binary"/>
-          </ECEntityClass>
-          <ECRelationshipClass typeName="MyRelationshipClass" modifier="None" strength="referencing">
-              <Source multiplicity="(0..*)" roleLabel="uses section" polymorphic="false">
-                  <Class class="MyClass"/>
-              </Source>
-              <Target multiplicity="(0..1)" roleLabel="is part of built up section" polymorphic="true">
-                  <Class class="MyClass"/>
-              </Target>
-          </ECRelationshipClass>
-        </ECSchema>
-        )schema"
-    };
-    ECSchemaReadContextPtr leftContext = InitializeReadContextWithAllSchemas(leftSchemasXml);
-    bvector<ECN::ECSchemaCP> leftSchemas = leftContext->GetCache().GetSchemas();
-
-    bvector<Utf8CP> rightSchemasXml {
-      R"schema(<?xml version='1.0' encoding='utf-8' ?>
-        <ECSchema schemaName="MySchema" alias="mys" version="01.00.01" xmlns="http://www.bentley.com/schemas/Bentley.ECXML.3.2">
-          <ECEntityClass typeName="MyClass">
-            <ECProperty propertyName="A" typeName="binary"/>
-          </ECEntityClass>
-          <ECRelationshipClass typeName="MyRelationshipClass" modifier="None" strength="referencing">
-              <Source multiplicity="(0..*)" roleLabel="uses section *NEW*" polymorphic="false">
-                  <Class class="MyClass"/>
-              </Source>
-              <Target multiplicity="(0..1)" roleLabel="is part of built up section" polymorphic="true">
-                  <Class class="MyClass"/>
-              </Target>
-          </ECRelationshipClass>
-        </ECSchema>
-        )schema"
-    };
-    ECSchemaReadContextPtr rightContext = InitializeReadContextWithAllSchemas(rightSchemasXml);
-    bvector<ECN::ECSchemaCP> rightSchemas = rightContext->GetCache().GetSchemas();
-    
-    SchemaMergeResult result;
-    EXPECT_EQ(BentleyStatus::SUCCESS, SchemaMerger::MergeSchemas(result, leftSchemas, rightSchemas));
-
-    // Compare result
-    bvector<Utf8CP> expectedSchemasXml {
-      R"schema(<?xml version='1.0' encoding='utf-8' ?>
-        <ECSchema schemaName="MySchema" alias="mys" version="01.00.01" xmlns="http://www.bentley.com/schemas/Bentley.ECXML.3.2">
-          <ECEntityClass typeName="MyClass">
-            <ECProperty propertyName="A" typeName="binary"/>
-          </ECEntityClass>
-          <ECRelationshipClass typeName="MyRelationshipClass" modifier="None" strength="referencing">
-              <Source multiplicity="(0..*)" roleLabel="uses section" polymorphic="false">
-                  <Class class="MyClass"/>
-              </Source>
-              <Target multiplicity="(0..1)" roleLabel="is part of built up section" polymorphic="true">
-                  <Class class="MyClass"/>
-              </Target>
-          </ECRelationshipClass>
-        </ECSchema>
-        )schema"
-    };
-
-    CompareResults(expectedSchemasXml, result);
-    }
-
-/*---------------------------------------------------------------------------------**//**
-* @bsitest
-+---------------+---------------+---------------+---------------+---------------+------*/
-TEST_F(SchemaMergerTests, MergeRelationshipConstraints)
-    {
-    // Initialize two sets of schemas
-    bvector<Utf8CP> leftSchemasXml {
-      R"schema(<?xml version='1.0' encoding='utf-8' ?>
-        <ECSchema schemaName="MySchema" alias="mys" version="01.00.00" xmlns="http://www.bentley.com/schemas/Bentley.ECXML.3.2">
-          <ECEntityClass typeName="ABase">
-          </ECEntityClass>
-          <ECEntityClass typeName="A1">
-            <BaseClass>ABase</BaseClass>
-          </ECEntityClass>
-          <ECEntityClass typeName="A2">
-            <BaseClass>ABase</BaseClass>
-          </ECEntityClass>
-          <ECEntityClass typeName="A3">
-            <BaseClass>ABase</BaseClass>
-          </ECEntityClass>
-          <ECRelationshipClass typeName="MyRelationshipClass" modifier="None" strength="referencing">
-              <Source multiplicity="(0..*)" roleLabel="uses section" polymorphic="true" abstractConstraint="ABase">
-                  <Class class="A1"/>
-                  <Class class="A2"/>
-              </Source>
-              <Target multiplicity="(0..1)" roleLabel="is part of built up section" polymorphic="true" abstractConstraint="ABase">
-                  <Class class="A2"/>
-                  <Class class="A3"/>
-              </Target>
-          </ECRelationshipClass>
-        </ECSchema>
-        )schema"
-    };
-    ECSchemaReadContextPtr leftContext = InitializeReadContextWithAllSchemas(leftSchemasXml);
-    bvector<ECN::ECSchemaCP> leftSchemas = leftContext->GetCache().GetSchemas();
-
-    bvector<Utf8CP> rightSchemasXml {
-      R"schema(<?xml version='1.0' encoding='utf-8' ?>
-        <ECSchema schemaName="MySchema" alias="mys" version="01.00.01" xmlns="http://www.bentley.com/schemas/Bentley.ECXML.3.2">
-          <ECEntityClass typeName="ABase">
-          </ECEntityClass>
-          <ECEntityClass typeName="A1">
-            <BaseClass>ABase</BaseClass>
-          </ECEntityClass>
-          <ECEntityClass typeName="A2">
-            <BaseClass>ABase</BaseClass>
-          </ECEntityClass>
-          <ECEntityClass typeName="A4">
-            <BaseClass>ABase</BaseClass>
-          </ECEntityClass>
-          <ECRelationshipClass typeName="MyRelationshipClass" modifier="None" strength="referencing" >
-              <Source multiplicity="(0..*)" roleLabel="uses section" polymorphic="true" abstractConstraint="ABase">
-                  <Class class="A1"/>
-                  <Class class="A4"/>
-              </Source>
-              <Target multiplicity="(0..1)" roleLabel="is part of built up section" polymorphic="true" abstractConstraint="ABase">
-                  <Class class="A2"/>
-                  <Class class="A4"/>
-              </Target>
-          </ECRelationshipClass>
-        </ECSchema>
-        )schema"
-    };
-    ECSchemaReadContextPtr rightContext = InitializeReadContextWithAllSchemas(rightSchemasXml);
-    bvector<ECN::ECSchemaCP> rightSchemas = rightContext->GetCache().GetSchemas();
-    
-    SchemaMergeResult result;
-    EXPECT_EQ(BentleyStatus::SUCCESS, SchemaMerger::MergeSchemas(result, leftSchemas, rightSchemas));
-
-    // Compare result
-    bvector<Utf8CP> expectedSchemasXml {
-      R"schema(<?xml version='1.0' encoding='utf-8' ?>
-        <ECSchema schemaName="MySchema" alias="mys" version="01.00.01" xmlns="http://www.bentley.com/schemas/Bentley.ECXML.3.2">
-          <ECEntityClass typeName="ABase">
-          </ECEntityClass>
-          <ECEntityClass typeName="A1">
-            <BaseClass>ABase</BaseClass>
-          </ECEntityClass>
-          <ECEntityClass typeName="A2">
-            <BaseClass>ABase</BaseClass>
-          </ECEntityClass>
-          <ECEntityClass typeName="A3">
-            <BaseClass>ABase</BaseClass>
-          </ECEntityClass>
-          <ECEntityClass typeName="A4">
-            <BaseClass>ABase</BaseClass>
-          </ECEntityClass>
-          <ECRelationshipClass typeName="MyRelationshipClass" modifier="None" strength="referencing">
-              <Source multiplicity="(0..*)" roleLabel="uses section" polymorphic="true" abstractConstraint="ABase">
-                  <Class class="A1"/>
-                  <Class class="A2"/>
-                  <Class class="A4"/>
-              </Source>
-              <Target multiplicity="(0..1)" roleLabel="is part of built up section" polymorphic="true" abstractConstraint="ABase">
-                  <Class class="A2"/>
-                  <Class class="A3"/>
-                  <Class class="A4"/>
-              </Target>
-          </ECRelationshipClass>
-        </ECSchema>
-        )schema"
-    };
-
-    CompareResults(expectedSchemasXml, result);
-    }
-
-/*---------------------------------------------------------------------------------**//**
-* @bsitest
-+---------------+---------------+---------------+---------------+---------------+------*/
-TEST_F(SchemaMergerTests, ChangeAbstractConstraint)
-    {
-    // Initialize two sets of schemas
-    bvector<Utf8CP> leftSchemasXml {
-      R"schema(<?xml version='1.0' encoding='utf-8' ?>
-        <ECSchema schemaName="MySchema" alias="mys" version="01.00.00" xmlns="http://www.bentley.com/schemas/Bentley.ECXML.3.2">
-          <ECEntityClass typeName="ABase">
-          </ECEntityClass>
-          <ECEntityClass typeName="A1">
-            <BaseClass>ABase</BaseClass>
-          </ECEntityClass>
-          <ECEntityClass typeName="A2">
-            <BaseClass>ABase</BaseClass>
-          </ECEntityClass>
-          <ECRelationshipClass typeName="MyRelationshipClass" modifier="None" strength="referencing">
-              <Source multiplicity="(0..*)" roleLabel="uses section" polymorphic="true" abstractConstraint="ABase">
-                  <Class class="A1"/>
-              </Source>
-              <Target multiplicity="(0..1)" roleLabel="is part of built up section" polymorphic="true" abstractConstraint="ABase">
-                  <Class class="A2"/>
-              </Target>
-          </ECRelationshipClass>
-        </ECSchema>
-        )schema"
-    };
-    ECSchemaReadContextPtr leftContext = InitializeReadContextWithAllSchemas(leftSchemasXml);
-    bvector<ECN::ECSchemaCP> leftSchemas = leftContext->GetCache().GetSchemas();
-
-    bvector<Utf8CP> rightSchemasXml {
-      R"schema(<?xml version='1.0' encoding='utf-8' ?>
-        <ECSchema schemaName="MySchema" alias="mys" version="01.00.01" xmlns="http://www.bentley.com/schemas/Bentley.ECXML.3.2">
-          <ECEntityClass typeName="ABaseBase">
-          </ECEntityClass>
-          <ECEntityClass typeName="ABase">
-            <BaseClass>ABaseBase</BaseClass>
-          </ECEntityClass>
-          <ECEntityClass typeName="A1">
-            <BaseClass>ABase</BaseClass>
-          </ECEntityClass>
-          <ECEntityClass typeName="A2">
-            <BaseClass>ABase</BaseClass>
-          </ECEntityClass>
-          <ECRelationshipClass typeName="MyRelationshipClass" modifier="None" strength="referencing" >
-              <Source multiplicity="(0..*)" roleLabel="uses section" polymorphic="true" abstractConstraint="ABaseBase">
-                  <Class class="A1"/>
-              </Source>
-              <Target multiplicity="(0..1)" roleLabel="is part of built up section" polymorphic="true" abstractConstraint="ABaseBase">
-                  <Class class="A2"/>
-              </Target>
-          </ECRelationshipClass>
-        </ECSchema>
-        )schema"
-    };
-    ECSchemaReadContextPtr rightContext = InitializeReadContextWithAllSchemas(rightSchemasXml);
-    bvector<ECN::ECSchemaCP> rightSchemas = rightContext->GetCache().GetSchemas();
-    
-    SchemaMergeResult result;
-    EXPECT_EQ(BentleyStatus::SUCCESS, SchemaMerger::MergeSchemas(result, leftSchemas, rightSchemas));
-
-    // Compare result
-    bvector<Utf8CP> expectedSchemasXml {
-      R"schema(<?xml version='1.0' encoding='utf-8' ?>
-        <ECSchema schemaName="MySchema" alias="mys" version="01.00.01" xmlns="http://www.bentley.com/schemas/Bentley.ECXML.3.2">
-          <ECEntityClass typeName="ABaseBase">
-          </ECEntityClass>
-          <ECEntityClass typeName="ABase">
-            <BaseClass>ABaseBase</BaseClass>
-          </ECEntityClass>
-          <ECEntityClass typeName="A1">
-            <BaseClass>ABase</BaseClass>
-          </ECEntityClass>
-          <ECEntityClass typeName="A2">
-            <BaseClass>ABase</BaseClass>
-          </ECEntityClass>
-          <ECRelationshipClass typeName="MyRelationshipClass" modifier="None" strength="referencing" >
-              <Source multiplicity="(0..*)" roleLabel="uses section" polymorphic="true" abstractConstraint="ABaseBase">
-                  <Class class="A1"/>
-              </Source>
-              <Target multiplicity="(0..1)" roleLabel="is part of built up section" polymorphic="true" abstractConstraint="ABaseBase">
-                  <Class class="A2"/>
-              </Target>
-          </ECRelationshipClass>
-        </ECSchema>
-        )schema"
-    };
-
-    CompareResults(expectedSchemasXml, result);
-    }
-
-/*---------------------------------------------------------------------------------**//**
-* @bsitest
-+---------------+---------------+---------------+---------------+---------------+------*/
-TEST_F(SchemaMergerTests, ChangeAbstractConstraint_InvalidCase)
-    {
-    // Initialize two sets of schemas
-    bvector<Utf8CP> leftSchemasXml {
-      R"schema(<?xml version='1.0' encoding='utf-8' ?>
-        <ECSchema schemaName="MySchema" alias="mys" version="01.00.00" xmlns="http://www.bentley.com/schemas/Bentley.ECXML.3.2">
-          <ECEntityClass typeName="ABase" />
-          <ECEntityClass typeName="ABase2" />
-          <ECEntityClass typeName="A1">
-            <BaseClass>ABase</BaseClass>
-          </ECEntityClass>
-          <ECEntityClass typeName="A2">
-            <BaseClass>ABase2</BaseClass>
-          </ECEntityClass>
-          <ECRelationshipClass typeName="MyRelationshipClass" modifier="None" strength="referencing">
-              <Source multiplicity="(0..*)" roleLabel="uses section" polymorphic="true" abstractConstraint="ABase">
-                  <Class class="A1"/>
-              </Source>
-              <Target multiplicity="(0..1)" roleLabel="is part of built up section" polymorphic="true" abstractConstraint="ABase">
-                  <Class class="A1"/>
-              </Target>
-          </ECRelationshipClass>
-        </ECSchema>
-        )schema"
-    };
-    ECSchemaReadContextPtr leftContext = InitializeReadContextWithAllSchemas(leftSchemasXml);
-    bvector<ECN::ECSchemaCP> leftSchemas = leftContext->GetCache().GetSchemas();
-
-    bvector<Utf8CP> rightSchemasXml {
-      R"schema(<?xml version='1.0' encoding='utf-8' ?>
-        <ECSchema schemaName="MySchema" alias="mys" version="01.00.01" xmlns="http://www.bentley.com/schemas/Bentley.ECXML.3.2">
-          <ECEntityClass typeName="ABase" />
-          <ECEntityClass typeName="ABase2" />
-          <ECEntityClass typeName="A1">
-            <BaseClass>ABase</BaseClass>
-          </ECEntityClass>
-          <ECEntityClass typeName="A2">
-            <BaseClass>ABase2</BaseClass>
-          </ECEntityClass>
-          <ECRelationshipClass typeName="MyRelationshipClass" modifier="None" strength="referencing">
-              <Source multiplicity="(0..*)" roleLabel="uses section" polymorphic="true" abstractConstraint="ABase">
-                  <Class class="A1"/>
-              </Source>
-              <Target multiplicity="(0..1)" roleLabel="is part of built up section" polymorphic="true" abstractConstraint="ABase2">
-                  <Class class="A2"/>
-              </Target>
-          </ECRelationshipClass>
-        </ECSchema>
-        )schema"
-    };
-    ECSchemaReadContextPtr rightContext = InitializeReadContextWithAllSchemas(rightSchemasXml);
-    bvector<ECN::ECSchemaCP> rightSchemas = rightContext->GetCache().GetSchemas();
-    
-    SchemaMergeResult result;
-    MergerTestIssueListener issues;
-    result.AddIssueListener(issues);
-    EXPECT_EQ(BentleyStatus::ERROR, SchemaMerger::MergeSchemas(result, leftSchemas, rightSchemas));
-
-    // Compare issues
-    bvector<Utf8String> expectedIssues { "Setting AbstractConstraint on MySchema:MyRelationshipClass failed. Was trying to set to MySchema:ABase2." };
-    CompareIssues(expectedIssues, issues.m_issues);
-
-    }
-
-/*---------------------------------------------------------------------------------**//**
-* @bsitest
-+---------------+---------------+---------------+---------------+---------------+------*/
-TEST_F(SchemaMergerTests, OriginalXmlVersion)
-    {
-    // Initialize two sets of schemas
-    bvector<Utf8CP> schemas32Xml {
-      R"schema(<?xml version='1.0' encoding='utf-8' ?>
-        <ECSchema schemaName="SchemaMergeA" alias="sma" version="01.00.00" displayLabel="Schema Merge Test Schema" xmlns="http://www.bentley.com/schemas/Bentley.ECXML.3.2">
-          <ECEntityClass typeName="C" />
-        </ECSchema>
-        )schema"
-    };
-    ECSchemaReadContextPtr context32 = InitializeReadContextWithAllSchemas(schemas32Xml);
-    bvector<ECN::ECSchemaCP> schemas32 = context32->GetCache().GetSchemas();
-    ECSchemaCP schema32 = schemas32[0];
-
-    bvector<Utf8CP> schemas31Xml {
-      R"schema(<?xml version='1.0' encoding='utf-8' ?>
-        <ECSchema schemaName="SchemaMergeA" alias="sma" version="01.00.00" xmlns="http://www.bentley.com/schemas/Bentley.ECXML.3.1">
-          <ECEntityClass typeName="C" />
-        </ECSchema>
-        )schema"
-    };
-    ECSchemaReadContextPtr context31 = InitializeReadContextWithAllSchemas(schemas31Xml);
-    bvector<ECN::ECSchemaCP> schemas31 = context31->GetCache().GetSchemas();
-    ECSchemaCP schema31 = schemas31[0];
-
-    EXPECT_EQ(3, schema32->GetOriginalECXmlVersionMajor());
-    EXPECT_EQ(2, schema32->GetOriginalECXmlVersionMinor());
-    EXPECT_EQ(3, schema31->GetOriginalECXmlVersionMajor());
-    EXPECT_EQ(1, schema31->GetOriginalECXmlVersionMinor());
-    
-    //merge the schemas
-    {
-    SchemaMergeResult result;
-    EXPECT_EQ(BentleyStatus::SUCCESS, SchemaMerger::MergeSchemas(result, schemas32, schemas31));
-
-    auto mergedSchema = result.GetSchema("SchemaMergeA");
-    EXPECT_EQ(3, mergedSchema->GetOriginalECXmlVersionMajor());
-    EXPECT_EQ(2, mergedSchema->GetOriginalECXmlVersionMinor());
-    }
-
-    {
-    SchemaMergeResult result;
-    EXPECT_EQ(BentleyStatus::SUCCESS, SchemaMerger::MergeSchemas(result, schemas31, schemas32));
-
-    auto mergedSchema = result.GetSchema("SchemaMergeA");
-    EXPECT_EQ(3, mergedSchema->GetOriginalECXmlVersionMajor());
-    EXPECT_EQ(2, mergedSchema->GetOriginalECXmlVersionMinor());
-    }
-
-    //do another run with two 3.1 schemas, containing a different class so we actually merge.
-    bvector<Utf8CP> schemas31Xml_ {
-      R"schema(<?xml version='1.0' encoding='utf-8' ?>
-        <ECSchema schemaName="SchemaMergeA" alias="sma" version="01.00.00" xmlns="http://www.bentley.com/schemas/Bentley.ECXML.3.1">
-          <ECEntityClass typeName="A" />
-        </ECSchema>
-        )schema"
-    };
-    ECSchemaReadContextPtr context31_ = InitializeReadContextWithAllSchemas(schemas31Xml_);
-    bvector<ECN::ECSchemaCP> schemas31_ = context31_->GetCache().GetSchemas();
-
-    {
-    SchemaMergeResult result;
-    EXPECT_EQ(BentleyStatus::SUCCESS, SchemaMerger::MergeSchemas(result, schemas31, schemas31_));
-
-    auto mergedSchema = result.GetSchema("SchemaMergeA");
-    EXPECT_EQ(3, mergedSchema->GetOriginalECXmlVersionMajor());
-    EXPECT_EQ(1, mergedSchema->GetOriginalECXmlVersionMinor());
-    }
-    }
-
-//---------------------------------------------------------------------------------------
-// @bsimethod
-//---------------+---------------+---------------+---------------+---------------+-------
-TEST_F(SchemaMergerTests, CustomAttributesAddedFromReferencedSchema)
-    {
-    bvector<Utf8CP> leftSchemasXml {
-      R"schema(<?xml version='1.0' encoding='utf-8' ?>
-        <ECSchema schemaName="RefMergeA" alias="refa" version="01.00.00" displayLabel="Schema Merge Ref Schema" xmlns="http://www.bentley.com/schemas/Bentley.ECXML.3.2">
-          <ECCustomAttributeClass typeName="isPhysical" />
-        </ECSchema>
-       )schema",
-      R"schema(<?xml version='1.0' encoding='utf-8' ?>
-        <ECSchema schemaName="SchemaMergeA" alias="sma" version="01.00.00" displayLabel="Schema Merge Test Schema" xmlns="http://www.bentley.com/schemas/Bentley.ECXML.3.2">
-          <ECSchemaReference name="RefMergeA" version="01.00.00" alias="refa" />
-          <ECEntityClass typeName="A" />
-          <ECEntityClass typeName="B">
-            <ECProperty propertyName="foo" typeName="string"/>
-          </ECEntityClass> 
-          <ECEntityClass typeName="C">
-            <ECCustomAttributes>
-              <isPhysical xmlns="RefMergeA.01.00.00" />
-            </ECCustomAttributes>
-          </ECEntityClass>
-          <ECStructClass typeName="D" />
-        </ECSchema>
-        )schema"
-        };
-    ECSchemaReadContextPtr leftContext = InitializeReadContextWithAllSchemas(leftSchemasXml);
-    bvector<ECN::ECSchemaCP> leftSchemas = leftContext->GetCache().GetSchemas();
-
-    bvector<Utf8CP> rightSchemasXml {
-      R"schema(<?xml version='1.0' encoding='utf-8' ?>
-        <ECSchema schemaName="RefMergeA" alias="refa" version="01.00.00" displayLabel="Schema Merge Ref Schema" xmlns="http://www.bentley.com/schemas/Bentley.ECXML.3.2">
-          <ECCustomAttributeClass typeName="isPhysical" />
-          <ECCustomAttributeClass typeName="isVisible" />
-        </ECSchema>
-       )schema",
-      R"schema(<?xml version='1.0' encoding='utf-8' ?>
-        <ECSchema schemaName="SchemaMergeA" alias="sma" version="01.00.00" displayLabel="Schema Merge Test Schema" xmlns="http://www.bentley.com/schemas/Bentley.ECXML.3.2">
-          <ECSchemaReference name="CoreCustomAttributes" version="01.00.03" alias="CoreCA"/>
-          <ECSchemaReference name="RefMergeA" version="01.00.00" alias="refa" />
-          <ECCustomAttributes>
-            <DynamicSchema xmlns="CoreCustomAttributes.01.00.03"/>
-          </ECCustomAttributes>
-          <ECEntityClass typeName="A">
-            <ECCustomAttributes>
-              <isVisible xmlns="RefMergeA.01.00.00" />
-              <HiddenClass xmlns="CoreCustomAttributes.01.00.03"/>
-            </ECCustomAttributes>
-          </ECEntityClass>
-          <ECEntityClass typeName="B">
-            <ECProperty propertyName="foo" typeName="string">
-              <ECCustomAttributes>
-                <HiddenProperty xmlns="CoreCustomAttributes.01.00.03"/>
-              </ECCustomAttributes>
-            </ECProperty>
-          </ECEntityClass> 
-          <ECEntityClass typeName="E">
-            <ECCustomAttributes>
-              <isVisible xmlns="RefMergeA.01.00.00" />
-            </ECCustomAttributes>
-          </ECEntityClass>
-        </ECSchema>
-        )schema"
-        };
-    ECSchemaReadContextPtr rightContext = InitializeReadContextWithAllSchemas(rightSchemasXml);
-    bvector<ECN::ECSchemaCP> rightSchemas = rightContext->GetCache().GetSchemas();
-
-    //merge the schemas
-    SchemaMergeResult result;
-    EXPECT_EQ(BentleyStatus::SUCCESS, SchemaMerger::MergeSchemas(result, leftSchemas, rightSchemas));
-
-    result.GetSchemaCache().DropSchema(result.GetSchema("CoreCustomAttributes")->GetSchemaKey());
-    // Compare result
-    bvector<Utf8CP> expectedSchemasXml {
-      R"schema(<?xml version='1.0' encoding='utf-8' ?>
-        <ECSchema schemaName="RefMergeA" alias="refa" version="01.00.00" displayLabel="Schema Merge Ref Schema" xmlns="http://www.bentley.com/schemas/Bentley.ECXML.3.2">
-          <ECCustomAttributeClass typeName="isPhysical" />
-          <ECCustomAttributeClass typeName="isVisible" />
-        </ECSchema>
-       )schema",
-      R"schema(<?xml version='1.0' encoding='utf-8' ?>
-        <ECSchema schemaName="SchemaMergeA" alias="sma" version="01.00.00" displayLabel="Schema Merge Test Schema" xmlns="http://www.bentley.com/schemas/Bentley.ECXML.3.2">
-          <ECSchemaReference name="CoreCustomAttributes" version="01.00.03" alias="CoreCA"/>
-          <ECSchemaReference name="RefMergeA" version="01.00.00" alias="refa" />
-          <ECCustomAttributes>
-            <DynamicSchema xmlns="CoreCustomAttributes.01.00.03"/>
-          </ECCustomAttributes>
-          <ECEntityClass typeName="A">
-            <ECCustomAttributes>
-              <isVisible xmlns="RefMergeA.01.00.00" />
-              <HiddenClass xmlns="CoreCustomAttributes.01.00.03"/>
-            </ECCustomAttributes>
-          </ECEntityClass>
-          <ECEntityClass typeName="B">
-            <ECProperty propertyName="foo" typeName="string">
-              <ECCustomAttributes>
-                <HiddenProperty xmlns="CoreCustomAttributes.01.00.03"/>
-              </ECCustomAttributes>
-            </ECProperty>
-          </ECEntityClass> 
-          <ECEntityClass typeName="C">
-            <ECCustomAttributes>
-              <isPhysical xmlns="RefMergeA.01.00.00" />
-            </ECCustomAttributes>
-          </ECEntityClass>
-          <ECStructClass typeName="D" />
-          <ECEntityClass typeName="E">
-            <ECCustomAttributes>
-              <isVisible xmlns="RefMergeA.01.00.00" />
-            </ECCustomAttributes>
-          </ECEntityClass>
-        </ECSchema>
-        )schema"
-        };
-
-    CompareResults(expectedSchemasXml, result);
-    }
-
-
-//---------------------------------------------------------------------------------------
-// @bsimethod
-//---------------+---------------+---------------+---------------+---------------+-------
-TEST_F(SchemaMergerTests, CustomAttributesAddedLocalSchema)
-    {
-    bvector<Utf8CP> leftSchemasXml {
-      R"schema(<?xml version='1.0' encoding='utf-8' ?>
-        <ECSchema schemaName="SchemaMergeA" alias="sma" version="01.00.00" displayLabel="Schema Merge Test Schema" xmlns="http://www.bentley.com/schemas/Bentley.ECXML.3.2">
-          <ECCustomAttributeClass typeName="isPhysical" />
-          <ECEntityClass typeName="A" />
-          <ECEntityClass typeName="B">
-            <ECProperty propertyName="foo" typeName="string"/>
-          </ECEntityClass> 
-          <ECEntityClass typeName="C">
-            <ECCustomAttributes>
-              <isPhysical xmlns="SchemaMergeA.01.00.00" />
-            </ECCustomAttributes>
-          </ECEntityClass>
-          <ECStructClass typeName="D" />
-        </ECSchema>
-        )schema"
-        };
-    ECSchemaReadContextPtr leftContext = InitializeReadContextWithAllSchemas(leftSchemasXml);
-    bvector<ECN::ECSchemaCP> leftSchemas = leftContext->GetCache().GetSchemas();
-
-    bvector<Utf8CP> rightSchemasXml {
-      R"schema(<?xml version='1.0' encoding='utf-8' ?>
-        <ECSchema schemaName="SchemaMergeA" alias="sma" version="01.00.00" displayLabel="Schema Merge Test Schema" xmlns="http://www.bentley.com/schemas/Bentley.ECXML.3.2">
-          <ECSchemaReference name="CoreCustomAttributes" version="01.00.03" alias="CoreCA"/>
-          <ECCustomAttributes>
-            <DynamicSchema xmlns="CoreCustomAttributes.01.00.03"/>
-          </ECCustomAttributes>
-          <ECCustomAttributeClass typeName="isPhysical" />
-          <ECCustomAttributeClass typeName="isVisible" />
-          <ECEntityClass typeName="A">
-            <ECCustomAttributes>
-              <isVisible xmlns="SchemaMergeA.01.00.00" />
-              <HiddenClass xmlns="CoreCustomAttributes.01.00.03"/>
-            </ECCustomAttributes>
-          </ECEntityClass>
-          <ECEntityClass typeName="B">
-            <ECProperty propertyName="foo" typeName="string">
-              <ECCustomAttributes>
-                <HiddenProperty xmlns="CoreCustomAttributes.01.00.03"/>
-              </ECCustomAttributes>
-            </ECProperty>
-          </ECEntityClass> 
-          <ECEntityClass typeName="E">
-            <ECCustomAttributes>
-              <isVisible xmlns="SchemaMergeA.01.00.00" />
-            </ECCustomAttributes>
-          </ECEntityClass>
-        </ECSchema>
-        )schema"
-        };
-    ECSchemaReadContextPtr rightContext = InitializeReadContextWithAllSchemas(rightSchemasXml);
-    bvector<ECN::ECSchemaCP> rightSchemas = rightContext->GetCache().GetSchemas();
-
-    //merge the schemas
-    SchemaMergeResult result;
-    EXPECT_EQ(BentleyStatus::SUCCESS, SchemaMerger::MergeSchemas(result, leftSchemas, rightSchemas));
-
-    result.GetSchemaCache().DropSchema(result.GetSchema("CoreCustomAttributes")->GetSchemaKey());
-    // Compare result
-    bvector<Utf8CP> expectedSchemasXml {
-      R"schema(<?xml version='1.0' encoding='utf-8' ?>
-        <ECSchema schemaName="SchemaMergeA" alias="sma" version="01.00.00" displayLabel="Schema Merge Test Schema" xmlns="http://www.bentley.com/schemas/Bentley.ECXML.3.2">
-          <ECSchemaReference name="CoreCustomAttributes" version="01.00.03" alias="CoreCA"/>
-          <ECCustomAttributes>
-            <DynamicSchema xmlns="CoreCustomAttributes.01.00.03"/>
-          </ECCustomAttributes>
-          <ECCustomAttributeClass typeName="isPhysical" />
-          <ECCustomAttributeClass typeName="isVisible" />
-          <ECEntityClass typeName="A">
-            <ECCustomAttributes>
-              <isVisible xmlns="SchemaMergeA.01.00.00" />
-              <HiddenClass xmlns="CoreCustomAttributes.01.00.03"/>
-            </ECCustomAttributes>
-          </ECEntityClass>
-          <ECEntityClass typeName="B">
-            <ECProperty propertyName="foo" typeName="string">
-              <ECCustomAttributes>
-                <HiddenProperty xmlns="CoreCustomAttributes.01.00.03"/>
-              </ECCustomAttributes>
-            </ECProperty>
-          </ECEntityClass> 
-          <ECEntityClass typeName="C">
-            <ECCustomAttributes>
-              <isPhysical xmlns="SchemaMergeA.01.00.00" />
-            </ECCustomAttributes>
-          </ECEntityClass>
-          <ECStructClass typeName="D" />
-          <ECEntityClass typeName="E">
-            <ECCustomAttributes>
-              <isVisible xmlns="SchemaMergeA.01.00.00" />
-            </ECCustomAttributes>
-          </ECEntityClass>
-        </ECSchema>
-        )schema"
-        };
-
-    CompareResults(expectedSchemasXml, result);
-    }
-
-<<<<<<< HEAD
-TEST_F(SchemaMergerTests, TestBaseClassAdditionAndRemoval)
-  {
-  bvector<Utf8CP> leftSchemaXml {
-    R"schema(<?xml version='1.0' encoding='utf-8' ?>
-    <ECSchema schemaName="TestSchema" alias="ts" version="01.00.00" displayLabel="Schema Merge Test Schema" xmlns="http://www.bentley.com/schemas/Bentley.ECXML.3.2">
-      <ECEntityClass typeName="BaseEntity" />
-      <ECEntityClass typeName="EntityCommonToBoth" />
-      <ECEntityClass typeName="Entity_OnlyInLeft" />
-      <ECEntityClass typeName="TestClass">
-        <BaseClass>BaseEntity</BaseClass>
-        <BaseClass>EntityCommonToBoth</BaseClass>
-        <BaseClass>Entity_OnlyInLeft</BaseClass>
-      </ECEntityClass>
-    </ECSchema>)schema"};
-
-  bvector<Utf8CP> rightSchemaXml {
-    R"schema(<?xml version="1.0" encoding="UTF-8"?>
-    <ECSchema schemaName="TestSchema" alias="ts" version="01.00.00" displayLabel="Schema Merge Test Schema" xmlns="http://www.bentley.com/schemas/Bentley.ECXML.3.2">
-      <ECEntityClass typeName="BaseEntity" />
-      <ECEntityClass typeName="EntityCommonToBoth" />
-      <ECEntityClass typeName="Entity_OnlyInRight" />
-      <ECEntityClass typeName="TestClass">
-        <BaseClass>BaseEntity</BaseClass>
-        <BaseClass>EntityCommonToBoth</BaseClass>
-        <BaseClass>Entity_OnlyInRight</BaseClass>
-      </ECEntityClass>
-    </ECSchema>)schema"};
-
-  auto leftContext = InitializeReadContextWithAllSchemas(leftSchemaXml);
-  auto leftSchema = leftContext->GetCache().GetSchemas();
-  auto rightContext = InitializeReadContextWithAllSchemas(rightSchemaXml);
-  auto rightSchema = rightContext->GetCache().GetSchemas();
-
-  //merge the schemas
-  SchemaMergeResult result;
-  MergerTestIssueListener issues;
-  result.AddIssueListener(issues);
-  EXPECT_EQ(BentleyStatus::SUCCESS, SchemaMerger::MergeSchemas(result, leftSchema, rightSchema));
-
-  // Compare result
-  bvector<Utf8CP> expectedSchemasXml {
-    R"schema(<?xml version="1.0" encoding="UTF-8"?>
-    <ECSchema schemaName="TestSchema" alias="ts" version="01.00.00" displayLabel="Schema Merge Test Schema" xmlns="http://www.bentley.com/schemas/Bentley.ECXML.3.2">
-      <ECEntityClass typeName="BaseEntity" />
-      <ECEntityClass typeName="EntityCommonToBoth" />
-      <ECEntityClass typeName="Entity_OnlyInLeft" />
-      <ECEntityClass typeName="Entity_OnlyInRight" />
-      <ECEntityClass typeName="TestClass">
-        <BaseClass>BaseEntity</BaseClass>
-        <BaseClass>EntityCommonToBoth</BaseClass>
-        <BaseClass>Entity_OnlyInLeft</BaseClass>
-        <BaseClass>Entity_OnlyInRight</BaseClass>
-      </ECEntityClass>
-    </ECSchema>)schema"};
-
-  CompareResults(expectedSchemasXml, result);
-  EXPECT_TRUE(issues.m_issues.empty());
-  }
-=======
-  TEST_F(SchemaMergerTests, TestPreferRightSideDisplayLabelSchemaMergerFlag)
-    {
-    // Initialize two sets of schemas
-    bvector<Utf8CP> leftSchemaXml {
-      R"schema(<?xml version='1.0' encoding='utf-8'?>
-      <ECSchema schemaName='MySchema' alias='mys' version='01.00.00' displayLabel='Initial Schema Display Label' xmlns='http://www.bentley.com/schemas/Bentley.ECXML.3.2'>
-        <ECEntityClass typeName='MyEntity' displayLabel='Initial MyEntity Label'>
-           <ECProperty propertyName='A' typeName='string' displayLabel='Initial Property 1' />
-        </ECEntityClass>
-        <ECStructClass typeName='MyStruct' displayLabel='Initial MyStruct Label'/>
-        <ECCustomAttributeClass typeName='CustomAttrib' description='CustomAttribute' displayLabel='Initial CA' />
-        <ECEnumeration typeName='MyEnum1' backingTypeName='int' isStrict='true'>
-          <ECEnumerator name='a' value='0' displayLabel='Initial Enum'/>
-        </ECEnumeration>
-        <Phenomenon typeName='LENGTH' definition='LENGTH' displayLabel='Initial Phenomenon' />
-        <UnitSystem typeName='SI' displayLabel='Initial UnitSystem' />
-        <Unit typeName='M' phenomenon='LENGTH' unitSystem='SI' definition='M' denominator='10.0' displayLabel='Old M' />
-        <Format typeName='Format1' type='decimal' precision='6' formatTraits='keepSingleZero|keepDecimalPoint|showUnitLabel' displayLabel='Initial Format'/>
-        <KindOfQuantity typeName='MYLENGTH' displayLabel='Initial KOQ' persistenceUnit='M' presentationUnits='Format1[M]' relativeError='0.0001' />
-      </ECSchema>)schema"};
-
-    bvector<Utf8CP> rightSchemaXml {
-      R"schema(<?xml version='1.0' encoding='utf-8'?>
-      <ECSchema schemaName='MySchema' alias='mys' version='01.00.01' description='Description' displayLabel='New Display Label' xmlns='http://www.bentley.com/schemas/Bentley.ECXML.3.2'>
-        <ECEntityClass typeName='MyEntity' description='Entity Description' displayLabel='New MyEntity Label' modifier='Abstract'>
-          <ECProperty propertyName='A' typeName='string' displayLabel='New Property 1' />
-        </ECEntityClass>
-        <ECStructClass typeName='MyStruct' description='Struct Description' displayLabel='New MyStruct Label' modifier='Abstract'>
-          <ECProperty propertyName='B' typeName='string' displayLabel='New Property 2' />
-        </ECStructClass>
-        <ECCustomAttributeClass typeName='CustomAttrib' description='CustomAttribute' displayLabel='New CA' />
-        <ECEnumeration typeName='MyEnum1' backingTypeName='int' isStrict='true'>
-          <ECEnumerator name='a' value='0' displayLabel='New Enum'/>
-        </ECEnumeration>
-        <Phenomenon typeName='LENGTH' definition='LENGTH' displayLabel='New Phenomenon' />
-        <UnitSystem typeName='SI' displayLabel='New UnitSystem' />
-        <Unit typeName='M' phenomenon='LENGTH' unitSystem='SI' definition='M' denominator='10.0' displayLabel='New M' />
-        <Format typeName='Format1' type='decimal' precision='6' formatTraits='keepSingleZero|keepDecimalPoint|showUnitLabel' displayLabel='New Format'/>
-        <KindOfQuantity typeName='MYLENGTH' displayLabel='New KOQ' persistenceUnit='M' presentationUnits='Format1[M]' relativeError='0.0001' />
-      </ECSchema>)schema"};
-
-    // Schemas to compare against
-    bvector<Utf8CP> expectedSchemaXmlLabelNotUpdated {
-      R"schema(<?xml version='1.0' encoding='utf-8'?>'
-      <ECSchema schemaName='MySchema' alias='mys' version='01.00.01' description='Description' displayLabel='Initial Schema Display Label' xmlns='http://www.bentley.com/schemas/Bentley.ECXML.3.2'>
-        <ECEntityClass typeName='MyEntity' description='Entity Description' displayLabel='Initial MyEntity Label' modifier='Abstract'>
-          <ECProperty propertyName='A' typeName='string' displayLabel='Initial Property 1' />
-        </ECEntityClass>
-        <ECStructClass typeName='MyStruct' description='Struct Description' displayLabel='Initial MyStruct Label' modifier='Abstract'>
-          <ECProperty propertyName='B' typeName='string' displayLabel='New Property 2' />
-        </ECStructClass>
-        <ECCustomAttributeClass typeName='CustomAttrib' description='CustomAttribute' displayLabel='Initial CA' />
-        <ECEnumeration typeName='MyEnum1' backingTypeName='int' isStrict='true'>
-          <ECEnumerator name='a' value='0' displayLabel='Initial Enum'/>
-        </ECEnumeration>
-        <Phenomenon typeName='LENGTH' definition='LENGTH' displayLabel='Initial Phenomenon' />
-        <UnitSystem typeName='SI' displayLabel='Initial UnitSystem' />
-        <Unit typeName='M' phenomenon='LENGTH' unitSystem='SI' definition='M' denominator='10.0' displayLabel='Old M' />
-        <Format typeName='Format1' type='decimal' precision='6' formatTraits='keepSingleZero|keepDecimalPoint|showUnitLabel' displayLabel='Initial Format'/>
-        <KindOfQuantity typeName='MYLENGTH' displayLabel='Initial KOQ' persistenceUnit='M' presentationUnits='Format1[M]' relativeError='0.0001' />
-      </ECSchema>)schema"};
-
-    bvector<Utf8CP> expectedSchemaXmlLabelUpdated {
-      R"schema(<?xml version='1.0' encoding='utf-8' ?>'
-      <ECSchema schemaName='MySchema' alias='mys' version='01.00.01' description='Description' displayLabel='New Display Label' xmlns='http://www.bentley.com/schemas/Bentley.ECXML.3.2'>
-        <ECEntityClass typeName='MyEntity' description='Entity Description' displayLabel='New MyEntity Label' modifier='Abstract'>
-          <ECProperty propertyName='A' typeName='string' displayLabel='New Property 1' />
-        </ECEntityClass>
-        <ECStructClass typeName='MyStruct' description='Struct Description' displayLabel='New MyStruct Label' modifier='Abstract'>
-          <ECProperty propertyName='B' typeName='string' displayLabel='New Property 2' />
-        </ECStructClass>
-        <ECCustomAttributeClass typeName='CustomAttrib' description='CustomAttribute' displayLabel='New CA' />
-        <ECEnumeration typeName='MyEnum1' backingTypeName='int' isStrict='true'>
-          <ECEnumerator name='a' value='0' displayLabel='New Enum'/>
-        </ECEnumeration>
-        <Phenomenon typeName='LENGTH' definition='LENGTH' displayLabel='New Phenomenon' />
-        <UnitSystem typeName='SI' displayLabel='New UnitSystem' />
-        <Unit typeName='M' phenomenon='LENGTH' unitSystem='SI' definition='M' denominator='10.0' displayLabel='New M' />
-        <Format typeName='Format1' type='decimal' precision='6' formatTraits='keepSingleZero|keepDecimalPoint|showUnitLabel' displayLabel='New Format'/>
-        <KindOfQuantity typeName='MYLENGTH' displayLabel='New KOQ' persistenceUnit='M' presentationUnits='Format1[M]' relativeError='0.0001' />
-      </ECSchema>)schema"};
-
-    auto leftContext = InitializeReadContextWithAllSchemas(leftSchemaXml);
-    auto leftSchema = leftContext->GetCache().GetSchemas();
-    auto rightContext = InitializeReadContextWithAllSchemas(rightSchemaXml);
-    auto rightSchema = rightContext->GetCache().GetSchemas();
-
-    // Test Case 1 : OverwriteDisplayLabel not specified (defaults to false)
-    // Result : Display label should NOT be overwritten.
-    SchemaMergeResult testCase1Result;
-    EXPECT_EQ(BentleyStatus::SUCCESS, SchemaMerger::MergeSchemas(testCase1Result, leftSchema, rightSchema));
-    CompareResults({expectedSchemaXmlLabelNotUpdated}, testCase1Result);
-
-    // Test Case 2 : OverwriteDisplayLabel set to true
-    // Result : Display label should be updated.
-    SchemaMergeResult testCase2Result;
-    SchemaMergeOptions options;
-    options.SetPreferRightSideDisplayLabel(true);
-    EXPECT_EQ(BentleyStatus::SUCCESS, SchemaMerger::MergeSchemas(testCase2Result, leftSchema, rightSchema, options));
-    CompareResults({expectedSchemaXmlLabelUpdated}, testCase2Result);
-
-    // Test Case 3 : OverwriteDisplayLabel set to false
-    // Result : Display label should NOT be overwritten.
-    SchemaMergeResult testCase3Result;
-    options.SetPreferRightSideDisplayLabel(false);
-    EXPECT_EQ(BentleyStatus::SUCCESS, SchemaMerger::MergeSchemas(testCase3Result, leftSchema, rightSchema, options));
-    CompareResults({expectedSchemaXmlLabelNotUpdated}, testCase3Result);
-    }
->>>>>>> 3f29bb16
-
-/*---------------------------------------------------------------------------------**//**
-* @bsitest
-+---------------+---------------+---------------+---------------+---------------+------*/
-/*TEST_F(SchemaMergerTests, MergeSchemasFromLocalDirectories)
-    {
-    BeFileName leftFolder(L"f:\\defects\\schemaDump_constraint\\Left\\");
-    BeFileName rightFolder(L"f:\\defects\\schemaDump_constraint\\Right\\");
-
-    NativeLogging::LoggingConfig::ActivateProvider(NativeLogging::CONSOLE_LOGGING_PROVIDER);
-    NativeLogging::LoggingConfig::SetSeverity("ECDb", BentleyApi::NativeLogging::LOG_TRACE);
-    NativeLogging::LoggingConfig::SetSeverity("ECObjectsNative", BentleyApi::NativeLogging::LOG_TRACE);
-
-    ECSchemaReadContextPtr leftContext = ECSchemaReadContext::CreateContext(false, true);
-    leftContext->AddSchemaPath(leftFolder);
-    {
-    bvector<BeFileName> schemaPaths;
-    BeDirectoryIterator::WalkDirsAndMatch(schemaPaths, leftFolder, L"*.ecschema.xml", false);
-    for (BeFileName const& schemaXmlFile : schemaPaths)
-        {
-        ECN::ECSchemaPtr ecSchema = nullptr;
-        ECN::ECSchema::ReadFromXmlFile(ecSchema, schemaXmlFile.GetName(), *leftContext);
-        }
-    }
-
-    ECSchemaReadContextPtr rightContext = ECSchemaReadContext::CreateContext(false, true);
-    rightContext->AddSchemaPath(rightFolder);
-    {
-    bvector<BeFileName> schemaPaths;
-    BeDirectoryIterator::WalkDirsAndMatch(schemaPaths, rightFolder, L"*.ecschema.xml", false);
-    for (BeFileName const& schemaXmlFile : schemaPaths)
-        {
-        ECN::ECSchemaPtr ecSchema = nullptr;
-        ECN::ECSchema::ReadFromXmlFile(ecSchema, schemaXmlFile.GetName(), *rightContext);
-        }
-    }
-
-    bvector<ECN::ECSchemaCP> leftSchemas = leftContext->GetCache().GetSchemas();
-    bvector<ECN::ECSchemaCP> rightSchemas = rightContext->GetCache().GetSchemas();
-    
-    //merge the schemas
-    SchemaMergeResult result;
-    MergerTestIssueListener issues;
-    result.AddIssueListener(issues);
-    EXPECT_EQ(BentleyStatus::ERROR, SchemaMerger::MergeSchemas(result, leftSchemas, rightSchemas));
-
-    // Compare issues
-    bvector<Utf8String> expectedIssues { "Failed to add property A to class MySchema:MyConflict because it conflicts with another property. RenamePropertyOnConflict flag is set to false." };
-    CompareIssues(expectedIssues, issues.m_issues);
-    }*/
-
-END_BENTLEY_ECN_TEST_NAMESPACE
-
+/*---------------------------------------------------------------------------------------------
+* Copyright (c) Bentley Systems, Incorporated. All rights reserved.
+* See LICENSE.md in the repository root for full copyright notice.
+*--------------------------------------------------------------------------------------------*/
+
+#include "../ECObjectsTestPCH.h"
+#include "../TestFixture/TestFixture.h"
+#include <ECObjects/SchemaMerger.h>
+#include <ECObjects/SchemaComparer.h> //for result comparisons
+#include <Bentley/BeDirectoryIterator.h>
+
+USING_NAMESPACE_BENTLEY_EC
+
+BEGIN_BENTLEY_ECN_TEST_NAMESPACE
+
+struct SchemaMergerTests : ECTestFixture
+    {};
+struct MergerTestIssueListener : ECN::IIssueListener
+    {
+    mutable bvector<Utf8String> m_issues;
+
+    void _OnIssueReported(ECN::IssueSeverity severity, ECN::IssueCategory category, ECN::IssueType type, Utf8CP message) const override
+        {
+        m_issues.push_back(message);
+        }
+    };
+
+ECSchemaReadContextPtr InitializeReadContextWithAllSchemas(bvector<Utf8CP> const& schemasXml, bvector<ECSchemaCP>* loadedSchemas = nullptr)
+    {
+    ECSchemaReadContextPtr readContext = ECSchemaReadContext::CreateContext();
+
+    for (auto schemaXml : schemasXml)
+        {
+        ECSchemaPtr schema;
+        EXPECT_EQ (SchemaReadStatus::Success, ECSchema::ReadFromXmlString(schema, schemaXml, *readContext));
+        if(loadedSchemas != nullptr)
+            loadedSchemas->push_back(schema.get());
+        }
+
+    return readContext;
+    }
+
+void CompareResults(bvector<Utf8CP> const& expectedSchemasXml, SchemaMergeResult& actualResult, bool dumpFullSchemaOnError = false)
+    {
+    bvector<ECSchemaCP> expectedSchemas;
+    ECSchemaReadContextPtr context = InitializeReadContextWithAllSchemas(expectedSchemasXml, &expectedSchemas);
+    
+    SchemaComparer comparer;
+    SchemaComparer::Options options = SchemaComparer::Options(SchemaComparer::DetailLevel::NoSchemaElements, SchemaComparer::DetailLevel::NoSchemaElements);
+    SchemaDiff diff;
+    ASSERT_EQ(BentleyStatus::SUCCESS, comparer.Compare(diff, expectedSchemas, actualResult.GetResults(), options)) << "Failed to compare expected schemas to actual schemas";
+    auto changes = diff.Changes();
+    if(changes.IsChanged())
+        {
+        LOG.error("================================================================================");
+        LOG.error("=Merged schema did not match expected result. Differences will be listed below.=");
+        LOG.error("================================================================================");
+        for(auto change : changes)
+            {
+            auto changeStr = change->ToString();
+            LOG.error(changeStr.c_str());
+            }
+
+        if (dumpFullSchemaOnError)
+            {
+            LOG.error("================================================================================");
+            LOG.error("=Actual Schemas as XML:                                                        =");
+            LOG.error("================================================================================");
+            for(auto result : actualResult.GetResults())
+              {
+              Utf8String schemaXml;
+              result->WriteToXmlString(schemaXml);
+              LOG.error(schemaXml.c_str());
+              }
+            }
+        }
+    
+
+
+    ASSERT_EQ(false, changes.IsChanged()) << "Actual schemas did not match expected result";
+    }
+
+void CompareIssues(bvector<Utf8String> const& expectedIssues, bvector<Utf8String> const& loggedIssues)
+    {
+    bool issuesAreTheSame = (expectedIssues == loggedIssues);
+    if(!issuesAreTheSame)
+        {
+        LOG.error("==================================================================================");
+        LOG.error("=Reported issues did not match expected result. Differences will be listed below.=");
+        LOG.error("==================================================================================");
+        LOG.error("EXPECTED:");
+        for(auto expected : expectedIssues)
+            {
+            LOG.errorv("    %s", expected.c_str());
+            }
+        LOG.error("ACTUAL:");
+        for(auto actual : loggedIssues)
+            {
+            LOG.errorv("    %s", actual.c_str());
+            }
+        }
+
+    ASSERT_TRUE(issuesAreTheSame) << "Logged issues did not match expected result";
+    }
+
+/*---------------------------------------------------------------------------------**//**
+* @bsitest
++---------------+---------------+---------------+---------------+---------------+------*/
+TEST_F(SchemaMergerTests, Classes)
+    {
+    // Initialize two sets of schemas
+    bvector<Utf8CP> leftSchemasXml {
+      R"schema(<?xml version='1.0' encoding='utf-8' ?>
+        <ECSchema schemaName="SchemaMergeA" alias="sma" version="01.00.00" displayLabel="Schema Merge Test Schema" xmlns="http://www.bentley.com/schemas/Bentley.ECXML.3.2">
+          <ECEntityClass typeName="A" />
+          <ECStructClass typeName="B" />
+        </ECSchema>
+        )schema"
+    };
+    ECSchemaReadContextPtr leftContext = InitializeReadContextWithAllSchemas(leftSchemasXml);
+    bvector<ECN::ECSchemaCP> leftSchemas = leftContext->GetCache().GetSchemas();
+
+    bvector<Utf8CP> rightSchemasXml {
+      R"schema(<?xml version='1.0' encoding='utf-8' ?>
+        <ECSchema schemaName="SchemaMergeA" alias="sma" version="01.00.00" displayLabel="Schema Merge Test Schema" xmlns="http://www.bentley.com/schemas/Bentley.ECXML.3.2">
+          <ECEntityClass typeName="C" />
+          <ECEntityClass typeName="D" />
+        </ECSchema>
+        )schema"
+    };
+    ECSchemaReadContextPtr rightContext = InitializeReadContextWithAllSchemas(rightSchemasXml);
+    bvector<ECN::ECSchemaCP> rightSchemas = rightContext->GetCache().GetSchemas();
+    
+    //merge the schemas
+    SchemaMergeResult result;
+    EXPECT_EQ(BentleyStatus::SUCCESS, SchemaMerger::MergeSchemas(result, leftSchemas, rightSchemas));
+
+    // Compare result
+    bvector<Utf8CP> expectedSchemasXml {
+      R"schema(<?xml version='1.0' encoding='utf-8' ?>
+        <ECSchema schemaName="SchemaMergeA" alias="sma" version="01.00.00" displayLabel="Schema Merge Test Schema" xmlns="http://www.bentley.com/schemas/Bentley.ECXML.3.2">
+          <ECEntityClass typeName="A" />
+          <ECStructClass typeName="B" />
+          <ECEntityClass typeName="C" />
+          <ECEntityClass typeName="D" />
+        </ECSchema>
+        )schema"
+    };
+
+    CompareResults(expectedSchemasXml, result);
+    }
+
+/*---------------------------------------------------------------------------------**//**
+* @bsitest
++---------------+---------------+---------------+---------------+---------------+------*/
+TEST_F(SchemaMergerTests, UpdateSchemaAndClassDescriptions)
+    {
+    // Initialize two sets of schemas
+    bvector<Utf8CP> leftSchemasXml {
+      R"schema(<?xml version='1.0' encoding='utf-8' ?>
+        <ECSchema schemaName="MySchema" alias="mys" version="01.00.00" xmlns="http://www.bentley.com/schemas/Bentley.ECXML.3.2">
+          <ECEntityClass typeName="MyEntity" />
+          <ECStructClass typeName="MyStruct" />
+        </ECSchema>
+        )schema"
+    };
+    ECSchemaReadContextPtr leftContext = InitializeReadContextWithAllSchemas(leftSchemasXml);
+    bvector<ECN::ECSchemaCP> leftSchemas = leftContext->GetCache().GetSchemas();
+
+    bvector<Utf8CP> rightSchemasXml {
+      R"schema(<?xml version='1.0' encoding='utf-8' ?>
+        <ECSchema schemaName="MySchema" alias="mys" version="01.00.01" description="Description" displayLabel="Schema Display Label" xmlns="http://www.bentley.com/schemas/Bentley.ECXML.3.2">
+          <ECEntityClass typeName="MyEntity" description="Entity Description" displayLabel="Entity Label" modifier="Abstract" />
+          <ECStructClass typeName="MyStruct" description="Struct Description" displayLabel="Struct Label" modifier="Abstract" />
+        </ECSchema>
+        )schema"
+    };
+    ECSchemaReadContextPtr rightContext = InitializeReadContextWithAllSchemas(rightSchemasXml);
+    bvector<ECN::ECSchemaCP> rightSchemas = rightContext->GetCache().GetSchemas();
+    
+    //merge the schemas
+    SchemaMergeResult result;
+    EXPECT_EQ(BentleyStatus::SUCCESS, SchemaMerger::MergeSchemas(result, leftSchemas, rightSchemas));
+
+    // Compare result
+    bvector<Utf8CP> expectedSchemasXml {
+      R"schema(<?xml version='1.0' encoding='utf-8' ?>
+        <ECSchema schemaName="MySchema" alias="mys" version="01.00.01" description="Description" displayLabel="Schema Display Label" xmlns="http://www.bentley.com/schemas/Bentley.ECXML.3.2">
+          <ECEntityClass typeName="MyEntity" description="Entity Description" displayLabel="Entity Label" modifier="Abstract" />
+          <ECStructClass typeName="MyStruct" description="Struct Description" displayLabel="Struct Label" modifier="Abstract" />
+        </ECSchema>
+        )schema"
+    };
+
+    CompareResults(expectedSchemasXml, result);
+    }
+
+/*---------------------------------------------------------------------------------**//**
+* @bsitest
++---------------+---------------+---------------+---------------+---------------+------*/
+TEST_F(SchemaMergerTests, Properties)
+    {
+    // Initialize two sets of schemas
+    bvector<Utf8CP> leftSchemasXml {
+      R"schema(<?xml version='1.0' encoding='utf-8' ?>
+        <ECSchema schemaName="MySchema" alias="mys" version="01.00.00" xmlns="http://www.bentley.com/schemas/Bentley.ECXML.3.2">
+          <ECEntityClass typeName="MyEntity">
+            <ECProperty propertyName="A" typeName="string"/>
+            <ECProperty propertyName="B" typeName="int"/>
+          </ECEntityClass>
+        </ECSchema>
+        )schema"
+    };
+    ECSchemaReadContextPtr leftContext = InitializeReadContextWithAllSchemas(leftSchemasXml);
+    bvector<ECN::ECSchemaCP> leftSchemas = leftContext->GetCache().GetSchemas();
+
+    bvector<Utf8CP> rightSchemasXml {
+      R"schema(<?xml version='1.0' encoding='utf-8' ?>
+        <ECSchema schemaName="MySchema" alias="mys" version="01.00.01" xmlns="http://www.bentley.com/schemas/Bentley.ECXML.3.2">
+          <ECEntityClass typeName="MyEntity">
+            <ECProperty propertyName="C" typeName="string"/>
+            <ECProperty propertyName="D" typeName="int"/>
+          </ECEntityClass>
+        </ECSchema>
+        )schema"
+    };
+    ECSchemaReadContextPtr rightContext = InitializeReadContextWithAllSchemas(rightSchemasXml);
+    bvector<ECN::ECSchemaCP> rightSchemas = rightContext->GetCache().GetSchemas();
+    
+    //merge the schemas
+    SchemaMergeResult result;
+    EXPECT_EQ(BentleyStatus::SUCCESS, SchemaMerger::MergeSchemas(result, leftSchemas, rightSchemas));
+
+    // Compare result
+    bvector<Utf8CP> expectedSchemasXml {
+      R"schema(<?xml version='1.0' encoding='utf-8' ?>
+        <ECSchema schemaName="MySchema" alias="mys" version="01.00.01" xmlns="http://www.bentley.com/schemas/Bentley.ECXML.3.2">
+          <ECEntityClass typeName="MyEntity">
+            <ECProperty propertyName="A" typeName="string"/>
+            <ECProperty propertyName="B" typeName="int"/>
+            <ECProperty propertyName="C" typeName="string"/>
+            <ECProperty propertyName="D" typeName="int"/>
+          </ECEntityClass>
+        </ECSchema>
+        )schema"
+    };
+
+    CompareResults(expectedSchemasXml, result);
+    }
+
+/*---------------------------------------------------------------------------------**//**
+* @bsitest
++---------------+---------------+---------------+---------------+---------------+------*/
+TEST_F(SchemaMergerTests, UpdatePropertyValues)
+    {
+    // Initialize two sets of schemas
+    bvector<Utf8CP> leftSchemasXml {
+      R"schema(<?xml version='1.0' encoding='utf-8' ?>
+        <ECSchema schemaName="MySchema" alias="mys" version="01.00.00" xmlns="http://www.bentley.com/schemas/Bentley.ECXML.3.2">
+          <ECEntityClass typeName="MyEntity">
+            <ECProperty propertyName="A" typeName="int" description="Old Description" />
+          </ECEntityClass>
+        </ECSchema>
+        )schema"
+    };
+    ECSchemaReadContextPtr leftContext = InitializeReadContextWithAllSchemas(leftSchemasXml);
+    bvector<ECN::ECSchemaCP> leftSchemas = leftContext->GetCache().GetSchemas();
+
+    bvector<Utf8CP> rightSchemasXml {
+      R"schema(<?xml version='1.0' encoding='utf-8' ?>
+        <ECSchema schemaName="MySchema" alias="mys" version="01.00.01" xmlns="http://www.bentley.com/schemas/Bentley.ECXML.3.2">
+          <ECEntityClass typeName="MyEntity">
+            <ECProperty propertyName="A" typeName="int" description="PropertyDescription." displayLabel="Property Display Label"/>
+          </ECEntityClass>
+        </ECSchema>
+        )schema"
+    };
+    ECSchemaReadContextPtr rightContext = InitializeReadContextWithAllSchemas(rightSchemasXml);
+    bvector<ECN::ECSchemaCP> rightSchemas = rightContext->GetCache().GetSchemas();
+    
+    //merge the schemas
+    SchemaMergeResult result;
+    EXPECT_EQ(BentleyStatus::SUCCESS, SchemaMerger::MergeSchemas(result, leftSchemas, rightSchemas));
+
+    // Compare result
+    bvector<Utf8CP> expectedSchemasXml {
+      R"schema(<?xml version='1.0' encoding='utf-8' ?>
+        <ECSchema schemaName="MySchema" alias="mys" version="01.00.01" xmlns="http://www.bentley.com/schemas/Bentley.ECXML.3.2">
+          <ECEntityClass typeName="MyEntity">
+            <ECProperty propertyName="A" typeName="int" description="Old Description" displayLabel="Property Display Label"/>
+          </ECEntityClass>
+        </ECSchema>
+        )schema"
+    };
+
+    CompareResults(expectedSchemasXml, result);
+    }
+
+/*---------------------------------------------------------------------------------**//**
+* @bsitest
++---------------+---------------+---------------+---------------+---------------+------*/
+TEST_F(SchemaMergerTests, PropertyWithDifferentCase)
+    {
+    // Initialize two sets of schemas
+    bvector<Utf8CP> leftSchemasXml {
+      R"schema(<?xml version='1.0' encoding='utf-8' ?>
+        <ECSchema schemaName="MySchema" alias="mys" version="01.00.00" xmlns="http://www.bentley.com/schemas/Bentley.ECXML.3.2">
+          <ECEntityClass typeName="MyEntity">
+            <ECProperty propertyName="A" typeName="int"/>
+          </ECEntityClass>
+        </ECSchema>
+        )schema"
+    };
+    ECSchemaReadContextPtr leftContext = InitializeReadContextWithAllSchemas(leftSchemasXml);
+    bvector<ECN::ECSchemaCP> leftSchemas = leftContext->GetCache().GetSchemas();
+
+    bvector<Utf8CP> rightSchemasXml {
+      R"schema(<?xml version='1.0' encoding='utf-8' ?>
+        <ECSchema schemaName="MySchema" alias="mys" version="01.00.01" xmlns="http://www.bentley.com/schemas/Bentley.ECXML.3.2">
+          <ECEntityClass typeName="MyEntity">
+            <ECProperty propertyName="a" typeName="int"/>
+          </ECEntityClass>
+        </ECSchema>
+        )schema"
+    };
+    ECSchemaReadContextPtr rightContext = InitializeReadContextWithAllSchemas(rightSchemasXml);
+    bvector<ECN::ECSchemaCP> rightSchemas = rightContext->GetCache().GetSchemas();
+    
+    //merge the schemas
+    SchemaMergeResult result;
+    EXPECT_EQ(BentleyStatus::SUCCESS, SchemaMerger::MergeSchemas(result, leftSchemas, rightSchemas));
+
+    // Compare result
+    bvector<Utf8CP> expectedSchemasXml {
+      R"schema(<?xml version='1.0' encoding='utf-8' ?>
+        <ECSchema schemaName="MySchema" alias="mys" version="01.00.01" xmlns="http://www.bentley.com/schemas/Bentley.ECXML.3.2">
+          <ECEntityClass typeName="MyEntity">
+            <ECProperty propertyName="A" typeName="int"/>
+          </ECEntityClass>
+        </ECSchema>
+        )schema"
+    };
+
+    CompareResults(expectedSchemasXml, result);
+    }
+
+/*---------------------------------------------------------------------------------**//**
+* @bsitest
++---------------+---------------+---------------+---------------+---------------+------*/
+TEST_F(SchemaMergerTests, UpdatePropertyCategoryOnProperty)
+    {
+    // Initialize two sets of schemas
+    bvector<Utf8CP> leftSchemasXml {
+      R"schema(<?xml version='1.0' encoding='utf-8' ?>
+        <ECSchema schemaName="MySchema" alias="mys" version="01.00.00" xmlns="http://www.bentley.com/schemas/Bentley.ECXML.3.2">
+          <PropertyCategory typeName="Category1" priority="99"/>
+          <ECEntityClass typeName="MyEntity">
+            <ECProperty propertyName="A" typeName="int" category="Category1" />
+          </ECEntityClass>
+        </ECSchema>
+        )schema"
+    };
+    ECSchemaReadContextPtr leftContext = InitializeReadContextWithAllSchemas(leftSchemasXml);
+    bvector<ECN::ECSchemaCP> leftSchemas = leftContext->GetCache().GetSchemas();
+
+    bvector<Utf8CP> rightSchemasXml {
+      R"schema(<?xml version='1.0' encoding='utf-8' ?>
+        <ECSchema schemaName="MySchema" alias="mys" version="01.00.01" xmlns="http://www.bentley.com/schemas/Bentley.ECXML.3.2">
+          <PropertyCategory typeName="Category2" priority="98"/>
+          <ECEntityClass typeName="MyEntity">
+            <ECProperty propertyName="A" typeName="int"  category="Category2" />
+          </ECEntityClass>
+        </ECSchema>
+        )schema"
+    };
+    ECSchemaReadContextPtr rightContext = InitializeReadContextWithAllSchemas(rightSchemasXml);
+    bvector<ECN::ECSchemaCP> rightSchemas = rightContext->GetCache().GetSchemas();
+    
+    //merge the schemas
+    SchemaMergeResult result;
+    EXPECT_EQ(BentleyStatus::SUCCESS, SchemaMerger::MergeSchemas(result, leftSchemas, rightSchemas));
+
+    // Compare result
+    bvector<Utf8CP> expectedSchemasXml {
+      R"schema(<?xml version='1.0' encoding='utf-8' ?>
+        <ECSchema schemaName="MySchema" alias="mys" version="01.00.01" xmlns="http://www.bentley.com/schemas/Bentley.ECXML.3.2">
+          <PropertyCategory typeName="Category1" priority="99"/>
+          <PropertyCategory typeName="Category2" priority="98"/>
+          <ECEntityClass typeName="MyEntity">
+            <ECProperty propertyName="A" typeName="int"  category="Category2" />
+          </ECEntityClass>
+        </ECSchema>
+        )schema"
+    };
+
+    CompareResults(expectedSchemasXml, result);
+    }
+
+
+/*---------------------------------------------------------------------------------**//**
+* @bsitest
++---------------+---------------+---------------+---------------+---------------+------*/
+TEST_F(SchemaMergerTests, SetEnumAndCategoryWithDifferentCase)
+    {
+    // Initialize two sets of schemas
+    bvector<Utf8CP> leftSchemasXml {
+      R"schema(<?xml version='1.0' encoding='utf-8' ?>
+        <ECSchema schemaName="MySchema" alias="mys" version="01.00.00" xmlns="http://www.bentley.com/schemas/Bentley.ECXML.3.2">
+          <PropertyCategory typeName="Category1" priority="99"/>
+          <ECEnumeration typeName="Enum1" backingTypeName="int" isStrict="true">
+              <ECEnumerator name="a" value="0" displayLabel="Zero"/>
+          </ECEnumeration>
+          <ECEntityClass typeName="MyEntity">
+          </ECEntityClass>
+        </ECSchema>
+        )schema"
+    };
+    ECSchemaReadContextPtr leftContext = InitializeReadContextWithAllSchemas(leftSchemasXml);
+    bvector<ECN::ECSchemaCP> leftSchemas = leftContext->GetCache().GetSchemas();
+
+    bvector<Utf8CP> rightSchemasXml {
+      R"schema(<?xml version='1.0' encoding='utf-8' ?>
+        <ECSchema schemaName="MySchema" alias="mys" version="01.00.01" xmlns="http://www.bentley.com/schemas/Bentley.ECXML.3.2">
+          <PropertyCategory typeName="category1" priority="99"/>
+          <ECEnumeration typeName="enum1" backingTypeName="int" isStrict="true">
+              <ECEnumerator name="a" value="0" displayLabel="Zero"/>
+              <ECEnumerator name="b" value="1" displayLabel="One"/>
+          </ECEnumeration>
+          <ECEntityClass typeName="MyEntity">
+            <ECProperty propertyName="A" typeName="enum1"  category="category1" />
+          </ECEntityClass>
+        </ECSchema>
+        )schema"
+    };
+    ECSchemaReadContextPtr rightContext = InitializeReadContextWithAllSchemas(rightSchemasXml);
+    bvector<ECN::ECSchemaCP> rightSchemas = rightContext->GetCache().GetSchemas();
+    
+    //merge the schemas
+    SchemaMergeResult result;
+    EXPECT_EQ(BentleyStatus::SUCCESS, SchemaMerger::MergeSchemas(result, leftSchemas, rightSchemas));
+
+    // Compare result
+    bvector<Utf8CP> expectedSchemasXml {
+      R"schema(<?xml version='1.0' encoding='utf-8' ?>
+        <ECSchema schemaName="MySchema" alias="mys" version="01.00.01" xmlns="http://www.bentley.com/schemas/Bentley.ECXML.3.2">
+          <PropertyCategory typeName="Category1" priority="99"/>
+          <ECEnumeration typeName="Enum1" backingTypeName="int" isStrict="true">
+              <ECEnumerator name="a" value="0" displayLabel="Zero"/>
+              <ECEnumerator name="b" value="1" displayLabel="One"/>
+          </ECEnumeration>
+          <ECEntityClass typeName="MyEntity">
+            <ECProperty propertyName="A" typeName="Enum1"  category="Category1" />
+          </ECEntityClass>
+        </ECSchema>
+        )schema"
+    };
+
+    CompareResults(expectedSchemasXml, result);
+    }
+
+/*---------------------------------------------------------------------------------**//**
+* @bsitest
++---------------+---------------+---------------+---------------+---------------+------*/
+TEST_F(SchemaMergerTests, UpdateKindOfQuantityOnProperty)
+    {
+    // Initialize two sets of schemas
+    bvector<Utf8CP> leftSchemasXml {
+      R"schema(<?xml version='1.0' encoding='utf-8' ?>
+        <ECSchema schemaName="MySchema" alias="mys" version="01.00.00" xmlns="http://www.bentley.com/schemas/Bentley.ECXML.3.2">
+          <Phenomenon typeName="LENGTH" definition="LENGTH" displayLabel="Length" />
+          <UnitSystem typeName="SI" />
+          <Unit typeName="M" phenomenon="LENGTH" unitSystem="SI" definition="M" denominator="10.0" displayLabel="m" />
+          <Format typeName="DefaultRealU" type="decimal" precision="6" formatTraits="keepSingleZero|keepDecimalPoint|showUnitLabel"/>
+          <KindOfQuantity typeName="MYLENGTH" displayLabel="Area" persistenceUnit="M" presentationUnits="DefaultRealU[M]" relativeError="0.0001" />
+          <ECEntityClass typeName="MyEntity">
+            <ECProperty propertyName="A" typeName="int" kindOfQuantity="MYLENGTH" />
+          </ECEntityClass>
+        </ECSchema>
+        )schema"
+    };
+    ECSchemaReadContextPtr leftContext = InitializeReadContextWithAllSchemas(leftSchemasXml);
+    bvector<ECN::ECSchemaCP> leftSchemas = leftContext->GetCache().GetSchemas();
+
+    bvector<Utf8CP> rightSchemasXml {
+      R"schema(<?xml version='1.0' encoding='utf-8' ?>
+        <ECSchema schemaName="MySchema" alias="mys" version="01.00.01" xmlns="http://www.bentley.com/schemas/Bentley.ECXML.3.2">
+          <Phenomenon typeName="LENGTH" definition="LENGTH" displayLabel="Length" />
+          <UnitSystem typeName="SI" />
+          <Unit typeName="M" phenomenon="LENGTH" unitSystem="SI" definition="M" denominator="10.0" displayLabel="m" />
+          <Format typeName="DefaultRealU" type="decimal" precision="6" formatTraits="keepSingleZero|keepDecimalPoint|showUnitLabel"/>
+          <KindOfQuantity typeName="MYLENGTH2" displayLabel="Area" persistenceUnit="M" presentationUnits="DefaultRealU[M]" relativeError="0.0001" />
+          <ECEntityClass typeName="MyEntity">
+            <ECProperty propertyName="A" typeName="int" kindOfQuantity="MYLENGTH2" />
+          </ECEntityClass>
+        </ECSchema>
+        )schema"
+    };
+    ECSchemaReadContextPtr rightContext = InitializeReadContextWithAllSchemas(rightSchemasXml);
+    bvector<ECN::ECSchemaCP> rightSchemas = rightContext->GetCache().GetSchemas();
+    
+    //merge the schemas
+    SchemaMergeResult result;
+    EXPECT_EQ(BentleyStatus::SUCCESS, SchemaMerger::MergeSchemas(result, leftSchemas, rightSchemas));
+
+    // Compare result
+    bvector<Utf8CP> expectedSchemasXml {
+      R"schema(<?xml version='1.0' encoding='utf-8' ?>
+        <ECSchema schemaName="MySchema" alias="mys" version="01.00.01" xmlns="http://www.bentley.com/schemas/Bentley.ECXML.3.2">
+          <Phenomenon typeName="LENGTH" definition="LENGTH" displayLabel="Length" />
+          <UnitSystem typeName="SI" />
+          <Unit typeName="M" phenomenon="LENGTH" unitSystem="SI" definition="M" denominator="10.0" displayLabel="m" />
+          <Format typeName="DefaultRealU" type="decimal" precision="6" formatTraits="keepSingleZero|keepDecimalPoint|showUnitLabel"/>
+          <KindOfQuantity typeName="MYLENGTH" displayLabel="Area" persistenceUnit="M" presentationUnits="DefaultRealU[M]" relativeError="0.0001" />
+          <KindOfQuantity typeName="MYLENGTH2" displayLabel="Area" persistenceUnit="M" presentationUnits="DefaultRealU[M]" relativeError="0.0001" />
+          <ECEntityClass typeName="MyEntity">
+            <ECProperty propertyName="A" typeName="int" kindOfQuantity="MYLENGTH2" />
+          </ECEntityClass>
+        </ECSchema>
+        )schema"
+    };
+
+    CompareResults(expectedSchemasXml, result);
+    }
+
+
+/*---------------------------------------------------------------------------------**//**
+* @bsitest
++---------------+---------------+---------------+---------------+---------------+------*/
+TEST_F(SchemaMergerTests, EnumerationValues)
+    {
+    // Initialize two sets of schemas
+    bvector<Utf8CP> leftSchemasXml {
+      R"schema(<?xml version='1.0' encoding='utf-8' ?>
+        <ECSchema schemaName="MySchema" alias="mys" version="01.00.00" xmlns="http://www.bentley.com/schemas/Bentley.ECXML.3.2">
+          <ECEnumeration typeName="MyEnum" backingTypeName="int" isStrict="true">
+              <ECEnumerator name="a" value="0" displayLabel="Zero"/>
+              <ECEnumerator name="b" value="2" displayLabel="Two"/>
+          </ECEnumeration>
+        </ECSchema>
+        )schema"
+    };
+    ECSchemaReadContextPtr leftContext = InitializeReadContextWithAllSchemas(leftSchemasXml);
+    bvector<ECN::ECSchemaCP> leftSchemas = leftContext->GetCache().GetSchemas();
+
+    bvector<Utf8CP> rightSchemasXml {
+      R"schema(<?xml version='1.0' encoding='utf-8' ?>
+        <ECSchema schemaName="MySchema" alias="mys" version="01.00.01" xmlns="http://www.bentley.com/schemas/Bentley.ECXML.3.2">
+          <ECEnumeration typeName="MyEnum" backingTypeName="int" isStrict="true">
+              <ECEnumerator name="c" value="1" displayLabel="One"/>
+              <ECEnumerator name="d" value="3" displayLabel="Three"/>
+          </ECEnumeration>
+        </ECSchema>
+        )schema"
+    };
+    ECSchemaReadContextPtr rightContext = InitializeReadContextWithAllSchemas(rightSchemasXml);
+    bvector<ECN::ECSchemaCP> rightSchemas = rightContext->GetCache().GetSchemas();
+    
+    //merge the schemas
+    SchemaMergeResult result;
+    EXPECT_EQ(BentleyStatus::SUCCESS, SchemaMerger::MergeSchemas(result, leftSchemas, rightSchemas));
+
+    // Compare result
+    bvector<Utf8CP> expectedSchemasXml {
+      R"schema(<?xml version='1.0' encoding='utf-8' ?>
+        <ECSchema schemaName="MySchema" alias="mys" version="01.00.01" xmlns="http://www.bentley.com/schemas/Bentley.ECXML.3.2">
+          <ECEnumeration typeName="MyEnum" backingTypeName="int" isStrict="true">
+              <ECEnumerator name="a" value="0" displayLabel="Zero"/>
+              <ECEnumerator name="b" value="2" displayLabel="Two"/>
+              <ECEnumerator name="c" value="1" displayLabel="One"/>
+              <ECEnumerator name="d" value="3" displayLabel="Three"/>
+          </ECEnumeration>
+        </ECSchema>
+        )schema"
+    };
+
+    CompareResults(expectedSchemasXml, result);
+    }
+
+/*---------------------------------------------------------------------------------**//**
+* @bsitest
++---------------+---------------+---------------+---------------+---------------+------*/
+TEST_F(SchemaMergerTests, EnumerationValuesSameSchemaVersion)
+    {
+    // Initialize two sets of schemas
+    bvector<Utf8CP> leftSchemasXml {
+      R"schema(<?xml version='1.0' encoding='utf-8' ?>
+        <ECSchema schemaName="MySchema" alias="mys" version="01.00.00" xmlns="http://www.bentley.com/schemas/Bentley.ECXML.3.2">
+          <ECEnumeration typeName="MyEnum" backingTypeName="int" isStrict="true">
+              <ECEnumerator name="a" value="0" displayLabel="Zero"/>
+              <ECEnumerator name="b" value="2" displayLabel="Two"/>
+          </ECEnumeration>
+        </ECSchema>
+        )schema"
+    };
+    ECSchemaReadContextPtr leftContext = InitializeReadContextWithAllSchemas(leftSchemasXml);
+    bvector<ECN::ECSchemaCP> leftSchemas = leftContext->GetCache().GetSchemas();
+
+    bvector<Utf8CP> rightSchemasXml {
+      R"schema(<?xml version='1.0' encoding='utf-8' ?>
+        <ECSchema schemaName="MySchema" alias="mys" version="01.00.00" xmlns="http://www.bentley.com/schemas/Bentley.ECXML.3.2">
+          <ECEnumeration typeName="MyEnum" backingTypeName="int" isStrict="true">
+              <ECEnumerator name="c" value="1" displayLabel="One"/>
+              <ECEnumerator name="d" value="3" displayLabel="Three"/>
+          </ECEnumeration>
+        </ECSchema>
+        )schema"
+    };
+    ECSchemaReadContextPtr rightContext = InitializeReadContextWithAllSchemas(rightSchemasXml);
+    bvector<ECN::ECSchemaCP> rightSchemas = rightContext->GetCache().GetSchemas();
+    
+    //merge the schemas
+    SchemaMergeResult result;
+    EXPECT_EQ(BentleyStatus::SUCCESS, SchemaMerger::MergeSchemas(result, leftSchemas, rightSchemas));
+
+    // Compare result
+    bvector<Utf8CP> expectedSchemasXml {
+      R"schema(<?xml version='1.0' encoding='utf-8' ?>
+        <ECSchema schemaName="MySchema" alias="mys" version="01.00.00" xmlns="http://www.bentley.com/schemas/Bentley.ECXML.3.2">
+          <ECEnumeration typeName="MyEnum" backingTypeName="int" isStrict="true">
+              <ECEnumerator name="a" value="0" displayLabel="Zero"/>
+              <ECEnumerator name="b" value="2" displayLabel="Two"/>
+              <ECEnumerator name="c" value="1" displayLabel="One"/>
+              <ECEnumerator name="d" value="3" displayLabel="Three"/>
+          </ECEnumeration>
+        </ECSchema>
+        )schema"
+    };
+
+    CompareResults(expectedSchemasXml, result);
+    }
+
+/*---------------------------------------------------------------------------------**//**
+* @bsitest
++---------------+---------------+---------------+---------------+---------------+------*/
+TEST_F(SchemaMergerTests, EnumerationsFromBothSides)
+    {
+    // Initialize two sets of schemas
+    bvector<Utf8CP> leftSchemasXml {
+      R"schema(<?xml version='1.0' encoding='utf-8' ?>
+        <ECSchema schemaName="MySchema" alias="mys" version="01.00.00" xmlns="http://www.bentley.com/schemas/Bentley.ECXML.3.2">
+          <ECEnumeration typeName="MyEnum1" backingTypeName="int" isStrict="true">
+              <ECEnumerator name="a" value="0" displayLabel="Zero"/>
+              <ECEnumerator name="b" value="2" displayLabel="Two"/>
+          </ECEnumeration>
+        </ECSchema>
+        )schema"
+    };
+    ECSchemaReadContextPtr leftContext = InitializeReadContextWithAllSchemas(leftSchemasXml);
+    bvector<ECN::ECSchemaCP> leftSchemas = leftContext->GetCache().GetSchemas();
+
+    bvector<Utf8CP> rightSchemasXml {
+      R"schema(<?xml version='1.0' encoding='utf-8' ?>
+        <ECSchema schemaName="MySchema" alias="mys" version="01.00.01" xmlns="http://www.bentley.com/schemas/Bentley.ECXML.3.2">
+          <ECEnumeration typeName="MyEnum2" backingTypeName="int" isStrict="true">
+              <ECEnumerator name="c" value="1" displayLabel="One"/>
+              <ECEnumerator name="d" value="3" displayLabel="Three"/>
+          </ECEnumeration>
+        </ECSchema>
+        )schema"
+    };
+    ECSchemaReadContextPtr rightContext = InitializeReadContextWithAllSchemas(rightSchemasXml);
+    bvector<ECN::ECSchemaCP> rightSchemas = rightContext->GetCache().GetSchemas();
+    
+    //merge the schemas
+    SchemaMergeResult result;
+    EXPECT_EQ(BentleyStatus::SUCCESS, SchemaMerger::MergeSchemas(result, leftSchemas, rightSchemas));
+
+    // Compare result
+    bvector<Utf8CP> expectedSchemasXml {
+      R"schema(<?xml version='1.0' encoding='utf-8' ?>
+        <ECSchema schemaName="MySchema" alias="mys" version="01.00.01" xmlns="http://www.bentley.com/schemas/Bentley.ECXML.3.2">
+          <ECEnumeration typeName="MyEnum1" backingTypeName="int" isStrict="true">
+              <ECEnumerator name="a" value="0" displayLabel="Zero"/>
+              <ECEnumerator name="b" value="2" displayLabel="Two"/>
+          </ECEnumeration>
+          <ECEnumeration typeName="MyEnum2" backingTypeName="int" isStrict="true">
+              <ECEnumerator name="c" value="1" displayLabel="One"/>
+              <ECEnumerator name="d" value="3" displayLabel="Three"/>
+          </ECEnumeration>
+        </ECSchema>
+        )schema"
+    };
+
+    CompareResults(expectedSchemasXml, result);
+    }
+
+/*---------------------------------------------------------------------------------**//**
+* @bsitest
++---------------+---------------+---------------+---------------+---------------+------*/
+TEST_F(SchemaMergerTests, EnumeratorValues)
+    {
+    // Initialize two sets of schemas
+    bvector<Utf8CP> leftSchemasXml {
+      R"schema(<?xml version='1.0' encoding='utf-8' ?>
+        <ECSchema schemaName="MySchema" alias="mys" version="01.00.00" xmlns="http://www.bentley.com/schemas/Bentley.ECXML.3.2">
+          <ECEnumeration typeName="MyEnum" backingTypeName="string" isStrict="true">
+              <ECEnumerator name="SameNameDifferentValue" value="Old" displayLabel="Old Label"/>
+              <ECEnumerator name="SameNameSameValue" value="SameNameSameValue" displayLabel="SameNameSameValue Label"/>
+          </ECEnumeration>
+        </ECSchema>
+        )schema"
+    };
+    ECSchemaReadContextPtr leftContext = InitializeReadContextWithAllSchemas(leftSchemasXml);
+    bvector<ECN::ECSchemaCP> leftSchemas = leftContext->GetCache().GetSchemas();
+
+    bvector<Utf8CP> rightSchemasXml {
+      R"schema(<?xml version='1.0' encoding='utf-8' ?>
+        <ECSchema schemaName="MySchema" alias="mys" version="01.00.01" xmlns="http://www.bentley.com/schemas/Bentley.ECXML.3.2">
+          <ECEnumeration typeName="MyEnum" backingTypeName="string" isStrict="true">
+              <ECEnumerator name="SameNameDifferentValue" value="New" displayLabel="New Label"/>
+              <ECEnumerator name="SameNameSameValue" value="SameNameSameValue" displayLabel="SameNameSameValue Label"/>
+          </ECEnumeration>
+        </ECSchema>
+        )schema"
+    };
+    ECSchemaReadContextPtr rightContext = InitializeReadContextWithAllSchemas(rightSchemasXml);
+    bvector<ECN::ECSchemaCP> rightSchemas = rightContext->GetCache().GetSchemas();
+    
+    //merge the schemas
+    SchemaMergeResult result;
+    EXPECT_EQ(BentleyStatus::SUCCESS, SchemaMerger::MergeSchemas(result, leftSchemas, rightSchemas));
+
+    // Compare result
+    bvector<Utf8CP> expectedSchemasXml {
+      R"schema(<?xml version='1.0' encoding='utf-8' ?>
+        <ECSchema schemaName="MySchema" alias="mys" version="01.00.01" xmlns="http://www.bentley.com/schemas/Bentley.ECXML.3.2">
+          <ECEnumeration typeName="MyEnum" backingTypeName="string" isStrict="true">
+              <ECEnumerator name="SameNameDifferentValue" value="New" displayLabel="Old Label"/>
+              <ECEnumerator name="SameNameSameValue" value="SameNameSameValue" displayLabel="SameNameSameValue Label"/>
+          </ECEnumeration>
+        </ECSchema>
+        )schema"
+    };
+
+    CompareResults(expectedSchemasXml, result, true);
+    }
+
+/*---------------------------------------------------------------------------------**//**
+* @bsitest
++---------------+---------------+---------------+---------------+---------------+------*/
+TEST_F(SchemaMergerTests, EnumeratorDuplicateValues)
+    {
+    // Initialize two sets of schemas
+    bvector<Utf8CP> leftSchemasXml {
+      R"schema(<?xml version='1.0' encoding='utf-8' ?>
+        <ECSchema schemaName="MySchema" alias="mys" version="01.00.00" xmlns="http://www.bentley.com/schemas/Bentley.ECXML.3.2">
+          <ECEnumeration typeName="MyEnum" backingTypeName="string" isStrict="true">
+              <ECEnumerator name="DifferentNameSameValue1" value="DifferentNameSameValue" displayLabel="DifferentNameSameValue"/>
+          </ECEnumeration>
+        </ECSchema>
+        )schema"
+    };
+    ECSchemaReadContextPtr leftContext = InitializeReadContextWithAllSchemas(leftSchemasXml);
+    bvector<ECN::ECSchemaCP> leftSchemas = leftContext->GetCache().GetSchemas();
+
+    bvector<Utf8CP> rightSchemasXml {
+      R"schema(<?xml version='1.0' encoding='utf-8' ?>
+        <ECSchema schemaName="MySchema" alias="mys" version="01.00.01" xmlns="http://www.bentley.com/schemas/Bentley.ECXML.3.2">
+          <ECEnumeration typeName="MyEnum" backingTypeName="string" isStrict="true">
+              <ECEnumerator name="DifferentNameSameValue2" value="DifferentNameSameValue" displayLabel="DifferentNameSameValue"/>
+          </ECEnumeration>
+        </ECSchema>
+        )schema"
+    };
+    ECSchemaReadContextPtr rightContext = InitializeReadContextWithAllSchemas(rightSchemasXml);
+    bvector<ECN::ECSchemaCP> rightSchemas = rightContext->GetCache().GetSchemas();
+    
+    //merge the schemas
+    SchemaMergeResult result;
+    MergerTestIssueListener issues;
+    result.AddIssueListener(issues);
+    EXPECT_EQ(BentleyStatus::ERROR, SchemaMerger::MergeSchemas(result, leftSchemas, rightSchemas));
+
+    // Compare issues
+    bvector<Utf8String> expectedIssues { "Enumeration 'MySchema:MyEnum' ends up having duplicate enumerator values after merge, which is not allowed. Name of new Enumerator: DifferentNameSameValue2" };
+    CompareIssues(expectedIssues, issues.m_issues);
+    }
+
+/*---------------------------------------------------------------------------------**//**
+* @bsitest
++---------------+---------------+---------------+---------------+---------------+------*/
+TEST_F(SchemaMergerTests, ChangeEnumerationType_ShouldFail)
+    {
+    // Initialize two sets of schemas
+    bvector<Utf8CP> leftSchemasXml {
+      R"schema(<?xml version='1.0' encoding='utf-8' ?>
+        <ECSchema schemaName="MySchema" alias="mys" version="01.00.00" xmlns="http://www.bentley.com/schemas/Bentley.ECXML.3.2">
+          <ECEnumeration typeName="MyEnum" backingTypeName="int" isStrict="true">
+              <ECEnumerator name="a" value="0" displayLabel="Zero"/>
+              <ECEnumerator name="b" value="2" displayLabel="Two"/>
+          </ECEnumeration>
+        </ECSchema>
+        )schema"
+    };
+    ECSchemaReadContextPtr leftContext = InitializeReadContextWithAllSchemas(leftSchemasXml);
+    bvector<ECN::ECSchemaCP> leftSchemas = leftContext->GetCache().GetSchemas();
+
+    bvector<Utf8CP> rightSchemasXml {
+      R"schema(<?xml version='1.0' encoding='utf-8' ?>
+        <ECSchema schemaName="MySchema" alias="mys" version="01.00.01" xmlns="http://www.bentley.com/schemas/Bentley.ECXML.3.2">
+          <ECEnumeration typeName="MyEnum" backingTypeName="string" isStrict="true">
+              <ECEnumerator name="c" value="Zero" displayLabel="Zero"/>
+              <ECEnumerator name="d" value="Two" displayLabel="Two"/>
+          </ECEnumeration>
+        </ECSchema>
+        )schema"
+    };
+    ECSchemaReadContextPtr rightContext = InitializeReadContextWithAllSchemas(rightSchemasXml);
+    bvector<ECN::ECSchemaCP> rightSchemas = rightContext->GetCache().GetSchemas();
+    
+    //merge the schemas
+    SchemaMergeResult result;
+    EXPECT_EQ(BentleyStatus::ERROR, SchemaMerger::MergeSchemas(result, leftSchemas, rightSchemas));
+    }
+
+/*---------------------------------------------------------------------------------**//**
+* @bsitest
++---------------+---------------+---------------+---------------+---------------+------*/
+TEST_F(SchemaMergerTests, PropertyCategoryValues)
+    {
+    // Initialize two sets of schemas
+    bvector<Utf8CP> leftSchemasXml {
+      R"schema(<?xml version='1.0' encoding='utf-8' ?>
+        <ECSchema schemaName="MySchema" alias="mys" version="01.00.00" xmlns="http://www.bentley.com/schemas/Bentley.ECXML.3.2">
+          <PropertyCategory typeName="Category1" displayLabel="Category 1" description="Description OLD" priority="95"/>
+        </ECSchema>
+        )schema"
+    };
+    ECSchemaReadContextPtr leftContext = InitializeReadContextWithAllSchemas(leftSchemasXml);
+    bvector<ECN::ECSchemaCP> leftSchemas = leftContext->GetCache().GetSchemas();
+
+    bvector<Utf8CP> rightSchemasXml {
+      R"schema(<?xml version='1.0' encoding='utf-8' ?>
+        <ECSchema schemaName="MySchema" alias="mys" version="01.00.01" xmlns="http://www.bentley.com/schemas/Bentley.ECXML.3.2">
+          <PropertyCategory typeName="Category1" displayLabel="Category 1 NEW" description="Description NEW" priority="99"/>
+        </ECSchema>
+        )schema"
+    };
+    ECSchemaReadContextPtr rightContext = InitializeReadContextWithAllSchemas(rightSchemasXml);
+    bvector<ECN::ECSchemaCP> rightSchemas = rightContext->GetCache().GetSchemas();
+    
+    //merge the schemas
+    SchemaMergeResult result;
+    EXPECT_EQ(BentleyStatus::SUCCESS, SchemaMerger::MergeSchemas(result, leftSchemas, rightSchemas));
+
+    // Compare result
+    bvector<Utf8CP> expectedSchemasXml {
+      R"schema(<?xml version='1.0' encoding='utf-8' ?>
+        <ECSchema schemaName="MySchema" alias="mys" version="01.00.01" xmlns="http://www.bentley.com/schemas/Bentley.ECXML.3.2">
+          <PropertyCategory typeName="Category1" displayLabel="Category 1" description="Description OLD" priority="99"/>
+        </ECSchema>
+        )schema"
+    };
+
+    CompareResults(expectedSchemasXml, result);
+    }
+
+/*---------------------------------------------------------------------------------**//**
+* @bsitest
++---------------+---------------+---------------+---------------+---------------+------*/
+TEST_F(SchemaMergerTests, PropertyCategoryFromBothSides)
+    {
+    // Initialize two sets of schemas
+    bvector<Utf8CP> leftSchemasXml {
+      R"schema(<?xml version='1.0' encoding='utf-8' ?>
+        <ECSchema schemaName="MySchema" alias="mys" version="01.00.00" xmlns="http://www.bentley.com/schemas/Bentley.ECXML.3.2">
+          <PropertyCategory typeName="Category1" displayLabel="Category 1" description="Description" priority="99"/>
+        </ECSchema>
+        )schema"
+    };
+    ECSchemaReadContextPtr leftContext = InitializeReadContextWithAllSchemas(leftSchemasXml);
+    bvector<ECN::ECSchemaCP> leftSchemas = leftContext->GetCache().GetSchemas();
+
+    bvector<Utf8CP> rightSchemasXml {
+      R"schema(<?xml version='1.0' encoding='utf-8' ?>
+        <ECSchema schemaName="MySchema" alias="mys" version="01.00.01" xmlns="http://www.bentley.com/schemas/Bentley.ECXML.3.2">
+          <PropertyCategory typeName="Category2" displayLabel="Category 2" description="Description" priority="17"/>
+        </ECSchema>
+        )schema"
+    };
+    ECSchemaReadContextPtr rightContext = InitializeReadContextWithAllSchemas(rightSchemasXml);
+    bvector<ECN::ECSchemaCP> rightSchemas = rightContext->GetCache().GetSchemas();
+    
+    //merge the schemas
+    SchemaMergeResult result;
+    EXPECT_EQ(BentleyStatus::SUCCESS, SchemaMerger::MergeSchemas(result, leftSchemas, rightSchemas));
+
+    // Compare result
+    bvector<Utf8CP> expectedSchemasXml {
+      R"schema(<?xml version='1.0' encoding='utf-8' ?>
+        <ECSchema schemaName="MySchema" alias="mys" version="01.00.01" xmlns="http://www.bentley.com/schemas/Bentley.ECXML.3.2">
+          <PropertyCategory typeName="Category1" displayLabel="Category 1" description="Description" priority="99"/>
+          <PropertyCategory typeName="Category2" displayLabel="Category 2" description="Description" priority="17"/>
+        </ECSchema>
+        )schema"
+    };
+
+    CompareResults(expectedSchemasXml, result);
+    }
+
+/*---------------------------------------------------------------------------------**//**
+* @bsitest
++---------------+---------------+---------------+---------------+---------------+------*/
+TEST_F(SchemaMergerTests, PhenomenonValues)
+    {
+    // Initialize two sets of schemas
+    bvector<Utf8CP> leftSchemasXml {
+      R"schema(<?xml version='1.0' encoding='utf-8' ?>
+        <ECSchema schemaName="MySchema" alias="mys" version="01.00.00" xmlns="http://www.bentley.com/schemas/Bentley.ECXML.3.2">
+          <Phenomenon typeName="CURRENT" definition="CURRENT" displayLabel="Current" description="Current" />
+        </ECSchema>
+        )schema"
+    };
+    ECSchemaReadContextPtr leftContext = InitializeReadContextWithAllSchemas(leftSchemasXml);
+    bvector<ECN::ECSchemaCP> leftSchemas = leftContext->GetCache().GetSchemas();
+
+    bvector<Utf8CP> rightSchemasXml {
+      R"schema(<?xml version='1.0' encoding='utf-8' ?>
+        <ECSchema schemaName="MySchema" alias="mys" version="01.00.01" xmlns="http://www.bentley.com/schemas/Bentley.ECXML.3.2">
+          <Phenomenon typeName="ANGLE" definition="ANGLE" displayLabel="Angle" description="Current" />
+          <Phenomenon typeName="CURRENT" definition="CURRENT" displayLabel="Current NEW" description="Current NEW" />
+        </ECSchema>
+        )schema"
+    };
+    ECSchemaReadContextPtr rightContext = InitializeReadContextWithAllSchemas(rightSchemasXml);
+    bvector<ECN::ECSchemaCP> rightSchemas = rightContext->GetCache().GetSchemas();
+    
+    //merge the schemas
+    SchemaMergeResult result;
+    EXPECT_EQ(BentleyStatus::SUCCESS, SchemaMerger::MergeSchemas(result, leftSchemas, rightSchemas));
+
+    // Compare result
+    bvector<Utf8CP> expectedSchemasXml {
+      R"schema(<?xml version='1.0' encoding='utf-8' ?>
+        <ECSchema schemaName="MySchema" alias="mys" version="01.00.01" xmlns="http://www.bentley.com/schemas/Bentley.ECXML.3.2">
+          <Phenomenon typeName="CURRENT" definition="CURRENT" displayLabel="Current" description="Current" />
+          <Phenomenon typeName="ANGLE" definition="ANGLE" displayLabel="Angle" description="Current" />
+        </ECSchema>
+        )schema"
+    };
+
+    CompareResults(expectedSchemasXml, result);
+    }
+
+/*---------------------------------------------------------------------------------**//**
+* @bsitest
++---------------+---------------+---------------+---------------+---------------+------*/
+TEST_F(SchemaMergerTests, PhenomenonFromBothSides)
+    {
+    // Initialize two sets of schemas
+    bvector<Utf8CP> leftSchemasXml {
+      R"schema(<?xml version='1.0' encoding='utf-8' ?>
+        <ECSchema schemaName="MySchema" alias="mys" version="01.00.00" xmlns="http://www.bentley.com/schemas/Bentley.ECXML.3.2">
+          <Phenomenon typeName="CURRENT" definition="CURRENT" displayLabel="Current" description="Current" />
+        </ECSchema>
+        )schema"
+    };
+    ECSchemaReadContextPtr leftContext = InitializeReadContextWithAllSchemas(leftSchemasXml);
+    bvector<ECN::ECSchemaCP> leftSchemas = leftContext->GetCache().GetSchemas();
+
+    bvector<Utf8CP> rightSchemasXml {
+      R"schema(<?xml version='1.0' encoding='utf-8' ?>
+        <ECSchema schemaName="MySchema" alias="mys" version="01.00.01" xmlns="http://www.bentley.com/schemas/Bentley.ECXML.3.2">
+          <Phenomenon typeName="ANGLE" definition="ANGLE" displayLabel="Angle" description="Current" />
+        </ECSchema>
+        )schema"
+    };
+    ECSchemaReadContextPtr rightContext = InitializeReadContextWithAllSchemas(rightSchemasXml);
+    bvector<ECN::ECSchemaCP> rightSchemas = rightContext->GetCache().GetSchemas();
+    
+    //merge the schemas
+    SchemaMergeResult result;
+    EXPECT_EQ(BentleyStatus::SUCCESS, SchemaMerger::MergeSchemas(result, leftSchemas, rightSchemas));
+
+    // Compare result
+    bvector<Utf8CP> expectedSchemasXml {
+      R"schema(<?xml version='1.0' encoding='utf-8' ?>
+        <ECSchema schemaName="MySchema" alias="mys" version="01.00.01" xmlns="http://www.bentley.com/schemas/Bentley.ECXML.3.2">
+          <Phenomenon typeName="CURRENT" definition="CURRENT" displayLabel="Current" description="Current" />
+          <Phenomenon typeName="ANGLE" definition="ANGLE" displayLabel="Angle" description="Current" />
+        </ECSchema>
+        )schema"
+    };
+
+    CompareResults(expectedSchemasXml, result);
+    }
+
+/*---------------------------------------------------------------------------------**//**
+* @bsitest
++---------------+---------------+---------------+---------------+---------------+------*/
+TEST_F(SchemaMergerTests, UnitSystemValues)
+    {
+    // Initialize two sets of schemas
+    bvector<Utf8CP> leftSchemasXml {
+      R"schema(<?xml version='1.0' encoding='utf-8' ?>
+        <ECSchema schemaName="MySchema" alias="mys" version="01.00.00" xmlns="http://www.bentley.com/schemas/Bentley.ECXML.3.2">
+            <UnitSystem typeName="METRIC" displayLabel="A" description="dA" />
+        </ECSchema>
+        )schema"
+    };
+    ECSchemaReadContextPtr leftContext = InitializeReadContextWithAllSchemas(leftSchemasXml);
+    bvector<ECN::ECSchemaCP> leftSchemas = leftContext->GetCache().GetSchemas();
+
+    bvector<Utf8CP> rightSchemasXml {
+      R"schema(<?xml version='1.0' encoding='utf-8' ?>
+        <ECSchema schemaName="MySchema" alias="mys" version="01.00.01" xmlns="http://www.bentley.com/schemas/Bentley.ECXML.3.2">
+         <UnitSystem typeName="METRIC" displayLabel="B" description="dB" />
+        </ECSchema>
+        )schema"
+    };
+    ECSchemaReadContextPtr rightContext = InitializeReadContextWithAllSchemas(rightSchemasXml);
+    bvector<ECN::ECSchemaCP> rightSchemas = rightContext->GetCache().GetSchemas();
+    
+    //merge the schemas
+    SchemaMergeResult result;
+    EXPECT_EQ(BentleyStatus::SUCCESS, SchemaMerger::MergeSchemas(result, leftSchemas, rightSchemas));
+
+    // Compare result
+    bvector<Utf8CP> expectedSchemasXml {
+      R"schema(<?xml version='1.0' encoding='utf-8' ?>
+        <ECSchema schemaName="MySchema" alias="mys" version="01.00.01" xmlns="http://www.bentley.com/schemas/Bentley.ECXML.3.2">
+          <UnitSystem typeName="METRIC" displayLabel="A" description="dA" />
+        </ECSchema>
+        )schema"
+    };
+
+    CompareResults(expectedSchemasXml, result);
+    }
+
+/*---------------------------------------------------------------------------------**//**
+* @bsitest
++---------------+---------------+---------------+---------------+---------------+------*/
+TEST_F(SchemaMergerTests, UnitSystemFromBothSides)
+    {
+    // Initialize two sets of schemas
+    bvector<Utf8CP> leftSchemasXml {
+      R"schema(<?xml version='1.0' encoding='utf-8' ?>
+        <ECSchema schemaName="MySchema" alias="mys" version="01.00.00" xmlns="http://www.bentley.com/schemas/Bentley.ECXML.3.2">
+          <UnitSystem typeName="METRIC" displayLabel="A" description="dA" />
+        </ECSchema>
+        )schema"
+    };
+    ECSchemaReadContextPtr leftContext = InitializeReadContextWithAllSchemas(leftSchemasXml);
+    bvector<ECN::ECSchemaCP> leftSchemas = leftContext->GetCache().GetSchemas();
+
+    bvector<Utf8CP> rightSchemasXml {
+      R"schema(<?xml version='1.0' encoding='utf-8' ?>
+        <ECSchema schemaName="MySchema" alias="mys" version="01.00.01" xmlns="http://www.bentley.com/schemas/Bentley.ECXML.3.2">
+          <UnitSystem typeName="IMPERIAL" displayLabel="B" description="dB" />
+        </ECSchema>
+        )schema"
+    };
+    ECSchemaReadContextPtr rightContext = InitializeReadContextWithAllSchemas(rightSchemasXml);
+    bvector<ECN::ECSchemaCP> rightSchemas = rightContext->GetCache().GetSchemas();
+    
+    //merge the schemas
+    SchemaMergeResult result;
+    EXPECT_EQ(BentleyStatus::SUCCESS, SchemaMerger::MergeSchemas(result, leftSchemas, rightSchemas));
+
+    // Compare result
+    bvector<Utf8CP> expectedSchemasXml {
+      R"schema(<?xml version='1.0' encoding='utf-8' ?>
+        <ECSchema schemaName="MySchema" alias="mys" version="01.00.01" xmlns="http://www.bentley.com/schemas/Bentley.ECXML.3.2">
+          <UnitSystem typeName="METRIC" displayLabel="A" description="dA" />
+          <UnitSystem typeName="IMPERIAL" displayLabel="B" description="dB" />
+        </ECSchema>
+        )schema"
+    };
+
+    CompareResults(expectedSchemasXml, result);
+    }
+
+/*---------------------------------------------------------------------------------**//**
+* @bsitest
++---------------+---------------+---------------+---------------+---------------+------*/
+TEST_F(SchemaMergerTests, UnitValues)
+    {
+    // Initialize two sets of schemas
+    bvector<Utf8CP> leftSchemasXml {
+      R"schema(<?xml version='1.0' encoding='utf-8' ?>
+        <ECSchema schemaName="MySchema" alias="mys" version="01.00.00" xmlns="http://www.bentley.com/schemas/Bentley.ECXML.3.2">
+            <Phenomenon typeName="LENGTH" definition="LENGTH" displayLabel="Length" />
+            <Phenomenon typeName="NUMBER" definition="NUMBER" displayLabel="Number" />
+            <UnitSystem typeName="SI" />
+            <UnitSystem typeName="METRIC" />
+            <UnitSystem typeName="INTERNATIONAL" />
+            <Unit typeName="ONE" phenomenon="NUMBER" unitSystem="INTERNATIONAL" definition="ONE" displayLabel="one" />
+            <Constant typeName="MILLI" phenomenon="NUMBER" definition="ONE" numerator="1.0e-3" displayLabel="milli"/>
+            <Unit typeName="M" phenomenon="LENGTH" unitSystem="SI" definition="M" displayLabel="m" />
+            <Unit typeName="MM" phenomenon="LENGTH" unitSystem="METRIC" definition="[MILLI]*M" displayLabel="mm" description="millimeter" />
+        </ECSchema>
+        )schema"
+    };
+    ECSchemaReadContextPtr leftContext = InitializeReadContextWithAllSchemas(leftSchemasXml);
+    bvector<ECN::ECSchemaCP> leftSchemas = leftContext->GetCache().GetSchemas();
+
+    bvector<Utf8CP> rightSchemasXml {
+      R"schema(<?xml version='1.0' encoding='utf-8' ?>
+        <ECSchema schemaName="MySchema" alias="mys" version="01.00.01" xmlns="http://www.bentley.com/schemas/Bentley.ECXML.3.2">
+            <Phenomenon typeName="LENGTH" definition="LENGTH" displayLabel="Length" />
+            <Phenomenon typeName="NUMBER" definition="NUMBER" displayLabel="Number" />
+            <UnitSystem typeName="SI" />
+            <UnitSystem typeName="METRIC" />
+            <UnitSystem typeName="INTERNATIONAL" />
+            <Unit typeName="ONE" phenomenon="NUMBER" unitSystem="INTERNATIONAL" definition="ONE" displayLabel="one" />
+            <Constant typeName="MILLI" phenomenon="NUMBER" definition="ONE" numerator="1.0e-3" displayLabel="milli"/>
+            <Unit typeName="M" phenomenon="LENGTH" unitSystem="SI" definition="M" displayLabel="m" />
+            <Unit typeName="MM" phenomenon="LENGTH" unitSystem="METRIC" definition="[MILLI]*M" displayLabel="mm NEW" description="millim NEW" />
+        </ECSchema>
+        )schema"
+    };
+    ECSchemaReadContextPtr rightContext = InitializeReadContextWithAllSchemas(rightSchemasXml);
+    bvector<ECN::ECSchemaCP> rightSchemas = rightContext->GetCache().GetSchemas();
+    
+    //merge the schemas
+    SchemaMergeResult result;
+    EXPECT_EQ(BentleyStatus::SUCCESS, SchemaMerger::MergeSchemas(result, leftSchemas, rightSchemas));
+
+    // Compare result
+    bvector<Utf8CP> expectedSchemasXml {
+      R"schema(<?xml version='1.0' encoding='utf-8' ?>
+        <ECSchema schemaName="MySchema" alias="mys" version="01.00.01" xmlns="http://www.bentley.com/schemas/Bentley.ECXML.3.2">
+            <Phenomenon typeName="LENGTH" definition="LENGTH" displayLabel="Length" />
+            <Phenomenon typeName="NUMBER" definition="NUMBER" displayLabel="Number" />
+            <UnitSystem typeName="SI" />
+            <UnitSystem typeName="METRIC" />
+            <UnitSystem typeName="INTERNATIONAL" />
+            <Unit typeName="ONE" phenomenon="NUMBER" unitSystem="INTERNATIONAL" definition="ONE" displayLabel="one" />
+            <Constant typeName="MILLI" phenomenon="NUMBER" definition="ONE" numerator="1.0e-3" displayLabel="milli"/>
+            <Unit typeName="M" phenomenon="LENGTH" unitSystem="SI" definition="M" displayLabel="m" />
+            <Unit typeName="MM" phenomenon="LENGTH" unitSystem="METRIC" definition="[MILLI]*M" displayLabel="mm" description="millimeter" />
+        </ECSchema>
+        )schema"
+    };
+
+    CompareResults(expectedSchemasXml, result);
+    }
+
+/*---------------------------------------------------------------------------------**//**
+* @bsitest
++---------------+---------------+---------------+---------------+---------------+------*/
+TEST_F(SchemaMergerTests, InvertingUnitValues)
+    {
+    // Initialize two sets of schemas
+    bvector<Utf8CP> leftSchemasXml {
+      R"schema(<?xml version='1.0' encoding='utf-8' ?>
+        <ECSchema schemaName="MySchema" alias="mys" version="01.00.00" xmlns="http://www.bentley.com/schemas/Bentley.ECXML.3.2">
+            <Phenomenon typeName="LENGTH" definition="LENGTH" displayLabel="Length" />
+            <Phenomenon typeName="SLOPE" definition="LENGTH*LENGTH(-1)" displayLabel="Slope" />
+            <UnitSystem typeName="SI" />
+            <Unit typeName="M" phenomenon="LENGTH" unitSystem="SI" definition="M" displayLabel="m" />
+            <Unit typeName="M_PER_M" phenomenon="SLOPE" unitSystem="SI" definition="M*M(-1)" displayLabel="m/m" />
+            <InvertedUnit typeName="M_HORIZONTAL_PER_M_VERTICAL" invertsUnit="M_PER_M" unitSystem="SI" displayLabel="dl1" description="de1" />
+        </ECSchema>
+        )schema"
+    };
+    ECSchemaReadContextPtr leftContext = InitializeReadContextWithAllSchemas(leftSchemasXml);
+    bvector<ECN::ECSchemaCP> leftSchemas = leftContext->GetCache().GetSchemas();
+
+    bvector<Utf8CP> rightSchemasXml {
+      R"schema(<?xml version='1.0' encoding='utf-8' ?>
+        <ECSchema schemaName="MySchema" alias="mys" version="01.00.01" xmlns="http://www.bentley.com/schemas/Bentley.ECXML.3.2">
+            <Phenomenon typeName="LENGTH" definition="LENGTH" displayLabel="Length" />
+            <Phenomenon typeName="SLOPE" definition="LENGTH*LENGTH(-1)" displayLabel="Slope" />
+            <UnitSystem typeName="SI" />
+            <Unit typeName="M" phenomenon="LENGTH" unitSystem="SI" definition="M" displayLabel="m" />
+            <Unit typeName="M_PER_M" phenomenon="SLOPE" unitSystem="SI" definition="M*M(-1)" displayLabel="m/m" />
+            <InvertedUnit typeName="M_HORIZONTAL_PER_M_VERTICAL" invertsUnit="M_PER_M" unitSystem="SI" displayLabel="dl2" description="de2" />
+        </ECSchema>
+        )schema"
+    };
+    ECSchemaReadContextPtr rightContext = InitializeReadContextWithAllSchemas(rightSchemasXml);
+    bvector<ECN::ECSchemaCP> rightSchemas = rightContext->GetCache().GetSchemas();
+    
+    //merge the schemas
+    SchemaMergeResult result;
+    EXPECT_EQ(BentleyStatus::SUCCESS, SchemaMerger::MergeSchemas(result, leftSchemas, rightSchemas));
+
+    // Compare result
+    bvector<Utf8CP> expectedSchemasXml {
+      R"schema(<?xml version='1.0' encoding='utf-8' ?>
+        <ECSchema schemaName="MySchema" alias="mys" version="01.00.01" xmlns="http://www.bentley.com/schemas/Bentley.ECXML.3.2">
+            <Phenomenon typeName="LENGTH" definition="LENGTH" displayLabel="Length" />
+            <Phenomenon typeName="SLOPE" definition="LENGTH*LENGTH(-1)" displayLabel="Slope" />
+            <UnitSystem typeName="SI" />
+            <Unit typeName="M" phenomenon="LENGTH" unitSystem="SI" definition="M" displayLabel="m" />
+            <Unit typeName="M_PER_M" phenomenon="SLOPE" unitSystem="SI" definition="M*M(-1)" displayLabel="m/m" />
+            <InvertedUnit typeName="M_HORIZONTAL_PER_M_VERTICAL" invertsUnit="M_PER_M" unitSystem="SI" displayLabel="dl1" description="de1" />
+        </ECSchema>
+        )schema"
+    };
+
+    CompareResults(expectedSchemasXml, result);
+    }
+
+/*---------------------------------------------------------------------------------**//**
+* @bsitest
++---------------+---------------+---------------+---------------+---------------+------*/
+TEST_F(SchemaMergerTests, UnitsWithReversedDependencyOrder) //Checks that stuff works of dependency order is reversed
+    {
+    // Initialize two sets of schemas
+    bvector<Utf8CP> leftSchemasXml {
+      R"schema(<?xml version='1.0' encoding='utf-8' ?>
+        <ECSchema schemaName="MySchema" alias="mys" version="01.00.00" xmlns="http://www.bentley.com/schemas/Bentley.ECXML.3.2">
+            <Phenomenon typeName="LENGTH" definition="LENGTH" displayLabel="Length" />
+            <Phenomenon typeName="SLOPE" definition="LENGTH*LENGTH(-1)" displayLabel="Slope" />
+            <UnitSystem typeName="SI" />
+            <InvertedUnit typeName="M_HORIZONTAL_PER_M_VERTICAL" invertsUnit="M_PER_M" unitSystem="SI" />
+            <Unit typeName="M_PER_M" phenomenon="SLOPE" unitSystem="SI" definition="M*M(-1)" displayLabel="m/m" />
+            <Unit typeName="M" phenomenon="LENGTH" unitSystem="SI" definition="M" displayLabel="m" />
+        </ECSchema>
+        )schema"
+    };
+    ECSchemaReadContextPtr leftContext = InitializeReadContextWithAllSchemas(leftSchemasXml);
+    bvector<ECN::ECSchemaCP> leftSchemas = leftContext->GetCache().GetSchemas();
+
+    bvector<Utf8CP> rightSchemasXml {
+      R"schema(<?xml version='1.0' encoding='utf-8' ?>
+        <ECSchema schemaName="MySchema" alias="mys" version="01.00.01" xmlns="http://www.bentley.com/schemas/Bentley.ECXML.3.2">
+            <Phenomenon typeName="LENGTH" definition="LENGTH" displayLabel="Length" />
+            <Phenomenon typeName="SLOPE" definition="LENGTH*LENGTH(-1)" displayLabel="Slope" />
+            <UnitSystem typeName="SI" />
+            <InvertedUnit typeName="M2_HORIZONTAL_PER_M2_VERTICAL" invertsUnit="M2_PER_M2" unitSystem="SI" />
+            <Unit typeName="M2_PER_M2" phenomenon="SLOPE" unitSystem="SI" definition="M2*M2(-1)" displayLabel="m/m" />
+            <Unit typeName="M2" phenomenon="LENGTH" unitSystem="SI" definition="M2" displayLabel="m" />
+        </ECSchema>
+        )schema"
+    };
+    ECSchemaReadContextPtr rightContext = InitializeReadContextWithAllSchemas(rightSchemasXml);
+    bvector<ECN::ECSchemaCP> rightSchemas = rightContext->GetCache().GetSchemas();
+    
+    //merge the schemas
+    SchemaMergeResult result;
+    EXPECT_EQ(BentleyStatus::SUCCESS, SchemaMerger::MergeSchemas(result, leftSchemas, rightSchemas));
+
+    // Compare result
+    bvector<Utf8CP> expectedSchemasXml {
+      R"schema(<?xml version='1.0' encoding='utf-8' ?>
+        <ECSchema schemaName="MySchema" alias="mys" version="01.00.01" xmlns="http://www.bentley.com/schemas/Bentley.ECXML.3.2">
+            <Phenomenon typeName="LENGTH" definition="LENGTH" displayLabel="Length" />
+            <Phenomenon typeName="SLOPE" definition="LENGTH*LENGTH(-1)" displayLabel="Slope" />
+            <UnitSystem typeName="SI" />
+            <InvertedUnit typeName="M_HORIZONTAL_PER_M_VERTICAL" invertsUnit="M_PER_M" unitSystem="SI" />
+            <Unit typeName="M" phenomenon="LENGTH" unitSystem="SI" definition="M" displayLabel="m" />
+            <Unit typeName="M_PER_M" phenomenon="SLOPE" unitSystem="SI" definition="M*M(-1)" displayLabel="m/m" />
+            <InvertedUnit typeName="M2_HORIZONTAL_PER_M2_VERTICAL" invertsUnit="M2_PER_M2" unitSystem="SI" />
+            <Unit typeName="M2" phenomenon="LENGTH" unitSystem="SI" definition="M2" displayLabel="m" />
+            <Unit typeName="M2_PER_M2" phenomenon="SLOPE" unitSystem="SI" definition="M2*M2(-1)" displayLabel="m/m" />
+        </ECSchema>
+        )schema"
+    };
+
+    CompareResults(expectedSchemasXml, result);
+    }
+
+/*---------------------------------------------------------------------------------**//**
+* @bsitest
++---------------+---------------+---------------+---------------+---------------+------*/
+TEST_F(SchemaMergerTests, UpdateSystemOnUnit)
+    {
+    // Initialize two sets of schemas
+    bvector<Utf8CP> leftSchemasXml {
+      R"schema(<?xml version='1.0' encoding='utf-8' ?>
+        <ECSchema schemaName="MySchema" alias="mys" version="01.00.00" xmlns="http://www.bentley.com/schemas/Bentley.ECXML.3.2">
+            <Phenomenon typeName="LENGTH" definition="LENGTH" displayLabel="Length" />
+            <UnitSystem typeName="SI" />
+            <Unit typeName="M" phenomenon="LENGTH" unitSystem="SI" definition="M" displayLabel="m" />
+        </ECSchema>
+        )schema"
+    };
+    ECSchemaReadContextPtr leftContext = InitializeReadContextWithAllSchemas(leftSchemasXml);
+    bvector<ECN::ECSchemaCP> leftSchemas = leftContext->GetCache().GetSchemas();
+
+    bvector<Utf8CP> rightSchemasXml {
+      R"schema(<?xml version='1.0' encoding='utf-8' ?>
+        <ECSchema schemaName="MySchema" alias="mys" version="01.00.01" xmlns="http://www.bentley.com/schemas/Bentley.ECXML.3.2">
+            <Phenomenon typeName="LENGTH" definition="LENGTH" displayLabel="Length" />
+            <UnitSystem typeName="SI2" />
+            <Unit typeName="M" phenomenon="LENGTH" unitSystem="SI2" definition="M" displayLabel="m" />
+        </ECSchema>
+        )schema"
+    };
+    ECSchemaReadContextPtr rightContext = InitializeReadContextWithAllSchemas(rightSchemasXml);
+    bvector<ECN::ECSchemaCP> rightSchemas = rightContext->GetCache().GetSchemas();
+    
+    //merge the schemas
+    SchemaMergeResult result;
+    MergerTestIssueListener issues;
+    result.AddIssueListener(issues);
+    EXPECT_EQ(BentleyStatus::ERROR, SchemaMerger::MergeSchemas(result, leftSchemas, rightSchemas));
+
+    // Compare issues
+    bvector<Utf8String> expectedIssues { "Unit 'MySchema:M' has its UnitSystem changed. This is not supported." };
+    CompareIssues(expectedIssues, issues.m_issues);
+    }
+
+/*---------------------------------------------------------------------------------**//**
+* @bsitest
++---------------+---------------+---------------+---------------+---------------+------*/
+TEST_F(SchemaMergerTests, UpdatePhenomenonOnUnit)
+    {
+    // Initialize two sets of schemas
+    bvector<Utf8CP> leftSchemasXml {
+      R"schema(<?xml version='1.0' encoding='utf-8' ?>
+        <ECSchema schemaName="MySchema" alias="mys" version="01.00.00" xmlns="http://www.bentley.com/schemas/Bentley.ECXML.3.2">
+            <Phenomenon typeName="LENGTH" definition="LENGTH" displayLabel="Length" />
+            <UnitSystem typeName="SI" />
+            <Unit typeName="M" phenomenon="LENGTH" unitSystem="SI" definition="M" displayLabel="m" />
+        </ECSchema>
+        )schema"
+    };
+    ECSchemaReadContextPtr leftContext = InitializeReadContextWithAllSchemas(leftSchemasXml);
+    bvector<ECN::ECSchemaCP> leftSchemas = leftContext->GetCache().GetSchemas();
+
+    bvector<Utf8CP> rightSchemasXml {
+      R"schema(<?xml version='1.0' encoding='utf-8' ?>
+        <ECSchema schemaName="MySchema" alias="mys" version="01.00.01" xmlns="http://www.bentley.com/schemas/Bentley.ECXML.3.2">
+            <Phenomenon typeName="OTHERLENGTH" definition="OTHERLENGTH" displayLabel="Other Length" />
+            <UnitSystem typeName="SI" />
+            <Unit typeName="M" phenomenon="OTHERLENGTH" unitSystem="SI" definition="M" displayLabel="m" />
+        </ECSchema>
+        )schema"
+    };
+    ECSchemaReadContextPtr rightContext = InitializeReadContextWithAllSchemas(rightSchemasXml);
+    bvector<ECN::ECSchemaCP> rightSchemas = rightContext->GetCache().GetSchemas();
+    
+    //merge the schemas
+    SchemaMergeResult result;
+    MergerTestIssueListener issues;
+    result.AddIssueListener(issues);
+    EXPECT_EQ(BentleyStatus::ERROR, SchemaMerger::MergeSchemas(result, leftSchemas, rightSchemas));
+
+    // Compare issues
+    bvector<Utf8String> expectedIssues { "Unit 'MySchema:M' has its Phenomenon changed. This is not supported." };
+    CompareIssues(expectedIssues, issues.m_issues);
+    }
+
+/*---------------------------------------------------------------------------------**//**
+* @bsitest
++---------------+---------------+---------------+---------------+---------------+------*/
+TEST_F(SchemaMergerTests, UpdateDefinitionOnUnit)
+    {
+    // Initialize two sets of schemas
+    bvector<Utf8CP> leftSchemasXml {
+      R"schema(<?xml version='1.0' encoding='utf-8' ?>
+        <ECSchema schemaName="MySchema" alias="mys" version="01.00.00" xmlns="http://www.bentley.com/schemas/Bentley.ECXML.3.2">
+            <Phenomenon typeName="LENGTH" definition="LENGTH" displayLabel="Length" />
+            <UnitSystem typeName="SI" />
+            <Unit typeName="M" phenomenon="LENGTH" unitSystem="SI" definition="M" displayLabel="m" />
+        </ECSchema>
+        )schema"
+    };
+    ECSchemaReadContextPtr leftContext = InitializeReadContextWithAllSchemas(leftSchemasXml);
+    bvector<ECN::ECSchemaCP> leftSchemas = leftContext->GetCache().GetSchemas();
+
+    bvector<Utf8CP> rightSchemasXml {
+      R"schema(<?xml version='1.0' encoding='utf-8' ?>
+        <ECSchema schemaName="MySchema" alias="mys" version="01.00.01" xmlns="http://www.bentley.com/schemas/Bentley.ECXML.3.2">
+            <Phenomenon typeName="LENGTH" definition="LENGTH" displayLabel="Length" />
+            <UnitSystem typeName="SI" />
+            <Unit typeName="M" phenomenon="LENGTH" unitSystem="SI" definition="M(2)" displayLabel="m" />
+        </ECSchema>
+        )schema"
+    };
+    ECSchemaReadContextPtr rightContext = InitializeReadContextWithAllSchemas(rightSchemasXml);
+    bvector<ECN::ECSchemaCP> rightSchemas = rightContext->GetCache().GetSchemas();
+    
+    //merge the schemas
+    SchemaMergeResult result;
+    MergerTestIssueListener issues;
+    result.AddIssueListener(issues);
+    EXPECT_EQ(BentleyStatus::ERROR, SchemaMerger::MergeSchemas(result, leftSchemas, rightSchemas));
+
+    // Compare issues
+    bvector<Utf8String> expectedIssues { "Unit 'MySchema:M' has its Definition changed. This is not supported." };
+    CompareIssues(expectedIssues, issues.m_issues);
+    }
+
+/*---------------------------------------------------------------------------------**//**
+* @bsitest
++---------------+---------------+---------------+---------------+---------------+------*/
+TEST_F(SchemaMergerTests, UpdateNumeratorOnUnit)
+    {
+    // Initialize two sets of schemas
+    bvector<Utf8CP> leftSchemasXml {
+      R"schema(<?xml version='1.0' encoding='utf-8' ?>
+        <ECSchema schemaName="MySchema" alias="mys" version="01.00.00" xmlns="http://www.bentley.com/schemas/Bentley.ECXML.3.2">
+            <Phenomenon typeName="LENGTH" definition="LENGTH" displayLabel="Length" />
+            <UnitSystem typeName="SI" />
+            <Unit typeName="M" phenomenon="LENGTH" unitSystem="SI" definition="M" numerator="10.0" displayLabel="m" />
+        </ECSchema>
+        )schema"
+    };
+    ECSchemaReadContextPtr leftContext = InitializeReadContextWithAllSchemas(leftSchemasXml);
+    bvector<ECN::ECSchemaCP> leftSchemas = leftContext->GetCache().GetSchemas();
+
+    bvector<Utf8CP> rightSchemasXml {
+      R"schema(<?xml version='1.0' encoding='utf-8' ?>
+        <ECSchema schemaName="MySchema" alias="mys" version="01.00.01" xmlns="http://www.bentley.com/schemas/Bentley.ECXML.3.2">
+            <Phenomenon typeName="LENGTH" definition="LENGTH" displayLabel="Length" />
+            <UnitSystem typeName="SI" />
+            <Unit typeName="M" phenomenon="LENGTH" unitSystem="SI" definition="M" numerator="5.0" displayLabel="m" />
+        </ECSchema>
+        )schema"
+    };
+    ECSchemaReadContextPtr rightContext = InitializeReadContextWithAllSchemas(rightSchemasXml);
+    bvector<ECN::ECSchemaCP> rightSchemas = rightContext->GetCache().GetSchemas();
+    
+    //merge the schemas
+    SchemaMergeResult result;
+    MergerTestIssueListener issues;
+    result.AddIssueListener(issues);
+    EXPECT_EQ(BentleyStatus::ERROR, SchemaMerger::MergeSchemas(result, leftSchemas, rightSchemas));
+
+    // Compare issues
+    bvector<Utf8String> expectedIssues { "Unit 'MySchema:M' has its Numerator changed. This is not supported." };
+    CompareIssues(expectedIssues, issues.m_issues);
+    }
+
+/*---------------------------------------------------------------------------------**//**
+* @bsitest
++---------------+---------------+---------------+---------------+---------------+------*/
+TEST_F(SchemaMergerTests, UpdateDenominatorOnUnit)
+    {
+    // Initialize two sets of schemas
+    bvector<Utf8CP> leftSchemasXml {
+      R"schema(<?xml version='1.0' encoding='utf-8' ?>
+        <ECSchema schemaName="MySchema" alias="mys" version="01.00.00" xmlns="http://www.bentley.com/schemas/Bentley.ECXML.3.2">
+            <Phenomenon typeName="LENGTH" definition="LENGTH" displayLabel="Length" />
+            <UnitSystem typeName="SI" />
+            <Unit typeName="M" phenomenon="LENGTH" unitSystem="SI" definition="M" denominator="10.0" displayLabel="m" />
+        </ECSchema>
+        )schema"
+    };
+    ECSchemaReadContextPtr leftContext = InitializeReadContextWithAllSchemas(leftSchemasXml);
+    bvector<ECN::ECSchemaCP> leftSchemas = leftContext->GetCache().GetSchemas();
+
+    bvector<Utf8CP> rightSchemasXml {
+      R"schema(<?xml version='1.0' encoding='utf-8' ?>
+        <ECSchema schemaName="MySchema" alias="mys" version="01.00.01" xmlns="http://www.bentley.com/schemas/Bentley.ECXML.3.2">
+            <Phenomenon typeName="LENGTH" definition="LENGTH" displayLabel="Length" />
+            <UnitSystem typeName="SI" />
+            <Unit typeName="M" phenomenon="LENGTH" unitSystem="SI" definition="M" denominator="5.0" displayLabel="m" />
+        </ECSchema>
+        )schema"
+    };
+    ECSchemaReadContextPtr rightContext = InitializeReadContextWithAllSchemas(rightSchemasXml);
+    bvector<ECN::ECSchemaCP> rightSchemas = rightContext->GetCache().GetSchemas();
+    
+    //merge the schemas
+    SchemaMergeResult result;
+    MergerTestIssueListener issues;
+    result.AddIssueListener(issues);
+    EXPECT_EQ(BentleyStatus::ERROR, SchemaMerger::MergeSchemas(result, leftSchemas, rightSchemas));
+
+    // Compare issues
+    bvector<Utf8String> expectedIssues { "Unit 'MySchema:M' has its Denominator changed. This is not supported." };
+    CompareIssues(expectedIssues, issues.m_issues);
+    }
+
+/*---------------------------------------------------------------------------------**//**
+* @bsitest
++---------------+---------------+---------------+---------------+---------------+------*/
+TEST_F(SchemaMergerTests, UpdateOffsetOnUnit)
+    {
+    // Initialize two sets of schemas
+    bvector<Utf8CP> leftSchemasXml {
+      R"schema(<?xml version='1.0' encoding='utf-8' ?>
+        <ECSchema schemaName="MySchema" alias="mys" version="01.00.00" xmlns="http://www.bentley.com/schemas/Bentley.ECXML.3.2">
+            <Phenomenon typeName="LENGTH" definition="LENGTH" displayLabel="Length" />
+            <UnitSystem typeName="SI" />
+            <Unit typeName="M" phenomenon="LENGTH" unitSystem="SI" definition="M" offset="10.0" displayLabel="m" />
+        </ECSchema>
+        )schema"
+    };
+    ECSchemaReadContextPtr leftContext = InitializeReadContextWithAllSchemas(leftSchemasXml);
+    bvector<ECN::ECSchemaCP> leftSchemas = leftContext->GetCache().GetSchemas();
+
+    bvector<Utf8CP> rightSchemasXml {
+      R"schema(<?xml version='1.0' encoding='utf-8' ?>
+        <ECSchema schemaName="MySchema" alias="mys" version="01.00.01" xmlns="http://www.bentley.com/schemas/Bentley.ECXML.3.2">
+            <Phenomenon typeName="LENGTH" definition="LENGTH" displayLabel="Length" />
+            <UnitSystem typeName="SI" />
+            <Unit typeName="M" phenomenon="LENGTH" unitSystem="SI" definition="M" offset="5.0" displayLabel="m" />
+        </ECSchema>
+        )schema"
+    };
+    ECSchemaReadContextPtr rightContext = InitializeReadContextWithAllSchemas(rightSchemasXml);
+    bvector<ECN::ECSchemaCP> rightSchemas = rightContext->GetCache().GetSchemas();
+    
+    //merge the schemas
+    SchemaMergeResult result;
+    MergerTestIssueListener issues;
+    result.AddIssueListener(issues);
+    EXPECT_EQ(BentleyStatus::ERROR, SchemaMerger::MergeSchemas(result, leftSchemas, rightSchemas));
+
+    // Compare issues
+    bvector<Utf8String> expectedIssues { "Unit 'MySchema:M' has its Offset changed. This is not supported." };
+    CompareIssues(expectedIssues, issues.m_issues);
+    }
+
+/*---------------------------------------------------------------------------------**//**
+* @bsitest
++---------------+---------------+---------------+---------------+---------------+------*/
+TEST_F(SchemaMergerTests, UnitFromBothSides)
+    {
+    // Initialize two sets of schemas
+    bvector<Utf8CP> leftSchemasXml {
+      R"schema(<?xml version='1.0' encoding='utf-8' ?>
+        <ECSchema schemaName="MySchema" alias="mys" version="01.00.00" xmlns="http://www.bentley.com/schemas/Bentley.ECXML.3.2">
+            <Phenomenon typeName="LENGTH" definition="LENGTH" displayLabel="Length" />
+            <UnitSystem typeName="SI" />
+            <Unit typeName="M" phenomenon="LENGTH" unitSystem="SI" definition="M" displayLabel="m" />
+        </ECSchema>
+        )schema"
+    };
+    ECSchemaReadContextPtr leftContext = InitializeReadContextWithAllSchemas(leftSchemasXml);
+    bvector<ECN::ECSchemaCP> leftSchemas = leftContext->GetCache().GetSchemas();
+
+    bvector<Utf8CP> rightSchemasXml {
+      R"schema(<?xml version='1.0' encoding='utf-8' ?>
+        <ECSchema schemaName="MySchema" alias="mys" version="01.00.01" xmlns="http://www.bentley.com/schemas/Bentley.ECXML.3.2">
+            <Phenomenon typeName="LENGTH2" definition="LENGTH2" displayLabel="Length2" />
+            <UnitSystem typeName="SI2" />
+            <Unit typeName="M2" phenomenon="LENGTH2" unitSystem="SI2" definition="M2" displayLabel="m2" />
+        </ECSchema>
+        )schema"
+    };
+    ECSchemaReadContextPtr rightContext = InitializeReadContextWithAllSchemas(rightSchemasXml);
+    bvector<ECN::ECSchemaCP> rightSchemas = rightContext->GetCache().GetSchemas();
+    
+    //merge the schemas
+    SchemaMergeResult result;
+    EXPECT_EQ(BentleyStatus::SUCCESS, SchemaMerger::MergeSchemas(result, leftSchemas, rightSchemas));
+
+    // Compare result
+    bvector<Utf8CP> expectedSchemasXml {
+      R"schema(<?xml version='1.0' encoding='utf-8' ?>
+        <ECSchema schemaName="MySchema" alias="mys" version="01.00.01" xmlns="http://www.bentley.com/schemas/Bentley.ECXML.3.2">
+            <Phenomenon typeName="LENGTH" definition="LENGTH" displayLabel="Length" />
+            <UnitSystem typeName="SI" />
+            <Unit typeName="M" phenomenon="LENGTH" unitSystem="SI" definition="M" displayLabel="m" />
+            <Phenomenon typeName="LENGTH2" definition="LENGTH2" displayLabel="Length2" />
+            <UnitSystem typeName="SI2" />
+            <Unit typeName="M2" phenomenon="LENGTH2" unitSystem="SI2" definition="M2" displayLabel="m2" />
+        </ECSchema>
+        )schema"
+    };
+
+    CompareResults(expectedSchemasXml, result);
+    }
+
+
+/*---------------------------------------------------------------------------------**//**
+* @bsitest
++---------------+---------------+---------------+---------------+---------------+------*/
+TEST_F(SchemaMergerTests, BaseClassAndPropertyWithDifferentCase)
+    {
+    // Initialize two sets of schemas
+    bvector<Utf8CP> leftSchemasXml {
+      R"schema(<?xml version='1.0' encoding='utf-8' ?>
+        <ECSchema schemaName="MySchema" alias="mys" version="01.00.00" xmlns="http://www.bentley.com/schemas/Bentley.ECXML.3.2">
+          <ECEntityClass typeName="A">
+          </ECEntityClass>
+          <ECEntityClass typeName="B">
+            <BaseClass>A</BaseClass>
+            <ECProperty propertyName="X" typeName="int"/>
+          </ECEntityClass>
+        </ECSchema>
+        )schema"
+    };
+    ECSchemaReadContextPtr leftContext = InitializeReadContextWithAllSchemas(leftSchemasXml);
+    bvector<ECN::ECSchemaCP> leftSchemas = leftContext->GetCache().GetSchemas();
+
+    bvector<Utf8CP> rightSchemasXml {
+      R"schema(<?xml version='1.0' encoding='utf-8' ?>
+        <ECSchema schemaName="MySchema" alias="mys" version="01.00.01" xmlns="http://www.bentley.com/schemas/Bentley.ECXML.3.2">
+          <ECEntityClass typeName="a">
+          </ECEntityClass>
+          <ECEntityClass typeName="b">
+            <BaseClass>a</BaseClass>
+            <ECProperty propertyName="x" typeName="int"/>
+          </ECEntityClass>
+        </ECSchema>
+        )schema"
+    };
+    ECSchemaReadContextPtr rightContext = InitializeReadContextWithAllSchemas(rightSchemasXml);
+    bvector<ECN::ECSchemaCP> rightSchemas = rightContext->GetCache().GetSchemas();
+    
+    //merge the schemas
+    SchemaMergeResult result;
+    EXPECT_EQ(BentleyStatus::SUCCESS, SchemaMerger::MergeSchemas(result, leftSchemas, rightSchemas));
+
+    // Compare result
+    bvector<Utf8CP> expectedSchemasXml {
+      R"schema(<?xml version='1.0' encoding='utf-8' ?>
+        <ECSchema schemaName="MySchema" alias="mys" version="01.00.01" xmlns="http://www.bentley.com/schemas/Bentley.ECXML.3.2">
+          <ECEntityClass typeName="A">
+          </ECEntityClass>
+          <ECEntityClass typeName="B">
+            <BaseClass>A</BaseClass>
+            <ECProperty propertyName="X" typeName="int"/>
+          </ECEntityClass>
+        </ECSchema>
+        )schema"
+    };
+
+    CompareResults(expectedSchemasXml, result);
+    }
+
+/*---------------------------------------------------------------------------------**//**
+* @bsitest
++---------------+---------------+---------------+---------------+---------------+------*/
+TEST_F(SchemaMergerTests, DescriptionAndLabelDifferentCaseName)
+    {
+    // Initialize two sets of schemas
+    bvector<Utf8CP> leftSchemasXml {
+      R"schema(<?xml version='1.0' encoding='utf-8' ?>
+        <ECSchema schemaName="MySchema" alias="mys" version="01.00.00" xmlns="http://www.bentley.com/schemas/Bentley.ECXML.3.2">
+          <ECEntityClass typeName="A">
+            <ECProperty propertyName="X" typeName="int"/>
+          </ECEntityClass>
+        </ECSchema>
+        )schema"
+    };
+    ECSchemaReadContextPtr leftContext = InitializeReadContextWithAllSchemas(leftSchemasXml);
+    bvector<ECN::ECSchemaCP> leftSchemas = leftContext->GetCache().GetSchemas();
+
+    bvector<Utf8CP> rightSchemasXml {
+      R"schema(<?xml version='1.0' encoding='utf-8' ?>
+        <ECSchema schemaName="MySchema" alias="mys" version="01.00.01" xmlns="http://www.bentley.com/schemas/Bentley.ECXML.3.2">
+          <ECEntityClass typeName="a" displayLabel="label" description="description">
+            <ECProperty propertyName="x" typeName="int" displayLabel="label" description="description" />
+          </ECEntityClass>
+        </ECSchema>
+        )schema"
+    };
+    ECSchemaReadContextPtr rightContext = InitializeReadContextWithAllSchemas(rightSchemasXml);
+    bvector<ECN::ECSchemaCP> rightSchemas = rightContext->GetCache().GetSchemas();
+    
+    //merge the schemas
+    SchemaMergeResult result;
+    EXPECT_EQ(BentleyStatus::SUCCESS, SchemaMerger::MergeSchemas(result, leftSchemas, rightSchemas));
+
+    // Compare result
+    bvector<Utf8CP> expectedSchemasXml {
+      R"schema(<?xml version='1.0' encoding='utf-8' ?>
+        <ECSchema schemaName="MySchema" alias="mys" version="01.00.01" xmlns="http://www.bentley.com/schemas/Bentley.ECXML.3.2">
+          <ECEntityClass typeName="A" displayLabel="label" description="description">
+            <ECProperty propertyName="X" typeName="int" displayLabel="label" description="description" />
+          </ECEntityClass>
+        </ECSchema>
+        )schema"
+    };
+
+    CompareResults(expectedSchemasXml, result);
+    }
+
+/*---------------------------------------------------------------------------------**//**
+* @bsitest
++---------------+---------------+---------------+---------------+---------------+------*/
+TEST_F(SchemaMergerTests, AddBaseProperty)
+    {
+    // Initialize two sets of schemas
+    bvector<Utf8CP> leftSchemasXml {
+      R"schema(<?xml version='1.0' encoding='utf-8' ?>
+        <ECSchema schemaName="MySchema" alias="mys" version="01.00.00" xmlns="http://www.bentley.com/schemas/Bentley.ECXML.3.2">
+          <ECEntityClass typeName="MyBase">
+          </ECEntityClass>
+          <ECEntityClass typeName="MyConflict">
+            <BaseClass>MyBase</BaseClass>
+            <ECProperty propertyName="A" typeName="int"/>
+          </ECEntityClass>
+        </ECSchema>
+        )schema"
+    };
+    ECSchemaReadContextPtr leftContext = InitializeReadContextWithAllSchemas(leftSchemasXml);
+    bvector<ECN::ECSchemaCP> leftSchemas = leftContext->GetCache().GetSchemas();
+
+    bvector<Utf8CP> rightSchemasXml {
+      R"schema(<?xml version='1.0' encoding='utf-8' ?>
+        <ECSchema schemaName="MySchema" alias="mys" version="01.00.01" xmlns="http://www.bentley.com/schemas/Bentley.ECXML.3.2">
+          <ECEntityClass typeName="MyBase">
+            <ECProperty propertyName="A" typeName="int"/>
+          </ECEntityClass>
+          <ECEntityClass typeName="MyConflict">
+            <BaseClass>MyBase</BaseClass>
+            <ECProperty propertyName="A" typeName="int"/>
+          </ECEntityClass>
+        </ECSchema>
+        )schema"
+    };
+    ECSchemaReadContextPtr rightContext = InitializeReadContextWithAllSchemas(rightSchemasXml);
+    bvector<ECN::ECSchemaCP> rightSchemas = rightContext->GetCache().GetSchemas();
+    
+    //merge the schemas
+    SchemaMergeResult result;
+    EXPECT_EQ(BentleyStatus::SUCCESS, SchemaMerger::MergeSchemas(result, leftSchemas, rightSchemas));
+
+    // Compare result
+    bvector<Utf8CP> expectedSchemasXml {
+      R"schema(<?xml version='1.0' encoding='utf-8' ?>
+        <ECSchema schemaName="MySchema" alias="mys" version="01.00.01" xmlns="http://www.bentley.com/schemas/Bentley.ECXML.3.2">
+          <ECEntityClass typeName="MyBase">
+            <ECProperty propertyName="A" typeName="int"/>
+          </ECEntityClass>
+          <ECEntityClass typeName="MyConflict">
+            <BaseClass>MyBase</BaseClass>
+            <ECProperty propertyName="A" typeName="int"/>
+          </ECEntityClass>
+        </ECSchema>
+        )schema"
+    };
+
+    CompareResults(expectedSchemasXml, result);
+    }
+
+/*---------------------------------------------------------------------------------**//**
+* @bsitest
++---------------+---------------+---------------+---------------+---------------+------*/
+TEST_F(SchemaMergerTests, AddBaseProperty2Levels)
+    {
+    // Initialize two sets of schemas
+    bvector<Utf8CP> leftSchemasXml {
+      R"schema(<?xml version='1.0' encoding='utf-8' ?>
+        <ECSchema schemaName="MySchema" alias="mys" version="01.00.00" xmlns="http://www.bentley.com/schemas/Bentley.ECXML.3.2">
+          <ECEntityClass typeName="MyBase2">
+          </ECEntityClass>
+          <ECEntityClass typeName="MyBase">
+            <BaseClass>MyBase2</BaseClass>
+          </ECEntityClass>
+          <ECEntityClass typeName="MyConflict">
+            <BaseClass>MyBase</BaseClass>
+            <ECProperty propertyName="A" typeName="int"/>
+          </ECEntityClass>
+        </ECSchema>
+        )schema"
+    };
+    ECSchemaReadContextPtr leftContext = InitializeReadContextWithAllSchemas(leftSchemasXml);
+    bvector<ECN::ECSchemaCP> leftSchemas = leftContext->GetCache().GetSchemas();
+
+    bvector<Utf8CP> rightSchemasXml {
+      R"schema(<?xml version='1.0' encoding='utf-8' ?>
+        <ECSchema schemaName="MySchema" alias="mys" version="01.00.01" xmlns="http://www.bentley.com/schemas/Bentley.ECXML.3.2">
+          <ECEntityClass typeName="MyBase2">
+            <ECProperty propertyName="A" typeName="int"/>
+          </ECEntityClass>
+        </ECSchema>
+        )schema"
+    };
+    ECSchemaReadContextPtr rightContext = InitializeReadContextWithAllSchemas(rightSchemasXml);
+    bvector<ECN::ECSchemaCP> rightSchemas = rightContext->GetCache().GetSchemas();
+    
+    //merge the schemas
+    SchemaMergeResult result;
+    EXPECT_EQ(BentleyStatus::SUCCESS, SchemaMerger::MergeSchemas(result, leftSchemas, rightSchemas));
+
+    // Compare result
+    bvector<Utf8CP> expectedSchemasXml {
+      R"schema(<?xml version='1.0' encoding='utf-8' ?>
+        <ECSchema schemaName="MySchema" alias="mys" version="01.00.01" xmlns="http://www.bentley.com/schemas/Bentley.ECXML.3.2">
+          <ECEntityClass typeName="MyBase2">
+            <ECProperty propertyName="A" typeName="int"/>
+          </ECEntityClass>
+          <ECEntityClass typeName="MyBase">
+            <BaseClass>MyBase2</BaseClass>
+          </ECEntityClass>
+          <ECEntityClass typeName="MyConflict">
+            <BaseClass>MyBase</BaseClass>
+            <ECProperty propertyName="A" typeName="int"/>
+          </ECEntityClass>
+        </ECSchema>
+        )schema"
+    };
+
+    CompareResults(expectedSchemasXml, result);
+    }
+
+/*---------------------------------------------------------------------------------**//**
+* @bsitest
++---------------+---------------+---------------+---------------+---------------+------*/
+TEST_F(SchemaMergerTests, ReferencesInCorrectOrder)
+    {
+    // Initialize two sets of schemas
+    bvector<Utf8CP> leftSchemasXml {
+      R"schema(<?xml version='1.0' encoding='utf-8' ?>
+        <ECSchema schemaName="MyBaseSchema" alias="mybs" version="01.00.00" xmlns="http://www.bentley.com/schemas/Bentley.ECXML.3.2">
+        </ECSchema>
+        )schema",
+      R"schema(<?xml version='1.0' encoding='utf-8' ?>
+        <ECSchema schemaName="MySchema" alias="mys" version="01.00.00" xmlns="http://www.bentley.com/schemas/Bentley.ECXML.3.2">
+          <ECSchemaReference name="MyBaseSchema" version="01.00.00" alias="mybs"/>
+          <ECEntityClass typeName="MyEntity">
+            <ECProperty propertyName="A" typeName="string"/>
+            <ECProperty propertyName="B" typeName="int"/>
+          </ECEntityClass>
+        </ECSchema>
+        )schema"
+    };
+    ECSchemaReadContextPtr leftContext = InitializeReadContextWithAllSchemas(leftSchemasXml);
+    bvector<ECN::ECSchemaCP> leftSchemas = leftContext->GetCache().GetSchemas();
+
+    bvector<Utf8CP> rightSchemasXml {
+      R"schema(<?xml version='1.0' encoding='utf-8' ?>
+        <ECSchema schemaName="MyBaseSchema" alias="mybs" version="01.00.00" xmlns="http://www.bentley.com/schemas/Bentley.ECXML.3.2">
+          <ECEntityClass typeName="BaseEntity">
+            <ECProperty propertyName="A" typeName="string"/>
+            <ECProperty propertyName="B" typeName="int"/>
+          </ECEntityClass>
+        </ECSchema>
+        )schema",
+      R"schema(<?xml version='1.0' encoding='utf-8' ?>
+        <ECSchema schemaName="MySchema" alias="mys" version="01.00.00" xmlns="http://www.bentley.com/schemas/Bentley.ECXML.3.2">
+          <ECSchemaReference name="MyBaseSchema" version="01.00.00" alias="mybs"/>
+          <ECEntityClass typeName="DerivedEntity">
+            <BaseClass>mybs:BaseEntity</BaseClass>
+            <ECProperty propertyName="C" typeName="string"/>
+            <ECProperty propertyName="D" typeName="int"/>
+          </ECEntityClass>
+        </ECSchema>
+        )schema"
+    };
+    ECSchemaReadContextPtr rightContext = InitializeReadContextWithAllSchemas(rightSchemasXml);
+    bvector<ECN::ECSchemaCP> rightSchemas = rightContext->GetCache().GetSchemas();
+    
+    //merge the schemas
+    SchemaMergeResult result;
+    EXPECT_EQ(BentleyStatus::SUCCESS, SchemaMerger::MergeSchemas(result, leftSchemas, rightSchemas));
+
+    // Compare result
+    bvector<Utf8CP> expectedSchemasXml {
+      R"schema(<?xml version='1.0' encoding='utf-8' ?>
+        <ECSchema schemaName="MyBaseSchema" alias="mybs" version="01.00.00" xmlns="http://www.bentley.com/schemas/Bentley.ECXML.3.2">
+          <ECEntityClass typeName="BaseEntity">
+            <ECProperty propertyName="A" typeName="string"/>
+            <ECProperty propertyName="B" typeName="int"/>
+          </ECEntityClass>
+        </ECSchema>
+        )schema",
+      R"schema(<?xml version='1.0' encoding='utf-8' ?>
+        <ECSchema schemaName="MySchema" alias="mys" version="01.00.00" xmlns="http://www.bentley.com/schemas/Bentley.ECXML.3.2">
+          <ECSchemaReference name="MyBaseSchema" version="01.00.00" alias="mybs"/>
+          <ECEntityClass typeName="MyEntity">
+            <ECProperty propertyName="A" typeName="string"/>
+            <ECProperty propertyName="B" typeName="int"/>
+          </ECEntityClass>
+          <ECEntityClass typeName="DerivedEntity">
+            <BaseClass>mybs:BaseEntity</BaseClass>
+            <ECProperty propertyName="C" typeName="string"/>
+            <ECProperty propertyName="D" typeName="int"/>
+          </ECEntityClass>
+        </ECSchema>
+        )schema"
+    };
+
+    CompareResults(expectedSchemasXml, result);
+    }
+
+
+/*---------------------------------------------------------------------------------**//**
+* @bsitest
++---------------+---------------+---------------+---------------+---------------+------*/
+TEST_F(SchemaMergerTests, ReferencesInWrongOrder) //we expect the merger to sort the input schemas
+    {
+    // Initialize two sets of schemas
+    bvector<Utf8CP> leftSchemasXml {
+      R"schema(<?xml version='1.0' encoding='utf-8' ?>
+        <ECSchema schemaName="MyBaseSchema" alias="mybs" version="01.00.00" xmlns="http://www.bentley.com/schemas/Bentley.ECXML.3.2">
+        </ECSchema>
+        )schema",
+      R"schema(<?xml version='1.0' encoding='utf-8' ?>
+        <ECSchema schemaName="MySchema" alias="mys" version="01.00.00" xmlns="http://www.bentley.com/schemas/Bentley.ECXML.3.2">
+          <ECSchemaReference name="MyBaseSchema" version="01.00.00" alias="mybs"/>
+          <ECEntityClass typeName="MyEntity">
+            <ECProperty propertyName="A" typeName="string"/>
+            <ECProperty propertyName="B" typeName="int"/>
+          </ECEntityClass>
+        </ECSchema>
+        )schema"
+    };
+    ECSchemaReadContextPtr leftContext = InitializeReadContextWithAllSchemas(leftSchemasXml);
+    bvector<ECN::ECSchemaCP> leftSchemasRaw = leftContext->GetCache().GetSchemas();
+    bvector<ECN::ECSchemaCP> leftSchemas;
+    leftSchemas.push_back(leftSchemasRaw[1]);
+    leftSchemas.push_back(leftSchemasRaw[0]);
+
+    bvector<Utf8CP> rightSchemasXml {
+      R"schema(<?xml version='1.0' encoding='utf-8' ?>
+        <ECSchema schemaName="MyBaseSchema" alias="mybs" version="01.00.00" xmlns="http://www.bentley.com/schemas/Bentley.ECXML.3.2">
+          <ECEntityClass typeName="BaseEntity">
+            <ECProperty propertyName="A" typeName="string"/>
+            <ECProperty propertyName="B" typeName="int"/>
+          </ECEntityClass>
+        </ECSchema>
+        )schema",
+      R"schema(<?xml version='1.0' encoding='utf-8' ?>
+        <ECSchema schemaName="MySchema" alias="mys" version="01.00.00" xmlns="http://www.bentley.com/schemas/Bentley.ECXML.3.2">
+          <ECSchemaReference name="MyBaseSchema" version="01.00.00" alias="mybs"/>
+          <ECEntityClass typeName="DerivedEntity">
+            <BaseClass>mybs:BaseEntity</BaseClass>
+            <ECProperty propertyName="C" typeName="string"/>
+            <ECProperty propertyName="D" typeName="int"/>
+          </ECEntityClass>
+        </ECSchema>
+        )schema"
+    };
+    ECSchemaReadContextPtr rightContext = InitializeReadContextWithAllSchemas(rightSchemasXml);
+    bvector<ECN::ECSchemaCP> rightSchemasRaw = rightContext->GetCache().GetSchemas();
+    bvector<ECN::ECSchemaCP> rightSchemas;
+    rightSchemas.push_back(rightSchemasRaw[1]);
+    rightSchemas.push_back(rightSchemasRaw[0]);
+    
+    //merge the schemas
+    SchemaMergeResult result;
+    EXPECT_EQ(BentleyStatus::SUCCESS, SchemaMerger::MergeSchemas(result, leftSchemas, rightSchemas));
+
+    // Compare result
+    bvector<Utf8CP> expectedSchemasXml {
+      R"schema(<?xml version='1.0' encoding='utf-8' ?>
+        <ECSchema schemaName="MyBaseSchema" alias="mybs" version="01.00.00" xmlns="http://www.bentley.com/schemas/Bentley.ECXML.3.2">
+          <ECEntityClass typeName="BaseEntity">
+            <ECProperty propertyName="A" typeName="string"/>
+            <ECProperty propertyName="B" typeName="int"/>
+          </ECEntityClass>
+        </ECSchema>
+        )schema",
+      R"schema(<?xml version='1.0' encoding='utf-8' ?>
+        <ECSchema schemaName="MySchema" alias="mys" version="01.00.00" xmlns="http://www.bentley.com/schemas/Bentley.ECXML.3.2">
+          <ECSchemaReference name="MyBaseSchema" version="01.00.00" alias="mybs"/>
+          <ECEntityClass typeName="MyEntity">
+            <ECProperty propertyName="A" typeName="string"/>
+            <ECProperty propertyName="B" typeName="int"/>
+          </ECEntityClass>
+          <ECEntityClass typeName="DerivedEntity">
+            <BaseClass>mybs:BaseEntity</BaseClass>
+            <ECProperty propertyName="C" typeName="string"/>
+            <ECProperty propertyName="D" typeName="int"/>
+          </ECEntityClass>
+        </ECSchema>
+        )schema"
+    };
+
+    CompareResults(expectedSchemasXml, result);
+    }
+
+
+/*---------------------------------------------------------------------------------**//**
+* @bsitest
++---------------+---------------+---------------+---------------+---------------+------*/
+TEST_F(SchemaMergerTests, NotIncludedReferencedSchema) // We expect the merger to automatically include referenced schemas if they are not provided as input
+    {
+    // Initialize two sets of schemas
+    bvector<Utf8CP> leftSchemasXml {
+      R"schema(<?xml version='1.0' encoding='utf-8' ?>
+        <ECSchema schemaName="MyBaseSchema" alias="mybs" version="01.00.00" xmlns="http://www.bentley.com/schemas/Bentley.ECXML.3.2">
+        </ECSchema>
+        )schema",
+      R"schema(<?xml version='1.0' encoding='utf-8' ?>
+        <ECSchema schemaName="MySchema" alias="mys" version="01.00.00" xmlns="http://www.bentley.com/schemas/Bentley.ECXML.3.2">
+          <ECSchemaReference name="MyBaseSchema" version="01.00.00" alias="mybs"/>
+          <ECEntityClass typeName="MyEntity">
+            <ECProperty propertyName="A" typeName="string"/>
+            <ECProperty propertyName="B" typeName="int"/>
+          </ECEntityClass>
+        </ECSchema>
+        )schema"
+    };
+    ECSchemaReadContextPtr leftContext = InitializeReadContextWithAllSchemas(leftSchemasXml);
+    bvector<ECN::ECSchemaCP> leftSchemasRaw = leftContext->GetCache().GetSchemas();
+    bvector<ECN::ECSchemaCP> leftSchemas;
+    leftSchemas.push_back(leftSchemasRaw[1]);
+
+    bvector<Utf8CP> rightSchemasXml {
+      R"schema(<?xml version='1.0' encoding='utf-8' ?>
+        <ECSchema schemaName="MyBaseSchema" alias="mybs" version="01.00.00" xmlns="http://www.bentley.com/schemas/Bentley.ECXML.3.2">
+          <ECEntityClass typeName="BaseEntity">
+            <ECProperty propertyName="A" typeName="string"/>
+            <ECProperty propertyName="B" typeName="int"/>
+          </ECEntityClass>
+        </ECSchema>
+        )schema",
+      R"schema(<?xml version='1.0' encoding='utf-8' ?>
+        <ECSchema schemaName="MySchema" alias="mys" version="01.00.00" xmlns="http://www.bentley.com/schemas/Bentley.ECXML.3.2">
+          <ECSchemaReference name="MyBaseSchema" version="01.00.00" alias="mybs"/>
+          <ECEntityClass typeName="DerivedEntity">
+            <BaseClass>mybs:BaseEntity</BaseClass>
+            <ECProperty propertyName="C" typeName="string"/>
+            <ECProperty propertyName="D" typeName="int"/>
+          </ECEntityClass>
+        </ECSchema>
+        )schema"
+    };
+    ECSchemaReadContextPtr rightContext = InitializeReadContextWithAllSchemas(rightSchemasXml);
+    bvector<ECN::ECSchemaCP> rightSchemasRaw = rightContext->GetCache().GetSchemas();
+    bvector<ECN::ECSchemaCP> rightSchemas;
+    rightSchemas.push_back(rightSchemasRaw[1]);
+    
+    //merge the schemas
+    SchemaMergeResult result;
+    EXPECT_EQ(BentleyStatus::SUCCESS, SchemaMerger::MergeSchemas(result, leftSchemas, rightSchemas));
+
+    // Compare result
+    bvector<Utf8CP> expectedSchemasXml {
+      R"schema(<?xml version='1.0' encoding='utf-8' ?>
+        <ECSchema schemaName="MyBaseSchema" alias="mybs" version="01.00.00" xmlns="http://www.bentley.com/schemas/Bentley.ECXML.3.2">
+          <ECEntityClass typeName="BaseEntity">
+            <ECProperty propertyName="A" typeName="string"/>
+            <ECProperty propertyName="B" typeName="int"/>
+          </ECEntityClass>
+        </ECSchema>
+        )schema",
+      R"schema(<?xml version='1.0' encoding='utf-8' ?>
+        <ECSchema schemaName="MySchema" alias="mys" version="01.00.00" xmlns="http://www.bentley.com/schemas/Bentley.ECXML.3.2">
+          <ECSchemaReference name="MyBaseSchema" version="01.00.00" alias="mybs"/>
+          <ECEntityClass typeName="MyEntity">
+            <ECProperty propertyName="A" typeName="string"/>
+            <ECProperty propertyName="B" typeName="int"/>
+          </ECEntityClass>
+          <ECEntityClass typeName="DerivedEntity">
+            <BaseClass>mybs:BaseEntity</BaseClass>
+            <ECProperty propertyName="C" typeName="string"/>
+            <ECProperty propertyName="D" typeName="int"/>
+          </ECEntityClass>
+        </ECSchema>
+        )schema"
+    };
+
+    CompareResults(expectedSchemasXml, result);
+    }
+
+/*---------------------------------------------------------------------------------**//**
+* @bsitest
++---------------+---------------+---------------+---------------+---------------+------*/
+TEST_F(SchemaMergerTests, AddBaseClass)
+    {
+    // Initialize two sets of schemas
+    bvector<Utf8CP> leftSchemasXml {
+      R"schema(<?xml version='1.0' encoding='utf-8' ?>
+        <ECSchema schemaName="MySchema" alias="mys" version="01.00.00" xmlns="http://www.bentley.com/schemas/Bentley.ECXML.3.2">
+          <ECEntityClass typeName="MyEntity">
+            <ECProperty propertyName="A" typeName="string"/>
+            <ECProperty propertyName="B" typeName="int"/>
+          </ECEntityClass>
+        </ECSchema>
+        )schema"
+    };
+    ECSchemaReadContextPtr leftContext = InitializeReadContextWithAllSchemas(leftSchemasXml);
+    bvector<ECN::ECSchemaCP> leftSchemas = leftContext->GetCache().GetSchemas();
+
+    bvector<Utf8CP> rightSchemasXml {
+      R"schema(<?xml version='1.0' encoding='utf-8' ?>
+        <ECSchema schemaName="MySchema" alias="mys" version="01.00.01" xmlns="http://www.bentley.com/schemas/Bentley.ECXML.3.2">
+          <ECEntityClass typeName="Base">
+            <ECProperty propertyName="C" typeName="string"/>
+            <ECProperty propertyName="D" typeName="int"/>
+          </ECEntityClass>
+          <ECEntityClass typeName="MyEntity">
+            <BaseClass>Base</BaseClass>
+            <ECProperty propertyName="A" typeName="string"/>
+          </ECEntityClass>
+        </ECSchema>
+        )schema"
+    };
+    ECSchemaReadContextPtr rightContext = InitializeReadContextWithAllSchemas(rightSchemasXml);
+    bvector<ECN::ECSchemaCP> rightSchemas = rightContext->GetCache().GetSchemas();
+    
+    //merge the schemas
+    SchemaMergeResult result;
+    EXPECT_EQ(BentleyStatus::SUCCESS, SchemaMerger::MergeSchemas(result, leftSchemas, rightSchemas));
+
+    // Compare result
+    bvector<Utf8CP> expectedSchemasXml {
+      R"schema(<?xml version='1.0' encoding='utf-8' ?>
+        <ECSchema schemaName="MySchema" alias="mys" version="01.00.01" xmlns="http://www.bentley.com/schemas/Bentley.ECXML.3.2">
+          <ECEntityClass typeName="Base">
+            <ECProperty propertyName="C" typeName="string"/>
+            <ECProperty propertyName="D" typeName="int"/>
+          </ECEntityClass>
+          <ECEntityClass typeName="MyEntity">
+            <BaseClass>Base</BaseClass>
+            <ECProperty propertyName="A" typeName="string"/>
+            <ECProperty propertyName="B" typeName="int"/>
+          </ECEntityClass>
+        </ECSchema>
+        )schema"
+    };
+
+    CompareResults(expectedSchemasXml, result);
+    }
+
+/*---------------------------------------------------------------------------------**//**
+* @bsitest
++---------------+---------------+---------------+---------------+---------------+------*/
+TEST_F(SchemaMergerTests, AddBaseClassBelow) //checks that the order in which the new base appears does not matter
+    {
+    // Initialize two sets of schemas
+    bvector<Utf8CP> leftSchemasXml {
+      R"schema(<?xml version='1.0' encoding='utf-8' ?>
+        <ECSchema schemaName="MySchema" alias="mys" version="01.00.00" xmlns="http://www.bentley.com/schemas/Bentley.ECXML.3.2">
+          <ECEntityClass typeName="MyEntity">
+            <ECProperty propertyName="A" typeName="string"/>
+            <ECProperty propertyName="B" typeName="int"/>
+          </ECEntityClass>
+        </ECSchema>
+        )schema"
+    };
+    ECSchemaReadContextPtr leftContext = InitializeReadContextWithAllSchemas(leftSchemasXml);
+    bvector<ECN::ECSchemaCP> leftSchemas = leftContext->GetCache().GetSchemas();
+
+    bvector<Utf8CP> rightSchemasXml {
+      R"schema(<?xml version='1.0' encoding='utf-8' ?>
+        <ECSchema schemaName="MySchema" alias="mys" version="01.00.01" xmlns="http://www.bentley.com/schemas/Bentley.ECXML.3.2">
+          <ECEntityClass typeName="MyEntity">
+            <BaseClass>Base</BaseClass>
+            <ECProperty propertyName="A" typeName="string"/>
+          </ECEntityClass>
+          <ECEntityClass typeName="Base">
+            <ECProperty propertyName="C" typeName="string"/>
+            <ECProperty propertyName="D" typeName="int"/>
+          </ECEntityClass>
+        </ECSchema>
+        )schema"
+    };
+    ECSchemaReadContextPtr rightContext = InitializeReadContextWithAllSchemas(rightSchemasXml);
+    bvector<ECN::ECSchemaCP> rightSchemas = rightContext->GetCache().GetSchemas();
+    
+    //merge the schemas
+    SchemaMergeResult result;
+    EXPECT_EQ(BentleyStatus::SUCCESS, SchemaMerger::MergeSchemas(result, leftSchemas, rightSchemas));
+
+    // Compare result
+    bvector<Utf8CP> expectedSchemasXml {
+      R"schema(<?xml version='1.0' encoding='utf-8' ?>
+        <ECSchema schemaName="MySchema" alias="mys" version="01.00.01" xmlns="http://www.bentley.com/schemas/Bentley.ECXML.3.2">
+          <ECEntityClass typeName="MyEntity">
+            <BaseClass>Base</BaseClass>
+            <ECProperty propertyName="A" typeName="string"/>
+            <ECProperty propertyName="B" typeName="int"/>
+          </ECEntityClass>
+          <ECEntityClass typeName="Base">
+            <ECProperty propertyName="C" typeName="string"/>
+            <ECProperty propertyName="D" typeName="int"/>
+          </ECEntityClass>
+        </ECSchema>
+        )schema"
+    };
+
+    CompareResults(expectedSchemasXml, result);
+    }
+
+/*---------------------------------------------------------------------------------**//**
+* @bsitest
++---------------+---------------+---------------+---------------+---------------+------*/
+TEST_F(SchemaMergerTests, AddNewClassWithBaseClass)
+    {
+    // Initialize two sets of schemas
+    bvector<Utf8CP> leftSchemasXml {
+      R"schema(<?xml version='1.0' encoding='utf-8' ?>
+        <ECSchema schemaName="MySchema" alias="mys" version="01.00.00" xmlns="http://www.bentley.com/schemas/Bentley.ECXML.3.2">
+        </ECSchema>
+        )schema"
+    };
+    ECSchemaReadContextPtr leftContext = InitializeReadContextWithAllSchemas(leftSchemasXml);
+    bvector<ECN::ECSchemaCP> leftSchemas = leftContext->GetCache().GetSchemas();
+
+    bvector<Utf8CP> rightSchemasXml {
+      R"schema(<?xml version='1.0' encoding='utf-8' ?>
+        <ECSchema schemaName="MySchema" alias="mys" version="01.00.01" xmlns="http://www.bentley.com/schemas/Bentley.ECXML.3.2">
+          <ECEntityClass typeName="Base">
+            <ECProperty propertyName="C" typeName="string"/>
+            <ECProperty propertyName="D" typeName="int"/>
+          </ECEntityClass>
+          <ECEntityClass typeName="MyEntity">
+            <BaseClass>Base</BaseClass>
+            <ECProperty propertyName="A" typeName="string"/>
+          </ECEntityClass>
+        </ECSchema>
+        )schema"
+    };
+    ECSchemaReadContextPtr rightContext = InitializeReadContextWithAllSchemas(rightSchemasXml);
+    bvector<ECN::ECSchemaCP> rightSchemas = rightContext->GetCache().GetSchemas();
+    
+    //merge the schemas
+    SchemaMergeResult result;
+    EXPECT_EQ(BentleyStatus::SUCCESS, SchemaMerger::MergeSchemas(result, leftSchemas, rightSchemas));
+
+    // Compare result
+    bvector<Utf8CP> expectedSchemasXml {
+      R"schema(<?xml version='1.0' encoding='utf-8' ?>
+        <ECSchema schemaName="MySchema" alias="mys" version="01.00.01" xmlns="http://www.bentley.com/schemas/Bentley.ECXML.3.2">
+          <ECEntityClass typeName="MyEntity">
+            <BaseClass>Base</BaseClass>
+            <ECProperty propertyName="A" typeName="string"/>
+          </ECEntityClass>
+          <ECEntityClass typeName="Base">
+            <ECProperty propertyName="C" typeName="string"/>
+            <ECProperty propertyName="D" typeName="int"/>
+          </ECEntityClass>
+        </ECSchema>
+        )schema"
+    };
+
+    CompareResults(expectedSchemasXml, result);
+    }
+
+
+/*---------------------------------------------------------------------------------**//**
+* @bsitest
++---------------+---------------+---------------+---------------+---------------+------*/
+TEST_F(SchemaMergerTests, AddNewClassWithBaseClassInReverseOrder)
+    {
+    // Initialize two sets of schemas
+    bvector<Utf8CP> leftSchemasXml {
+      R"schema(<?xml version='1.0' encoding='utf-8' ?>
+        <ECSchema schemaName="MySchema" alias="mys" version="01.00.00" xmlns="http://www.bentley.com/schemas/Bentley.ECXML.3.2">
+        </ECSchema>
+        )schema"
+    };
+    ECSchemaReadContextPtr leftContext = InitializeReadContextWithAllSchemas(leftSchemasXml);
+    bvector<ECN::ECSchemaCP> leftSchemas = leftContext->GetCache().GetSchemas();
+
+    bvector<Utf8CP> rightSchemasXml {
+      R"schema(<?xml version='1.0' encoding='utf-8' ?>
+        <ECSchema schemaName="MySchema" alias="mys" version="01.00.01" xmlns="http://www.bentley.com/schemas/Bentley.ECXML.3.2">
+          <ECEntityClass typeName="MyEntity">
+            <BaseClass>Base</BaseClass>
+            <ECProperty propertyName="A" typeName="string"/>
+          </ECEntityClass>
+          <ECEntityClass typeName="Base">
+            <ECProperty propertyName="C" typeName="string"/>
+            <ECProperty propertyName="D" typeName="int"/>
+          </ECEntityClass>
+        </ECSchema>
+        )schema"
+    };
+    ECSchemaReadContextPtr rightContext = InitializeReadContextWithAllSchemas(rightSchemasXml);
+    bvector<ECN::ECSchemaCP> rightSchemas = rightContext->GetCache().GetSchemas();
+    
+
+    //merge the schemas
+    SchemaMergeResult result;
+    EXPECT_EQ(BentleyStatus::SUCCESS, SchemaMerger::MergeSchemas(result, leftSchemas, rightSchemas));
+
+    // Compare result
+    bvector<Utf8CP> expectedSchemasXml {
+      R"schema(<?xml version='1.0' encoding='utf-8' ?>
+        <ECSchema schemaName="MySchema" alias="mys" version="01.00.01" xmlns="http://www.bentley.com/schemas/Bentley.ECXML.3.2">
+          <ECEntityClass typeName="MyEntity">
+            <BaseClass>Base</BaseClass>
+            <ECProperty propertyName="A" typeName="string"/>
+          </ECEntityClass>
+          <ECEntityClass typeName="Base">
+            <ECProperty propertyName="C" typeName="string"/>
+            <ECProperty propertyName="D" typeName="int"/>
+          </ECEntityClass>
+        </ECSchema>
+        )schema"
+    };
+
+    CompareResults(expectedSchemasXml, result);
+    }
+
+/*---------------------------------------------------------------------------------**//**
+* @bsitest
++---------------+---------------+---------------+---------------+---------------+------*/
+TEST_F(SchemaMergerTests, InjectBaseClassInHierarchy)
+    {
+    // Initialize two sets of schemas
+    bvector<Utf8CP> leftSchemasXml {
+      R"schema(<?xml version='1.0' encoding='utf-8' ?>
+        <ECSchema schemaName="MySchema" alias="mys" version="01.00.00" xmlns="http://www.bentley.com/schemas/Bentley.ECXML.3.2">
+          <ECEntityClass typeName="Base">
+            <ECProperty propertyName="A" typeName="string"/>
+          </ECEntityClass>
+          <ECEntityClass typeName="MyEntity">
+            <BaseClass>Base</BaseClass>
+            <ECProperty propertyName="X" typeName="string"/>
+          </ECEntityClass>
+        </ECSchema>
+        )schema"
+    };
+    ECSchemaReadContextPtr leftContext = InitializeReadContextWithAllSchemas(leftSchemasXml);
+    bvector<ECN::ECSchemaCP> leftSchemas = leftContext->GetCache().GetSchemas();
+
+    bvector<Utf8CP> rightSchemasXml {
+      R"schema(<?xml version='1.0' encoding='utf-8' ?>
+        <ECSchema schemaName="MySchema" alias="mys" version="01.00.01" xmlns="http://www.bentley.com/schemas/Bentley.ECXML.3.2">
+          <ECEntityClass typeName="Base">
+            <ECProperty propertyName="A" typeName="string"/>
+          </ECEntityClass>
+          <ECEntityClass typeName="NewBase">
+            <BaseClass>Base</BaseClass>
+            <ECProperty propertyName="B" typeName="string"/>
+          </ECEntityClass>
+          <ECEntityClass typeName="MyEntity">
+            <BaseClass>NewBase</BaseClass>
+            <ECProperty propertyName="X" typeName="string"/>
+          </ECEntityClass>
+        </ECSchema>
+        )schema"
+    };
+    ECSchemaReadContextPtr rightContext = InitializeReadContextWithAllSchemas(rightSchemasXml);
+    bvector<ECN::ECSchemaCP> rightSchemas = rightContext->GetCache().GetSchemas();
+    
+    //merge the schemas
+    SchemaMergeResult result;
+    EXPECT_EQ(BentleyStatus::SUCCESS, SchemaMerger::MergeSchemas(result, leftSchemas, rightSchemas));
+
+    // Compare result
+    bvector<Utf8CP> expectedSchemasXml {
+      R"schema(<?xml version='1.0' encoding='utf-8' ?>
+        <ECSchema schemaName="MySchema" alias="mys" version="01.00.01" xmlns="http://www.bentley.com/schemas/Bentley.ECXML.3.2">
+          <ECEntityClass typeName="Base">
+            <ECProperty propertyName="A" typeName="string"/>
+          </ECEntityClass>
+          <ECEntityClass typeName="NewBase">
+            <BaseClass>Base</BaseClass>
+            <ECProperty propertyName="B" typeName="string"/>
+          </ECEntityClass>
+          <ECEntityClass typeName="MyEntity">
+            <BaseClass>NewBase</BaseClass>
+            <ECProperty propertyName="X" typeName="string"/>
+          </ECEntityClass>
+        </ECSchema>
+        )schema"
+    };
+
+    CompareResults(expectedSchemasXml, result);
+    }
+
+/*---------------------------------------------------------------------------------**//**
+* @bsitest
++---------------+---------------+---------------+---------------+---------------+------*/
+TEST_F(SchemaMergerTests, KindOfQuantityFromBothSides)
+    {
+    // Initialize two sets of schemas
+    bvector<Utf8CP> leftSchemasXml {
+      R"schema(<?xml version='1.0' encoding='utf-8' ?>
+        <ECSchema schemaName="MySchema" alias="mys" version="01.00.00" xmlns="http://www.bentley.com/schemas/Bentley.ECXML.3.2">
+          <Phenomenon typeName="LENGTH" definition="LENGTH" displayLabel="Length" />
+          <UnitSystem typeName="SI" />
+          <Unit typeName="M" phenomenon="LENGTH" unitSystem="SI" definition="M" denominator="10.0" displayLabel="m" />
+          <Format typeName="DefaultRealU" type="decimal" precision="6" formatTraits="keepSingleZero|keepDecimalPoint|showUnitLabel"/>
+          <KindOfQuantity typeName="MYLENGTH" persistenceUnit="M" presentationUnits="DefaultRealU(4)[M]" relativeError="0.0001"/>
+        </ECSchema>
+        )schema"
+    };
+    ECSchemaReadContextPtr leftContext = InitializeReadContextWithAllSchemas(leftSchemasXml);
+    bvector<ECN::ECSchemaCP> leftSchemas = leftContext->GetCache().GetSchemas();
+
+    bvector<Utf8CP> rightSchemasXml {
+      R"schema(<?xml version='1.0' encoding='utf-8' ?>
+        <ECSchema schemaName="MySchema" alias="mys" version="01.00.01" xmlns="http://www.bentley.com/schemas/Bentley.ECXML.3.2">
+          <Phenomenon typeName="LENGTH" definition="LENGTH" displayLabel="Length" />
+          <UnitSystem typeName="SI" />
+          <UnitSystem typeName="USCUSTOM" />
+          <Unit typeName="M" phenomenon="LENGTH" unitSystem="SI" definition="M" denominator="10.0" displayLabel="m" />
+          <Format typeName="DefaultRealU" type="decimal" precision="6" formatTraits="keepSingleZero|keepDecimalPoint|showUnitLabel"/>
+          <KindOfQuantity typeName="MYLENGTH2" persistenceUnit="M" presentationUnits="DefaultRealU(4)[M]" relativeError="0.0001"/>
+        </ECSchema>
+        )schema"
+    };
+    ECSchemaReadContextPtr rightContext = InitializeReadContextWithAllSchemas(rightSchemasXml);
+    bvector<ECN::ECSchemaCP> rightSchemas = rightContext->GetCache().GetSchemas();
+    
+    //merge the schemas
+    SchemaMergeResult result;
+    EXPECT_EQ(BentleyStatus::SUCCESS, SchemaMerger::MergeSchemas(result, leftSchemas, rightSchemas));
+
+    // Compare result
+    bvector<Utf8CP> expectedSchemasXml {
+      R"schema(<?xml version='1.0' encoding='utf-8' ?>
+        <ECSchema schemaName="MySchema" alias="mys" version="01.00.01" xmlns="http://www.bentley.com/schemas/Bentley.ECXML.3.2">
+          <Phenomenon typeName="LENGTH" definition="LENGTH" displayLabel="Length" />
+          <UnitSystem typeName="SI" />
+          <UnitSystem typeName="USCUSTOM" />
+          <Unit typeName="M" phenomenon="LENGTH" unitSystem="SI" definition="M" denominator="10.0" displayLabel="m" />
+          <Format typeName="DefaultRealU" type="decimal" precision="6" formatTraits="keepSingleZero|keepDecimalPoint|showUnitLabel"/>
+          <KindOfQuantity typeName="MYLENGTH" persistenceUnit="M" presentationUnits="DefaultRealU(4)[M]" relativeError="0.0001"/>
+          <KindOfQuantity typeName="MYLENGTH2" persistenceUnit="M" presentationUnits="DefaultRealU(4)[M]" relativeError="0.0001"/>
+        </ECSchema>
+        )schema"
+    };
+
+    CompareResults(expectedSchemasXml, result);
+    }
+
+/*---------------------------------------------------------------------------------**//**
+* @bsitest
++---------------+---------------+---------------+---------------+---------------+------*/
+TEST_F(SchemaMergerTests, KindOfQuantityValues)
+    {
+    // Initialize two sets of schemas
+    bvector<Utf8CP> leftSchemasXml {
+      R"schema(<?xml version='1.0' encoding='utf-8' ?>
+        <ECSchema schemaName="MySchema" alias="mys" version="01.00.00" xmlns="http://www.bentley.com/schemas/Bentley.ECXML.3.2">
+          <Phenomenon typeName="LENGTH" definition="LENGTH" displayLabel="Length" />
+          <UnitSystem typeName="SI" />
+          <Unit typeName="M" phenomenon="LENGTH" unitSystem="SI" definition="M" denominator="10.0" displayLabel="m" />
+          <Format typeName="DefaultRealU" type="decimal" precision="6" formatTraits="keepSingleZero|keepDecimalPoint|showUnitLabel"/>
+          <KindOfQuantity typeName="MYLENGTH" displayLabel="Area" description="Area Description" relativeError="2.0" persistenceUnit="M" presentationUnits="DefaultRealU[M]" />
+        </ECSchema>
+        )schema"
+    };
+    ECSchemaReadContextPtr leftContext = InitializeReadContextWithAllSchemas(leftSchemasXml);
+    bvector<ECN::ECSchemaCP> leftSchemas = leftContext->GetCache().GetSchemas();
+
+    bvector<Utf8CP> rightSchemasXml {
+      R"schema(<?xml version='1.0' encoding='utf-8' ?>
+        <ECSchema schemaName="MySchema" alias="mys" version="01.00.01" xmlns="http://www.bentley.com/schemas/Bentley.ECXML.3.2">
+          <Phenomenon typeName="LENGTH" definition="LENGTH" displayLabel="Length" />
+          <UnitSystem typeName="SI" />
+          <Unit typeName="M" phenomenon="LENGTH" unitSystem="SI" definition="M" denominator="10.0" displayLabel="m" />
+          <Format typeName="DefaultRealU" type="decimal" precision="6" formatTraits="keepSingleZero|keepDecimalPoint|showUnitLabel"/>
+          <KindOfQuantity typeName="MYLENGTH" displayLabel="Area2" description="Area Description2" relativeError="1.0" persistenceUnit="M" presentationUnits="DefaultRealU[M]" />
+        </ECSchema>
+        )schema"
+    };
+    ECSchemaReadContextPtr rightContext = InitializeReadContextWithAllSchemas(rightSchemasXml);
+    bvector<ECN::ECSchemaCP> rightSchemas = rightContext->GetCache().GetSchemas();
+    
+    //merge the schemas
+    SchemaMergeResult result;
+    EXPECT_EQ(BentleyStatus::SUCCESS, SchemaMerger::MergeSchemas(result, leftSchemas, rightSchemas));
+
+    // Compare result
+    bvector<Utf8CP> expectedSchemasXml {
+      R"schema(<?xml version='1.0' encoding='utf-8' ?>
+        <ECSchema schemaName="MySchema" alias="mys" version="01.00.01" xmlns="http://www.bentley.com/schemas/Bentley.ECXML.3.2">
+          <Phenomenon typeName="LENGTH" definition="LENGTH" displayLabel="Length" />
+          <UnitSystem typeName="SI" />
+          <Unit typeName="M" phenomenon="LENGTH" unitSystem="SI" definition="M" denominator="10.0" displayLabel="m" />
+          <Format typeName="DefaultRealU" type="decimal" precision="6" formatTraits="keepSingleZero|keepDecimalPoint|showUnitLabel"/>
+          <KindOfQuantity typeName="MYLENGTH" displayLabel="Area" description="Area Description" relativeError="1.0" persistenceUnit="M" presentationUnits="DefaultRealU[M]" />
+        </ECSchema>
+        )schema"
+    };
+
+    CompareResults(expectedSchemasXml, result);
+    }
+
+/*---------------------------------------------------------------------------------**//**
+* @bsitest
++---------------+---------------+---------------+---------------+---------------+------*/
+TEST_F(SchemaMergerTests, UpdatePersistenceUnitOnKindOfQuantity)
+    {
+    // Initialize two sets of schemas
+    bvector<Utf8CP> leftSchemasXml {
+      R"schema(<?xml version='1.0' encoding='utf-8' ?>
+        <ECSchema schemaName="MySchema" alias="mys" version="01.00.00" xmlns="http://www.bentley.com/schemas/Bentley.ECXML.3.2">
+          <Phenomenon typeName="LENGTH" definition="LENGTH" displayLabel="Length" />
+          <UnitSystem typeName="SI" />
+          <Unit typeName="M" phenomenon="LENGTH" unitSystem="SI" definition="M" denominator="10.0" displayLabel="m" />
+          <Format typeName="DefaultRealU" type="decimal" precision="6" formatTraits="keepSingleZero|keepDecimalPoint|showUnitLabel"/>
+          <KindOfQuantity typeName="MYLENGTH" persistenceUnit="M" presentationUnits="DefaultRealU[M]" relativeError="0.0001" />
+        </ECSchema>
+        )schema"
+    };
+    ECSchemaReadContextPtr leftContext = InitializeReadContextWithAllSchemas(leftSchemasXml);
+    bvector<ECN::ECSchemaCP> leftSchemas = leftContext->GetCache().GetSchemas();
+
+    bvector<Utf8CP> rightSchemasXml {
+      R"schema(<?xml version='1.0' encoding='utf-8' ?>
+        <ECSchema schemaName="MySchema" alias="mys" version="01.00.01" xmlns="http://www.bentley.com/schemas/Bentley.ECXML.3.2">
+          <Phenomenon typeName="LENGTH" definition="LENGTH" displayLabel="Length" />
+          <UnitSystem typeName="SI" />
+          <Unit typeName="M" phenomenon="LENGTH" unitSystem="SI" definition="M" denominator="10.0" displayLabel="m" />
+          <Unit typeName="KM" phenomenon="LENGTH" unitSystem="SI" definition="M" denominator="10.0" displayLabel="m" />
+          <Format typeName="DefaultRealU" type="decimal" precision="6" formatTraits="keepSingleZero|keepDecimalPoint|showUnitLabel"/>
+          <KindOfQuantity typeName="MYLENGTH" persistenceUnit="KM" presentationUnits="DefaultRealU[M]" relativeError="0.0001" />
+        </ECSchema>
+        )schema"
+    };
+    ECSchemaReadContextPtr rightContext = InitializeReadContextWithAllSchemas(rightSchemasXml);
+    bvector<ECN::ECSchemaCP> rightSchemas = rightContext->GetCache().GetSchemas();
+    
+    //merge the schemas
+    SchemaMergeResult result;
+    EXPECT_EQ(BentleyStatus::SUCCESS, SchemaMerger::MergeSchemas(result, leftSchemas, rightSchemas));
+
+    // Compare result
+    bvector<Utf8CP> expectedSchemasXml {
+      R"schema(<?xml version='1.0' encoding='utf-8' ?>
+        <ECSchema schemaName="MySchema" alias="mys" version="01.00.01" xmlns="http://www.bentley.com/schemas/Bentley.ECXML.3.2">
+          <Phenomenon typeName="LENGTH" definition="LENGTH" displayLabel="Length" />
+          <UnitSystem typeName="SI" />
+          <Unit typeName="M" phenomenon="LENGTH" unitSystem="SI" definition="M" denominator="10.0" displayLabel="m" />
+          <Unit typeName="KM" phenomenon="LENGTH" unitSystem="SI" definition="M" denominator="10.0" displayLabel="m" />
+          <Format typeName="DefaultRealU" type="decimal" precision="6" formatTraits="keepSingleZero|keepDecimalPoint|showUnitLabel"/>
+          <KindOfQuantity typeName="MYLENGTH" persistenceUnit="KM" presentationUnits="DefaultRealU[M]" relativeError="0.0001" />
+        </ECSchema>
+        )schema"
+    };
+
+    CompareResults(expectedSchemasXml, result);
+    }
+
+/*---------------------------------------------------------------------------------**//**
+* @bsitest
++---------------+---------------+---------------+---------------+---------------+------*/
+TEST_F(SchemaMergerTests, MergePresentationFormatsOnKindOfQuantity)
+    {
+    // Initialize two sets of schemas
+    bvector<Utf8CP> leftSchemasXml {
+      R"schema(<?xml version='1.0' encoding='utf-8' ?>
+        <ECSchema schemaName="MySchema" alias="mys" version="01.00.00" xmlns="http://www.bentley.com/schemas/Bentley.ECXML.3.2">
+          <Phenomenon typeName="LENGTH" definition="LENGTH" displayLabel="Length" />
+          <UnitSystem typeName="SI" />
+          <Unit typeName="M" phenomenon="LENGTH" unitSystem="SI" definition="M" denominator="10.0" displayLabel="m" />
+          <Format typeName="Format1" type="decimal" precision="6" formatTraits="keepSingleZero|keepDecimalPoint|showUnitLabel"/>
+          <Format typeName="Format2" type="decimal" precision="6" formatTraits="keepSingleZero|keepDecimalPoint|showUnitLabel"/>
+          <Format typeName="Format3" type="decimal" precision="6" formatTraits="keepSingleZero|keepDecimalPoint|showUnitLabel"/>
+          <KindOfQuantity typeName="MYLENGTH" persistenceUnit="M" presentationUnits="Format1[M];Format3[M]" relativeError="0.0001" />
+        </ECSchema>
+        )schema"
+    };
+    ECSchemaReadContextPtr leftContext = InitializeReadContextWithAllSchemas(leftSchemasXml);
+    bvector<ECN::ECSchemaCP> leftSchemas = leftContext->GetCache().GetSchemas();
+
+    bvector<Utf8CP> rightSchemasXml {
+      R"schema(<?xml version='1.0' encoding='utf-8' ?>
+        <ECSchema schemaName="MySchema" alias="mys" version="01.00.01" xmlns="http://www.bentley.com/schemas/Bentley.ECXML.3.2">
+          <Phenomenon typeName="LENGTH" definition="LENGTH" displayLabel="Length" />
+          <UnitSystem typeName="SI" />
+          <Unit typeName="M" phenomenon="LENGTH" unitSystem="SI" definition="M" denominator="10.0" displayLabel="m" />
+          <Format typeName="Format1" type="decimal" precision="6" formatTraits="keepSingleZero|keepDecimalPoint|showUnitLabel"/>
+          <Format typeName="Format2" type="decimal" precision="6" formatTraits="keepSingleZero|keepDecimalPoint|showUnitLabel"/>
+          <Format typeName="Format3" type="decimal" precision="6" formatTraits="keepSingleZero|keepDecimalPoint|showUnitLabel"/>
+          <Format typeName="Format4" type="decimal" precision="6" formatTraits="keepSingleZero|keepDecimalPoint|showUnitLabel"/>
+          <KindOfQuantity typeName="MYLENGTH" persistenceUnit="M" presentationUnits="Format1[M];Format2[M];Format4(2)[M]" relativeError="0.0001" />
+        </ECSchema>
+        )schema"
+    };
+    ECSchemaReadContextPtr rightContext = InitializeReadContextWithAllSchemas(rightSchemasXml);
+    bvector<ECN::ECSchemaCP> rightSchemas = rightContext->GetCache().GetSchemas();
+    
+    //merge the schemas
+    SchemaMergeResult result;
+    EXPECT_EQ(BentleyStatus::SUCCESS, SchemaMerger::MergeSchemas(result, leftSchemas, rightSchemas));
+
+    // Compare result
+    bvector<Utf8CP> expectedSchemasXml {
+      R"schema(<?xml version='1.0' encoding='utf-8' ?>
+        <ECSchema schemaName="MySchema" alias="mys" version="01.00.01" xmlns="http://www.bentley.com/schemas/Bentley.ECXML.3.2">
+          <Phenomenon typeName="LENGTH" definition="LENGTH" displayLabel="Length" />
+          <UnitSystem typeName="SI" />
+          <Unit typeName="M" phenomenon="LENGTH" unitSystem="SI" definition="M" denominator="10.0" displayLabel="m" />
+          <Format typeName="Format1" type="decimal" precision="6" formatTraits="keepSingleZero|keepDecimalPoint|showUnitLabel"/>
+          <Format typeName="Format2" type="decimal" precision="6" formatTraits="keepSingleZero|keepDecimalPoint|showUnitLabel"/>
+          <Format typeName="Format3" type="decimal" precision="6" formatTraits="keepSingleZero|keepDecimalPoint|showUnitLabel"/>
+          <Format typeName="Format4" type="decimal" precision="6" formatTraits="keepSingleZero|keepDecimalPoint|showUnitLabel"/>
+          <KindOfQuantity typeName="MYLENGTH" persistenceUnit="M" presentationUnits="Format1[M];Format3[M];Format2[M];Format4(2)[M]" relativeError="0.0001" />
+        </ECSchema>
+        )schema"
+    };
+
+    CompareResults(expectedSchemasXml, result);
+    }
+
+/*---------------------------------------------------------------------------------**//**
+* @bsitest
++---------------+---------------+---------------+---------------+---------------+------*/
+TEST_F(SchemaMergerTests, FormatFromBothSides)
+    {
+    // Initialize two sets of schemas
+    bvector<Utf8CP> leftSchemasXml {
+      R"schema(<?xml version='1.0' encoding='utf-8' ?>
+        <ECSchema schemaName="MySchema" alias="mys" version="01.00.00" xmlns="http://www.bentley.com/schemas/Bentley.ECXML.3.2">
+          <Format typeName="DefaultRealU" type="decimal" precision="6" formatTraits="keepSingleZero|keepDecimalPoint|showUnitLabel"/>
+        </ECSchema>
+        )schema"
+    };
+    ECSchemaReadContextPtr leftContext = InitializeReadContextWithAllSchemas(leftSchemasXml);
+    bvector<ECN::ECSchemaCP> leftSchemas = leftContext->GetCache().GetSchemas();
+
+    bvector<Utf8CP> rightSchemasXml {
+      R"schema(<?xml version='1.0' encoding='utf-8' ?>
+        <ECSchema schemaName="MySchema" alias="mys" version="01.00.01" xmlns="http://www.bentley.com/schemas/Bentley.ECXML.3.2">
+          <Format typeName="DefaultRealU2" type="decimal" precision="6" formatTraits="keepSingleZero|keepDecimalPoint|showUnitLabel"/>
+        </ECSchema>
+        )schema"
+    };
+    ECSchemaReadContextPtr rightContext = InitializeReadContextWithAllSchemas(rightSchemasXml);
+    bvector<ECN::ECSchemaCP> rightSchemas = rightContext->GetCache().GetSchemas();
+    
+    //merge the schemas
+    SchemaMergeResult result;
+    EXPECT_EQ(BentleyStatus::SUCCESS, SchemaMerger::MergeSchemas(result, leftSchemas, rightSchemas));
+
+    // Compare result
+    bvector<Utf8CP> expectedSchemasXml {
+      R"schema(<?xml version='1.0' encoding='utf-8' ?>
+        <ECSchema schemaName="MySchema" alias="mys" version="01.00.01" xmlns="http://www.bentley.com/schemas/Bentley.ECXML.3.2">
+          <Format typeName="DefaultRealU" type="decimal" precision="6" formatTraits="keepSingleZero|keepDecimalPoint|showUnitLabel"/>
+          <Format typeName="DefaultRealU2" type="decimal" precision="6" formatTraits="keepSingleZero|keepDecimalPoint|showUnitLabel"/>
+        </ECSchema>
+        )schema"
+    };
+
+    CompareResults(expectedSchemasXml, result);
+    }
+
+/*---------------------------------------------------------------------------------**//**
+* @bsitest
++---------------+---------------+---------------+---------------+---------------+------*/
+TEST_F(SchemaMergerTests, FormatValues)
+    {
+    // Initialize two sets of schemas
+    bvector<Utf8CP> leftSchemasXml {
+      R"schema(<?xml version='1.0' encoding='utf-8' ?>
+        <ECSchema schemaName="MySchema" alias="mys" version="01.00.00" xmlns="http://www.bentley.com/schemas/Bentley.ECXML.3.2">
+          <Format typeName="DefaultRealU" displayLabel="Label1" description="Description1" type="decimal" precision="6" formatTraits="keepSingleZero|keepDecimalPoint|showUnitLabel"/>
+        </ECSchema>
+        )schema"
+    };
+    ECSchemaReadContextPtr leftContext = InitializeReadContextWithAllSchemas(leftSchemasXml);
+    bvector<ECN::ECSchemaCP> leftSchemas = leftContext->GetCache().GetSchemas();
+
+    bvector<Utf8CP> rightSchemasXml {
+      R"schema(<?xml version='1.0' encoding='utf-8' ?>
+        <ECSchema schemaName="MySchema" alias="mys" version="01.00.01" xmlns="http://www.bentley.com/schemas/Bentley.ECXML.3.2">
+          <Format typeName="DefaultRealU"  displayLabel="Label2" description="Description2" type="decimal" precision="6" formatTraits="keepSingleZero|keepDecimalPoint|showUnitLabel"/>
+        </ECSchema>
+        )schema"
+    };
+    ECSchemaReadContextPtr rightContext = InitializeReadContextWithAllSchemas(rightSchemasXml);
+    bvector<ECN::ECSchemaCP> rightSchemas = rightContext->GetCache().GetSchemas();
+    
+    //merge the schemas
+    SchemaMergeResult result;
+    EXPECT_EQ(BentleyStatus::SUCCESS, SchemaMerger::MergeSchemas(result, leftSchemas, rightSchemas));
+
+    // Compare result
+    bvector<Utf8CP> expectedSchemasXml {
+      R"schema(<?xml version='1.0' encoding='utf-8' ?>
+        <ECSchema schemaName="MySchema" alias="mys" version="01.00.01" xmlns="http://www.bentley.com/schemas/Bentley.ECXML.3.2">
+          <Format typeName="DefaultRealU"  displayLabel="Label1" description="Description1" type="decimal" precision="6" formatTraits="keepSingleZero|keepDecimalPoint|showUnitLabel"/>
+        </ECSchema>
+        )schema"
+    };
+
+    CompareResults(expectedSchemasXml, result);
+    }
+
+/*---------------------------------------------------------------------------------**//**
+* @bsitest
++---------------+---------------+---------------+---------------+---------------+------*/
+TEST_F(SchemaMergerTests, FormatNumericSpecValues)
+    {
+    // Initialize two sets of schemas
+    bvector<Utf8CP> leftSchemasXml {
+      R"schema(<?xml version='1.0' encoding='utf-8' ?>
+        <ECSchema schemaName="MySchema" alias="mys" version="01.00.00" xmlns="http://www.bentley.com/schemas/Bentley.ECXML.3.2">
+          <Format typeName="StationZ_100_2" type="station" precision="2" stationOffsetSize="2" minWidth="2" formatTraits="keepSingleZero|keepDecimalPoint|trailZeroes"/>
+          <Format typeName="DefaultRealUNS" type="decimal" precision="6" uomSeparator="" formatTraits="keepSingleZero|keepDecimalPoint|showUnitLabel"/>
+          <Format typeName="Fractional" displayLabel="fract" type="fractional" precision="64" formatTraits="keepSingleZero|keepDecimalPoint"/>
+        </ECSchema>
+        )schema"
+    };
+    ECSchemaReadContextPtr leftContext = InitializeReadContextWithAllSchemas(leftSchemasXml);
+    bvector<ECN::ECSchemaCP> leftSchemas = leftContext->GetCache().GetSchemas();
+
+    bvector<Utf8CP> rightSchemasXml {
+      R"schema(<?xml version='1.0' encoding='utf-8' ?>
+        <ECSchema schemaName="MySchema" alias="mys" version="01.00.01" xmlns="http://www.bentley.com/schemas/Bentley.ECXML.3.2">
+          <Format typeName="StationZ_100_2" type="station" precision="3" stationOffsetSize="3" minWidth="3" formatTraits="keepSingleZero|keepDecimalPoint|trailZeroes"/>
+          <Format typeName="DefaultRealUNS" type="decimal" precision="7" uomSeparator="," formatTraits="keepSingleZero|keepDecimalPoint|showUnitLabel"/>
+          <Format typeName="Fractional" displayLabel="fract" type="fractional" precision="32" formatTraits="keepSingleZero"/>
+        </ECSchema>
+        )schema"
+    };
+    ECSchemaReadContextPtr rightContext = InitializeReadContextWithAllSchemas(rightSchemasXml);
+    bvector<ECN::ECSchemaCP> rightSchemas = rightContext->GetCache().GetSchemas();
+    
+    //merge the schemas
+    SchemaMergeResult result;
+    EXPECT_EQ(BentleyStatus::SUCCESS, SchemaMerger::MergeSchemas(result, leftSchemas, rightSchemas));
+
+    // Compare result
+    bvector<Utf8CP> expectedSchemasXml {
+      R"schema(<?xml version='1.0' encoding='utf-8' ?>
+        <ECSchema schemaName="MySchema" alias="mys" version="01.00.01" xmlns="http://www.bentley.com/schemas/Bentley.ECXML.3.2">
+          <Format typeName="StationZ_100_2" type="station" precision="3" stationOffsetSize="3" minWidth="3" formatTraits="keepSingleZero|keepDecimalPoint|trailZeroes"/>
+          <Format typeName="DefaultRealUNS" type="decimal" precision="7" uomSeparator="," formatTraits="keepSingleZero|keepDecimalPoint|showUnitLabel"/>
+          <Format typeName="Fractional" displayLabel="fract" type="fractional" precision="32" formatTraits="keepSingleZero"/>
+        </ECSchema>
+        )schema"
+    };
+
+    CompareResults(expectedSchemasXml, result);
+    }
+
+/*---------------------------------------------------------------------------------**//**
+* @bsitest
++---------------+---------------+---------------+---------------+---------------+------*/
+TEST_F(SchemaMergerTests, AddReferenceToNewSchema)
+    {
+    // Initialize two sets of schemas
+    bvector<Utf8CP> leftSchemasXml {
+      R"schema(<?xml version='1.0' encoding='utf-8' ?>
+        <ECSchema schemaName="MySchema" alias="mys" version="01.00.00" xmlns="http://www.bentley.com/schemas/Bentley.ECXML.3.2">
+        </ECSchema>
+        )schema"
+    };
+    ECSchemaReadContextPtr leftContext = InitializeReadContextWithAllSchemas(leftSchemasXml);
+    bvector<ECN::ECSchemaCP> leftSchemas = leftContext->GetCache().GetSchemas();
+
+    bvector<Utf8CP> rightSchemasXml {
+      R"schema(<?xml version='1.0' encoding='utf-8' ?>
+        <ECSchema schemaName="MyBaseSchema" alias="mybs" version="01.00.00" xmlns="http://www.bentley.com/schemas/Bentley.ECXML.3.2">
+          <ECEntityClass typeName="BaseEntity">
+            <ECProperty propertyName="A" typeName="string"/>
+            <ECProperty propertyName="B" typeName="int"/>
+          </ECEntityClass>
+        </ECSchema>
+        )schema",
+      R"schema(<?xml version='1.0' encoding='utf-8' ?>
+        <ECSchema schemaName="MySchema" alias="mys" version="01.01.00" xmlns="http://www.bentley.com/schemas/Bentley.ECXML.3.2">
+          <ECSchemaReference name="MyBaseSchema" version="01.00.00" alias="mybs"/>
+          <ECEntityClass typeName="DerivedEntity">
+            <BaseClass>mybs:BaseEntity</BaseClass>
+            <ECProperty propertyName="C" typeName="string"/>
+            <ECProperty propertyName="D" typeName="int"/>
+          </ECEntityClass>
+        </ECSchema>
+        )schema"
+    };
+    ECSchemaReadContextPtr rightContext = InitializeReadContextWithAllSchemas(rightSchemasXml);
+    bvector<ECN::ECSchemaCP> rightSchemas = rightContext->GetCache().GetSchemas();
+    
+    //merge the schemas
+    SchemaMergeResult result;
+    EXPECT_EQ(BentleyStatus::SUCCESS, SchemaMerger::MergeSchemas(result, leftSchemas, rightSchemas));
+
+    // Compare result
+    bvector<Utf8CP> expectedSchemasXml {
+      R"schema(<?xml version='1.0' encoding='utf-8' ?>
+        <ECSchema schemaName="MyBaseSchema" alias="mybs" version="01.00.00" xmlns="http://www.bentley.com/schemas/Bentley.ECXML.3.2">
+          <ECEntityClass typeName="BaseEntity">
+            <ECProperty propertyName="A" typeName="string"/>
+            <ECProperty propertyName="B" typeName="int"/>
+          </ECEntityClass>
+        </ECSchema>
+        )schema",
+      R"schema(<?xml version='1.0' encoding='utf-8' ?>
+        <ECSchema schemaName="MySchema" alias="mys" version="01.01.00" xmlns="http://www.bentley.com/schemas/Bentley.ECXML.3.2">
+          <ECSchemaReference name="MyBaseSchema" version="01.00.00" alias="mybs"/>
+          <ECEntityClass typeName="DerivedEntity">
+            <BaseClass>mybs:BaseEntity</BaseClass>
+            <ECProperty propertyName="C" typeName="string"/>
+            <ECProperty propertyName="D" typeName="int"/>
+          </ECEntityClass>
+        </ECSchema>
+        )schema"
+    };
+
+    CompareResults(expectedSchemasXml, result);
+    }
+
+/*---------------------------------------------------------------------------------**//**
+* @bsitest
++---------------+---------------+---------------+---------------+---------------+------*/
+TEST_F(SchemaMergerTests, AddReferenceToExistingSchema)
+    {
+    // Initialize two sets of schemas
+    bvector<Utf8CP> leftSchemasXml {
+      R"schema(<?xml version='1.0' encoding='utf-8' ?>
+        <ECSchema schemaName="MyBaseSchema" alias="mybs" version="01.00.00" xmlns="http://www.bentley.com/schemas/Bentley.ECXML.3.2">
+        </ECSchema>
+        )schema",
+      R"schema(<?xml version='1.0' encoding='utf-8' ?>
+        <ECSchema schemaName="MySchema" alias="mys" version="01.00.00" xmlns="http://www.bentley.com/schemas/Bentley.ECXML.3.2">
+        </ECSchema>
+        )schema"
+    };
+    ECSchemaReadContextPtr leftContext = InitializeReadContextWithAllSchemas(leftSchemasXml);
+    bvector<ECN::ECSchemaCP> leftSchemas = leftContext->GetCache().GetSchemas();
+
+    bvector<Utf8CP> rightSchemasXml {
+      R"schema(<?xml version='1.0' encoding='utf-8' ?>
+        <ECSchema schemaName="MyBaseSchema" alias="mybs" version="01.00.00" xmlns="http://www.bentley.com/schemas/Bentley.ECXML.3.2">
+          <ECEntityClass typeName="BaseEntity">
+            <ECProperty propertyName="A" typeName="string"/>
+            <ECProperty propertyName="B" typeName="int"/>
+          </ECEntityClass>
+        </ECSchema>
+        )schema",
+      R"schema(<?xml version='1.0' encoding='utf-8' ?>
+        <ECSchema schemaName="MySchema" alias="mys" version="01.01.00" xmlns="http://www.bentley.com/schemas/Bentley.ECXML.3.2">
+          <ECSchemaReference name="MyBaseSchema" version="01.00.00" alias="mybs"/>
+          <ECEntityClass typeName="DerivedEntity">
+            <BaseClass>mybs:BaseEntity</BaseClass>
+            <ECProperty propertyName="C" typeName="string"/>
+            <ECProperty propertyName="D" typeName="int"/>
+          </ECEntityClass>
+        </ECSchema>
+        )schema"
+    };
+    ECSchemaReadContextPtr rightContext = InitializeReadContextWithAllSchemas(rightSchemasXml);
+    bvector<ECN::ECSchemaCP> rightSchemas = rightContext->GetCache().GetSchemas();
+    
+    //merge the schemas
+    SchemaMergeResult result;
+    EXPECT_EQ(BentleyStatus::SUCCESS, SchemaMerger::MergeSchemas(result, leftSchemas, rightSchemas));
+
+    // Compare result
+    bvector<Utf8CP> expectedSchemasXml {
+      R"schema(<?xml version='1.0' encoding='utf-8' ?>
+        <ECSchema schemaName="MyBaseSchema" alias="mybs" version="01.00.00" xmlns="http://www.bentley.com/schemas/Bentley.ECXML.3.2">
+          <ECEntityClass typeName="BaseEntity">
+            <ECProperty propertyName="A" typeName="string"/>
+            <ECProperty propertyName="B" typeName="int"/>
+          </ECEntityClass>
+        </ECSchema>
+        )schema",
+      R"schema(<?xml version='1.0' encoding='utf-8' ?>
+        <ECSchema schemaName="MySchema" alias="mys" version="01.01.00" xmlns="http://www.bentley.com/schemas/Bentley.ECXML.3.2">
+          <ECSchemaReference name="MyBaseSchema" version="01.00.00" alias="mybs"/>
+          <ECEntityClass typeName="DerivedEntity">
+            <BaseClass>mybs:BaseEntity</BaseClass>
+            <ECProperty propertyName="C" typeName="string"/>
+            <ECProperty propertyName="D" typeName="int"/>
+          </ECEntityClass>
+        </ECSchema>
+        )schema"
+    };
+
+    CompareResults(expectedSchemasXml, result);
+    }
+
+/*---------------------------------------------------------------------------------**//**
+* @bsitest
++---------------+---------------+---------------+---------------+---------------+------*/
+TEST_F(SchemaMergerTests, ClassesWithReversedDependencyOrder)
+    {
+    // Initialize two sets of schemas
+    bvector<Utf8CP> leftSchemasXml {
+      R"schema(<?xml version='1.0' encoding='utf-8' ?>
+        <ECSchema schemaName="MySchema" alias="mys" version="01.00.00" xmlns="http://www.bentley.com/schemas/Bentley.ECXML.3.2">
+          <ECEntityClass typeName="MyEntity">
+            <BaseClass>ZBase</BaseClass>
+            <ECProperty propertyName="A" typeName="string"/>
+          </ECEntityClass>
+          <ECEntityClass typeName="ZBase">
+            <ECProperty propertyName="C" typeName="string"/>
+          </ECEntityClass>
+        </ECSchema>
+        )schema"
+    };
+    ECSchemaReadContextPtr leftContext = InitializeReadContextWithAllSchemas(leftSchemasXml);
+    bvector<ECN::ECSchemaCP> leftSchemas = leftContext->GetCache().GetSchemas();
+
+    bvector<Utf8CP> rightSchemasXml {
+      R"schema(<?xml version='1.0' encoding='utf-8' ?>
+        <ECSchema schemaName="MySchema" alias="mys" version="01.00.01" xmlns="http://www.bentley.com/schemas/Bentley.ECXML.3.2">
+          <ECEntityClass typeName="MyEntity2">
+            <BaseClass>ZBase2</BaseClass>
+            <ECProperty propertyName="A" typeName="string"/>
+          </ECEntityClass>
+          <ECEntityClass typeName="ZBase2">
+            <ECProperty propertyName="C" typeName="string"/>
+          </ECEntityClass>
+        </ECSchema>
+        )schema"
+    };
+    ECSchemaReadContextPtr rightContext = InitializeReadContextWithAllSchemas(rightSchemasXml);
+    bvector<ECN::ECSchemaCP> rightSchemas = rightContext->GetCache().GetSchemas();
+    
+    //merge the schemas
+    SchemaMergeResult result;
+    EXPECT_EQ(BentleyStatus::SUCCESS, SchemaMerger::MergeSchemas(result, leftSchemas, rightSchemas));
+
+    // Compare result
+    bvector<Utf8CP> expectedSchemasXml {
+      R"schema(<?xml version='1.0' encoding='utf-8' ?>
+        <ECSchema schemaName="MySchema" alias="mys" version="01.00.01" xmlns="http://www.bentley.com/schemas/Bentley.ECXML.3.2">
+          <ECEntityClass typeName="MyEntity">
+            <BaseClass>ZBase</BaseClass>
+            <ECProperty propertyName="A" typeName="string"/>
+          </ECEntityClass>
+          <ECEntityClass typeName="ZBase">
+            <ECProperty propertyName="C" typeName="string"/>
+          </ECEntityClass>
+          <ECEntityClass typeName="MyEntity2">
+            <BaseClass>ZBase2</BaseClass>
+            <ECProperty propertyName="A" typeName="string"/>
+          </ECEntityClass>
+          <ECEntityClass typeName="ZBase2">
+            <ECProperty propertyName="C" typeName="string"/>
+          </ECEntityClass>
+        </ECSchema>
+        )schema"
+    };
+
+    CompareResults(expectedSchemasXml, result);
+    }
+
+/*---------------------------------------------------------------------------------**//**
+* @bsitest
++---------------+---------------+---------------+---------------+---------------+------*/
+TEST_F(SchemaMergerTests, ModifiedSchemasOnResult)
+    {
+    // Initialize two sets of schemas
+    bvector<Utf8CP> leftSchemasXml {
+      R"schema(<?xml version='1.0' encoding='utf-8' ?>
+        <ECSchema schemaName="SchemaWithChanges" alias="mys" version="01.00.00" xmlns="http://www.bentley.com/schemas/Bentley.ECXML.3.2">
+          <ECEntityClass typeName="Z">
+            <ECProperty propertyName="C" typeName="string"/>
+          </ECEntityClass>
+        </ECSchema>
+        )schema",
+      R"schema(<?xml version='1.0' encoding='utf-8' ?>
+        <ECSchema schemaName="SchemaWithoutChanges" alias="mys" version="01.00.00" xmlns="http://www.bentley.com/schemas/Bentley.ECXML.3.2">
+          <ECEntityClass typeName="Z">
+            <ECProperty propertyName="C" typeName="string"/>
+          </ECEntityClass>
+        </ECSchema>
+        )schema",
+      R"schema(<?xml version='1.0' encoding='utf-8' ?>
+        <ECSchema schemaName="SchemaOnlyInLeft" alias="mys" version="01.00.00" xmlns="http://www.bentley.com/schemas/Bentley.ECXML.3.2">
+          <ECEntityClass typeName="Z">
+            <ECProperty propertyName="C" typeName="string"/>
+          </ECEntityClass>
+        </ECSchema>
+        )schema"
+    };
+    ECSchemaReadContextPtr leftContext = InitializeReadContextWithAllSchemas(leftSchemasXml);
+    bvector<ECN::ECSchemaCP> leftSchemas = leftContext->GetCache().GetSchemas();
+
+    bvector<Utf8CP> rightSchemasXml {
+      R"schema(<?xml version='1.0' encoding='utf-8' ?>
+        <ECSchema schemaName="SchemaWithChanges" alias="mys" version="01.00.00" xmlns="http://www.bentley.com/schemas/Bentley.ECXML.3.2">
+          <ECEntityClass typeName="Z">
+            <ECProperty propertyName="A" typeName="string"/>
+          </ECEntityClass>
+        </ECSchema>
+        )schema",
+      R"schema(<?xml version='1.0' encoding='utf-8' ?>
+        <ECSchema schemaName="SchemaWithoutChanges" alias="mys" version="01.00.00" xmlns="http://www.bentley.com/schemas/Bentley.ECXML.3.2">
+          <ECEntityClass typeName="Z">
+            <ECProperty propertyName="C" typeName="string"/>
+          </ECEntityClass>
+        </ECSchema>
+        )schema",
+      R"schema(<?xml version='1.0' encoding='utf-8' ?>
+        <ECSchema schemaName="SchemaOnlyInRight" alias="mys" version="01.00.00" xmlns="http://www.bentley.com/schemas/Bentley.ECXML.3.2">
+          <ECEntityClass typeName="Z">
+            <ECProperty propertyName="C" typeName="string"/>
+          </ECEntityClass>
+        </ECSchema>
+        )schema"
+    };
+    ECSchemaReadContextPtr rightContext = InitializeReadContextWithAllSchemas(rightSchemasXml);
+    bvector<ECN::ECSchemaCP> rightSchemas = rightContext->GetCache().GetSchemas();
+    
+    //merge the schemas
+    SchemaMergeResult result;
+    EXPECT_EQ(BentleyStatus::SUCCESS, SchemaMerger::MergeSchemas(result, leftSchemas, rightSchemas));
+
+    // Compare result
+    bvector<Utf8CP> expectedSchemasXml {
+      R"schema(<?xml version='1.0' encoding='utf-8' ?>
+        <ECSchema schemaName="SchemaWithChanges" alias="mys" version="01.00.00" xmlns="http://www.bentley.com/schemas/Bentley.ECXML.3.2">
+          <ECEntityClass typeName="Z">
+            <ECProperty propertyName="C" typeName="string"/>
+            <ECProperty propertyName="A" typeName="string"/>
+          </ECEntityClass>
+        </ECSchema>
+        )schema",
+      R"schema(<?xml version='1.0' encoding='utf-8' ?>
+        <ECSchema schemaName="SchemaWithoutChanges" alias="mys" version="01.00.00" xmlns="http://www.bentley.com/schemas/Bentley.ECXML.3.2">
+          <ECEntityClass typeName="Z">
+            <ECProperty propertyName="C" typeName="string"/>
+          </ECEntityClass>
+        </ECSchema>
+        )schema",
+      R"schema(<?xml version='1.0' encoding='utf-8' ?>
+        <ECSchema schemaName="SchemaOnlyInLeft" alias="mys" version="01.00.00" xmlns="http://www.bentley.com/schemas/Bentley.ECXML.3.2">
+          <ECEntityClass typeName="Z">
+            <ECProperty propertyName="C" typeName="string"/>
+          </ECEntityClass>
+        </ECSchema>
+        )schema",
+      R"schema(<?xml version='1.0' encoding='utf-8' ?>
+        <ECSchema schemaName="SchemaOnlyInRight" alias="mys" version="01.00.00" xmlns="http://www.bentley.com/schemas/Bentley.ECXML.3.2">
+          <ECEntityClass typeName="Z">
+            <ECProperty propertyName="C" typeName="string"/>
+          </ECEntityClass>
+        </ECSchema>
+        )schema"
+    };
+
+    CompareResults(expectedSchemasXml, result);
+    auto modifiedSchemas = result.GetModifiedSchemas();
+    ASSERT_EQ(1, modifiedSchemas.size());
+    ASSERT_STREQ("SchemaWithChanges", modifiedSchemas[0]->GetName().c_str());
+    }
+
+/*---------------------------------------------------------------------------------**//**
+* @bsitest
++---------------+---------------+---------------+---------------+---------------+------*/
+TEST_F(SchemaMergerTests, MergeSchemaVersion)
+    {
+      const Utf8CP schemaXml(
+      R"schema(<?xml version='1.0' encoding='utf-8' ?>
+        <ECSchema schemaName="MySchema" alias="mys" version="%s" xmlns="http://www.bentley.com/schemas/Bentley.ECXML.3.2">
+        </ECSchema>
+        )schema"
+      );
+      auto MergeVersion = [&](Utf8CP versionLeft, Utf8CP versionRight)->Utf8String
+          {
+          Utf8PrintfString left(schemaXml, versionLeft);
+          bvector<Utf8CP> leftSchemasXml{left.c_str()};
+          ECSchemaReadContextPtr leftContext = InitializeReadContextWithAllSchemas(leftSchemasXml);
+          bvector<ECN::ECSchemaCP> leftSchemas = leftContext->GetCache().GetSchemas();
+
+          Utf8PrintfString right(schemaXml, versionRight);
+          bvector<Utf8CP> rightSchemasXml{right.c_str()};
+          ECSchemaReadContextPtr rightContext = InitializeReadContextWithAllSchemas(rightSchemasXml);
+          bvector<ECN::ECSchemaCP> rightSchemas = rightContext->GetCache().GetSchemas();
+
+          SchemaMergeResult result;
+          EXPECT_EQ(BentleyStatus::SUCCESS, SchemaMerger::MergeSchemas(result, leftSchemas, rightSchemas));
+          auto merged = result.GetSchema("MySchema");
+          return merged->GetSchemaKey().GetVersionString();
+          };
+
+    ASSERT_STREQ("02.00.00", MergeVersion("02.00.00", "01.01.01").c_str());
+    ASSERT_STREQ("02.00.01", MergeVersion("02.00.01", "01.11.00").c_str());
+    ASSERT_STREQ("02.00.00", MergeVersion("01.02.01", "02.00.00").c_str());
+    ASSERT_STREQ("01.02.00", MergeVersion("01.01.01", "01.02.00").c_str());
+    ASSERT_STREQ("01.02.00", MergeVersion("01.02.00", "01.01.01").c_str());
+    ASSERT_STREQ("01.02.01", MergeVersion("01.02.01", "01.01.00").c_str());
+    ASSERT_STREQ("01.02.01", MergeVersion("01.01.00", "01.02.01").c_str());
+    }
+
+/*---------------------------------------------------------------------------------**//**
+* @bsitest
++---------------+---------------+---------------+---------------+---------------+------*/
+TEST_F(SchemaMergerTests, KeepSchemaVersion)
+    {
+      const Utf8CP schemaXml(
+      R"schema(<?xml version='1.0' encoding='utf-8' ?>
+        <ECSchema schemaName="MySchema" alias="mys" version="%s" xmlns="http://www.bentley.com/schemas/Bentley.ECXML.3.2">
+        </ECSchema>
+        )schema"
+      );
+      auto MergeVersion = [&](Utf8CP versionLeft, Utf8CP versionRight)->Utf8String
+          {
+          Utf8PrintfString left(schemaXml, versionLeft);
+          bvector<Utf8CP> leftSchemasXml{left.c_str()};
+          ECSchemaReadContextPtr leftContext = InitializeReadContextWithAllSchemas(leftSchemasXml);
+          bvector<ECN::ECSchemaCP> leftSchemas = leftContext->GetCache().GetSchemas();
+
+          Utf8PrintfString right(schemaXml, versionRight);
+          bvector<Utf8CP> rightSchemasXml{right.c_str()};
+          ECSchemaReadContextPtr rightContext = InitializeReadContextWithAllSchemas(rightSchemasXml);
+          bvector<ECN::ECSchemaCP> rightSchemas = rightContext->GetCache().GetSchemas();
+
+          SchemaMergeResult result;
+          SchemaMergeOptions options;
+          options.SetKeepVersion(true);
+          EXPECT_EQ(BentleyStatus::SUCCESS, SchemaMerger::MergeSchemas(result, leftSchemas, rightSchemas, options));
+          auto merged = result.GetSchema("MySchema");
+          return merged->GetSchemaKey().GetVersionString();
+          };
+
+    ASSERT_STREQ("02.00.00", MergeVersion("02.00.00", "01.01.01").c_str());
+    ASSERT_STREQ("02.00.01", MergeVersion("02.00.01", "01.11.00").c_str());
+    ASSERT_STREQ("01.02.01", MergeVersion("01.02.01", "02.00.00").c_str());
+    ASSERT_STREQ("01.01.01", MergeVersion("01.01.01", "01.02.00").c_str());
+    ASSERT_STREQ("01.02.00", MergeVersion("01.02.00", "01.01.01").c_str());
+    ASSERT_STREQ("01.02.01", MergeVersion("01.02.01", "01.01.00").c_str());
+    ASSERT_STREQ("01.01.00", MergeVersion("01.01.00", "01.02.01").c_str());
+    }
+
+/*---------------------------------------------------------------------------------**//**
+* @bsitest
++---------------+---------------+---------------+---------------+---------------+------*/
+TEST_F(SchemaMergerTests, Property_ChangeType)
+    {
+    // Initialize two sets of schemas
+    bvector<Utf8CP> leftSchemasXml {
+      R"schema(<?xml version='1.0' encoding='utf-8' ?>
+        <ECSchema schemaName="MySchema" alias="mys" version="01.00.00" xmlns="http://www.bentley.com/schemas/Bentley.ECXML.3.2">
+          <ECEntityClass typeName="MyEntity">
+            <ECProperty propertyName="A" typeName="string"/>
+          </ECEntityClass>
+        </ECSchema>
+        )schema"
+    };
+    ECSchemaReadContextPtr leftContext = InitializeReadContextWithAllSchemas(leftSchemasXml);
+    bvector<ECN::ECSchemaCP> leftSchemas = leftContext->GetCache().GetSchemas();
+
+    bvector<Utf8CP> rightSchemasXml {
+      R"schema(<?xml version='1.0' encoding='utf-8' ?>
+        <ECSchema schemaName="MySchema" alias="mys" version="01.00.01" xmlns="http://www.bentley.com/schemas/Bentley.ECXML.3.2">
+          <ECEntityClass typeName="MyEntity">
+            <ECProperty propertyName="A" typeName="int"/>
+          </ECEntityClass>
+        </ECSchema>
+        )schema"
+    };
+    ECSchemaReadContextPtr rightContext = InitializeReadContextWithAllSchemas(rightSchemasXml);
+    bvector<ECN::ECSchemaCP> rightSchemas = rightContext->GetCache().GetSchemas();
+    
+    {
+    SchemaMergeResult result;
+    MergerTestIssueListener issues;
+    result.AddIssueListener(issues);
+    EXPECT_EQ(BentleyStatus::ERROR, SchemaMerger::MergeSchemas(result, leftSchemas, rightSchemas));
+
+    // Compare issues
+    bvector<Utf8String> expectedIssues { "Property MySchema:MyEntity:A has its type changed."};
+    CompareIssues(expectedIssues, issues.m_issues);
+    }
+    {
+    SchemaMergeResult result;
+    SchemaMergeOptions options;
+    options.SetIgnoreIncompatiblePropertyTypeChanges(true);
+    EXPECT_EQ(BentleyStatus::SUCCESS, SchemaMerger::MergeSchemas(result, leftSchemas, rightSchemas, options));
+
+    // Compare result
+    bvector<Utf8CP> expectedSchemasXml {
+      R"schema(<?xml version='1.0' encoding='utf-8' ?>
+        <ECSchema schemaName="MySchema" alias="mys" version="01.00.01" xmlns="http://www.bentley.com/schemas/Bentley.ECXML.3.2">
+          <ECEntityClass typeName="MyEntity">
+            <ECProperty propertyName="A" typeName="string"/>
+          </ECEntityClass>
+        </ECSchema>
+        )schema"
+    };
+
+    CompareResults(expectedSchemasXml, result);
+    }
+    }
+
+/*---------------------------------------------------------------------------------**//**
+* @bsitest
++---------------+---------------+---------------+---------------+---------------+------*/
+TEST_F(SchemaMergerTests, PropertyNameConflict_ChangePropertyToEnumeration)
+    {
+      //TODO: ECDb supports changing a property into a *non-strict* enum. The Merger should eventually permit this scenario.
+    // Initialize two sets of schemas
+    bvector<Utf8CP> leftSchemasXml {
+      R"schema(<?xml version='1.0' encoding='utf-8' ?>
+        <ECSchema schemaName="MySchema" alias="mys" version="01.00.00" xmlns="http://www.bentley.com/schemas/Bentley.ECXML.3.2">
+          <ECEntityClass typeName="MyEntity">
+            <ECProperty propertyName="A" typeName="int"/>
+          </ECEntityClass>
+        </ECSchema>
+        )schema"
+    };
+    ECSchemaReadContextPtr leftContext = InitializeReadContextWithAllSchemas(leftSchemasXml);
+    bvector<ECN::ECSchemaCP> leftSchemas = leftContext->GetCache().GetSchemas();
+
+    bvector<Utf8CP> rightSchemasXml {
+      R"schema(<?xml version='1.0' encoding='utf-8' ?>
+        <ECSchema schemaName="MySchema" alias="mys" version="01.00.01" xmlns="http://www.bentley.com/schemas/Bentley.ECXML.3.2">
+          <ECEntityClass typeName="MyEntity">
+            <ECProperty propertyName="A" typeName="MyEnum"/>
+          </ECEntityClass>
+          <ECEnumeration typeName="MyEnum" backingTypeName="int" isStrict="true">
+              <ECEnumerator name="a" value="0" displayLabel="Zero"/>
+              <ECEnumerator name="b" value="2" displayLabel="Two"/>
+          </ECEnumeration>
+        </ECSchema>
+        )schema"
+    };
+    ECSchemaReadContextPtr rightContext = InitializeReadContextWithAllSchemas(rightSchemasXml);
+    bvector<ECN::ECSchemaCP> rightSchemas = rightContext->GetCache().GetSchemas();
+    
+    //merge the schemas
+    SchemaMergeResult result;
+    MergerTestIssueListener issues;
+    result.AddIssueListener(issues);
+    EXPECT_EQ(BentleyStatus::ERROR, SchemaMerger::MergeSchemas(result, leftSchemas, rightSchemas));
+
+    // Compare issues
+    bvector<Utf8String> expectedIssues { "Property MySchema:MyEntity:A has its type changed." };
+    CompareIssues(expectedIssues, issues.m_issues);
+    }
+
+
+/*---------------------------------------------------------------------------------**//**
+* @bsitest
++---------------+---------------+---------------+---------------+---------------+------*/
+TEST_F(SchemaMergerTests, PropertyNameConflict_PrimitiveAndArrayProperty)
+    {
+    // Initialize two sets of schemas
+    bvector<Utf8CP> leftSchemasXml {
+      R"schema(<?xml version='1.0' encoding='utf-8' ?>
+        <ECSchema schemaName="MySchema" alias="mys" version="01.00.00" xmlns="http://www.bentley.com/schemas/Bentley.ECXML.3.2">
+          <ECEntityClass typeName="MyEntity">
+            <ECProperty propertyName="A" typeName="string"/>
+          </ECEntityClass>
+        </ECSchema>
+        )schema"
+    };
+    ECSchemaReadContextPtr leftContext = InitializeReadContextWithAllSchemas(leftSchemasXml);
+    bvector<ECN::ECSchemaCP> leftSchemas = leftContext->GetCache().GetSchemas();
+
+    bvector<Utf8CP> rightSchemasXml {
+      R"schema(<?xml version='1.0' encoding='utf-8' ?>
+        <ECSchema schemaName="MySchema" alias="mys" version="01.00.01" xmlns="http://www.bentley.com/schemas/Bentley.ECXML.3.2">
+          <ECEntityClass typeName="MyEntity">
+            <ECArrayProperty propertyName="A" typeName="string"/>
+          </ECEntityClass>
+        </ECSchema>
+        )schema"
+    };
+    ECSchemaReadContextPtr rightContext = InitializeReadContextWithAllSchemas(rightSchemasXml);
+    bvector<ECN::ECSchemaCP> rightSchemas = rightContext->GetCache().GetSchemas();
+    
+    //merge the schemas
+    SchemaMergeResult result;
+    MergerTestIssueListener issues;
+    result.AddIssueListener(issues);
+    EXPECT_EQ(BentleyStatus::ERROR, SchemaMerger::MergeSchemas(result, leftSchemas, rightSchemas));
+
+    // Compare issues
+    bvector<Utf8String> expectedIssues { "Property MySchema:MyEntity:A has mismatching types between both sides." };
+    CompareIssues(expectedIssues, issues.m_issues);
+    }
+
+/*---------------------------------------------------------------------------------**//**
+* @bsitest
++---------------+---------------+---------------+---------------+---------------+------*/
+TEST_F(SchemaMergerTests, SchemaItemNameConflict_Enumeration)
+    {
+    // Initialize two sets of schemas
+    bvector<Utf8CP> leftSchemasXml {
+      R"schema(<?xml version='1.0' encoding='utf-8' ?>
+        <ECSchema schemaName="MySchema" alias="mys" version="01.00.00" xmlns="http://www.bentley.com/schemas/Bentley.ECXML.3.2">
+          <ECEntityClass typeName="MyConflict">
+            <ECProperty propertyName="A" typeName="string"/>
+          </ECEntityClass>
+        </ECSchema>
+        )schema"
+    };
+    ECSchemaReadContextPtr leftContext = InitializeReadContextWithAllSchemas(leftSchemasXml);
+    bvector<ECN::ECSchemaCP> leftSchemas = leftContext->GetCache().GetSchemas();
+
+    bvector<Utf8CP> rightSchemasXml {
+      R"schema(<?xml version='1.0' encoding='utf-8' ?>
+        <ECSchema schemaName="MySchema" alias="mys" version="01.00.01" xmlns="http://www.bentley.com/schemas/Bentley.ECXML.3.2">
+          <ECEnumeration typeName="MyConflict" backingTypeName="int" isStrict="true">
+              <ECEnumerator name="a" value="0" displayLabel="Zero"/>
+              <ECEnumerator name="b" value="2" displayLabel="Two"/>
+          </ECEnumeration>
+        </ECSchema>
+        )schema"
+    };
+    ECSchemaReadContextPtr rightContext = InitializeReadContextWithAllSchemas(rightSchemasXml);
+    bvector<ECN::ECSchemaCP> rightSchemas = rightContext->GetCache().GetSchemas();
+
+    //merge the schemas
+    SchemaMergeResult result;
+    MergerTestIssueListener issues;
+    result.AddIssueListener(issues);
+    EXPECT_EQ(BentleyStatus::ERROR, SchemaMerger::MergeSchemas(result, leftSchemas, rightSchemas));
+
+    // Compare issues
+    bvector<Utf8String> expectedIssues { "Another item with name MySchema:MyConflict already exists in the merged schema MySchema.01.00.01. RenameSchemaItemOnConflict is set to false." };
+    CompareIssues(expectedIssues, issues.m_issues);
+
+    //merge again with resolve conflict flag
+    SchemaMergeResult result2;
+    SchemaMergeOptions options;
+    options.SetRenameSchemaItemOnConflict(true);
+    EXPECT_EQ(BentleyStatus::SUCCESS, SchemaMerger::MergeSchemas(result2, leftSchemas, rightSchemas, options));
+
+    // Compare result
+    bvector<Utf8CP> expectedSchemasXml {
+      R"schema(<?xml version='1.0' encoding='utf-8' ?>
+        <ECSchema schemaName="MySchema" alias="mys" version="01.00.01" xmlns="http://www.bentley.com/schemas/Bentley.ECXML.3.2">
+          <ECEntityClass typeName="MyConflict">
+            <ECProperty propertyName="A" typeName="string"/>
+          </ECEntityClass>
+          <ECEnumeration typeName="MyConflict_" backingTypeName="int" isStrict="true">
+              <ECEnumerator name="a" value="0" displayLabel="Zero"/>
+              <ECEnumerator name="b" value="2" displayLabel="Two"/>
+          </ECEnumeration>
+        </ECSchema>
+        )schema"
+    };
+
+    CompareResults(expectedSchemasXml, result2);
+    }
+
+/*---------------------------------------------------------------------------------**//**
+* @bsitest
++---------------+---------------+---------------+---------------+---------------+------*/
+TEST_F(SchemaMergerTests, SchemaItemNameConflict_PropertyCategory)
+    {
+    // Initialize two sets of schemas
+    bvector<Utf8CP> leftSchemasXml {
+      R"schema(<?xml version='1.0' encoding='utf-8' ?>
+        <ECSchema schemaName="MySchema" alias="mys" version="01.00.00" xmlns="http://www.bentley.com/schemas/Bentley.ECXML.3.2">
+          <ECEntityClass typeName="MyConflict">
+            <ECProperty propertyName="A" typeName="string"/>
+          </ECEntityClass>
+        </ECSchema>
+        )schema"
+    };
+    ECSchemaReadContextPtr leftContext = InitializeReadContextWithAllSchemas(leftSchemasXml);
+    bvector<ECN::ECSchemaCP> leftSchemas = leftContext->GetCache().GetSchemas();
+
+    bvector<Utf8CP> rightSchemasXml {
+      R"schema(<?xml version='1.0' encoding='utf-8' ?>
+        <ECSchema schemaName="MySchema" alias="mys" version="01.00.01" xmlns="http://www.bentley.com/schemas/Bentley.ECXML.3.2">
+          <PropertyCategory typeName="MyConflict" priority="98"/>
+        </ECSchema>
+        )schema"
+    };
+    ECSchemaReadContextPtr rightContext = InitializeReadContextWithAllSchemas(rightSchemasXml);
+    bvector<ECN::ECSchemaCP> rightSchemas = rightContext->GetCache().GetSchemas();
+
+    //merge the schemas
+    SchemaMergeResult result;
+    MergerTestIssueListener issues;
+    result.AddIssueListener(issues);
+    EXPECT_EQ(BentleyStatus::ERROR, SchemaMerger::MergeSchemas(result, leftSchemas, rightSchemas));
+
+    // Compare issues
+    bvector<Utf8String> expectedIssues { "Another item with name MySchema:MyConflict already exists in the merged schema MySchema.01.00.01. RenameSchemaItemOnConflict is set to false." };
+    CompareIssues(expectedIssues, issues.m_issues);
+
+    //merge again with resolve conflict flag
+    SchemaMergeResult result2;
+    SchemaMergeOptions options;
+    options.SetRenameSchemaItemOnConflict(true);
+    EXPECT_EQ(BentleyStatus::SUCCESS, SchemaMerger::MergeSchemas(result2, leftSchemas, rightSchemas, options));
+
+    // Compare result
+    bvector<Utf8CP> expectedSchemasXml {
+      R"schema(<?xml version='1.0' encoding='utf-8' ?>
+        <ECSchema schemaName="MySchema" alias="mys" version="01.00.01" xmlns="http://www.bentley.com/schemas/Bentley.ECXML.3.2">
+          <ECEntityClass typeName="MyConflict">
+            <ECProperty propertyName="A" typeName="string"/>
+          </ECEntityClass>
+          <PropertyCategory typeName="MyConflict_" priority="98"/>
+        </ECSchema>
+        )schema"
+    };
+
+    CompareResults(expectedSchemasXml, result2);
+    }
+
+/*---------------------------------------------------------------------------------**//**
+* @bsitest
++---------------+---------------+---------------+---------------+---------------+------*/
+TEST_F(SchemaMergerTests, SchemaItemNameConflict_Class)
+    {
+    // Initialize two sets of schemas
+    bvector<Utf8CP> leftSchemasXml {
+      R"schema(<?xml version='1.0' encoding='utf-8' ?>
+        <ECSchema schemaName="MySchema" alias="mys" version="01.00.00" xmlns="http://www.bentley.com/schemas/Bentley.ECXML.3.2">
+          <PropertyCategory typeName="MyConflict" priority="98"/>
+        </ECSchema>
+        )schema"
+    };
+    ECSchemaReadContextPtr leftContext = InitializeReadContextWithAllSchemas(leftSchemasXml);
+    bvector<ECN::ECSchemaCP> leftSchemas = leftContext->GetCache().GetSchemas();
+
+    bvector<Utf8CP> rightSchemasXml {
+      R"schema(<?xml version='1.0' encoding='utf-8' ?>
+        <ECSchema schemaName="MySchema" alias="mys" version="01.00.01" xmlns="http://www.bentley.com/schemas/Bentley.ECXML.3.2">
+          <ECEntityClass typeName="MyConflict">
+            <ECProperty propertyName="A" typeName="string"/>
+          </ECEntityClass>
+        </ECSchema>
+        )schema"
+    };
+    ECSchemaReadContextPtr rightContext = InitializeReadContextWithAllSchemas(rightSchemasXml);
+    bvector<ECN::ECSchemaCP> rightSchemas = rightContext->GetCache().GetSchemas();
+
+    //merge the schemas
+    SchemaMergeResult result;
+    MergerTestIssueListener issues;
+    result.AddIssueListener(issues);
+    EXPECT_EQ(BentleyStatus::ERROR, SchemaMerger::MergeSchemas(result, leftSchemas, rightSchemas));
+
+    // Compare issues
+    bvector<Utf8String> expectedIssues { "Another item with name MySchema:MyConflict already exists in the merged schema MySchema.01.00.01. RenameSchemaItemOnConflict is set to false." };
+    CompareIssues(expectedIssues, issues.m_issues);
+
+    //merge again with resolve conflict flag
+    SchemaMergeResult result2;
+    SchemaMergeOptions options;
+    options.SetRenameSchemaItemOnConflict(true);
+    EXPECT_EQ(BentleyStatus::SUCCESS, SchemaMerger::MergeSchemas(result2, leftSchemas, rightSchemas, options));
+
+    // Compare result
+    bvector<Utf8CP> expectedSchemasXml {
+      R"schema(<?xml version='1.0' encoding='utf-8' ?>
+        <ECSchema schemaName="MySchema" alias="mys" version="01.00.01" xmlns="http://www.bentley.com/schemas/Bentley.ECXML.3.2">
+          <PropertyCategory typeName="MyConflict" priority="98"/>
+          <ECEntityClass typeName="MyConflict_">
+            <ECProperty propertyName="A" typeName="string"/>
+          </ECEntityClass>
+        </ECSchema>
+        )schema"
+    };
+
+    CompareResults(expectedSchemasXml, result2);
+    }
+
+/*---------------------------------------------------------------------------------**//**
+* @bsitest
++---------------+---------------+---------------+---------------+---------------+------*/
+TEST_F(SchemaMergerTests, SchemaItemNameConflict_EntityAndStruct)
+    {
+    // Initialize two sets of schemas
+    bvector<Utf8CP> leftSchemasXml {
+      R"schema(<?xml version='1.0' encoding='utf-8' ?>
+        <ECSchema schemaName="MySchema" alias="mys" version="01.00.00" xmlns="http://www.bentley.com/schemas/Bentley.ECXML.3.2">
+          <ECStructClass typeName="MyConflict">
+            <ECProperty propertyName="A" typeName="string"/>
+          </ECStructClass>
+        </ECSchema>
+        )schema"
+    };
+    ECSchemaReadContextPtr leftContext = InitializeReadContextWithAllSchemas(leftSchemasXml);
+    bvector<ECN::ECSchemaCP> leftSchemas = leftContext->GetCache().GetSchemas();
+
+    bvector<Utf8CP> rightSchemasXml {
+      R"schema(<?xml version='1.0' encoding='utf-8' ?>
+        <ECSchema schemaName="MySchema" alias="mys" version="01.00.01" xmlns="http://www.bentley.com/schemas/Bentley.ECXML.3.2">
+          <ECEntityClass typeName="MyConflict">
+            <ECProperty propertyName="A" typeName="string"/>
+          </ECEntityClass>
+        </ECSchema>
+        )schema"
+    };
+    ECSchemaReadContextPtr rightContext = InitializeReadContextWithAllSchemas(rightSchemasXml);
+    bvector<ECN::ECSchemaCP> rightSchemas = rightContext->GetCache().GetSchemas();
+
+    //merge the schemas
+    SchemaMergeResult result;
+    MergerTestIssueListener issues;
+    result.AddIssueListener(issues);
+    EXPECT_EQ(BentleyStatus::ERROR, SchemaMerger::MergeSchemas(result, leftSchemas, rightSchemas));
+
+    // Compare issues
+    bvector<Utf8String> expectedIssues { "Cannot merge class MySchema:MyConflict because the type of class is different." };
+    CompareIssues(expectedIssues, issues.m_issues);
+
+
+    //merge the schemas
+    SchemaMergeResult result2;
+    MergerTestIssueListener issues2;
+    result2.AddIssueListener(issues2);
+    SchemaMergeOptions options;
+    options.SetRenameSchemaItemOnConflict(true);
+    EXPECT_EQ(BentleyStatus::ERROR, SchemaMerger::MergeSchemas(result2, leftSchemas, rightSchemas, options));
+
+    // Compare issues
+    bvector<Utf8String> expectedIssues2 { "Cannot merge class MySchema:MyConflict because the type of class is different." };
+    CompareIssues(expectedIssues2, issues2.m_issues);
+
+    }
+
+/*---------------------------------------------------------------------------------**//**
+* @bsitest
++---------------+---------------+---------------+---------------+---------------+------*/
+TEST_F(SchemaMergerTests, PropertyNameConflict_DisconnectedClasses)
+    {
+    //This one has a class deriving from another, both classes are not deriving from each other in the incoming schema, and the incoming schema produces a conflict
+    // Initialize two sets of schemas
+    bvector<Utf8CP> leftSchemasXml {
+      R"schema(<?xml version='1.0' encoding='utf-8' ?>
+        <ECSchema schemaName="MySchema" alias="mys" version="01.00.00" xmlns="http://www.bentley.com/schemas/Bentley.ECXML.3.2">
+          <ECEntityClass typeName="MyBase">
+          </ECEntityClass>
+          <ECEntityClass typeName="MyConflict">
+            <BaseClass>MyBase</BaseClass>
+          </ECEntityClass>
+        </ECSchema>
+        )schema"
+    };
+    ECSchemaReadContextPtr leftContext = InitializeReadContextWithAllSchemas(leftSchemasXml);
+    bvector<ECN::ECSchemaCP> leftSchemas = leftContext->GetCache().GetSchemas();
+
+    bvector<Utf8CP> rightSchemasXml {
+      R"schema(<?xml version='1.0' encoding='utf-8' ?>
+        <ECSchema schemaName="MySchema" alias="mys" version="01.00.01" xmlns="http://www.bentley.com/schemas/Bentley.ECXML.3.2">
+          <ECEntityClass typeName="MyBase">
+            <ECProperty propertyName="A" typeName="int"/>
+          </ECEntityClass>
+          <ECEntityClass typeName="MyConflict">
+            <ECProperty propertyName="A" typeName="string"/>
+          </ECEntityClass>
+        </ECSchema>
+        )schema"
+    };
+    ECSchemaReadContextPtr rightContext = InitializeReadContextWithAllSchemas(rightSchemasXml);
+    bvector<ECN::ECSchemaCP> rightSchemas = rightContext->GetCache().GetSchemas();
+
+    //merge the schemas
+    SchemaMergeResult result;
+    MergerTestIssueListener issues;
+    result.AddIssueListener(issues);
+    EXPECT_EQ(BentleyStatus::ERROR, SchemaMerger::MergeSchemas(result, leftSchemas, rightSchemas));
+
+    // Compare issues
+    bvector<Utf8String> expectedIssues { "Failed to add property A to class MySchema:MyConflict because it conflicts with another property. RenamePropertyOnConflict flag is set to false." };
+    CompareIssues(expectedIssues, issues.m_issues);
+
+    //merge again, with resolve conflict flag set to true
+    SchemaMergeResult result2;
+    SchemaMergeOptions options;
+    options.SetRenamePropertyOnConflict(true);
+    EXPECT_EQ(BentleyStatus::SUCCESS, SchemaMerger::MergeSchemas(result2, leftSchemas, rightSchemas, options));
+
+    // Compare result
+    bvector<Utf8CP> expectedSchemasXml {
+      R"schema(<?xml version='1.0' encoding='utf-8' ?>
+        <ECSchema schemaName="MySchema" alias="mys" version="01.00.01" xmlns="http://www.bentley.com/schemas/Bentley.ECXML.3.2">
+          <ECSchemaReference name="ECv3ConversionAttributes" version="01.00.01" alias="V2ToV3"/>
+          <ECEntityClass typeName="MyBase">
+            <ECProperty propertyName="A" typeName="int"/>
+          </ECEntityClass>
+          <ECEntityClass typeName="MyConflict">
+            <BaseClass>MyBase</BaseClass>
+            <ECCustomAttributes>
+              <RenamedPropertiesMapping xmlns="ECv3ConversionAttributes.01.00.01">
+                  <PropertyMapping>A|A_1</PropertyMapping>
+              </RenamedPropertiesMapping>
+            </ECCustomAttributes>
+            <ECProperty propertyName="A_1" typeName="string"/>
+          </ECEntityClass>
+        </ECSchema>
+        )schema"
+    };
+
+    CompareResults(expectedSchemasXml, result2);
+    }
+    
+/*---------------------------------------------------------------------------------**//**
+* @bsitest
++---------------+---------------+---------------+---------------+---------------+------*/
+TEST_F(SchemaMergerTests, PropertyNameConflict_ConnectBaseClass)
+    {
+    // Initialize two sets of schemas
+    bvector<Utf8CP> leftSchemasXml {
+      R"schema(<?xml version='1.0' encoding='utf-8' ?>
+        <ECSchema schemaName="MySchema" alias="mys" version="01.00.00" xmlns="http://www.bentley.com/schemas/Bentley.ECXML.3.2">
+          <ECEntityClass typeName="MyBase">
+            <ECProperty propertyName="A" typeName="int"/>
+          </ECEntityClass>
+          <ECEntityClass typeName="MyConflict">
+            <ECProperty propertyName="A" typeName="string"/>
+          </ECEntityClass>
+        </ECSchema>
+        )schema"
+    };
+    ECSchemaReadContextPtr leftContext = InitializeReadContextWithAllSchemas(leftSchemasXml);
+    bvector<ECN::ECSchemaCP> leftSchemas = leftContext->GetCache().GetSchemas();
+
+    bvector<Utf8CP> rightSchemasXml {
+      R"schema(<?xml version='1.0' encoding='utf-8' ?>
+        <ECSchema schemaName="MySchema" alias="mys" version="01.00.01" xmlns="http://www.bentley.com/schemas/Bentley.ECXML.3.2">
+          <ECEntityClass typeName="MyBase">
+          </ECEntityClass>
+          <ECEntityClass typeName="MyConflict">
+            <BaseClass>MyBase</BaseClass>
+          </ECEntityClass>
+        </ECSchema>
+        )schema"
+    };
+    ECSchemaReadContextPtr rightContext = InitializeReadContextWithAllSchemas(rightSchemasXml);
+    bvector<ECN::ECSchemaCP> rightSchemas = rightContext->GetCache().GetSchemas();
+    
+    //merge the schemas
+    SchemaMergeResult result;
+    MergerTestIssueListener issues;
+    result.AddIssueListener(issues);
+    EXPECT_EQ(BentleyStatus::ERROR, SchemaMerger::MergeSchemas(result, leftSchemas, rightSchemas));
+
+    // Compare issues
+    bvector<Utf8String> expectedIssues { "New base class MySchema:MyBase is incompatible with properties on MySchema:MyConflict or its derived classes." };
+    CompareIssues(expectedIssues, issues.m_issues);
+    }
+
+/*---------------------------------------------------------------------------------**//**
+* @bsitest
++---------------+---------------+---------------+---------------+---------------+------*/
+TEST_F(SchemaMergerTests, PropertyNameConflict_AddBaseClassWithIncomingProperty)
+    {
+    // Initialize two sets of schemas
+    bvector<Utf8CP> leftSchemasXml {
+      R"schema(<?xml version='1.0' encoding='utf-8' ?>
+        <ECSchema schemaName="MySchema" alias="mys" version="01.00.00" xmlns="http://www.bentley.com/schemas/Bentley.ECXML.3.2">
+          <ECEntityClass typeName="MyConflict">
+            <ECProperty propertyName="A" typeName="string"/>
+          </ECEntityClass>
+        </ECSchema>
+        )schema"
+    };
+    ECSchemaReadContextPtr leftContext = InitializeReadContextWithAllSchemas(leftSchemasXml);
+    bvector<ECN::ECSchemaCP> leftSchemas = leftContext->GetCache().GetSchemas();
+
+    bvector<Utf8CP> rightSchemasXml {
+      R"schema(<?xml version='1.0' encoding='utf-8' ?>
+        <ECSchema schemaName="MySchema" alias="mys" version="01.00.01" xmlns="http://www.bentley.com/schemas/Bentley.ECXML.3.2">
+          <ECEntityClass typeName="MyBase">
+            <ECProperty propertyName="A" typeName="int"/>
+          </ECEntityClass>
+          <ECEntityClass typeName="MyConflict">
+            <BaseClass>MyBase</BaseClass>
+          </ECEntityClass>
+        </ECSchema>
+        )schema"
+    };
+    ECSchemaReadContextPtr rightContext = InitializeReadContextWithAllSchemas(rightSchemasXml);
+    bvector<ECN::ECSchemaCP> rightSchemas = rightContext->GetCache().GetSchemas();
+    
+    //merge the schemas
+    SchemaMergeResult result;
+    MergerTestIssueListener issues;
+    result.AddIssueListener(issues);
+    EXPECT_EQ(BentleyStatus::ERROR, SchemaMerger::MergeSchemas(result, leftSchemas, rightSchemas));
+
+    // Compare issues
+    bvector<Utf8String> expectedIssues { "New base class MySchema:MyBase is incompatible with properties on MySchema:MyConflict or its derived classes." };
+    CompareIssues(expectedIssues, issues.m_issues);
+
+    //merge again, with resolve conflict flag set to true
+    SchemaMergeResult result2;
+    SchemaMergeOptions options;
+    options.SetRenamePropertyOnConflict(true);
+    EXPECT_EQ(BentleyStatus::ERROR, SchemaMerger::MergeSchemas(result2, leftSchemas, rightSchemas, options));
+    //  We do not support this case for now, so there is no option to automatically rename/resolve this.
+    }
+
+
+/*---------------------------------------------------------------------------------**//**
+* @bsitest
++---------------+---------------+---------------+---------------+---------------+------*/
+TEST_F(SchemaMergerTests, PropertyNameConflict_AddDerivedClassWithIncomingProperty)
+    {
+    // Initialize two sets of schemas
+    bvector<Utf8CP> leftSchemasXml {
+      R"schema(<?xml version='1.0' encoding='utf-8' ?>
+        <ECSchema schemaName="MySchema" alias="mys" version="01.00.00" xmlns="http://www.bentley.com/schemas/Bentley.ECXML.3.2">
+          <ECEntityClass typeName="MyBase">
+            <ECProperty propertyName="A" typeName="string"/>
+          </ECEntityClass>
+        </ECSchema>
+        )schema"
+    };
+    ECSchemaReadContextPtr leftContext = InitializeReadContextWithAllSchemas(leftSchemasXml);
+    bvector<ECN::ECSchemaCP> leftSchemas = leftContext->GetCache().GetSchemas();
+
+    bvector<Utf8CP> rightSchemasXml {
+      R"schema(<?xml version='1.0' encoding='utf-8' ?>
+        <ECSchema schemaName="MySchema" alias="mys" version="01.00.01" xmlns="http://www.bentley.com/schemas/Bentley.ECXML.3.2">
+          <ECEntityClass typeName="MyBase">
+          </ECEntityClass>
+          <ECEntityClass typeName="MyConflict">
+            <BaseClass>MyBase</BaseClass>
+            <ECProperty propertyName="A" typeName="int"/>
+          </ECEntityClass>
+        </ECSchema>
+        )schema"
+    };
+    ECSchemaReadContextPtr rightContext = InitializeReadContextWithAllSchemas(rightSchemasXml);
+    bvector<ECN::ECSchemaCP> rightSchemas = rightContext->GetCache().GetSchemas();
+    
+    //merge the schemas
+    SchemaMergeResult result;
+    MergerTestIssueListener issues;
+    result.AddIssueListener(issues);
+    EXPECT_EQ(BentleyStatus::ERROR, SchemaMerger::MergeSchemas(result, leftSchemas, rightSchemas));
+
+    // Compare issues
+    bvector<Utf8String> expectedIssues { "Failed to copy class MySchema:MyConflict into merged schema" }; //TODO: This needs a better check!
+    CompareIssues(expectedIssues, issues.m_issues);
+    //TODO: This scenario implicitly happens inside CopyClass() so it does not handle conflicts
+    }
+
+/*---------------------------------------------------------------------------------**//**
+* @bsitest
++---------------+---------------+---------------+---------------+---------------+------*/
+TEST_F(SchemaMergerTests, EnumerationTypeConflict)
+    {
+    // Initialize two sets of schemas
+    bvector<Utf8CP> leftSchemasXml {
+      R"schema(<?xml version='1.0' encoding='utf-8' ?>
+        <ECSchema schemaName="MySchema" alias="mys" version="01.00.00" xmlns="http://www.bentley.com/schemas/Bentley.ECXML.3.2">
+          <ECEnumeration typeName="MyEnum" backingTypeName="int" isStrict="true">
+              <ECEnumerator name="a" value="0" displayLabel="Zero"/>
+              <ECEnumerator name="b" value="2" displayLabel="Two"/>
+          </ECEnumeration>
+        </ECSchema>
+        )schema"
+    };
+    ECSchemaReadContextPtr leftContext = InitializeReadContextWithAllSchemas(leftSchemasXml);
+    bvector<ECN::ECSchemaCP> leftSchemas = leftContext->GetCache().GetSchemas();
+
+    bvector<Utf8CP> rightSchemasXml {
+      R"schema(<?xml version='1.0' encoding='utf-8' ?>
+        <ECSchema schemaName="MySchema" alias="mys" version="01.00.01" xmlns="http://www.bentley.com/schemas/Bentley.ECXML.3.2">
+          <ECEnumeration typeName="MyEnum" backingTypeName="string" isStrict="true">
+              <ECEnumerator name="a" value="A" displayLabel="Zero"/>
+              <ECEnumerator name="b" value="B" displayLabel="Two"/>
+          </ECEnumeration>
+        </ECSchema>
+        )schema"
+    };
+    ECSchemaReadContextPtr rightContext = InitializeReadContextWithAllSchemas(rightSchemasXml);
+    bvector<ECN::ECSchemaCP> rightSchemas = rightContext->GetCache().GetSchemas();
+    
+    //merge the schemas
+    SchemaMergeResult result;
+    MergerTestIssueListener issues;
+    result.AddIssueListener(issues);
+    EXPECT_EQ(BentleyStatus::ERROR, SchemaMerger::MergeSchemas(result, leftSchemas, rightSchemas));
+
+    // Compare issues
+    bvector<Utf8String> expectedIssues { "Enumeration 'MySchema:MyEnum' has its Type changed. This is not supported." };
+    CompareIssues(expectedIssues, issues.m_issues);
+    }
+
+/*---------------------------------------------------------------------------------**//**
+* @bsitest
++---------------+---------------+---------------+---------------+---------------+------*/
+TEST_F(SchemaMergerTests, PropertyNameConflict_AddBaseProperty)
+    {
+    // Initialize two sets of schemas
+    bvector<Utf8CP> leftSchemasXml {
+      R"schema(<?xml version='1.0' encoding='utf-8' ?>
+        <ECSchema schemaName="MySchema" alias="mys" version="01.00.00" xmlns="http://www.bentley.com/schemas/Bentley.ECXML.3.2">
+          <ECEntityClass typeName="MyBase">
+          </ECEntityClass>
+          <ECEntityClass typeName="MyConflict">
+            <BaseClass>MyBase</BaseClass>
+            <ECProperty propertyName="A" typeName="int"/>
+          </ECEntityClass>
+        </ECSchema>
+        )schema"
+    };
+    ECSchemaReadContextPtr leftContext = InitializeReadContextWithAllSchemas(leftSchemasXml);
+    bvector<ECN::ECSchemaCP> leftSchemas = leftContext->GetCache().GetSchemas();
+
+    bvector<Utf8CP> rightSchemasXml {
+      R"schema(<?xml version='1.0' encoding='utf-8' ?>
+        <ECSchema schemaName="MySchema" alias="mys" version="01.00.01" xmlns="http://www.bentley.com/schemas/Bentley.ECXML.3.2">
+          <ECEntityClass typeName="MyBase">
+            <ECProperty propertyName="A" typeName="string"/>
+          </ECEntityClass>
+        </ECSchema>
+        )schema"
+    };
+    ECSchemaReadContextPtr rightContext = InitializeReadContextWithAllSchemas(rightSchemasXml);
+    bvector<ECN::ECSchemaCP> rightSchemas = rightContext->GetCache().GetSchemas();
+    
+    //merge the schemas
+    SchemaMergeResult result;
+    MergerTestIssueListener issues;
+    result.AddIssueListener(issues);
+    EXPECT_EQ(BentleyStatus::ERROR, SchemaMerger::MergeSchemas(result, leftSchemas, rightSchemas));
+
+    // Compare issues
+    bvector<Utf8String> expectedIssues { "Failed to add property A to class MySchema:MyBase because it conflicts with another property. RenamePropertyOnConflict flag is set to false." };
+    CompareIssues(expectedIssues, issues.m_issues);
+    }
+
+/*---------------------------------------------------------------------------------**//**
+* @bsitest
++---------------+---------------+---------------+---------------+---------------+------*/
+TEST_F(SchemaMergerTests, PropertyNameConflict_AddDerivedProperty)
+    {
+    // Initialize two sets of schemas
+    bvector<Utf8CP> leftSchemasXml {
+      R"schema(<?xml version='1.0' encoding='utf-8' ?>
+        <ECSchema schemaName="MySchema" alias="mys" version="01.00.00" xmlns="http://www.bentley.com/schemas/Bentley.ECXML.3.2">
+          <ECEntityClass typeName="MyBase">
+            <ECProperty propertyName="A" typeName="int"/>
+          </ECEntityClass>
+          <ECEntityClass typeName="MyConflict">
+            <BaseClass>MyBase</BaseClass>
+          </ECEntityClass>
+        </ECSchema>
+        )schema"
+    };
+    ECSchemaReadContextPtr leftContext = InitializeReadContextWithAllSchemas(leftSchemasXml);
+    bvector<ECN::ECSchemaCP> leftSchemas = leftContext->GetCache().GetSchemas();
+
+    bvector<Utf8CP> rightSchemasXml {
+      R"schema(<?xml version='1.0' encoding='utf-8' ?>
+        <ECSchema schemaName="MySchema" alias="mys" version="01.00.01" xmlns="http://www.bentley.com/schemas/Bentley.ECXML.3.2">
+          <ECEntityClass typeName="MyConflict">
+            <ECProperty propertyName="A" typeName="string"/>
+          </ECEntityClass>
+        </ECSchema>
+        )schema"
+    };
+    ECSchemaReadContextPtr rightContext = InitializeReadContextWithAllSchemas(rightSchemasXml);
+    bvector<ECN::ECSchemaCP> rightSchemas = rightContext->GetCache().GetSchemas();
+    
+    //merge the schemas
+    SchemaMergeResult result;
+    MergerTestIssueListener issues;
+    result.AddIssueListener(issues);
+    EXPECT_EQ(BentleyStatus::ERROR, SchemaMerger::MergeSchemas(result, leftSchemas, rightSchemas));
+
+    // Compare issues
+    bvector<Utf8String> expectedIssues { "Failed to add property A to class MySchema:MyConflict because it conflicts with another property. RenamePropertyOnConflict flag is set to false." };
+    CompareIssues(expectedIssues, issues.m_issues);
+
+    //merge again, with resolve conflict flag set to true
+    SchemaMergeResult result2;
+    SchemaMergeOptions options;
+    options.SetRenamePropertyOnConflict(true);
+    EXPECT_EQ(BentleyStatus::SUCCESS, SchemaMerger::MergeSchemas(result2, leftSchemas, rightSchemas, options));
+
+    // Compare result
+    bvector<Utf8CP> expectedSchemasXml {
+      R"schema(<?xml version='1.0' encoding='utf-8' ?>
+        <ECSchema schemaName="MySchema" alias="mys" version="01.00.01" xmlns="http://www.bentley.com/schemas/Bentley.ECXML.3.2">
+          <ECSchemaReference name="ECv3ConversionAttributes" version="01.00.01" alias="V2ToV3"/>
+          <ECEntityClass typeName="MyBase">
+            <ECProperty propertyName="A" typeName="int"/>
+          </ECEntityClass>
+          <ECEntityClass typeName="MyConflict">
+            <BaseClass>MyBase</BaseClass>
+            <ECCustomAttributes>
+              <RenamedPropertiesMapping xmlns="ECv3ConversionAttributes.01.00.01">
+                  <PropertyMapping>A|A_1</PropertyMapping>
+              </RenamedPropertiesMapping>
+            </ECCustomAttributes>
+            <ECProperty propertyName="A_1" typeName="string"/>
+          </ECEntityClass>
+        </ECSchema>
+        )schema"
+    };
+
+    CompareResults(expectedSchemasXml, result2);
+    }
+
+/*---------------------------------------------------------------------------------**//**
+* @bsitest
++---------------+---------------+---------------+---------------+---------------+------*/
+TEST_F(SchemaMergerTests, PropertyNameConflict_AddBaseProperty2Levels)
+    {
+    // Initialize two sets of schemas
+    bvector<Utf8CP> leftSchemasXml {
+      R"schema(<?xml version='1.0' encoding='utf-8' ?>
+        <ECSchema schemaName="MySchema" alias="mys" version="01.00.00" xmlns="http://www.bentley.com/schemas/Bentley.ECXML.3.2">
+          <ECEntityClass typeName="MyBaseBase">
+          </ECEntityClass>
+          <ECEntityClass typeName="MyBase">
+            <BaseClass>MyBaseBase</BaseClass>
+          </ECEntityClass>
+          <ECEntityClass typeName="MyConflict">
+            <BaseClass>MyBase</BaseClass>
+            <ECProperty propertyName="A" typeName="int"/>
+          </ECEntityClass>
+        </ECSchema>
+        )schema"
+    };
+    ECSchemaReadContextPtr leftContext = InitializeReadContextWithAllSchemas(leftSchemasXml);
+    bvector<ECN::ECSchemaCP> leftSchemas = leftContext->GetCache().GetSchemas();
+
+    bvector<Utf8CP> rightSchemasXml {
+      R"schema(<?xml version='1.0' encoding='utf-8' ?>
+        <ECSchema schemaName="MySchema" alias="mys" version="01.00.01" xmlns="http://www.bentley.com/schemas/Bentley.ECXML.3.2">
+          <ECEntityClass typeName="MyBaseBase">
+            <ECProperty propertyName="A" typeName="string"/>
+          </ECEntityClass>
+        </ECSchema>
+        )schema"
+    };
+    ECSchemaReadContextPtr rightContext = InitializeReadContextWithAllSchemas(rightSchemasXml);
+    bvector<ECN::ECSchemaCP> rightSchemas = rightContext->GetCache().GetSchemas();
+    
+    //merge the schemas
+    SchemaMergeResult result;
+    MergerTestIssueListener issues;
+    result.AddIssueListener(issues);
+    EXPECT_EQ(BentleyStatus::ERROR, SchemaMerger::MergeSchemas(result, leftSchemas, rightSchemas));
+
+    // Compare issues
+    bvector<Utf8String> expectedIssues { "Failed to add property A to class MySchema:MyBaseBase because it conflicts with another property. RenamePropertyOnConflict flag is set to false." };
+    CompareIssues(expectedIssues, issues.m_issues);
+
+    //merge again, with resolve conflict flag set to true
+    SchemaMergeResult result2;
+    SchemaMergeOptions options;
+    options.SetRenamePropertyOnConflict(true);
+    EXPECT_EQ(BentleyStatus::SUCCESS, SchemaMerger::MergeSchemas(result2, leftSchemas, rightSchemas, options));
+
+    // Compare result
+    bvector<Utf8CP> expectedSchemasXml {
+      R"schema(<?xml version='1.0' encoding='utf-8' ?>
+        <ECSchema schemaName="MySchema" alias="mys" version="01.00.01" xmlns="http://www.bentley.com/schemas/Bentley.ECXML.3.2">
+          <ECSchemaReference name="ECv3ConversionAttributes" version="01.00.01" alias="V2ToV3"/>
+          <ECEntityClass typeName="MyBaseBase">
+            <ECCustomAttributes>
+              <RenamedPropertiesMapping xmlns="ECv3ConversionAttributes.01.00.01">
+                  <PropertyMapping>A|A_1</PropertyMapping>
+              </RenamedPropertiesMapping>
+            </ECCustomAttributes>
+            <ECProperty propertyName="A_1" typeName="string"/>
+          </ECEntityClass>
+          <ECEntityClass typeName="MyBase">
+            <BaseClass>MyBaseBase</BaseClass>
+          </ECEntityClass>
+          <ECEntityClass typeName="MyConflict">
+            <BaseClass>MyBase</BaseClass>
+            <ECProperty propertyName="A" typeName="int"/>
+          </ECEntityClass>
+        </ECSchema>
+        )schema"
+    };
+
+    CompareResults(expectedSchemasXml, result2);
+    }
+
+/*---------------------------------------------------------------------------------**//**
+* @bsitest
++---------------+---------------+---------------+---------------+---------------+------*/
+TEST_F(SchemaMergerTests, PropertyNameConflict_AddDerivedProperty2Levels)
+    {
+    // Initialize two sets of schemas
+    bvector<Utf8CP> leftSchemasXml {
+      R"schema(<?xml version='1.0' encoding='utf-8' ?>
+        <ECSchema schemaName="MySchema" alias="mys" version="01.00.00" xmlns="http://www.bentley.com/schemas/Bentley.ECXML.3.2">
+          <ECEntityClass typeName="MyBaseBase">
+            <ECProperty propertyName="A" typeName="int"/>
+          </ECEntityClass>
+          <ECEntityClass typeName="MyBase">
+            <BaseClass>MyBaseBase</BaseClass>
+          </ECEntityClass>
+          <ECEntityClass typeName="MyConflict">
+            <BaseClass>MyBase</BaseClass>
+          </ECEntityClass>
+        </ECSchema>
+        )schema"
+    };
+    ECSchemaReadContextPtr leftContext = InitializeReadContextWithAllSchemas(leftSchemasXml);
+    bvector<ECN::ECSchemaCP> leftSchemas = leftContext->GetCache().GetSchemas();
+
+    bvector<Utf8CP> rightSchemasXml {
+      R"schema(<?xml version='1.0' encoding='utf-8' ?>
+        <ECSchema schemaName="MySchema" alias="mys" version="01.00.01" xmlns="http://www.bentley.com/schemas/Bentley.ECXML.3.2">
+          <ECEntityClass typeName="MyConflict">
+            <ECProperty propertyName="A" typeName="string"/>
+          </ECEntityClass>
+        </ECSchema>
+        )schema"
+    };
+    ECSchemaReadContextPtr rightContext = InitializeReadContextWithAllSchemas(rightSchemasXml);
+    bvector<ECN::ECSchemaCP> rightSchemas = rightContext->GetCache().GetSchemas();
+    
+    //merge the schemas
+    SchemaMergeResult result;
+    MergerTestIssueListener issues;
+    result.AddIssueListener(issues);
+    EXPECT_EQ(BentleyStatus::ERROR, SchemaMerger::MergeSchemas(result, leftSchemas, rightSchemas));
+
+    // Compare issues
+    bvector<Utf8String> expectedIssues { "Failed to add property A to class MySchema:MyConflict because it conflicts with another property. RenamePropertyOnConflict flag is set to false." };
+    CompareIssues(expectedIssues, issues.m_issues);
+
+
+    //merge again, with resolve conflict flag set to true
+    SchemaMergeResult result2;
+    SchemaMergeOptions options;
+    options.SetRenamePropertyOnConflict(true);
+    EXPECT_EQ(BentleyStatus::SUCCESS, SchemaMerger::MergeSchemas(result2, leftSchemas, rightSchemas, options));
+
+    // Compare result
+    bvector<Utf8CP> expectedSchemasXml {
+      R"schema(<?xml version='1.0' encoding='utf-8' ?>
+        <ECSchema schemaName="MySchema" alias="mys" version="01.00.01" xmlns="http://www.bentley.com/schemas/Bentley.ECXML.3.2">
+          <ECSchemaReference name="ECv3ConversionAttributes" version="01.00.01" alias="V2ToV3"/>
+          <ECEntityClass typeName="MyBaseBase">
+            <ECProperty propertyName="A" typeName="int"/>
+          </ECEntityClass>
+          <ECEntityClass typeName="MyBase">
+            <BaseClass>MyBaseBase</BaseClass>
+          </ECEntityClass>
+          <ECEntityClass typeName="MyConflict">
+            <BaseClass>MyBase</BaseClass>
+            <ECCustomAttributes>
+              <RenamedPropertiesMapping xmlns="ECv3ConversionAttributes.01.00.01">
+                  <PropertyMapping>A|A_1</PropertyMapping>
+              </RenamedPropertiesMapping>
+            </ECCustomAttributes>
+            <ECProperty propertyName="A_1" typeName="string"/>
+          </ECEntityClass>
+        </ECSchema>
+        )schema"
+    };
+
+    CompareResults(expectedSchemasXml, result2);
+    }
+
+
+/*---------------------------------------------------------------------------------**//**
+* @bsitest
++---------------+---------------+---------------+---------------+---------------+------*/
+TEST_F(SchemaMergerTests, PropertyNameConflict_AddBasePropertyInReferencedSchema)
+    {
+    // Initialize two sets of schemas
+    bvector<Utf8CP> leftSchemasXml {
+      R"schema(<?xml version='1.0' encoding='utf-8' ?>
+        <ECSchema schemaName="MyBaseSchema" alias="mybs" version="01.00.00" xmlns="http://www.bentley.com/schemas/Bentley.ECXML.3.2">
+          <ECEntityClass typeName="MyBase">
+          </ECEntityClass>
+        </ECSchema>
+        )schema",
+      R"schema(<?xml version='1.0' encoding='utf-8' ?>
+        <ECSchema schemaName="MySchema" alias="mys" version="01.00.00" xmlns="http://www.bentley.com/schemas/Bentley.ECXML.3.2">
+          <ECSchemaReference name="MyBaseSchema" version="01.00.00" alias="mybs"/>
+          <ECEntityClass typeName="MyConflict">
+            <BaseClass>mybs:MyBase</BaseClass>
+            <ECProperty propertyName="A" typeName="int"/>
+          </ECEntityClass>
+        </ECSchema>
+        )schema"
+    };
+    ECSchemaReadContextPtr leftContext = InitializeReadContextWithAllSchemas(leftSchemasXml);
+    bvector<ECN::ECSchemaCP> leftSchemas = leftContext->GetCache().GetSchemas();
+
+    bvector<Utf8CP> rightSchemasXml {
+      R"schema(<?xml version='1.0' encoding='utf-8' ?>
+        <ECSchema schemaName="MyBaseSchema" alias="mybs" version="01.00.00" xmlns="http://www.bentley.com/schemas/Bentley.ECXML.3.2">
+          <ECEntityClass typeName="MyBase">
+            <ECProperty propertyName="A" typeName="string"/>
+          </ECEntityClass>
+        </ECSchema>
+        )schema",
+      R"schema(<?xml version='1.0' encoding='utf-8' ?>
+        <ECSchema schemaName="MySchema" alias="mys" version="01.00.01" xmlns="http://www.bentley.com/schemas/Bentley.ECXML.3.2">
+          <ECSchemaReference name="MyBaseSchema" version="01.00.00" alias="mybs"/>
+          <ECEntityClass typeName="MyConflict">
+            <BaseClass>mybs:MyBase</BaseClass>
+          </ECEntityClass>
+        </ECSchema>
+        )schema"
+    };
+    ECSchemaReadContextPtr rightContext = InitializeReadContextWithAllSchemas(rightSchemasXml);
+    bvector<ECN::ECSchemaCP> rightSchemas = rightContext->GetCache().GetSchemas();
+    
+    //merge the schemas
+    SchemaMergeResult result;
+    MergerTestIssueListener issues;
+    result.AddIssueListener(issues);
+    EXPECT_EQ(BentleyStatus::ERROR, SchemaMerger::MergeSchemas(result, leftSchemas, rightSchemas));
+
+    // Compare issues
+    bvector<Utf8String> expectedIssues { "Failed to add property A to class MyBaseSchema:MyBase because it conflicts with another property. RenamePropertyOnConflict flag is set to false." };
+    CompareIssues(expectedIssues, issues.m_issues);
+    }
+
+/*---------------------------------------------------------------------------------**//**
+* @bsitest
++---------------+---------------+---------------+---------------+---------------+------*/
+TEST_F(SchemaMergerTests, PropertyNameConflict_AddDerivedPropertyForReferencedSchema)
+    {
+    // Initialize two sets of schemas
+    bvector<Utf8CP> leftSchemasXml {
+      R"schema(<?xml version='1.0' encoding='utf-8' ?>
+        <ECSchema schemaName="MyBaseSchema" alias="mybs" version="01.00.00" xmlns="http://www.bentley.com/schemas/Bentley.ECXML.3.2">
+          <ECEntityClass typeName="MyBase">
+            <ECProperty propertyName="A" typeName="string"/>
+          </ECEntityClass>
+        </ECSchema>
+        )schema",
+      R"schema(<?xml version='1.0' encoding='utf-8' ?>
+        <ECSchema schemaName="MySchema" alias="mys" version="01.00.01" xmlns="http://www.bentley.com/schemas/Bentley.ECXML.3.2">
+          <ECSchemaReference name="MyBaseSchema" version="01.00.00" alias="mybs"/>
+          <ECEntityClass typeName="MyConflict">
+            <BaseClass>mybs:MyBase</BaseClass>
+          </ECEntityClass>
+        </ECSchema>
+        )schema"
+    };
+    ECSchemaReadContextPtr leftContext = InitializeReadContextWithAllSchemas(leftSchemasXml);
+    bvector<ECN::ECSchemaCP> leftSchemas = leftContext->GetCache().GetSchemas();
+
+    bvector<Utf8CP> rightSchemasXml {
+      R"schema(<?xml version='1.0' encoding='utf-8' ?>
+        <ECSchema schemaName="MyBaseSchema" alias="mybs" version="01.00.00" xmlns="http://www.bentley.com/schemas/Bentley.ECXML.3.2">
+          <ECEntityClass typeName="MyBase">
+          </ECEntityClass>
+        </ECSchema>
+        )schema",
+      R"schema(<?xml version='1.0' encoding='utf-8' ?>
+        <ECSchema schemaName="MySchema" alias="mys" version="01.00.01" xmlns="http://www.bentley.com/schemas/Bentley.ECXML.3.2">
+          <ECSchemaReference name="MyBaseSchema" version="01.00.00" alias="mybs"/>
+          <ECEntityClass typeName="MyConflict">
+            <BaseClass>mybs:MyBase</BaseClass>
+            <ECProperty propertyName="A" typeName="int"/>
+          </ECEntityClass>
+        </ECSchema>
+        )schema"
+    };
+    ECSchemaReadContextPtr rightContext = InitializeReadContextWithAllSchemas(rightSchemasXml);
+    bvector<ECN::ECSchemaCP> rightSchemas = rightContext->GetCache().GetSchemas();
+    
+    //merge the schemas
+    SchemaMergeResult result;
+    MergerTestIssueListener issues;
+    result.AddIssueListener(issues);
+    EXPECT_EQ(BentleyStatus::ERROR, SchemaMerger::MergeSchemas(result, leftSchemas, rightSchemas));
+
+    // Compare issues
+    bvector<Utf8String> expectedIssues { "Failed to add property A to class MySchema:MyConflict because it conflicts with another property. RenamePropertyOnConflict flag is set to false." };
+    CompareIssues(expectedIssues, issues.m_issues);
+    }
+
+/*---------------------------------------------------------------------------------**//**
+* @bsitest
++---------------+---------------+---------------+---------------+---------------+------*/
+TEST_F(SchemaMergerTests, ChangePropertyFromBinaryToIGeometry)
+    {
+    // Initialize two sets of schemas
+    bvector<Utf8CP> leftSchemasXml {
+      R"schema(<?xml version='1.0' encoding='utf-8' ?>
+        <ECSchema schemaName="MySchema" alias="mys" version="01.00.00" xmlns="http://www.bentley.com/schemas/Bentley.ECXML.3.2">
+          <ECEntityClass typeName="MyClass">
+            <ECProperty propertyName="A" typeName="binary"/>
+          </ECEntityClass>
+        </ECSchema>
+        )schema"
+    };
+    ECSchemaReadContextPtr leftContext = InitializeReadContextWithAllSchemas(leftSchemasXml);
+    bvector<ECN::ECSchemaCP> leftSchemas = leftContext->GetCache().GetSchemas();
+
+    bvector<Utf8CP> rightSchemasXml {
+      R"schema(<?xml version='1.0' encoding='utf-8' ?>
+        <ECSchema schemaName="MySchema" alias="mys" version="01.00.01" xmlns="http://www.bentley.com/schemas/Bentley.ECXML.3.2">
+          <ECEntityClass typeName="MyClass">
+            <ECProperty propertyName="A" typeName="Bentley.Geometry.Common.IGeometry"/>
+          </ECEntityClass>
+        </ECSchema>
+        )schema"
+    };
+    ECSchemaReadContextPtr rightContext = InitializeReadContextWithAllSchemas(rightSchemasXml);
+    bvector<ECN::ECSchemaCP> rightSchemas = rightContext->GetCache().GetSchemas();
+    
+    //merge the schemas
+    SchemaMergeResult result;
+    MergerTestIssueListener issues;
+    result.AddIssueListener(issues);
+    EXPECT_EQ(BentleyStatus::ERROR, SchemaMerger::MergeSchemas(result, leftSchemas, rightSchemas));
+
+    // Compare issues
+    bvector<Utf8String> expectedIssues { "Property MySchema:MyClass:A has its type changed." };
+    CompareIssues(expectedIssues, issues.m_issues);
+
+    //merge again, with keep left
+    SchemaMergeResult result2;
+    SchemaMergeOptions options;
+    options.SetIgnoreIncompatiblePropertyTypeChanges(true);
+    EXPECT_EQ(BentleyStatus::SUCCESS, SchemaMerger::MergeSchemas(result2, leftSchemas, rightSchemas, options));
+
+    // Compare result
+    bvector<Utf8CP> expectedSchemasXml {
+      R"schema(<?xml version='1.0' encoding='utf-8' ?>
+        <ECSchema schemaName="MySchema" alias="mys" version="01.00.01" xmlns="http://www.bentley.com/schemas/Bentley.ECXML.3.2">
+          <ECEntityClass typeName="MyClass">
+            <ECProperty propertyName="A" typeName="binary"/>
+          </ECEntityClass>
+        </ECSchema>
+        )schema"
+    };
+
+    CompareResults(expectedSchemasXml, result2);
+    }
+
+/*---------------------------------------------------------------------------------**//**
+* @bsitest
++---------------+---------------+---------------+---------------+---------------+------*/
+TEST_F(SchemaMergerTests, ChangeRoleLabel_KeepLeft)
+    {
+    // Initialize two sets of schemas
+    bvector<Utf8CP> leftSchemasXml {
+      R"schema(<?xml version='1.0' encoding='utf-8' ?>
+        <ECSchema schemaName="MySchema" alias="mys" version="01.00.00" xmlns="http://www.bentley.com/schemas/Bentley.ECXML.3.2">
+          <ECEntityClass typeName="MyClass">
+            <ECProperty propertyName="A" typeName="binary"/>
+          </ECEntityClass>
+          <ECRelationshipClass typeName="MyRelationshipClass" modifier="None" strength="referencing">
+              <Source multiplicity="(0..*)" roleLabel="uses section" polymorphic="false">
+                  <Class class="MyClass"/>
+              </Source>
+              <Target multiplicity="(0..1)" roleLabel="is part of built up section" polymorphic="true">
+                  <Class class="MyClass"/>
+              </Target>
+          </ECRelationshipClass>
+        </ECSchema>
+        )schema"
+    };
+    ECSchemaReadContextPtr leftContext = InitializeReadContextWithAllSchemas(leftSchemasXml);
+    bvector<ECN::ECSchemaCP> leftSchemas = leftContext->GetCache().GetSchemas();
+
+    bvector<Utf8CP> rightSchemasXml {
+      R"schema(<?xml version='1.0' encoding='utf-8' ?>
+        <ECSchema schemaName="MySchema" alias="mys" version="01.00.01" xmlns="http://www.bentley.com/schemas/Bentley.ECXML.3.2">
+          <ECEntityClass typeName="MyClass">
+            <ECProperty propertyName="A" typeName="binary"/>
+          </ECEntityClass>
+          <ECRelationshipClass typeName="MyRelationshipClass" modifier="None" strength="referencing">
+              <Source multiplicity="(0..*)" roleLabel="uses section *NEW*" polymorphic="false">
+                  <Class class="MyClass"/>
+              </Source>
+              <Target multiplicity="(0..1)" roleLabel="is part of built up section" polymorphic="true">
+                  <Class class="MyClass"/>
+              </Target>
+          </ECRelationshipClass>
+        </ECSchema>
+        )schema"
+    };
+    ECSchemaReadContextPtr rightContext = InitializeReadContextWithAllSchemas(rightSchemasXml);
+    bvector<ECN::ECSchemaCP> rightSchemas = rightContext->GetCache().GetSchemas();
+    
+    SchemaMergeResult result;
+    EXPECT_EQ(BentleyStatus::SUCCESS, SchemaMerger::MergeSchemas(result, leftSchemas, rightSchemas));
+
+    // Compare result
+    bvector<Utf8CP> expectedSchemasXml {
+      R"schema(<?xml version='1.0' encoding='utf-8' ?>
+        <ECSchema schemaName="MySchema" alias="mys" version="01.00.01" xmlns="http://www.bentley.com/schemas/Bentley.ECXML.3.2">
+          <ECEntityClass typeName="MyClass">
+            <ECProperty propertyName="A" typeName="binary"/>
+          </ECEntityClass>
+          <ECRelationshipClass typeName="MyRelationshipClass" modifier="None" strength="referencing">
+              <Source multiplicity="(0..*)" roleLabel="uses section" polymorphic="false">
+                  <Class class="MyClass"/>
+              </Source>
+              <Target multiplicity="(0..1)" roleLabel="is part of built up section" polymorphic="true">
+                  <Class class="MyClass"/>
+              </Target>
+          </ECRelationshipClass>
+        </ECSchema>
+        )schema"
+    };
+
+    CompareResults(expectedSchemasXml, result);
+    }
+
+/*---------------------------------------------------------------------------------**//**
+* @bsitest
++---------------+---------------+---------------+---------------+---------------+------*/
+TEST_F(SchemaMergerTests, MergeRelationshipConstraints)
+    {
+    // Initialize two sets of schemas
+    bvector<Utf8CP> leftSchemasXml {
+      R"schema(<?xml version='1.0' encoding='utf-8' ?>
+        <ECSchema schemaName="MySchema" alias="mys" version="01.00.00" xmlns="http://www.bentley.com/schemas/Bentley.ECXML.3.2">
+          <ECEntityClass typeName="ABase">
+          </ECEntityClass>
+          <ECEntityClass typeName="A1">
+            <BaseClass>ABase</BaseClass>
+          </ECEntityClass>
+          <ECEntityClass typeName="A2">
+            <BaseClass>ABase</BaseClass>
+          </ECEntityClass>
+          <ECEntityClass typeName="A3">
+            <BaseClass>ABase</BaseClass>
+          </ECEntityClass>
+          <ECRelationshipClass typeName="MyRelationshipClass" modifier="None" strength="referencing">
+              <Source multiplicity="(0..*)" roleLabel="uses section" polymorphic="true" abstractConstraint="ABase">
+                  <Class class="A1"/>
+                  <Class class="A2"/>
+              </Source>
+              <Target multiplicity="(0..1)" roleLabel="is part of built up section" polymorphic="true" abstractConstraint="ABase">
+                  <Class class="A2"/>
+                  <Class class="A3"/>
+              </Target>
+          </ECRelationshipClass>
+        </ECSchema>
+        )schema"
+    };
+    ECSchemaReadContextPtr leftContext = InitializeReadContextWithAllSchemas(leftSchemasXml);
+    bvector<ECN::ECSchemaCP> leftSchemas = leftContext->GetCache().GetSchemas();
+
+    bvector<Utf8CP> rightSchemasXml {
+      R"schema(<?xml version='1.0' encoding='utf-8' ?>
+        <ECSchema schemaName="MySchema" alias="mys" version="01.00.01" xmlns="http://www.bentley.com/schemas/Bentley.ECXML.3.2">
+          <ECEntityClass typeName="ABase">
+          </ECEntityClass>
+          <ECEntityClass typeName="A1">
+            <BaseClass>ABase</BaseClass>
+          </ECEntityClass>
+          <ECEntityClass typeName="A2">
+            <BaseClass>ABase</BaseClass>
+          </ECEntityClass>
+          <ECEntityClass typeName="A4">
+            <BaseClass>ABase</BaseClass>
+          </ECEntityClass>
+          <ECRelationshipClass typeName="MyRelationshipClass" modifier="None" strength="referencing" >
+              <Source multiplicity="(0..*)" roleLabel="uses section" polymorphic="true" abstractConstraint="ABase">
+                  <Class class="A1"/>
+                  <Class class="A4"/>
+              </Source>
+              <Target multiplicity="(0..1)" roleLabel="is part of built up section" polymorphic="true" abstractConstraint="ABase">
+                  <Class class="A2"/>
+                  <Class class="A4"/>
+              </Target>
+          </ECRelationshipClass>
+        </ECSchema>
+        )schema"
+    };
+    ECSchemaReadContextPtr rightContext = InitializeReadContextWithAllSchemas(rightSchemasXml);
+    bvector<ECN::ECSchemaCP> rightSchemas = rightContext->GetCache().GetSchemas();
+    
+    SchemaMergeResult result;
+    EXPECT_EQ(BentleyStatus::SUCCESS, SchemaMerger::MergeSchemas(result, leftSchemas, rightSchemas));
+
+    // Compare result
+    bvector<Utf8CP> expectedSchemasXml {
+      R"schema(<?xml version='1.0' encoding='utf-8' ?>
+        <ECSchema schemaName="MySchema" alias="mys" version="01.00.01" xmlns="http://www.bentley.com/schemas/Bentley.ECXML.3.2">
+          <ECEntityClass typeName="ABase">
+          </ECEntityClass>
+          <ECEntityClass typeName="A1">
+            <BaseClass>ABase</BaseClass>
+          </ECEntityClass>
+          <ECEntityClass typeName="A2">
+            <BaseClass>ABase</BaseClass>
+          </ECEntityClass>
+          <ECEntityClass typeName="A3">
+            <BaseClass>ABase</BaseClass>
+          </ECEntityClass>
+          <ECEntityClass typeName="A4">
+            <BaseClass>ABase</BaseClass>
+          </ECEntityClass>
+          <ECRelationshipClass typeName="MyRelationshipClass" modifier="None" strength="referencing">
+              <Source multiplicity="(0..*)" roleLabel="uses section" polymorphic="true" abstractConstraint="ABase">
+                  <Class class="A1"/>
+                  <Class class="A2"/>
+                  <Class class="A4"/>
+              </Source>
+              <Target multiplicity="(0..1)" roleLabel="is part of built up section" polymorphic="true" abstractConstraint="ABase">
+                  <Class class="A2"/>
+                  <Class class="A3"/>
+                  <Class class="A4"/>
+              </Target>
+          </ECRelationshipClass>
+        </ECSchema>
+        )schema"
+    };
+
+    CompareResults(expectedSchemasXml, result);
+    }
+
+/*---------------------------------------------------------------------------------**//**
+* @bsitest
++---------------+---------------+---------------+---------------+---------------+------*/
+TEST_F(SchemaMergerTests, ChangeAbstractConstraint)
+    {
+    // Initialize two sets of schemas
+    bvector<Utf8CP> leftSchemasXml {
+      R"schema(<?xml version='1.0' encoding='utf-8' ?>
+        <ECSchema schemaName="MySchema" alias="mys" version="01.00.00" xmlns="http://www.bentley.com/schemas/Bentley.ECXML.3.2">
+          <ECEntityClass typeName="ABase">
+          </ECEntityClass>
+          <ECEntityClass typeName="A1">
+            <BaseClass>ABase</BaseClass>
+          </ECEntityClass>
+          <ECEntityClass typeName="A2">
+            <BaseClass>ABase</BaseClass>
+          </ECEntityClass>
+          <ECRelationshipClass typeName="MyRelationshipClass" modifier="None" strength="referencing">
+              <Source multiplicity="(0..*)" roleLabel="uses section" polymorphic="true" abstractConstraint="ABase">
+                  <Class class="A1"/>
+              </Source>
+              <Target multiplicity="(0..1)" roleLabel="is part of built up section" polymorphic="true" abstractConstraint="ABase">
+                  <Class class="A2"/>
+              </Target>
+          </ECRelationshipClass>
+        </ECSchema>
+        )schema"
+    };
+    ECSchemaReadContextPtr leftContext = InitializeReadContextWithAllSchemas(leftSchemasXml);
+    bvector<ECN::ECSchemaCP> leftSchemas = leftContext->GetCache().GetSchemas();
+
+    bvector<Utf8CP> rightSchemasXml {
+      R"schema(<?xml version='1.0' encoding='utf-8' ?>
+        <ECSchema schemaName="MySchema" alias="mys" version="01.00.01" xmlns="http://www.bentley.com/schemas/Bentley.ECXML.3.2">
+          <ECEntityClass typeName="ABaseBase">
+          </ECEntityClass>
+          <ECEntityClass typeName="ABase">
+            <BaseClass>ABaseBase</BaseClass>
+          </ECEntityClass>
+          <ECEntityClass typeName="A1">
+            <BaseClass>ABase</BaseClass>
+          </ECEntityClass>
+          <ECEntityClass typeName="A2">
+            <BaseClass>ABase</BaseClass>
+          </ECEntityClass>
+          <ECRelationshipClass typeName="MyRelationshipClass" modifier="None" strength="referencing" >
+              <Source multiplicity="(0..*)" roleLabel="uses section" polymorphic="true" abstractConstraint="ABaseBase">
+                  <Class class="A1"/>
+              </Source>
+              <Target multiplicity="(0..1)" roleLabel="is part of built up section" polymorphic="true" abstractConstraint="ABaseBase">
+                  <Class class="A2"/>
+              </Target>
+          </ECRelationshipClass>
+        </ECSchema>
+        )schema"
+    };
+    ECSchemaReadContextPtr rightContext = InitializeReadContextWithAllSchemas(rightSchemasXml);
+    bvector<ECN::ECSchemaCP> rightSchemas = rightContext->GetCache().GetSchemas();
+    
+    SchemaMergeResult result;
+    EXPECT_EQ(BentleyStatus::SUCCESS, SchemaMerger::MergeSchemas(result, leftSchemas, rightSchemas));
+
+    // Compare result
+    bvector<Utf8CP> expectedSchemasXml {
+      R"schema(<?xml version='1.0' encoding='utf-8' ?>
+        <ECSchema schemaName="MySchema" alias="mys" version="01.00.01" xmlns="http://www.bentley.com/schemas/Bentley.ECXML.3.2">
+          <ECEntityClass typeName="ABaseBase">
+          </ECEntityClass>
+          <ECEntityClass typeName="ABase">
+            <BaseClass>ABaseBase</BaseClass>
+          </ECEntityClass>
+          <ECEntityClass typeName="A1">
+            <BaseClass>ABase</BaseClass>
+          </ECEntityClass>
+          <ECEntityClass typeName="A2">
+            <BaseClass>ABase</BaseClass>
+          </ECEntityClass>
+          <ECRelationshipClass typeName="MyRelationshipClass" modifier="None" strength="referencing" >
+              <Source multiplicity="(0..*)" roleLabel="uses section" polymorphic="true" abstractConstraint="ABaseBase">
+                  <Class class="A1"/>
+              </Source>
+              <Target multiplicity="(0..1)" roleLabel="is part of built up section" polymorphic="true" abstractConstraint="ABaseBase">
+                  <Class class="A2"/>
+              </Target>
+          </ECRelationshipClass>
+        </ECSchema>
+        )schema"
+    };
+
+    CompareResults(expectedSchemasXml, result);
+    }
+
+/*---------------------------------------------------------------------------------**//**
+* @bsitest
++---------------+---------------+---------------+---------------+---------------+------*/
+TEST_F(SchemaMergerTests, ChangeAbstractConstraint_InvalidCase)
+    {
+    // Initialize two sets of schemas
+    bvector<Utf8CP> leftSchemasXml {
+      R"schema(<?xml version='1.0' encoding='utf-8' ?>
+        <ECSchema schemaName="MySchema" alias="mys" version="01.00.00" xmlns="http://www.bentley.com/schemas/Bentley.ECXML.3.2">
+          <ECEntityClass typeName="ABase" />
+          <ECEntityClass typeName="ABase2" />
+          <ECEntityClass typeName="A1">
+            <BaseClass>ABase</BaseClass>
+          </ECEntityClass>
+          <ECEntityClass typeName="A2">
+            <BaseClass>ABase2</BaseClass>
+          </ECEntityClass>
+          <ECRelationshipClass typeName="MyRelationshipClass" modifier="None" strength="referencing">
+              <Source multiplicity="(0..*)" roleLabel="uses section" polymorphic="true" abstractConstraint="ABase">
+                  <Class class="A1"/>
+              </Source>
+              <Target multiplicity="(0..1)" roleLabel="is part of built up section" polymorphic="true" abstractConstraint="ABase">
+                  <Class class="A1"/>
+              </Target>
+          </ECRelationshipClass>
+        </ECSchema>
+        )schema"
+    };
+    ECSchemaReadContextPtr leftContext = InitializeReadContextWithAllSchemas(leftSchemasXml);
+    bvector<ECN::ECSchemaCP> leftSchemas = leftContext->GetCache().GetSchemas();
+
+    bvector<Utf8CP> rightSchemasXml {
+      R"schema(<?xml version='1.0' encoding='utf-8' ?>
+        <ECSchema schemaName="MySchema" alias="mys" version="01.00.01" xmlns="http://www.bentley.com/schemas/Bentley.ECXML.3.2">
+          <ECEntityClass typeName="ABase" />
+          <ECEntityClass typeName="ABase2" />
+          <ECEntityClass typeName="A1">
+            <BaseClass>ABase</BaseClass>
+          </ECEntityClass>
+          <ECEntityClass typeName="A2">
+            <BaseClass>ABase2</BaseClass>
+          </ECEntityClass>
+          <ECRelationshipClass typeName="MyRelationshipClass" modifier="None" strength="referencing">
+              <Source multiplicity="(0..*)" roleLabel="uses section" polymorphic="true" abstractConstraint="ABase">
+                  <Class class="A1"/>
+              </Source>
+              <Target multiplicity="(0..1)" roleLabel="is part of built up section" polymorphic="true" abstractConstraint="ABase2">
+                  <Class class="A2"/>
+              </Target>
+          </ECRelationshipClass>
+        </ECSchema>
+        )schema"
+    };
+    ECSchemaReadContextPtr rightContext = InitializeReadContextWithAllSchemas(rightSchemasXml);
+    bvector<ECN::ECSchemaCP> rightSchemas = rightContext->GetCache().GetSchemas();
+    
+    SchemaMergeResult result;
+    MergerTestIssueListener issues;
+    result.AddIssueListener(issues);
+    EXPECT_EQ(BentleyStatus::ERROR, SchemaMerger::MergeSchemas(result, leftSchemas, rightSchemas));
+
+    // Compare issues
+    bvector<Utf8String> expectedIssues { "Setting AbstractConstraint on MySchema:MyRelationshipClass failed. Was trying to set to MySchema:ABase2." };
+    CompareIssues(expectedIssues, issues.m_issues);
+
+    }
+
+/*---------------------------------------------------------------------------------**//**
+* @bsitest
++---------------+---------------+---------------+---------------+---------------+------*/
+TEST_F(SchemaMergerTests, OriginalXmlVersion)
+    {
+    // Initialize two sets of schemas
+    bvector<Utf8CP> schemas32Xml {
+      R"schema(<?xml version='1.0' encoding='utf-8' ?>
+        <ECSchema schemaName="SchemaMergeA" alias="sma" version="01.00.00" displayLabel="Schema Merge Test Schema" xmlns="http://www.bentley.com/schemas/Bentley.ECXML.3.2">
+          <ECEntityClass typeName="C" />
+        </ECSchema>
+        )schema"
+    };
+    ECSchemaReadContextPtr context32 = InitializeReadContextWithAllSchemas(schemas32Xml);
+    bvector<ECN::ECSchemaCP> schemas32 = context32->GetCache().GetSchemas();
+    ECSchemaCP schema32 = schemas32[0];
+
+    bvector<Utf8CP> schemas31Xml {
+      R"schema(<?xml version='1.0' encoding='utf-8' ?>
+        <ECSchema schemaName="SchemaMergeA" alias="sma" version="01.00.00" xmlns="http://www.bentley.com/schemas/Bentley.ECXML.3.1">
+          <ECEntityClass typeName="C" />
+        </ECSchema>
+        )schema"
+    };
+    ECSchemaReadContextPtr context31 = InitializeReadContextWithAllSchemas(schemas31Xml);
+    bvector<ECN::ECSchemaCP> schemas31 = context31->GetCache().GetSchemas();
+    ECSchemaCP schema31 = schemas31[0];
+
+    EXPECT_EQ(3, schema32->GetOriginalECXmlVersionMajor());
+    EXPECT_EQ(2, schema32->GetOriginalECXmlVersionMinor());
+    EXPECT_EQ(3, schema31->GetOriginalECXmlVersionMajor());
+    EXPECT_EQ(1, schema31->GetOriginalECXmlVersionMinor());
+    
+    //merge the schemas
+    {
+    SchemaMergeResult result;
+    EXPECT_EQ(BentleyStatus::SUCCESS, SchemaMerger::MergeSchemas(result, schemas32, schemas31));
+
+    auto mergedSchema = result.GetSchema("SchemaMergeA");
+    EXPECT_EQ(3, mergedSchema->GetOriginalECXmlVersionMajor());
+    EXPECT_EQ(2, mergedSchema->GetOriginalECXmlVersionMinor());
+    }
+
+    {
+    SchemaMergeResult result;
+    EXPECT_EQ(BentleyStatus::SUCCESS, SchemaMerger::MergeSchemas(result, schemas31, schemas32));
+
+    auto mergedSchema = result.GetSchema("SchemaMergeA");
+    EXPECT_EQ(3, mergedSchema->GetOriginalECXmlVersionMajor());
+    EXPECT_EQ(2, mergedSchema->GetOriginalECXmlVersionMinor());
+    }
+
+    //do another run with two 3.1 schemas, containing a different class so we actually merge.
+    bvector<Utf8CP> schemas31Xml_ {
+      R"schema(<?xml version='1.0' encoding='utf-8' ?>
+        <ECSchema schemaName="SchemaMergeA" alias="sma" version="01.00.00" xmlns="http://www.bentley.com/schemas/Bentley.ECXML.3.1">
+          <ECEntityClass typeName="A" />
+        </ECSchema>
+        )schema"
+    };
+    ECSchemaReadContextPtr context31_ = InitializeReadContextWithAllSchemas(schemas31Xml_);
+    bvector<ECN::ECSchemaCP> schemas31_ = context31_->GetCache().GetSchemas();
+
+    {
+    SchemaMergeResult result;
+    EXPECT_EQ(BentleyStatus::SUCCESS, SchemaMerger::MergeSchemas(result, schemas31, schemas31_));
+
+    auto mergedSchema = result.GetSchema("SchemaMergeA");
+    EXPECT_EQ(3, mergedSchema->GetOriginalECXmlVersionMajor());
+    EXPECT_EQ(1, mergedSchema->GetOriginalECXmlVersionMinor());
+    }
+    }
+
+//---------------------------------------------------------------------------------------
+// @bsimethod
+//---------------+---------------+---------------+---------------+---------------+-------
+TEST_F(SchemaMergerTests, CustomAttributesAddedFromReferencedSchema)
+    {
+    bvector<Utf8CP> leftSchemasXml {
+      R"schema(<?xml version='1.0' encoding='utf-8' ?>
+        <ECSchema schemaName="RefMergeA" alias="refa" version="01.00.00" displayLabel="Schema Merge Ref Schema" xmlns="http://www.bentley.com/schemas/Bentley.ECXML.3.2">
+          <ECCustomAttributeClass typeName="isPhysical" />
+        </ECSchema>
+       )schema",
+      R"schema(<?xml version='1.0' encoding='utf-8' ?>
+        <ECSchema schemaName="SchemaMergeA" alias="sma" version="01.00.00" displayLabel="Schema Merge Test Schema" xmlns="http://www.bentley.com/schemas/Bentley.ECXML.3.2">
+          <ECSchemaReference name="RefMergeA" version="01.00.00" alias="refa" />
+          <ECEntityClass typeName="A" />
+          <ECEntityClass typeName="B">
+            <ECProperty propertyName="foo" typeName="string"/>
+          </ECEntityClass> 
+          <ECEntityClass typeName="C">
+            <ECCustomAttributes>
+              <isPhysical xmlns="RefMergeA.01.00.00" />
+            </ECCustomAttributes>
+          </ECEntityClass>
+          <ECStructClass typeName="D" />
+        </ECSchema>
+        )schema"
+        };
+    ECSchemaReadContextPtr leftContext = InitializeReadContextWithAllSchemas(leftSchemasXml);
+    bvector<ECN::ECSchemaCP> leftSchemas = leftContext->GetCache().GetSchemas();
+
+    bvector<Utf8CP> rightSchemasXml {
+      R"schema(<?xml version='1.0' encoding='utf-8' ?>
+        <ECSchema schemaName="RefMergeA" alias="refa" version="01.00.00" displayLabel="Schema Merge Ref Schema" xmlns="http://www.bentley.com/schemas/Bentley.ECXML.3.2">
+          <ECCustomAttributeClass typeName="isPhysical" />
+          <ECCustomAttributeClass typeName="isVisible" />
+        </ECSchema>
+       )schema",
+      R"schema(<?xml version='1.0' encoding='utf-8' ?>
+        <ECSchema schemaName="SchemaMergeA" alias="sma" version="01.00.00" displayLabel="Schema Merge Test Schema" xmlns="http://www.bentley.com/schemas/Bentley.ECXML.3.2">
+          <ECSchemaReference name="CoreCustomAttributes" version="01.00.03" alias="CoreCA"/>
+          <ECSchemaReference name="RefMergeA" version="01.00.00" alias="refa" />
+          <ECCustomAttributes>
+            <DynamicSchema xmlns="CoreCustomAttributes.01.00.03"/>
+          </ECCustomAttributes>
+          <ECEntityClass typeName="A">
+            <ECCustomAttributes>
+              <isVisible xmlns="RefMergeA.01.00.00" />
+              <HiddenClass xmlns="CoreCustomAttributes.01.00.03"/>
+            </ECCustomAttributes>
+          </ECEntityClass>
+          <ECEntityClass typeName="B">
+            <ECProperty propertyName="foo" typeName="string">
+              <ECCustomAttributes>
+                <HiddenProperty xmlns="CoreCustomAttributes.01.00.03"/>
+              </ECCustomAttributes>
+            </ECProperty>
+          </ECEntityClass> 
+          <ECEntityClass typeName="E">
+            <ECCustomAttributes>
+              <isVisible xmlns="RefMergeA.01.00.00" />
+            </ECCustomAttributes>
+          </ECEntityClass>
+        </ECSchema>
+        )schema"
+        };
+    ECSchemaReadContextPtr rightContext = InitializeReadContextWithAllSchemas(rightSchemasXml);
+    bvector<ECN::ECSchemaCP> rightSchemas = rightContext->GetCache().GetSchemas();
+
+    //merge the schemas
+    SchemaMergeResult result;
+    EXPECT_EQ(BentleyStatus::SUCCESS, SchemaMerger::MergeSchemas(result, leftSchemas, rightSchemas));
+
+    result.GetSchemaCache().DropSchema(result.GetSchema("CoreCustomAttributes")->GetSchemaKey());
+    // Compare result
+    bvector<Utf8CP> expectedSchemasXml {
+      R"schema(<?xml version='1.0' encoding='utf-8' ?>
+        <ECSchema schemaName="RefMergeA" alias="refa" version="01.00.00" displayLabel="Schema Merge Ref Schema" xmlns="http://www.bentley.com/schemas/Bentley.ECXML.3.2">
+          <ECCustomAttributeClass typeName="isPhysical" />
+          <ECCustomAttributeClass typeName="isVisible" />
+        </ECSchema>
+       )schema",
+      R"schema(<?xml version='1.0' encoding='utf-8' ?>
+        <ECSchema schemaName="SchemaMergeA" alias="sma" version="01.00.00" displayLabel="Schema Merge Test Schema" xmlns="http://www.bentley.com/schemas/Bentley.ECXML.3.2">
+          <ECSchemaReference name="CoreCustomAttributes" version="01.00.03" alias="CoreCA"/>
+          <ECSchemaReference name="RefMergeA" version="01.00.00" alias="refa" />
+          <ECCustomAttributes>
+            <DynamicSchema xmlns="CoreCustomAttributes.01.00.03"/>
+          </ECCustomAttributes>
+          <ECEntityClass typeName="A">
+            <ECCustomAttributes>
+              <isVisible xmlns="RefMergeA.01.00.00" />
+              <HiddenClass xmlns="CoreCustomAttributes.01.00.03"/>
+            </ECCustomAttributes>
+          </ECEntityClass>
+          <ECEntityClass typeName="B">
+            <ECProperty propertyName="foo" typeName="string">
+              <ECCustomAttributes>
+                <HiddenProperty xmlns="CoreCustomAttributes.01.00.03"/>
+              </ECCustomAttributes>
+            </ECProperty>
+          </ECEntityClass> 
+          <ECEntityClass typeName="C">
+            <ECCustomAttributes>
+              <isPhysical xmlns="RefMergeA.01.00.00" />
+            </ECCustomAttributes>
+          </ECEntityClass>
+          <ECStructClass typeName="D" />
+          <ECEntityClass typeName="E">
+            <ECCustomAttributes>
+              <isVisible xmlns="RefMergeA.01.00.00" />
+            </ECCustomAttributes>
+          </ECEntityClass>
+        </ECSchema>
+        )schema"
+        };
+
+    CompareResults(expectedSchemasXml, result);
+    }
+
+
+//---------------------------------------------------------------------------------------
+// @bsimethod
+//---------------+---------------+---------------+---------------+---------------+-------
+TEST_F(SchemaMergerTests, CustomAttributesAddedLocalSchema)
+    {
+    bvector<Utf8CP> leftSchemasXml {
+      R"schema(<?xml version='1.0' encoding='utf-8' ?>
+        <ECSchema schemaName="SchemaMergeA" alias="sma" version="01.00.00" displayLabel="Schema Merge Test Schema" xmlns="http://www.bentley.com/schemas/Bentley.ECXML.3.2">
+          <ECCustomAttributeClass typeName="isPhysical" />
+          <ECEntityClass typeName="A" />
+          <ECEntityClass typeName="B">
+            <ECProperty propertyName="foo" typeName="string"/>
+          </ECEntityClass> 
+          <ECEntityClass typeName="C">
+            <ECCustomAttributes>
+              <isPhysical xmlns="SchemaMergeA.01.00.00" />
+            </ECCustomAttributes>
+          </ECEntityClass>
+          <ECStructClass typeName="D" />
+        </ECSchema>
+        )schema"
+        };
+    ECSchemaReadContextPtr leftContext = InitializeReadContextWithAllSchemas(leftSchemasXml);
+    bvector<ECN::ECSchemaCP> leftSchemas = leftContext->GetCache().GetSchemas();
+
+    bvector<Utf8CP> rightSchemasXml {
+      R"schema(<?xml version='1.0' encoding='utf-8' ?>
+        <ECSchema schemaName="SchemaMergeA" alias="sma" version="01.00.00" displayLabel="Schema Merge Test Schema" xmlns="http://www.bentley.com/schemas/Bentley.ECXML.3.2">
+          <ECSchemaReference name="CoreCustomAttributes" version="01.00.03" alias="CoreCA"/>
+          <ECCustomAttributes>
+            <DynamicSchema xmlns="CoreCustomAttributes.01.00.03"/>
+          </ECCustomAttributes>
+          <ECCustomAttributeClass typeName="isPhysical" />
+          <ECCustomAttributeClass typeName="isVisible" />
+          <ECEntityClass typeName="A">
+            <ECCustomAttributes>
+              <isVisible xmlns="SchemaMergeA.01.00.00" />
+              <HiddenClass xmlns="CoreCustomAttributes.01.00.03"/>
+            </ECCustomAttributes>
+          </ECEntityClass>
+          <ECEntityClass typeName="B">
+            <ECProperty propertyName="foo" typeName="string">
+              <ECCustomAttributes>
+                <HiddenProperty xmlns="CoreCustomAttributes.01.00.03"/>
+              </ECCustomAttributes>
+            </ECProperty>
+          </ECEntityClass> 
+          <ECEntityClass typeName="E">
+            <ECCustomAttributes>
+              <isVisible xmlns="SchemaMergeA.01.00.00" />
+            </ECCustomAttributes>
+          </ECEntityClass>
+        </ECSchema>
+        )schema"
+        };
+    ECSchemaReadContextPtr rightContext = InitializeReadContextWithAllSchemas(rightSchemasXml);
+    bvector<ECN::ECSchemaCP> rightSchemas = rightContext->GetCache().GetSchemas();
+
+    //merge the schemas
+    SchemaMergeResult result;
+    EXPECT_EQ(BentleyStatus::SUCCESS, SchemaMerger::MergeSchemas(result, leftSchemas, rightSchemas));
+
+    result.GetSchemaCache().DropSchema(result.GetSchema("CoreCustomAttributes")->GetSchemaKey());
+    // Compare result
+    bvector<Utf8CP> expectedSchemasXml {
+      R"schema(<?xml version='1.0' encoding='utf-8' ?>
+        <ECSchema schemaName="SchemaMergeA" alias="sma" version="01.00.00" displayLabel="Schema Merge Test Schema" xmlns="http://www.bentley.com/schemas/Bentley.ECXML.3.2">
+          <ECSchemaReference name="CoreCustomAttributes" version="01.00.03" alias="CoreCA"/>
+          <ECCustomAttributes>
+            <DynamicSchema xmlns="CoreCustomAttributes.01.00.03"/>
+          </ECCustomAttributes>
+          <ECCustomAttributeClass typeName="isPhysical" />
+          <ECCustomAttributeClass typeName="isVisible" />
+          <ECEntityClass typeName="A">
+            <ECCustomAttributes>
+              <isVisible xmlns="SchemaMergeA.01.00.00" />
+              <HiddenClass xmlns="CoreCustomAttributes.01.00.03"/>
+            </ECCustomAttributes>
+          </ECEntityClass>
+          <ECEntityClass typeName="B">
+            <ECProperty propertyName="foo" typeName="string">
+              <ECCustomAttributes>
+                <HiddenProperty xmlns="CoreCustomAttributes.01.00.03"/>
+              </ECCustomAttributes>
+            </ECProperty>
+          </ECEntityClass> 
+          <ECEntityClass typeName="C">
+            <ECCustomAttributes>
+              <isPhysical xmlns="SchemaMergeA.01.00.00" />
+            </ECCustomAttributes>
+          </ECEntityClass>
+          <ECStructClass typeName="D" />
+          <ECEntityClass typeName="E">
+            <ECCustomAttributes>
+              <isVisible xmlns="SchemaMergeA.01.00.00" />
+            </ECCustomAttributes>
+          </ECEntityClass>
+        </ECSchema>
+        )schema"
+        };
+
+    CompareResults(expectedSchemasXml, result);
+    }
+
+  TEST_F(SchemaMergerTests, TestPreferRightSideDisplayLabelSchemaMergerFlag)
+    {
+    // Initialize two sets of schemas
+    bvector<Utf8CP> leftSchemaXml {
+      R"schema(<?xml version='1.0' encoding='utf-8'?>
+      <ECSchema schemaName='MySchema' alias='mys' version='01.00.00' displayLabel='Initial Schema Display Label' xmlns='http://www.bentley.com/schemas/Bentley.ECXML.3.2'>
+        <ECEntityClass typeName='MyEntity' displayLabel='Initial MyEntity Label'>
+           <ECProperty propertyName='A' typeName='string' displayLabel='Initial Property 1' />
+        </ECEntityClass>
+        <ECStructClass typeName='MyStruct' displayLabel='Initial MyStruct Label'/>
+        <ECCustomAttributeClass typeName='CustomAttrib' description='CustomAttribute' displayLabel='Initial CA' />
+        <ECEnumeration typeName='MyEnum1' backingTypeName='int' isStrict='true'>
+          <ECEnumerator name='a' value='0' displayLabel='Initial Enum'/>
+        </ECEnumeration>
+        <Phenomenon typeName='LENGTH' definition='LENGTH' displayLabel='Initial Phenomenon' />
+        <UnitSystem typeName='SI' displayLabel='Initial UnitSystem' />
+        <Unit typeName='M' phenomenon='LENGTH' unitSystem='SI' definition='M' denominator='10.0' displayLabel='Old M' />
+        <Format typeName='Format1' type='decimal' precision='6' formatTraits='keepSingleZero|keepDecimalPoint|showUnitLabel' displayLabel='Initial Format'/>
+        <KindOfQuantity typeName='MYLENGTH' displayLabel='Initial KOQ' persistenceUnit='M' presentationUnits='Format1[M]' relativeError='0.0001' />
+      </ECSchema>)schema"};
+
+    bvector<Utf8CP> rightSchemaXml {
+      R"schema(<?xml version='1.0' encoding='utf-8'?>
+      <ECSchema schemaName='MySchema' alias='mys' version='01.00.01' description='Description' displayLabel='New Display Label' xmlns='http://www.bentley.com/schemas/Bentley.ECXML.3.2'>
+        <ECEntityClass typeName='MyEntity' description='Entity Description' displayLabel='New MyEntity Label' modifier='Abstract'>
+          <ECProperty propertyName='A' typeName='string' displayLabel='New Property 1' />
+        </ECEntityClass>
+        <ECStructClass typeName='MyStruct' description='Struct Description' displayLabel='New MyStruct Label' modifier='Abstract'>
+          <ECProperty propertyName='B' typeName='string' displayLabel='New Property 2' />
+        </ECStructClass>
+        <ECCustomAttributeClass typeName='CustomAttrib' description='CustomAttribute' displayLabel='New CA' />
+        <ECEnumeration typeName='MyEnum1' backingTypeName='int' isStrict='true'>
+          <ECEnumerator name='a' value='0' displayLabel='New Enum'/>
+        </ECEnumeration>
+        <Phenomenon typeName='LENGTH' definition='LENGTH' displayLabel='New Phenomenon' />
+        <UnitSystem typeName='SI' displayLabel='New UnitSystem' />
+        <Unit typeName='M' phenomenon='LENGTH' unitSystem='SI' definition='M' denominator='10.0' displayLabel='New M' />
+        <Format typeName='Format1' type='decimal' precision='6' formatTraits='keepSingleZero|keepDecimalPoint|showUnitLabel' displayLabel='New Format'/>
+        <KindOfQuantity typeName='MYLENGTH' displayLabel='New KOQ' persistenceUnit='M' presentationUnits='Format1[M]' relativeError='0.0001' />
+      </ECSchema>)schema"};
+
+    // Schemas to compare against
+    bvector<Utf8CP> expectedSchemaXmlLabelNotUpdated {
+      R"schema(<?xml version='1.0' encoding='utf-8'?>'
+      <ECSchema schemaName='MySchema' alias='mys' version='01.00.01' description='Description' displayLabel='Initial Schema Display Label' xmlns='http://www.bentley.com/schemas/Bentley.ECXML.3.2'>
+        <ECEntityClass typeName='MyEntity' description='Entity Description' displayLabel='Initial MyEntity Label' modifier='Abstract'>
+          <ECProperty propertyName='A' typeName='string' displayLabel='Initial Property 1' />
+        </ECEntityClass>
+        <ECStructClass typeName='MyStruct' description='Struct Description' displayLabel='Initial MyStruct Label' modifier='Abstract'>
+          <ECProperty propertyName='B' typeName='string' displayLabel='New Property 2' />
+        </ECStructClass>
+        <ECCustomAttributeClass typeName='CustomAttrib' description='CustomAttribute' displayLabel='Initial CA' />
+        <ECEnumeration typeName='MyEnum1' backingTypeName='int' isStrict='true'>
+          <ECEnumerator name='a' value='0' displayLabel='Initial Enum'/>
+        </ECEnumeration>
+        <Phenomenon typeName='LENGTH' definition='LENGTH' displayLabel='Initial Phenomenon' />
+        <UnitSystem typeName='SI' displayLabel='Initial UnitSystem' />
+        <Unit typeName='M' phenomenon='LENGTH' unitSystem='SI' definition='M' denominator='10.0' displayLabel='Old M' />
+        <Format typeName='Format1' type='decimal' precision='6' formatTraits='keepSingleZero|keepDecimalPoint|showUnitLabel' displayLabel='Initial Format'/>
+        <KindOfQuantity typeName='MYLENGTH' displayLabel='Initial KOQ' persistenceUnit='M' presentationUnits='Format1[M]' relativeError='0.0001' />
+      </ECSchema>)schema"};
+
+    bvector<Utf8CP> expectedSchemaXmlLabelUpdated {
+      R"schema(<?xml version='1.0' encoding='utf-8' ?>'
+      <ECSchema schemaName='MySchema' alias='mys' version='01.00.01' description='Description' displayLabel='New Display Label' xmlns='http://www.bentley.com/schemas/Bentley.ECXML.3.2'>
+        <ECEntityClass typeName='MyEntity' description='Entity Description' displayLabel='New MyEntity Label' modifier='Abstract'>
+          <ECProperty propertyName='A' typeName='string' displayLabel='New Property 1' />
+        </ECEntityClass>
+        <ECStructClass typeName='MyStruct' description='Struct Description' displayLabel='New MyStruct Label' modifier='Abstract'>
+          <ECProperty propertyName='B' typeName='string' displayLabel='New Property 2' />
+        </ECStructClass>
+        <ECCustomAttributeClass typeName='CustomAttrib' description='CustomAttribute' displayLabel='New CA' />
+        <ECEnumeration typeName='MyEnum1' backingTypeName='int' isStrict='true'>
+          <ECEnumerator name='a' value='0' displayLabel='New Enum'/>
+        </ECEnumeration>
+        <Phenomenon typeName='LENGTH' definition='LENGTH' displayLabel='New Phenomenon' />
+        <UnitSystem typeName='SI' displayLabel='New UnitSystem' />
+        <Unit typeName='M' phenomenon='LENGTH' unitSystem='SI' definition='M' denominator='10.0' displayLabel='New M' />
+        <Format typeName='Format1' type='decimal' precision='6' formatTraits='keepSingleZero|keepDecimalPoint|showUnitLabel' displayLabel='New Format'/>
+        <KindOfQuantity typeName='MYLENGTH' displayLabel='New KOQ' persistenceUnit='M' presentationUnits='Format1[M]' relativeError='0.0001' />
+      </ECSchema>)schema"};
+
+    auto leftContext = InitializeReadContextWithAllSchemas(leftSchemaXml);
+    auto leftSchema = leftContext->GetCache().GetSchemas();
+    auto rightContext = InitializeReadContextWithAllSchemas(rightSchemaXml);
+    auto rightSchema = rightContext->GetCache().GetSchemas();
+
+    // Test Case 1 : OverwriteDisplayLabel not specified (defaults to false)
+    // Result : Display label should NOT be overwritten.
+    SchemaMergeResult testCase1Result;
+    EXPECT_EQ(BentleyStatus::SUCCESS, SchemaMerger::MergeSchemas(testCase1Result, leftSchema, rightSchema));
+    CompareResults({expectedSchemaXmlLabelNotUpdated}, testCase1Result);
+
+    // Test Case 2 : OverwriteDisplayLabel set to true
+    // Result : Display label should be updated.
+    SchemaMergeResult testCase2Result;
+    SchemaMergeOptions options;
+    options.SetPreferRightSideDisplayLabel(true);
+    EXPECT_EQ(BentleyStatus::SUCCESS, SchemaMerger::MergeSchemas(testCase2Result, leftSchema, rightSchema, options));
+    CompareResults({expectedSchemaXmlLabelUpdated}, testCase2Result);
+
+    // Test Case 3 : OverwriteDisplayLabel set to false
+    // Result : Display label should NOT be overwritten.
+    SchemaMergeResult testCase3Result;
+    options.SetPreferRightSideDisplayLabel(false);
+    EXPECT_EQ(BentleyStatus::SUCCESS, SchemaMerger::MergeSchemas(testCase3Result, leftSchema, rightSchema, options));
+    CompareResults({expectedSchemaXmlLabelNotUpdated}, testCase3Result);
+    }
+
+TEST_F(SchemaMergerTests, TestBaseClassAdditionAndRemoval)
+  {
+  bvector<Utf8CP> leftSchemaXml {
+    R"schema(<?xml version='1.0' encoding='utf-8' ?>
+    <ECSchema schemaName="TestSchema" alias="ts" version="01.00.00" displayLabel="Schema Merge Test Schema" xmlns="http://www.bentley.com/schemas/Bentley.ECXML.3.2">
+      <ECEntityClass typeName="BaseEntity" />
+      <ECEntityClass typeName="EntityCommonToBoth" />
+      <ECEntityClass typeName="Entity_OnlyInLeft" />
+      <ECEntityClass typeName="TestClass">
+        <BaseClass>BaseEntity</BaseClass>
+        <BaseClass>EntityCommonToBoth</BaseClass>
+        <BaseClass>Entity_OnlyInLeft</BaseClass>
+      </ECEntityClass>
+    </ECSchema>)schema"};
+
+  bvector<Utf8CP> rightSchemaXml {
+    R"schema(<?xml version="1.0" encoding="UTF-8"?>
+    <ECSchema schemaName="TestSchema" alias="ts" version="01.00.00" displayLabel="Schema Merge Test Schema" xmlns="http://www.bentley.com/schemas/Bentley.ECXML.3.2">
+      <ECEntityClass typeName="BaseEntity" />
+      <ECEntityClass typeName="EntityCommonToBoth" />
+      <ECEntityClass typeName="Entity_OnlyInRight" />
+      <ECEntityClass typeName="TestClass">
+        <BaseClass>BaseEntity</BaseClass>
+        <BaseClass>EntityCommonToBoth</BaseClass>
+        <BaseClass>Entity_OnlyInRight</BaseClass>
+      </ECEntityClass>
+    </ECSchema>)schema"};
+
+  auto leftContext = InitializeReadContextWithAllSchemas(leftSchemaXml);
+  auto leftSchema = leftContext->GetCache().GetSchemas();
+  auto rightContext = InitializeReadContextWithAllSchemas(rightSchemaXml);
+  auto rightSchema = rightContext->GetCache().GetSchemas();
+
+  //merge the schemas
+  SchemaMergeResult result;
+  MergerTestIssueListener issues;
+  result.AddIssueListener(issues);
+  EXPECT_EQ(BentleyStatus::SUCCESS, SchemaMerger::MergeSchemas(result, leftSchema, rightSchema));
+
+  // Compare result
+  bvector<Utf8CP> expectedSchemasXml {
+    R"schema(<?xml version="1.0" encoding="UTF-8"?>
+    <ECSchema schemaName="TestSchema" alias="ts" version="01.00.00" displayLabel="Schema Merge Test Schema" xmlns="http://www.bentley.com/schemas/Bentley.ECXML.3.2">
+      <ECEntityClass typeName="BaseEntity" />
+      <ECEntityClass typeName="EntityCommonToBoth" />
+      <ECEntityClass typeName="Entity_OnlyInLeft" />
+      <ECEntityClass typeName="Entity_OnlyInRight" />
+      <ECEntityClass typeName="TestClass">
+        <BaseClass>BaseEntity</BaseClass>
+        <BaseClass>EntityCommonToBoth</BaseClass>
+        <BaseClass>Entity_OnlyInLeft</BaseClass>
+        <BaseClass>Entity_OnlyInRight</BaseClass>
+      </ECEntityClass>
+    </ECSchema>)schema"};
+
+  CompareResults(expectedSchemasXml, result);
+  EXPECT_TRUE(issues.m_issues.empty());
+  }
+
+/*---------------------------------------------------------------------------------**//**
+* @bsitest
++---------------+---------------+---------------+---------------+---------------+------*/
+/*TEST_F(SchemaMergerTests, MergeSchemasFromLocalDirectories)
+    {
+    BeFileName leftFolder(L"f:\\defects\\schemaDump_constraint\\Left\\");
+    BeFileName rightFolder(L"f:\\defects\\schemaDump_constraint\\Right\\");
+
+    NativeLogging::LoggingConfig::ActivateProvider(NativeLogging::CONSOLE_LOGGING_PROVIDER);
+    NativeLogging::LoggingConfig::SetSeverity("ECDb", BentleyApi::NativeLogging::LOG_TRACE);
+    NativeLogging::LoggingConfig::SetSeverity("ECObjectsNative", BentleyApi::NativeLogging::LOG_TRACE);
+
+    ECSchemaReadContextPtr leftContext = ECSchemaReadContext::CreateContext(false, true);
+    leftContext->AddSchemaPath(leftFolder);
+    {
+    bvector<BeFileName> schemaPaths;
+    BeDirectoryIterator::WalkDirsAndMatch(schemaPaths, leftFolder, L"*.ecschema.xml", false);
+    for (BeFileName const& schemaXmlFile : schemaPaths)
+        {
+        ECN::ECSchemaPtr ecSchema = nullptr;
+        ECN::ECSchema::ReadFromXmlFile(ecSchema, schemaXmlFile.GetName(), *leftContext);
+        }
+    }
+
+    ECSchemaReadContextPtr rightContext = ECSchemaReadContext::CreateContext(false, true);
+    rightContext->AddSchemaPath(rightFolder);
+    {
+    bvector<BeFileName> schemaPaths;
+    BeDirectoryIterator::WalkDirsAndMatch(schemaPaths, rightFolder, L"*.ecschema.xml", false);
+    for (BeFileName const& schemaXmlFile : schemaPaths)
+        {
+        ECN::ECSchemaPtr ecSchema = nullptr;
+        ECN::ECSchema::ReadFromXmlFile(ecSchema, schemaXmlFile.GetName(), *rightContext);
+        }
+    }
+
+    bvector<ECN::ECSchemaCP> leftSchemas = leftContext->GetCache().GetSchemas();
+    bvector<ECN::ECSchemaCP> rightSchemas = rightContext->GetCache().GetSchemas();
+    
+    //merge the schemas
+    SchemaMergeResult result;
+    MergerTestIssueListener issues;
+    result.AddIssueListener(issues);
+    EXPECT_EQ(BentleyStatus::ERROR, SchemaMerger::MergeSchemas(result, leftSchemas, rightSchemas));
+
+    // Compare issues
+    bvector<Utf8String> expectedIssues { "Failed to add property A to class MySchema:MyConflict because it conflicts with another property. RenamePropertyOnConflict flag is set to false." };
+    CompareIssues(expectedIssues, issues.m_issues);
+    }*/
+
+END_BENTLEY_ECN_TEST_NAMESPACE
+