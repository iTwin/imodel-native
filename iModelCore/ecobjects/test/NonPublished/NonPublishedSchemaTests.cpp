/*--------------------------------------------------------------------------------------+
|
|     $Source: test/NonPublished/NonPublishedSchemaTests.cpp $
|
|  $Copyright: (c) 2013 Bentley Systems, Incorporated. All rights reserved. $
|
+--------------------------------------------------------------------------------------*/
#include "ECObjectsTestPCH.h"
#include <comdef.h>
#include "StopWatch.h"
#include "TestFixture.h"

#include <ECObjects\ECInstance.h>
#include <ECObjects\StandaloneECInstance.h>
#include <ECObjects\ECValue.h>
#include <ECObjects\ECSchema.h>

BEGIN_BENTLEY_ECOBJECT_NAMESPACE

using namespace std;

struct SchemaTest : ECTestFixture {};
TEST_F(SchemaTest, ShouldBeAbleToIterateOverECClassContainer)
    {
    ECSchemaPtr schema;
    ECClassP foo;
    ECClassP bar;
    
    ECSchema::CreateSchema(schema, L"TestSchema", 5, 5);
    schema->CreateClass(foo, L"foo");
    schema->CreateClass(bar, L"bar");

    ClassMap classMap;
    classMap.insert (bpair<WCharCP, ECClassP> (foo->GetName().c_str(), foo));
    classMap.insert (bpair<WCharCP, ECClassP> (bar->GetName().c_str(), bar));
    
    int count = 0;
    ECClassContainer container(classMap);
    for (ECClassContainer::const_iterator cit = container.begin(); cit != container.end(); ++cit)
        {
        ECClassCP ecClass = *cit;
        WString name = ecClass->GetName();
        wprintf(L"ECClass=0x%x, name=%s\n", ecClass, name.c_str());
        count++;
        }
    ASSERT_EQ(2, count);

    FOR_EACH (ECClassCP ecClass, container)
        {
        WString name = ecClass->GetName();
        wprintf(L"ECClass=0x%x, name=%s\n", ecClass, name.c_str());
        count++;
        }
    ASSERT_EQ(4, count);
    }

<<<<<<< HEAD
TEST_F (SchemaTest, TestCircularReference)
=======
TEST_F (SchemaTest, TestCircularReferenceWithLocateSchema)
>>>>>>> f813924c
    {
    ECSchemaPtr testSchema;
    ECSchemaReadContextPtr   schemaContext;
    schemaContext = ECSchemaReadContext::CreateContext();
    schemaContext->AddSchemaPath(ECTestFixture::GetTestDataPath(L"").c_str());
    SchemaKey key(L"CircleSchema", 01, 00);
    testSchema = schemaContext->LocateSchema(key, SCHEMAMATCHTYPE_Latest);
    EXPECT_FALSE(testSchema.IsValid());
    }

TEST_F (SchemaTest, FindLatestShouldFindSchemaWithLowerMinorVersion)
    {
    ECSchemaPtr testSchema;
    ECSchemaReadContextPtr   schemaContext;
    SearchPathSchemaFileLocaterPtr schemaLocater;
    bvector<WString> searchPaths;
    searchPaths.push_back (ECTestFixture::GetTestDataPath(L""));
    schemaLocater = SearchPathSchemaFileLocater::CreateSearchPathSchemaFileLocater(searchPaths);
    schemaContext = ECSchemaReadContext::CreateContext();
    schemaContext->AddSchemaLocater (*schemaLocater);
    SchemaKey key(L"Widgets", 9, 7);
    testSchema = schemaContext->LocateSchema(key, SCHEMAMATCHTYPE_Latest);
    EXPECT_TRUE(testSchema.IsValid());
    EXPECT_TRUE(testSchema->GetVersionMajor()==9);
    EXPECT_TRUE(testSchema->GetVersionMinor()==6);
    }

END_BENTLEY_ECOBJECT_NAMESPACE<|MERGE_RESOLUTION|>--- conflicted
+++ resolved
@@ -1,89 +1,85 @@
-/*--------------------------------------------------------------------------------------+
-|
-|     $Source: test/NonPublished/NonPublishedSchemaTests.cpp $
-|
-|  $Copyright: (c) 2013 Bentley Systems, Incorporated. All rights reserved. $
-|
-+--------------------------------------------------------------------------------------*/
-#include "ECObjectsTestPCH.h"
-#include <comdef.h>
-#include "StopWatch.h"
-#include "TestFixture.h"
-
-#include <ECObjects\ECInstance.h>
-#include <ECObjects\StandaloneECInstance.h>
-#include <ECObjects\ECValue.h>
-#include <ECObjects\ECSchema.h>
-
-BEGIN_BENTLEY_ECOBJECT_NAMESPACE
-
-using namespace std;
-
-struct SchemaTest : ECTestFixture {};
-TEST_F(SchemaTest, ShouldBeAbleToIterateOverECClassContainer)
-    {
-    ECSchemaPtr schema;
-    ECClassP foo;
-    ECClassP bar;
-    
-    ECSchema::CreateSchema(schema, L"TestSchema", 5, 5);
-    schema->CreateClass(foo, L"foo");
-    schema->CreateClass(bar, L"bar");
-
-    ClassMap classMap;
-    classMap.insert (bpair<WCharCP, ECClassP> (foo->GetName().c_str(), foo));
-    classMap.insert (bpair<WCharCP, ECClassP> (bar->GetName().c_str(), bar));
-    
-    int count = 0;
-    ECClassContainer container(classMap);
-    for (ECClassContainer::const_iterator cit = container.begin(); cit != container.end(); ++cit)
-        {
-        ECClassCP ecClass = *cit;
-        WString name = ecClass->GetName();
-        wprintf(L"ECClass=0x%x, name=%s\n", ecClass, name.c_str());
-        count++;
-        }
-    ASSERT_EQ(2, count);
-
-    FOR_EACH (ECClassCP ecClass, container)
-        {
-        WString name = ecClass->GetName();
-        wprintf(L"ECClass=0x%x, name=%s\n", ecClass, name.c_str());
-        count++;
-        }
-    ASSERT_EQ(4, count);
-    }
-
-<<<<<<< HEAD
-TEST_F (SchemaTest, TestCircularReference)
-=======
-TEST_F (SchemaTest, TestCircularReferenceWithLocateSchema)
->>>>>>> f813924c
-    {
-    ECSchemaPtr testSchema;
-    ECSchemaReadContextPtr   schemaContext;
-    schemaContext = ECSchemaReadContext::CreateContext();
-    schemaContext->AddSchemaPath(ECTestFixture::GetTestDataPath(L"").c_str());
-    SchemaKey key(L"CircleSchema", 01, 00);
-    testSchema = schemaContext->LocateSchema(key, SCHEMAMATCHTYPE_Latest);
-    EXPECT_FALSE(testSchema.IsValid());
-    }
-
-TEST_F (SchemaTest, FindLatestShouldFindSchemaWithLowerMinorVersion)
-    {
-    ECSchemaPtr testSchema;
-    ECSchemaReadContextPtr   schemaContext;
-    SearchPathSchemaFileLocaterPtr schemaLocater;
-    bvector<WString> searchPaths;
-    searchPaths.push_back (ECTestFixture::GetTestDataPath(L""));
-    schemaLocater = SearchPathSchemaFileLocater::CreateSearchPathSchemaFileLocater(searchPaths);
-    schemaContext = ECSchemaReadContext::CreateContext();
-    schemaContext->AddSchemaLocater (*schemaLocater);
-    SchemaKey key(L"Widgets", 9, 7);
-    testSchema = schemaContext->LocateSchema(key, SCHEMAMATCHTYPE_Latest);
-    EXPECT_TRUE(testSchema.IsValid());
-    EXPECT_TRUE(testSchema->GetVersionMajor()==9);
-    EXPECT_TRUE(testSchema->GetVersionMinor()==6);
-    }
-
+/*--------------------------------------------------------------------------------------+
+|
+|     $Source: test/NonPublished/NonPublishedSchemaTests.cpp $
+|
+|  $Copyright: (c) 2013 Bentley Systems, Incorporated. All rights reserved. $
+|
++--------------------------------------------------------------------------------------*/
+#include "ECObjectsTestPCH.h"
+#include <comdef.h>
+#include "StopWatch.h"
+#include "TestFixture.h"
+
+#include <ECObjects\ECInstance.h>
+#include <ECObjects\StandaloneECInstance.h>
+#include <ECObjects\ECValue.h>
+#include <ECObjects\ECSchema.h>
+
+BEGIN_BENTLEY_ECOBJECT_NAMESPACE
+
+using namespace std;
+
+struct SchemaTest : ECTestFixture {};
+TEST_F(SchemaTest, ShouldBeAbleToIterateOverECClassContainer)
+    {
+    ECSchemaPtr schema;
+    ECClassP foo;
+    ECClassP bar;
+    
+    ECSchema::CreateSchema(schema, L"TestSchema", 5, 5);
+    schema->CreateClass(foo, L"foo");
+    schema->CreateClass(bar, L"bar");
+
+    ClassMap classMap;
+    classMap.insert (bpair<WCharCP, ECClassP> (foo->GetName().c_str(), foo));
+    classMap.insert (bpair<WCharCP, ECClassP> (bar->GetName().c_str(), bar));
+    
+    int count = 0;
+    ECClassContainer container(classMap);
+    for (ECClassContainer::const_iterator cit = container.begin(); cit != container.end(); ++cit)
+        {
+        ECClassCP ecClass = *cit;
+        WString name = ecClass->GetName();
+        wprintf(L"ECClass=0x%x, name=%s\n", ecClass, name.c_str());
+        count++;
+        }
+    ASSERT_EQ(2, count);
+
+    FOR_EACH (ECClassCP ecClass, container)
+        {
+        WString name = ecClass->GetName();
+        wprintf(L"ECClass=0x%x, name=%s\n", ecClass, name.c_str());
+        count++;
+        }
+    ASSERT_EQ(4, count);
+    }
+
+TEST_F (SchemaTest, TestCircularReferenceWithLocateSchema)
+    {
+    ECSchemaPtr testSchema;
+    ECSchemaReadContextPtr   schemaContext;
+    schemaContext = ECSchemaReadContext::CreateContext();
+    schemaContext->AddSchemaPath(ECTestFixture::GetTestDataPath(L"").c_str());
+    SchemaKey key(L"CircleSchema", 01, 00);
+    testSchema = schemaContext->LocateSchema(key, SCHEMAMATCHTYPE_Latest);
+    EXPECT_FALSE(testSchema.IsValid());
+    }
+
+TEST_F (SchemaTest, FindLatestShouldFindSchemaWithLowerMinorVersion)
+    {
+    ECSchemaPtr testSchema;
+    ECSchemaReadContextPtr   schemaContext;
+    SearchPathSchemaFileLocaterPtr schemaLocater;
+    bvector<WString> searchPaths;
+    searchPaths.push_back (ECTestFixture::GetTestDataPath(L""));
+    schemaLocater = SearchPathSchemaFileLocater::CreateSearchPathSchemaFileLocater(searchPaths);
+    schemaContext = ECSchemaReadContext::CreateContext();
+    schemaContext->AddSchemaLocater (*schemaLocater);
+    SchemaKey key(L"Widgets", 9, 7);
+    testSchema = schemaContext->LocateSchema(key, SCHEMAMATCHTYPE_Latest);
+    EXPECT_TRUE(testSchema.IsValid());
+    EXPECT_TRUE(testSchema->GetVersionMajor()==9);
+    EXPECT_TRUE(testSchema->GetVersionMinor()==6);
+    }
+
 END_BENTLEY_ECOBJECT_NAMESPACE