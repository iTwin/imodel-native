--- conflicted
+++ resolved
@@ -1,30 +1,23 @@
-#----------------------------------------------------------------------------------------
-#   Tests that are ignored on purpose
-#----------------------------------------------------------------------------------------
-
-#----------------------------------------------------------------------------------------
-#   Tests that need attention
-#----------------------------------------------------------------------------------------
-
-CalculatedPropertyTests.ConvertNamedCaptureGroupsToUnnamed                                      # Fails on Android
-CalculatedPropertyTests.ConvertNamedCaptureGroupsToUnnamedFromFile                              # Fails on Android
-
-UnitsTest.Formatting    # Fails on Android
-UnitsTest.Conversions   # Takes WAY too long to run every time
-
-SchemaReferenceTest.ExpectSchemaGraphInCorrectOrder	# Schemas are in a .zip file that isn't extracted on non-Windows
-
-CGBinarySerializationTests.WriterTest			   # notified Earlin and Carole
-
-<<<<<<< HEAD
-ECRelationshipTests.DumpToString
-
-ECSchemaUnitsManagerTests.*                         # Need to handle UnitSpecification which is both CA and Struct
-SchemaTest.GetBaseClassProperty                     # References Units schema
-UnitsTest.TestUnitSpecifications                    # References Units schema
-SchemaDeserializationTest.ExpectSuccessWithDuplicateClassesInXml  # This is no longer allowed
-SchemaLocateTest.ExpectSuccessWhenLocatingStandardSchema # References Units schema
-=======
-#ECRelationshipTests.DumpToString # notified Carole
-
->>>>>>> 0d98f597
+#----------------------------------------------------------------------------------------
+#   Tests that are ignored on purpose
+#----------------------------------------------------------------------------------------
+
+#----------------------------------------------------------------------------------------
+#   Tests that need attention
+#----------------------------------------------------------------------------------------
+
+CalculatedPropertyTests.ConvertNamedCaptureGroupsToUnnamed                                      # Fails on Android
+CalculatedPropertyTests.ConvertNamedCaptureGroupsToUnnamedFromFile                              # Fails on Android
+
+UnitsTest.Formatting    # Fails on Android
+UnitsTest.Conversions   # Takes WAY too long to run every time
+
+SchemaReferenceTest.ExpectSchemaGraphInCorrectOrder	# Schemas are in a .zip file that isn't extracted on non-Windows
+
+CGBinarySerializationTests.WriterTest			   # notified Earlin and Carole
+
+ECSchemaUnitsManagerTests.*                         # Need to handle UnitSpecification which is both CA and Struct
+SchemaTest.GetBaseClassProperty                     # References Units schema
+UnitsTest.TestUnitSpecifications                    # References Units schema
+SchemaDeserializationTest.ExpectSuccessWithDuplicateClassesInXml  # This is no longer allowed
+SchemaLocateTest.ExpectSuccessWhenLocatingStandardSchema # References Units schema