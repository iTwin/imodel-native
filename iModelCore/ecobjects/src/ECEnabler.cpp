/*--------------------------------------------------------------------------------------+
|
|     $Source: src/ECEnabler.cpp $
|
|   $Copyright: (c) 2012 Bentley Systems, Incorporated. All rights reserved. $
|
+--------------------------------------------------------------------------------------*/
#include "ECObjectsPch.h"
#include <typeinfo>

BEGIN_BENTLEY_EC_NAMESPACE

/*---------------------------------------------------------------------------------**//**
* @bsimethod                                                    CaseyMullen     10/09
+---------------+---------------+---------------+---------------+---------------+------*/
ECEnabler::ECEnabler(ECClassCR ecClass, IStandaloneEnablerLocaterP structStandaloneEnablerLocater) : m_ecClass (ecClass), m_standaloneInstanceEnablerLocater (structStandaloneEnablerLocater)
    {
    };

/*---------------------------------------------------------------------------------**//**
* @bsimethod                                                    CaseyMullen     10/09
+---------------+---------------+---------------+---------------+---------------+------*/
ECEnabler::~ECEnabler() 
    {
<<<<<<< HEAD
    ECObjectsLogger::Log()->tracev (L"%hs at 0x%x is being destructed.", typeid(*this).name(), this);
=======
>>>>>>> 8cb089b7
    }

/*---------------------------------------------------------------------------------**//**
* @bsimethod                                    Bill.Steinbock                  01/2011
+---------------+---------------+---------------+---------------+---------------+------*/
StandaloneECEnablerPtr          ECEnabler::_LocateStandaloneEnabler (SchemaKeyCR schemaKey, WCharCP className)  
    {
    if (NULL != m_standaloneInstanceEnablerLocater)
        return m_standaloneInstanceEnablerLocater->LocateStandaloneEnabler (schemaKey, className);
    
    ECSchemaCP schema = m_ecClass.GetSchema().FindSchema(schemaKey, SCHEMAMATCHTYPE_Exact);//TODO: Test change of behavior we need to match schemas exactly:Abeesh
    if (NULL == schema)
        return NULL;

    ECClassP ecClass = schema->GetClassP(className);
    if (NULL == ecClass)
        return NULL;
    
    return ecClass->GetDefaultStandaloneEnabler();
    }

/*---------------------------------------------------------------------------------**//**
* @bsimethod                                    Bill.Steinbock                  01/2011
+---------------+---------------+---------------+---------------+---------------+------*/
StandaloneECEnablerPtr          ECEnabler::GetEnablerForStructArrayMember (SchemaKeyCR schemaName, WCharCP className)  
    {
    return _LocateStandaloneEnabler (schemaName, className); 
    }

/*---------------------------------------------------------------------------------**//**
* @bsimethod                                                    CaseyMullen     10/09
+---------------+---------------+---------------+---------------+---------------+------*/
ECClassCR           ECEnabler::GetClass() const  { return m_ecClass; }
WCharCP             ECEnabler::GetName() const { return _GetName(); }
ECObjectsStatus     ECEnabler::GetPropertyIndex (UInt32& propertyIndex, WCharCP accessString) const { return _GetPropertyIndex (propertyIndex, accessString); }

ECObjectsStatus     ECEnabler::GetAccessString  (WCharCP& accessString, UInt32 propertyIndex) const { return _GetAccessString  (accessString, propertyIndex); }
UInt32              ECEnabler::GetPropertyCount () const { return _GetPropertyCount (); }
UInt32              ECEnabler::GetFirstPropertyIndex (UInt32 parentIndex) const { return _GetFirstPropertyIndex (parentIndex); }
UInt32              ECEnabler::GetNextPropertyIndex  (UInt32 parentIndex, UInt32 inputIndex) const { return _GetNextPropertyIndex (parentIndex, inputIndex); }
bool                ECEnabler::HasChildProperties (UInt32 parentIndex) const { return _HasChildProperties (parentIndex); }
ECObjectsStatus     ECEnabler::GetPropertyIndices (bvector<UInt32>& indices, UInt32 parentIndex) const{ return _GetPropertyIndices (indices, parentIndex); };

#if defined (EXPERIMENTAL_TEXT_FILTER)
/*---------------------------------------------------------------------------------**//**
* @bsimethod                                    sam.wilson                      06/2010
+---------------+---------------+---------------+---------------+---------------+------*/
bool ECEnabler::ProcessStructProperty (bset<ECClassCP>& failedClasses, bool& noCandidateInAnyStruct, ECValueCR propValue, PrimitiveType primitiveType, IPropertyProcessor const& proc, PropertyProcessingOptions opts) const
    {
    IECInstancePtr svalue = propValue.GetStruct ();

    if (failedClasses.find (&svalue->GetClass()) != failedClasses.end())
        return false;

    PropertyProcessingResult result = svalue->GetEnabler().ProcessPrimitiveProperties (failedClasses, *svalue, primitiveType, proc, opts);

    if (PROPERTY_PROCESSING_RESULT_NoCandidates == result)
        failedClasses.insert (&svalue->GetClass());
    else
        noCandidateInAnyStruct = false;

    return (PROPERTY_PROCESSING_RESULT_Hit == result);
    }

/*---------------------------------------------------------------------------------**//**
* @bsimethod                                    sam.wilson                      06/2010
+---------------+---------------+---------------+---------------+---------------+------*/
ECEnabler::PropertyProcessingResult ECEnabler::_ProcessPrimitiveProperties (bset<ECClassCP>& failedClasses, IECInstanceCR instance, PrimitiveType primitiveType, IPropertyProcessor const& proc, PropertyProcessingOptions opts) const
    {
    if (failedClasses.find (&instance.GetClass()) != failedClasses.end())
        return PROPERTY_PROCESSING_RESULT_NoCandidates;

    bool noCandidateInAnyStruct = true;
    bool anyCandidates = false;
    bool allTypes = (opts & PROPERTY_PROCESSING_OPTIONS_AllTypes) != 0;

    FOR_EACH (ECPropertyCP prop, instance.GetClass().GetProperties())
        {
        ECValue v;
        instance.GetValue (v, prop->GetName().c_str());
    
        if (v.IsNull())
            continue;

        if (v.IsPrimitive())
            {
            if (allTypes || v.GetPrimitiveType() == primitiveType)
                {
                anyCandidates = true;
                if (proc._ProcessPrimitiveProperty (instance, prop->GetName().c_str(), v))
/*<==*/             return PROPERTY_PROCESSING_RESULT_Hit;
                }
            }
        else if (v.GetIsStruct() ())
            {
            if (ProcessStructProperty (failedClasses, noCandidateInAnyStruct, v, primitiveType, proc, opts))
/*<==*/         return PROPERTY_PROCESSING_RESULT_Hit;
            }
        else
            {
            assert (v.IsArray());
            ArrayInfo ai = v.GetArrayInfo ();
            bool isStructArray = ai.IsStructArray();

            if (!isStructArray && !allTypes && ai.GetElementPrimitiveType() != primitiveType)
                continue;

            for (UInt32 idx = 0, count = ai.GetCount(); idx < count; ++idx)
                {
                ECValue vitem;
                instance.GetValue (vitem, prop->GetName().c_str(), idx);
                
                bool foundOne;

                if (isStructArray)
                    foundOne = ProcessStructProperty (failedClasses, noCandidateInAnyStruct, vitem, primitiveType, proc, opts);
                else
                    {
                    anyCandidates = true;
                    foundOne = proc._ProcessPrimitiveProperty (instance, prop->GetName().c_str(), vitem);
                    }

                if (foundOne)
/*<==*/             return PROPERTY_PROCESSING_RESULT_Hit;
                }
            }
        }

    if (!anyCandidates && noCandidateInAnyStruct)
        {
        failedClasses.insert (&instance.GetClass());
        return PROPERTY_PROCESSING_RESULT_NoCandidates;
        }

    return PROPERTY_PROCESSING_RESULT_Miss;
    }

/*---------------------------------------------------------------------------------**//**
* @bsimethod                                    sam.wilson                      06/2010
+---------------+---------------+---------------+---------------+---------------+------*/
ECEnabler::PropertyProcessingResult ECEnabler::ProcessPrimitiveProperties (bset<ECClassCP>& a, IECInstanceCR b, PrimitiveType c, IPropertyProcessor const& d, PropertyProcessingOptions e) const {return _ProcessPrimitiveProperties(a,b,c,d,e);}
#endif // defined (EXPERIMENTAL_TEXT_FILTER)

 /////////////////////////////////////////////////////////////////////////////////////////
#pragma region IECRelationshipEnabler
/////////////////////////////////////////////////////////////////////////////////////////
/*---------------------------------------------------------------------------------**//**
* @bsimethod                                    Bill.Steinbock                  04/2011
+---------------+---------------+---------------+---------------+---------------+------*/
IECWipRelationshipInstancePtr  IECRelationshipEnabler::CreateWipRelationshipInstance() const
     {
     return _CreateWipRelationshipInstance ();
     }

/*---------------------------------------------------------------------------------**//**
* @bsimethod                                    Bill.Steinbock                  04/2011
+---------------+---------------+---------------+---------------+---------------+------*/
EC::ECRelationshipClassCR       IECRelationshipEnabler::GetRelationshipClass() const
    {
    return _GetRelationshipClass ();
    }

#pragma endregion //IECRelationshipEnabler
//
///*---------------------------------------------------------------------------------**//**
//* @bsimethod                                    Abeesh.Basheer                  04/2012
//+---------------+---------------+---------------+---------------+---------------+------*/
//ECObjectsStatus PropertyIndexedEnabler::_GetPropertyIndex (UInt32& propertyIndex, WCharCP propertyAccessString) const
//    {
//    for (UInt32 index = 0; index < m_propertyCount; ++index)
//        {
//        if (0 == BeStringUtilities::Wcsicmp (propertyAccessString, m_propertyNameList[index]))
//            {
//            propertyIndex = index + 1;
//            return ECOBJECTS_STATUS_Success;
//            }
//        }
//    return ECOBJECTS_STATUS_InvalidPropertyAccessString;
//    }
//
///*---------------------------------------------------------------------------------**//**
//* @bsimethod                                    Abeesh.Basheer                  04/2012
//+---------------+---------------+---------------+---------------+---------------+------*/
// ECObjectsStatus PropertyIndexedEnabler::_GetAccessString  (WCharCP& propertyAccessString, UInt32 propertyIndex) const
//    {
//    if (propertyIndex > m_propertyCount || propertyIndex <= 0)
//        return ECOBJECTS_STATUS_IndexOutOfRange;
//
//    propertyAccessString = m_propertyNameList[propertyIndex -1];
//    return ECOBJECTS_STATUS_Success;
//    }
// 
///*---------------------------------------------------------------------------------**//**
//* @bsimethod                                    Abeesh.Basheer                  04/2012
//+---------------+---------------+---------------+---------------+---------------+------*/
// UInt32         PropertyIndexedEnabler::_GetNextPropertyIndex  (UInt32 parentIndex, UInt32 inputIndex) const 
//    {
//    if (inputIndex> 0 && inputIndex <= m_propertyCount)
//        return ++inputIndex;
//            
//    return 0;
//    }
//
///*---------------------------------------------------------------------------------**//**
//* @bsimethod                                    Abeesh.Basheer                  04/2012
//+---------------+---------------+---------------+---------------+---------------+------*/
//UInt32          PropertyIndexedEnabler::_GetPropertyCount () const
//    {
//    return m_propertyCount;
//    }
//
///*---------------------------------------------------------------------------------**//**
//* @bsimethod                                    Abeesh.Basheer                  04/2012
//+---------------+---------------+---------------+---------------+---------------+------*/
//ECObjectsStatus PropertyIndexedEnabler::_GetPropertyIndices (bvector<UInt32>& indices, UInt32 parentIndex) const
//    {
//    for (UInt32 index = 0; index < m_propertyCount; ++index)
//        indices.push_back(index + 1);
//    return ECOBJECTS_STATUS_Success;
//    }
//
///*---------------------------------------------------------------------------------**//**
//* @bsimethod                                    Abeesh.Basheer                  04/2012
//+---------------+---------------+---------------+---------------+---------------+------*/
//UInt32          PropertyIndexedEnabler::_GetFirstPropertyIndex (UInt32 parentIndex) const
//    {
//    return 1;
//    }
//
///*---------------------------------------------------------------------------------**//**
//* @bsimethod                                    Abeesh.Basheer                  04/2012
//+---------------+---------------+---------------+---------------+---------------+------*/
//bool            PropertyIndexedEnabler::_HasChildProperties (UInt32 parentIndex) const
//    {
//    return false;
//    }


END_BENTLEY_EC_NAMESPACE
    <|MERGE_RESOLUTION|>--- conflicted
+++ resolved
@@ -1,268 +1,264 @@
-/*--------------------------------------------------------------------------------------+
-|
-|     $Source: src/ECEnabler.cpp $
-|
-|   $Copyright: (c) 2012 Bentley Systems, Incorporated. All rights reserved. $
-|
-+--------------------------------------------------------------------------------------*/
-#include "ECObjectsPch.h"
-#include <typeinfo>
-
-BEGIN_BENTLEY_EC_NAMESPACE
-
-/*---------------------------------------------------------------------------------**//**
-* @bsimethod                                                    CaseyMullen     10/09
-+---------------+---------------+---------------+---------------+---------------+------*/
-ECEnabler::ECEnabler(ECClassCR ecClass, IStandaloneEnablerLocaterP structStandaloneEnablerLocater) : m_ecClass (ecClass), m_standaloneInstanceEnablerLocater (structStandaloneEnablerLocater)
-    {
-    };
-
-/*---------------------------------------------------------------------------------**//**
-* @bsimethod                                                    CaseyMullen     10/09
-+---------------+---------------+---------------+---------------+---------------+------*/
-ECEnabler::~ECEnabler() 
-    {
-<<<<<<< HEAD
-    ECObjectsLogger::Log()->tracev (L"%hs at 0x%x is being destructed.", typeid(*this).name(), this);
-=======
->>>>>>> 8cb089b7
-    }
-
-/*---------------------------------------------------------------------------------**//**
-* @bsimethod                                    Bill.Steinbock                  01/2011
-+---------------+---------------+---------------+---------------+---------------+------*/
-StandaloneECEnablerPtr          ECEnabler::_LocateStandaloneEnabler (SchemaKeyCR schemaKey, WCharCP className)  
-    {
-    if (NULL != m_standaloneInstanceEnablerLocater)
-        return m_standaloneInstanceEnablerLocater->LocateStandaloneEnabler (schemaKey, className);
-    
-    ECSchemaCP schema = m_ecClass.GetSchema().FindSchema(schemaKey, SCHEMAMATCHTYPE_Exact);//TODO: Test change of behavior we need to match schemas exactly:Abeesh
-    if (NULL == schema)
-        return NULL;
-
-    ECClassP ecClass = schema->GetClassP(className);
-    if (NULL == ecClass)
-        return NULL;
-    
-    return ecClass->GetDefaultStandaloneEnabler();
-    }
-
-/*---------------------------------------------------------------------------------**//**
-* @bsimethod                                    Bill.Steinbock                  01/2011
-+---------------+---------------+---------------+---------------+---------------+------*/
-StandaloneECEnablerPtr          ECEnabler::GetEnablerForStructArrayMember (SchemaKeyCR schemaName, WCharCP className)  
-    {
-    return _LocateStandaloneEnabler (schemaName, className); 
-    }
-
-/*---------------------------------------------------------------------------------**//**
-* @bsimethod                                                    CaseyMullen     10/09
-+---------------+---------------+---------------+---------------+---------------+------*/
-ECClassCR           ECEnabler::GetClass() const  { return m_ecClass; }
-WCharCP             ECEnabler::GetName() const { return _GetName(); }
-ECObjectsStatus     ECEnabler::GetPropertyIndex (UInt32& propertyIndex, WCharCP accessString) const { return _GetPropertyIndex (propertyIndex, accessString); }
-
-ECObjectsStatus     ECEnabler::GetAccessString  (WCharCP& accessString, UInt32 propertyIndex) const { return _GetAccessString  (accessString, propertyIndex); }
-UInt32              ECEnabler::GetPropertyCount () const { return _GetPropertyCount (); }
-UInt32              ECEnabler::GetFirstPropertyIndex (UInt32 parentIndex) const { return _GetFirstPropertyIndex (parentIndex); }
-UInt32              ECEnabler::GetNextPropertyIndex  (UInt32 parentIndex, UInt32 inputIndex) const { return _GetNextPropertyIndex (parentIndex, inputIndex); }
-bool                ECEnabler::HasChildProperties (UInt32 parentIndex) const { return _HasChildProperties (parentIndex); }
-ECObjectsStatus     ECEnabler::GetPropertyIndices (bvector<UInt32>& indices, UInt32 parentIndex) const{ return _GetPropertyIndices (indices, parentIndex); };
-
-#if defined (EXPERIMENTAL_TEXT_FILTER)
-/*---------------------------------------------------------------------------------**//**
-* @bsimethod                                    sam.wilson                      06/2010
-+---------------+---------------+---------------+---------------+---------------+------*/
-bool ECEnabler::ProcessStructProperty (bset<ECClassCP>& failedClasses, bool& noCandidateInAnyStruct, ECValueCR propValue, PrimitiveType primitiveType, IPropertyProcessor const& proc, PropertyProcessingOptions opts) const
-    {
-    IECInstancePtr svalue = propValue.GetStruct ();
-
-    if (failedClasses.find (&svalue->GetClass()) != failedClasses.end())
-        return false;
-
-    PropertyProcessingResult result = svalue->GetEnabler().ProcessPrimitiveProperties (failedClasses, *svalue, primitiveType, proc, opts);
-
-    if (PROPERTY_PROCESSING_RESULT_NoCandidates == result)
-        failedClasses.insert (&svalue->GetClass());
-    else
-        noCandidateInAnyStruct = false;
-
-    return (PROPERTY_PROCESSING_RESULT_Hit == result);
-    }
-
-/*---------------------------------------------------------------------------------**//**
-* @bsimethod                                    sam.wilson                      06/2010
-+---------------+---------------+---------------+---------------+---------------+------*/
-ECEnabler::PropertyProcessingResult ECEnabler::_ProcessPrimitiveProperties (bset<ECClassCP>& failedClasses, IECInstanceCR instance, PrimitiveType primitiveType, IPropertyProcessor const& proc, PropertyProcessingOptions opts) const
-    {
-    if (failedClasses.find (&instance.GetClass()) != failedClasses.end())
-        return PROPERTY_PROCESSING_RESULT_NoCandidates;
-
-    bool noCandidateInAnyStruct = true;
-    bool anyCandidates = false;
-    bool allTypes = (opts & PROPERTY_PROCESSING_OPTIONS_AllTypes) != 0;
-
-    FOR_EACH (ECPropertyCP prop, instance.GetClass().GetProperties())
-        {
-        ECValue v;
-        instance.GetValue (v, prop->GetName().c_str());
-    
-        if (v.IsNull())
-            continue;
-
-        if (v.IsPrimitive())
-            {
-            if (allTypes || v.GetPrimitiveType() == primitiveType)
-                {
-                anyCandidates = true;
-                if (proc._ProcessPrimitiveProperty (instance, prop->GetName().c_str(), v))
-/*<==*/             return PROPERTY_PROCESSING_RESULT_Hit;
-                }
-            }
-        else if (v.GetIsStruct() ())
-            {
-            if (ProcessStructProperty (failedClasses, noCandidateInAnyStruct, v, primitiveType, proc, opts))
-/*<==*/         return PROPERTY_PROCESSING_RESULT_Hit;
-            }
-        else
-            {
-            assert (v.IsArray());
-            ArrayInfo ai = v.GetArrayInfo ();
-            bool isStructArray = ai.IsStructArray();
-
-            if (!isStructArray && !allTypes && ai.GetElementPrimitiveType() != primitiveType)
-                continue;
-
-            for (UInt32 idx = 0, count = ai.GetCount(); idx < count; ++idx)
-                {
-                ECValue vitem;
-                instance.GetValue (vitem, prop->GetName().c_str(), idx);
-                
-                bool foundOne;
-
-                if (isStructArray)
-                    foundOne = ProcessStructProperty (failedClasses, noCandidateInAnyStruct, vitem, primitiveType, proc, opts);
-                else
-                    {
-                    anyCandidates = true;
-                    foundOne = proc._ProcessPrimitiveProperty (instance, prop->GetName().c_str(), vitem);
-                    }
-
-                if (foundOne)
-/*<==*/             return PROPERTY_PROCESSING_RESULT_Hit;
-                }
-            }
-        }
-
-    if (!anyCandidates && noCandidateInAnyStruct)
-        {
-        failedClasses.insert (&instance.GetClass());
-        return PROPERTY_PROCESSING_RESULT_NoCandidates;
-        }
-
-    return PROPERTY_PROCESSING_RESULT_Miss;
-    }
-
-/*---------------------------------------------------------------------------------**//**
-* @bsimethod                                    sam.wilson                      06/2010
-+---------------+---------------+---------------+---------------+---------------+------*/
-ECEnabler::PropertyProcessingResult ECEnabler::ProcessPrimitiveProperties (bset<ECClassCP>& a, IECInstanceCR b, PrimitiveType c, IPropertyProcessor const& d, PropertyProcessingOptions e) const {return _ProcessPrimitiveProperties(a,b,c,d,e);}
-#endif // defined (EXPERIMENTAL_TEXT_FILTER)
-
- /////////////////////////////////////////////////////////////////////////////////////////
-#pragma region IECRelationshipEnabler
-/////////////////////////////////////////////////////////////////////////////////////////
-/*---------------------------------------------------------------------------------**//**
-* @bsimethod                                    Bill.Steinbock                  04/2011
-+---------------+---------------+---------------+---------------+---------------+------*/
-IECWipRelationshipInstancePtr  IECRelationshipEnabler::CreateWipRelationshipInstance() const
-     {
-     return _CreateWipRelationshipInstance ();
-     }
-
-/*---------------------------------------------------------------------------------**//**
-* @bsimethod                                    Bill.Steinbock                  04/2011
-+---------------+---------------+---------------+---------------+---------------+------*/
-EC::ECRelationshipClassCR       IECRelationshipEnabler::GetRelationshipClass() const
-    {
-    return _GetRelationshipClass ();
-    }
-
-#pragma endregion //IECRelationshipEnabler
-//
-///*---------------------------------------------------------------------------------**//**
-//* @bsimethod                                    Abeesh.Basheer                  04/2012
-//+---------------+---------------+---------------+---------------+---------------+------*/
-//ECObjectsStatus PropertyIndexedEnabler::_GetPropertyIndex (UInt32& propertyIndex, WCharCP propertyAccessString) const
-//    {
-//    for (UInt32 index = 0; index < m_propertyCount; ++index)
-//        {
-//        if (0 == BeStringUtilities::Wcsicmp (propertyAccessString, m_propertyNameList[index]))
-//            {
-//            propertyIndex = index + 1;
-//            return ECOBJECTS_STATUS_Success;
-//            }
-//        }
-//    return ECOBJECTS_STATUS_InvalidPropertyAccessString;
-//    }
-//
-///*---------------------------------------------------------------------------------**//**
-//* @bsimethod                                    Abeesh.Basheer                  04/2012
-//+---------------+---------------+---------------+---------------+---------------+------*/
-// ECObjectsStatus PropertyIndexedEnabler::_GetAccessString  (WCharCP& propertyAccessString, UInt32 propertyIndex) const
-//    {
-//    if (propertyIndex > m_propertyCount || propertyIndex <= 0)
-//        return ECOBJECTS_STATUS_IndexOutOfRange;
-//
-//    propertyAccessString = m_propertyNameList[propertyIndex -1];
-//    return ECOBJECTS_STATUS_Success;
-//    }
-// 
-///*---------------------------------------------------------------------------------**//**
-//* @bsimethod                                    Abeesh.Basheer                  04/2012
-//+---------------+---------------+---------------+---------------+---------------+------*/
-// UInt32         PropertyIndexedEnabler::_GetNextPropertyIndex  (UInt32 parentIndex, UInt32 inputIndex) const 
-//    {
-//    if (inputIndex> 0 && inputIndex <= m_propertyCount)
-//        return ++inputIndex;
-//            
-//    return 0;
-//    }
-//
-///*---------------------------------------------------------------------------------**//**
-//* @bsimethod                                    Abeesh.Basheer                  04/2012
-//+---------------+---------------+---------------+---------------+---------------+------*/
-//UInt32          PropertyIndexedEnabler::_GetPropertyCount () const
-//    {
-//    return m_propertyCount;
-//    }
-//
-///*---------------------------------------------------------------------------------**//**
-//* @bsimethod                                    Abeesh.Basheer                  04/2012
-//+---------------+---------------+---------------+---------------+---------------+------*/
-//ECObjectsStatus PropertyIndexedEnabler::_GetPropertyIndices (bvector<UInt32>& indices, UInt32 parentIndex) const
-//    {
-//    for (UInt32 index = 0; index < m_propertyCount; ++index)
-//        indices.push_back(index + 1);
-//    return ECOBJECTS_STATUS_Success;
-//    }
-//
-///*---------------------------------------------------------------------------------**//**
-//* @bsimethod                                    Abeesh.Basheer                  04/2012
-//+---------------+---------------+---------------+---------------+---------------+------*/
-//UInt32          PropertyIndexedEnabler::_GetFirstPropertyIndex (UInt32 parentIndex) const
-//    {
-//    return 1;
-//    }
-//
-///*---------------------------------------------------------------------------------**//**
-//* @bsimethod                                    Abeesh.Basheer                  04/2012
-//+---------------+---------------+---------------+---------------+---------------+------*/
-//bool            PropertyIndexedEnabler::_HasChildProperties (UInt32 parentIndex) const
-//    {
-//    return false;
-//    }
-
-
-END_BENTLEY_EC_NAMESPACE
+/*--------------------------------------------------------------------------------------+
+|
+|     $Source: src/ECEnabler.cpp $
+|
+|   $Copyright: (c) 2012 Bentley Systems, Incorporated. All rights reserved. $
+|
++--------------------------------------------------------------------------------------*/
+#include "ECObjectsPch.h"
+#include <typeinfo>
+
+BEGIN_BENTLEY_EC_NAMESPACE
+
+/*---------------------------------------------------------------------------------**//**
+* @bsimethod                                                    CaseyMullen     10/09
++---------------+---------------+---------------+---------------+---------------+------*/
+ECEnabler::ECEnabler(ECClassCR ecClass, IStandaloneEnablerLocaterP structStandaloneEnablerLocater) : m_ecClass (ecClass), m_standaloneInstanceEnablerLocater (structStandaloneEnablerLocater)
+    {
+    };
+
+/*---------------------------------------------------------------------------------**//**
+* @bsimethod                                                    CaseyMullen     10/09
++---------------+---------------+---------------+---------------+---------------+------*/
+ECEnabler::~ECEnabler() 
+    {
+    }
+
+/*---------------------------------------------------------------------------------**//**
+* @bsimethod                                    Bill.Steinbock                  01/2011
++---------------+---------------+---------------+---------------+---------------+------*/
+StandaloneECEnablerPtr          ECEnabler::_LocateStandaloneEnabler (SchemaKeyCR schemaKey, WCharCP className)  
+    {
+    if (NULL != m_standaloneInstanceEnablerLocater)
+        return m_standaloneInstanceEnablerLocater->LocateStandaloneEnabler (schemaKey, className);
+    
+    ECSchemaCP schema = m_ecClass.GetSchema().FindSchema(schemaKey, SCHEMAMATCHTYPE_Exact);//TODO: Test change of behavior we need to match schemas exactly:Abeesh
+    if (NULL == schema)
+        return NULL;
+
+    ECClassP ecClass = schema->GetClassP(className);
+    if (NULL == ecClass)
+        return NULL;
+    
+    return ecClass->GetDefaultStandaloneEnabler();
+    }
+
+/*---------------------------------------------------------------------------------**//**
+* @bsimethod                                    Bill.Steinbock                  01/2011
++---------------+---------------+---------------+---------------+---------------+------*/
+StandaloneECEnablerPtr          ECEnabler::GetEnablerForStructArrayMember (SchemaKeyCR schemaName, WCharCP className)  
+    {
+    return _LocateStandaloneEnabler (schemaName, className); 
+    }
+
+/*---------------------------------------------------------------------------------**//**
+* @bsimethod                                                    CaseyMullen     10/09
++---------------+---------------+---------------+---------------+---------------+------*/
+ECClassCR           ECEnabler::GetClass() const  { return m_ecClass; }
+WCharCP             ECEnabler::GetName() const { return _GetName(); }
+ECObjectsStatus     ECEnabler::GetPropertyIndex (UInt32& propertyIndex, WCharCP accessString) const { return _GetPropertyIndex (propertyIndex, accessString); }
+
+ECObjectsStatus     ECEnabler::GetAccessString  (WCharCP& accessString, UInt32 propertyIndex) const { return _GetAccessString  (accessString, propertyIndex); }
+UInt32              ECEnabler::GetPropertyCount () const { return _GetPropertyCount (); }
+UInt32              ECEnabler::GetFirstPropertyIndex (UInt32 parentIndex) const { return _GetFirstPropertyIndex (parentIndex); }
+UInt32              ECEnabler::GetNextPropertyIndex  (UInt32 parentIndex, UInt32 inputIndex) const { return _GetNextPropertyIndex (parentIndex, inputIndex); }
+bool                ECEnabler::HasChildProperties (UInt32 parentIndex) const { return _HasChildProperties (parentIndex); }
+ECObjectsStatus     ECEnabler::GetPropertyIndices (bvector<UInt32>& indices, UInt32 parentIndex) const{ return _GetPropertyIndices (indices, parentIndex); };
+
+#if defined (EXPERIMENTAL_TEXT_FILTER)
+/*---------------------------------------------------------------------------------**//**
+* @bsimethod                                    sam.wilson                      06/2010
++---------------+---------------+---------------+---------------+---------------+------*/
+bool ECEnabler::ProcessStructProperty (bset<ECClassCP>& failedClasses, bool& noCandidateInAnyStruct, ECValueCR propValue, PrimitiveType primitiveType, IPropertyProcessor const& proc, PropertyProcessingOptions opts) const
+    {
+    IECInstancePtr svalue = propValue.GetStruct ();
+
+    if (failedClasses.find (&svalue->GetClass()) != failedClasses.end())
+        return false;
+
+    PropertyProcessingResult result = svalue->GetEnabler().ProcessPrimitiveProperties (failedClasses, *svalue, primitiveType, proc, opts);
+
+    if (PROPERTY_PROCESSING_RESULT_NoCandidates == result)
+        failedClasses.insert (&svalue->GetClass());
+    else
+        noCandidateInAnyStruct = false;
+
+    return (PROPERTY_PROCESSING_RESULT_Hit == result);
+    }
+
+/*---------------------------------------------------------------------------------**//**
+* @bsimethod                                    sam.wilson                      06/2010
++---------------+---------------+---------------+---------------+---------------+------*/
+ECEnabler::PropertyProcessingResult ECEnabler::_ProcessPrimitiveProperties (bset<ECClassCP>& failedClasses, IECInstanceCR instance, PrimitiveType primitiveType, IPropertyProcessor const& proc, PropertyProcessingOptions opts) const
+    {
+    if (failedClasses.find (&instance.GetClass()) != failedClasses.end())
+        return PROPERTY_PROCESSING_RESULT_NoCandidates;
+
+    bool noCandidateInAnyStruct = true;
+    bool anyCandidates = false;
+    bool allTypes = (opts & PROPERTY_PROCESSING_OPTIONS_AllTypes) != 0;
+
+    FOR_EACH (ECPropertyCP prop, instance.GetClass().GetProperties())
+        {
+        ECValue v;
+        instance.GetValue (v, prop->GetName().c_str());
+    
+        if (v.IsNull())
+            continue;
+
+        if (v.IsPrimitive())
+            {
+            if (allTypes || v.GetPrimitiveType() == primitiveType)
+                {
+                anyCandidates = true;
+                if (proc._ProcessPrimitiveProperty (instance, prop->GetName().c_str(), v))
+/*<==*/             return PROPERTY_PROCESSING_RESULT_Hit;
+                }
+            }
+        else if (v.GetIsStruct() ())
+            {
+            if (ProcessStructProperty (failedClasses, noCandidateInAnyStruct, v, primitiveType, proc, opts))
+/*<==*/         return PROPERTY_PROCESSING_RESULT_Hit;
+            }
+        else
+            {
+            assert (v.IsArray());
+            ArrayInfo ai = v.GetArrayInfo ();
+            bool isStructArray = ai.IsStructArray();
+
+            if (!isStructArray && !allTypes && ai.GetElementPrimitiveType() != primitiveType)
+                continue;
+
+            for (UInt32 idx = 0, count = ai.GetCount(); idx < count; ++idx)
+                {
+                ECValue vitem;
+                instance.GetValue (vitem, prop->GetName().c_str(), idx);
+                
+                bool foundOne;
+
+                if (isStructArray)
+                    foundOne = ProcessStructProperty (failedClasses, noCandidateInAnyStruct, vitem, primitiveType, proc, opts);
+                else
+                    {
+                    anyCandidates = true;
+                    foundOne = proc._ProcessPrimitiveProperty (instance, prop->GetName().c_str(), vitem);
+                    }
+
+                if (foundOne)
+/*<==*/             return PROPERTY_PROCESSING_RESULT_Hit;
+                }
+            }
+        }
+
+    if (!anyCandidates && noCandidateInAnyStruct)
+        {
+        failedClasses.insert (&instance.GetClass());
+        return PROPERTY_PROCESSING_RESULT_NoCandidates;
+        }
+
+    return PROPERTY_PROCESSING_RESULT_Miss;
+    }
+
+/*---------------------------------------------------------------------------------**//**
+* @bsimethod                                    sam.wilson                      06/2010
++---------------+---------------+---------------+---------------+---------------+------*/
+ECEnabler::PropertyProcessingResult ECEnabler::ProcessPrimitiveProperties (bset<ECClassCP>& a, IECInstanceCR b, PrimitiveType c, IPropertyProcessor const& d, PropertyProcessingOptions e) const {return _ProcessPrimitiveProperties(a,b,c,d,e);}
+#endif // defined (EXPERIMENTAL_TEXT_FILTER)
+
+ /////////////////////////////////////////////////////////////////////////////////////////
+#pragma region IECRelationshipEnabler
+/////////////////////////////////////////////////////////////////////////////////////////
+/*---------------------------------------------------------------------------------**//**
+* @bsimethod                                    Bill.Steinbock                  04/2011
++---------------+---------------+---------------+---------------+---------------+------*/
+IECWipRelationshipInstancePtr  IECRelationshipEnabler::CreateWipRelationshipInstance() const
+     {
+     return _CreateWipRelationshipInstance ();
+     }
+
+/*---------------------------------------------------------------------------------**//**
+* @bsimethod                                    Bill.Steinbock                  04/2011
++---------------+---------------+---------------+---------------+---------------+------*/
+EC::ECRelationshipClassCR       IECRelationshipEnabler::GetRelationshipClass() const
+    {
+    return _GetRelationshipClass ();
+    }
+
+#pragma endregion //IECRelationshipEnabler
+//
+///*---------------------------------------------------------------------------------**//**
+//* @bsimethod                                    Abeesh.Basheer                  04/2012
+//+---------------+---------------+---------------+---------------+---------------+------*/
+//ECObjectsStatus PropertyIndexedEnabler::_GetPropertyIndex (UInt32& propertyIndex, WCharCP propertyAccessString) const
+//    {
+//    for (UInt32 index = 0; index < m_propertyCount; ++index)
+//        {
+//        if (0 == BeStringUtilities::Wcsicmp (propertyAccessString, m_propertyNameList[index]))
+//            {
+//            propertyIndex = index + 1;
+//            return ECOBJECTS_STATUS_Success;
+//            }
+//        }
+//    return ECOBJECTS_STATUS_InvalidPropertyAccessString;
+//    }
+//
+///*---------------------------------------------------------------------------------**//**
+//* @bsimethod                                    Abeesh.Basheer                  04/2012
+//+---------------+---------------+---------------+---------------+---------------+------*/
+// ECObjectsStatus PropertyIndexedEnabler::_GetAccessString  (WCharCP& propertyAccessString, UInt32 propertyIndex) const
+//    {
+//    if (propertyIndex > m_propertyCount || propertyIndex <= 0)
+//        return ECOBJECTS_STATUS_IndexOutOfRange;
+//
+//    propertyAccessString = m_propertyNameList[propertyIndex -1];
+//    return ECOBJECTS_STATUS_Success;
+//    }
+// 
+///*---------------------------------------------------------------------------------**//**
+//* @bsimethod                                    Abeesh.Basheer                  04/2012
+//+---------------+---------------+---------------+---------------+---------------+------*/
+// UInt32         PropertyIndexedEnabler::_GetNextPropertyIndex  (UInt32 parentIndex, UInt32 inputIndex) const 
+//    {
+//    if (inputIndex> 0 && inputIndex <= m_propertyCount)
+//        return ++inputIndex;
+//            
+//    return 0;
+//    }
+//
+///*---------------------------------------------------------------------------------**//**
+//* @bsimethod                                    Abeesh.Basheer                  04/2012
+//+---------------+---------------+---------------+---------------+---------------+------*/
+//UInt32          PropertyIndexedEnabler::_GetPropertyCount () const
+//    {
+//    return m_propertyCount;
+//    }
+//
+///*---------------------------------------------------------------------------------**//**
+//* @bsimethod                                    Abeesh.Basheer                  04/2012
+//+---------------+---------------+---------------+---------------+---------------+------*/
+//ECObjectsStatus PropertyIndexedEnabler::_GetPropertyIndices (bvector<UInt32>& indices, UInt32 parentIndex) const
+//    {
+//    for (UInt32 index = 0; index < m_propertyCount; ++index)
+//        indices.push_back(index + 1);
+//    return ECOBJECTS_STATUS_Success;
+//    }
+//
+///*---------------------------------------------------------------------------------**//**
+//* @bsimethod                                    Abeesh.Basheer                  04/2012
+//+---------------+---------------+---------------+---------------+---------------+------*/
+//UInt32          PropertyIndexedEnabler::_GetFirstPropertyIndex (UInt32 parentIndex) const
+//    {
+//    return 1;
+//    }
+//
+///*---------------------------------------------------------------------------------**//**
+//* @bsimethod                                    Abeesh.Basheer                  04/2012
+//+---------------+---------------+---------------+---------------+---------------+------*/
+//bool            PropertyIndexedEnabler::_HasChildProperties (UInt32 parentIndex) const
+//    {
+//    return false;
+//    }
+
+
+END_BENTLEY_EC_NAMESPACE
     