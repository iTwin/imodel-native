/*--------------------------------------------------------------------------------------+
|
|     $Source: ecobjects/native/ECEnabler.cpp $
|
|   $Copyright: (c) 2011 Bentley Systems, Incorporated. All rights reserved. $
|
+--------------------------------------------------------------------------------------*/
#include "ECObjectsPch.h"

BEGIN_BENTLEY_EC_NAMESPACE

/*---------------------------------------------------------------------------------**//**
* @bsimethod                                                    CaseyMullen     10/09
+---------------+---------------+---------------+---------------+---------------+------*/
ECEnabler::ECEnabler(ECClassCR ecClass, IStandaloneEnablerLocatorR childECEnablerLocator) : m_privateRefCount(0), m_ecClass (ecClass), m_standaloneInstanceEnablerLocator (childECEnablerLocator)
    {
    };

/*---------------------------------------------------------------------------------**//**
* @bsimethod                                                    CaseyMullen     10/09
+---------------+---------------+---------------+---------------+---------------+------*/
ECEnabler::~ECEnabler() 
    {
    ECObjectsLogger::Log()->tracev (L"%S at 0x%x is being destructed.", typeid(*this).name(), this);
    }

/*---------------------------------------------------------------------------------**//**
* @bsimethod                                                    CaseyMullen     02/10
+---------------+---------------+---------------+---------------+---------------+------*/
UInt32      ECEnabler::AddRef()
    {
    m_privateRefCount++;
    ECObjectsLogger::Log()->tracev (L"++(%d)%S at 0x%x Refcount increased to %d.", m_privateRefCount, typeid(*this).name(), this, m_privateRefCount);
    
    return RefCountedBase::AddRef();
    }

/*---------------------------------------------------------------------------------**//**
* @bsimethod                                                    CaseyMullen     02/10
+---------------+---------------+---------------+---------------+---------------+------*/
UInt32      ECEnabler::Release()
    { 
    --m_privateRefCount;
    ECObjectsLogger::Log()->tracev (L"--(%d)%S at 0x%x Refcount decreased to %d.", m_privateRefCount, typeid(*this).name(), this, m_privateRefCount);
    return RefCountedBase::Release();
    }

/*---------------------------------------------------------------------------------**//**
* @bsimethod                                    Bill.Steinbock                  01/2011
+---------------+---------------+---------------+---------------+---------------+------*/
StandaloneECEnablerPtr          ECEnabler::_ObtainStandaloneInstanceEnabler (const wchar_t* schemaName, const wchar_t* className)  
    {
    return m_standaloneInstanceEnablerLocator.ObtainStandaloneInstanceEnabler (schemaName, className); 
    }

/*---------------------------------------------------------------------------------**//**
* @bsimethod                                    Bill.Steinbock                  01/2011
+---------------+---------------+---------------+---------------+---------------+------*/
StandaloneECEnablerPtr          ECEnabler::ObtainStandaloneInstanceEnabler (const wchar_t* schemaName, const wchar_t* className)  
    {
    return _ObtainStandaloneInstanceEnabler (schemaName, className); 
    }

/*---------------------------------------------------------------------------------**//**
* @bsimethod                                                    CaseyMullen     10/09
+---------------+---------------+---------------+---------------+---------------+------*/
ECClassCR           ECEnabler::GetClass() const  { return m_ecClass; }
wchar_t const *     ECEnabler::GetName() const { return _GetName(); }
ECObjectsStatus     ECEnabler::GetPropertyIndex (UInt32& propertyIndex, const wchar_t * accessString) const { return _GetPropertyIndex (propertyIndex, accessString); }

ECObjectsStatus     ECEnabler::GetAccessString  (const wchar_t *& accessString, UInt32 propertyIndex) const { return _GetAccessString  (accessString, propertyIndex); }
UInt32              ECEnabler::GetPropertyCount () const { return _GetPropertyCount (); }
<<<<<<< HEAD
UInt32              ECEnabler::GetFirstPropertyIndex (UInt32 parentIndex) const { return _GetFirstPropertyIndex (parentIndex); }
UInt32              ECEnabler::GetNextPropertyIndex  (UInt32 parentIndex, UInt32 inputIndex) const { return _GetNextPropertyIndex (parentIndex, inputIndex); }

=======

                                                                      
>>>>>>> e65bab1f
#if defined (EXPERIMENTAL_TEXT_FILTER)
/*---------------------------------------------------------------------------------**//**
* @bsimethod                                    sam.wilson                      06/2010
+---------------+---------------+---------------+---------------+---------------+------*/
bool ECEnabler::ProcessStructProperty (bset<ECClassCP>& failedClasses, bool& noCandidateInAnyStruct, ECValueCR propValue, PrimitiveType primitiveType, IPropertyProcessor const& proc, PropertyProcessingOptions opts) const
    {
    IECInstancePtr svalue = propValue.GetStruct ();

    if (failedClasses.find (&svalue->GetClass()) != failedClasses.end())
        return false;

    PropertyProcessingResult result = svalue->GetEnabler().ProcessPrimitiveProperties (failedClasses, *svalue, primitiveType, proc, opts);

    if (PROPERTY_PROCESSING_RESULT_NoCandidates == result)
        failedClasses.insert (&svalue->GetClass());
    else
        noCandidateInAnyStruct = false;

    return (PROPERTY_PROCESSING_RESULT_Hit == result);
    }

/*---------------------------------------------------------------------------------**//**
* @bsimethod                                    sam.wilson                      06/2010
+---------------+---------------+---------------+---------------+---------------+------*/
ECEnabler::PropertyProcessingResult ECEnabler::_ProcessPrimitiveProperties (bset<ECClassCP>& failedClasses, IECInstanceCR instance, PrimitiveType primitiveType, IPropertyProcessor const& proc, PropertyProcessingOptions opts) const
    {
    if (failedClasses.find (&instance.GetClass()) != failedClasses.end())
        return PROPERTY_PROCESSING_RESULT_NoCandidates;

    bool noCandidateInAnyStruct = true;
    bool anyCandidates = false;
    bool allTypes = (opts & PROPERTY_PROCESSING_OPTIONS_AllTypes) != 0;

    for each (ECPropertyCP prop in instance.GetClass().GetProperties())
        {
        ECValue v;
        instance.GetValue (v, prop->Name.c_str());
    
        if (v.IsNull())
            continue;

        if (v.IsPrimitive())
            {
            if (allTypes || v.GetPrimitiveType() == primitiveType)
                {
                anyCandidates = true;
                if (proc._ProcessPrimitiveProperty (instance, prop->Name.c_str(), v))
/*<==*/             return PROPERTY_PROCESSING_RESULT_Hit;
                }
            }
        else if (v.IsStruct ())
            {
            if (ProcessStructProperty (failedClasses, noCandidateInAnyStruct, v, primitiveType, proc, opts))
/*<==*/         return PROPERTY_PROCESSING_RESULT_Hit;
            }
        else
            {
            assert (v.IsArray());
            ArrayInfo ai = v.GetArrayInfo ();
            bool isStructArray = ai.IsStructArray();

            if (!isStructArray && !allTypes && ai.GetElementPrimitiveType() != primitiveType)
                continue;

            for (UInt32 idx = 0, count = ai.GetCount(); idx < count; ++idx)
                {
                ECValue vitem;
                instance.GetValue (vitem, prop->Name.c_str(), idx);
                
                bool foundOne;

                if (isStructArray)
                    foundOne = ProcessStructProperty (failedClasses, noCandidateInAnyStruct, vitem, primitiveType, proc, opts);
                else
                    {
                    anyCandidates = true;
                    foundOne = proc._ProcessPrimitiveProperty (instance, prop->Name.c_str(), vitem);
                    }

                if (foundOne)
/*<==*/             return PROPERTY_PROCESSING_RESULT_Hit;
                }
            }
        }

    if (!anyCandidates && noCandidateInAnyStruct)
        {
        failedClasses.insert (&instance.GetClass());
        return PROPERTY_PROCESSING_RESULT_NoCandidates;
        }

    return PROPERTY_PROCESSING_RESULT_Miss;
    }

/*---------------------------------------------------------------------------------**//**
* @bsimethod                                    sam.wilson                      06/2010
+---------------+---------------+---------------+---------------+---------------+------*/
ECEnabler::PropertyProcessingResult ECEnabler::ProcessPrimitiveProperties (bset<ECClassCP>& a, IECInstanceCR b, PrimitiveType c, IPropertyProcessor const& d, PropertyProcessingOptions e) const {return _ProcessPrimitiveProperties(a,b,c,d,e);}
#endif // defined (EXPERIMENTAL_TEXT_FILTER)

END_BENTLEY_EC_NAMESPACE
    <|MERGE_RESOLUTION|>--- conflicted
+++ resolved
@@ -1,182 +1,177 @@
-/*--------------------------------------------------------------------------------------+
-|
-|     $Source: ecobjects/native/ECEnabler.cpp $
-|
-|   $Copyright: (c) 2011 Bentley Systems, Incorporated. All rights reserved. $
-|
-+--------------------------------------------------------------------------------------*/
-#include "ECObjectsPch.h"
-
-BEGIN_BENTLEY_EC_NAMESPACE
-
-/*---------------------------------------------------------------------------------**//**
-* @bsimethod                                                    CaseyMullen     10/09
-+---------------+---------------+---------------+---------------+---------------+------*/
-ECEnabler::ECEnabler(ECClassCR ecClass, IStandaloneEnablerLocatorR childECEnablerLocator) : m_privateRefCount(0), m_ecClass (ecClass), m_standaloneInstanceEnablerLocator (childECEnablerLocator)
-    {
-    };
-
-/*---------------------------------------------------------------------------------**//**
-* @bsimethod                                                    CaseyMullen     10/09
-+---------------+---------------+---------------+---------------+---------------+------*/
-ECEnabler::~ECEnabler() 
-    {
-    ECObjectsLogger::Log()->tracev (L"%S at 0x%x is being destructed.", typeid(*this).name(), this);
-    }
-
-/*---------------------------------------------------------------------------------**//**
-* @bsimethod                                                    CaseyMullen     02/10
-+---------------+---------------+---------------+---------------+---------------+------*/
-UInt32      ECEnabler::AddRef()
-    {
-    m_privateRefCount++;
-    ECObjectsLogger::Log()->tracev (L"++(%d)%S at 0x%x Refcount increased to %d.", m_privateRefCount, typeid(*this).name(), this, m_privateRefCount);
-    
-    return RefCountedBase::AddRef();
-    }
-
-/*---------------------------------------------------------------------------------**//**
-* @bsimethod                                                    CaseyMullen     02/10
-+---------------+---------------+---------------+---------------+---------------+------*/
-UInt32      ECEnabler::Release()
-    { 
-    --m_privateRefCount;
-    ECObjectsLogger::Log()->tracev (L"--(%d)%S at 0x%x Refcount decreased to %d.", m_privateRefCount, typeid(*this).name(), this, m_privateRefCount);
-    return RefCountedBase::Release();
-    }
-
-/*---------------------------------------------------------------------------------**//**
-* @bsimethod                                    Bill.Steinbock                  01/2011
-+---------------+---------------+---------------+---------------+---------------+------*/
-StandaloneECEnablerPtr          ECEnabler::_ObtainStandaloneInstanceEnabler (const wchar_t* schemaName, const wchar_t* className)  
-    {
-    return m_standaloneInstanceEnablerLocator.ObtainStandaloneInstanceEnabler (schemaName, className); 
-    }
-
-/*---------------------------------------------------------------------------------**//**
-* @bsimethod                                    Bill.Steinbock                  01/2011
-+---------------+---------------+---------------+---------------+---------------+------*/
-StandaloneECEnablerPtr          ECEnabler::ObtainStandaloneInstanceEnabler (const wchar_t* schemaName, const wchar_t* className)  
-    {
-    return _ObtainStandaloneInstanceEnabler (schemaName, className); 
-    }
-
-/*---------------------------------------------------------------------------------**//**
-* @bsimethod                                                    CaseyMullen     10/09
-+---------------+---------------+---------------+---------------+---------------+------*/
-ECClassCR           ECEnabler::GetClass() const  { return m_ecClass; }
-wchar_t const *     ECEnabler::GetName() const { return _GetName(); }
-ECObjectsStatus     ECEnabler::GetPropertyIndex (UInt32& propertyIndex, const wchar_t * accessString) const { return _GetPropertyIndex (propertyIndex, accessString); }
-
-ECObjectsStatus     ECEnabler::GetAccessString  (const wchar_t *& accessString, UInt32 propertyIndex) const { return _GetAccessString  (accessString, propertyIndex); }
-UInt32              ECEnabler::GetPropertyCount () const { return _GetPropertyCount (); }
-<<<<<<< HEAD
-UInt32              ECEnabler::GetFirstPropertyIndex (UInt32 parentIndex) const { return _GetFirstPropertyIndex (parentIndex); }
-UInt32              ECEnabler::GetNextPropertyIndex  (UInt32 parentIndex, UInt32 inputIndex) const { return _GetNextPropertyIndex (parentIndex, inputIndex); }
-
-=======
-
-                                                                      
->>>>>>> e65bab1f
-#if defined (EXPERIMENTAL_TEXT_FILTER)
-/*---------------------------------------------------------------------------------**//**
-* @bsimethod                                    sam.wilson                      06/2010
-+---------------+---------------+---------------+---------------+---------------+------*/
-bool ECEnabler::ProcessStructProperty (bset<ECClassCP>& failedClasses, bool& noCandidateInAnyStruct, ECValueCR propValue, PrimitiveType primitiveType, IPropertyProcessor const& proc, PropertyProcessingOptions opts) const
-    {
-    IECInstancePtr svalue = propValue.GetStruct ();
-
-    if (failedClasses.find (&svalue->GetClass()) != failedClasses.end())
-        return false;
-
-    PropertyProcessingResult result = svalue->GetEnabler().ProcessPrimitiveProperties (failedClasses, *svalue, primitiveType, proc, opts);
-
-    if (PROPERTY_PROCESSING_RESULT_NoCandidates == result)
-        failedClasses.insert (&svalue->GetClass());
-    else
-        noCandidateInAnyStruct = false;
-
-    return (PROPERTY_PROCESSING_RESULT_Hit == result);
-    }
-
-/*---------------------------------------------------------------------------------**//**
-* @bsimethod                                    sam.wilson                      06/2010
-+---------------+---------------+---------------+---------------+---------------+------*/
-ECEnabler::PropertyProcessingResult ECEnabler::_ProcessPrimitiveProperties (bset<ECClassCP>& failedClasses, IECInstanceCR instance, PrimitiveType primitiveType, IPropertyProcessor const& proc, PropertyProcessingOptions opts) const
-    {
-    if (failedClasses.find (&instance.GetClass()) != failedClasses.end())
-        return PROPERTY_PROCESSING_RESULT_NoCandidates;
-
-    bool noCandidateInAnyStruct = true;
-    bool anyCandidates = false;
-    bool allTypes = (opts & PROPERTY_PROCESSING_OPTIONS_AllTypes) != 0;
-
-    for each (ECPropertyCP prop in instance.GetClass().GetProperties())
-        {
-        ECValue v;
-        instance.GetValue (v, prop->Name.c_str());
-    
-        if (v.IsNull())
-            continue;
-
-        if (v.IsPrimitive())
-            {
-            if (allTypes || v.GetPrimitiveType() == primitiveType)
-                {
-                anyCandidates = true;
-                if (proc._ProcessPrimitiveProperty (instance, prop->Name.c_str(), v))
-/*<==*/             return PROPERTY_PROCESSING_RESULT_Hit;
-                }
-            }
-        else if (v.IsStruct ())
-            {
-            if (ProcessStructProperty (failedClasses, noCandidateInAnyStruct, v, primitiveType, proc, opts))
-/*<==*/         return PROPERTY_PROCESSING_RESULT_Hit;
-            }
-        else
-            {
-            assert (v.IsArray());
-            ArrayInfo ai = v.GetArrayInfo ();
-            bool isStructArray = ai.IsStructArray();
-
-            if (!isStructArray && !allTypes && ai.GetElementPrimitiveType() != primitiveType)
-                continue;
-
-            for (UInt32 idx = 0, count = ai.GetCount(); idx < count; ++idx)
-                {
-                ECValue vitem;
-                instance.GetValue (vitem, prop->Name.c_str(), idx);
-                
-                bool foundOne;
-
-                if (isStructArray)
-                    foundOne = ProcessStructProperty (failedClasses, noCandidateInAnyStruct, vitem, primitiveType, proc, opts);
-                else
-                    {
-                    anyCandidates = true;
-                    foundOne = proc._ProcessPrimitiveProperty (instance, prop->Name.c_str(), vitem);
-                    }
-
-                if (foundOne)
-/*<==*/             return PROPERTY_PROCESSING_RESULT_Hit;
-                }
-            }
-        }
-
-    if (!anyCandidates && noCandidateInAnyStruct)
-        {
-        failedClasses.insert (&instance.GetClass());
-        return PROPERTY_PROCESSING_RESULT_NoCandidates;
-        }
-
-    return PROPERTY_PROCESSING_RESULT_Miss;
-    }
-
-/*---------------------------------------------------------------------------------**//**
-* @bsimethod                                    sam.wilson                      06/2010
-+---------------+---------------+---------------+---------------+---------------+------*/
-ECEnabler::PropertyProcessingResult ECEnabler::ProcessPrimitiveProperties (bset<ECClassCP>& a, IECInstanceCR b, PrimitiveType c, IPropertyProcessor const& d, PropertyProcessingOptions e) const {return _ProcessPrimitiveProperties(a,b,c,d,e);}
-#endif // defined (EXPERIMENTAL_TEXT_FILTER)
-
-END_BENTLEY_EC_NAMESPACE
+/*--------------------------------------------------------------------------------------+
+|
+|     $Source: ecobjects/native/ECEnabler.cpp $
+|
+|   $Copyright: (c) 2011 Bentley Systems, Incorporated. All rights reserved. $
+|
++--------------------------------------------------------------------------------------*/
+#include "ECObjectsPch.h"
+
+BEGIN_BENTLEY_EC_NAMESPACE
+
+/*---------------------------------------------------------------------------------**//**
+* @bsimethod                                                    CaseyMullen     10/09
++---------------+---------------+---------------+---------------+---------------+------*/
+ECEnabler::ECEnabler(ECClassCR ecClass, IStandaloneEnablerLocatorR childECEnablerLocator) : m_privateRefCount(0), m_ecClass (ecClass), m_standaloneInstanceEnablerLocator (childECEnablerLocator)
+    {
+    };
+
+/*---------------------------------------------------------------------------------**//**
+* @bsimethod                                                    CaseyMullen     10/09
++---------------+---------------+---------------+---------------+---------------+------*/
+ECEnabler::~ECEnabler() 
+    {
+    ECObjectsLogger::Log()->tracev (L"%S at 0x%x is being destructed.", typeid(*this).name(), this);
+    }
+
+/*---------------------------------------------------------------------------------**//**
+* @bsimethod                                                    CaseyMullen     02/10
++---------------+---------------+---------------+---------------+---------------+------*/
+UInt32      ECEnabler::AddRef()
+    {
+    m_privateRefCount++;
+    ECObjectsLogger::Log()->tracev (L"++(%d)%S at 0x%x Refcount increased to %d.", m_privateRefCount, typeid(*this).name(), this, m_privateRefCount);
+    
+    return RefCountedBase::AddRef();
+    }
+
+/*---------------------------------------------------------------------------------**//**
+* @bsimethod                                                    CaseyMullen     02/10
++---------------+---------------+---------------+---------------+---------------+------*/
+UInt32      ECEnabler::Release()
+    { 
+    --m_privateRefCount;
+    ECObjectsLogger::Log()->tracev (L"--(%d)%S at 0x%x Refcount decreased to %d.", m_privateRefCount, typeid(*this).name(), this, m_privateRefCount);
+    return RefCountedBase::Release();
+    }
+
+/*---------------------------------------------------------------------------------**//**
+* @bsimethod                                    Bill.Steinbock                  01/2011
++---------------+---------------+---------------+---------------+---------------+------*/
+StandaloneECEnablerPtr          ECEnabler::_ObtainStandaloneInstanceEnabler (const wchar_t* schemaName, const wchar_t* className)  
+    {
+    return m_standaloneInstanceEnablerLocator.ObtainStandaloneInstanceEnabler (schemaName, className); 
+    }
+
+/*---------------------------------------------------------------------------------**//**
+* @bsimethod                                    Bill.Steinbock                  01/2011
++---------------+---------------+---------------+---------------+---------------+------*/
+StandaloneECEnablerPtr          ECEnabler::ObtainStandaloneInstanceEnabler (const wchar_t* schemaName, const wchar_t* className)  
+    {
+    return _ObtainStandaloneInstanceEnabler (schemaName, className); 
+    }
+
+/*---------------------------------------------------------------------------------**//**
+* @bsimethod                                                    CaseyMullen     10/09
++---------------+---------------+---------------+---------------+---------------+------*/
+ECClassCR           ECEnabler::GetClass() const  { return m_ecClass; }
+wchar_t const *     ECEnabler::GetName() const { return _GetName(); }
+ECObjectsStatus     ECEnabler::GetPropertyIndex (UInt32& propertyIndex, const wchar_t * accessString) const { return _GetPropertyIndex (propertyIndex, accessString); }
+
+ECObjectsStatus     ECEnabler::GetAccessString  (const wchar_t *& accessString, UInt32 propertyIndex) const { return _GetAccessString  (accessString, propertyIndex); }
+UInt32              ECEnabler::GetPropertyCount () const { return _GetPropertyCount (); }
+UInt32              ECEnabler::GetFirstPropertyIndex (UInt32 parentIndex) const { return _GetFirstPropertyIndex (parentIndex); }
+UInt32              ECEnabler::GetNextPropertyIndex  (UInt32 parentIndex, UInt32 inputIndex) const { return _GetNextPropertyIndex (parentIndex, inputIndex); }
+
+#if defined (EXPERIMENTAL_TEXT_FILTER)
+/*---------------------------------------------------------------------------------**//**
+* @bsimethod                                    sam.wilson                      06/2010
++---------------+---------------+---------------+---------------+---------------+------*/
+bool ECEnabler::ProcessStructProperty (bset<ECClassCP>& failedClasses, bool& noCandidateInAnyStruct, ECValueCR propValue, PrimitiveType primitiveType, IPropertyProcessor const& proc, PropertyProcessingOptions opts) const
+    {
+    IECInstancePtr svalue = propValue.GetStruct ();
+
+    if (failedClasses.find (&svalue->GetClass()) != failedClasses.end())
+        return false;
+
+    PropertyProcessingResult result = svalue->GetEnabler().ProcessPrimitiveProperties (failedClasses, *svalue, primitiveType, proc, opts);
+
+    if (PROPERTY_PROCESSING_RESULT_NoCandidates == result)
+        failedClasses.insert (&svalue->GetClass());
+    else
+        noCandidateInAnyStruct = false;
+
+    return (PROPERTY_PROCESSING_RESULT_Hit == result);
+    }
+
+/*---------------------------------------------------------------------------------**//**
+* @bsimethod                                    sam.wilson                      06/2010
++---------------+---------------+---------------+---------------+---------------+------*/
+ECEnabler::PropertyProcessingResult ECEnabler::_ProcessPrimitiveProperties (bset<ECClassCP>& failedClasses, IECInstanceCR instance, PrimitiveType primitiveType, IPropertyProcessor const& proc, PropertyProcessingOptions opts) const
+    {
+    if (failedClasses.find (&instance.GetClass()) != failedClasses.end())
+        return PROPERTY_PROCESSING_RESULT_NoCandidates;
+
+    bool noCandidateInAnyStruct = true;
+    bool anyCandidates = false;
+    bool allTypes = (opts & PROPERTY_PROCESSING_OPTIONS_AllTypes) != 0;
+
+    for each (ECPropertyCP prop in instance.GetClass().GetProperties())
+        {
+        ECValue v;
+        instance.GetValue (v, prop->Name.c_str());
+    
+        if (v.IsNull())
+            continue;
+
+        if (v.IsPrimitive())
+            {
+            if (allTypes || v.GetPrimitiveType() == primitiveType)
+                {
+                anyCandidates = true;
+                if (proc._ProcessPrimitiveProperty (instance, prop->Name.c_str(), v))
+/*<==*/             return PROPERTY_PROCESSING_RESULT_Hit;
+                }
+            }
+        else if (v.IsStruct ())
+            {
+            if (ProcessStructProperty (failedClasses, noCandidateInAnyStruct, v, primitiveType, proc, opts))
+/*<==*/         return PROPERTY_PROCESSING_RESULT_Hit;
+            }
+        else
+            {
+            assert (v.IsArray());
+            ArrayInfo ai = v.GetArrayInfo ();
+            bool isStructArray = ai.IsStructArray();
+
+            if (!isStructArray && !allTypes && ai.GetElementPrimitiveType() != primitiveType)
+                continue;
+
+            for (UInt32 idx = 0, count = ai.GetCount(); idx < count; ++idx)
+                {
+                ECValue vitem;
+                instance.GetValue (vitem, prop->Name.c_str(), idx);
+                
+                bool foundOne;
+
+                if (isStructArray)
+                    foundOne = ProcessStructProperty (failedClasses, noCandidateInAnyStruct, vitem, primitiveType, proc, opts);
+                else
+                    {
+                    anyCandidates = true;
+                    foundOne = proc._ProcessPrimitiveProperty (instance, prop->Name.c_str(), vitem);
+                    }
+
+                if (foundOne)
+/*<==*/             return PROPERTY_PROCESSING_RESULT_Hit;
+                }
+            }
+        }
+
+    if (!anyCandidates && noCandidateInAnyStruct)
+        {
+        failedClasses.insert (&instance.GetClass());
+        return PROPERTY_PROCESSING_RESULT_NoCandidates;
+        }
+
+    return PROPERTY_PROCESSING_RESULT_Miss;
+    }
+
+/*---------------------------------------------------------------------------------**//**
+* @bsimethod                                    sam.wilson                      06/2010
++---------------+---------------+---------------+---------------+---------------+------*/
+ECEnabler::PropertyProcessingResult ECEnabler::ProcessPrimitiveProperties (bset<ECClassCP>& a, IECInstanceCR b, PrimitiveType c, IPropertyProcessor const& d, PropertyProcessingOptions e) const {return _ProcessPrimitiveProperties(a,b,c,d,e);}
+#endif // defined (EXPERIMENTAL_TEXT_FILTER)
+
+END_BENTLEY_EC_NAMESPACE
     