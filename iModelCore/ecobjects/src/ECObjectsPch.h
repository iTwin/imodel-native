--- conflicted
+++ resolved
@@ -1,39 +1,35 @@
-/*--------------------------------------------------------------------------------------+
-|
-|     $Source: src/ECObjectsPch.h $
-|
-|  $Copyright: (c) 2012 Bentley Systems, Incorporated. All rights reserved. $
-|
-+--------------------------------------------------------------------------------------*/
-#pragma once
-
-#if defined (_WIN32) // WIP_NONPORT
-    #include <sstream>
-    #include <atlbase.h>
-    #include <windows.h>
-#elif defined (__unix__)
-    // *** NEEDS WORK: iostreams not supported on Android
-#endif
-
-#include <ECObjects/ECObjectsAPI.h>
-#include <assert.h>
-#include <boost/foreach.hpp>
-#include <Bentley/BeStringUtilities.h>
-#include "ecxml.h"
-#include "Logger.h"
-#include "FileUtilities.h"
-#include "StopWatch.h"
-#include <Bentley/BeFileName.h>
-#include <ECObjects/BeXmlCommonGeometry.h>
-#include <Logging/bentleylogging.h>
-<<<<<<< HEAD
-
-=======
->>>>>>> 20a3a2b1
-#include "LeakDetector.h"
-
-BEGIN_BENTLEY_EC_NAMESPACE
-extern ECObjectsStatus GetMinorVersionFromSchemaFileName (UInt32& versionMinor, WCharCP filePath);
-END_BENTLEY_EC_NAMESPACE
-
-
+/*--------------------------------------------------------------------------------------+
+|
+|     $Source: src/ECObjectsPch.h $
+|
+|  $Copyright: (c) 2012 Bentley Systems, Incorporated. All rights reserved. $
+|
++--------------------------------------------------------------------------------------*/
+#pragma once
+
+#if defined (_WIN32) // WIP_NONPORT
+    #include <sstream>
+    #include <atlbase.h>
+    #include <windows.h>
+#elif defined (__unix__)
+    // *** NEEDS WORK: iostreams not supported on Android
+#endif
+
+#include <ECObjects/ECObjectsAPI.h>
+#include <assert.h>
+#include <boost/foreach.hpp>
+#include <Bentley/BeStringUtilities.h>
+#include "ecxml.h"
+#include "Logger.h"
+#include "FileUtilities.h"
+#include "StopWatch.h"
+#include <Bentley/BeFileName.h>
+#include <ECObjects/BeXmlCommonGeometry.h>
+#include <Logging/bentleylogging.h>
+#include "LeakDetector.h"
+
+BEGIN_BENTLEY_EC_NAMESPACE
+extern ECObjectsStatus GetMinorVersionFromSchemaFileName (UInt32& versionMinor, WCharCP filePath);
+END_BENTLEY_EC_NAMESPACE
+
+