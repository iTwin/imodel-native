--- conflicted
+++ resolved
@@ -1,44 +1,34 @@
-/*--------------------------------------------------------------------------------------+
-|
-|     $Source: src/ECObjectsPch.h $
-|
-|  $Copyright: (c) 2011 Bentley Systems, Incorporated. All rights reserved. $
-|
-+--------------------------------------------------------------------------------------*/
-#pragma once
-
-<<<<<<< HEAD
-#include <ECObjects\ECObjectsAPI.h>
-#include <Bentley\BeFileName.h>
-#include <sstream>
-=======
-#include <ECObjects/ECObjectsAPI.h>
-#if defined (_WIN32) // WIP_NONPORT
-    #include <sstream>
-#elif defined (__unix__)
-    // *** NEEDS WORK: iostreams not supported on Android
-#endif
->>>>>>> 7471a680
-#include <assert.h>
-#include <boost/foreach.hpp>
-#include <Bentley/BeStringUtilities.h>
-#include "ecxml.h"
-#include "Logger.h"
-#include "FileUtilities.h"
-<<<<<<< HEAD
-#include <Logging\bentleylogging.h>
-#include <Bentley/BeStringUtilities.h>
-=======
-#include <Logging/bentleylogging.h>
->>>>>>> 7471a680
-
-#include "LeakDetector.h"
-
-BEGIN_BENTLEY_EC_NAMESPACE
-extern ECObjectsStatus GetMinorVersionFromSchemaFileName (UInt32& versionMinor, WCharCP filePath);
-END_BENTLEY_EC_NAMESPACE
-
-
-
-
+/*--------------------------------------------------------------------------------------+
+|
+|     $Source: src/ECObjectsPch.h $
+|
+|  $Copyright: (c) 2011 Bentley Systems, Incorporated. All rights reserved. $
+|
++--------------------------------------------------------------------------------------*/
+#pragma once
+
+#include <ECObjects/ECObjectsAPI.h>
+#if defined (_WIN32) // WIP_NONPORT
+    #include <sstream>
+#elif defined (__unix__)
+    // *** NEEDS WORK: iostreams not supported on Android
+#endif
+#include <assert.h>
+#include <boost/foreach.hpp>
+#include <Bentley/BeStringUtilities.h>
+#include "ecxml.h"
+#include "Logger.h"
+#include "FileUtilities.h"
+#include <Logging/bentleylogging.h>
+#include <Bentley/BeFileName.h>
+
+#include "LeakDetector.h"
+
+BEGIN_BENTLEY_EC_NAMESPACE
+extern ECObjectsStatus GetMinorVersionFromSchemaFileName (UInt32& versionMinor, WCharCP filePath);
+END_BENTLEY_EC_NAMESPACE
+
+
+
+
   