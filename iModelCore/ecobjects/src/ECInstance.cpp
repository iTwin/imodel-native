/*--------------------------------------------------------------------------------------+
|
|     $Source: ecobjects/native/ECInstance.cpp $
|
|   $Copyright: (c) 2010 Bentley Systems, Incorporated. All rights reserved. $
|
+--------------------------------------------------------------------------------------*/

#include "ECObjectsPch.h"

BEGIN_BENTLEY_EC_NAMESPACE
    
static UInt32 g_totalAllocs = 0;
static UInt32 g_totalFrees  = 0;
static UInt32 g_currentLive = 0;

//#define DEBUG_INSTANCE_LEAKS
#ifdef DEBUG_INSTANCE_LEAKS
typedef std::map<IECInstance*, UInt32> DebugInstanceLeakMap;
DebugInstanceLeakMap    g_debugInstanceLeakMap;
#endif

<<<<<<< HEAD
//WIP_FUSION:  This should use EC::LeakDetector  (see ecschema.cpp)

/*---------------------------------------------------------------------------------**//**
* @bsimethod                                    Bill.Steinbock                  09/2010
+---------------+---------------+---------------+---------------+---------------+------*/
CustomStructSerializerManager::CustomStructSerializerManager ()
    {
    // we could add needed serializers here.
    }

/*---------------------------------------------------------------------------------**//**
* @bsimethod                                    Bill.Steinbock                  09/2010
+---------------+---------------+---------------+---------------+---------------+------*/
CustomStructSerializerManager::~CustomStructSerializerManager ()
    {
    m_serializers.clear();
    }

/*---------------------------------------------------------------------------------**//**
* @bsimethod                                    Bill.Steinbock                  09/2010
+---------------+---------------+---------------+---------------+---------------+------*/
BentleyStatus            CustomStructSerializerManager::AddCustomSerializer (const wchar_t* serializerName, ICustomECStructSerializerP serializer)
    {
    if (GetCustomSerializer (serializerName))
        return ERROR;

    m_serializers[WString(serializerName)] = serializer;
    return SUCCESS;
    }

/*---------------------------------------------------------------------------------**//**
* @bsimethod                                    Bill.Steinbock                  09/2010
+---------------+---------------+---------------+---------------+---------------+------*/
CustomStructSerializerManagerR                   CustomStructSerializerManager::GetManager()
    {
    static CustomStructSerializerManagerP   s_serializerManager = NULL;

    if (NULL == s_serializerManager)
        s_serializerManager = new CustomStructSerializerManager();
        
    return *s_serializerManager;
    }

/*---------------------------------------------------------------------------------**//**
* @bsimethod                                    Bill.Steinbock                  09/2010
+---------------+---------------+---------------+---------------+---------------+------*/
ICustomECStructSerializerP                      CustomStructSerializerManager::GetCustomSerializer (const wchar_t* serializerName) const
    {
    if (m_serializers.empty())
        return NULL;

    NameSerializerMap::const_iterator it = m_serializers.find (serializerName);
    if (it == m_serializers.end())
        return NULL;

    return it->second;
    }

/*---------------------------------------------------------------------------------**//**
* @bsimethod                                    Bill.Steinbock                  09/2010
+---------------+---------------+---------------+---------------+---------------+------*/
ICustomECStructSerializerP                      CustomStructSerializerManager::GetCustomSerializer (StructECPropertyP structProperty, IECInstanceCR ecInstance) const
    {
    if (m_serializers.empty())
        return NULL;

    // see if the struct has a custom attribute to custom serialize itself
    IECInstancePtr caInstance = structProperty->Type.GetCustomAttribute(L"CustomStructSerializer");
    if (caInstance.IsValid())
        {
        ECValue value;
        if (SUCCESS == caInstance->GetValue (value, L"SerializerName"))
            {
            ICustomECStructSerializerP serializerP = GetCustomSerializer (value.GetString());
            if (serializerP)
                {
                // let the serializer decide if it wants to process the struct from this type of IECInstance
                if (serializerP->UsesCustomStructXmlString  (structProperty, ecInstance))
                    return serializerP;
                }
            }
        }

    return NULL;
=======

/*---------------------------------------------------------------------------------**//**
* @bsimethod                                    Bill.Steinbock                  11/2010
+---------------+---------------+---------------+---------------+---------------+------*/
bool IECInstance::IsFixedArrayProperty (EC::IECInstanceR instance, const wchar_t* accessString)
    {
    ECValue         arrayVal;

    if (ECOBJECTS_STATUS_Success != instance.GetValue (arrayVal, accessString))
        return false;

    ArrayInfo info = arrayVal.GetArrayInfo();
    return info.IsFixedCount();
>>>>>>> 32a641e0
    }

/*---------------------------------------------------------------------------------**//**
* @bsimethod                                                    CaseyMullen     09/09
+---------------+---------------+---------------+---------------+---------------+------*/
IECInstance::IECInstance()
    {
    g_totalAllocs++;
    g_currentLive++;
#ifdef DEBUG_INSTANCE_LEAKS
    g_debugInstanceLeakMap[this] = g_totalAllocs; // record this so we know if it was the 1st, 2nd allocation
#endif

    size_t sizeofInstance = sizeof(IECInstance);
    size_t sizeofVoid = sizeof (void*);
    
    assert (sizeof(IECInstance) == sizeof (RefCountedBase) && L"Increasing the size or memory layout of the base EC::IECInstance will adversely affect subclasses. Think of this as a pure interface... to which you would never be able to add (additional) data, either");
    };    

/*---------------------------------------------------------------------------------**//**
* @bsimethod                                                    CaseyMullen     09/09
+---------------+---------------+---------------+---------------+---------------+------*/
IECInstance::~IECInstance()
    {
#ifdef DEBUG_INSTANCE_LEAKS
    g_debugInstanceLeakMap.erase(this);
#endif

    g_totalFrees++;
    g_currentLive--;
    }

/*---------------------------------------------------------------------------------**//**
* @bsimethod                                                    JoshSchifter    01/10
+---------------+---------------+---------------+---------------+---------------+------*/
void IECInstance::Debug_DumpAllocationStats(const wchar_t* prefix)
    {
    if (!prefix)
        prefix = L"";

    ECObjectsLogger::Log()->debugv (L"%s Live IECInstances: %d, Total Allocs: %d, TotalFrees: %d", prefix, g_currentLive, g_totalAllocs, g_totalFrees);
#ifdef DEBUG_INSTANCE_LEAKS
    for each (DebugInstanceLeakMap::value_type leak in g_debugInstanceLeakMap)
        {
        IECInstance* leakedInstance = leak.first;
        UInt32    orderOfAllocation = leak.second;
        ECObjectsLogger::Log()->debugv (L"Leaked the %dth IECInstance that was allocated.", orderOfAllocation);
        leakedInstance->Dump();
        }
#endif
    }

/*---------------------------------------------------------------------------------**//**
* @bsimethod                                                    CaseyMullen    02/10
+---------------+---------------+---------------+---------------+---------------+------*/
bool IsExcluded(bwstring& className, std::vector<bwstring>& classNamesToExclude)
    {
    for each (bwstring excludedClass in classNamesToExclude)
        {
        if (0 == className.compare (excludedClass))
            return true;
        }

    return false;
    }

/*---------------------------------------------------------------------------------**//**
* @bsimethod                                                    CaseyMullen    02/10
+---------------+---------------+---------------+---------------+---------------+------*/
void IECInstance::Debug_ReportLeaks(std::vector<bwstring>& classNamesToExclude)
    {
#ifdef DEBUG_INSTANCE_LEAKS
    for each (DebugInstanceLeakMap::value_type leak in g_debugInstanceLeakMap)
        {
        IECInstance* leakedInstance = leak.first;
        UInt32    orderOfAllocation = leak.second;
        
        bwstring className = leakedInstance->GetClass().GetName();
        if (IsExcluded (className, classNamesToExclude))
            continue;
        
        ECObjectsLogger::Log()->errorv (L"Leaked the %dth IECInstance that was allocated: ECClass=%s, InstanceId=%s", 
            orderOfAllocation, className.c_str(), leakedInstance->GetInstanceId().c_str());
        leakedInstance->Dump();
        }
#endif
    }

/*---------------------------------------------------------------------------------**//**
* @bsimethod                                                    JoshSchifter    01/10
+---------------+---------------+---------------+---------------+---------------+------*/
void IECInstance::Debug_GetAllocationStats(int* currentLive, int* totalAllocs, int* totalFrees)
    {
    if (currentLive)
        *currentLive = g_currentLive;

    if (totalAllocs)
        *totalAllocs = g_totalAllocs;

    if (totalFrees)
        *totalFrees  = g_totalFrees;
    }

/*---------------------------------------------------------------------------------**//**
* @bsimethod                                                    JoshSchifter    01/10
+---------------+---------------+---------------+---------------+---------------+------*/
void IECInstance::Debug_ResetAllocationStats()
    {
    g_totalAllocs = g_totalFrees = g_currentLive = 0;
    }

/*---------------------------------------------------------------------------------**//**
* @bsimethod                                                    CaseyMullen     09/09
+---------------+---------------+---------------+---------------+---------------+------*/
bwstring        IECInstance::GetInstanceId() const
    {
    return _GetInstanceId();
    }

/*---------------------------------------------------------------------------------**//**
* @bsimethod                                                    CaseyMullen     09/09
+---------------+---------------+---------------+---------------+---------------+------*/
ECClassCR       IECInstance::GetClass() const 
    {
    ECEnablerCR enabler = GetEnabler();
        
    return enabler.GetClass();
    }
    
/*---------------------------------------------------------------------------------**//**
* @bsimethod                                                    CaseyMullen     09/09
+---------------+---------------+---------------+---------------+---------------+------*/    
int IECInstance::ParseExpectedNIndices (const wchar_t * propertyAccessString)
    {
    const wchar_t * pointerToBrackets = pointerToBrackets = wcsstr (propertyAccessString, L"[]"); ;
    int nBrackets = 0;
    while (NULL != pointerToBrackets)
        {
        nBrackets++;
        pointerToBrackets += 2; // skip past the brackets
        pointerToBrackets = wcsstr (pointerToBrackets, L"[]"); ;
        }   
    
    return nBrackets;
    }
        
/*---------------------------------------------------------------------------------**//**
* @bsimethod                                                    CaseyMullen     09/09
+---------------+---------------+---------------+---------------+---------------+------*/   
ECEnablerCR         IECInstance::GetEnabler() const { return _GetEnabler();  }
bool                IECInstance::IsReadOnly() const { return _IsReadOnly();  }

ECObjectsStatus     IECInstance::GetValue (ECValueR v, const wchar_t * propertyAccessString) const { return _GetValue (v, propertyAccessString, false, 0); }
ECObjectsStatus     IECInstance::GetValue (ECValueR v, const wchar_t * propertyAccessString, UInt32 arrayIndex) const { return _GetValue (v, propertyAccessString, true, arrayIndex); }
ECObjectsStatus     IECInstance::GetValue (ECValueR v, UInt32 propertyIndex) const { return _GetValue (v, propertyIndex, false, 0); }
ECObjectsStatus     IECInstance::GetValue (ECValueR v, UInt32 propertyIndex, UInt32 arrayIndex) const { return _GetValue (v, propertyIndex, true, arrayIndex); }
ECObjectsStatus     IECInstance::SetValue (const wchar_t * propertyAccessString, ECValueCR v) { return _SetValue (propertyAccessString, v, false, 0); }
ECObjectsStatus     IECInstance::SetValue (const wchar_t * propertyAccessString, ECValueCR v, UInt32 arrayIndex) { return _SetValue (propertyAccessString, v, true, arrayIndex); }
ECObjectsStatus     IECInstance::SetValue (UInt32 propertyIndex, ECValueCR v) { return _SetValue (propertyIndex, v, false, 0); }
ECObjectsStatus     IECInstance::SetValue (UInt32 propertyIndex, ECValueCR v, UInt32 arrayIndex) { return _SetValue (propertyIndex, v, true, arrayIndex); }

#define NUM_INDEX_BUFFER_CHARS 63
#define NUM_ACCESSSTRING_BUFFER_CHARS 1023

/*---------------------------------------------------------------------------------**//**
* @bsimethod                                    Bill.Steinbock                  10/2010
+---------------+---------------+---------------+---------------+---------------+------*/
static ECObjectsStatus getECValueUsingFullAccessString (wchar_t* asBuffer, wchar_t* indexBuffer, ECValueR v, IECInstanceCR instance, const wchar_t * managedPropertyAccessor)
    {
    // see if access string specifies an array
    const wchar_t* pos1 = wcschr (managedPropertyAccessor, L'[');

    // if not an array then 
    if (NULL == pos1)
        return instance.GetValue (v, managedPropertyAccessor);

    size_t numChars = 0;
    numChars = pos1 - managedPropertyAccessor;
    wcsncpy(asBuffer, managedPropertyAccessor, numChars>NUM_ACCESSSTRING_BUFFER_CHARS?NUM_ACCESSSTRING_BUFFER_CHARS:numChars);
    asBuffer[numChars]=0;

    const wchar_t* pos2 = wcschr (pos1+1, L']');

    assert (pos2 != NULL);

    numChars = pos2 - pos1 - 1;

    wcsncpy(indexBuffer, pos1+1, numChars>NUM_INDEX_BUFFER_CHARS?NUM_INDEX_BUFFER_CHARS:numChars);
    indexBuffer[numChars]=0;

    UInt32 indexValue = -1;
    swscanf (indexBuffer, L"%ud", &indexValue);

    ECValue         arrayVal;
    ECObjectsStatus status;

    WString asBufferStr = asBuffer;
    asBufferStr.append (L"[]");

    if (ECOBJECTS_STATUS_Success != (status = instance.GetValue (arrayVal, asBufferStr.c_str())))
        return status;

    if (-1 == indexValue)
        {
        //Caller asked for the array itself, not any particular element.
        //Returns a dummy ECValue with only the array info copied.
        ArrayInfo info = arrayVal.GetArrayInfo();
        if(info.IsStructArray())
            v.SetStructArrayInfo(info.GetCount(), info.IsFixedCount());
        else
            v.SetPrimitiveArrayInfo (info.GetElementPrimitiveType(), info.GetCount(), info.IsFixedCount());
        return ECOBJECTS_STATUS_Success;
        }

    ArrayInfo arrayInfo = arrayVal.GetArrayInfo();
    UInt32    size      = arrayInfo.GetCount();

    if (indexValue >= size)
        return ECOBJECTS_STATUS_Error;

    if (arrayInfo.IsPrimitiveArray())
        return instance.GetValue (v, asBufferStr.c_str(), indexValue);

    // must be a struct array
    instance.GetValue (arrayVal, asBufferStr.c_str(), indexValue);
    IECInstancePtr arrayEntryInstance = arrayVal.GetStruct();

    return getECValueUsingFullAccessString (asBuffer, indexBuffer, v, *arrayEntryInstance, pos2+2); // move to character after "]." in access string.
    }

/*---------------------------------------------------------------------------------**//**
* @bsimethod                                    Bill.Steinbock                  10/2010
+---------------+---------------+---------------+---------------+---------------+------*/
static ECObjectsStatus getECValueFromInstance (ECValueR v, IECInstanceCR instance, const wchar_t * managedPropertyAccessor)
    {
    WString asBufferStr;

    v.Clear();
    wchar_t asBuffer[NUM_ACCESSSTRING_BUFFER_CHARS+1];
    wchar_t indexBuffer[NUM_INDEX_BUFFER_CHARS+1];

    return getECValueUsingFullAccessString (asBuffer, indexBuffer, v, instance, managedPropertyAccessor);
    }

/*---------------------------------------------------------------------------------**//**
* @bsimethod                                    Bill.Steinbock                  10/2010
+---------------+---------------+---------------+---------------+---------------+------*/
ECObjectsStatus                 ECInstanceInteropHelper::GetValue (IECInstanceCR instance, ECValueR value, const wchar_t * managedPropertyAccessor)
    {
    return getECValueFromInstance (value, instance, managedPropertyAccessor);
    }

/*---------------------------------------------------------------------------------**//**
* @bsimethod                                    Bill.Steinbock                  03/2010
+---------------+---------------+---------------+---------------+---------------+------*/
ECObjectsStatus ECInstanceInteropHelper::GetLong (IECInstanceCR instance, Int64 & value, const wchar_t * managedPropertyAccessor)
    {
    ECValue v;

    ECObjectsStatus status = getECValueFromInstance (v, instance, managedPropertyAccessor);
    if (status == ECOBJECTS_STATUS_Success)
        value = v.GetLong();
    
    return status;
    }    

/*---------------------------------------------------------------------------------**//**
* @bsimethod                                                    CaseyMullen     09/09
+---------------+---------------+---------------+---------------+---------------+------*/        
ECObjectsStatus ECInstanceInteropHelper::GetInteger (IECInstanceCR instance, int & value, const wchar_t * managedPropertyAccessor)
    {
    ECValue v;

    ECObjectsStatus status = getECValueFromInstance (v, instance, managedPropertyAccessor);
    if (status == ECOBJECTS_STATUS_Success)
        value = v.GetInteger();
    
    return status;
    }    

/*---------------------------------------------------------------------------------**//**
* @bsimethod                                                    CaseyMullen     09/09
+---------------+---------------+---------------+---------------+---------------+------*/                
ECObjectsStatus ECInstanceInteropHelper::GetDouble (IECInstanceCR instance, double& value, const wchar_t * managedPropertyAccessor)
    {
    ECValue v;

    ECObjectsStatus status = getECValueFromInstance (v, instance, managedPropertyAccessor);
    if (status == ECOBJECTS_STATUS_Success)        
        value = v.GetDouble();
        
    return status;
    }

/*---------------------------------------------------------------------------------**//**
* @bsimethod                                                    CaseyMullen     09/09
+---------------+---------------+---------------+---------------+---------------+------*/       
ECObjectsStatus ECInstanceInteropHelper::GetString (IECInstanceCR instance, const wchar_t * & value, const wchar_t * managedPropertyAccessor)
    {
    ECValue v;

    ECObjectsStatus status = getECValueFromInstance (v, instance, managedPropertyAccessor);
    if (status == ECOBJECTS_STATUS_Success)
        value = v.GetString();

    return status;
    }

/*---------------------------------------------------------------------------------**//**
* @bsimethod                                    Bill.Steinbock                  03/2010
+---------------+---------------+---------------+---------------+---------------+------*/
ECObjectsStatus ECInstanceInteropHelper::GetBoolean (IECInstanceCR instance, bool & value, const wchar_t * managedPropertyAccessor)
    {
    ECValue v;

    ECObjectsStatus status = getECValueFromInstance (v, instance, managedPropertyAccessor);
    if (status == ECOBJECTS_STATUS_Success)
        value = v.GetBoolean();

    return status;
    }

/*---------------------------------------------------------------------------------**//**
* @bsimethod                                    Bill.Steinbock                  03/2010
+---------------+---------------+---------------+---------------+---------------+------*/
ECObjectsStatus ECInstanceInteropHelper::GetPoint2D (IECInstanceCR instance, DPoint2d & value, const wchar_t * managedPropertyAccessor)
    {
    ECValue v;

    ECObjectsStatus status = getECValueFromInstance (v, instance, managedPropertyAccessor);
    if (status == ECOBJECTS_STATUS_Success)
        value = v.GetPoint2D();
        
    return status;
    }

/*---------------------------------------------------------------------------------**//**
* @bsimethod                                    Bill.Steinbock                  03/2010
+---------------+---------------+---------------+---------------+---------------+------*/
ECObjectsStatus ECInstanceInteropHelper::GetPoint3D (IECInstanceCR instance, DPoint3d & value, const wchar_t * managedPropertyAccessor)
    {
    ECValue v;

    ECObjectsStatus status = getECValueFromInstance (v, instance, managedPropertyAccessor);
    if (status == ECOBJECTS_STATUS_Success)
        value = v.GetPoint3D();
        
    return status;
    }

/*---------------------------------------------------------------------------------**//**
* @bsimethod                                    Bill.Steinbock                  03/2010
+---------------+---------------+---------------+---------------+---------------+------*/
ECObjectsStatus ECInstanceInteropHelper::GetDateTime (IECInstanceCR instance, SystemTime & value, const wchar_t * managedPropertyAccessor)
    {
    ECValue v;

    ECObjectsStatus status = getECValueFromInstance (v, instance, managedPropertyAccessor);
    if (status == ECOBJECTS_STATUS_Success)
        value = v.GetDateTime();
        
    return status;
    }

/*---------------------------------------------------------------------------------**//**
* @bsimethod                                    Bill.Steinbock                  03/2010
+---------------+---------------+---------------+---------------+---------------+------*/
ECObjectsStatus ECInstanceInteropHelper::GetDateTimeTicks (IECInstanceCR instance, Int64 & value, const wchar_t * managedPropertyAccessor)
    {
    ECValue v;

    ECObjectsStatus status = getECValueFromInstance (v, instance, managedPropertyAccessor);
    if (status == ECOBJECTS_STATUS_Success)
        value = v.GetDateTimeTicks();
        
    return status;
    }

/*---------------------------------------------------------------------------------**//**
* @bsimethod                                    Bill.Steinbock                  10/2010
+---------------+---------------+---------------+---------------+---------------+------*/
static ECClassP GetClassFromReferencedSchemas (ECSchemaCR rootSchema, const wchar_t * schemaName, const wchar_t * className)
    {
    for each (ECSchemaCP refSchema in rootSchema.GetReferencedSchemas())
        {
        if (!refSchema->Name.EqualsI (schemaName))
            {
            // look in reference schemas
            ECClassP foundClassP = GetClassFromReferencedSchemas (*refSchema, schemaName, className);
            if (foundClassP)
                return  foundClassP;

            continue;
            }

        ECClassP classP = refSchema->GetClassP (className);
        if (classP)
            return classP;
        }

    return NULL;
    }

/*---------------------------------------------------------------------------------**//**
* @bsimethod                                    Bill.Steinbock                  10/2010
+---------------+---------------+---------------+---------------+---------------+------*/
static ECObjectsStatus setECValueUsingFullAccessString (wchar_t* asBuffer, wchar_t* indexBuffer, ECValueCR v, IECInstanceR instance, const wchar_t * managedPropertyAccessor)
    {
    // see if access string specifies an array
    const wchar_t* pos1 = wcschr (managedPropertyAccessor, L'[');

    // if not an array then 
    if (NULL == pos1)
        return instance.SetValue (managedPropertyAccessor, v);

    size_t numChars = 0;
    numChars = pos1 - managedPropertyAccessor;
    wcsncpy(asBuffer, managedPropertyAccessor, numChars>NUM_ACCESSSTRING_BUFFER_CHARS?NUM_ACCESSSTRING_BUFFER_CHARS:numChars);
    asBuffer[numChars]=0;

    const wchar_t* pos2 = wcschr (pos1+1, L']');

    assert (pos2 != NULL);

    numChars = pos2 - pos1 - 1;

    wcsncpy(indexBuffer, pos1+1, numChars>NUM_INDEX_BUFFER_CHARS?NUM_INDEX_BUFFER_CHARS:numChars);
    indexBuffer[numChars]=0;

    UInt32 indexValue = 0;
    if (1 != swscanf (indexBuffer, L"%ud", &indexValue))
        return ECOBJECTS_STATUS_Error;

    ECValue         arrayVal;
    ECObjectsStatus status;

    WString asBufferStr = asBuffer;
    asBufferStr.append (L"[]");

    if (ECOBJECTS_STATUS_Success != (status = instance.GetValue (arrayVal, asBufferStr.c_str())))
        return status;

    ArrayInfo arrayInfo = arrayVal.GetArrayInfo();
    UInt32    size      = arrayInfo.GetCount();

    if (indexValue >= size)
        {
        if (arrayInfo.IsFixedCount())
            return ECOBJECTS_STATUS_Error;

        UInt numToInsert = (indexValue + 1) - size;
        status =  instance.AddArrayElements (asBufferStr.c_str(), numToInsert);    
        if (ECOBJECTS_STATUS_Success != status)
            return status;

        if (arrayInfo.IsStructArray())
            {
            ECClassCR    ecClass     = instance.GetClass();
            ECSchemaCR   ecSchema    = ecClass.Schema;

            ECPropertyP  prop = ecClass.GetPropertyP (asBuffer);
            if (!prop->IsArray)
                return ECOBJECTS_STATUS_Error;

            ArrayECPropertyP arrayProp = dynamic_cast<ArrayECPropertyP>(prop);
            if (!arrayProp)
                return ECOBJECTS_STATUS_Error;

            ECClassCP structClass = arrayProp->StructElementType;

            ClassLayoutP                classLayout         = ClassLayout::BuildFromClass (*structClass, 0, 0);
            StandaloneECEnablerPtr      standaloneEnabler   = StandaloneECEnabler::CreateEnabler (*structClass, *classLayout);
            ECValue                     arrayEntryVal;

            for (UInt32 i=0; i<numToInsert; i++)
                {
                arrayEntryVal.SetStruct (standaloneEnabler->CreateInstance().get());
                if (SUCCESS != instance.SetValue (asBufferStr.c_str(), arrayEntryVal, size+i))
                    return ECOBJECTS_STATUS_Error;
                }
            }
        }

    if (arrayInfo.IsPrimitiveArray())
        return instance.SetValue (asBufferStr.c_str(), v, indexValue);

    // must be a struct array
    if (NULL == wcschr (pos2, L'.'))
        {
        //Caller is attempting to set the value of this struct array element directly.
        return instance.SetValue (asBufferStr.c_str(), v, indexValue);
        }
    instance.GetValue (arrayVal, asBufferStr.c_str(), indexValue);
    IECInstancePtr arrayEntryInstance = arrayVal.GetStruct();

    return setECValueUsingFullAccessString (asBuffer, indexBuffer, v, *arrayEntryInstance, pos2+2); // move to character after "]." in access string.
    }

/*---------------------------------------------------------------------------------**//**
* @bsimethod                                    Bill.Steinbock                  10/2010
+---------------+---------------+---------------+---------------+---------------+------*/
static ECObjectsStatus setECValueInInstance (ECValueCR v, IECInstanceR instance, const wchar_t * managedPropertyAccessor)
    {
    WString asBufferStr;

    wchar_t asBuffer[NUM_ACCESSSTRING_BUFFER_CHARS+1];
    wchar_t indexBuffer[NUM_INDEX_BUFFER_CHARS+1];

    return setECValueUsingFullAccessString (asBuffer, indexBuffer, v, instance, managedPropertyAccessor);
    }

/*---------------------------------------------------------------------------------**//**
* @bsimethod                                    Bill.Steinbock                  10/2010
+---------------+---------------+---------------+---------------+---------------+------*/
ECObjectsStatus ECInstanceInteropHelper::SetValue  (IECInstanceR instance, const wchar_t * managedPropertyAccessor, ECValueCR value)
    {
    return setECValueInInstance (value, instance, managedPropertyAccessor);
    }

/*---------------------------------------------------------------------------------**//**
* @bsimethod                                                    CaseyMullen     01/10
+---------------+---------------+---------------+---------------+---------------+------*/       
ECObjectsStatus ECInstanceInteropHelper::SetLongValue (IECInstanceR instance, const wchar_t * managedPropertyAccessor, Int64 value)
    {
    ECValue v(value);
    return setECValueInInstance (v, instance, managedPropertyAccessor);
    }

/*---------------------------------------------------------------------------------**//**
* @bsimethod                                                    CaseyMullen     01/10
+---------------+---------------+---------------+---------------+---------------+------*/       
ECObjectsStatus ECInstanceInteropHelper::SetIntegerValue (IECInstanceR instance, const wchar_t * managedPropertyAccessor, int value)
    {
    ECValue v(value);
    return setECValueInInstance (v, instance, managedPropertyAccessor);
    }
    
/*---------------------------------------------------------------------------------**//**
* @bsimethod                                    Bill.Steinbock                  03/2010
+---------------+---------------+---------------+---------------+---------------+------*/       
ECObjectsStatus ECInstanceInteropHelper::SetDoubleValue (IECInstanceR instance, const wchar_t * managedPropertyAccessor, double value)
    {
    ECValue v(value);
    return setECValueInInstance (v, instance, managedPropertyAccessor);
    }

/*---------------------------------------------------------------------------------**//**
* @bsimethod                                                    CaseyMullen     01/10
+---------------+---------------+---------------+---------------+---------------+------*/       
ECObjectsStatus ECInstanceInteropHelper::SetStringValue  (IECInstanceR instance, const wchar_t * managedPropertyAccessor, const wchar_t * value)
    {
    ECValue v(value, false);
    return setECValueInInstance (v, instance, managedPropertyAccessor);
    }
    
/*---------------------------------------------------------------------------------**//**
* @bsimethod                                    Bill.Steinbock                  03/2010
+---------------+---------------+---------------+---------------+---------------+------*/
ECObjectsStatus ECInstanceInteropHelper::SetBooleanValue  (IECInstanceR instance, const wchar_t * managedPropertyAccessor, bool value)
    {
    ECValue v(value);
    return setECValueInInstance (v, instance, managedPropertyAccessor);
    }
    
/*---------------------------------------------------------------------------------**//**
* @bsimethod                                    Bill.Steinbock                  03/2010
+---------------+---------------+---------------+---------------+---------------+------*/
ECObjectsStatus ECInstanceInteropHelper::SetPoint2DValue  (IECInstanceR instance, const wchar_t * managedPropertyAccessor, DPoint2dCR value)
    {
    ECValue v(value);
    return setECValueInInstance (v, instance, managedPropertyAccessor);
    }
    
/*---------------------------------------------------------------------------------**//**
* @bsimethod                                    Bill.Steinbock                  03/2010
+---------------+---------------+---------------+---------------+---------------+------*/
ECObjectsStatus ECInstanceInteropHelper::SetPoint3DValue  (IECInstanceR instance, const wchar_t * managedPropertyAccessor, DPoint3dCR value)
    {
    ECValue v(value);
    return setECValueInInstance (v, instance, managedPropertyAccessor);
    }
   
/*---------------------------------------------------------------------------------**//**
* @bsimethod                                    Bill.Steinbock                  03/2010
+---------------+---------------+---------------+---------------+---------------+------*/
ECObjectsStatus ECInstanceInteropHelper::SetDateTimeValue (IECInstanceR instance, const wchar_t * managedPropertyAccessor, SystemTime& value)
    {
    ECValue v(value);
    return setECValueInInstance (v, instance, managedPropertyAccessor);
    }
    
/*---------------------------------------------------------------------------------**//**
* @bsimethod                                    Bill.Steinbock                  03/2010
+---------------+---------------+---------------+---------------+---------------+------*/
ECObjectsStatus ECInstanceInteropHelper::SetDateTimeTicks (IECInstanceR instance, const wchar_t * managedPropertyAccessor, Int64 value)
    {
    ECValue v;
    v.SetDateTimeTicks (value);
    return setECValueInInstance (v, instance, managedPropertyAccessor);
    }

/*---------------------------------------------------------------------------------**//**
* @bsimethod                                    Adam.Klatzkin                   01/2010
+---------------+---------------+---------------+---------------+---------------+------*/
ECObjectsStatus                 IECInstance::InsertArrayElements (const wchar_t * propertyAccessString, UInt32 index, UInt32 size)
    {
    return _InsertArrayElements (propertyAccessString, index, size);
    } 
    
/*---------------------------------------------------------------------------------**//**
* @bsimethod                                    Adam.Klatzkin                   01/2010
+---------------+---------------+---------------+---------------+---------------+------*/
ECObjectsStatus                 IECInstance::AddArrayElements (const wchar_t * propertyAccessString, UInt32 size)
    {
    return _AddArrayElements (propertyAccessString, size);
    }        

/*---------------------------------------------------------------------------------**//**
* @bsimethod                                    Adam.Klatzkin                   01/2010
+---------------+---------------+---------------+---------------+---------------+------*/
ECObjectsStatus                 IECInstance::RemoveArrayElement (const wchar_t * propertyAccessString, UInt32 index)
    {
    return _RemoveArrayElement (propertyAccessString, index);
    } 
    
/*---------------------------------------------------------------------------------**//**
* @bsimethod                                    Adam.Klatzkin                   01/2010
+---------------+---------------+---------------+---------------+---------------+------*/
ECObjectsStatus                 IECInstance::ClearArray (const wchar_t * propertyAccessString)
    {
    return _ClearArray (propertyAccessString);
    }           
/*---------------------------------------------------------------------------------**//**
* @bsimethod                                                    CaseyMullen     09/09
+---------------+---------------+---------------+---------------+---------------+------*/
bwstring                        IECInstance::ToString (const wchar_t* indent) const
    {
    return _ToString (indent);
    }

/*---------------------------------------------------------------------------------**//**
* @bsimethod                                                    JoshSchifter    10/10
+---------------+---------------+---------------+---------------+---------------+------*/
ECInstanceDeserializationContextPtr ECInstanceDeserializationContext::CreateContext (ECSchemaCR schema)
    {
    return new ECInstanceDeserializationContext (&schema, NULL);
    }

/*---------------------------------------------------------------------------------**//**
* @bsimethod                                                    JoshSchifter    10/10
+---------------+---------------+---------------+---------------+---------------+------*/
ECInstanceDeserializationContextPtr ECInstanceDeserializationContext::CreateContext (ECSchemaDeserializationContextR context)
    {
    return new ECInstanceDeserializationContext (NULL, &context);
    }

END_BENTLEY_EC_NAMESPACE





#include <xmllite.h>
#include <atlbase.h>

BEGIN_BENTLEY_EC_NAMESPACE

/*---------------------------------------------------------------------------------**//**
* @bsimethod                                    Barry.Bentley                   04/10
+---------------+---------------+---------------+---------------+---------------+------*/
static void                     AppendAccessString (bwstring& compoundAccessString, bwstring& baseAccessString, const bwstring& propertyName)
    {
    compoundAccessString = baseAccessString;
    compoundAccessString.append (propertyName);
    }

/*---------------------------------------------------------------------------------**//**
* @bsimethod                                    Barry.Bentley                   05/10
+---------------+---------------+---------------+---------------+---------------+------*/
static const wchar_t*           GetPrimitiveTypeString (PrimitiveType primitiveType)
    {
    switch (primitiveType)
        {
        case PRIMITIVETYPE_Binary:
            return L"binary";

        case PRIMITIVETYPE_Boolean:
            return L"boolean";

        case PRIMITIVETYPE_DateTime:
            return L"dateTime";

        case PRIMITIVETYPE_Double:
            return L"double";

        case PRIMITIVETYPE_Integer:
            return L"int";

        case PRIMITIVETYPE_Long:
            return L"long";

        case PRIMITIVETYPE_Point2D:
            return L"point2d";

        case PRIMITIVETYPE_Point3D:
            return L"point3d";

        case PRIMITIVETYPE_String:
            return L"string";
        }

    assert (false);
    return L"";
    }


typedef std::vector<byte>   T_ByteArray;

static const wchar_t INSTANCEID_ATTRIBUTE[]         = L"instanceID";
static const wchar_t SOURCECLASS_ATTRIBUTE[]        = L"sourceClass";
static const wchar_t SOURCEINSTANCEID_ATTRIBUTE[]   = L"sourceInstanceID";
static const wchar_t TARGETCLASS_ATTRIBUTE[]        = L"targetClass";
static const wchar_t TARGETINSTANCEID_ATTRIBUTE[]   = L"targetInstanceID";
static const wchar_t XMLNS_ATTRIBUTE[]              = L"xmlns";
static const wchar_t XSI_NIL_ATTRIBUTE[]            = L"nil";

// =====================================================================================
// InstanceXMLReader class
// =====================================================================================
struct  InstanceXmlReader
{
private:
    bwstring                            m_fileName;
    CComPtr <IStream>                   m_stream;
    CComPtr <IXmlReader>                m_xmlReader;
    bwstring                            m_fullSchemaName;
    ECSchemaCP                          m_schema;
    ECInstanceDeserializationContextR   m_context;

public:
/*---------------------------------------------------------------------------------**//**
* @bsimethod                                    Barry.Bentley                   05/10
+---------------+---------------+---------------+---------------+---------------+------*/
InstanceXmlReader (ECInstanceDeserializationContextR context, CComPtr <IStream> stream)
    :
    m_context (context), m_stream (stream), m_xmlReader (NULL), m_schema (NULL)
    {
    }

/*---------------------------------------------------------------------------------**//**
* @bsimethod                                    Barry.Bentley                   05/10
+---------------+---------------+---------------+---------------+---------------+------*/
InstanceXmlReader (ECInstanceDeserializationContextR context, const wchar_t* fileName)
    :
    m_context (context), m_fileName (fileName), m_stream (NULL), m_xmlReader (NULL), m_schema (NULL)
    {
    }

/*---------------------------------------------------------------------------------**//**
* @bsimethod                                    Barry.Bentley                   05/10
+---------------+---------------+---------------+---------------+---------------+------*/
InstanceDeserializationStatus   Init ()
    {
    // different constructors set different members, according to the source of the stream and the reader.
    HRESULT     status;
    if (NULL == m_stream)
        {
        if FAILED (status = SHCreateStreamOnFileW (m_fileName.c_str (), STGM_READ, &m_stream))
            return INSTANCE_DESERIALIZATION_STATUS_FileNotFound;
        }

    if (NULL == m_xmlReader)
        {
        if (FAILED (status = CreateXmlReader (__uuidof(IXmlReader), (void**) &m_xmlReader, NULL)))
            return INSTANCE_DESERIALIZATION_STATUS_CantCreateXmlReader;

        if (FAILED (status= m_xmlReader->SetInput (m_stream)))
            return INSTANCE_DESERIALIZATION_STATUS_CantSetStream;
        }
    return INSTANCE_DESERIALIZATION_STATUS_Success;
    }

/*---------------------------------------------------------------------------------**//**
* @bsimethod                                    Barry.Bentley                   05/10
+---------------+---------------+---------------+---------------+---------------+------*/
InstanceDeserializationStatus   TranslateStatus (HRESULT status)
    {
    struct ErrorMap { HRESULT m_hResult; InstanceDeserializationStatus m_ixrStatus; };
    static ErrorMap s_errorMap[] = 
        {
        { WC_E_DECLELEMENT,         INSTANCE_DESERIALIZATION_STATUS_BadElement              },
        { WC_E_NAME,                INSTANCE_DESERIALIZATION_STATUS_NoElementName           },  
        { WC_E_ELEMENTMATCH,        INSTANCE_DESERIALIZATION_STATUS_EndElementDoesntMatch   },
        { WC_E_ENTITYCONTENT,       INSTANCE_DESERIALIZATION_STATUS_BadElement              },  
        { WC_E_ROOTELEMENT,         INSTANCE_DESERIALIZATION_STATUS_BadElement              },    
        { S_FALSE,                  INSTANCE_DESERIALIZATION_STATUS_XmlFileIncomplete       },
        };
    
    for (int iError=0; iError < _countof (s_errorMap); iError++)
        {
        if (status == s_errorMap[iError].m_hResult)
            return s_errorMap[iError].m_ixrStatus;
        }
    return INSTANCE_DESERIALIZATION_STATUS_XmlParseError;
    }

/*---------------------------------------------------------------------------------**//**
* @bsimethod                                    Barry.Bentley                   05/10
+---------------+---------------+---------------+---------------+---------------+------*/
InstanceDeserializationStatus   ReadInstance (IECInstancePtr& ecInstance)
    {
    // The Instance XML element starts with a node that has the name of the class of the instance.
    HRESULT         status;
    XmlNodeType     nodeType;

    while (S_OK == (status = m_xmlReader->Read (&nodeType)))
        {
        switch (nodeType) 
            {
            case XmlNodeType_EndElement:
                {
                // we should not hit this.
                assert (false);
                return INSTANCE_DESERIALIZATION_STATUS_Success;
                }

            case XmlNodeType_Element:
                {
                ECClassCP       ecClass;

                // the first Element tells us ECClass of the instance.
                InstanceDeserializationStatus       ixrStatus;
                if (INSTANCE_DESERIALIZATION_STATUS_Success != (ixrStatus = GetInstance (&ecClass, ecInstance)))
                    return ixrStatus;

                // this reads the property members and consumes the XmlNodeType_EndElement corresponding to this XmlNodeType_Element.
                return ReadInstanceOrStructMembers (*ecClass, ecInstance.get(), NULL);
                }

            default:
                // we can ignore the other types.
                break;
            }
        }

    // should not get here.
    return TranslateStatus (status);
    }

/*---------------------------------------------------------------------------------**//**
* @bsimethod                                                    JoshSchifter    10/10
+---------------+---------------+---------------+---------------+---------------+------*/
ECSchemaCP       GetSchema()
    {
    if (NULL != m_schema)
        return m_schema;

    m_schema = m_context.GetSchemaCP();

//WIP_FUSION: Do we want to check for mismatches between the supplied schema name/version and m_fullSchemaName from the instance

    if (NULL != m_schema)
        return m_schema;

    ECSchemaDeserializationContextPtr schemaContext = m_context.GetSchemaContextPtr();

    if (schemaContext.IsValid())
        {
        bwstring    schemaName;
        UInt32      versionMajor;
        UInt32      versionMinor;

        if (SUCCESS == ECSchema::ParseSchemaFullName (schemaName, versionMajor, versionMinor, m_fullSchemaName))
            m_schema = ECSchema::LocateSchema (schemaName, versionMajor, versionMinor, *schemaContext);
        }

    return m_schema;    
    }

/*---------------------------------------------------------------------------------**//**
* @bsimethod                                    Barry.Bentley                   04/10
+---------------+---------------+---------------+---------------+---------------+------*/
InstanceDeserializationStatus   GetInstance (ECClassCP* ecClass, IECInstancePtr& ecInstance)
    {
    *ecClass = NULL;

    // when this method is called, we are positioned at the node that should have a className.
    HRESULT         status;
    if (FAILED (status = m_xmlReader->MoveToElement()))
        return INSTANCE_DESERIALIZATION_STATUS_BadElement;

    const wchar_t*      className;
    if (FAILED (status = m_xmlReader->GetLocalName (&className, NULL)))
        return INSTANCE_DESERIALIZATION_STATUS_NoElementName;

    // read the className attributes.
    for (status = m_xmlReader->MoveToFirstAttribute(); S_OK == status; status = m_xmlReader->MoveToNextAttribute())
        {
        // we have an attribute.
        const wchar_t*      attributeName;
        if (FAILED (status = m_xmlReader->GetLocalName (&attributeName, NULL)))
            return TranslateStatus (status);

        // see if it's the xmlns attribute... that's the schema name.
        if (0 == wcscmp (XMLNS_ATTRIBUTE, attributeName))
            {
            // get the value.
            const wchar_t*      schemaName;

            if (FAILED (status = m_xmlReader->GetValue (&schemaName, NULL)))
                return TranslateStatus (status);

            m_fullSchemaName.assign (schemaName);
            }
        }

    ECSchemaCP  schema = GetSchema();
    if (NULL == schema)
        return INSTANCE_DESERIALIZATION_STATUS_ECSchemaNotFound;

    // see if we can find the class from the schema.
    ECClassCP    foundClass;
    if (NULL == (foundClass = schema->GetClassP (className)))
        {
        ECSchemaReferenceList refList = schema->GetReferencedSchemas();
        ECSchemaReferenceList::const_iterator schemaIterator;
        for (schemaIterator = refList.begin(); schemaIterator != refList.end(); schemaIterator++)
            {
            if (NULL != (foundClass = (*schemaIterator)->GetClassP (className)))
                break;
            }
        }
    if (NULL == foundClass)
        return INSTANCE_DESERIALIZATION_STATUS_ECClassNotFound;

    *ecClass = foundClass;

    // create a StandAloneECInstance instance of the class
    SchemaLayout                schemaLayout (24);
    ClassLayoutP                classLayout         = ClassLayout::BuildFromClass (*foundClass, 42, schemaLayout.GetSchemaIndex());
    StandaloneECEnablerPtr      standaloneEnabler   = StandaloneECEnabler::CreateEnabler (*foundClass, *classLayout);

    // create the instance.
    ecInstance                                      = standaloneEnabler->CreateInstance().get();

    IECRelationshipInstance*    relationshipInstance = dynamic_cast <IECRelationshipInstance*> (ecInstance.get());

    bool                        needSourceClass    = false;
    bool                        needSourceId       = false;
    bool                        needTargetClass    = false;
    bool                        needTargetId       = false;

    // if relationship, need the attributes.
    if (NULL != relationshipInstance)
        needSourceClass = needSourceId = needTargetClass = needTargetId = true;

    // read the instance attributes.
    for (status = m_xmlReader->MoveToFirstAttribute(); S_OK == status; status = m_xmlReader->MoveToNextAttribute())
        {
        // we have an attribute.
        const wchar_t*      attributeName;
        if (FAILED (status = m_xmlReader->GetLocalName (&attributeName, NULL)))
            return TranslateStatus (status);

        const wchar_t*      pQName;
        if (S_OK == m_xmlReader->GetQualifiedName(&pQName, NULL))
            {
            if ((L':' == pQName[5]) && (0 == wcsncmp (XMLNS_ATTRIBUTE, pQName, 5)))
                continue;  // skip xmlns:xxxxx attributes
            }

        // see if it's the instanceId attribute.
        if (0 == wcscmp (INSTANCEID_ATTRIBUTE, attributeName))
            {
            // get the value.
            const wchar_t*  instanceId;
            if (FAILED (status = m_xmlReader->GetValue (&instanceId, NULL)))
                return TranslateStatus (status);
#if defined (NEEDSWORK_INSTANCEID)
            ecInstance->SetInstanceId (instanceId);
#endif
            }

        else if (0 == wcscmp (SOURCEINSTANCEID_ATTRIBUTE, attributeName))
            {
            // get the value.
            const wchar_t*  sourceInstanceId;
            if (FAILED (status = m_xmlReader->GetValue (&sourceInstanceId, NULL)))
                return TranslateStatus (status);
#if defined (NEEDSWORK_RELATIONSHIP)
            relationshipInstance->SetSourceInstanceId (sourceInstanceId);
#endif
            }
        else if (0 == wcscmp (SOURCECLASS_ATTRIBUTE, attributeName))
            {
            // get the value.
            const wchar_t*  sourceClass;
            if (FAILED (status = m_xmlReader->GetValue (&sourceClass, NULL)))
                return TranslateStatus (status);
#if defined (NEEDSWORK_RELATIONSHIP)
            relationshipInstance->SetSourceClass (sourceClass);
#endif
            }
        else if (0 == wcscmp (TARGETINSTANCEID_ATTRIBUTE, attributeName))
            {
            // get the value.
            const wchar_t*  targetInstanceId;
            if (FAILED (status = m_xmlReader->GetValue (&targetInstanceId, NULL)))
                return TranslateStatus (status);
#if defined (NEEDSWORK_RELATIONSHIP)
            relationshipInstance->SetSourceInstanceId (targetInstanceId);
#endif
            }
        else if (0 == wcscmp (TARGETCLASS_ATTRIBUTE, attributeName))
            {
            // get the value.
            const wchar_t*  targetClass;
            if (FAILED (status = m_xmlReader->GetValue (&targetClass, NULL)))
                return TranslateStatus (status);
#if defined (NEEDSWORK_RELATIONSHIP)
            relationshipInstance->SetSourceClass (targetClass);
#endif
            }
        else if (0 == wcscmp (XMLNS_ATTRIBUTE, attributeName))
            {
            const wchar_t*  nameSpace;
            if (FAILED (status = m_xmlReader->GetValue (&nameSpace, NULL)))
                return TranslateStatus (status);
            const wchar_t*  schemaName = foundClass->Schema.Name.c_str();
            assert (0 == wcsncmp (schemaName, nameSpace, wcslen (schemaName)));
            }

        else
            {
            // unexpected attribute.
            assert (false);
            }

        // the namespace should agree with the schema name.
        }

    // IsEmptyElement returns false if the reader is positioned on an attribute node, even if attribute's parent element is empty. 
    // Pay no attention to the return code - if there are no attributes MoveToElement returns S_FALSE.
    m_xmlReader->MoveToElement();

    return INSTANCE_DESERIALIZATION_STATUS_Success;
    }

/*---------------------------------------------------------------------------------**//**
* @bsimethod                                    Barry.Bentley                   04/10
+---------------+---------------+---------------+---------------+---------------+------*/
InstanceDeserializationStatus   ReadInstanceOrStructMembers (ECClassCR ecClass, IECInstanceP ecInstance, bwstring* baseAccessString)
    {
    // On entry, the reader is positioned in the content of an instance or struct.

    HRESULT         status;

    // if it's an empty node, all members of the instance are NULL.
    if (m_xmlReader->IsEmptyElement())
        return INSTANCE_DESERIALIZATION_STATUS_Success;

    XmlNodeType     nodeType;
    while (S_OK == (status = m_xmlReader->Read (&nodeType)))
        {
        switch (nodeType) 
            {
            case XmlNodeType_Element:
                InstanceDeserializationStatus   propertyStatus;
                if (INSTANCE_DESERIALIZATION_STATUS_Success != (propertyStatus = ReadProperty (ecClass, ecInstance, baseAccessString)))
                    return propertyStatus;
                break;

            case XmlNodeType_EndElement:
                // we have encountered the end of the class or struct.
                return INSTANCE_DESERIALIZATION_STATUS_Success;

            case XmlNodeType_Text:
                {
                // we do not expect there to be any "value" in a struct of class, only property nodes.
                assert (false);
                break;
                }

            default:
                {
                // simply ignore white space, comments, etc.
                break;
                }
            }
        }
    // shouldn't get here.
    assert (false);
    return TranslateStatus (status);
    }

/*---------------------------------------------------------------------------------**//**
* @bsimethod                                    Barry.Bentley                   04/10
+---------------+---------------+---------------+---------------+---------------+------*/
InstanceDeserializationStatus   ReadProperty (ECClassCR ecClass, IECInstanceP ecInstance, bwstring* baseAccessString)
    {
    // on entry, the reader is positioned at the Element.
    // get the element name, which is the property name.
    HRESULT         status;
    const wchar_t*        propertyName;
    if (FAILED (status = m_xmlReader->GetLocalName (&propertyName, NULL)))
        return INSTANCE_DESERIALIZATION_STATUS_NoElementName;

    // try to find the property in the class.
    ECPropertyP ecProperty;
    if (NULL == (ecProperty = ecClass.GetPropertyP (propertyName)))
        {
        // couldn't find it, skip the rest of the property.
        return SkipToElementEnd ();
        }

    PrimitiveECPropertyP    primitiveProperty;
    ArrayECPropertyP        arrayProperty;
    StructECPropertyP       structProperty;
    if (NULL != (primitiveProperty = ecProperty->GetAsPrimitiveProperty()))
        return ReadPrimitiveProperty (primitiveProperty, ecInstance, baseAccessString);
                //Above is good, if SkipToElementEnd() is returned from ReadPrimitiveValue.
    else if (NULL != (arrayProperty = ecProperty->GetAsArrayProperty()))
        return ReadArrayProperty (arrayProperty, ecInstance, baseAccessString);
    else if (NULL != (structProperty = ecProperty->GetAsStructProperty()))
        return ReadEmbeddedStructProperty (structProperty, ecInstance, baseAccessString);

    // should be one of those!
    assert (false);
    return INSTANCE_DESERIALIZATION_STATUS_BadECProperty;
    }

/*---------------------------------------------------------------------------------**//**
* @bsimethod                                    Bill.Steinbock                  10/2010
+---------------+---------------+---------------+---------------+---------------+------*/
InstanceDeserializationStatus   ReadCustomSerializedStruct (StructECPropertyP structProperty, IECInstanceP ecInstance, bwstring* baseAccessString, ICustomECStructSerializerP customECStructSerializerP)
    {
    // On entry, the reader is positioned in the content of an instance or struct.
    HRESULT         status;

    // if it's an empty node, all members of the instance are NULL.
    if (m_xmlReader->IsEmptyElement())
        return INSTANCE_DESERIALIZATION_STATUS_Success;


    XmlNodeType     nodeType;
    while (S_OK == (status = m_xmlReader->Read (&nodeType)))
        {
        bool positionedAtText = false;
        switch (nodeType) 
            {
            case XmlNodeType_Element:
                // a custom serializer should only allow a single text value.
                assert (false);
                break;

            case XmlNodeType_EndElement:
                // we have encountered the end of the class or struct.
                return INSTANCE_DESERIALIZATION_STATUS_Success;

            case XmlNodeType_Text:
                {
                positionedAtText = true;
                break;
                }

            default:
                {
                // simply ignore white space, comments, etc.
                break;
                }
            }

        if (positionedAtText)
            break;
        }

    const wchar_t*  propertyValueString;
    if (FAILED (status = m_xmlReader->GetValue (&propertyValueString, NULL)))
        return TranslateStatus (status);

    bwstring    thisAccessString;
    if (NULL != baseAccessString)
        AppendAccessString (thisAccessString, *baseAccessString, structProperty->Name);
    else
        thisAccessString = structProperty->Name.c_str();
    thisAccessString.append (L".");

    customECStructSerializerP->LoadStructureFromString (structProperty, *ecInstance, thisAccessString.c_str(), propertyValueString);

    return INSTANCE_DESERIALIZATION_STATUS_Success;
    }

/*---------------------------------------------------------------------------------**//**
* @bsimethod                                    Barry.Bentley                   04/10
+---------------+---------------+---------------+---------------+---------------+------*/
InstanceDeserializationStatus   ReadEmbeddedStructProperty (StructECPropertyP structProperty, IECInstanceP ecInstance, bwstring* baseAccessString)
    {
    // empty element OK for struct - all members are null.
    if (m_xmlReader->IsEmptyElement())
        return INSTANCE_DESERIALIZATION_STATUS_Success;

    bwstring    thisAccessString;
    if (NULL != baseAccessString)
        AppendAccessString (thisAccessString, *baseAccessString, structProperty->Name);
    else
        thisAccessString = structProperty->Name.c_str();
    thisAccessString.append (L".");

    ICustomECStructSerializerP customECStructSerializerP = CustomStructSerializerManager::GetManager().GetCustomSerializer (structProperty, *ecInstance);
    if (customECStructSerializerP)
        return ReadCustomSerializedStruct (structProperty, ecInstance, baseAccessString, customECStructSerializerP);

    return ReadInstanceOrStructMembers (structProperty->Type, ecInstance, &thisAccessString);
    }

/*---------------------------------------------------------------------------------**//**
* @bsimethod                                    Barry.Bentley                   04/10
+---------------+---------------+---------------+---------------+---------------+------*/
InstanceDeserializationStatus   ReadPrimitiveProperty (PrimitiveECPropertyP primitiveProperty, IECInstanceP ecInstance, bwstring* baseAccessString)
    {
    // on entry, we are positioned in the PrimitiveProperty element.
    PrimitiveType                   propertyType = primitiveProperty->Type;
    InstanceDeserializationStatus   ixrStatus;
    ECValue         ecValue;
    if (INSTANCE_DESERIALIZATION_STATUS_Success != (ixrStatus = ReadPrimitiveValue (ecValue, propertyType)))
        return ixrStatus;

        if(ecValue.IsUninitialized())
                {
                //A malformed value was found.  A warning was shown; just move on.
                return INSTANCE_DESERIALIZATION_STATUS_Success;
                }

    ECObjectsStatus setStatus;
    if (NULL == baseAccessString)
        {
        setStatus = ecInstance->SetValue (primitiveProperty->Name.c_str(), ecValue);
        }
    else
        {
        bwstring compoundAccessString;
        AppendAccessString (compoundAccessString, *baseAccessString, primitiveProperty->Name);
        setStatus = ecInstance->SetValue (compoundAccessString.c_str(), ecValue);
        }
    assert (ECOBJECTS_STATUS_Success == setStatus);

    return INSTANCE_DESERIALIZATION_STATUS_Success;
    }

/*---------------------------------------------------------------------------------**//**
* @bsimethod                                    Barry.Bentley                   04/10
+---------------+---------------+---------------+---------------+---------------+------*/
InstanceDeserializationStatus   ReadArrayProperty (ArrayECPropertyP arrayProperty, IECInstanceP ecInstance, bwstring* baseAccessString)
    {
    // on entry, the reader is positioned at the element that indicates the start of the array.
    // empty element OK for array - no members.
    if (m_xmlReader->IsEmptyElement())
        return INSTANCE_DESERIALIZATION_STATUS_Success;

    bwstring    accessString;
    if (NULL == baseAccessString)
        accessString = arrayProperty->Name;    
    else
        AppendAccessString (accessString, *baseAccessString, arrayProperty->Name);

    accessString.append (L"[]");

    // start the address out as zero.
    UInt32      index = 0;

    // we have to find out what type the array is.
    ArrayKind   arrayKind = arrayProperty->Kind;
    if (ARRAYKIND_Primitive == arrayKind)
        {
        PrimitiveType   memberType = arrayProperty->PrimitiveElementType;

        bool            isFixedSizeArray = false;

        if (arrayProperty->GetMinOccurs() == arrayProperty->GetMaxOccurs())
            isFixedSizeArray = true; //PrimitiveTypeIsFixedSize (memberType);

        // read nodes - we expect to find an Element with LocalName matching the primitive type.
        XmlNodeType     nodeType;
        HRESULT         status;
        while (S_OK == (status = m_xmlReader->Read (&nodeType)))
            {
            switch (nodeType)
                {
                case XmlNodeType_Element:
                    {
                    // validate the LocalName against the expected primitiveType.
                    const wchar_t*        primitiveTypeName;
                    if (FAILED (status = m_xmlReader->GetLocalName (&primitiveTypeName, NULL)))
                        return INSTANCE_DESERIALIZATION_STATUS_NoElementName;

                    if (!ValidateArrayPrimitiveType (primitiveTypeName, memberType))
					{
						ECObjectsLogger::Log()->warningv(L"Incorrectly formatted array element found in array %ls.  Expected: %ls  Found: %ls",
							accessString, GetPrimitiveTypeString (memberType), primitiveTypeName);
						//Skip this element to start looking for elements with the correct primitive type.
						SkipToElementEnd();
						continue;
						//By continuing here, we make sure that the bad value is not set.
					}

                    // now we know the type and we are positioned at the element containing the value.
                    // read it, populating the ECInstance using accessString and arrayIndex.
                    InstanceDeserializationStatus   ixrStatus;
                    ECValue                         ecValue;
                    if (INSTANCE_DESERIALIZATION_STATUS_Success != (ixrStatus = ReadPrimitiveValue (ecValue, memberType)))
                        return ixrStatus;
                    if(ecValue.IsUninitialized())
                        {
                        //A malformed value was found.  A warning was shown; just move on.
                        continue;
                        }

                    if ( ! isFixedSizeArray)
                        ecInstance->AddArrayElements (accessString.c_str(), 1);

                    ECObjectsStatus   setStatus;
                    if (ECOBJECTS_STATUS_Success != (setStatus = ecInstance->SetValue (accessString.c_str(), ecValue, index)))
                        {
                        assert (false);
                        return INSTANCE_DESERIALIZATION_STATUS_CantSetValue;
                        }

                    // increment the array index.
                    index++;

                    break;
                    }

                case XmlNodeType_Text:
                    {
                    // we don't expend that there is any text in an array element, just child elements.
                    assert (false);
                    break;
                    }

                case XmlNodeType_EndElement:
                    // we have encountered the end of the array.
                    return INSTANCE_DESERIALIZATION_STATUS_Success;

                default:
                    {
                    // simply ignore white space, comments, etc.
                    break;
                    }
                }
            }

        // shouldn't get here.
        return TranslateStatus (status);
        }

    else if (ARRAYKIND_Struct == arrayKind)
        {
        ECClassCP   structMemberType = arrayProperty->StructElementType;

        // read nodes - we expect to find an Element with LocalName being the class name of structMemberType.
        // For polymorphic arrays, the LocalName might also be the name of a class that has structMemberType as a BaseType.
        XmlNodeType     nodeType;
        HRESULT         status;
        while (S_OK == (status = m_xmlReader->Read (&nodeType)))
            {
            switch (nodeType)
                {
                case XmlNodeType_Element:
                    {
                    // validate the LocalName against the structMemberType
                    const wchar_t*        structName;
                    if (FAILED (status = m_xmlReader->GetLocalName (&structName, NULL)))
                        return INSTANCE_DESERIALIZATION_STATUS_NoElementName;

                    ECClassCP   thisMemberType;
                    if (NULL == (thisMemberType = ValidateArrayStructType (structName, structMemberType)))
                        return INSTANCE_DESERIALIZATION_STATUS_BadArrayElement;

                    InstanceDeserializationStatus ixrStatus;
                    if (INSTANCE_DESERIALIZATION_STATUS_Success != (ixrStatus = ReadStructArrayMember (*thisMemberType, ecInstance, accessString, index)))
                        return ixrStatus;

                    // increment the array index.
                    index++;

                    break;
                    }

                case XmlNodeType_EndElement:
                    // we have encountered the end of the array.
                    return INSTANCE_DESERIALIZATION_STATUS_Success;

                default:
                    {
                    // simply ignore white space, comments, etc.
                    break;
                    }
                }
            }
        // shouldn't get here.
        return TranslateStatus (status);
        }
    
    return INSTANCE_DESERIALIZATION_STATUS_Success;
    }

/*---------------------------------------------------------------------------------**//**
* @bsimethod                                    Barry.Bentley                   04/10
+---------------+---------------+---------------+---------------+---------------+------*/
InstanceDeserializationStatus   ReadStructArrayMember (ECClassCR structClass, IECInstanceP owningInstance, bwstring& accessString, UInt32 index)
    {
    // On entry, the reader is positioned at the element that starts the struct.
    // we have to create an IECInstance for the array member.
    SchemaLayout                    schemaLayout (24);
    ClassLayoutP                    classLayout         = ClassLayout::BuildFromClass (structClass, 42, schemaLayout.GetSchemaIndex());
    StandaloneECEnablerPtr          standaloneEnabler   = StandaloneECEnabler::CreateEnabler (structClass, *classLayout);

    // create the instance.
    IECInstancePtr                  structInstance      = standaloneEnabler->CreateInstance().get();

    InstanceDeserializationStatus   ixrStatus;
    if (INSTANCE_DESERIALIZATION_STATUS_Success != (ixrStatus = ReadInstanceOrStructMembers (structClass, structInstance.get(), NULL)))
        return ixrStatus;

    // every StructArrayMember is a new ECInstance, 
    // set the value 
    ECValue structValue;
    structValue.SetStruct (structInstance.get());

    if (!IECInstance::IsFixedArrayProperty (*owningInstance, accessString.c_str()))
        {
        // add the value to the array.
        owningInstance->AddArrayElements (accessString.c_str(), 1);
        }

    ECObjectsStatus setStatus = owningInstance->SetValue (accessString.c_str(), structValue, index);
    assert (ECOBJECTS_STATUS_Success == setStatus);

    return INSTANCE_DESERIALIZATION_STATUS_Success;
    }

/*---------------------------------------------------------------------------------**//**
* @bsimethod                                    Barry.Bentley                   04/10
+---------------+---------------+---------------+---------------+---------------+------*/
InstanceDeserializationStatus   ReadPrimitiveValue (ECValueR ecValue, PrimitiveType propertyType)
    {
    // The reader is positioned at the XmlNodeType_Element that holds the value. 
    // We expect to find a Text element with the value, advance until we do.

    HRESULT         status;
    // First check to see if this is set to NULL
    for (status = m_xmlReader->MoveToFirstAttribute(); S_OK == status; status = m_xmlReader->MoveToNextAttribute())
        {
        // we have an attribute.
        const wchar_t*      attributeName;
        if (FAILED (status = m_xmlReader->GetLocalName (&attributeName, NULL)))
            return TranslateStatus (status);

        // see if it's the instanceId attribute.
        if (0 == wcscmp (XSI_NIL_ATTRIBUTE, attributeName))
            {
            // get the value.
            const wchar_t *  isNil;
            if (FAILED (status = m_xmlReader->GetValue (&isNil, NULL)))
                return TranslateStatus (status);

            if ((0 == wcscmp (isNil, L"True")) || (0 == wcscmp (isNil, L"true")) || 
                (0 == wcscmp (isNil, L"TRUE")) || (0 == wcscmp (isNil, L"1")))
                {
                ecValue.SetToNull();
                }
            }
            m_xmlReader->MoveToElement();
        }

    if (m_xmlReader->IsEmptyElement())
        {
		ECObjectsLogger::Log()->warningv(L"Empty element encountered in deserialization.  Setting ECValue to NULL...");
        return INSTANCE_DESERIALIZATION_STATUS_Success;
        }

    XmlNodeType     nodeType;
    while (S_OK == (status = m_xmlReader->Read (&nodeType)))
        {
        bool positionedAtText = false;
        switch (nodeType) 
            {
            case XmlNodeType_Element:
                assert (false);
                return INSTANCE_DESERIALIZATION_STATUS_UnexpectedElement;

            case XmlNodeType_EndElement:
                // we have encountered the end of the class or struct without getting a value from the element.
                // we will break here to keep the ECValue null.
				ECObjectsLogger::Log()->warningv(L"Element encountered in deserialization with no value.  Setting ECValue to NULL...");
				return INSTANCE_DESERIALIZATION_STATUS_Success;

            case XmlNodeType_Text:
                {
                // we do not expect there to be any "value" in a struct of class, only property nodes.
                positionedAtText = true;
                break;
                }

            default:
                {
                // simply ignore white space, comments, etc.
                break;
                }
            }

        if (positionedAtText)
            break;
        }

    const wchar_t*  propertyValueString;
    if (FAILED (status = m_xmlReader->GetValue (&propertyValueString, NULL)))
        return TranslateStatus (status);

    switch (propertyType)
        {
        case PRIMITIVETYPE_Binary:
            {
            T_ByteArray                     byteArray;

            if (INSTANCE_DESERIALIZATION_STATUS_Success != ConvertStringToByteArray (byteArray, propertyValueString))
                {
				ECObjectsLogger::Log()->warningv(L"Type mismatch in deserialization: \"%ls\" is not Binary", propertyValueString);
				return SkipToElementEnd();
                }
            ecValue.SetBinary (&byteArray.front(), byteArray.size(), true);
            break;
            }

        case PRIMITIVETYPE_Boolean:
            {
            bool boolValue = ((0 == wcscmp (propertyValueString, L"True")) || (0 == wcscmp (propertyValueString, L"true")) || 
                             (0 == wcscmp (propertyValueString, L"TRUE")) || (0 == wcscmp (propertyValueString, L"1")));
            ecValue.SetBoolean (boolValue);
            break;
            }

        case PRIMITIVETYPE_DateTime:
            {
            Int64   ticks;
            if (1 != swscanf (propertyValueString, L"%I64d", &ticks))
                {
				ECObjectsLogger::Log()->warningv(L"Type mismatch in deserialization: \"%ls\" is not DateTime", propertyValueString);
				return SkipToElementEnd();
                }

            ecValue.SetDateTimeTicks (ticks);
            break;
            }

        case PRIMITIVETYPE_Double:
            {
            double  doubleValue;
            if (1 != swscanf (propertyValueString, L"%lg", &doubleValue))
                {
				ECObjectsLogger::Log()->warningv(L"Type mismatch in deserialization: \"%ls\" is not Double", propertyValueString);
				return SkipToElementEnd();
                }
            ecValue.SetDouble (doubleValue);
            break;
            }

        case PRIMITIVETYPE_Integer:
            {
            Int32   intValue;
            if (1 != swscanf (propertyValueString, L"%d", &intValue))
                {
				ECObjectsLogger::Log()->warningv(L"Type mismatch in deserialization: \"%ls\" is not Integer", propertyValueString);
				return SkipToElementEnd();
                }
            ecValue.SetInteger (intValue);
            break;
            }

        case PRIMITIVETYPE_Long:
            {
            Int64   longValue;
            if (1 != swscanf (propertyValueString, L"%I64d", &longValue))
                {
				ECObjectsLogger::Log()->warningv(L"Type mismatch in deserialization: \"%ls\" is not Long", propertyValueString);
				return SkipToElementEnd();
                }
            ecValue.SetLong (longValue);
            break;
            }

        case PRIMITIVETYPE_Point2D:
            {
            DPoint2d point2d;
            if (2 != swscanf (propertyValueString, L"%lg,%lg", &point2d.x, &point2d.y))
                {
				ECObjectsLogger::Log()->warningv(L"Type mismatch in deserialization: \"%ls\" is not Point2D", propertyValueString);
                return SkipToElementEnd();
                }
            ecValue.SetPoint2D (point2d);
            break;
            }

        case PRIMITIVETYPE_Point3D:
            {
            DPoint3d point3d;
            if (3 != swscanf (propertyValueString, L"%lg,%lg,%lg", &point3d.x, &point3d.y, &point3d.z))
                {
				ECObjectsLogger::Log()->warningv(L"Type mismatch in deserialization: \"%ls\" is not Point3D", propertyValueString);
                return SkipToElementEnd();
                }
            ecValue.SetPoint3D (point3d);
            break;
            }

        case PRIMITIVETYPE_String:
            {
            ecValue.SetString (propertyValueString);
            break;
            }

        default:
            {
            assert (false);
            return INSTANCE_DESERIALIZATION_STATUS_BadPrimitivePropertyType;
            }
        }

    // we want to find the EndElement for this node.
    while (S_OK == (status = m_xmlReader->Read (&nodeType)))
        {
        switch (nodeType) 
            {
            case XmlNodeType_Element:
                return INSTANCE_DESERIALIZATION_STATUS_UnexpectedElement;

            case XmlNodeType_EndElement:
                // we have encountered the end of the class or struct.
                return INSTANCE_DESERIALIZATION_STATUS_Success;

            default:
                {
                // simply ignore white space, comments, etc.
                break;
                }
            }
        }

    // shouldn't get here.
    assert (false);
    return TranslateStatus (status);
    }

/*---------------------------------------------------------------------------------**//**
* @bsimethod                                    Barry.Bentley                   04/10
+---------------+---------------+---------------+---------------+---------------+------*/
InstanceDeserializationStatus   ConvertStringToByteArray (T_ByteArray& byteData, const wchar_t* stringData)
    {
    // the length of stringData should be a muttiple of four.
    size_t  stringLen = wcslen (stringData);
    if (0 != (stringLen % 4))
        return INSTANCE_DESERIALIZATION_STATUS_BadBinaryData;

    // from each 4 characters we get 3 byte values.
    for (size_t iPos=0; iPos < stringLen; iPos+= 4)
        {
        Int32   nextThreeBytes = 0;
        int     numBytesToPush = 3;
        int     shift;
        int     jPos;
        for (jPos=0, shift=0; jPos < 4; jPos++, shift += 6)
            {
            wchar_t charValue = stringData[iPos+jPos];
            if ( (charValue >= L'A') && (charValue <= L'Z') )
                nextThreeBytes |= ((charValue - L'A') << shift);
            else if ((charValue >= L'a') && (charValue <= L'z') )
                nextThreeBytes |= ( ((charValue - L'a') + 26) << shift);
            else if ((charValue >= L'0') && (charValue <= L'9') )
                nextThreeBytes |= ( ((charValue - L'0') + 52) << shift);
            else if (charValue == L'+')
                nextThreeBytes |= ( 62 << shift);
            else if (charValue == L'/')
                nextThreeBytes |= ( 63 << shift);
            else if (charValue == L'=')
                {
                // = should only appear in the last two characters of the string.
                if (stringLen - (iPos + jPos) > 2)
                    return INSTANCE_DESERIALIZATION_STATUS_BadBinaryData;
                numBytesToPush = jPos-1;
                break;
                }
            else
                {
                return INSTANCE_DESERIALIZATION_STATUS_BadBinaryData;
                }

            }

        byte*   bytes = (byte*)&nextThreeBytes;
        byteData.push_back (*bytes);
        if (numBytesToPush > 1)
            byteData.push_back (*(bytes+1));
        if (numBytesToPush > 2)
            byteData.push_back (*(bytes+2));
        }

    return INSTANCE_DESERIALIZATION_STATUS_Success;
    }

/*---------------------------------------------------------------------------------**//**
* @bsimethod                                    Barry.Bentley                   04/10
+---------------+---------------+---------------+---------------+---------------+------*/
bool                            ValidateArrayPrimitiveType (const wchar_t* typeFound, PrimitiveType expectedType)
    {
    return (0 == wcscmp (typeFound, GetPrimitiveTypeString (expectedType)));
    }

/*---------------------------------------------------------------------------------**//**
* @bsimethod                                    Barry.Bentley                   04/10
+---------------+---------------+---------------+---------------+---------------+------*/
ECClassCP                       ValidateArrayStructType (const wchar_t* typeFound, ECClassCP expectedType)
    {
    // the common case is that they're all of the expected ECClass.
    if (0 == wcscmp (typeFound, expectedType->Name.c_str()))
        return expectedType;

    ECSchemaCP  schema = GetSchema();
    if (NULL == schema)
        return NULL;

    // typeFound must resolve to an ECClass that is either expectedType or a class that has expectedType as a Base Class.
    ECClassCP    classFound;
    if (NULL == (classFound = schema->GetClassP (typeFound)))
        {
        assert (false);
        return NULL;
        }
    if (!classFound->Is (expectedType))
        {
        assert (false);
        return NULL;
        }

    return classFound;
    }

/*---------------------------------------------------------------------------------**//**
* @bsimethod                                    Barry.Bentley                   04/10
+---------------+---------------+---------------+---------------+---------------+------*/
InstanceDeserializationStatus   SkipToElementEnd ()
    {
    // skips from current point to the end of the current element.
    HRESULT         status;
    XmlNodeType     nodeType;
    while (S_OK == (status = m_xmlReader->Read (&nodeType)))
        {
        // ignore everything except the end of the element.
        if (XmlNodeType_EndElement == nodeType)
            return INSTANCE_DESERIALIZATION_STATUS_Success;
        }

    return INSTANCE_DESERIALIZATION_STATUS_BadElement;
    }

/*---------------------------------------------------------------------------------**//**
* @bsimethod                                    Barry.Bentley                   05/10
+---------------+---------------+---------------+---------------+---------------+------*/
UInt32 GetLineNumber ()
    {
    UInt32  lineNumber = 0;
    m_xmlReader->GetLineNumber (&lineNumber);
    return lineNumber;
    }

};

// =====================================================================================
// InstanceXMLWriter class
// =====================================================================================
struct  InstanceXmlWriter
{
private:
    bwstring                    m_fileName;
    CComPtr <IStream>           m_stream;
    CComPtr <IXmlWriter>        m_xmlWriter;
    CComPtr <IXmlWriterOutput>  m_xmlOutput;
    bool                        m_compacted;

public:
/*---------------------------------------------------------------------------------**//**
* @bsimethod                                    Barry.Bentley                   05/10
+---------------+---------------+---------------+---------------+---------------+------*/
InstanceXmlWriter (CComPtr <IStream> stream)
    {
    m_stream            = stream;
    m_xmlWriter         = NULL;
    m_compacted         = false;
    }

/*---------------------------------------------------------------------------------**//**
* @bsimethod                                    Barry.Bentley                   05/10
+---------------+---------------+---------------+---------------+---------------+------*/
InstanceXmlWriter (bwstring fileName)
    {
    m_fileName          = fileName;
    m_stream            = NULL;
    m_xmlWriter         = NULL;
    m_compacted         = false;
    }

/*---------------------------------------------------------------------------------**//**
* @bsimethod                                    Barry.Bentley                   05/10
+---------------+---------------+---------------+---------------+---------------+------*/
InstanceSerializationStatus     Init ()
    {
    // different constructors set different members, according to the source of the stream and the writer.
    HRESULT     status;
    if (NULL == m_stream)
        {
        if FAILED (status = SHCreateStreamOnFileW (m_fileName.c_str (), STGM_CREATE | STGM_WRITE, &m_stream))
            return INSTANCE_SERIALIZATION_STATUS_CantCreateStream;
        }

    if (NULL == m_xmlWriter)
        {
        if (FAILED (status = CreateXmlWriter (__uuidof(IXmlWriter), (void**) &m_xmlWriter, NULL)))
            return INSTANCE_SERIALIZATION_STATUS_CantCreateXmlWriter;


        if (FAILED (status = CreateXmlWriterOutputWithEncodingName(m_stream, 0, L"utf-16", &m_xmlOutput)))
            return INSTANCE_SERIALIZATION_STATUS_CantCreateXmlWriter;

        if (FAILED (status= m_xmlWriter->SetOutput (m_xmlOutput)))
            return INSTANCE_SERIALIZATION_STATUS_CantSetStream;

        if (!m_compacted)
            m_xmlWriter->SetProperty (XmlWriterProperty_Indent, true);
        }
    return INSTANCE_SERIALIZATION_STATUS_Success;
    }

/*---------------------------------------------------------------------------------**//**
* @bsimethod                                    Barry.Bentley                   04/10
+---------------+---------------+---------------+---------------+---------------+------*/
InstanceSerializationStatus     WriteInstance (IECInstanceCR instance, bool writeStart)
    {
    ECClassCR               ecClass     = instance.GetClass();
    ECSchemaCR              ecSchema    = ecClass.Schema;

    HRESULT status;
    if (writeStart)
        {
        if (S_OK != (status = m_xmlWriter->WriteStartDocument (XmlStandalone_Omit)))
            return TranslateStatus (status);
        }

    // start by writing the name of the class as an element, with the schema name as the namespace.
    size_t size = wcslen(ecSchema.Name.c_str()) + 8;
    wchar_t *fullSchemaName = (wchar_t*)malloc(size * sizeof(wchar_t));
    swprintf(fullSchemaName, size, L"%s.%02d.%02d", ecSchema.Name.c_str(), ecSchema.VersionMajor, ecSchema.VersionMinor);
    if (S_OK != (status = m_xmlWriter->WriteStartElement (NULL, ecClass.Name.c_str(), fullSchemaName)))
        {
        free(fullSchemaName);
        return TranslateStatus (status);
        }
    free(fullSchemaName);

    WritePropertiesOfClassOrStructArrayMember (ecClass, instance, NULL);

    if (S_OK != (status = m_xmlWriter->WriteEndElement ()))
        return TranslateStatus (status);

    m_xmlWriter->WriteEndDocument ();

    m_xmlWriter->Flush();

    return INSTANCE_SERIALIZATION_STATUS_Success;
    }

/*---------------------------------------------------------------------------------**//**
* @bsimethod                                    Barry.Bentley                   04/10
+---------------+---------------+---------------+---------------+---------------+------*/
InstanceSerializationStatus     WritePropertiesOfClassOrStructArrayMember (ECClassCR ecClass, IECInstanceCR ecInstance, bwstring* baseAccessString)
    {
    CustomStructSerializerManagerR customStructSerializerMgr = CustomStructSerializerManager::GetManager();

    ECPropertyIterableCR    collection  = ecClass.GetProperties (true);
    for each (ECPropertyP ecProperty in collection)
        {
        PrimitiveECPropertyP        primitiveProperty;
        ArrayECPropertyP            arrayProperty;
        StructECPropertyP           structProperty;
        InstanceSerializationStatus ixwStatus;
            
        if (NULL != (primitiveProperty = ecProperty->GetAsPrimitiveProperty()))
            ixwStatus = WritePrimitiveProperty (*primitiveProperty, ecInstance, baseAccessString);
        else if (NULL != (arrayProperty = ecProperty->GetAsArrayProperty()))
            ixwStatus = WriteArrayProperty (*arrayProperty, ecInstance, baseAccessString);
        else if (NULL != (structProperty = ecProperty->GetAsStructProperty()))
            {
            ICustomECStructSerializerP customECStructSerializerP = customStructSerializerMgr.GetCustomSerializer (structProperty, ecInstance);

            if (customECStructSerializerP)
                {
                ixwStatus = INSTANCE_SERIALIZATION_STATUS_BadPrimitivePropertyType;

                HRESULT     status;
                bwstring xmlString; 

                if (ECOBJECTS_STATUS_Success == customECStructSerializerP->GenerateXmlString (xmlString, structProperty, ecInstance, baseAccessString?baseAccessString->c_str():NULL))
                    {
                    if (S_OK != (status = m_xmlWriter->WriteStartElement (NULL, structProperty->Name.c_str(), NULL)))
                        return TranslateStatus (status);

                    if (S_OK != (status = m_xmlWriter->WriteChars (xmlString.c_str(), static_cast <UINT> (xmlString.length()))))
                        return TranslateStatus (status);
                    
                    if (S_OK != (status = m_xmlWriter->WriteEndElement ()))
                        return TranslateStatus (status);

                    ixwStatus = INSTANCE_SERIALIZATION_STATUS_Success;
                    }
                }
            else
                {
                ixwStatus = WriteEmbeddedStructProperty (*structProperty, ecInstance, baseAccessString);
                }
            }

        if (INSTANCE_SERIALIZATION_STATUS_Success != ixwStatus)
            {
            assert (false);
            return ixwStatus;
            }
        }

     return INSTANCE_SERIALIZATION_STATUS_Success;
     }

/*---------------------------------------------------------------------------------**//**
* @bsimethod                                    Barry.Bentley                   04/10
+---------------+---------------+---------------+---------------+---------------+------*/
InstanceSerializationStatus     WritePrimitiveProperty (PrimitiveECPropertyR primitiveProperty, IECInstanceCR ecInstance, bwstring* baseAccessString)
    {
    ECObjectsStatus     getStatus;
    ECValue             ecValue;
    bwstring const& propertyName = primitiveProperty.Name;

    if (NULL == baseAccessString)
        {
        getStatus = ecInstance.GetValue (ecValue, propertyName.c_str());
        }
    else
        {
        bwstring compoundAccessString;
        AppendAccessString (compoundAccessString, *baseAccessString, propertyName);
        getStatus = ecInstance.GetValue (ecValue, compoundAccessString.c_str());
        }

    // couldn't get, or NULL value, write nothing.
    if ( (ECOBJECTS_STATUS_Success != getStatus) || ecValue.IsNull() )
        return INSTANCE_SERIALIZATION_STATUS_Success;

    HRESULT     status;
    if (S_OK != (status = m_xmlWriter->WriteStartElement (NULL, propertyName.c_str(), NULL)))
        return TranslateStatus (status);

    InstanceSerializationStatus     ixwStatus;
    PrimitiveType                   propertyType = primitiveProperty.Type;
    if (INSTANCE_SERIALIZATION_STATUS_Success != (ixwStatus = WritePrimitiveValue (ecValue, propertyType)))
        return ixwStatus;

    if (S_OK != (status = m_xmlWriter->WriteEndElement ()))
        return TranslateStatus (status);

    return INSTANCE_SERIALIZATION_STATUS_Success;
    }

/*---------------------------------------------------------------------------------**//**
* @bsimethod                                    Barry.Bentley                   04/10
+---------------+---------------+---------------+---------------+---------------+------*/
InstanceSerializationStatus     WritePrimitiveValue (ECValueCR ecValue, PrimitiveType propertyType)
    {
    wchar_t     outString[512];

    // write the content according to type.
    switch (propertyType)
        {
        case PRIMITIVETYPE_Binary:
            {
            size_t      numBytes;
            const byte* byteData; 
            if (NULL != (byteData = ecValue.GetBinary (numBytes)))
                {
                bwstring    byteString = ConvertByteArrayToString (byteData, numBytes);
                HRESULT         status;
                if (S_OK != (status = m_xmlWriter->WriteChars (byteString.c_str(), static_cast <UINT> (byteString.length()))))
                    return TranslateStatus (status);
                else
                    return INSTANCE_SERIALIZATION_STATUS_Success;
                }
            else
                return INSTANCE_SERIALIZATION_STATUS_Success;
            break;
            }

        case PRIMITIVETYPE_Boolean:
            {
            wcscpy (outString, ecValue.GetBoolean () ? L"True" : L"False");
            break;
            }

        case PRIMITIVETYPE_DateTime:
            {
            swprintf (outString, L"%I64d", ecValue.GetDateTimeTicks());
            break;
            }

        case PRIMITIVETYPE_Double:
            {
            swprintf (outString, L"%.13g", ecValue.GetDouble());
            break;
            }

        case PRIMITIVETYPE_Integer:
            {
            swprintf (outString, L"%d", ecValue.GetInteger());
            break;
            }

        case PRIMITIVETYPE_Long:
            {
            swprintf (outString, L"%I64d", ecValue.GetLong());
            break;
            }

        case PRIMITIVETYPE_Point2D:
            {
            DPoint2d    point2d = ecValue.GetPoint2D();
            swprintf (outString, L"%.13g,%.13g", point2d.x, point2d.y);
            break;
            }

        case PRIMITIVETYPE_Point3D:
            {
            DPoint3d    point3d = ecValue.GetPoint3D();
            swprintf (outString, L"%.13g,%.13g,%.13g", point3d.x, point3d.y, point3d.z);
            break;
            }

        case PRIMITIVETYPE_String:
            {
            const wchar_t*  stringValue = ecValue.GetString ();
            HRESULT         status;
            if (S_OK != (status = m_xmlWriter->WriteChars (stringValue, static_cast <UINT> (wcslen (stringValue)))))
                return TranslateStatus (status);
            return INSTANCE_SERIALIZATION_STATUS_Success;
            }

        default:
            {
            assert (false);
            return INSTANCE_SERIALIZATION_STATUS_BadPrimitivePropertyType;
            }
        }

    HRESULT     status;
    if (S_OK != (status = m_xmlWriter->WriteChars (outString, static_cast <UINT> (wcslen (outString)))))
        return TranslateStatus (status);

    return INSTANCE_SERIALIZATION_STATUS_Success;
    }

/*---------------------------------------------------------------------------------**//**
* @bsimethod                                    Barry.Bentley                   04/10
+---------------+---------------+---------------+---------------+---------------+------*/
InstanceSerializationStatus     WriteArrayProperty (ArrayECPropertyR arrayProperty, IECInstanceCR ecInstance, bwstring* baseAccessString)
    {
    ArrayKind       arrayKind = arrayProperty.Kind;

    bwstring    accessString;
    if (NULL == baseAccessString)
        accessString = arrayProperty.Name;    
    else
        AppendAccessString (accessString, *baseAccessString, arrayProperty.Name);

    accessString.append (L"[]");

    // no members, don't write anything.
    ECValue         ecValue;
    if (SUCCESS != ecInstance.GetValue (ecValue, accessString.c_str(), 0) || ecValue.IsNull())
        return INSTANCE_SERIALIZATION_STATUS_Success;

    // write the start element, which consists of the member name.
    HRESULT     status;

    if (S_OK != (status = m_xmlWriter->WriteStartElement (NULL, arrayProperty.Name.c_str(), NULL)))
        return TranslateStatus (status);

    InstanceSerializationStatus     ixwStatus;
    if (ARRAYKIND_Primitive == arrayKind)
        {
        PrimitiveType   memberType  = arrayProperty.PrimitiveElementType;
        const wchar_t*  typeString  = GetPrimitiveTypeString (memberType);
        for (int index=0; ; index++)
            {
            if (SUCCESS != ecInstance.GetValue (ecValue, accessString.c_str(), index))
                break;

            if (S_OK != (status = m_xmlWriter->WriteStartElement (NULL, typeString, NULL)))
                return TranslateStatus (status);

            // write the primitve value
            if (INSTANCE_SERIALIZATION_STATUS_Success != (ixwStatus = WritePrimitiveValue (ecValue, memberType)))
                {
                assert (false);
                return ixwStatus;
                }

            if (S_OK != (status = m_xmlWriter->WriteEndElement ()))
                return TranslateStatus (status);
            }
        }
    else if (ARRAYKIND_Struct == arrayKind)
        {
        ECClassCP   memberClass = arrayProperty.StructElementType;
        for (int index=0; ; index++)
            {
            if (SUCCESS != ecInstance.GetValue (ecValue, accessString.c_str(), index))
                break;

            // the XML element tag is the struct type.
            assert (ecValue.IsStruct());

            IECInstancePtr  structInstance = ecValue.GetStruct();
            if (!structInstance.IsValid())
                {
                assert (false);
                break;
                }

            ECClassCR   structClass = structInstance->GetClass();
            assert (structClass.Is (memberClass));

            if (S_OK != (status = m_xmlWriter->WriteStartElement (NULL, structClass.Name.c_str(), NULL)))
                return TranslateStatus (status);

            WritePropertiesOfClassOrStructArrayMember (structClass, *structInstance.get(), NULL);

            if (S_OK != (status = m_xmlWriter->WriteEndElement ()))
                return TranslateStatus (status);
            }
        }
    else
        {
        // unexpected arrayKind - should never happen.
        assert (false);
        }


    // write the end element for the array as a whole.
    if (S_OK != (status = m_xmlWriter->WriteEndElement ()))
        return TranslateStatus (status);

    return INSTANCE_SERIALIZATION_STATUS_Success;
    }

/*---------------------------------------------------------------------------------**//**
* @bsimethod                                    Barry.Bentley                   05/10
+---------------+---------------+---------------+---------------+---------------+------*/
InstanceSerializationStatus     WriteEmbeddedStructProperty (StructECPropertyR structProperty, IECInstanceCR ecInstance, bwstring* baseAccessString)
    {
    // the tag of the element for an embedded struct is the property name.
    HRESULT     status;
    if (S_OK != (status = m_xmlWriter->WriteStartElement (NULL, structProperty.Name.c_str(), NULL)))
        return TranslateStatus (status);

    bwstring    thisAccessString;
    if (NULL != baseAccessString)
        AppendAccessString (thisAccessString, *baseAccessString, structProperty.Name);
    else
        thisAccessString = structProperty.Name.c_str();
    thisAccessString.append (L".");

    ECClassCR   structClass = structProperty.Type;
    WritePropertiesOfClassOrStructArrayMember (structClass, ecInstance, &thisAccessString);

    // write the end element for the array as a whole.
    if (S_OK != (status = m_xmlWriter->WriteEndElement ()))
        return TranslateStatus (status);

    return INSTANCE_SERIALIZATION_STATUS_Success;
    }

/*---------------------------------------------------------------------------------**//**
* @bsimethod                                    Barry.Bentley                   04/10
+---------------+---------------+---------------+---------------+---------------+------*/
bwstring                        ConvertByteArrayToString (const byte *byteData, size_t numBytes)
    {
    static const wchar_t    base64Chars[] = {L"ABCDEFGHIJKLMNOPQRSTUVWXYZabcdefghijklmnopqrstuvwxyz0123456789+/"};

    if (0 == numBytes)
        return L"";

    // from each 3 bytes we get 4 output characters, rounded up.
    bwstring    outString;
    for (size_t iByte=0; iByte < numBytes; iByte += 3)
        {
        UInt32      nextThreeBytes = byteData[iByte] | (byteData[iByte+1] << 8) | (byteData[iByte+2] << 16);

        for (size_t jPos=0; jPos < 4; jPos++)
            {
            byte    sixBits = nextThreeBytes & 0x3f;

            if ( (iByte + jPos) < (numBytes + 1) )
                outString.append (1, base64Chars[sixBits]);
            else
                outString.append (1, L'=');
            
            nextThreeBytes = nextThreeBytes >> 6;
            }
        }

    return outString;
    }

/*---------------------------------------------------------------------------------**//**
* @bsimethod                                    Barry.Bentley                   05/10
+---------------+---------------+---------------+---------------+---------------+------*/
InstanceSerializationStatus     TranslateStatus (HRESULT status)
    {
#if 0
    struct ErrorMap { HRESULT m_hResult; InstanceSerializationStatus m_ixrStatus; };
    // I'm not sure what the possible errors are when writing, so this method does pretty much nothing.
    static ErrorMap s_errorMap[] = 
        {
        { WC_E_DECLELEMENT,         INSTANCE_DESERIALIZATION_STATUS_BadElement              },
        { WC_E_NAME,                INSTANCE_DESERIALIZATION_STATUS_NoElementName           },  
        { WC_E_ELEMENTMATCH,        INSTANCE_DESERIALIZATION_STATUS_EndElementDoesntMatch   },
        { WC_E_ENTITYCONTENT,       INSTANCE_DESERIALIZATION_STATUS_BadElement              },      
        { S_FALSE,                  INSTANCE_DESERIALIZATION_STATUS_XmlFileIncomplete       },
        };
    
    for (int iError=0; iError < _countof (s_errorMap); iError++)
        {
        if (status == s_errorMap[iError].m_hResult)
            return s_errorMap[iError].m_ixrStatus;
        }
#endif
    return INSTANCE_SERIALIZATION_STATUS_XmlWriteError;
    }

};

/*---------------------------------------------------------------------------------**//**
* @bsimethod                                    Barry.Bentley                   04/10
+---------------+---------------+---------------+---------------+---------------+------*/
InstanceDeserializationStatus   IECInstance::ReadXmlFromFile (IECInstancePtr& ecInstance, const wchar_t* fileName, ECInstanceDeserializationContextR context)
    {
    InstanceXmlReader reader (context, fileName);

    InstanceDeserializationStatus   status;
    if (INSTANCE_DESERIALIZATION_STATUS_Success != (status = reader.Init ()))
        return status;

    return reader.ReadInstance (ecInstance);
    }

/*---------------------------------------------------------------------------------**//**
* @bsimethod                                    Carole.MacDonald                05/2010
+---------------+---------------+---------------+---------------+---------------+------*/
InstanceDeserializationStatus   IECInstance::ReadXmlFromStream (IECInstancePtr& ecInstance, IStreamP stream, ECInstanceDeserializationContextR context)
    {
    InstanceXmlReader reader (context, stream);

    InstanceDeserializationStatus   status;
    if (INSTANCE_DESERIALIZATION_STATUS_Success != (status = reader.Init ()))
        return status;

    return reader.ReadInstance (ecInstance);
    }

/*---------------------------------------------------------------------------------**//**
* @bsimethod                                    Carole.MacDonald                05/2010
+---------------+---------------+---------------+---------------+---------------+------*/
InstanceDeserializationStatus   IECInstance::ReadXmlFromString (IECInstancePtr& ecInstance, const wchar_t* xmlString, ECInstanceDeserializationContextR context)
    {
    CComPtr <IStream> stream;
    if (S_OK != ::CreateStreamOnHGlobal(NULL,TRUE,&stream))
        return INSTANCE_DESERIALIZATION_STATUS_CantCreateStream;

    LARGE_INTEGER liPos = {0};
    if (S_OK != stream->Seek(liPos, STREAM_SEEK_SET, NULL))
        return INSTANCE_DESERIALIZATION_STATUS_CantCreateStream;

    ULARGE_INTEGER uliSize = { 0 };
    stream->SetSize(uliSize);

    ULONG bytesWritten;
    ULONG ulSize = (ULONG) wcslen(xmlString) * sizeof(wchar_t);

    if (S_OK != stream->Write(xmlString, ulSize, &bytesWritten))
        return INSTANCE_DESERIALIZATION_STATUS_CantCreateStream;

    if (ulSize != bytesWritten)
        return INSTANCE_DESERIALIZATION_STATUS_CantCreateStream;

    if (S_OK != stream->Seek(liPos, STREAM_SEEK_SET, NULL))
        return INSTANCE_DESERIALIZATION_STATUS_CantCreateStream;

    InstanceXmlReader reader (context, stream);

    InstanceDeserializationStatus   status;
    if (INSTANCE_DESERIALIZATION_STATUS_Success != (status = reader.Init ()))
        return status;

    return reader.ReadInstance (ecInstance);
    }

/*---------------------------------------------------------------------------------**//**
* @bsimethod                                    Barry.Bentley                   04/10
+---------------+---------------+---------------+---------------+---------------+------*/
InstanceSerializationStatus     IECInstance::WriteXmlToFile (const wchar_t* fileName, bool isStandAlone)
    {
    InstanceXmlWriter writer (fileName);

    InstanceSerializationStatus   status;
    if (INSTANCE_SERIALIZATION_STATUS_Success != (status = writer.Init ()))
        return status;

    return writer.WriteInstance (*this, isStandAlone);
    }

/*---------------------------------------------------------------------------------**//**
* @bsimethod                                    Carole.MacDonald                05/2010
+---------------+---------------+---------------+---------------+---------------+------*/
InstanceSerializationStatus     IECInstance::WriteXmlToStream (IStreamP stream, bool isStandAlone)
    {
    InstanceXmlWriter writer (stream);

    InstanceSerializationStatus   status;
    if (INSTANCE_SERIALIZATION_STATUS_Success != (status = writer.Init ()))
        return status;

    return writer.WriteInstance (*this, isStandAlone);
    }

/*---------------------------------------------------------------------------------**//**
* @bsimethod                                    Carole.MacDonald                06/2010
+---------------+---------------+---------------+---------------+---------------+------*/
InstanceSerializationStatus     IECInstance::WriteXmlToString (bwstring & ecInstanceXml, bool isStandAlone )
    {
    InstanceSerializationStatus   status;

    CComPtr <IStream> stream;
    if (S_OK != ::CreateStreamOnHGlobal(NULL,TRUE,&stream))
        return INSTANCE_SERIALIZATION_STATUS_CantCreateStream;

    InstanceXmlWriter writer (stream);
    if (INSTANCE_SERIALIZATION_STATUS_Success != (status = writer.Init ()))
        return status;

    if (INSTANCE_SERIALIZATION_STATUS_Success != (status = writer.WriteInstance(*this, isStandAlone)))
        return status;

    LARGE_INTEGER liPos = {0};
    STATSTG statstg;
    
    ULARGE_INTEGER beginningPos;
    if (S_OK != stream->Seek(liPos, STREAM_SEEK_SET, &beginningPos))
        return INSTANCE_SERIALIZATION_STATUS_CantSetStream;

    memset (&statstg, 0, sizeof(statstg));
    if (S_OK != stream->Stat(&statstg, STATFLAG_NONAME))
        return INSTANCE_SERIALIZATION_STATUS_CantReadFromStream;
    
    wchar_t *xml = (wchar_t *) malloc((statstg.cbSize.LowPart + 1) * sizeof(wchar_t) );
    ULONG bytesRead;
    stream->Read(xml, statstg.cbSize.LowPart * sizeof(wchar_t), &bytesRead);
    xml[bytesRead / sizeof(wchar_t)] = L'\0';
    ecInstanceXml = xml;

    // There is an invisible UNICODE character in the beginning that messes things up
    ecInstanceXml = ecInstanceXml.substr(1);
    free(xml);
    return INSTANCE_SERIALIZATION_STATUS_Success;
    }

///////////////////////////////////////////////////////////////////////////////////////////////
//   IECRelationshipInstance
///////////////////////////////////////////////////////////////////////////////////////////////
void          IECRelationshipInstance::SetSource (IECInstanceP instance)
    {
    _SetSource (instance);
    }

/*---------------------------------------------------------------------------------**//**
* @bsimethod                                    Bill.Steinbock                  08/2010
+---------------+---------------+---------------+---------------+---------------+------*/
IECInstanceP                    IECRelationshipInstance::GetSource () const
    {
    return _GetSource ();
    }

/*---------------------------------------------------------------------------------**//**
* @bsimethod                                    Bill.Steinbock                  08/2010
+---------------+---------------+---------------+---------------+---------------+------*/
void                            IECRelationshipInstance::SetTarget (IECInstanceP instance)
    {
    _SetTarget (instance);
    }

/*---------------------------------------------------------------------------------**//**
* @bsimethod                                    Bill.Steinbock                  08/2010
+---------------+---------------+---------------+---------------+---------------+------*/
IECInstanceP                    IECRelationshipInstance::GetTarget () const
    {
    return _GetTarget ();
    }

END_BENTLEY_EC_NAMESPACE

<|MERGE_RESOLUTION|>--- conflicted
+++ resolved
@@ -1,2545 +1,2542 @@
-/*--------------------------------------------------------------------------------------+
-|
-|     $Source: ecobjects/native/ECInstance.cpp $
-|
-|   $Copyright: (c) 2010 Bentley Systems, Incorporated. All rights reserved. $
-|
-+--------------------------------------------------------------------------------------*/
-
-#include "ECObjectsPch.h"
-
-BEGIN_BENTLEY_EC_NAMESPACE
-    
-static UInt32 g_totalAllocs = 0;
-static UInt32 g_totalFrees  = 0;
-static UInt32 g_currentLive = 0;
-
-//#define DEBUG_INSTANCE_LEAKS
-#ifdef DEBUG_INSTANCE_LEAKS
-typedef std::map<IECInstance*, UInt32> DebugInstanceLeakMap;
-DebugInstanceLeakMap    g_debugInstanceLeakMap;
-#endif
-
-<<<<<<< HEAD
-//WIP_FUSION:  This should use EC::LeakDetector  (see ecschema.cpp)
-
-/*---------------------------------------------------------------------------------**//**
-* @bsimethod                                    Bill.Steinbock                  09/2010
-+---------------+---------------+---------------+---------------+---------------+------*/
-CustomStructSerializerManager::CustomStructSerializerManager ()
-    {
-    // we could add needed serializers here.
-    }
-
-/*---------------------------------------------------------------------------------**//**
-* @bsimethod                                    Bill.Steinbock                  09/2010
-+---------------+---------------+---------------+---------------+---------------+------*/
-CustomStructSerializerManager::~CustomStructSerializerManager ()
-    {
-    m_serializers.clear();
-    }
-
-/*---------------------------------------------------------------------------------**//**
-* @bsimethod                                    Bill.Steinbock                  09/2010
-+---------------+---------------+---------------+---------------+---------------+------*/
-BentleyStatus            CustomStructSerializerManager::AddCustomSerializer (const wchar_t* serializerName, ICustomECStructSerializerP serializer)
-    {
-    if (GetCustomSerializer (serializerName))
-        return ERROR;
-
-    m_serializers[WString(serializerName)] = serializer;
-    return SUCCESS;
-    }
-
-/*---------------------------------------------------------------------------------**//**
-* @bsimethod                                    Bill.Steinbock                  09/2010
-+---------------+---------------+---------------+---------------+---------------+------*/
-CustomStructSerializerManagerR                   CustomStructSerializerManager::GetManager()
-    {
-    static CustomStructSerializerManagerP   s_serializerManager = NULL;
-
-    if (NULL == s_serializerManager)
-        s_serializerManager = new CustomStructSerializerManager();
-        
-    return *s_serializerManager;
-    }
-
-/*---------------------------------------------------------------------------------**//**
-* @bsimethod                                    Bill.Steinbock                  09/2010
-+---------------+---------------+---------------+---------------+---------------+------*/
-ICustomECStructSerializerP                      CustomStructSerializerManager::GetCustomSerializer (const wchar_t* serializerName) const
-    {
-    if (m_serializers.empty())
-        return NULL;
-
-    NameSerializerMap::const_iterator it = m_serializers.find (serializerName);
-    if (it == m_serializers.end())
-        return NULL;
-
-    return it->second;
-    }
-
-/*---------------------------------------------------------------------------------**//**
-* @bsimethod                                    Bill.Steinbock                  09/2010
-+---------------+---------------+---------------+---------------+---------------+------*/
-ICustomECStructSerializerP                      CustomStructSerializerManager::GetCustomSerializer (StructECPropertyP structProperty, IECInstanceCR ecInstance) const
-    {
-    if (m_serializers.empty())
-        return NULL;
-
-    // see if the struct has a custom attribute to custom serialize itself
-    IECInstancePtr caInstance = structProperty->Type.GetCustomAttribute(L"CustomStructSerializer");
-    if (caInstance.IsValid())
-        {
-        ECValue value;
-        if (SUCCESS == caInstance->GetValue (value, L"SerializerName"))
-            {
-            ICustomECStructSerializerP serializerP = GetCustomSerializer (value.GetString());
-            if (serializerP)
-                {
-                // let the serializer decide if it wants to process the struct from this type of IECInstance
-                if (serializerP->UsesCustomStructXmlString  (structProperty, ecInstance))
-                    return serializerP;
-                }
-            }
-        }
-
-    return NULL;
-=======
-
-/*---------------------------------------------------------------------------------**//**
-* @bsimethod                                    Bill.Steinbock                  11/2010
-+---------------+---------------+---------------+---------------+---------------+------*/
-bool IECInstance::IsFixedArrayProperty (EC::IECInstanceR instance, const wchar_t* accessString)
-    {
-    ECValue         arrayVal;
-
-    if (ECOBJECTS_STATUS_Success != instance.GetValue (arrayVal, accessString))
-        return false;
-
-    ArrayInfo info = arrayVal.GetArrayInfo();
-    return info.IsFixedCount();
->>>>>>> 32a641e0
-    }
-
-/*---------------------------------------------------------------------------------**//**
-* @bsimethod                                                    CaseyMullen     09/09
-+---------------+---------------+---------------+---------------+---------------+------*/
-IECInstance::IECInstance()
-    {
-    g_totalAllocs++;
-    g_currentLive++;
-#ifdef DEBUG_INSTANCE_LEAKS
-    g_debugInstanceLeakMap[this] = g_totalAllocs; // record this so we know if it was the 1st, 2nd allocation
-#endif
-
-    size_t sizeofInstance = sizeof(IECInstance);
-    size_t sizeofVoid = sizeof (void*);
-    
-    assert (sizeof(IECInstance) == sizeof (RefCountedBase) && L"Increasing the size or memory layout of the base EC::IECInstance will adversely affect subclasses. Think of this as a pure interface... to which you would never be able to add (additional) data, either");
-    };    
-
-/*---------------------------------------------------------------------------------**//**
-* @bsimethod                                                    CaseyMullen     09/09
-+---------------+---------------+---------------+---------------+---------------+------*/
-IECInstance::~IECInstance()
-    {
-#ifdef DEBUG_INSTANCE_LEAKS
-    g_debugInstanceLeakMap.erase(this);
-#endif
-
-    g_totalFrees++;
-    g_currentLive--;
-    }
-
-/*---------------------------------------------------------------------------------**//**
-* @bsimethod                                                    JoshSchifter    01/10
-+---------------+---------------+---------------+---------------+---------------+------*/
-void IECInstance::Debug_DumpAllocationStats(const wchar_t* prefix)
-    {
-    if (!prefix)
-        prefix = L"";
-
-    ECObjectsLogger::Log()->debugv (L"%s Live IECInstances: %d, Total Allocs: %d, TotalFrees: %d", prefix, g_currentLive, g_totalAllocs, g_totalFrees);
-#ifdef DEBUG_INSTANCE_LEAKS
-    for each (DebugInstanceLeakMap::value_type leak in g_debugInstanceLeakMap)
-        {
-        IECInstance* leakedInstance = leak.first;
-        UInt32    orderOfAllocation = leak.second;
-        ECObjectsLogger::Log()->debugv (L"Leaked the %dth IECInstance that was allocated.", orderOfAllocation);
-        leakedInstance->Dump();
-        }
-#endif
-    }
-
-/*---------------------------------------------------------------------------------**//**
-* @bsimethod                                                    CaseyMullen    02/10
-+---------------+---------------+---------------+---------------+---------------+------*/
-bool IsExcluded(bwstring& className, std::vector<bwstring>& classNamesToExclude)
-    {
-    for each (bwstring excludedClass in classNamesToExclude)
-        {
-        if (0 == className.compare (excludedClass))
-            return true;
-        }
-
-    return false;
-    }
-
-/*---------------------------------------------------------------------------------**//**
-* @bsimethod                                                    CaseyMullen    02/10
-+---------------+---------------+---------------+---------------+---------------+------*/
-void IECInstance::Debug_ReportLeaks(std::vector<bwstring>& classNamesToExclude)
-    {
-#ifdef DEBUG_INSTANCE_LEAKS
-    for each (DebugInstanceLeakMap::value_type leak in g_debugInstanceLeakMap)
-        {
-        IECInstance* leakedInstance = leak.first;
-        UInt32    orderOfAllocation = leak.second;
-        
-        bwstring className = leakedInstance->GetClass().GetName();
-        if (IsExcluded (className, classNamesToExclude))
-            continue;
-        
-        ECObjectsLogger::Log()->errorv (L"Leaked the %dth IECInstance that was allocated: ECClass=%s, InstanceId=%s", 
-            orderOfAllocation, className.c_str(), leakedInstance->GetInstanceId().c_str());
-        leakedInstance->Dump();
-        }
-#endif
-    }
-
-/*---------------------------------------------------------------------------------**//**
-* @bsimethod                                                    JoshSchifter    01/10
-+---------------+---------------+---------------+---------------+---------------+------*/
-void IECInstance::Debug_GetAllocationStats(int* currentLive, int* totalAllocs, int* totalFrees)
-    {
-    if (currentLive)
-        *currentLive = g_currentLive;
-
-    if (totalAllocs)
-        *totalAllocs = g_totalAllocs;
-
-    if (totalFrees)
-        *totalFrees  = g_totalFrees;
-    }
-
-/*---------------------------------------------------------------------------------**//**
-* @bsimethod                                                    JoshSchifter    01/10
-+---------------+---------------+---------------+---------------+---------------+------*/
-void IECInstance::Debug_ResetAllocationStats()
-    {
-    g_totalAllocs = g_totalFrees = g_currentLive = 0;
-    }
-
-/*---------------------------------------------------------------------------------**//**
-* @bsimethod                                                    CaseyMullen     09/09
-+---------------+---------------+---------------+---------------+---------------+------*/
-bwstring        IECInstance::GetInstanceId() const
-    {
-    return _GetInstanceId();
-    }
-
-/*---------------------------------------------------------------------------------**//**
-* @bsimethod                                                    CaseyMullen     09/09
-+---------------+---------------+---------------+---------------+---------------+------*/
-ECClassCR       IECInstance::GetClass() const 
-    {
-    ECEnablerCR enabler = GetEnabler();
-        
-    return enabler.GetClass();
-    }
-    
-/*---------------------------------------------------------------------------------**//**
-* @bsimethod                                                    CaseyMullen     09/09
-+---------------+---------------+---------------+---------------+---------------+------*/    
-int IECInstance::ParseExpectedNIndices (const wchar_t * propertyAccessString)
-    {
-    const wchar_t * pointerToBrackets = pointerToBrackets = wcsstr (propertyAccessString, L"[]"); ;
-    int nBrackets = 0;
-    while (NULL != pointerToBrackets)
-        {
-        nBrackets++;
-        pointerToBrackets += 2; // skip past the brackets
-        pointerToBrackets = wcsstr (pointerToBrackets, L"[]"); ;
-        }   
-    
-    return nBrackets;
-    }
-        
-/*---------------------------------------------------------------------------------**//**
-* @bsimethod                                                    CaseyMullen     09/09
-+---------------+---------------+---------------+---------------+---------------+------*/   
-ECEnablerCR         IECInstance::GetEnabler() const { return _GetEnabler();  }
-bool                IECInstance::IsReadOnly() const { return _IsReadOnly();  }
-
-ECObjectsStatus     IECInstance::GetValue (ECValueR v, const wchar_t * propertyAccessString) const { return _GetValue (v, propertyAccessString, false, 0); }
-ECObjectsStatus     IECInstance::GetValue (ECValueR v, const wchar_t * propertyAccessString, UInt32 arrayIndex) const { return _GetValue (v, propertyAccessString, true, arrayIndex); }
-ECObjectsStatus     IECInstance::GetValue (ECValueR v, UInt32 propertyIndex) const { return _GetValue (v, propertyIndex, false, 0); }
-ECObjectsStatus     IECInstance::GetValue (ECValueR v, UInt32 propertyIndex, UInt32 arrayIndex) const { return _GetValue (v, propertyIndex, true, arrayIndex); }
-ECObjectsStatus     IECInstance::SetValue (const wchar_t * propertyAccessString, ECValueCR v) { return _SetValue (propertyAccessString, v, false, 0); }
-ECObjectsStatus     IECInstance::SetValue (const wchar_t * propertyAccessString, ECValueCR v, UInt32 arrayIndex) { return _SetValue (propertyAccessString, v, true, arrayIndex); }
-ECObjectsStatus     IECInstance::SetValue (UInt32 propertyIndex, ECValueCR v) { return _SetValue (propertyIndex, v, false, 0); }
-ECObjectsStatus     IECInstance::SetValue (UInt32 propertyIndex, ECValueCR v, UInt32 arrayIndex) { return _SetValue (propertyIndex, v, true, arrayIndex); }
-
-#define NUM_INDEX_BUFFER_CHARS 63
-#define NUM_ACCESSSTRING_BUFFER_CHARS 1023
-
-/*---------------------------------------------------------------------------------**//**
-* @bsimethod                                    Bill.Steinbock                  10/2010
-+---------------+---------------+---------------+---------------+---------------+------*/
-static ECObjectsStatus getECValueUsingFullAccessString (wchar_t* asBuffer, wchar_t* indexBuffer, ECValueR v, IECInstanceCR instance, const wchar_t * managedPropertyAccessor)
-    {
-    // see if access string specifies an array
-    const wchar_t* pos1 = wcschr (managedPropertyAccessor, L'[');
-
-    // if not an array then 
-    if (NULL == pos1)
-        return instance.GetValue (v, managedPropertyAccessor);
-
-    size_t numChars = 0;
-    numChars = pos1 - managedPropertyAccessor;
-    wcsncpy(asBuffer, managedPropertyAccessor, numChars>NUM_ACCESSSTRING_BUFFER_CHARS?NUM_ACCESSSTRING_BUFFER_CHARS:numChars);
-    asBuffer[numChars]=0;
-
-    const wchar_t* pos2 = wcschr (pos1+1, L']');
-
-    assert (pos2 != NULL);
-
-    numChars = pos2 - pos1 - 1;
-
-    wcsncpy(indexBuffer, pos1+1, numChars>NUM_INDEX_BUFFER_CHARS?NUM_INDEX_BUFFER_CHARS:numChars);
-    indexBuffer[numChars]=0;
-
-    UInt32 indexValue = -1;
-    swscanf (indexBuffer, L"%ud", &indexValue);
-
-    ECValue         arrayVal;
-    ECObjectsStatus status;
-
-    WString asBufferStr = asBuffer;
-    asBufferStr.append (L"[]");
-
-    if (ECOBJECTS_STATUS_Success != (status = instance.GetValue (arrayVal, asBufferStr.c_str())))
-        return status;
-
-    if (-1 == indexValue)
-        {
-        //Caller asked for the array itself, not any particular element.
-        //Returns a dummy ECValue with only the array info copied.
-        ArrayInfo info = arrayVal.GetArrayInfo();
-        if(info.IsStructArray())
-            v.SetStructArrayInfo(info.GetCount(), info.IsFixedCount());
-        else
-            v.SetPrimitiveArrayInfo (info.GetElementPrimitiveType(), info.GetCount(), info.IsFixedCount());
-        return ECOBJECTS_STATUS_Success;
-        }
-
-    ArrayInfo arrayInfo = arrayVal.GetArrayInfo();
-    UInt32    size      = arrayInfo.GetCount();
-
-    if (indexValue >= size)
-        return ECOBJECTS_STATUS_Error;
-
-    if (arrayInfo.IsPrimitiveArray())
-        return instance.GetValue (v, asBufferStr.c_str(), indexValue);
-
-    // must be a struct array
-    instance.GetValue (arrayVal, asBufferStr.c_str(), indexValue);
-    IECInstancePtr arrayEntryInstance = arrayVal.GetStruct();
-
-    return getECValueUsingFullAccessString (asBuffer, indexBuffer, v, *arrayEntryInstance, pos2+2); // move to character after "]." in access string.
-    }
-
-/*---------------------------------------------------------------------------------**//**
-* @bsimethod                                    Bill.Steinbock                  10/2010
-+---------------+---------------+---------------+---------------+---------------+------*/
-static ECObjectsStatus getECValueFromInstance (ECValueR v, IECInstanceCR instance, const wchar_t * managedPropertyAccessor)
-    {
-    WString asBufferStr;
-
-    v.Clear();
-    wchar_t asBuffer[NUM_ACCESSSTRING_BUFFER_CHARS+1];
-    wchar_t indexBuffer[NUM_INDEX_BUFFER_CHARS+1];
-
-    return getECValueUsingFullAccessString (asBuffer, indexBuffer, v, instance, managedPropertyAccessor);
-    }
-
-/*---------------------------------------------------------------------------------**//**
-* @bsimethod                                    Bill.Steinbock                  10/2010
-+---------------+---------------+---------------+---------------+---------------+------*/
-ECObjectsStatus                 ECInstanceInteropHelper::GetValue (IECInstanceCR instance, ECValueR value, const wchar_t * managedPropertyAccessor)
-    {
-    return getECValueFromInstance (value, instance, managedPropertyAccessor);
-    }
-
-/*---------------------------------------------------------------------------------**//**
-* @bsimethod                                    Bill.Steinbock                  03/2010
-+---------------+---------------+---------------+---------------+---------------+------*/
-ECObjectsStatus ECInstanceInteropHelper::GetLong (IECInstanceCR instance, Int64 & value, const wchar_t * managedPropertyAccessor)
-    {
-    ECValue v;
-
-    ECObjectsStatus status = getECValueFromInstance (v, instance, managedPropertyAccessor);
-    if (status == ECOBJECTS_STATUS_Success)
-        value = v.GetLong();
-    
-    return status;
-    }    
-
-/*---------------------------------------------------------------------------------**//**
-* @bsimethod                                                    CaseyMullen     09/09
-+---------------+---------------+---------------+---------------+---------------+------*/        
-ECObjectsStatus ECInstanceInteropHelper::GetInteger (IECInstanceCR instance, int & value, const wchar_t * managedPropertyAccessor)
-    {
-    ECValue v;
-
-    ECObjectsStatus status = getECValueFromInstance (v, instance, managedPropertyAccessor);
-    if (status == ECOBJECTS_STATUS_Success)
-        value = v.GetInteger();
-    
-    return status;
-    }    
-
-/*---------------------------------------------------------------------------------**//**
-* @bsimethod                                                    CaseyMullen     09/09
-+---------------+---------------+---------------+---------------+---------------+------*/                
-ECObjectsStatus ECInstanceInteropHelper::GetDouble (IECInstanceCR instance, double& value, const wchar_t * managedPropertyAccessor)
-    {
-    ECValue v;
-
-    ECObjectsStatus status = getECValueFromInstance (v, instance, managedPropertyAccessor);
-    if (status == ECOBJECTS_STATUS_Success)        
-        value = v.GetDouble();
-        
-    return status;
-    }
-
-/*---------------------------------------------------------------------------------**//**
-* @bsimethod                                                    CaseyMullen     09/09
-+---------------+---------------+---------------+---------------+---------------+------*/       
-ECObjectsStatus ECInstanceInteropHelper::GetString (IECInstanceCR instance, const wchar_t * & value, const wchar_t * managedPropertyAccessor)
-    {
-    ECValue v;
-
-    ECObjectsStatus status = getECValueFromInstance (v, instance, managedPropertyAccessor);
-    if (status == ECOBJECTS_STATUS_Success)
-        value = v.GetString();
-
-    return status;
-    }
-
-/*---------------------------------------------------------------------------------**//**
-* @bsimethod                                    Bill.Steinbock                  03/2010
-+---------------+---------------+---------------+---------------+---------------+------*/
-ECObjectsStatus ECInstanceInteropHelper::GetBoolean (IECInstanceCR instance, bool & value, const wchar_t * managedPropertyAccessor)
-    {
-    ECValue v;
-
-    ECObjectsStatus status = getECValueFromInstance (v, instance, managedPropertyAccessor);
-    if (status == ECOBJECTS_STATUS_Success)
-        value = v.GetBoolean();
-
-    return status;
-    }
-
-/*---------------------------------------------------------------------------------**//**
-* @bsimethod                                    Bill.Steinbock                  03/2010
-+---------------+---------------+---------------+---------------+---------------+------*/
-ECObjectsStatus ECInstanceInteropHelper::GetPoint2D (IECInstanceCR instance, DPoint2d & value, const wchar_t * managedPropertyAccessor)
-    {
-    ECValue v;
-
-    ECObjectsStatus status = getECValueFromInstance (v, instance, managedPropertyAccessor);
-    if (status == ECOBJECTS_STATUS_Success)
-        value = v.GetPoint2D();
-        
-    return status;
-    }
-
-/*---------------------------------------------------------------------------------**//**
-* @bsimethod                                    Bill.Steinbock                  03/2010
-+---------------+---------------+---------------+---------------+---------------+------*/
-ECObjectsStatus ECInstanceInteropHelper::GetPoint3D (IECInstanceCR instance, DPoint3d & value, const wchar_t * managedPropertyAccessor)
-    {
-    ECValue v;
-
-    ECObjectsStatus status = getECValueFromInstance (v, instance, managedPropertyAccessor);
-    if (status == ECOBJECTS_STATUS_Success)
-        value = v.GetPoint3D();
-        
-    return status;
-    }
-
-/*---------------------------------------------------------------------------------**//**
-* @bsimethod                                    Bill.Steinbock                  03/2010
-+---------------+---------------+---------------+---------------+---------------+------*/
-ECObjectsStatus ECInstanceInteropHelper::GetDateTime (IECInstanceCR instance, SystemTime & value, const wchar_t * managedPropertyAccessor)
-    {
-    ECValue v;
-
-    ECObjectsStatus status = getECValueFromInstance (v, instance, managedPropertyAccessor);
-    if (status == ECOBJECTS_STATUS_Success)
-        value = v.GetDateTime();
-        
-    return status;
-    }
-
-/*---------------------------------------------------------------------------------**//**
-* @bsimethod                                    Bill.Steinbock                  03/2010
-+---------------+---------------+---------------+---------------+---------------+------*/
-ECObjectsStatus ECInstanceInteropHelper::GetDateTimeTicks (IECInstanceCR instance, Int64 & value, const wchar_t * managedPropertyAccessor)
-    {
-    ECValue v;
-
-    ECObjectsStatus status = getECValueFromInstance (v, instance, managedPropertyAccessor);
-    if (status == ECOBJECTS_STATUS_Success)
-        value = v.GetDateTimeTicks();
-        
-    return status;
-    }
-
-/*---------------------------------------------------------------------------------**//**
-* @bsimethod                                    Bill.Steinbock                  10/2010
-+---------------+---------------+---------------+---------------+---------------+------*/
-static ECClassP GetClassFromReferencedSchemas (ECSchemaCR rootSchema, const wchar_t * schemaName, const wchar_t * className)
-    {
-    for each (ECSchemaCP refSchema in rootSchema.GetReferencedSchemas())
-        {
-        if (!refSchema->Name.EqualsI (schemaName))
-            {
-            // look in reference schemas
-            ECClassP foundClassP = GetClassFromReferencedSchemas (*refSchema, schemaName, className);
-            if (foundClassP)
-                return  foundClassP;
-
-            continue;
-            }
-
-        ECClassP classP = refSchema->GetClassP (className);
-        if (classP)
-            return classP;
-        }
-
-    return NULL;
-    }
-
-/*---------------------------------------------------------------------------------**//**
-* @bsimethod                                    Bill.Steinbock                  10/2010
-+---------------+---------------+---------------+---------------+---------------+------*/
-static ECObjectsStatus setECValueUsingFullAccessString (wchar_t* asBuffer, wchar_t* indexBuffer, ECValueCR v, IECInstanceR instance, const wchar_t * managedPropertyAccessor)
-    {
-    // see if access string specifies an array
-    const wchar_t* pos1 = wcschr (managedPropertyAccessor, L'[');
-
-    // if not an array then 
-    if (NULL == pos1)
-        return instance.SetValue (managedPropertyAccessor, v);
-
-    size_t numChars = 0;
-    numChars = pos1 - managedPropertyAccessor;
-    wcsncpy(asBuffer, managedPropertyAccessor, numChars>NUM_ACCESSSTRING_BUFFER_CHARS?NUM_ACCESSSTRING_BUFFER_CHARS:numChars);
-    asBuffer[numChars]=0;
-
-    const wchar_t* pos2 = wcschr (pos1+1, L']');
-
-    assert (pos2 != NULL);
-
-    numChars = pos2 - pos1 - 1;
-
-    wcsncpy(indexBuffer, pos1+1, numChars>NUM_INDEX_BUFFER_CHARS?NUM_INDEX_BUFFER_CHARS:numChars);
-    indexBuffer[numChars]=0;
-
-    UInt32 indexValue = 0;
-    if (1 != swscanf (indexBuffer, L"%ud", &indexValue))
-        return ECOBJECTS_STATUS_Error;
-
-    ECValue         arrayVal;
-    ECObjectsStatus status;
-
-    WString asBufferStr = asBuffer;
-    asBufferStr.append (L"[]");
-
-    if (ECOBJECTS_STATUS_Success != (status = instance.GetValue (arrayVal, asBufferStr.c_str())))
-        return status;
-
-    ArrayInfo arrayInfo = arrayVal.GetArrayInfo();
-    UInt32    size      = arrayInfo.GetCount();
-
-    if (indexValue >= size)
-        {
-        if (arrayInfo.IsFixedCount())
-            return ECOBJECTS_STATUS_Error;
-
-        UInt numToInsert = (indexValue + 1) - size;
-        status =  instance.AddArrayElements (asBufferStr.c_str(), numToInsert);    
-        if (ECOBJECTS_STATUS_Success != status)
-            return status;
-
-        if (arrayInfo.IsStructArray())
-            {
-            ECClassCR    ecClass     = instance.GetClass();
-            ECSchemaCR   ecSchema    = ecClass.Schema;
-
-            ECPropertyP  prop = ecClass.GetPropertyP (asBuffer);
-            if (!prop->IsArray)
-                return ECOBJECTS_STATUS_Error;
-
-            ArrayECPropertyP arrayProp = dynamic_cast<ArrayECPropertyP>(prop);
-            if (!arrayProp)
-                return ECOBJECTS_STATUS_Error;
-
-            ECClassCP structClass = arrayProp->StructElementType;
-
-            ClassLayoutP                classLayout         = ClassLayout::BuildFromClass (*structClass, 0, 0);
-            StandaloneECEnablerPtr      standaloneEnabler   = StandaloneECEnabler::CreateEnabler (*structClass, *classLayout);
-            ECValue                     arrayEntryVal;
-
-            for (UInt32 i=0; i<numToInsert; i++)
-                {
-                arrayEntryVal.SetStruct (standaloneEnabler->CreateInstance().get());
-                if (SUCCESS != instance.SetValue (asBufferStr.c_str(), arrayEntryVal, size+i))
-                    return ECOBJECTS_STATUS_Error;
-                }
-            }
-        }
-
-    if (arrayInfo.IsPrimitiveArray())
-        return instance.SetValue (asBufferStr.c_str(), v, indexValue);
-
-    // must be a struct array
-    if (NULL == wcschr (pos2, L'.'))
-        {
-        //Caller is attempting to set the value of this struct array element directly.
-        return instance.SetValue (asBufferStr.c_str(), v, indexValue);
-        }
-    instance.GetValue (arrayVal, asBufferStr.c_str(), indexValue);
-    IECInstancePtr arrayEntryInstance = arrayVal.GetStruct();
-
-    return setECValueUsingFullAccessString (asBuffer, indexBuffer, v, *arrayEntryInstance, pos2+2); // move to character after "]." in access string.
-    }
-
-/*---------------------------------------------------------------------------------**//**
-* @bsimethod                                    Bill.Steinbock                  10/2010
-+---------------+---------------+---------------+---------------+---------------+------*/
-static ECObjectsStatus setECValueInInstance (ECValueCR v, IECInstanceR instance, const wchar_t * managedPropertyAccessor)
-    {
-    WString asBufferStr;
-
-    wchar_t asBuffer[NUM_ACCESSSTRING_BUFFER_CHARS+1];
-    wchar_t indexBuffer[NUM_INDEX_BUFFER_CHARS+1];
-
-    return setECValueUsingFullAccessString (asBuffer, indexBuffer, v, instance, managedPropertyAccessor);
-    }
-
-/*---------------------------------------------------------------------------------**//**
-* @bsimethod                                    Bill.Steinbock                  10/2010
-+---------------+---------------+---------------+---------------+---------------+------*/
-ECObjectsStatus ECInstanceInteropHelper::SetValue  (IECInstanceR instance, const wchar_t * managedPropertyAccessor, ECValueCR value)
-    {
-    return setECValueInInstance (value, instance, managedPropertyAccessor);
-    }
-
-/*---------------------------------------------------------------------------------**//**
-* @bsimethod                                                    CaseyMullen     01/10
-+---------------+---------------+---------------+---------------+---------------+------*/       
-ECObjectsStatus ECInstanceInteropHelper::SetLongValue (IECInstanceR instance, const wchar_t * managedPropertyAccessor, Int64 value)
-    {
-    ECValue v(value);
-    return setECValueInInstance (v, instance, managedPropertyAccessor);
-    }
-
-/*---------------------------------------------------------------------------------**//**
-* @bsimethod                                                    CaseyMullen     01/10
-+---------------+---------------+---------------+---------------+---------------+------*/       
-ECObjectsStatus ECInstanceInteropHelper::SetIntegerValue (IECInstanceR instance, const wchar_t * managedPropertyAccessor, int value)
-    {
-    ECValue v(value);
-    return setECValueInInstance (v, instance, managedPropertyAccessor);
-    }
-    
-/*---------------------------------------------------------------------------------**//**
-* @bsimethod                                    Bill.Steinbock                  03/2010
-+---------------+---------------+---------------+---------------+---------------+------*/       
-ECObjectsStatus ECInstanceInteropHelper::SetDoubleValue (IECInstanceR instance, const wchar_t * managedPropertyAccessor, double value)
-    {
-    ECValue v(value);
-    return setECValueInInstance (v, instance, managedPropertyAccessor);
-    }
-
-/*---------------------------------------------------------------------------------**//**
-* @bsimethod                                                    CaseyMullen     01/10
-+---------------+---------------+---------------+---------------+---------------+------*/       
-ECObjectsStatus ECInstanceInteropHelper::SetStringValue  (IECInstanceR instance, const wchar_t * managedPropertyAccessor, const wchar_t * value)
-    {
-    ECValue v(value, false);
-    return setECValueInInstance (v, instance, managedPropertyAccessor);
-    }
-    
-/*---------------------------------------------------------------------------------**//**
-* @bsimethod                                    Bill.Steinbock                  03/2010
-+---------------+---------------+---------------+---------------+---------------+------*/
-ECObjectsStatus ECInstanceInteropHelper::SetBooleanValue  (IECInstanceR instance, const wchar_t * managedPropertyAccessor, bool value)
-    {
-    ECValue v(value);
-    return setECValueInInstance (v, instance, managedPropertyAccessor);
-    }
-    
-/*---------------------------------------------------------------------------------**//**
-* @bsimethod                                    Bill.Steinbock                  03/2010
-+---------------+---------------+---------------+---------------+---------------+------*/
-ECObjectsStatus ECInstanceInteropHelper::SetPoint2DValue  (IECInstanceR instance, const wchar_t * managedPropertyAccessor, DPoint2dCR value)
-    {
-    ECValue v(value);
-    return setECValueInInstance (v, instance, managedPropertyAccessor);
-    }
-    
-/*---------------------------------------------------------------------------------**//**
-* @bsimethod                                    Bill.Steinbock                  03/2010
-+---------------+---------------+---------------+---------------+---------------+------*/
-ECObjectsStatus ECInstanceInteropHelper::SetPoint3DValue  (IECInstanceR instance, const wchar_t * managedPropertyAccessor, DPoint3dCR value)
-    {
-    ECValue v(value);
-    return setECValueInInstance (v, instance, managedPropertyAccessor);
-    }
-   
-/*---------------------------------------------------------------------------------**//**
-* @bsimethod                                    Bill.Steinbock                  03/2010
-+---------------+---------------+---------------+---------------+---------------+------*/
-ECObjectsStatus ECInstanceInteropHelper::SetDateTimeValue (IECInstanceR instance, const wchar_t * managedPropertyAccessor, SystemTime& value)
-    {
-    ECValue v(value);
-    return setECValueInInstance (v, instance, managedPropertyAccessor);
-    }
-    
-/*---------------------------------------------------------------------------------**//**
-* @bsimethod                                    Bill.Steinbock                  03/2010
-+---------------+---------------+---------------+---------------+---------------+------*/
-ECObjectsStatus ECInstanceInteropHelper::SetDateTimeTicks (IECInstanceR instance, const wchar_t * managedPropertyAccessor, Int64 value)
-    {
-    ECValue v;
-    v.SetDateTimeTicks (value);
-    return setECValueInInstance (v, instance, managedPropertyAccessor);
-    }
-
-/*---------------------------------------------------------------------------------**//**
-* @bsimethod                                    Adam.Klatzkin                   01/2010
-+---------------+---------------+---------------+---------------+---------------+------*/
-ECObjectsStatus                 IECInstance::InsertArrayElements (const wchar_t * propertyAccessString, UInt32 index, UInt32 size)
-    {
-    return _InsertArrayElements (propertyAccessString, index, size);
-    } 
-    
-/*---------------------------------------------------------------------------------**//**
-* @bsimethod                                    Adam.Klatzkin                   01/2010
-+---------------+---------------+---------------+---------------+---------------+------*/
-ECObjectsStatus                 IECInstance::AddArrayElements (const wchar_t * propertyAccessString, UInt32 size)
-    {
-    return _AddArrayElements (propertyAccessString, size);
-    }        
-
-/*---------------------------------------------------------------------------------**//**
-* @bsimethod                                    Adam.Klatzkin                   01/2010
-+---------------+---------------+---------------+---------------+---------------+------*/
-ECObjectsStatus                 IECInstance::RemoveArrayElement (const wchar_t * propertyAccessString, UInt32 index)
-    {
-    return _RemoveArrayElement (propertyAccessString, index);
-    } 
-    
-/*---------------------------------------------------------------------------------**//**
-* @bsimethod                                    Adam.Klatzkin                   01/2010
-+---------------+---------------+---------------+---------------+---------------+------*/
-ECObjectsStatus                 IECInstance::ClearArray (const wchar_t * propertyAccessString)
-    {
-    return _ClearArray (propertyAccessString);
-    }           
-/*---------------------------------------------------------------------------------**//**
-* @bsimethod                                                    CaseyMullen     09/09
-+---------------+---------------+---------------+---------------+---------------+------*/
-bwstring                        IECInstance::ToString (const wchar_t* indent) const
-    {
-    return _ToString (indent);
-    }
-
-/*---------------------------------------------------------------------------------**//**
-* @bsimethod                                                    JoshSchifter    10/10
-+---------------+---------------+---------------+---------------+---------------+------*/
-ECInstanceDeserializationContextPtr ECInstanceDeserializationContext::CreateContext (ECSchemaCR schema)
-    {
-    return new ECInstanceDeserializationContext (&schema, NULL);
-    }
-
-/*---------------------------------------------------------------------------------**//**
-* @bsimethod                                                    JoshSchifter    10/10
-+---------------+---------------+---------------+---------------+---------------+------*/
-ECInstanceDeserializationContextPtr ECInstanceDeserializationContext::CreateContext (ECSchemaDeserializationContextR context)
-    {
-    return new ECInstanceDeserializationContext (NULL, &context);
-    }
-
-END_BENTLEY_EC_NAMESPACE
-
-
-
-
-
-#include <xmllite.h>
-#include <atlbase.h>
-
-BEGIN_BENTLEY_EC_NAMESPACE
-
-/*---------------------------------------------------------------------------------**//**
-* @bsimethod                                    Barry.Bentley                   04/10
-+---------------+---------------+---------------+---------------+---------------+------*/
-static void                     AppendAccessString (bwstring& compoundAccessString, bwstring& baseAccessString, const bwstring& propertyName)
-    {
-    compoundAccessString = baseAccessString;
-    compoundAccessString.append (propertyName);
-    }
-
-/*---------------------------------------------------------------------------------**//**
-* @bsimethod                                    Barry.Bentley                   05/10
-+---------------+---------------+---------------+---------------+---------------+------*/
-static const wchar_t*           GetPrimitiveTypeString (PrimitiveType primitiveType)
-    {
-    switch (primitiveType)
-        {
-        case PRIMITIVETYPE_Binary:
-            return L"binary";
-
-        case PRIMITIVETYPE_Boolean:
-            return L"boolean";
-
-        case PRIMITIVETYPE_DateTime:
-            return L"dateTime";
-
-        case PRIMITIVETYPE_Double:
-            return L"double";
-
-        case PRIMITIVETYPE_Integer:
-            return L"int";
-
-        case PRIMITIVETYPE_Long:
-            return L"long";
-
-        case PRIMITIVETYPE_Point2D:
-            return L"point2d";
-
-        case PRIMITIVETYPE_Point3D:
-            return L"point3d";
-
-        case PRIMITIVETYPE_String:
-            return L"string";
-        }
-
-    assert (false);
-    return L"";
-    }
-
-
-typedef std::vector<byte>   T_ByteArray;
-
-static const wchar_t INSTANCEID_ATTRIBUTE[]         = L"instanceID";
-static const wchar_t SOURCECLASS_ATTRIBUTE[]        = L"sourceClass";
-static const wchar_t SOURCEINSTANCEID_ATTRIBUTE[]   = L"sourceInstanceID";
-static const wchar_t TARGETCLASS_ATTRIBUTE[]        = L"targetClass";
-static const wchar_t TARGETINSTANCEID_ATTRIBUTE[]   = L"targetInstanceID";
-static const wchar_t XMLNS_ATTRIBUTE[]              = L"xmlns";
-static const wchar_t XSI_NIL_ATTRIBUTE[]            = L"nil";
-
-// =====================================================================================
-// InstanceXMLReader class
-// =====================================================================================
-struct  InstanceXmlReader
-{
-private:
-    bwstring                            m_fileName;
-    CComPtr <IStream>                   m_stream;
-    CComPtr <IXmlReader>                m_xmlReader;
-    bwstring                            m_fullSchemaName;
-    ECSchemaCP                          m_schema;
-    ECInstanceDeserializationContextR   m_context;
-
-public:
-/*---------------------------------------------------------------------------------**//**
-* @bsimethod                                    Barry.Bentley                   05/10
-+---------------+---------------+---------------+---------------+---------------+------*/
-InstanceXmlReader (ECInstanceDeserializationContextR context, CComPtr <IStream> stream)
-    :
-    m_context (context), m_stream (stream), m_xmlReader (NULL), m_schema (NULL)
-    {
-    }
-
-/*---------------------------------------------------------------------------------**//**
-* @bsimethod                                    Barry.Bentley                   05/10
-+---------------+---------------+---------------+---------------+---------------+------*/
-InstanceXmlReader (ECInstanceDeserializationContextR context, const wchar_t* fileName)
-    :
-    m_context (context), m_fileName (fileName), m_stream (NULL), m_xmlReader (NULL), m_schema (NULL)
-    {
-    }
-
-/*---------------------------------------------------------------------------------**//**
-* @bsimethod                                    Barry.Bentley                   05/10
-+---------------+---------------+---------------+---------------+---------------+------*/
-InstanceDeserializationStatus   Init ()
-    {
-    // different constructors set different members, according to the source of the stream and the reader.
-    HRESULT     status;
-    if (NULL == m_stream)
-        {
-        if FAILED (status = SHCreateStreamOnFileW (m_fileName.c_str (), STGM_READ, &m_stream))
-            return INSTANCE_DESERIALIZATION_STATUS_FileNotFound;
-        }
-
-    if (NULL == m_xmlReader)
-        {
-        if (FAILED (status = CreateXmlReader (__uuidof(IXmlReader), (void**) &m_xmlReader, NULL)))
-            return INSTANCE_DESERIALIZATION_STATUS_CantCreateXmlReader;
-
-        if (FAILED (status= m_xmlReader->SetInput (m_stream)))
-            return INSTANCE_DESERIALIZATION_STATUS_CantSetStream;
-        }
-    return INSTANCE_DESERIALIZATION_STATUS_Success;
-    }
-
-/*---------------------------------------------------------------------------------**//**
-* @bsimethod                                    Barry.Bentley                   05/10
-+---------------+---------------+---------------+---------------+---------------+------*/
-InstanceDeserializationStatus   TranslateStatus (HRESULT status)
-    {
-    struct ErrorMap { HRESULT m_hResult; InstanceDeserializationStatus m_ixrStatus; };
-    static ErrorMap s_errorMap[] = 
-        {
-        { WC_E_DECLELEMENT,         INSTANCE_DESERIALIZATION_STATUS_BadElement              },
-        { WC_E_NAME,                INSTANCE_DESERIALIZATION_STATUS_NoElementName           },  
-        { WC_E_ELEMENTMATCH,        INSTANCE_DESERIALIZATION_STATUS_EndElementDoesntMatch   },
-        { WC_E_ENTITYCONTENT,       INSTANCE_DESERIALIZATION_STATUS_BadElement              },  
-        { WC_E_ROOTELEMENT,         INSTANCE_DESERIALIZATION_STATUS_BadElement              },    
-        { S_FALSE,                  INSTANCE_DESERIALIZATION_STATUS_XmlFileIncomplete       },
-        };
-    
-    for (int iError=0; iError < _countof (s_errorMap); iError++)
-        {
-        if (status == s_errorMap[iError].m_hResult)
-            return s_errorMap[iError].m_ixrStatus;
-        }
-    return INSTANCE_DESERIALIZATION_STATUS_XmlParseError;
-    }
-
-/*---------------------------------------------------------------------------------**//**
-* @bsimethod                                    Barry.Bentley                   05/10
-+---------------+---------------+---------------+---------------+---------------+------*/
-InstanceDeserializationStatus   ReadInstance (IECInstancePtr& ecInstance)
-    {
-    // The Instance XML element starts with a node that has the name of the class of the instance.
-    HRESULT         status;
-    XmlNodeType     nodeType;
-
-    while (S_OK == (status = m_xmlReader->Read (&nodeType)))
-        {
-        switch (nodeType) 
-            {
-            case XmlNodeType_EndElement:
-                {
-                // we should not hit this.
-                assert (false);
-                return INSTANCE_DESERIALIZATION_STATUS_Success;
-                }
-
-            case XmlNodeType_Element:
-                {
-                ECClassCP       ecClass;
-
-                // the first Element tells us ECClass of the instance.
-                InstanceDeserializationStatus       ixrStatus;
-                if (INSTANCE_DESERIALIZATION_STATUS_Success != (ixrStatus = GetInstance (&ecClass, ecInstance)))
-                    return ixrStatus;
-
-                // this reads the property members and consumes the XmlNodeType_EndElement corresponding to this XmlNodeType_Element.
-                return ReadInstanceOrStructMembers (*ecClass, ecInstance.get(), NULL);
-                }
-
-            default:
-                // we can ignore the other types.
-                break;
-            }
-        }
-
-    // should not get here.
-    return TranslateStatus (status);
-    }
-
-/*---------------------------------------------------------------------------------**//**
-* @bsimethod                                                    JoshSchifter    10/10
-+---------------+---------------+---------------+---------------+---------------+------*/
-ECSchemaCP       GetSchema()
-    {
-    if (NULL != m_schema)
-        return m_schema;
-
-    m_schema = m_context.GetSchemaCP();
-
-//WIP_FUSION: Do we want to check for mismatches between the supplied schema name/version and m_fullSchemaName from the instance
-
-    if (NULL != m_schema)
-        return m_schema;
-
-    ECSchemaDeserializationContextPtr schemaContext = m_context.GetSchemaContextPtr();
-
-    if (schemaContext.IsValid())
-        {
-        bwstring    schemaName;
-        UInt32      versionMajor;
-        UInt32      versionMinor;
-
-        if (SUCCESS == ECSchema::ParseSchemaFullName (schemaName, versionMajor, versionMinor, m_fullSchemaName))
-            m_schema = ECSchema::LocateSchema (schemaName, versionMajor, versionMinor, *schemaContext);
-        }
-
-    return m_schema;    
-    }
-
-/*---------------------------------------------------------------------------------**//**
-* @bsimethod                                    Barry.Bentley                   04/10
-+---------------+---------------+---------------+---------------+---------------+------*/
-InstanceDeserializationStatus   GetInstance (ECClassCP* ecClass, IECInstancePtr& ecInstance)
-    {
-    *ecClass = NULL;
-
-    // when this method is called, we are positioned at the node that should have a className.
-    HRESULT         status;
-    if (FAILED (status = m_xmlReader->MoveToElement()))
-        return INSTANCE_DESERIALIZATION_STATUS_BadElement;
-
-    const wchar_t*      className;
-    if (FAILED (status = m_xmlReader->GetLocalName (&className, NULL)))
-        return INSTANCE_DESERIALIZATION_STATUS_NoElementName;
-
-    // read the className attributes.
-    for (status = m_xmlReader->MoveToFirstAttribute(); S_OK == status; status = m_xmlReader->MoveToNextAttribute())
-        {
-        // we have an attribute.
-        const wchar_t*      attributeName;
-        if (FAILED (status = m_xmlReader->GetLocalName (&attributeName, NULL)))
-            return TranslateStatus (status);
-
-        // see if it's the xmlns attribute... that's the schema name.
-        if (0 == wcscmp (XMLNS_ATTRIBUTE, attributeName))
-            {
-            // get the value.
-            const wchar_t*      schemaName;
-
-            if (FAILED (status = m_xmlReader->GetValue (&schemaName, NULL)))
-                return TranslateStatus (status);
-
-            m_fullSchemaName.assign (schemaName);
-            }
-        }
-
-    ECSchemaCP  schema = GetSchema();
-    if (NULL == schema)
-        return INSTANCE_DESERIALIZATION_STATUS_ECSchemaNotFound;
-
-    // see if we can find the class from the schema.
-    ECClassCP    foundClass;
-    if (NULL == (foundClass = schema->GetClassP (className)))
-        {
-        ECSchemaReferenceList refList = schema->GetReferencedSchemas();
-        ECSchemaReferenceList::const_iterator schemaIterator;
-        for (schemaIterator = refList.begin(); schemaIterator != refList.end(); schemaIterator++)
-            {
-            if (NULL != (foundClass = (*schemaIterator)->GetClassP (className)))
-                break;
-            }
-        }
-    if (NULL == foundClass)
-        return INSTANCE_DESERIALIZATION_STATUS_ECClassNotFound;
-
-    *ecClass = foundClass;
-
-    // create a StandAloneECInstance instance of the class
-    SchemaLayout                schemaLayout (24);
-    ClassLayoutP                classLayout         = ClassLayout::BuildFromClass (*foundClass, 42, schemaLayout.GetSchemaIndex());
-    StandaloneECEnablerPtr      standaloneEnabler   = StandaloneECEnabler::CreateEnabler (*foundClass, *classLayout);
-
-    // create the instance.
-    ecInstance                                      = standaloneEnabler->CreateInstance().get();
-
-    IECRelationshipInstance*    relationshipInstance = dynamic_cast <IECRelationshipInstance*> (ecInstance.get());
-
-    bool                        needSourceClass    = false;
-    bool                        needSourceId       = false;
-    bool                        needTargetClass    = false;
-    bool                        needTargetId       = false;
-
-    // if relationship, need the attributes.
-    if (NULL != relationshipInstance)
-        needSourceClass = needSourceId = needTargetClass = needTargetId = true;
-
-    // read the instance attributes.
-    for (status = m_xmlReader->MoveToFirstAttribute(); S_OK == status; status = m_xmlReader->MoveToNextAttribute())
-        {
-        // we have an attribute.
-        const wchar_t*      attributeName;
-        if (FAILED (status = m_xmlReader->GetLocalName (&attributeName, NULL)))
-            return TranslateStatus (status);
-
-        const wchar_t*      pQName;
-        if (S_OK == m_xmlReader->GetQualifiedName(&pQName, NULL))
-            {
-            if ((L':' == pQName[5]) && (0 == wcsncmp (XMLNS_ATTRIBUTE, pQName, 5)))
-                continue;  // skip xmlns:xxxxx attributes
-            }
-
-        // see if it's the instanceId attribute.
-        if (0 == wcscmp (INSTANCEID_ATTRIBUTE, attributeName))
-            {
-            // get the value.
-            const wchar_t*  instanceId;
-            if (FAILED (status = m_xmlReader->GetValue (&instanceId, NULL)))
-                return TranslateStatus (status);
-#if defined (NEEDSWORK_INSTANCEID)
-            ecInstance->SetInstanceId (instanceId);
-#endif
-            }
-
-        else if (0 == wcscmp (SOURCEINSTANCEID_ATTRIBUTE, attributeName))
-            {
-            // get the value.
-            const wchar_t*  sourceInstanceId;
-            if (FAILED (status = m_xmlReader->GetValue (&sourceInstanceId, NULL)))
-                return TranslateStatus (status);
-#if defined (NEEDSWORK_RELATIONSHIP)
-            relationshipInstance->SetSourceInstanceId (sourceInstanceId);
-#endif
-            }
-        else if (0 == wcscmp (SOURCECLASS_ATTRIBUTE, attributeName))
-            {
-            // get the value.
-            const wchar_t*  sourceClass;
-            if (FAILED (status = m_xmlReader->GetValue (&sourceClass, NULL)))
-                return TranslateStatus (status);
-#if defined (NEEDSWORK_RELATIONSHIP)
-            relationshipInstance->SetSourceClass (sourceClass);
-#endif
-            }
-        else if (0 == wcscmp (TARGETINSTANCEID_ATTRIBUTE, attributeName))
-            {
-            // get the value.
-            const wchar_t*  targetInstanceId;
-            if (FAILED (status = m_xmlReader->GetValue (&targetInstanceId, NULL)))
-                return TranslateStatus (status);
-#if defined (NEEDSWORK_RELATIONSHIP)
-            relationshipInstance->SetSourceInstanceId (targetInstanceId);
-#endif
-            }
-        else if (0 == wcscmp (TARGETCLASS_ATTRIBUTE, attributeName))
-            {
-            // get the value.
-            const wchar_t*  targetClass;
-            if (FAILED (status = m_xmlReader->GetValue (&targetClass, NULL)))
-                return TranslateStatus (status);
-#if defined (NEEDSWORK_RELATIONSHIP)
-            relationshipInstance->SetSourceClass (targetClass);
-#endif
-            }
-        else if (0 == wcscmp (XMLNS_ATTRIBUTE, attributeName))
-            {
-            const wchar_t*  nameSpace;
-            if (FAILED (status = m_xmlReader->GetValue (&nameSpace, NULL)))
-                return TranslateStatus (status);
-            const wchar_t*  schemaName = foundClass->Schema.Name.c_str();
-            assert (0 == wcsncmp (schemaName, nameSpace, wcslen (schemaName)));
-            }
-
-        else
-            {
-            // unexpected attribute.
-            assert (false);
-            }
-
-        // the namespace should agree with the schema name.
-        }
-
-    // IsEmptyElement returns false if the reader is positioned on an attribute node, even if attribute's parent element is empty. 
-    // Pay no attention to the return code - if there are no attributes MoveToElement returns S_FALSE.
-    m_xmlReader->MoveToElement();
-
-    return INSTANCE_DESERIALIZATION_STATUS_Success;
-    }
-
-/*---------------------------------------------------------------------------------**//**
-* @bsimethod                                    Barry.Bentley                   04/10
-+---------------+---------------+---------------+---------------+---------------+------*/
-InstanceDeserializationStatus   ReadInstanceOrStructMembers (ECClassCR ecClass, IECInstanceP ecInstance, bwstring* baseAccessString)
-    {
-    // On entry, the reader is positioned in the content of an instance or struct.
-
-    HRESULT         status;
-
-    // if it's an empty node, all members of the instance are NULL.
-    if (m_xmlReader->IsEmptyElement())
-        return INSTANCE_DESERIALIZATION_STATUS_Success;
-
-    XmlNodeType     nodeType;
-    while (S_OK == (status = m_xmlReader->Read (&nodeType)))
-        {
-        switch (nodeType) 
-            {
-            case XmlNodeType_Element:
-                InstanceDeserializationStatus   propertyStatus;
-                if (INSTANCE_DESERIALIZATION_STATUS_Success != (propertyStatus = ReadProperty (ecClass, ecInstance, baseAccessString)))
-                    return propertyStatus;
-                break;
-
-            case XmlNodeType_EndElement:
-                // we have encountered the end of the class or struct.
-                return INSTANCE_DESERIALIZATION_STATUS_Success;
-
-            case XmlNodeType_Text:
-                {
-                // we do not expect there to be any "value" in a struct of class, only property nodes.
-                assert (false);
-                break;
-                }
-
-            default:
-                {
-                // simply ignore white space, comments, etc.
-                break;
-                }
-            }
-        }
-    // shouldn't get here.
-    assert (false);
-    return TranslateStatus (status);
-    }
-
-/*---------------------------------------------------------------------------------**//**
-* @bsimethod                                    Barry.Bentley                   04/10
-+---------------+---------------+---------------+---------------+---------------+------*/
-InstanceDeserializationStatus   ReadProperty (ECClassCR ecClass, IECInstanceP ecInstance, bwstring* baseAccessString)
-    {
-    // on entry, the reader is positioned at the Element.
-    // get the element name, which is the property name.
-    HRESULT         status;
-    const wchar_t*        propertyName;
-    if (FAILED (status = m_xmlReader->GetLocalName (&propertyName, NULL)))
-        return INSTANCE_DESERIALIZATION_STATUS_NoElementName;
-
-    // try to find the property in the class.
-    ECPropertyP ecProperty;
-    if (NULL == (ecProperty = ecClass.GetPropertyP (propertyName)))
-        {
-        // couldn't find it, skip the rest of the property.
-        return SkipToElementEnd ();
-        }
-
-    PrimitiveECPropertyP    primitiveProperty;
-    ArrayECPropertyP        arrayProperty;
-    StructECPropertyP       structProperty;
-    if (NULL != (primitiveProperty = ecProperty->GetAsPrimitiveProperty()))
-        return ReadPrimitiveProperty (primitiveProperty, ecInstance, baseAccessString);
-                //Above is good, if SkipToElementEnd() is returned from ReadPrimitiveValue.
-    else if (NULL != (arrayProperty = ecProperty->GetAsArrayProperty()))
-        return ReadArrayProperty (arrayProperty, ecInstance, baseAccessString);
-    else if (NULL != (structProperty = ecProperty->GetAsStructProperty()))
-        return ReadEmbeddedStructProperty (structProperty, ecInstance, baseAccessString);
-
-    // should be one of those!
-    assert (false);
-    return INSTANCE_DESERIALIZATION_STATUS_BadECProperty;
-    }
-
-/*---------------------------------------------------------------------------------**//**
-* @bsimethod                                    Bill.Steinbock                  10/2010
-+---------------+---------------+---------------+---------------+---------------+------*/
-InstanceDeserializationStatus   ReadCustomSerializedStruct (StructECPropertyP structProperty, IECInstanceP ecInstance, bwstring* baseAccessString, ICustomECStructSerializerP customECStructSerializerP)
-    {
-    // On entry, the reader is positioned in the content of an instance or struct.
-    HRESULT         status;
-
-    // if it's an empty node, all members of the instance are NULL.
-    if (m_xmlReader->IsEmptyElement())
-        return INSTANCE_DESERIALIZATION_STATUS_Success;
-
-
-    XmlNodeType     nodeType;
-    while (S_OK == (status = m_xmlReader->Read (&nodeType)))
-        {
-        bool positionedAtText = false;
-        switch (nodeType) 
-            {
-            case XmlNodeType_Element:
-                // a custom serializer should only allow a single text value.
-                assert (false);
-                break;
-
-            case XmlNodeType_EndElement:
-                // we have encountered the end of the class or struct.
-                return INSTANCE_DESERIALIZATION_STATUS_Success;
-
-            case XmlNodeType_Text:
-                {
-                positionedAtText = true;
-                break;
-                }
-
-            default:
-                {
-                // simply ignore white space, comments, etc.
-                break;
-                }
-            }
-
-        if (positionedAtText)
-            break;
-        }
-
-    const wchar_t*  propertyValueString;
-    if (FAILED (status = m_xmlReader->GetValue (&propertyValueString, NULL)))
-        return TranslateStatus (status);
-
-    bwstring    thisAccessString;
-    if (NULL != baseAccessString)
-        AppendAccessString (thisAccessString, *baseAccessString, structProperty->Name);
-    else
-        thisAccessString = structProperty->Name.c_str();
-    thisAccessString.append (L".");
-
-    customECStructSerializerP->LoadStructureFromString (structProperty, *ecInstance, thisAccessString.c_str(), propertyValueString);
-
-    return INSTANCE_DESERIALIZATION_STATUS_Success;
-    }
-
-/*---------------------------------------------------------------------------------**//**
-* @bsimethod                                    Barry.Bentley                   04/10
-+---------------+---------------+---------------+---------------+---------------+------*/
-InstanceDeserializationStatus   ReadEmbeddedStructProperty (StructECPropertyP structProperty, IECInstanceP ecInstance, bwstring* baseAccessString)
-    {
-    // empty element OK for struct - all members are null.
-    if (m_xmlReader->IsEmptyElement())
-        return INSTANCE_DESERIALIZATION_STATUS_Success;
-
-    bwstring    thisAccessString;
-    if (NULL != baseAccessString)
-        AppendAccessString (thisAccessString, *baseAccessString, structProperty->Name);
-    else
-        thisAccessString = structProperty->Name.c_str();
-    thisAccessString.append (L".");
-
-    ICustomECStructSerializerP customECStructSerializerP = CustomStructSerializerManager::GetManager().GetCustomSerializer (structProperty, *ecInstance);
-    if (customECStructSerializerP)
-        return ReadCustomSerializedStruct (structProperty, ecInstance, baseAccessString, customECStructSerializerP);
-
-    return ReadInstanceOrStructMembers (structProperty->Type, ecInstance, &thisAccessString);
-    }
-
-/*---------------------------------------------------------------------------------**//**
-* @bsimethod                                    Barry.Bentley                   04/10
-+---------------+---------------+---------------+---------------+---------------+------*/
-InstanceDeserializationStatus   ReadPrimitiveProperty (PrimitiveECPropertyP primitiveProperty, IECInstanceP ecInstance, bwstring* baseAccessString)
-    {
-    // on entry, we are positioned in the PrimitiveProperty element.
-    PrimitiveType                   propertyType = primitiveProperty->Type;
-    InstanceDeserializationStatus   ixrStatus;
-    ECValue         ecValue;
-    if (INSTANCE_DESERIALIZATION_STATUS_Success != (ixrStatus = ReadPrimitiveValue (ecValue, propertyType)))
-        return ixrStatus;
-
-        if(ecValue.IsUninitialized())
-                {
-                //A malformed value was found.  A warning was shown; just move on.
-                return INSTANCE_DESERIALIZATION_STATUS_Success;
-                }
-
-    ECObjectsStatus setStatus;
-    if (NULL == baseAccessString)
-        {
-        setStatus = ecInstance->SetValue (primitiveProperty->Name.c_str(), ecValue);
-        }
-    else
-        {
-        bwstring compoundAccessString;
-        AppendAccessString (compoundAccessString, *baseAccessString, primitiveProperty->Name);
-        setStatus = ecInstance->SetValue (compoundAccessString.c_str(), ecValue);
-        }
-    assert (ECOBJECTS_STATUS_Success == setStatus);
-
-    return INSTANCE_DESERIALIZATION_STATUS_Success;
-    }
-
-/*---------------------------------------------------------------------------------**//**
-* @bsimethod                                    Barry.Bentley                   04/10
-+---------------+---------------+---------------+---------------+---------------+------*/
-InstanceDeserializationStatus   ReadArrayProperty (ArrayECPropertyP arrayProperty, IECInstanceP ecInstance, bwstring* baseAccessString)
-    {
-    // on entry, the reader is positioned at the element that indicates the start of the array.
-    // empty element OK for array - no members.
-    if (m_xmlReader->IsEmptyElement())
-        return INSTANCE_DESERIALIZATION_STATUS_Success;
-
-    bwstring    accessString;
-    if (NULL == baseAccessString)
-        accessString = arrayProperty->Name;    
-    else
-        AppendAccessString (accessString, *baseAccessString, arrayProperty->Name);
-
-    accessString.append (L"[]");
-
-    // start the address out as zero.
-    UInt32      index = 0;
-
-    // we have to find out what type the array is.
-    ArrayKind   arrayKind = arrayProperty->Kind;
-    if (ARRAYKIND_Primitive == arrayKind)
-        {
-        PrimitiveType   memberType = arrayProperty->PrimitiveElementType;
-
-        bool            isFixedSizeArray = false;
-
-        if (arrayProperty->GetMinOccurs() == arrayProperty->GetMaxOccurs())
-            isFixedSizeArray = true; //PrimitiveTypeIsFixedSize (memberType);
-
-        // read nodes - we expect to find an Element with LocalName matching the primitive type.
-        XmlNodeType     nodeType;
-        HRESULT         status;
-        while (S_OK == (status = m_xmlReader->Read (&nodeType)))
-            {
-            switch (nodeType)
-                {
-                case XmlNodeType_Element:
-                    {
-                    // validate the LocalName against the expected primitiveType.
-                    const wchar_t*        primitiveTypeName;
-                    if (FAILED (status = m_xmlReader->GetLocalName (&primitiveTypeName, NULL)))
-                        return INSTANCE_DESERIALIZATION_STATUS_NoElementName;
-
-                    if (!ValidateArrayPrimitiveType (primitiveTypeName, memberType))
-					{
-						ECObjectsLogger::Log()->warningv(L"Incorrectly formatted array element found in array %ls.  Expected: %ls  Found: %ls",
-							accessString, GetPrimitiveTypeString (memberType), primitiveTypeName);
-						//Skip this element to start looking for elements with the correct primitive type.
-						SkipToElementEnd();
-						continue;
-						//By continuing here, we make sure that the bad value is not set.
-					}
-
-                    // now we know the type and we are positioned at the element containing the value.
-                    // read it, populating the ECInstance using accessString and arrayIndex.
-                    InstanceDeserializationStatus   ixrStatus;
-                    ECValue                         ecValue;
-                    if (INSTANCE_DESERIALIZATION_STATUS_Success != (ixrStatus = ReadPrimitiveValue (ecValue, memberType)))
-                        return ixrStatus;
-                    if(ecValue.IsUninitialized())
-                        {
-                        //A malformed value was found.  A warning was shown; just move on.
-                        continue;
-                        }
-
-                    if ( ! isFixedSizeArray)
-                        ecInstance->AddArrayElements (accessString.c_str(), 1);
-
-                    ECObjectsStatus   setStatus;
-                    if (ECOBJECTS_STATUS_Success != (setStatus = ecInstance->SetValue (accessString.c_str(), ecValue, index)))
-                        {
-                        assert (false);
-                        return INSTANCE_DESERIALIZATION_STATUS_CantSetValue;
-                        }
-
-                    // increment the array index.
-                    index++;
-
-                    break;
-                    }
-
-                case XmlNodeType_Text:
-                    {
-                    // we don't expend that there is any text in an array element, just child elements.
-                    assert (false);
-                    break;
-                    }
-
-                case XmlNodeType_EndElement:
-                    // we have encountered the end of the array.
-                    return INSTANCE_DESERIALIZATION_STATUS_Success;
-
-                default:
-                    {
-                    // simply ignore white space, comments, etc.
-                    break;
-                    }
-                }
-            }
-
-        // shouldn't get here.
-        return TranslateStatus (status);
-        }
-
-    else if (ARRAYKIND_Struct == arrayKind)
-        {
-        ECClassCP   structMemberType = arrayProperty->StructElementType;
-
-        // read nodes - we expect to find an Element with LocalName being the class name of structMemberType.
-        // For polymorphic arrays, the LocalName might also be the name of a class that has structMemberType as a BaseType.
-        XmlNodeType     nodeType;
-        HRESULT         status;
-        while (S_OK == (status = m_xmlReader->Read (&nodeType)))
-            {
-            switch (nodeType)
-                {
-                case XmlNodeType_Element:
-                    {
-                    // validate the LocalName against the structMemberType
-                    const wchar_t*        structName;
-                    if (FAILED (status = m_xmlReader->GetLocalName (&structName, NULL)))
-                        return INSTANCE_DESERIALIZATION_STATUS_NoElementName;
-
-                    ECClassCP   thisMemberType;
-                    if (NULL == (thisMemberType = ValidateArrayStructType (structName, structMemberType)))
-                        return INSTANCE_DESERIALIZATION_STATUS_BadArrayElement;
-
-                    InstanceDeserializationStatus ixrStatus;
-                    if (INSTANCE_DESERIALIZATION_STATUS_Success != (ixrStatus = ReadStructArrayMember (*thisMemberType, ecInstance, accessString, index)))
-                        return ixrStatus;
-
-                    // increment the array index.
-                    index++;
-
-                    break;
-                    }
-
-                case XmlNodeType_EndElement:
-                    // we have encountered the end of the array.
-                    return INSTANCE_DESERIALIZATION_STATUS_Success;
-
-                default:
-                    {
-                    // simply ignore white space, comments, etc.
-                    break;
-                    }
-                }
-            }
-        // shouldn't get here.
-        return TranslateStatus (status);
-        }
-    
-    return INSTANCE_DESERIALIZATION_STATUS_Success;
-    }
-
-/*---------------------------------------------------------------------------------**//**
-* @bsimethod                                    Barry.Bentley                   04/10
-+---------------+---------------+---------------+---------------+---------------+------*/
-InstanceDeserializationStatus   ReadStructArrayMember (ECClassCR structClass, IECInstanceP owningInstance, bwstring& accessString, UInt32 index)
-    {
-    // On entry, the reader is positioned at the element that starts the struct.
-    // we have to create an IECInstance for the array member.
-    SchemaLayout                    schemaLayout (24);
-    ClassLayoutP                    classLayout         = ClassLayout::BuildFromClass (structClass, 42, schemaLayout.GetSchemaIndex());
-    StandaloneECEnablerPtr          standaloneEnabler   = StandaloneECEnabler::CreateEnabler (structClass, *classLayout);
-
-    // create the instance.
-    IECInstancePtr                  structInstance      = standaloneEnabler->CreateInstance().get();
-
-    InstanceDeserializationStatus   ixrStatus;
-    if (INSTANCE_DESERIALIZATION_STATUS_Success != (ixrStatus = ReadInstanceOrStructMembers (structClass, structInstance.get(), NULL)))
-        return ixrStatus;
-
-    // every StructArrayMember is a new ECInstance, 
-    // set the value 
-    ECValue structValue;
-    structValue.SetStruct (structInstance.get());
-
-    if (!IECInstance::IsFixedArrayProperty (*owningInstance, accessString.c_str()))
-        {
-        // add the value to the array.
-        owningInstance->AddArrayElements (accessString.c_str(), 1);
-        }
-
-    ECObjectsStatus setStatus = owningInstance->SetValue (accessString.c_str(), structValue, index);
-    assert (ECOBJECTS_STATUS_Success == setStatus);
-
-    return INSTANCE_DESERIALIZATION_STATUS_Success;
-    }
-
-/*---------------------------------------------------------------------------------**//**
-* @bsimethod                                    Barry.Bentley                   04/10
-+---------------+---------------+---------------+---------------+---------------+------*/
-InstanceDeserializationStatus   ReadPrimitiveValue (ECValueR ecValue, PrimitiveType propertyType)
-    {
-    // The reader is positioned at the XmlNodeType_Element that holds the value. 
-    // We expect to find a Text element with the value, advance until we do.
-
-    HRESULT         status;
-    // First check to see if this is set to NULL
-    for (status = m_xmlReader->MoveToFirstAttribute(); S_OK == status; status = m_xmlReader->MoveToNextAttribute())
-        {
-        // we have an attribute.
-        const wchar_t*      attributeName;
-        if (FAILED (status = m_xmlReader->GetLocalName (&attributeName, NULL)))
-            return TranslateStatus (status);
-
-        // see if it's the instanceId attribute.
-        if (0 == wcscmp (XSI_NIL_ATTRIBUTE, attributeName))
-            {
-            // get the value.
-            const wchar_t *  isNil;
-            if (FAILED (status = m_xmlReader->GetValue (&isNil, NULL)))
-                return TranslateStatus (status);
-
-            if ((0 == wcscmp (isNil, L"True")) || (0 == wcscmp (isNil, L"true")) || 
-                (0 == wcscmp (isNil, L"TRUE")) || (0 == wcscmp (isNil, L"1")))
-                {
-                ecValue.SetToNull();
-                }
-            }
-            m_xmlReader->MoveToElement();
-        }
-
-    if (m_xmlReader->IsEmptyElement())
-        {
-		ECObjectsLogger::Log()->warningv(L"Empty element encountered in deserialization.  Setting ECValue to NULL...");
-        return INSTANCE_DESERIALIZATION_STATUS_Success;
-        }
-
-    XmlNodeType     nodeType;
-    while (S_OK == (status = m_xmlReader->Read (&nodeType)))
-        {
-        bool positionedAtText = false;
-        switch (nodeType) 
-            {
-            case XmlNodeType_Element:
-                assert (false);
-                return INSTANCE_DESERIALIZATION_STATUS_UnexpectedElement;
-
-            case XmlNodeType_EndElement:
-                // we have encountered the end of the class or struct without getting a value from the element.
-                // we will break here to keep the ECValue null.
-				ECObjectsLogger::Log()->warningv(L"Element encountered in deserialization with no value.  Setting ECValue to NULL...");
-				return INSTANCE_DESERIALIZATION_STATUS_Success;
-
-            case XmlNodeType_Text:
-                {
-                // we do not expect there to be any "value" in a struct of class, only property nodes.
-                positionedAtText = true;
-                break;
-                }
-
-            default:
-                {
-                // simply ignore white space, comments, etc.
-                break;
-                }
-            }
-
-        if (positionedAtText)
-            break;
-        }
-
-    const wchar_t*  propertyValueString;
-    if (FAILED (status = m_xmlReader->GetValue (&propertyValueString, NULL)))
-        return TranslateStatus (status);
-
-    switch (propertyType)
-        {
-        case PRIMITIVETYPE_Binary:
-            {
-            T_ByteArray                     byteArray;
-
-            if (INSTANCE_DESERIALIZATION_STATUS_Success != ConvertStringToByteArray (byteArray, propertyValueString))
-                {
-				ECObjectsLogger::Log()->warningv(L"Type mismatch in deserialization: \"%ls\" is not Binary", propertyValueString);
-				return SkipToElementEnd();
-                }
-            ecValue.SetBinary (&byteArray.front(), byteArray.size(), true);
-            break;
-            }
-
-        case PRIMITIVETYPE_Boolean:
-            {
-            bool boolValue = ((0 == wcscmp (propertyValueString, L"True")) || (0 == wcscmp (propertyValueString, L"true")) || 
-                             (0 == wcscmp (propertyValueString, L"TRUE")) || (0 == wcscmp (propertyValueString, L"1")));
-            ecValue.SetBoolean (boolValue);
-            break;
-            }
-
-        case PRIMITIVETYPE_DateTime:
-            {
-            Int64   ticks;
-            if (1 != swscanf (propertyValueString, L"%I64d", &ticks))
-                {
-				ECObjectsLogger::Log()->warningv(L"Type mismatch in deserialization: \"%ls\" is not DateTime", propertyValueString);
-				return SkipToElementEnd();
-                }
-
-            ecValue.SetDateTimeTicks (ticks);
-            break;
-            }
-
-        case PRIMITIVETYPE_Double:
-            {
-            double  doubleValue;
-            if (1 != swscanf (propertyValueString, L"%lg", &doubleValue))
-                {
-				ECObjectsLogger::Log()->warningv(L"Type mismatch in deserialization: \"%ls\" is not Double", propertyValueString);
-				return SkipToElementEnd();
-                }
-            ecValue.SetDouble (doubleValue);
-            break;
-            }
-
-        case PRIMITIVETYPE_Integer:
-            {
-            Int32   intValue;
-            if (1 != swscanf (propertyValueString, L"%d", &intValue))
-                {
-				ECObjectsLogger::Log()->warningv(L"Type mismatch in deserialization: \"%ls\" is not Integer", propertyValueString);
-				return SkipToElementEnd();
-                }
-            ecValue.SetInteger (intValue);
-            break;
-            }
-
-        case PRIMITIVETYPE_Long:
-            {
-            Int64   longValue;
-            if (1 != swscanf (propertyValueString, L"%I64d", &longValue))
-                {
-				ECObjectsLogger::Log()->warningv(L"Type mismatch in deserialization: \"%ls\" is not Long", propertyValueString);
-				return SkipToElementEnd();
-                }
-            ecValue.SetLong (longValue);
-            break;
-            }
-
-        case PRIMITIVETYPE_Point2D:
-            {
-            DPoint2d point2d;
-            if (2 != swscanf (propertyValueString, L"%lg,%lg", &point2d.x, &point2d.y))
-                {
-				ECObjectsLogger::Log()->warningv(L"Type mismatch in deserialization: \"%ls\" is not Point2D", propertyValueString);
-                return SkipToElementEnd();
-                }
-            ecValue.SetPoint2D (point2d);
-            break;
-            }
-
-        case PRIMITIVETYPE_Point3D:
-            {
-            DPoint3d point3d;
-            if (3 != swscanf (propertyValueString, L"%lg,%lg,%lg", &point3d.x, &point3d.y, &point3d.z))
-                {
-				ECObjectsLogger::Log()->warningv(L"Type mismatch in deserialization: \"%ls\" is not Point3D", propertyValueString);
-                return SkipToElementEnd();
-                }
-            ecValue.SetPoint3D (point3d);
-            break;
-            }
-
-        case PRIMITIVETYPE_String:
-            {
-            ecValue.SetString (propertyValueString);
-            break;
-            }
-
-        default:
-            {
-            assert (false);
-            return INSTANCE_DESERIALIZATION_STATUS_BadPrimitivePropertyType;
-            }
-        }
-
-    // we want to find the EndElement for this node.
-    while (S_OK == (status = m_xmlReader->Read (&nodeType)))
-        {
-        switch (nodeType) 
-            {
-            case XmlNodeType_Element:
-                return INSTANCE_DESERIALIZATION_STATUS_UnexpectedElement;
-
-            case XmlNodeType_EndElement:
-                // we have encountered the end of the class or struct.
-                return INSTANCE_DESERIALIZATION_STATUS_Success;
-
-            default:
-                {
-                // simply ignore white space, comments, etc.
-                break;
-                }
-            }
-        }
-
-    // shouldn't get here.
-    assert (false);
-    return TranslateStatus (status);
-    }
-
-/*---------------------------------------------------------------------------------**//**
-* @bsimethod                                    Barry.Bentley                   04/10
-+---------------+---------------+---------------+---------------+---------------+------*/
-InstanceDeserializationStatus   ConvertStringToByteArray (T_ByteArray& byteData, const wchar_t* stringData)
-    {
-    // the length of stringData should be a muttiple of four.
-    size_t  stringLen = wcslen (stringData);
-    if (0 != (stringLen % 4))
-        return INSTANCE_DESERIALIZATION_STATUS_BadBinaryData;
-
-    // from each 4 characters we get 3 byte values.
-    for (size_t iPos=0; iPos < stringLen; iPos+= 4)
-        {
-        Int32   nextThreeBytes = 0;
-        int     numBytesToPush = 3;
-        int     shift;
-        int     jPos;
-        for (jPos=0, shift=0; jPos < 4; jPos++, shift += 6)
-            {
-            wchar_t charValue = stringData[iPos+jPos];
-            if ( (charValue >= L'A') && (charValue <= L'Z') )
-                nextThreeBytes |= ((charValue - L'A') << shift);
-            else if ((charValue >= L'a') && (charValue <= L'z') )
-                nextThreeBytes |= ( ((charValue - L'a') + 26) << shift);
-            else if ((charValue >= L'0') && (charValue <= L'9') )
-                nextThreeBytes |= ( ((charValue - L'0') + 52) << shift);
-            else if (charValue == L'+')
-                nextThreeBytes |= ( 62 << shift);
-            else if (charValue == L'/')
-                nextThreeBytes |= ( 63 << shift);
-            else if (charValue == L'=')
-                {
-                // = should only appear in the last two characters of the string.
-                if (stringLen - (iPos + jPos) > 2)
-                    return INSTANCE_DESERIALIZATION_STATUS_BadBinaryData;
-                numBytesToPush = jPos-1;
-                break;
-                }
-            else
-                {
-                return INSTANCE_DESERIALIZATION_STATUS_BadBinaryData;
-                }
-
-            }
-
-        byte*   bytes = (byte*)&nextThreeBytes;
-        byteData.push_back (*bytes);
-        if (numBytesToPush > 1)
-            byteData.push_back (*(bytes+1));
-        if (numBytesToPush > 2)
-            byteData.push_back (*(bytes+2));
-        }
-
-    return INSTANCE_DESERIALIZATION_STATUS_Success;
-    }
-
-/*---------------------------------------------------------------------------------**//**
-* @bsimethod                                    Barry.Bentley                   04/10
-+---------------+---------------+---------------+---------------+---------------+------*/
-bool                            ValidateArrayPrimitiveType (const wchar_t* typeFound, PrimitiveType expectedType)
-    {
-    return (0 == wcscmp (typeFound, GetPrimitiveTypeString (expectedType)));
-    }
-
-/*---------------------------------------------------------------------------------**//**
-* @bsimethod                                    Barry.Bentley                   04/10
-+---------------+---------------+---------------+---------------+---------------+------*/
-ECClassCP                       ValidateArrayStructType (const wchar_t* typeFound, ECClassCP expectedType)
-    {
-    // the common case is that they're all of the expected ECClass.
-    if (0 == wcscmp (typeFound, expectedType->Name.c_str()))
-        return expectedType;
-
-    ECSchemaCP  schema = GetSchema();
-    if (NULL == schema)
-        return NULL;
-
-    // typeFound must resolve to an ECClass that is either expectedType or a class that has expectedType as a Base Class.
-    ECClassCP    classFound;
-    if (NULL == (classFound = schema->GetClassP (typeFound)))
-        {
-        assert (false);
-        return NULL;
-        }
-    if (!classFound->Is (expectedType))
-        {
-        assert (false);
-        return NULL;
-        }
-
-    return classFound;
-    }
-
-/*---------------------------------------------------------------------------------**//**
-* @bsimethod                                    Barry.Bentley                   04/10
-+---------------+---------------+---------------+---------------+---------------+------*/
-InstanceDeserializationStatus   SkipToElementEnd ()
-    {
-    // skips from current point to the end of the current element.
-    HRESULT         status;
-    XmlNodeType     nodeType;
-    while (S_OK == (status = m_xmlReader->Read (&nodeType)))
-        {
-        // ignore everything except the end of the element.
-        if (XmlNodeType_EndElement == nodeType)
-            return INSTANCE_DESERIALIZATION_STATUS_Success;
-        }
-
-    return INSTANCE_DESERIALIZATION_STATUS_BadElement;
-    }
-
-/*---------------------------------------------------------------------------------**//**
-* @bsimethod                                    Barry.Bentley                   05/10
-+---------------+---------------+---------------+---------------+---------------+------*/
-UInt32 GetLineNumber ()
-    {
-    UInt32  lineNumber = 0;
-    m_xmlReader->GetLineNumber (&lineNumber);
-    return lineNumber;
-    }
-
-};
-
-// =====================================================================================
-// InstanceXMLWriter class
-// =====================================================================================
-struct  InstanceXmlWriter
-{
-private:
-    bwstring                    m_fileName;
-    CComPtr <IStream>           m_stream;
-    CComPtr <IXmlWriter>        m_xmlWriter;
-    CComPtr <IXmlWriterOutput>  m_xmlOutput;
-    bool                        m_compacted;
-
-public:
-/*---------------------------------------------------------------------------------**//**
-* @bsimethod                                    Barry.Bentley                   05/10
-+---------------+---------------+---------------+---------------+---------------+------*/
-InstanceXmlWriter (CComPtr <IStream> stream)
-    {
-    m_stream            = stream;
-    m_xmlWriter         = NULL;
-    m_compacted         = false;
-    }
-
-/*---------------------------------------------------------------------------------**//**
-* @bsimethod                                    Barry.Bentley                   05/10
-+---------------+---------------+---------------+---------------+---------------+------*/
-InstanceXmlWriter (bwstring fileName)
-    {
-    m_fileName          = fileName;
-    m_stream            = NULL;
-    m_xmlWriter         = NULL;
-    m_compacted         = false;
-    }
-
-/*---------------------------------------------------------------------------------**//**
-* @bsimethod                                    Barry.Bentley                   05/10
-+---------------+---------------+---------------+---------------+---------------+------*/
-InstanceSerializationStatus     Init ()
-    {
-    // different constructors set different members, according to the source of the stream and the writer.
-    HRESULT     status;
-    if (NULL == m_stream)
-        {
-        if FAILED (status = SHCreateStreamOnFileW (m_fileName.c_str (), STGM_CREATE | STGM_WRITE, &m_stream))
-            return INSTANCE_SERIALIZATION_STATUS_CantCreateStream;
-        }
-
-    if (NULL == m_xmlWriter)
-        {
-        if (FAILED (status = CreateXmlWriter (__uuidof(IXmlWriter), (void**) &m_xmlWriter, NULL)))
-            return INSTANCE_SERIALIZATION_STATUS_CantCreateXmlWriter;
-
-
-        if (FAILED (status = CreateXmlWriterOutputWithEncodingName(m_stream, 0, L"utf-16", &m_xmlOutput)))
-            return INSTANCE_SERIALIZATION_STATUS_CantCreateXmlWriter;
-
-        if (FAILED (status= m_xmlWriter->SetOutput (m_xmlOutput)))
-            return INSTANCE_SERIALIZATION_STATUS_CantSetStream;
-
-        if (!m_compacted)
-            m_xmlWriter->SetProperty (XmlWriterProperty_Indent, true);
-        }
-    return INSTANCE_SERIALIZATION_STATUS_Success;
-    }
-
-/*---------------------------------------------------------------------------------**//**
-* @bsimethod                                    Barry.Bentley                   04/10
-+---------------+---------------+---------------+---------------+---------------+------*/
-InstanceSerializationStatus     WriteInstance (IECInstanceCR instance, bool writeStart)
-    {
-    ECClassCR               ecClass     = instance.GetClass();
-    ECSchemaCR              ecSchema    = ecClass.Schema;
-
-    HRESULT status;
-    if (writeStart)
-        {
-        if (S_OK != (status = m_xmlWriter->WriteStartDocument (XmlStandalone_Omit)))
-            return TranslateStatus (status);
-        }
-
-    // start by writing the name of the class as an element, with the schema name as the namespace.
-    size_t size = wcslen(ecSchema.Name.c_str()) + 8;
-    wchar_t *fullSchemaName = (wchar_t*)malloc(size * sizeof(wchar_t));
-    swprintf(fullSchemaName, size, L"%s.%02d.%02d", ecSchema.Name.c_str(), ecSchema.VersionMajor, ecSchema.VersionMinor);
-    if (S_OK != (status = m_xmlWriter->WriteStartElement (NULL, ecClass.Name.c_str(), fullSchemaName)))
-        {
-        free(fullSchemaName);
-        return TranslateStatus (status);
-        }
-    free(fullSchemaName);
-
-    WritePropertiesOfClassOrStructArrayMember (ecClass, instance, NULL);
-
-    if (S_OK != (status = m_xmlWriter->WriteEndElement ()))
-        return TranslateStatus (status);
-
-    m_xmlWriter->WriteEndDocument ();
-
-    m_xmlWriter->Flush();
-
-    return INSTANCE_SERIALIZATION_STATUS_Success;
-    }
-
-/*---------------------------------------------------------------------------------**//**
-* @bsimethod                                    Barry.Bentley                   04/10
-+---------------+---------------+---------------+---------------+---------------+------*/
-InstanceSerializationStatus     WritePropertiesOfClassOrStructArrayMember (ECClassCR ecClass, IECInstanceCR ecInstance, bwstring* baseAccessString)
-    {
-    CustomStructSerializerManagerR customStructSerializerMgr = CustomStructSerializerManager::GetManager();
-
-    ECPropertyIterableCR    collection  = ecClass.GetProperties (true);
-    for each (ECPropertyP ecProperty in collection)
-        {
-        PrimitiveECPropertyP        primitiveProperty;
-        ArrayECPropertyP            arrayProperty;
-        StructECPropertyP           structProperty;
-        InstanceSerializationStatus ixwStatus;
-            
-        if (NULL != (primitiveProperty = ecProperty->GetAsPrimitiveProperty()))
-            ixwStatus = WritePrimitiveProperty (*primitiveProperty, ecInstance, baseAccessString);
-        else if (NULL != (arrayProperty = ecProperty->GetAsArrayProperty()))
-            ixwStatus = WriteArrayProperty (*arrayProperty, ecInstance, baseAccessString);
-        else if (NULL != (structProperty = ecProperty->GetAsStructProperty()))
-            {
-            ICustomECStructSerializerP customECStructSerializerP = customStructSerializerMgr.GetCustomSerializer (structProperty, ecInstance);
-
-            if (customECStructSerializerP)
-                {
-                ixwStatus = INSTANCE_SERIALIZATION_STATUS_BadPrimitivePropertyType;
-
-                HRESULT     status;
-                bwstring xmlString; 
-
-                if (ECOBJECTS_STATUS_Success == customECStructSerializerP->GenerateXmlString (xmlString, structProperty, ecInstance, baseAccessString?baseAccessString->c_str():NULL))
-                    {
-                    if (S_OK != (status = m_xmlWriter->WriteStartElement (NULL, structProperty->Name.c_str(), NULL)))
-                        return TranslateStatus (status);
-
-                    if (S_OK != (status = m_xmlWriter->WriteChars (xmlString.c_str(), static_cast <UINT> (xmlString.length()))))
-                        return TranslateStatus (status);
-                    
-                    if (S_OK != (status = m_xmlWriter->WriteEndElement ()))
-                        return TranslateStatus (status);
-
-                    ixwStatus = INSTANCE_SERIALIZATION_STATUS_Success;
-                    }
-                }
-            else
-                {
-                ixwStatus = WriteEmbeddedStructProperty (*structProperty, ecInstance, baseAccessString);
-                }
-            }
-
-        if (INSTANCE_SERIALIZATION_STATUS_Success != ixwStatus)
-            {
-            assert (false);
-            return ixwStatus;
-            }
-        }
-
-     return INSTANCE_SERIALIZATION_STATUS_Success;
-     }
-
-/*---------------------------------------------------------------------------------**//**
-* @bsimethod                                    Barry.Bentley                   04/10
-+---------------+---------------+---------------+---------------+---------------+------*/
-InstanceSerializationStatus     WritePrimitiveProperty (PrimitiveECPropertyR primitiveProperty, IECInstanceCR ecInstance, bwstring* baseAccessString)
-    {
-    ECObjectsStatus     getStatus;
-    ECValue             ecValue;
-    bwstring const& propertyName = primitiveProperty.Name;
-
-    if (NULL == baseAccessString)
-        {
-        getStatus = ecInstance.GetValue (ecValue, propertyName.c_str());
-        }
-    else
-        {
-        bwstring compoundAccessString;
-        AppendAccessString (compoundAccessString, *baseAccessString, propertyName);
-        getStatus = ecInstance.GetValue (ecValue, compoundAccessString.c_str());
-        }
-
-    // couldn't get, or NULL value, write nothing.
-    if ( (ECOBJECTS_STATUS_Success != getStatus) || ecValue.IsNull() )
-        return INSTANCE_SERIALIZATION_STATUS_Success;
-
-    HRESULT     status;
-    if (S_OK != (status = m_xmlWriter->WriteStartElement (NULL, propertyName.c_str(), NULL)))
-        return TranslateStatus (status);
-
-    InstanceSerializationStatus     ixwStatus;
-    PrimitiveType                   propertyType = primitiveProperty.Type;
-    if (INSTANCE_SERIALIZATION_STATUS_Success != (ixwStatus = WritePrimitiveValue (ecValue, propertyType)))
-        return ixwStatus;
-
-    if (S_OK != (status = m_xmlWriter->WriteEndElement ()))
-        return TranslateStatus (status);
-
-    return INSTANCE_SERIALIZATION_STATUS_Success;
-    }
-
-/*---------------------------------------------------------------------------------**//**
-* @bsimethod                                    Barry.Bentley                   04/10
-+---------------+---------------+---------------+---------------+---------------+------*/
-InstanceSerializationStatus     WritePrimitiveValue (ECValueCR ecValue, PrimitiveType propertyType)
-    {
-    wchar_t     outString[512];
-
-    // write the content according to type.
-    switch (propertyType)
-        {
-        case PRIMITIVETYPE_Binary:
-            {
-            size_t      numBytes;
-            const byte* byteData; 
-            if (NULL != (byteData = ecValue.GetBinary (numBytes)))
-                {
-                bwstring    byteString = ConvertByteArrayToString (byteData, numBytes);
-                HRESULT         status;
-                if (S_OK != (status = m_xmlWriter->WriteChars (byteString.c_str(), static_cast <UINT> (byteString.length()))))
-                    return TranslateStatus (status);
-                else
-                    return INSTANCE_SERIALIZATION_STATUS_Success;
-                }
-            else
-                return INSTANCE_SERIALIZATION_STATUS_Success;
-            break;
-            }
-
-        case PRIMITIVETYPE_Boolean:
-            {
-            wcscpy (outString, ecValue.GetBoolean () ? L"True" : L"False");
-            break;
-            }
-
-        case PRIMITIVETYPE_DateTime:
-            {
-            swprintf (outString, L"%I64d", ecValue.GetDateTimeTicks());
-            break;
-            }
-
-        case PRIMITIVETYPE_Double:
-            {
-            swprintf (outString, L"%.13g", ecValue.GetDouble());
-            break;
-            }
-
-        case PRIMITIVETYPE_Integer:
-            {
-            swprintf (outString, L"%d", ecValue.GetInteger());
-            break;
-            }
-
-        case PRIMITIVETYPE_Long:
-            {
-            swprintf (outString, L"%I64d", ecValue.GetLong());
-            break;
-            }
-
-        case PRIMITIVETYPE_Point2D:
-            {
-            DPoint2d    point2d = ecValue.GetPoint2D();
-            swprintf (outString, L"%.13g,%.13g", point2d.x, point2d.y);
-            break;
-            }
-
-        case PRIMITIVETYPE_Point3D:
-            {
-            DPoint3d    point3d = ecValue.GetPoint3D();
-            swprintf (outString, L"%.13g,%.13g,%.13g", point3d.x, point3d.y, point3d.z);
-            break;
-            }
-
-        case PRIMITIVETYPE_String:
-            {
-            const wchar_t*  stringValue = ecValue.GetString ();
-            HRESULT         status;
-            if (S_OK != (status = m_xmlWriter->WriteChars (stringValue, static_cast <UINT> (wcslen (stringValue)))))
-                return TranslateStatus (status);
-            return INSTANCE_SERIALIZATION_STATUS_Success;
-            }
-
-        default:
-            {
-            assert (false);
-            return INSTANCE_SERIALIZATION_STATUS_BadPrimitivePropertyType;
-            }
-        }
-
-    HRESULT     status;
-    if (S_OK != (status = m_xmlWriter->WriteChars (outString, static_cast <UINT> (wcslen (outString)))))
-        return TranslateStatus (status);
-
-    return INSTANCE_SERIALIZATION_STATUS_Success;
-    }
-
-/*---------------------------------------------------------------------------------**//**
-* @bsimethod                                    Barry.Bentley                   04/10
-+---------------+---------------+---------------+---------------+---------------+------*/
-InstanceSerializationStatus     WriteArrayProperty (ArrayECPropertyR arrayProperty, IECInstanceCR ecInstance, bwstring* baseAccessString)
-    {
-    ArrayKind       arrayKind = arrayProperty.Kind;
-
-    bwstring    accessString;
-    if (NULL == baseAccessString)
-        accessString = arrayProperty.Name;    
-    else
-        AppendAccessString (accessString, *baseAccessString, arrayProperty.Name);
-
-    accessString.append (L"[]");
-
-    // no members, don't write anything.
-    ECValue         ecValue;
-    if (SUCCESS != ecInstance.GetValue (ecValue, accessString.c_str(), 0) || ecValue.IsNull())
-        return INSTANCE_SERIALIZATION_STATUS_Success;
-
-    // write the start element, which consists of the member name.
-    HRESULT     status;
-
-    if (S_OK != (status = m_xmlWriter->WriteStartElement (NULL, arrayProperty.Name.c_str(), NULL)))
-        return TranslateStatus (status);
-
-    InstanceSerializationStatus     ixwStatus;
-    if (ARRAYKIND_Primitive == arrayKind)
-        {
-        PrimitiveType   memberType  = arrayProperty.PrimitiveElementType;
-        const wchar_t*  typeString  = GetPrimitiveTypeString (memberType);
-        for (int index=0; ; index++)
-            {
-            if (SUCCESS != ecInstance.GetValue (ecValue, accessString.c_str(), index))
-                break;
-
-            if (S_OK != (status = m_xmlWriter->WriteStartElement (NULL, typeString, NULL)))
-                return TranslateStatus (status);
-
-            // write the primitve value
-            if (INSTANCE_SERIALIZATION_STATUS_Success != (ixwStatus = WritePrimitiveValue (ecValue, memberType)))
-                {
-                assert (false);
-                return ixwStatus;
-                }
-
-            if (S_OK != (status = m_xmlWriter->WriteEndElement ()))
-                return TranslateStatus (status);
-            }
-        }
-    else if (ARRAYKIND_Struct == arrayKind)
-        {
-        ECClassCP   memberClass = arrayProperty.StructElementType;
-        for (int index=0; ; index++)
-            {
-            if (SUCCESS != ecInstance.GetValue (ecValue, accessString.c_str(), index))
-                break;
-
-            // the XML element tag is the struct type.
-            assert (ecValue.IsStruct());
-
-            IECInstancePtr  structInstance = ecValue.GetStruct();
-            if (!structInstance.IsValid())
-                {
-                assert (false);
-                break;
-                }
-
-            ECClassCR   structClass = structInstance->GetClass();
-            assert (structClass.Is (memberClass));
-
-            if (S_OK != (status = m_xmlWriter->WriteStartElement (NULL, structClass.Name.c_str(), NULL)))
-                return TranslateStatus (status);
-
-            WritePropertiesOfClassOrStructArrayMember (structClass, *structInstance.get(), NULL);
-
-            if (S_OK != (status = m_xmlWriter->WriteEndElement ()))
-                return TranslateStatus (status);
-            }
-        }
-    else
-        {
-        // unexpected arrayKind - should never happen.
-        assert (false);
-        }
-
-
-    // write the end element for the array as a whole.
-    if (S_OK != (status = m_xmlWriter->WriteEndElement ()))
-        return TranslateStatus (status);
-
-    return INSTANCE_SERIALIZATION_STATUS_Success;
-    }
-
-/*---------------------------------------------------------------------------------**//**
-* @bsimethod                                    Barry.Bentley                   05/10
-+---------------+---------------+---------------+---------------+---------------+------*/
-InstanceSerializationStatus     WriteEmbeddedStructProperty (StructECPropertyR structProperty, IECInstanceCR ecInstance, bwstring* baseAccessString)
-    {
-    // the tag of the element for an embedded struct is the property name.
-    HRESULT     status;
-    if (S_OK != (status = m_xmlWriter->WriteStartElement (NULL, structProperty.Name.c_str(), NULL)))
-        return TranslateStatus (status);
-
-    bwstring    thisAccessString;
-    if (NULL != baseAccessString)
-        AppendAccessString (thisAccessString, *baseAccessString, structProperty.Name);
-    else
-        thisAccessString = structProperty.Name.c_str();
-    thisAccessString.append (L".");
-
-    ECClassCR   structClass = structProperty.Type;
-    WritePropertiesOfClassOrStructArrayMember (structClass, ecInstance, &thisAccessString);
-
-    // write the end element for the array as a whole.
-    if (S_OK != (status = m_xmlWriter->WriteEndElement ()))
-        return TranslateStatus (status);
-
-    return INSTANCE_SERIALIZATION_STATUS_Success;
-    }
-
-/*---------------------------------------------------------------------------------**//**
-* @bsimethod                                    Barry.Bentley                   04/10
-+---------------+---------------+---------------+---------------+---------------+------*/
-bwstring                        ConvertByteArrayToString (const byte *byteData, size_t numBytes)
-    {
-    static const wchar_t    base64Chars[] = {L"ABCDEFGHIJKLMNOPQRSTUVWXYZabcdefghijklmnopqrstuvwxyz0123456789+/"};
-
-    if (0 == numBytes)
-        return L"";
-
-    // from each 3 bytes we get 4 output characters, rounded up.
-    bwstring    outString;
-    for (size_t iByte=0; iByte < numBytes; iByte += 3)
-        {
-        UInt32      nextThreeBytes = byteData[iByte] | (byteData[iByte+1] << 8) | (byteData[iByte+2] << 16);
-
-        for (size_t jPos=0; jPos < 4; jPos++)
-            {
-            byte    sixBits = nextThreeBytes & 0x3f;
-
-            if ( (iByte + jPos) < (numBytes + 1) )
-                outString.append (1, base64Chars[sixBits]);
-            else
-                outString.append (1, L'=');
-            
-            nextThreeBytes = nextThreeBytes >> 6;
-            }
-        }
-
-    return outString;
-    }
-
-/*---------------------------------------------------------------------------------**//**
-* @bsimethod                                    Barry.Bentley                   05/10
-+---------------+---------------+---------------+---------------+---------------+------*/
-InstanceSerializationStatus     TranslateStatus (HRESULT status)
-    {
-#if 0
-    struct ErrorMap { HRESULT m_hResult; InstanceSerializationStatus m_ixrStatus; };
-    // I'm not sure what the possible errors are when writing, so this method does pretty much nothing.
-    static ErrorMap s_errorMap[] = 
-        {
-        { WC_E_DECLELEMENT,         INSTANCE_DESERIALIZATION_STATUS_BadElement              },
-        { WC_E_NAME,                INSTANCE_DESERIALIZATION_STATUS_NoElementName           },  
-        { WC_E_ELEMENTMATCH,        INSTANCE_DESERIALIZATION_STATUS_EndElementDoesntMatch   },
-        { WC_E_ENTITYCONTENT,       INSTANCE_DESERIALIZATION_STATUS_BadElement              },      
-        { S_FALSE,                  INSTANCE_DESERIALIZATION_STATUS_XmlFileIncomplete       },
-        };
-    
-    for (int iError=0; iError < _countof (s_errorMap); iError++)
-        {
-        if (status == s_errorMap[iError].m_hResult)
-            return s_errorMap[iError].m_ixrStatus;
-        }
-#endif
-    return INSTANCE_SERIALIZATION_STATUS_XmlWriteError;
-    }
-
-};
-
-/*---------------------------------------------------------------------------------**//**
-* @bsimethod                                    Barry.Bentley                   04/10
-+---------------+---------------+---------------+---------------+---------------+------*/
-InstanceDeserializationStatus   IECInstance::ReadXmlFromFile (IECInstancePtr& ecInstance, const wchar_t* fileName, ECInstanceDeserializationContextR context)
-    {
-    InstanceXmlReader reader (context, fileName);
-
-    InstanceDeserializationStatus   status;
-    if (INSTANCE_DESERIALIZATION_STATUS_Success != (status = reader.Init ()))
-        return status;
-
-    return reader.ReadInstance (ecInstance);
-    }
-
-/*---------------------------------------------------------------------------------**//**
-* @bsimethod                                    Carole.MacDonald                05/2010
-+---------------+---------------+---------------+---------------+---------------+------*/
-InstanceDeserializationStatus   IECInstance::ReadXmlFromStream (IECInstancePtr& ecInstance, IStreamP stream, ECInstanceDeserializationContextR context)
-    {
-    InstanceXmlReader reader (context, stream);
-
-    InstanceDeserializationStatus   status;
-    if (INSTANCE_DESERIALIZATION_STATUS_Success != (status = reader.Init ()))
-        return status;
-
-    return reader.ReadInstance (ecInstance);
-    }
-
-/*---------------------------------------------------------------------------------**//**
-* @bsimethod                                    Carole.MacDonald                05/2010
-+---------------+---------------+---------------+---------------+---------------+------*/
-InstanceDeserializationStatus   IECInstance::ReadXmlFromString (IECInstancePtr& ecInstance, const wchar_t* xmlString, ECInstanceDeserializationContextR context)
-    {
-    CComPtr <IStream> stream;
-    if (S_OK != ::CreateStreamOnHGlobal(NULL,TRUE,&stream))
-        return INSTANCE_DESERIALIZATION_STATUS_CantCreateStream;
-
-    LARGE_INTEGER liPos = {0};
-    if (S_OK != stream->Seek(liPos, STREAM_SEEK_SET, NULL))
-        return INSTANCE_DESERIALIZATION_STATUS_CantCreateStream;
-
-    ULARGE_INTEGER uliSize = { 0 };
-    stream->SetSize(uliSize);
-
-    ULONG bytesWritten;
-    ULONG ulSize = (ULONG) wcslen(xmlString) * sizeof(wchar_t);
-
-    if (S_OK != stream->Write(xmlString, ulSize, &bytesWritten))
-        return INSTANCE_DESERIALIZATION_STATUS_CantCreateStream;
-
-    if (ulSize != bytesWritten)
-        return INSTANCE_DESERIALIZATION_STATUS_CantCreateStream;
-
-    if (S_OK != stream->Seek(liPos, STREAM_SEEK_SET, NULL))
-        return INSTANCE_DESERIALIZATION_STATUS_CantCreateStream;
-
-    InstanceXmlReader reader (context, stream);
-
-    InstanceDeserializationStatus   status;
-    if (INSTANCE_DESERIALIZATION_STATUS_Success != (status = reader.Init ()))
-        return status;
-
-    return reader.ReadInstance (ecInstance);
-    }
-
-/*---------------------------------------------------------------------------------**//**
-* @bsimethod                                    Barry.Bentley                   04/10
-+---------------+---------------+---------------+---------------+---------------+------*/
-InstanceSerializationStatus     IECInstance::WriteXmlToFile (const wchar_t* fileName, bool isStandAlone)
-    {
-    InstanceXmlWriter writer (fileName);
-
-    InstanceSerializationStatus   status;
-    if (INSTANCE_SERIALIZATION_STATUS_Success != (status = writer.Init ()))
-        return status;
-
-    return writer.WriteInstance (*this, isStandAlone);
-    }
-
-/*---------------------------------------------------------------------------------**//**
-* @bsimethod                                    Carole.MacDonald                05/2010
-+---------------+---------------+---------------+---------------+---------------+------*/
-InstanceSerializationStatus     IECInstance::WriteXmlToStream (IStreamP stream, bool isStandAlone)
-    {
-    InstanceXmlWriter writer (stream);
-
-    InstanceSerializationStatus   status;
-    if (INSTANCE_SERIALIZATION_STATUS_Success != (status = writer.Init ()))
-        return status;
-
-    return writer.WriteInstance (*this, isStandAlone);
-    }
-
-/*---------------------------------------------------------------------------------**//**
-* @bsimethod                                    Carole.MacDonald                06/2010
-+---------------+---------------+---------------+---------------+---------------+------*/
-InstanceSerializationStatus     IECInstance::WriteXmlToString (bwstring & ecInstanceXml, bool isStandAlone )
-    {
-    InstanceSerializationStatus   status;
-
-    CComPtr <IStream> stream;
-    if (S_OK != ::CreateStreamOnHGlobal(NULL,TRUE,&stream))
-        return INSTANCE_SERIALIZATION_STATUS_CantCreateStream;
-
-    InstanceXmlWriter writer (stream);
-    if (INSTANCE_SERIALIZATION_STATUS_Success != (status = writer.Init ()))
-        return status;
-
-    if (INSTANCE_SERIALIZATION_STATUS_Success != (status = writer.WriteInstance(*this, isStandAlone)))
-        return status;
-
-    LARGE_INTEGER liPos = {0};
-    STATSTG statstg;
-    
-    ULARGE_INTEGER beginningPos;
-    if (S_OK != stream->Seek(liPos, STREAM_SEEK_SET, &beginningPos))
-        return INSTANCE_SERIALIZATION_STATUS_CantSetStream;
-
-    memset (&statstg, 0, sizeof(statstg));
-    if (S_OK != stream->Stat(&statstg, STATFLAG_NONAME))
-        return INSTANCE_SERIALIZATION_STATUS_CantReadFromStream;
-    
-    wchar_t *xml = (wchar_t *) malloc((statstg.cbSize.LowPart + 1) * sizeof(wchar_t) );
-    ULONG bytesRead;
-    stream->Read(xml, statstg.cbSize.LowPart * sizeof(wchar_t), &bytesRead);
-    xml[bytesRead / sizeof(wchar_t)] = L'\0';
-    ecInstanceXml = xml;
-
-    // There is an invisible UNICODE character in the beginning that messes things up
-    ecInstanceXml = ecInstanceXml.substr(1);
-    free(xml);
-    return INSTANCE_SERIALIZATION_STATUS_Success;
-    }
-
-///////////////////////////////////////////////////////////////////////////////////////////////
-//   IECRelationshipInstance
-///////////////////////////////////////////////////////////////////////////////////////////////
-void          IECRelationshipInstance::SetSource (IECInstanceP instance)
-    {
-    _SetSource (instance);
-    }
-
-/*---------------------------------------------------------------------------------**//**
-* @bsimethod                                    Bill.Steinbock                  08/2010
-+---------------+---------------+---------------+---------------+---------------+------*/
-IECInstanceP                    IECRelationshipInstance::GetSource () const
-    {
-    return _GetSource ();
-    }
-
-/*---------------------------------------------------------------------------------**//**
-* @bsimethod                                    Bill.Steinbock                  08/2010
-+---------------+---------------+---------------+---------------+---------------+------*/
-void                            IECRelationshipInstance::SetTarget (IECInstanceP instance)
-    {
-    _SetTarget (instance);
-    }
-
-/*---------------------------------------------------------------------------------**//**
-* @bsimethod                                    Bill.Steinbock                  08/2010
-+---------------+---------------+---------------+---------------+---------------+------*/
-IECInstanceP                    IECRelationshipInstance::GetTarget () const
-    {
-    return _GetTarget ();
-    }
-
-END_BENTLEY_EC_NAMESPACE
-
+/*--------------------------------------------------------------------------------------+
+|
+|     $Source: ecobjects/native/ECInstance.cpp $
+|
+|   $Copyright: (c) 2010 Bentley Systems, Incorporated. All rights reserved. $
+|
++--------------------------------------------------------------------------------------*/
+
+#include "ECObjectsPch.h"
+
+BEGIN_BENTLEY_EC_NAMESPACE
+    
+static UInt32 g_totalAllocs = 0;
+static UInt32 g_totalFrees  = 0;
+static UInt32 g_currentLive = 0;
+
+//#define DEBUG_INSTANCE_LEAKS
+#ifdef DEBUG_INSTANCE_LEAKS
+typedef std::map<IECInstance*, UInt32> DebugInstanceLeakMap;
+DebugInstanceLeakMap    g_debugInstanceLeakMap;
+#endif
+
+//WIP_FUSION:  This should use EC::LeakDetector  (see ecschema.cpp)
+
+/*---------------------------------------------------------------------------------**//**
+* @bsimethod                                    Bill.Steinbock                  09/2010
++---------------+---------------+---------------+---------------+---------------+------*/
+CustomStructSerializerManager::CustomStructSerializerManager ()
+    {
+    // we could add needed serializers here.
+    }
+
+/*---------------------------------------------------------------------------------**//**
+* @bsimethod                                    Bill.Steinbock                  09/2010
++---------------+---------------+---------------+---------------+---------------+------*/
+CustomStructSerializerManager::~CustomStructSerializerManager ()
+    {
+    m_serializers.clear();
+    }
+
+/*---------------------------------------------------------------------------------**//**
+* @bsimethod                                    Bill.Steinbock                  09/2010
++---------------+---------------+---------------+---------------+---------------+------*/
+BentleyStatus            CustomStructSerializerManager::AddCustomSerializer (const wchar_t* serializerName, ICustomECStructSerializerP serializer)
+    {
+    if (GetCustomSerializer (serializerName))
+        return ERROR;
+
+    m_serializers[WString(serializerName)] = serializer;
+    return SUCCESS;
+    }
+
+/*---------------------------------------------------------------------------------**//**
+* @bsimethod                                    Bill.Steinbock                  09/2010
++---------------+---------------+---------------+---------------+---------------+------*/
+CustomStructSerializerManagerR                   CustomStructSerializerManager::GetManager()
+    {
+    static CustomStructSerializerManagerP   s_serializerManager = NULL;
+
+    if (NULL == s_serializerManager)
+        s_serializerManager = new CustomStructSerializerManager();
+        
+    return *s_serializerManager;
+    }
+
+/*---------------------------------------------------------------------------------**//**
+* @bsimethod                                    Bill.Steinbock                  09/2010
++---------------+---------------+---------------+---------------+---------------+------*/
+ICustomECStructSerializerP                      CustomStructSerializerManager::GetCustomSerializer (const wchar_t* serializerName) const
+    {
+    if (m_serializers.empty())
+        return NULL;
+
+    NameSerializerMap::const_iterator it = m_serializers.find (serializerName);
+    if (it == m_serializers.end())
+        return NULL;
+
+    return it->second;
+    }
+
+/*---------------------------------------------------------------------------------**//**
+* @bsimethod                                    Bill.Steinbock                  09/2010
++---------------+---------------+---------------+---------------+---------------+------*/
+ICustomECStructSerializerP                      CustomStructSerializerManager::GetCustomSerializer (StructECPropertyP structProperty, IECInstanceCR ecInstance) const
+    {
+    if (m_serializers.empty())
+        return NULL;
+
+    // see if the struct has a custom attribute to custom serialize itself
+    IECInstancePtr caInstance = structProperty->Type.GetCustomAttribute(L"CustomStructSerializer");
+    if (caInstance.IsValid())
+        {
+        ECValue value;
+        if (SUCCESS == caInstance->GetValue (value, L"SerializerName"))
+            {
+            ICustomECStructSerializerP serializerP = GetCustomSerializer (value.GetString());
+            if (serializerP)
+                {
+                // let the serializer decide if it wants to process the struct from this type of IECInstance
+                if (serializerP->UsesCustomStructXmlString  (structProperty, ecInstance))
+                    return serializerP;
+                }
+            }
+        }
+
+    return NULL;
+
+/*---------------------------------------------------------------------------------**//**
+* @bsimethod                                    Bill.Steinbock                  11/2010
++---------------+---------------+---------------+---------------+---------------+------*/
+bool IECInstance::IsFixedArrayProperty (EC::IECInstanceR instance, const wchar_t* accessString)
+    {
+    ECValue         arrayVal;
+
+    if (ECOBJECTS_STATUS_Success != instance.GetValue (arrayVal, accessString))
+        return false;
+
+    ArrayInfo info = arrayVal.GetArrayInfo();
+    return info.IsFixedCount();
+    }
+
+/*---------------------------------------------------------------------------------**//**
+* @bsimethod                                                    CaseyMullen     09/09
++---------------+---------------+---------------+---------------+---------------+------*/
+IECInstance::IECInstance()
+    {
+    g_totalAllocs++;
+    g_currentLive++;
+#ifdef DEBUG_INSTANCE_LEAKS
+    g_debugInstanceLeakMap[this] = g_totalAllocs; // record this so we know if it was the 1st, 2nd allocation
+#endif
+
+    size_t sizeofInstance = sizeof(IECInstance);
+    size_t sizeofVoid = sizeof (void*);
+    
+    assert (sizeof(IECInstance) == sizeof (RefCountedBase) && L"Increasing the size or memory layout of the base EC::IECInstance will adversely affect subclasses. Think of this as a pure interface... to which you would never be able to add (additional) data, either");
+    };    
+
+/*---------------------------------------------------------------------------------**//**
+* @bsimethod                                                    CaseyMullen     09/09
++---------------+---------------+---------------+---------------+---------------+------*/
+IECInstance::~IECInstance()
+    {
+#ifdef DEBUG_INSTANCE_LEAKS
+    g_debugInstanceLeakMap.erase(this);
+#endif
+
+    g_totalFrees++;
+    g_currentLive--;
+    }
+
+/*---------------------------------------------------------------------------------**//**
+* @bsimethod                                                    JoshSchifter    01/10
++---------------+---------------+---------------+---------------+---------------+------*/
+void IECInstance::Debug_DumpAllocationStats(const wchar_t* prefix)
+    {
+    if (!prefix)
+        prefix = L"";
+
+    ECObjectsLogger::Log()->debugv (L"%s Live IECInstances: %d, Total Allocs: %d, TotalFrees: %d", prefix, g_currentLive, g_totalAllocs, g_totalFrees);
+#ifdef DEBUG_INSTANCE_LEAKS
+    for each (DebugInstanceLeakMap::value_type leak in g_debugInstanceLeakMap)
+        {
+        IECInstance* leakedInstance = leak.first;
+        UInt32    orderOfAllocation = leak.second;
+        ECObjectsLogger::Log()->debugv (L"Leaked the %dth IECInstance that was allocated.", orderOfAllocation);
+        leakedInstance->Dump();
+        }
+#endif
+    }
+
+/*---------------------------------------------------------------------------------**//**
+* @bsimethod                                                    CaseyMullen    02/10
++---------------+---------------+---------------+---------------+---------------+------*/
+bool IsExcluded(bwstring& className, std::vector<bwstring>& classNamesToExclude)
+    {
+    for each (bwstring excludedClass in classNamesToExclude)
+        {
+        if (0 == className.compare (excludedClass))
+            return true;
+        }
+
+    return false;
+    }
+
+/*---------------------------------------------------------------------------------**//**
+* @bsimethod                                                    CaseyMullen    02/10
++---------------+---------------+---------------+---------------+---------------+------*/
+void IECInstance::Debug_ReportLeaks(std::vector<bwstring>& classNamesToExclude)
+    {
+#ifdef DEBUG_INSTANCE_LEAKS
+    for each (DebugInstanceLeakMap::value_type leak in g_debugInstanceLeakMap)
+        {
+        IECInstance* leakedInstance = leak.first;
+        UInt32    orderOfAllocation = leak.second;
+        
+        bwstring className = leakedInstance->GetClass().GetName();
+        if (IsExcluded (className, classNamesToExclude))
+            continue;
+        
+        ECObjectsLogger::Log()->errorv (L"Leaked the %dth IECInstance that was allocated: ECClass=%s, InstanceId=%s", 
+            orderOfAllocation, className.c_str(), leakedInstance->GetInstanceId().c_str());
+        leakedInstance->Dump();
+        }
+#endif
+    }
+
+/*---------------------------------------------------------------------------------**//**
+* @bsimethod                                                    JoshSchifter    01/10
++---------------+---------------+---------------+---------------+---------------+------*/
+void IECInstance::Debug_GetAllocationStats(int* currentLive, int* totalAllocs, int* totalFrees)
+    {
+    if (currentLive)
+        *currentLive = g_currentLive;
+
+    if (totalAllocs)
+        *totalAllocs = g_totalAllocs;
+
+    if (totalFrees)
+        *totalFrees  = g_totalFrees;
+    }
+
+/*---------------------------------------------------------------------------------**//**
+* @bsimethod                                                    JoshSchifter    01/10
++---------------+---------------+---------------+---------------+---------------+------*/
+void IECInstance::Debug_ResetAllocationStats()
+    {
+    g_totalAllocs = g_totalFrees = g_currentLive = 0;
+    }
+
+/*---------------------------------------------------------------------------------**//**
+* @bsimethod                                                    CaseyMullen     09/09
++---------------+---------------+---------------+---------------+---------------+------*/
+bwstring        IECInstance::GetInstanceId() const
+    {
+    return _GetInstanceId();
+    }
+
+/*---------------------------------------------------------------------------------**//**
+* @bsimethod                                                    CaseyMullen     09/09
++---------------+---------------+---------------+---------------+---------------+------*/
+ECClassCR       IECInstance::GetClass() const 
+    {
+    ECEnablerCR enabler = GetEnabler();
+        
+    return enabler.GetClass();
+    }
+    
+/*---------------------------------------------------------------------------------**//**
+* @bsimethod                                                    CaseyMullen     09/09
++---------------+---------------+---------------+---------------+---------------+------*/    
+int IECInstance::ParseExpectedNIndices (const wchar_t * propertyAccessString)
+    {
+    const wchar_t * pointerToBrackets = pointerToBrackets = wcsstr (propertyAccessString, L"[]"); ;
+    int nBrackets = 0;
+    while (NULL != pointerToBrackets)
+        {
+        nBrackets++;
+        pointerToBrackets += 2; // skip past the brackets
+        pointerToBrackets = wcsstr (pointerToBrackets, L"[]"); ;
+        }   
+    
+    return nBrackets;
+    }
+        
+/*---------------------------------------------------------------------------------**//**
+* @bsimethod                                                    CaseyMullen     09/09
++---------------+---------------+---------------+---------------+---------------+------*/   
+ECEnablerCR         IECInstance::GetEnabler() const { return _GetEnabler();  }
+bool                IECInstance::IsReadOnly() const { return _IsReadOnly();  }
+
+ECObjectsStatus     IECInstance::GetValue (ECValueR v, const wchar_t * propertyAccessString) const { return _GetValue (v, propertyAccessString, false, 0); }
+ECObjectsStatus     IECInstance::GetValue (ECValueR v, const wchar_t * propertyAccessString, UInt32 arrayIndex) const { return _GetValue (v, propertyAccessString, true, arrayIndex); }
+ECObjectsStatus     IECInstance::GetValue (ECValueR v, UInt32 propertyIndex) const { return _GetValue (v, propertyIndex, false, 0); }
+ECObjectsStatus     IECInstance::GetValue (ECValueR v, UInt32 propertyIndex, UInt32 arrayIndex) const { return _GetValue (v, propertyIndex, true, arrayIndex); }
+ECObjectsStatus     IECInstance::SetValue (const wchar_t * propertyAccessString, ECValueCR v) { return _SetValue (propertyAccessString, v, false, 0); }
+ECObjectsStatus     IECInstance::SetValue (const wchar_t * propertyAccessString, ECValueCR v, UInt32 arrayIndex) { return _SetValue (propertyAccessString, v, true, arrayIndex); }
+ECObjectsStatus     IECInstance::SetValue (UInt32 propertyIndex, ECValueCR v) { return _SetValue (propertyIndex, v, false, 0); }
+ECObjectsStatus     IECInstance::SetValue (UInt32 propertyIndex, ECValueCR v, UInt32 arrayIndex) { return _SetValue (propertyIndex, v, true, arrayIndex); }
+
+#define NUM_INDEX_BUFFER_CHARS 63
+#define NUM_ACCESSSTRING_BUFFER_CHARS 1023
+
+/*---------------------------------------------------------------------------------**//**
+* @bsimethod                                    Bill.Steinbock                  10/2010
++---------------+---------------+---------------+---------------+---------------+------*/
+static ECObjectsStatus getECValueUsingFullAccessString (wchar_t* asBuffer, wchar_t* indexBuffer, ECValueR v, IECInstanceCR instance, const wchar_t * managedPropertyAccessor)
+    {
+    // see if access string specifies an array
+    const wchar_t* pos1 = wcschr (managedPropertyAccessor, L'[');
+
+    // if not an array then 
+    if (NULL == pos1)
+        return instance.GetValue (v, managedPropertyAccessor);
+
+    size_t numChars = 0;
+    numChars = pos1 - managedPropertyAccessor;
+    wcsncpy(asBuffer, managedPropertyAccessor, numChars>NUM_ACCESSSTRING_BUFFER_CHARS?NUM_ACCESSSTRING_BUFFER_CHARS:numChars);
+    asBuffer[numChars]=0;
+
+    const wchar_t* pos2 = wcschr (pos1+1, L']');
+
+    assert (pos2 != NULL);
+
+    numChars = pos2 - pos1 - 1;
+
+    wcsncpy(indexBuffer, pos1+1, numChars>NUM_INDEX_BUFFER_CHARS?NUM_INDEX_BUFFER_CHARS:numChars);
+    indexBuffer[numChars]=0;
+
+    UInt32 indexValue = -1;
+    swscanf (indexBuffer, L"%ud", &indexValue);
+
+    ECValue         arrayVal;
+    ECObjectsStatus status;
+
+    WString asBufferStr = asBuffer;
+    asBufferStr.append (L"[]");
+
+    if (ECOBJECTS_STATUS_Success != (status = instance.GetValue (arrayVal, asBufferStr.c_str())))
+        return status;
+
+    if (-1 == indexValue)
+        {
+        //Caller asked for the array itself, not any particular element.
+        //Returns a dummy ECValue with only the array info copied.
+        ArrayInfo info = arrayVal.GetArrayInfo();
+        if(info.IsStructArray())
+            v.SetStructArrayInfo(info.GetCount(), info.IsFixedCount());
+        else
+            v.SetPrimitiveArrayInfo (info.GetElementPrimitiveType(), info.GetCount(), info.IsFixedCount());
+        return ECOBJECTS_STATUS_Success;
+        }
+
+    ArrayInfo arrayInfo = arrayVal.GetArrayInfo();
+    UInt32    size      = arrayInfo.GetCount();
+
+    if (indexValue >= size)
+        return ECOBJECTS_STATUS_Error;
+
+    if (arrayInfo.IsPrimitiveArray())
+        return instance.GetValue (v, asBufferStr.c_str(), indexValue);
+
+    // must be a struct array
+    instance.GetValue (arrayVal, asBufferStr.c_str(), indexValue);
+    IECInstancePtr arrayEntryInstance = arrayVal.GetStruct();
+
+    return getECValueUsingFullAccessString (asBuffer, indexBuffer, v, *arrayEntryInstance, pos2+2); // move to character after "]." in access string.
+    }
+
+/*---------------------------------------------------------------------------------**//**
+* @bsimethod                                    Bill.Steinbock                  10/2010
++---------------+---------------+---------------+---------------+---------------+------*/
+static ECObjectsStatus getECValueFromInstance (ECValueR v, IECInstanceCR instance, const wchar_t * managedPropertyAccessor)
+    {
+    WString asBufferStr;
+
+    v.Clear();
+    wchar_t asBuffer[NUM_ACCESSSTRING_BUFFER_CHARS+1];
+    wchar_t indexBuffer[NUM_INDEX_BUFFER_CHARS+1];
+
+    return getECValueUsingFullAccessString (asBuffer, indexBuffer, v, instance, managedPropertyAccessor);
+    }
+
+/*---------------------------------------------------------------------------------**//**
+* @bsimethod                                    Bill.Steinbock                  10/2010
++---------------+---------------+---------------+---------------+---------------+------*/
+ECObjectsStatus                 ECInstanceInteropHelper::GetValue (IECInstanceCR instance, ECValueR value, const wchar_t * managedPropertyAccessor)
+    {
+    return getECValueFromInstance (value, instance, managedPropertyAccessor);
+    }
+
+/*---------------------------------------------------------------------------------**//**
+* @bsimethod                                    Bill.Steinbock                  03/2010
++---------------+---------------+---------------+---------------+---------------+------*/
+ECObjectsStatus ECInstanceInteropHelper::GetLong (IECInstanceCR instance, Int64 & value, const wchar_t * managedPropertyAccessor)
+    {
+    ECValue v;
+
+    ECObjectsStatus status = getECValueFromInstance (v, instance, managedPropertyAccessor);
+    if (status == ECOBJECTS_STATUS_Success)
+        value = v.GetLong();
+    
+    return status;
+    }    
+
+/*---------------------------------------------------------------------------------**//**
+* @bsimethod                                                    CaseyMullen     09/09
++---------------+---------------+---------------+---------------+---------------+------*/        
+ECObjectsStatus ECInstanceInteropHelper::GetInteger (IECInstanceCR instance, int & value, const wchar_t * managedPropertyAccessor)
+    {
+    ECValue v;
+
+    ECObjectsStatus status = getECValueFromInstance (v, instance, managedPropertyAccessor);
+    if (status == ECOBJECTS_STATUS_Success)
+        value = v.GetInteger();
+    
+    return status;
+    }    
+
+/*---------------------------------------------------------------------------------**//**
+* @bsimethod                                                    CaseyMullen     09/09
++---------------+---------------+---------------+---------------+---------------+------*/                
+ECObjectsStatus ECInstanceInteropHelper::GetDouble (IECInstanceCR instance, double& value, const wchar_t * managedPropertyAccessor)
+    {
+    ECValue v;
+
+    ECObjectsStatus status = getECValueFromInstance (v, instance, managedPropertyAccessor);
+    if (status == ECOBJECTS_STATUS_Success)        
+        value = v.GetDouble();
+        
+    return status;
+    }
+
+/*---------------------------------------------------------------------------------**//**
+* @bsimethod                                                    CaseyMullen     09/09
++---------------+---------------+---------------+---------------+---------------+------*/       
+ECObjectsStatus ECInstanceInteropHelper::GetString (IECInstanceCR instance, const wchar_t * & value, const wchar_t * managedPropertyAccessor)
+    {
+    ECValue v;
+
+    ECObjectsStatus status = getECValueFromInstance (v, instance, managedPropertyAccessor);
+    if (status == ECOBJECTS_STATUS_Success)
+        value = v.GetString();
+
+    return status;
+    }
+
+/*---------------------------------------------------------------------------------**//**
+* @bsimethod                                    Bill.Steinbock                  03/2010
++---------------+---------------+---------------+---------------+---------------+------*/
+ECObjectsStatus ECInstanceInteropHelper::GetBoolean (IECInstanceCR instance, bool & value, const wchar_t * managedPropertyAccessor)
+    {
+    ECValue v;
+
+    ECObjectsStatus status = getECValueFromInstance (v, instance, managedPropertyAccessor);
+    if (status == ECOBJECTS_STATUS_Success)
+        value = v.GetBoolean();
+
+    return status;
+    }
+
+/*---------------------------------------------------------------------------------**//**
+* @bsimethod                                    Bill.Steinbock                  03/2010
++---------------+---------------+---------------+---------------+---------------+------*/
+ECObjectsStatus ECInstanceInteropHelper::GetPoint2D (IECInstanceCR instance, DPoint2d & value, const wchar_t * managedPropertyAccessor)
+    {
+    ECValue v;
+
+    ECObjectsStatus status = getECValueFromInstance (v, instance, managedPropertyAccessor);
+    if (status == ECOBJECTS_STATUS_Success)
+        value = v.GetPoint2D();
+        
+    return status;
+    }
+
+/*---------------------------------------------------------------------------------**//**
+* @bsimethod                                    Bill.Steinbock                  03/2010
++---------------+---------------+---------------+---------------+---------------+------*/
+ECObjectsStatus ECInstanceInteropHelper::GetPoint3D (IECInstanceCR instance, DPoint3d & value, const wchar_t * managedPropertyAccessor)
+    {
+    ECValue v;
+
+    ECObjectsStatus status = getECValueFromInstance (v, instance, managedPropertyAccessor);
+    if (status == ECOBJECTS_STATUS_Success)
+        value = v.GetPoint3D();
+        
+    return status;
+    }
+
+/*---------------------------------------------------------------------------------**//**
+* @bsimethod                                    Bill.Steinbock                  03/2010
++---------------+---------------+---------------+---------------+---------------+------*/
+ECObjectsStatus ECInstanceInteropHelper::GetDateTime (IECInstanceCR instance, SystemTime & value, const wchar_t * managedPropertyAccessor)
+    {
+    ECValue v;
+
+    ECObjectsStatus status = getECValueFromInstance (v, instance, managedPropertyAccessor);
+    if (status == ECOBJECTS_STATUS_Success)
+        value = v.GetDateTime();
+        
+    return status;
+    }
+
+/*---------------------------------------------------------------------------------**//**
+* @bsimethod                                    Bill.Steinbock                  03/2010
++---------------+---------------+---------------+---------------+---------------+------*/
+ECObjectsStatus ECInstanceInteropHelper::GetDateTimeTicks (IECInstanceCR instance, Int64 & value, const wchar_t * managedPropertyAccessor)
+    {
+    ECValue v;
+
+    ECObjectsStatus status = getECValueFromInstance (v, instance, managedPropertyAccessor);
+    if (status == ECOBJECTS_STATUS_Success)
+        value = v.GetDateTimeTicks();
+        
+    return status;
+    }
+
+/*---------------------------------------------------------------------------------**//**
+* @bsimethod                                    Bill.Steinbock                  10/2010
++---------------+---------------+---------------+---------------+---------------+------*/
+static ECClassP GetClassFromReferencedSchemas (ECSchemaCR rootSchema, const wchar_t * schemaName, const wchar_t * className)
+    {
+    for each (ECSchemaCP refSchema in rootSchema.GetReferencedSchemas())
+        {
+        if (!refSchema->Name.EqualsI (schemaName))
+            {
+            // look in reference schemas
+            ECClassP foundClassP = GetClassFromReferencedSchemas (*refSchema, schemaName, className);
+            if (foundClassP)
+                return  foundClassP;
+
+            continue;
+            }
+
+        ECClassP classP = refSchema->GetClassP (className);
+        if (classP)
+            return classP;
+        }
+
+    return NULL;
+    }
+
+/*---------------------------------------------------------------------------------**//**
+* @bsimethod                                    Bill.Steinbock                  10/2010
++---------------+---------------+---------------+---------------+---------------+------*/
+static ECObjectsStatus setECValueUsingFullAccessString (wchar_t* asBuffer, wchar_t* indexBuffer, ECValueCR v, IECInstanceR instance, const wchar_t * managedPropertyAccessor)
+    {
+    // see if access string specifies an array
+    const wchar_t* pos1 = wcschr (managedPropertyAccessor, L'[');
+
+    // if not an array then 
+    if (NULL == pos1)
+        return instance.SetValue (managedPropertyAccessor, v);
+
+    size_t numChars = 0;
+    numChars = pos1 - managedPropertyAccessor;
+    wcsncpy(asBuffer, managedPropertyAccessor, numChars>NUM_ACCESSSTRING_BUFFER_CHARS?NUM_ACCESSSTRING_BUFFER_CHARS:numChars);
+    asBuffer[numChars]=0;
+
+    const wchar_t* pos2 = wcschr (pos1+1, L']');
+
+    assert (pos2 != NULL);
+
+    numChars = pos2 - pos1 - 1;
+
+    wcsncpy(indexBuffer, pos1+1, numChars>NUM_INDEX_BUFFER_CHARS?NUM_INDEX_BUFFER_CHARS:numChars);
+    indexBuffer[numChars]=0;
+
+    UInt32 indexValue = 0;
+    if (1 != swscanf (indexBuffer, L"%ud", &indexValue))
+        return ECOBJECTS_STATUS_Error;
+
+    ECValue         arrayVal;
+    ECObjectsStatus status;
+
+    WString asBufferStr = asBuffer;
+    asBufferStr.append (L"[]");
+
+    if (ECOBJECTS_STATUS_Success != (status = instance.GetValue (arrayVal, asBufferStr.c_str())))
+        return status;
+
+    ArrayInfo arrayInfo = arrayVal.GetArrayInfo();
+    UInt32    size      = arrayInfo.GetCount();
+
+    if (indexValue >= size)
+        {
+        if (arrayInfo.IsFixedCount())
+            return ECOBJECTS_STATUS_Error;
+
+        UInt numToInsert = (indexValue + 1) - size;
+        status =  instance.AddArrayElements (asBufferStr.c_str(), numToInsert);    
+        if (ECOBJECTS_STATUS_Success != status)
+            return status;
+
+        if (arrayInfo.IsStructArray())
+            {
+            ECClassCR    ecClass     = instance.GetClass();
+            ECSchemaCR   ecSchema    = ecClass.Schema;
+
+            ECPropertyP  prop = ecClass.GetPropertyP (asBuffer);
+            if (!prop->IsArray)
+                return ECOBJECTS_STATUS_Error;
+
+            ArrayECPropertyP arrayProp = dynamic_cast<ArrayECPropertyP>(prop);
+            if (!arrayProp)
+                return ECOBJECTS_STATUS_Error;
+
+            ECClassCP structClass = arrayProp->StructElementType;
+
+            ClassLayoutP                classLayout         = ClassLayout::BuildFromClass (*structClass, 0, 0);
+            StandaloneECEnablerPtr      standaloneEnabler   = StandaloneECEnabler::CreateEnabler (*structClass, *classLayout);
+            ECValue                     arrayEntryVal;
+
+            for (UInt32 i=0; i<numToInsert; i++)
+                {
+                arrayEntryVal.SetStruct (standaloneEnabler->CreateInstance().get());
+                if (SUCCESS != instance.SetValue (asBufferStr.c_str(), arrayEntryVal, size+i))
+                    return ECOBJECTS_STATUS_Error;
+                }
+            }
+        }
+
+    if (arrayInfo.IsPrimitiveArray())
+        return instance.SetValue (asBufferStr.c_str(), v, indexValue);
+
+    // must be a struct array
+    if (NULL == wcschr (pos2, L'.'))
+        {
+        //Caller is attempting to set the value of this struct array element directly.
+        return instance.SetValue (asBufferStr.c_str(), v, indexValue);
+        }
+    instance.GetValue (arrayVal, asBufferStr.c_str(), indexValue);
+    IECInstancePtr arrayEntryInstance = arrayVal.GetStruct();
+
+    return setECValueUsingFullAccessString (asBuffer, indexBuffer, v, *arrayEntryInstance, pos2+2); // move to character after "]." in access string.
+    }
+
+/*---------------------------------------------------------------------------------**//**
+* @bsimethod                                    Bill.Steinbock                  10/2010
++---------------+---------------+---------------+---------------+---------------+------*/
+static ECObjectsStatus setECValueInInstance (ECValueCR v, IECInstanceR instance, const wchar_t * managedPropertyAccessor)
+    {
+    WString asBufferStr;
+
+    wchar_t asBuffer[NUM_ACCESSSTRING_BUFFER_CHARS+1];
+    wchar_t indexBuffer[NUM_INDEX_BUFFER_CHARS+1];
+
+    return setECValueUsingFullAccessString (asBuffer, indexBuffer, v, instance, managedPropertyAccessor);
+    }
+
+/*---------------------------------------------------------------------------------**//**
+* @bsimethod                                    Bill.Steinbock                  10/2010
++---------------+---------------+---------------+---------------+---------------+------*/
+ECObjectsStatus ECInstanceInteropHelper::SetValue  (IECInstanceR instance, const wchar_t * managedPropertyAccessor, ECValueCR value)
+    {
+    return setECValueInInstance (value, instance, managedPropertyAccessor);
+    }
+
+/*---------------------------------------------------------------------------------**//**
+* @bsimethod                                                    CaseyMullen     01/10
++---------------+---------------+---------------+---------------+---------------+------*/       
+ECObjectsStatus ECInstanceInteropHelper::SetLongValue (IECInstanceR instance, const wchar_t * managedPropertyAccessor, Int64 value)
+    {
+    ECValue v(value);
+    return setECValueInInstance (v, instance, managedPropertyAccessor);
+    }
+
+/*---------------------------------------------------------------------------------**//**
+* @bsimethod                                                    CaseyMullen     01/10
++---------------+---------------+---------------+---------------+---------------+------*/       
+ECObjectsStatus ECInstanceInteropHelper::SetIntegerValue (IECInstanceR instance, const wchar_t * managedPropertyAccessor, int value)
+    {
+    ECValue v(value);
+    return setECValueInInstance (v, instance, managedPropertyAccessor);
+    }
+    
+/*---------------------------------------------------------------------------------**//**
+* @bsimethod                                    Bill.Steinbock                  03/2010
++---------------+---------------+---------------+---------------+---------------+------*/       
+ECObjectsStatus ECInstanceInteropHelper::SetDoubleValue (IECInstanceR instance, const wchar_t * managedPropertyAccessor, double value)
+    {
+    ECValue v(value);
+    return setECValueInInstance (v, instance, managedPropertyAccessor);
+    }
+
+/*---------------------------------------------------------------------------------**//**
+* @bsimethod                                                    CaseyMullen     01/10
++---------------+---------------+---------------+---------------+---------------+------*/       
+ECObjectsStatus ECInstanceInteropHelper::SetStringValue  (IECInstanceR instance, const wchar_t * managedPropertyAccessor, const wchar_t * value)
+    {
+    ECValue v(value, false);
+    return setECValueInInstance (v, instance, managedPropertyAccessor);
+    }
+    
+/*---------------------------------------------------------------------------------**//**
+* @bsimethod                                    Bill.Steinbock                  03/2010
++---------------+---------------+---------------+---------------+---------------+------*/
+ECObjectsStatus ECInstanceInteropHelper::SetBooleanValue  (IECInstanceR instance, const wchar_t * managedPropertyAccessor, bool value)
+    {
+    ECValue v(value);
+    return setECValueInInstance (v, instance, managedPropertyAccessor);
+    }
+    
+/*---------------------------------------------------------------------------------**//**
+* @bsimethod                                    Bill.Steinbock                  03/2010
++---------------+---------------+---------------+---------------+---------------+------*/
+ECObjectsStatus ECInstanceInteropHelper::SetPoint2DValue  (IECInstanceR instance, const wchar_t * managedPropertyAccessor, DPoint2dCR value)
+    {
+    ECValue v(value);
+    return setECValueInInstance (v, instance, managedPropertyAccessor);
+    }
+    
+/*---------------------------------------------------------------------------------**//**
+* @bsimethod                                    Bill.Steinbock                  03/2010
++---------------+---------------+---------------+---------------+---------------+------*/
+ECObjectsStatus ECInstanceInteropHelper::SetPoint3DValue  (IECInstanceR instance, const wchar_t * managedPropertyAccessor, DPoint3dCR value)
+    {
+    ECValue v(value);
+    return setECValueInInstance (v, instance, managedPropertyAccessor);
+    }
+   
+/*---------------------------------------------------------------------------------**//**
+* @bsimethod                                    Bill.Steinbock                  03/2010
++---------------+---------------+---------------+---------------+---------------+------*/
+ECObjectsStatus ECInstanceInteropHelper::SetDateTimeValue (IECInstanceR instance, const wchar_t * managedPropertyAccessor, SystemTime& value)
+    {
+    ECValue v(value);
+    return setECValueInInstance (v, instance, managedPropertyAccessor);
+    }
+    
+/*---------------------------------------------------------------------------------**//**
+* @bsimethod                                    Bill.Steinbock                  03/2010
++---------------+---------------+---------------+---------------+---------------+------*/
+ECObjectsStatus ECInstanceInteropHelper::SetDateTimeTicks (IECInstanceR instance, const wchar_t * managedPropertyAccessor, Int64 value)
+    {
+    ECValue v;
+    v.SetDateTimeTicks (value);
+    return setECValueInInstance (v, instance, managedPropertyAccessor);
+    }
+
+/*---------------------------------------------------------------------------------**//**
+* @bsimethod                                    Adam.Klatzkin                   01/2010
++---------------+---------------+---------------+---------------+---------------+------*/
+ECObjectsStatus                 IECInstance::InsertArrayElements (const wchar_t * propertyAccessString, UInt32 index, UInt32 size)
+    {
+    return _InsertArrayElements (propertyAccessString, index, size);
+    } 
+    
+/*---------------------------------------------------------------------------------**//**
+* @bsimethod                                    Adam.Klatzkin                   01/2010
++---------------+---------------+---------------+---------------+---------------+------*/
+ECObjectsStatus                 IECInstance::AddArrayElements (const wchar_t * propertyAccessString, UInt32 size)
+    {
+    return _AddArrayElements (propertyAccessString, size);
+    }        
+
+/*---------------------------------------------------------------------------------**//**
+* @bsimethod                                    Adam.Klatzkin                   01/2010
++---------------+---------------+---------------+---------------+---------------+------*/
+ECObjectsStatus                 IECInstance::RemoveArrayElement (const wchar_t * propertyAccessString, UInt32 index)
+    {
+    return _RemoveArrayElement (propertyAccessString, index);
+    } 
+    
+/*---------------------------------------------------------------------------------**//**
+* @bsimethod                                    Adam.Klatzkin                   01/2010
++---------------+---------------+---------------+---------------+---------------+------*/
+ECObjectsStatus                 IECInstance::ClearArray (const wchar_t * propertyAccessString)
+    {
+    return _ClearArray (propertyAccessString);
+    }           
+/*---------------------------------------------------------------------------------**//**
+* @bsimethod                                                    CaseyMullen     09/09
++---------------+---------------+---------------+---------------+---------------+------*/
+bwstring                        IECInstance::ToString (const wchar_t* indent) const
+    {
+    return _ToString (indent);
+    }
+
+/*---------------------------------------------------------------------------------**//**
+* @bsimethod                                                    JoshSchifter    10/10
++---------------+---------------+---------------+---------------+---------------+------*/
+ECInstanceDeserializationContextPtr ECInstanceDeserializationContext::CreateContext (ECSchemaCR schema)
+    {
+    return new ECInstanceDeserializationContext (&schema, NULL);
+    }
+
+/*---------------------------------------------------------------------------------**//**
+* @bsimethod                                                    JoshSchifter    10/10
++---------------+---------------+---------------+---------------+---------------+------*/
+ECInstanceDeserializationContextPtr ECInstanceDeserializationContext::CreateContext (ECSchemaDeserializationContextR context)
+    {
+    return new ECInstanceDeserializationContext (NULL, &context);
+    }
+
+END_BENTLEY_EC_NAMESPACE
+
+
+
+
+
+#include <xmllite.h>
+#include <atlbase.h>
+
+BEGIN_BENTLEY_EC_NAMESPACE
+
+/*---------------------------------------------------------------------------------**//**
+* @bsimethod                                    Barry.Bentley                   04/10
++---------------+---------------+---------------+---------------+---------------+------*/
+static void                     AppendAccessString (bwstring& compoundAccessString, bwstring& baseAccessString, const bwstring& propertyName)
+    {
+    compoundAccessString = baseAccessString;
+    compoundAccessString.append (propertyName);
+    }
+
+/*---------------------------------------------------------------------------------**//**
+* @bsimethod                                    Barry.Bentley                   05/10
++---------------+---------------+---------------+---------------+---------------+------*/
+static const wchar_t*           GetPrimitiveTypeString (PrimitiveType primitiveType)
+    {
+    switch (primitiveType)
+        {
+        case PRIMITIVETYPE_Binary:
+            return L"binary";
+
+        case PRIMITIVETYPE_Boolean:
+            return L"boolean";
+
+        case PRIMITIVETYPE_DateTime:
+            return L"dateTime";
+
+        case PRIMITIVETYPE_Double:
+            return L"double";
+
+        case PRIMITIVETYPE_Integer:
+            return L"int";
+
+        case PRIMITIVETYPE_Long:
+            return L"long";
+
+        case PRIMITIVETYPE_Point2D:
+            return L"point2d";
+
+        case PRIMITIVETYPE_Point3D:
+            return L"point3d";
+
+        case PRIMITIVETYPE_String:
+            return L"string";
+        }
+
+    assert (false);
+    return L"";
+    }
+
+
+typedef std::vector<byte>   T_ByteArray;
+
+static const wchar_t INSTANCEID_ATTRIBUTE[]         = L"instanceID";
+static const wchar_t SOURCECLASS_ATTRIBUTE[]        = L"sourceClass";
+static const wchar_t SOURCEINSTANCEID_ATTRIBUTE[]   = L"sourceInstanceID";
+static const wchar_t TARGETCLASS_ATTRIBUTE[]        = L"targetClass";
+static const wchar_t TARGETINSTANCEID_ATTRIBUTE[]   = L"targetInstanceID";
+static const wchar_t XMLNS_ATTRIBUTE[]              = L"xmlns";
+static const wchar_t XSI_NIL_ATTRIBUTE[]            = L"nil";
+
+// =====================================================================================
+// InstanceXMLReader class
+// =====================================================================================
+struct  InstanceXmlReader
+{
+private:
+    bwstring                            m_fileName;
+    CComPtr <IStream>                   m_stream;
+    CComPtr <IXmlReader>                m_xmlReader;
+    bwstring                            m_fullSchemaName;
+    ECSchemaCP                          m_schema;
+    ECInstanceDeserializationContextR   m_context;
+
+public:
+/*---------------------------------------------------------------------------------**//**
+* @bsimethod                                    Barry.Bentley                   05/10
++---------------+---------------+---------------+---------------+---------------+------*/
+InstanceXmlReader (ECInstanceDeserializationContextR context, CComPtr <IStream> stream)
+    :
+    m_context (context), m_stream (stream), m_xmlReader (NULL), m_schema (NULL)
+    {
+    }
+
+/*---------------------------------------------------------------------------------**//**
+* @bsimethod                                    Barry.Bentley                   05/10
++---------------+---------------+---------------+---------------+---------------+------*/
+InstanceXmlReader (ECInstanceDeserializationContextR context, const wchar_t* fileName)
+    :
+    m_context (context), m_fileName (fileName), m_stream (NULL), m_xmlReader (NULL), m_schema (NULL)
+    {
+    }
+
+/*---------------------------------------------------------------------------------**//**
+* @bsimethod                                    Barry.Bentley                   05/10
++---------------+---------------+---------------+---------------+---------------+------*/
+InstanceDeserializationStatus   Init ()
+    {
+    // different constructors set different members, according to the source of the stream and the reader.
+    HRESULT     status;
+    if (NULL == m_stream)
+        {
+        if FAILED (status = SHCreateStreamOnFileW (m_fileName.c_str (), STGM_READ, &m_stream))
+            return INSTANCE_DESERIALIZATION_STATUS_FileNotFound;
+        }
+
+    if (NULL == m_xmlReader)
+        {
+        if (FAILED (status = CreateXmlReader (__uuidof(IXmlReader), (void**) &m_xmlReader, NULL)))
+            return INSTANCE_DESERIALIZATION_STATUS_CantCreateXmlReader;
+
+        if (FAILED (status= m_xmlReader->SetInput (m_stream)))
+            return INSTANCE_DESERIALIZATION_STATUS_CantSetStream;
+        }
+    return INSTANCE_DESERIALIZATION_STATUS_Success;
+    }
+
+/*---------------------------------------------------------------------------------**//**
+* @bsimethod                                    Barry.Bentley                   05/10
++---------------+---------------+---------------+---------------+---------------+------*/
+InstanceDeserializationStatus   TranslateStatus (HRESULT status)
+    {
+    struct ErrorMap { HRESULT m_hResult; InstanceDeserializationStatus m_ixrStatus; };
+    static ErrorMap s_errorMap[] = 
+        {
+        { WC_E_DECLELEMENT,         INSTANCE_DESERIALIZATION_STATUS_BadElement              },
+        { WC_E_NAME,                INSTANCE_DESERIALIZATION_STATUS_NoElementName           },  
+        { WC_E_ELEMENTMATCH,        INSTANCE_DESERIALIZATION_STATUS_EndElementDoesntMatch   },
+        { WC_E_ENTITYCONTENT,       INSTANCE_DESERIALIZATION_STATUS_BadElement              },  
+        { WC_E_ROOTELEMENT,         INSTANCE_DESERIALIZATION_STATUS_BadElement              },    
+        { S_FALSE,                  INSTANCE_DESERIALIZATION_STATUS_XmlFileIncomplete       },
+        };
+    
+    for (int iError=0; iError < _countof (s_errorMap); iError++)
+        {
+        if (status == s_errorMap[iError].m_hResult)
+            return s_errorMap[iError].m_ixrStatus;
+        }
+    return INSTANCE_DESERIALIZATION_STATUS_XmlParseError;
+    }
+
+/*---------------------------------------------------------------------------------**//**
+* @bsimethod                                    Barry.Bentley                   05/10
++---------------+---------------+---------------+---------------+---------------+------*/
+InstanceDeserializationStatus   ReadInstance (IECInstancePtr& ecInstance)
+    {
+    // The Instance XML element starts with a node that has the name of the class of the instance.
+    HRESULT         status;
+    XmlNodeType     nodeType;
+
+    while (S_OK == (status = m_xmlReader->Read (&nodeType)))
+        {
+        switch (nodeType) 
+            {
+            case XmlNodeType_EndElement:
+                {
+                // we should not hit this.
+                assert (false);
+                return INSTANCE_DESERIALIZATION_STATUS_Success;
+                }
+
+            case XmlNodeType_Element:
+                {
+                ECClassCP       ecClass;
+
+                // the first Element tells us ECClass of the instance.
+                InstanceDeserializationStatus       ixrStatus;
+                if (INSTANCE_DESERIALIZATION_STATUS_Success != (ixrStatus = GetInstance (&ecClass, ecInstance)))
+                    return ixrStatus;
+
+                // this reads the property members and consumes the XmlNodeType_EndElement corresponding to this XmlNodeType_Element.
+                return ReadInstanceOrStructMembers (*ecClass, ecInstance.get(), NULL);
+                }
+
+            default:
+                // we can ignore the other types.
+                break;
+            }
+        }
+
+    // should not get here.
+    return TranslateStatus (status);
+    }
+
+/*---------------------------------------------------------------------------------**//**
+* @bsimethod                                                    JoshSchifter    10/10
++---------------+---------------+---------------+---------------+---------------+------*/
+ECSchemaCP       GetSchema()
+    {
+    if (NULL != m_schema)
+        return m_schema;
+
+    m_schema = m_context.GetSchemaCP();
+
+//WIP_FUSION: Do we want to check for mismatches between the supplied schema name/version and m_fullSchemaName from the instance
+
+    if (NULL != m_schema)
+        return m_schema;
+
+    ECSchemaDeserializationContextPtr schemaContext = m_context.GetSchemaContextPtr();
+
+    if (schemaContext.IsValid())
+        {
+        bwstring    schemaName;
+        UInt32      versionMajor;
+        UInt32      versionMinor;
+
+        if (SUCCESS == ECSchema::ParseSchemaFullName (schemaName, versionMajor, versionMinor, m_fullSchemaName))
+            m_schema = ECSchema::LocateSchema (schemaName, versionMajor, versionMinor, *schemaContext);
+        }
+
+    return m_schema;    
+    }
+
+/*---------------------------------------------------------------------------------**//**
+* @bsimethod                                    Barry.Bentley                   04/10
++---------------+---------------+---------------+---------------+---------------+------*/
+InstanceDeserializationStatus   GetInstance (ECClassCP* ecClass, IECInstancePtr& ecInstance)
+    {
+    *ecClass = NULL;
+
+    // when this method is called, we are positioned at the node that should have a className.
+    HRESULT         status;
+    if (FAILED (status = m_xmlReader->MoveToElement()))
+        return INSTANCE_DESERIALIZATION_STATUS_BadElement;
+
+    const wchar_t*      className;
+    if (FAILED (status = m_xmlReader->GetLocalName (&className, NULL)))
+        return INSTANCE_DESERIALIZATION_STATUS_NoElementName;
+
+    // read the className attributes.
+    for (status = m_xmlReader->MoveToFirstAttribute(); S_OK == status; status = m_xmlReader->MoveToNextAttribute())
+        {
+        // we have an attribute.
+        const wchar_t*      attributeName;
+        if (FAILED (status = m_xmlReader->GetLocalName (&attributeName, NULL)))
+            return TranslateStatus (status);
+
+        // see if it's the xmlns attribute... that's the schema name.
+        if (0 == wcscmp (XMLNS_ATTRIBUTE, attributeName))
+            {
+            // get the value.
+            const wchar_t*      schemaName;
+
+            if (FAILED (status = m_xmlReader->GetValue (&schemaName, NULL)))
+                return TranslateStatus (status);
+
+            m_fullSchemaName.assign (schemaName);
+            }
+        }
+
+    ECSchemaCP  schema = GetSchema();
+    if (NULL == schema)
+        return INSTANCE_DESERIALIZATION_STATUS_ECSchemaNotFound;
+
+    // see if we can find the class from the schema.
+    ECClassCP    foundClass;
+    if (NULL == (foundClass = schema->GetClassP (className)))
+        {
+        ECSchemaReferenceList refList = schema->GetReferencedSchemas();
+        ECSchemaReferenceList::const_iterator schemaIterator;
+        for (schemaIterator = refList.begin(); schemaIterator != refList.end(); schemaIterator++)
+            {
+            if (NULL != (foundClass = (*schemaIterator)->GetClassP (className)))
+                break;
+            }
+        }
+    if (NULL == foundClass)
+        return INSTANCE_DESERIALIZATION_STATUS_ECClassNotFound;
+
+    *ecClass = foundClass;
+
+    // create a StandAloneECInstance instance of the class
+    SchemaLayout                schemaLayout (24);
+    ClassLayoutP                classLayout         = ClassLayout::BuildFromClass (*foundClass, 42, schemaLayout.GetSchemaIndex());
+    StandaloneECEnablerPtr      standaloneEnabler   = StandaloneECEnabler::CreateEnabler (*foundClass, *classLayout);
+
+    // create the instance.
+    ecInstance                                      = standaloneEnabler->CreateInstance().get();
+
+    IECRelationshipInstance*    relationshipInstance = dynamic_cast <IECRelationshipInstance*> (ecInstance.get());
+
+    bool                        needSourceClass    = false;
+    bool                        needSourceId       = false;
+    bool                        needTargetClass    = false;
+    bool                        needTargetId       = false;
+
+    // if relationship, need the attributes.
+    if (NULL != relationshipInstance)
+        needSourceClass = needSourceId = needTargetClass = needTargetId = true;
+
+    // read the instance attributes.
+    for (status = m_xmlReader->MoveToFirstAttribute(); S_OK == status; status = m_xmlReader->MoveToNextAttribute())
+        {
+        // we have an attribute.
+        const wchar_t*      attributeName;
+        if (FAILED (status = m_xmlReader->GetLocalName (&attributeName, NULL)))
+            return TranslateStatus (status);
+
+        const wchar_t*      pQName;
+        if (S_OK == m_xmlReader->GetQualifiedName(&pQName, NULL))
+            {
+            if ((L':' == pQName[5]) && (0 == wcsncmp (XMLNS_ATTRIBUTE, pQName, 5)))
+                continue;  // skip xmlns:xxxxx attributes
+            }
+
+        // see if it's the instanceId attribute.
+        if (0 == wcscmp (INSTANCEID_ATTRIBUTE, attributeName))
+            {
+            // get the value.
+            const wchar_t*  instanceId;
+            if (FAILED (status = m_xmlReader->GetValue (&instanceId, NULL)))
+                return TranslateStatus (status);
+#if defined (NEEDSWORK_INSTANCEID)
+            ecInstance->SetInstanceId (instanceId);
+#endif
+            }
+
+        else if (0 == wcscmp (SOURCEINSTANCEID_ATTRIBUTE, attributeName))
+            {
+            // get the value.
+            const wchar_t*  sourceInstanceId;
+            if (FAILED (status = m_xmlReader->GetValue (&sourceInstanceId, NULL)))
+                return TranslateStatus (status);
+#if defined (NEEDSWORK_RELATIONSHIP)
+            relationshipInstance->SetSourceInstanceId (sourceInstanceId);
+#endif
+            }
+        else if (0 == wcscmp (SOURCECLASS_ATTRIBUTE, attributeName))
+            {
+            // get the value.
+            const wchar_t*  sourceClass;
+            if (FAILED (status = m_xmlReader->GetValue (&sourceClass, NULL)))
+                return TranslateStatus (status);
+#if defined (NEEDSWORK_RELATIONSHIP)
+            relationshipInstance->SetSourceClass (sourceClass);
+#endif
+            }
+        else if (0 == wcscmp (TARGETINSTANCEID_ATTRIBUTE, attributeName))
+            {
+            // get the value.
+            const wchar_t*  targetInstanceId;
+            if (FAILED (status = m_xmlReader->GetValue (&targetInstanceId, NULL)))
+                return TranslateStatus (status);
+#if defined (NEEDSWORK_RELATIONSHIP)
+            relationshipInstance->SetSourceInstanceId (targetInstanceId);
+#endif
+            }
+        else if (0 == wcscmp (TARGETCLASS_ATTRIBUTE, attributeName))
+            {
+            // get the value.
+            const wchar_t*  targetClass;
+            if (FAILED (status = m_xmlReader->GetValue (&targetClass, NULL)))
+                return TranslateStatus (status);
+#if defined (NEEDSWORK_RELATIONSHIP)
+            relationshipInstance->SetSourceClass (targetClass);
+#endif
+            }
+        else if (0 == wcscmp (XMLNS_ATTRIBUTE, attributeName))
+            {
+            const wchar_t*  nameSpace;
+            if (FAILED (status = m_xmlReader->GetValue (&nameSpace, NULL)))
+                return TranslateStatus (status);
+            const wchar_t*  schemaName = foundClass->Schema.Name.c_str();
+            assert (0 == wcsncmp (schemaName, nameSpace, wcslen (schemaName)));
+            }
+
+        else
+            {
+            // unexpected attribute.
+            assert (false);
+            }
+
+        // the namespace should agree with the schema name.
+        }
+
+    // IsEmptyElement returns false if the reader is positioned on an attribute node, even if attribute's parent element is empty. 
+    // Pay no attention to the return code - if there are no attributes MoveToElement returns S_FALSE.
+    m_xmlReader->MoveToElement();
+
+    return INSTANCE_DESERIALIZATION_STATUS_Success;
+    }
+
+/*---------------------------------------------------------------------------------**//**
+* @bsimethod                                    Barry.Bentley                   04/10
++---------------+---------------+---------------+---------------+---------------+------*/
+InstanceDeserializationStatus   ReadInstanceOrStructMembers (ECClassCR ecClass, IECInstanceP ecInstance, bwstring* baseAccessString)
+    {
+    // On entry, the reader is positioned in the content of an instance or struct.
+
+    HRESULT         status;
+
+    // if it's an empty node, all members of the instance are NULL.
+    if (m_xmlReader->IsEmptyElement())
+        return INSTANCE_DESERIALIZATION_STATUS_Success;
+
+    XmlNodeType     nodeType;
+    while (S_OK == (status = m_xmlReader->Read (&nodeType)))
+        {
+        switch (nodeType) 
+            {
+            case XmlNodeType_Element:
+                InstanceDeserializationStatus   propertyStatus;
+                if (INSTANCE_DESERIALIZATION_STATUS_Success != (propertyStatus = ReadProperty (ecClass, ecInstance, baseAccessString)))
+                    return propertyStatus;
+                break;
+
+            case XmlNodeType_EndElement:
+                // we have encountered the end of the class or struct.
+                return INSTANCE_DESERIALIZATION_STATUS_Success;
+
+            case XmlNodeType_Text:
+                {
+                // we do not expect there to be any "value" in a struct of class, only property nodes.
+                assert (false);
+                break;
+                }
+
+            default:
+                {
+                // simply ignore white space, comments, etc.
+                break;
+                }
+            }
+        }
+    // shouldn't get here.
+    assert (false);
+    return TranslateStatus (status);
+    }
+
+/*---------------------------------------------------------------------------------**//**
+* @bsimethod                                    Barry.Bentley                   04/10
++---------------+---------------+---------------+---------------+---------------+------*/
+InstanceDeserializationStatus   ReadProperty (ECClassCR ecClass, IECInstanceP ecInstance, bwstring* baseAccessString)
+    {
+    // on entry, the reader is positioned at the Element.
+    // get the element name, which is the property name.
+    HRESULT         status;
+    const wchar_t*        propertyName;
+    if (FAILED (status = m_xmlReader->GetLocalName (&propertyName, NULL)))
+        return INSTANCE_DESERIALIZATION_STATUS_NoElementName;
+
+    // try to find the property in the class.
+    ECPropertyP ecProperty;
+    if (NULL == (ecProperty = ecClass.GetPropertyP (propertyName)))
+        {
+        // couldn't find it, skip the rest of the property.
+        return SkipToElementEnd ();
+        }
+
+    PrimitiveECPropertyP    primitiveProperty;
+    ArrayECPropertyP        arrayProperty;
+    StructECPropertyP       structProperty;
+    if (NULL != (primitiveProperty = ecProperty->GetAsPrimitiveProperty()))
+        return ReadPrimitiveProperty (primitiveProperty, ecInstance, baseAccessString);
+                //Above is good, if SkipToElementEnd() is returned from ReadPrimitiveValue.
+    else if (NULL != (arrayProperty = ecProperty->GetAsArrayProperty()))
+        return ReadArrayProperty (arrayProperty, ecInstance, baseAccessString);
+    else if (NULL != (structProperty = ecProperty->GetAsStructProperty()))
+        return ReadEmbeddedStructProperty (structProperty, ecInstance, baseAccessString);
+
+    // should be one of those!
+    assert (false);
+    return INSTANCE_DESERIALIZATION_STATUS_BadECProperty;
+    }
+
+/*---------------------------------------------------------------------------------**//**
+* @bsimethod                                    Bill.Steinbock                  10/2010
++---------------+---------------+---------------+---------------+---------------+------*/
+InstanceDeserializationStatus   ReadCustomSerializedStruct (StructECPropertyP structProperty, IECInstanceP ecInstance, bwstring* baseAccessString, ICustomECStructSerializerP customECStructSerializerP)
+    {
+    // On entry, the reader is positioned in the content of an instance or struct.
+    HRESULT         status;
+
+    // if it's an empty node, all members of the instance are NULL.
+    if (m_xmlReader->IsEmptyElement())
+        return INSTANCE_DESERIALIZATION_STATUS_Success;
+
+
+    XmlNodeType     nodeType;
+    while (S_OK == (status = m_xmlReader->Read (&nodeType)))
+        {
+        bool positionedAtText = false;
+        switch (nodeType) 
+            {
+            case XmlNodeType_Element:
+                // a custom serializer should only allow a single text value.
+                assert (false);
+                break;
+
+            case XmlNodeType_EndElement:
+                // we have encountered the end of the class or struct.
+                return INSTANCE_DESERIALIZATION_STATUS_Success;
+
+            case XmlNodeType_Text:
+                {
+                positionedAtText = true;
+                break;
+                }
+
+            default:
+                {
+                // simply ignore white space, comments, etc.
+                break;
+                }
+            }
+
+        if (positionedAtText)
+            break;
+        }
+
+    const wchar_t*  propertyValueString;
+    if (FAILED (status = m_xmlReader->GetValue (&propertyValueString, NULL)))
+        return TranslateStatus (status);
+
+    bwstring    thisAccessString;
+    if (NULL != baseAccessString)
+        AppendAccessString (thisAccessString, *baseAccessString, structProperty->Name);
+    else
+        thisAccessString = structProperty->Name.c_str();
+    thisAccessString.append (L".");
+
+    customECStructSerializerP->LoadStructureFromString (structProperty, *ecInstance, thisAccessString.c_str(), propertyValueString);
+
+    return INSTANCE_DESERIALIZATION_STATUS_Success;
+    }
+
+/*---------------------------------------------------------------------------------**//**
+* @bsimethod                                    Barry.Bentley                   04/10
++---------------+---------------+---------------+---------------+---------------+------*/
+InstanceDeserializationStatus   ReadEmbeddedStructProperty (StructECPropertyP structProperty, IECInstanceP ecInstance, bwstring* baseAccessString)
+    {
+    // empty element OK for struct - all members are null.
+    if (m_xmlReader->IsEmptyElement())
+        return INSTANCE_DESERIALIZATION_STATUS_Success;
+
+    bwstring    thisAccessString;
+    if (NULL != baseAccessString)
+        AppendAccessString (thisAccessString, *baseAccessString, structProperty->Name);
+    else
+        thisAccessString = structProperty->Name.c_str();
+    thisAccessString.append (L".");
+
+    ICustomECStructSerializerP customECStructSerializerP = CustomStructSerializerManager::GetManager().GetCustomSerializer (structProperty, *ecInstance);
+    if (customECStructSerializerP)
+        return ReadCustomSerializedStruct (structProperty, ecInstance, baseAccessString, customECStructSerializerP);
+
+    return ReadInstanceOrStructMembers (structProperty->Type, ecInstance, &thisAccessString);
+    }
+
+/*---------------------------------------------------------------------------------**//**
+* @bsimethod                                    Barry.Bentley                   04/10
++---------------+---------------+---------------+---------------+---------------+------*/
+InstanceDeserializationStatus   ReadPrimitiveProperty (PrimitiveECPropertyP primitiveProperty, IECInstanceP ecInstance, bwstring* baseAccessString)
+    {
+    // on entry, we are positioned in the PrimitiveProperty element.
+    PrimitiveType                   propertyType = primitiveProperty->Type;
+    InstanceDeserializationStatus   ixrStatus;
+    ECValue         ecValue;
+    if (INSTANCE_DESERIALIZATION_STATUS_Success != (ixrStatus = ReadPrimitiveValue (ecValue, propertyType)))
+        return ixrStatus;
+
+        if(ecValue.IsUninitialized())
+                {
+                //A malformed value was found.  A warning was shown; just move on.
+                return INSTANCE_DESERIALIZATION_STATUS_Success;
+                }
+
+    ECObjectsStatus setStatus;
+    if (NULL == baseAccessString)
+        {
+        setStatus = ecInstance->SetValue (primitiveProperty->Name.c_str(), ecValue);
+        }
+    else
+        {
+        bwstring compoundAccessString;
+        AppendAccessString (compoundAccessString, *baseAccessString, primitiveProperty->Name);
+        setStatus = ecInstance->SetValue (compoundAccessString.c_str(), ecValue);
+        }
+    assert (ECOBJECTS_STATUS_Success == setStatus);
+
+    return INSTANCE_DESERIALIZATION_STATUS_Success;
+    }
+
+/*---------------------------------------------------------------------------------**//**
+* @bsimethod                                    Barry.Bentley                   04/10
++---------------+---------------+---------------+---------------+---------------+------*/
+InstanceDeserializationStatus   ReadArrayProperty (ArrayECPropertyP arrayProperty, IECInstanceP ecInstance, bwstring* baseAccessString)
+    {
+    // on entry, the reader is positioned at the element that indicates the start of the array.
+    // empty element OK for array - no members.
+    if (m_xmlReader->IsEmptyElement())
+        return INSTANCE_DESERIALIZATION_STATUS_Success;
+
+    bwstring    accessString;
+    if (NULL == baseAccessString)
+        accessString = arrayProperty->Name;    
+    else
+        AppendAccessString (accessString, *baseAccessString, arrayProperty->Name);
+
+    accessString.append (L"[]");
+
+    // start the address out as zero.
+    UInt32      index = 0;
+
+    // we have to find out what type the array is.
+    ArrayKind   arrayKind = arrayProperty->Kind;
+    if (ARRAYKIND_Primitive == arrayKind)
+        {
+        PrimitiveType   memberType = arrayProperty->PrimitiveElementType;
+
+        bool            isFixedSizeArray = false;
+
+        if (arrayProperty->GetMinOccurs() == arrayProperty->GetMaxOccurs())
+            isFixedSizeArray = true; //PrimitiveTypeIsFixedSize (memberType);
+
+        // read nodes - we expect to find an Element with LocalName matching the primitive type.
+        XmlNodeType     nodeType;
+        HRESULT         status;
+        while (S_OK == (status = m_xmlReader->Read (&nodeType)))
+            {
+            switch (nodeType)
+                {
+                case XmlNodeType_Element:
+                    {
+                    // validate the LocalName against the expected primitiveType.
+                    const wchar_t*        primitiveTypeName;
+                    if (FAILED (status = m_xmlReader->GetLocalName (&primitiveTypeName, NULL)))
+                        return INSTANCE_DESERIALIZATION_STATUS_NoElementName;
+
+                    if (!ValidateArrayPrimitiveType (primitiveTypeName, memberType))
+					{
+						ECObjectsLogger::Log()->warningv(L"Incorrectly formatted array element found in array %ls.  Expected: %ls  Found: %ls",
+							accessString, GetPrimitiveTypeString (memberType), primitiveTypeName);
+						//Skip this element to start looking for elements with the correct primitive type.
+						SkipToElementEnd();
+						continue;
+						//By continuing here, we make sure that the bad value is not set.
+					}
+
+                    // now we know the type and we are positioned at the element containing the value.
+                    // read it, populating the ECInstance using accessString and arrayIndex.
+                    InstanceDeserializationStatus   ixrStatus;
+                    ECValue                         ecValue;
+                    if (INSTANCE_DESERIALIZATION_STATUS_Success != (ixrStatus = ReadPrimitiveValue (ecValue, memberType)))
+                        return ixrStatus;
+                    if(ecValue.IsUninitialized())
+                        {
+                        //A malformed value was found.  A warning was shown; just move on.
+                        continue;
+                        }
+
+                    if ( ! isFixedSizeArray)
+                        ecInstance->AddArrayElements (accessString.c_str(), 1);
+
+                    ECObjectsStatus   setStatus;
+                    if (ECOBJECTS_STATUS_Success != (setStatus = ecInstance->SetValue (accessString.c_str(), ecValue, index)))
+                        {
+                        assert (false);
+                        return INSTANCE_DESERIALIZATION_STATUS_CantSetValue;
+                        }
+
+                    // increment the array index.
+                    index++;
+
+                    break;
+                    }
+
+                case XmlNodeType_Text:
+                    {
+                    // we don't expend that there is any text in an array element, just child elements.
+                    assert (false);
+                    break;
+                    }
+
+                case XmlNodeType_EndElement:
+                    // we have encountered the end of the array.
+                    return INSTANCE_DESERIALIZATION_STATUS_Success;
+
+                default:
+                    {
+                    // simply ignore white space, comments, etc.
+                    break;
+                    }
+                }
+            }
+
+        // shouldn't get here.
+        return TranslateStatus (status);
+        }
+
+    else if (ARRAYKIND_Struct == arrayKind)
+        {
+        ECClassCP   structMemberType = arrayProperty->StructElementType;
+
+        // read nodes - we expect to find an Element with LocalName being the class name of structMemberType.
+        // For polymorphic arrays, the LocalName might also be the name of a class that has structMemberType as a BaseType.
+        XmlNodeType     nodeType;
+        HRESULT         status;
+        while (S_OK == (status = m_xmlReader->Read (&nodeType)))
+            {
+            switch (nodeType)
+                {
+                case XmlNodeType_Element:
+                    {
+                    // validate the LocalName against the structMemberType
+                    const wchar_t*        structName;
+                    if (FAILED (status = m_xmlReader->GetLocalName (&structName, NULL)))
+                        return INSTANCE_DESERIALIZATION_STATUS_NoElementName;
+
+                    ECClassCP   thisMemberType;
+                    if (NULL == (thisMemberType = ValidateArrayStructType (structName, structMemberType)))
+                        return INSTANCE_DESERIALIZATION_STATUS_BadArrayElement;
+
+                    InstanceDeserializationStatus ixrStatus;
+                    if (INSTANCE_DESERIALIZATION_STATUS_Success != (ixrStatus = ReadStructArrayMember (*thisMemberType, ecInstance, accessString, index)))
+                        return ixrStatus;
+
+                    // increment the array index.
+                    index++;
+
+                    break;
+                    }
+
+                case XmlNodeType_EndElement:
+                    // we have encountered the end of the array.
+                    return INSTANCE_DESERIALIZATION_STATUS_Success;
+
+                default:
+                    {
+                    // simply ignore white space, comments, etc.
+                    break;
+                    }
+                }
+            }
+        // shouldn't get here.
+        return TranslateStatus (status);
+        }
+    
+    return INSTANCE_DESERIALIZATION_STATUS_Success;
+    }
+
+/*---------------------------------------------------------------------------------**//**
+* @bsimethod                                    Barry.Bentley                   04/10
++---------------+---------------+---------------+---------------+---------------+------*/
+InstanceDeserializationStatus   ReadStructArrayMember (ECClassCR structClass, IECInstanceP owningInstance, bwstring& accessString, UInt32 index)
+    {
+    // On entry, the reader is positioned at the element that starts the struct.
+    // we have to create an IECInstance for the array member.
+    SchemaLayout                    schemaLayout (24);
+    ClassLayoutP                    classLayout         = ClassLayout::BuildFromClass (structClass, 42, schemaLayout.GetSchemaIndex());
+    StandaloneECEnablerPtr          standaloneEnabler   = StandaloneECEnabler::CreateEnabler (structClass, *classLayout);
+
+    // create the instance.
+    IECInstancePtr                  structInstance      = standaloneEnabler->CreateInstance().get();
+
+    InstanceDeserializationStatus   ixrStatus;
+    if (INSTANCE_DESERIALIZATION_STATUS_Success != (ixrStatus = ReadInstanceOrStructMembers (structClass, structInstance.get(), NULL)))
+        return ixrStatus;
+
+    // every StructArrayMember is a new ECInstance, 
+    // set the value 
+    ECValue structValue;
+    structValue.SetStruct (structInstance.get());
+
+    if (!IECInstance::IsFixedArrayProperty (*owningInstance, accessString.c_str()))
+        {
+        // add the value to the array.
+        owningInstance->AddArrayElements (accessString.c_str(), 1);
+        }
+
+    ECObjectsStatus setStatus = owningInstance->SetValue (accessString.c_str(), structValue, index);
+    assert (ECOBJECTS_STATUS_Success == setStatus);
+
+    return INSTANCE_DESERIALIZATION_STATUS_Success;
+    }
+
+/*---------------------------------------------------------------------------------**//**
+* @bsimethod                                    Barry.Bentley                   04/10
++---------------+---------------+---------------+---------------+---------------+------*/
+InstanceDeserializationStatus   ReadPrimitiveValue (ECValueR ecValue, PrimitiveType propertyType)
+    {
+    // The reader is positioned at the XmlNodeType_Element that holds the value. 
+    // We expect to find a Text element with the value, advance until we do.
+
+    HRESULT         status;
+    // First check to see if this is set to NULL
+    for (status = m_xmlReader->MoveToFirstAttribute(); S_OK == status; status = m_xmlReader->MoveToNextAttribute())
+        {
+        // we have an attribute.
+        const wchar_t*      attributeName;
+        if (FAILED (status = m_xmlReader->GetLocalName (&attributeName, NULL)))
+            return TranslateStatus (status);
+
+        // see if it's the instanceId attribute.
+        if (0 == wcscmp (XSI_NIL_ATTRIBUTE, attributeName))
+            {
+            // get the value.
+            const wchar_t *  isNil;
+            if (FAILED (status = m_xmlReader->GetValue (&isNil, NULL)))
+                return TranslateStatus (status);
+
+            if ((0 == wcscmp (isNil, L"True")) || (0 == wcscmp (isNil, L"true")) || 
+                (0 == wcscmp (isNil, L"TRUE")) || (0 == wcscmp (isNil, L"1")))
+                {
+                ecValue.SetToNull();
+                }
+            }
+            m_xmlReader->MoveToElement();
+        }
+
+    if (m_xmlReader->IsEmptyElement())
+        {
+		ECObjectsLogger::Log()->warningv(L"Empty element encountered in deserialization.  Setting ECValue to NULL...");
+        return INSTANCE_DESERIALIZATION_STATUS_Success;
+        }
+
+    XmlNodeType     nodeType;
+    while (S_OK == (status = m_xmlReader->Read (&nodeType)))
+        {
+        bool positionedAtText = false;
+        switch (nodeType) 
+            {
+            case XmlNodeType_Element:
+                assert (false);
+                return INSTANCE_DESERIALIZATION_STATUS_UnexpectedElement;
+
+            case XmlNodeType_EndElement:
+                // we have encountered the end of the class or struct without getting a value from the element.
+                // we will break here to keep the ECValue null.
+				ECObjectsLogger::Log()->warningv(L"Element encountered in deserialization with no value.  Setting ECValue to NULL...");
+				return INSTANCE_DESERIALIZATION_STATUS_Success;
+
+            case XmlNodeType_Text:
+                {
+                // we do not expect there to be any "value" in a struct of class, only property nodes.
+                positionedAtText = true;
+                break;
+                }
+
+            default:
+                {
+                // simply ignore white space, comments, etc.
+                break;
+                }
+            }
+
+        if (positionedAtText)
+            break;
+        }
+
+    const wchar_t*  propertyValueString;
+    if (FAILED (status = m_xmlReader->GetValue (&propertyValueString, NULL)))
+        return TranslateStatus (status);
+
+    switch (propertyType)
+        {
+        case PRIMITIVETYPE_Binary:
+            {
+            T_ByteArray                     byteArray;
+
+            if (INSTANCE_DESERIALIZATION_STATUS_Success != ConvertStringToByteArray (byteArray, propertyValueString))
+                {
+				ECObjectsLogger::Log()->warningv(L"Type mismatch in deserialization: \"%ls\" is not Binary", propertyValueString);
+				return SkipToElementEnd();
+                }
+            ecValue.SetBinary (&byteArray.front(), byteArray.size(), true);
+            break;
+            }
+
+        case PRIMITIVETYPE_Boolean:
+            {
+            bool boolValue = ((0 == wcscmp (propertyValueString, L"True")) || (0 == wcscmp (propertyValueString, L"true")) || 
+                             (0 == wcscmp (propertyValueString, L"TRUE")) || (0 == wcscmp (propertyValueString, L"1")));
+            ecValue.SetBoolean (boolValue);
+            break;
+            }
+
+        case PRIMITIVETYPE_DateTime:
+            {
+            Int64   ticks;
+            if (1 != swscanf (propertyValueString, L"%I64d", &ticks))
+                {
+				ECObjectsLogger::Log()->warningv(L"Type mismatch in deserialization: \"%ls\" is not DateTime", propertyValueString);
+				return SkipToElementEnd();
+                }
+
+            ecValue.SetDateTimeTicks (ticks);
+            break;
+            }
+
+        case PRIMITIVETYPE_Double:
+            {
+            double  doubleValue;
+            if (1 != swscanf (propertyValueString, L"%lg", &doubleValue))
+                {
+				ECObjectsLogger::Log()->warningv(L"Type mismatch in deserialization: \"%ls\" is not Double", propertyValueString);
+				return SkipToElementEnd();
+                }
+            ecValue.SetDouble (doubleValue);
+            break;
+            }
+
+        case PRIMITIVETYPE_Integer:
+            {
+            Int32   intValue;
+            if (1 != swscanf (propertyValueString, L"%d", &intValue))
+                {
+				ECObjectsLogger::Log()->warningv(L"Type mismatch in deserialization: \"%ls\" is not Integer", propertyValueString);
+				return SkipToElementEnd();
+                }
+            ecValue.SetInteger (intValue);
+            break;
+            }
+
+        case PRIMITIVETYPE_Long:
+            {
+            Int64   longValue;
+            if (1 != swscanf (propertyValueString, L"%I64d", &longValue))
+                {
+				ECObjectsLogger::Log()->warningv(L"Type mismatch in deserialization: \"%ls\" is not Long", propertyValueString);
+				return SkipToElementEnd();
+                }
+            ecValue.SetLong (longValue);
+            break;
+            }
+
+        case PRIMITIVETYPE_Point2D:
+            {
+            DPoint2d point2d;
+            if (2 != swscanf (propertyValueString, L"%lg,%lg", &point2d.x, &point2d.y))
+                {
+				ECObjectsLogger::Log()->warningv(L"Type mismatch in deserialization: \"%ls\" is not Point2D", propertyValueString);
+                return SkipToElementEnd();
+                }
+            ecValue.SetPoint2D (point2d);
+            break;
+            }
+
+        case PRIMITIVETYPE_Point3D:
+            {
+            DPoint3d point3d;
+            if (3 != swscanf (propertyValueString, L"%lg,%lg,%lg", &point3d.x, &point3d.y, &point3d.z))
+                {
+				ECObjectsLogger::Log()->warningv(L"Type mismatch in deserialization: \"%ls\" is not Point3D", propertyValueString);
+                return SkipToElementEnd();
+                }
+            ecValue.SetPoint3D (point3d);
+            break;
+            }
+
+        case PRIMITIVETYPE_String:
+            {
+            ecValue.SetString (propertyValueString);
+            break;
+            }
+
+        default:
+            {
+            assert (false);
+            return INSTANCE_DESERIALIZATION_STATUS_BadPrimitivePropertyType;
+            }
+        }
+
+    // we want to find the EndElement for this node.
+    while (S_OK == (status = m_xmlReader->Read (&nodeType)))
+        {
+        switch (nodeType) 
+            {
+            case XmlNodeType_Element:
+                return INSTANCE_DESERIALIZATION_STATUS_UnexpectedElement;
+
+            case XmlNodeType_EndElement:
+                // we have encountered the end of the class or struct.
+                return INSTANCE_DESERIALIZATION_STATUS_Success;
+
+            default:
+                {
+                // simply ignore white space, comments, etc.
+                break;
+                }
+            }
+        }
+
+    // shouldn't get here.
+    assert (false);
+    return TranslateStatus (status);
+    }
+
+/*---------------------------------------------------------------------------------**//**
+* @bsimethod                                    Barry.Bentley                   04/10
++---------------+---------------+---------------+---------------+---------------+------*/
+InstanceDeserializationStatus   ConvertStringToByteArray (T_ByteArray& byteData, const wchar_t* stringData)
+    {
+    // the length of stringData should be a muttiple of four.
+    size_t  stringLen = wcslen (stringData);
+    if (0 != (stringLen % 4))
+        return INSTANCE_DESERIALIZATION_STATUS_BadBinaryData;
+
+    // from each 4 characters we get 3 byte values.
+    for (size_t iPos=0; iPos < stringLen; iPos+= 4)
+        {
+        Int32   nextThreeBytes = 0;
+        int     numBytesToPush = 3;
+        int     shift;
+        int     jPos;
+        for (jPos=0, shift=0; jPos < 4; jPos++, shift += 6)
+            {
+            wchar_t charValue = stringData[iPos+jPos];
+            if ( (charValue >= L'A') && (charValue <= L'Z') )
+                nextThreeBytes |= ((charValue - L'A') << shift);
+            else if ((charValue >= L'a') && (charValue <= L'z') )
+                nextThreeBytes |= ( ((charValue - L'a') + 26) << shift);
+            else if ((charValue >= L'0') && (charValue <= L'9') )
+                nextThreeBytes |= ( ((charValue - L'0') + 52) << shift);
+            else if (charValue == L'+')
+                nextThreeBytes |= ( 62 << shift);
+            else if (charValue == L'/')
+                nextThreeBytes |= ( 63 << shift);
+            else if (charValue == L'=')
+                {
+                // = should only appear in the last two characters of the string.
+                if (stringLen - (iPos + jPos) > 2)
+                    return INSTANCE_DESERIALIZATION_STATUS_BadBinaryData;
+                numBytesToPush = jPos-1;
+                break;
+                }
+            else
+                {
+                return INSTANCE_DESERIALIZATION_STATUS_BadBinaryData;
+                }
+
+            }
+
+        byte*   bytes = (byte*)&nextThreeBytes;
+        byteData.push_back (*bytes);
+        if (numBytesToPush > 1)
+            byteData.push_back (*(bytes+1));
+        if (numBytesToPush > 2)
+            byteData.push_back (*(bytes+2));
+        }
+
+    return INSTANCE_DESERIALIZATION_STATUS_Success;
+    }
+
+/*---------------------------------------------------------------------------------**//**
+* @bsimethod                                    Barry.Bentley                   04/10
++---------------+---------------+---------------+---------------+---------------+------*/
+bool                            ValidateArrayPrimitiveType (const wchar_t* typeFound, PrimitiveType expectedType)
+    {
+    return (0 == wcscmp (typeFound, GetPrimitiveTypeString (expectedType)));
+    }
+
+/*---------------------------------------------------------------------------------**//**
+* @bsimethod                                    Barry.Bentley                   04/10
++---------------+---------------+---------------+---------------+---------------+------*/
+ECClassCP                       ValidateArrayStructType (const wchar_t* typeFound, ECClassCP expectedType)
+    {
+    // the common case is that they're all of the expected ECClass.
+    if (0 == wcscmp (typeFound, expectedType->Name.c_str()))
+        return expectedType;
+
+    ECSchemaCP  schema = GetSchema();
+    if (NULL == schema)
+        return NULL;
+
+    // typeFound must resolve to an ECClass that is either expectedType or a class that has expectedType as a Base Class.
+    ECClassCP    classFound;
+    if (NULL == (classFound = schema->GetClassP (typeFound)))
+        {
+        assert (false);
+        return NULL;
+        }
+    if (!classFound->Is (expectedType))
+        {
+        assert (false);
+        return NULL;
+        }
+
+    return classFound;
+    }
+
+/*---------------------------------------------------------------------------------**//**
+* @bsimethod                                    Barry.Bentley                   04/10
++---------------+---------------+---------------+---------------+---------------+------*/
+InstanceDeserializationStatus   SkipToElementEnd ()
+    {
+    // skips from current point to the end of the current element.
+    HRESULT         status;
+    XmlNodeType     nodeType;
+    while (S_OK == (status = m_xmlReader->Read (&nodeType)))
+        {
+        // ignore everything except the end of the element.
+        if (XmlNodeType_EndElement == nodeType)
+            return INSTANCE_DESERIALIZATION_STATUS_Success;
+        }
+
+    return INSTANCE_DESERIALIZATION_STATUS_BadElement;
+    }
+
+/*---------------------------------------------------------------------------------**//**
+* @bsimethod                                    Barry.Bentley                   05/10
++---------------+---------------+---------------+---------------+---------------+------*/
+UInt32 GetLineNumber ()
+    {
+    UInt32  lineNumber = 0;
+    m_xmlReader->GetLineNumber (&lineNumber);
+    return lineNumber;
+    }
+
+};
+
+// =====================================================================================
+// InstanceXMLWriter class
+// =====================================================================================
+struct  InstanceXmlWriter
+{
+private:
+    bwstring                    m_fileName;
+    CComPtr <IStream>           m_stream;
+    CComPtr <IXmlWriter>        m_xmlWriter;
+    CComPtr <IXmlWriterOutput>  m_xmlOutput;
+    bool                        m_compacted;
+
+public:
+/*---------------------------------------------------------------------------------**//**
+* @bsimethod                                    Barry.Bentley                   05/10
++---------------+---------------+---------------+---------------+---------------+------*/
+InstanceXmlWriter (CComPtr <IStream> stream)
+    {
+    m_stream            = stream;
+    m_xmlWriter         = NULL;
+    m_compacted         = false;
+    }
+
+/*---------------------------------------------------------------------------------**//**
+* @bsimethod                                    Barry.Bentley                   05/10
++---------------+---------------+---------------+---------------+---------------+------*/
+InstanceXmlWriter (bwstring fileName)
+    {
+    m_fileName          = fileName;
+    m_stream            = NULL;
+    m_xmlWriter         = NULL;
+    m_compacted         = false;
+    }
+
+/*---------------------------------------------------------------------------------**//**
+* @bsimethod                                    Barry.Bentley                   05/10
++---------------+---------------+---------------+---------------+---------------+------*/
+InstanceSerializationStatus     Init ()
+    {
+    // different constructors set different members, according to the source of the stream and the writer.
+    HRESULT     status;
+    if (NULL == m_stream)
+        {
+        if FAILED (status = SHCreateStreamOnFileW (m_fileName.c_str (), STGM_CREATE | STGM_WRITE, &m_stream))
+            return INSTANCE_SERIALIZATION_STATUS_CantCreateStream;
+        }
+
+    if (NULL == m_xmlWriter)
+        {
+        if (FAILED (status = CreateXmlWriter (__uuidof(IXmlWriter), (void**) &m_xmlWriter, NULL)))
+            return INSTANCE_SERIALIZATION_STATUS_CantCreateXmlWriter;
+
+
+        if (FAILED (status = CreateXmlWriterOutputWithEncodingName(m_stream, 0, L"utf-16", &m_xmlOutput)))
+            return INSTANCE_SERIALIZATION_STATUS_CantCreateXmlWriter;
+
+        if (FAILED (status= m_xmlWriter->SetOutput (m_xmlOutput)))
+            return INSTANCE_SERIALIZATION_STATUS_CantSetStream;
+
+        if (!m_compacted)
+            m_xmlWriter->SetProperty (XmlWriterProperty_Indent, true);
+        }
+    return INSTANCE_SERIALIZATION_STATUS_Success;
+    }
+
+/*---------------------------------------------------------------------------------**//**
+* @bsimethod                                    Barry.Bentley                   04/10
++---------------+---------------+---------------+---------------+---------------+------*/
+InstanceSerializationStatus     WriteInstance (IECInstanceCR instance, bool writeStart)
+    {
+    ECClassCR               ecClass     = instance.GetClass();
+    ECSchemaCR              ecSchema    = ecClass.Schema;
+
+    HRESULT status;
+    if (writeStart)
+        {
+        if (S_OK != (status = m_xmlWriter->WriteStartDocument (XmlStandalone_Omit)))
+            return TranslateStatus (status);
+        }
+
+    // start by writing the name of the class as an element, with the schema name as the namespace.
+    size_t size = wcslen(ecSchema.Name.c_str()) + 8;
+    wchar_t *fullSchemaName = (wchar_t*)malloc(size * sizeof(wchar_t));
+    swprintf(fullSchemaName, size, L"%s.%02d.%02d", ecSchema.Name.c_str(), ecSchema.VersionMajor, ecSchema.VersionMinor);
+    if (S_OK != (status = m_xmlWriter->WriteStartElement (NULL, ecClass.Name.c_str(), fullSchemaName)))
+        {
+        free(fullSchemaName);
+        return TranslateStatus (status);
+        }
+    free(fullSchemaName);
+
+    WritePropertiesOfClassOrStructArrayMember (ecClass, instance, NULL);
+
+    if (S_OK != (status = m_xmlWriter->WriteEndElement ()))
+        return TranslateStatus (status);
+
+    m_xmlWriter->WriteEndDocument ();
+
+    m_xmlWriter->Flush();
+
+    return INSTANCE_SERIALIZATION_STATUS_Success;
+    }
+
+/*---------------------------------------------------------------------------------**//**
+* @bsimethod                                    Barry.Bentley                   04/10
++---------------+---------------+---------------+---------------+---------------+------*/
+InstanceSerializationStatus     WritePropertiesOfClassOrStructArrayMember (ECClassCR ecClass, IECInstanceCR ecInstance, bwstring* baseAccessString)
+    {
+    CustomStructSerializerManagerR customStructSerializerMgr = CustomStructSerializerManager::GetManager();
+
+    ECPropertyIterableCR    collection  = ecClass.GetProperties (true);
+    for each (ECPropertyP ecProperty in collection)
+        {
+        PrimitiveECPropertyP        primitiveProperty;
+        ArrayECPropertyP            arrayProperty;
+        StructECPropertyP           structProperty;
+        InstanceSerializationStatus ixwStatus;
+            
+        if (NULL != (primitiveProperty = ecProperty->GetAsPrimitiveProperty()))
+            ixwStatus = WritePrimitiveProperty (*primitiveProperty, ecInstance, baseAccessString);
+        else if (NULL != (arrayProperty = ecProperty->GetAsArrayProperty()))
+            ixwStatus = WriteArrayProperty (*arrayProperty, ecInstance, baseAccessString);
+        else if (NULL != (structProperty = ecProperty->GetAsStructProperty()))
+            {
+            ICustomECStructSerializerP customECStructSerializerP = customStructSerializerMgr.GetCustomSerializer (structProperty, ecInstance);
+
+            if (customECStructSerializerP)
+                {
+                ixwStatus = INSTANCE_SERIALIZATION_STATUS_BadPrimitivePropertyType;
+
+                HRESULT     status;
+                bwstring xmlString; 
+
+                if (ECOBJECTS_STATUS_Success == customECStructSerializerP->GenerateXmlString (xmlString, structProperty, ecInstance, baseAccessString?baseAccessString->c_str():NULL))
+                    {
+                    if (S_OK != (status = m_xmlWriter->WriteStartElement (NULL, structProperty->Name.c_str(), NULL)))
+                        return TranslateStatus (status);
+
+                    if (S_OK != (status = m_xmlWriter->WriteChars (xmlString.c_str(), static_cast <UINT> (xmlString.length()))))
+                        return TranslateStatus (status);
+                    
+                    if (S_OK != (status = m_xmlWriter->WriteEndElement ()))
+                        return TranslateStatus (status);
+
+                    ixwStatus = INSTANCE_SERIALIZATION_STATUS_Success;
+                    }
+                }
+            else
+                {
+                ixwStatus = WriteEmbeddedStructProperty (*structProperty, ecInstance, baseAccessString);
+                }
+            }
+
+        if (INSTANCE_SERIALIZATION_STATUS_Success != ixwStatus)
+            {
+            assert (false);
+            return ixwStatus;
+            }
+        }
+
+     return INSTANCE_SERIALIZATION_STATUS_Success;
+     }
+
+/*---------------------------------------------------------------------------------**//**
+* @bsimethod                                    Barry.Bentley                   04/10
++---------------+---------------+---------------+---------------+---------------+------*/
+InstanceSerializationStatus     WritePrimitiveProperty (PrimitiveECPropertyR primitiveProperty, IECInstanceCR ecInstance, bwstring* baseAccessString)
+    {
+    ECObjectsStatus     getStatus;
+    ECValue             ecValue;
+    bwstring const& propertyName = primitiveProperty.Name;
+
+    if (NULL == baseAccessString)
+        {
+        getStatus = ecInstance.GetValue (ecValue, propertyName.c_str());
+        }
+    else
+        {
+        bwstring compoundAccessString;
+        AppendAccessString (compoundAccessString, *baseAccessString, propertyName);
+        getStatus = ecInstance.GetValue (ecValue, compoundAccessString.c_str());
+        }
+
+    // couldn't get, or NULL value, write nothing.
+    if ( (ECOBJECTS_STATUS_Success != getStatus) || ecValue.IsNull() )
+        return INSTANCE_SERIALIZATION_STATUS_Success;
+
+    HRESULT     status;
+    if (S_OK != (status = m_xmlWriter->WriteStartElement (NULL, propertyName.c_str(), NULL)))
+        return TranslateStatus (status);
+
+    InstanceSerializationStatus     ixwStatus;
+    PrimitiveType                   propertyType = primitiveProperty.Type;
+    if (INSTANCE_SERIALIZATION_STATUS_Success != (ixwStatus = WritePrimitiveValue (ecValue, propertyType)))
+        return ixwStatus;
+
+    if (S_OK != (status = m_xmlWriter->WriteEndElement ()))
+        return TranslateStatus (status);
+
+    return INSTANCE_SERIALIZATION_STATUS_Success;
+    }
+
+/*---------------------------------------------------------------------------------**//**
+* @bsimethod                                    Barry.Bentley                   04/10
++---------------+---------------+---------------+---------------+---------------+------*/
+InstanceSerializationStatus     WritePrimitiveValue (ECValueCR ecValue, PrimitiveType propertyType)
+    {
+    wchar_t     outString[512];
+
+    // write the content according to type.
+    switch (propertyType)
+        {
+        case PRIMITIVETYPE_Binary:
+            {
+            size_t      numBytes;
+            const byte* byteData; 
+            if (NULL != (byteData = ecValue.GetBinary (numBytes)))
+                {
+                bwstring    byteString = ConvertByteArrayToString (byteData, numBytes);
+                HRESULT         status;
+                if (S_OK != (status = m_xmlWriter->WriteChars (byteString.c_str(), static_cast <UINT> (byteString.length()))))
+                    return TranslateStatus (status);
+                else
+                    return INSTANCE_SERIALIZATION_STATUS_Success;
+                }
+            else
+                return INSTANCE_SERIALIZATION_STATUS_Success;
+            break;
+            }
+
+        case PRIMITIVETYPE_Boolean:
+            {
+            wcscpy (outString, ecValue.GetBoolean () ? L"True" : L"False");
+            break;
+            }
+
+        case PRIMITIVETYPE_DateTime:
+            {
+            swprintf (outString, L"%I64d", ecValue.GetDateTimeTicks());
+            break;
+            }
+
+        case PRIMITIVETYPE_Double:
+            {
+            swprintf (outString, L"%.13g", ecValue.GetDouble());
+            break;
+            }
+
+        case PRIMITIVETYPE_Integer:
+            {
+            swprintf (outString, L"%d", ecValue.GetInteger());
+            break;
+            }
+
+        case PRIMITIVETYPE_Long:
+            {
+            swprintf (outString, L"%I64d", ecValue.GetLong());
+            break;
+            }
+
+        case PRIMITIVETYPE_Point2D:
+            {
+            DPoint2d    point2d = ecValue.GetPoint2D();
+            swprintf (outString, L"%.13g,%.13g", point2d.x, point2d.y);
+            break;
+            }
+
+        case PRIMITIVETYPE_Point3D:
+            {
+            DPoint3d    point3d = ecValue.GetPoint3D();
+            swprintf (outString, L"%.13g,%.13g,%.13g", point3d.x, point3d.y, point3d.z);
+            break;
+            }
+
+        case PRIMITIVETYPE_String:
+            {
+            const wchar_t*  stringValue = ecValue.GetString ();
+            HRESULT         status;
+            if (S_OK != (status = m_xmlWriter->WriteChars (stringValue, static_cast <UINT> (wcslen (stringValue)))))
+                return TranslateStatus (status);
+            return INSTANCE_SERIALIZATION_STATUS_Success;
+            }
+
+        default:
+            {
+            assert (false);
+            return INSTANCE_SERIALIZATION_STATUS_BadPrimitivePropertyType;
+            }
+        }
+
+    HRESULT     status;
+    if (S_OK != (status = m_xmlWriter->WriteChars (outString, static_cast <UINT> (wcslen (outString)))))
+        return TranslateStatus (status);
+
+    return INSTANCE_SERIALIZATION_STATUS_Success;
+    }
+
+/*---------------------------------------------------------------------------------**//**
+* @bsimethod                                    Barry.Bentley                   04/10
++---------------+---------------+---------------+---------------+---------------+------*/
+InstanceSerializationStatus     WriteArrayProperty (ArrayECPropertyR arrayProperty, IECInstanceCR ecInstance, bwstring* baseAccessString)
+    {
+    ArrayKind       arrayKind = arrayProperty.Kind;
+
+    bwstring    accessString;
+    if (NULL == baseAccessString)
+        accessString = arrayProperty.Name;    
+    else
+        AppendAccessString (accessString, *baseAccessString, arrayProperty.Name);
+
+    accessString.append (L"[]");
+
+    // no members, don't write anything.
+    ECValue         ecValue;
+    if (SUCCESS != ecInstance.GetValue (ecValue, accessString.c_str(), 0) || ecValue.IsNull())
+        return INSTANCE_SERIALIZATION_STATUS_Success;
+
+    // write the start element, which consists of the member name.
+    HRESULT     status;
+
+    if (S_OK != (status = m_xmlWriter->WriteStartElement (NULL, arrayProperty.Name.c_str(), NULL)))
+        return TranslateStatus (status);
+
+    InstanceSerializationStatus     ixwStatus;
+    if (ARRAYKIND_Primitive == arrayKind)
+        {
+        PrimitiveType   memberType  = arrayProperty.PrimitiveElementType;
+        const wchar_t*  typeString  = GetPrimitiveTypeString (memberType);
+        for (int index=0; ; index++)
+            {
+            if (SUCCESS != ecInstance.GetValue (ecValue, accessString.c_str(), index))
+                break;
+
+            if (S_OK != (status = m_xmlWriter->WriteStartElement (NULL, typeString, NULL)))
+                return TranslateStatus (status);
+
+            // write the primitve value
+            if (INSTANCE_SERIALIZATION_STATUS_Success != (ixwStatus = WritePrimitiveValue (ecValue, memberType)))
+                {
+                assert (false);
+                return ixwStatus;
+                }
+
+            if (S_OK != (status = m_xmlWriter->WriteEndElement ()))
+                return TranslateStatus (status);
+            }
+        }
+    else if (ARRAYKIND_Struct == arrayKind)
+        {
+        ECClassCP   memberClass = arrayProperty.StructElementType;
+        for (int index=0; ; index++)
+            {
+            if (SUCCESS != ecInstance.GetValue (ecValue, accessString.c_str(), index))
+                break;
+
+            // the XML element tag is the struct type.
+            assert (ecValue.IsStruct());
+
+            IECInstancePtr  structInstance = ecValue.GetStruct();
+            if (!structInstance.IsValid())
+                {
+                assert (false);
+                break;
+                }
+
+            ECClassCR   structClass = structInstance->GetClass();
+            assert (structClass.Is (memberClass));
+
+            if (S_OK != (status = m_xmlWriter->WriteStartElement (NULL, structClass.Name.c_str(), NULL)))
+                return TranslateStatus (status);
+
+            WritePropertiesOfClassOrStructArrayMember (structClass, *structInstance.get(), NULL);
+
+            if (S_OK != (status = m_xmlWriter->WriteEndElement ()))
+                return TranslateStatus (status);
+            }
+        }
+    else
+        {
+        // unexpected arrayKind - should never happen.
+        assert (false);
+        }
+
+
+    // write the end element for the array as a whole.
+    if (S_OK != (status = m_xmlWriter->WriteEndElement ()))
+        return TranslateStatus (status);
+
+    return INSTANCE_SERIALIZATION_STATUS_Success;
+    }
+
+/*---------------------------------------------------------------------------------**//**
+* @bsimethod                                    Barry.Bentley                   05/10
++---------------+---------------+---------------+---------------+---------------+------*/
+InstanceSerializationStatus     WriteEmbeddedStructProperty (StructECPropertyR structProperty, IECInstanceCR ecInstance, bwstring* baseAccessString)
+    {
+    // the tag of the element for an embedded struct is the property name.
+    HRESULT     status;
+    if (S_OK != (status = m_xmlWriter->WriteStartElement (NULL, structProperty.Name.c_str(), NULL)))
+        return TranslateStatus (status);
+
+    bwstring    thisAccessString;
+    if (NULL != baseAccessString)
+        AppendAccessString (thisAccessString, *baseAccessString, structProperty.Name);
+    else
+        thisAccessString = structProperty.Name.c_str();
+    thisAccessString.append (L".");
+
+    ECClassCR   structClass = structProperty.Type;
+    WritePropertiesOfClassOrStructArrayMember (structClass, ecInstance, &thisAccessString);
+
+    // write the end element for the array as a whole.
+    if (S_OK != (status = m_xmlWriter->WriteEndElement ()))
+        return TranslateStatus (status);
+
+    return INSTANCE_SERIALIZATION_STATUS_Success;
+    }
+
+/*---------------------------------------------------------------------------------**//**
+* @bsimethod                                    Barry.Bentley                   04/10
++---------------+---------------+---------------+---------------+---------------+------*/
+bwstring                        ConvertByteArrayToString (const byte *byteData, size_t numBytes)
+    {
+    static const wchar_t    base64Chars[] = {L"ABCDEFGHIJKLMNOPQRSTUVWXYZabcdefghijklmnopqrstuvwxyz0123456789+/"};
+
+    if (0 == numBytes)
+        return L"";
+
+    // from each 3 bytes we get 4 output characters, rounded up.
+    bwstring    outString;
+    for (size_t iByte=0; iByte < numBytes; iByte += 3)
+        {
+        UInt32      nextThreeBytes = byteData[iByte] | (byteData[iByte+1] << 8) | (byteData[iByte+2] << 16);
+
+        for (size_t jPos=0; jPos < 4; jPos++)
+            {
+            byte    sixBits = nextThreeBytes & 0x3f;
+
+            if ( (iByte + jPos) < (numBytes + 1) )
+                outString.append (1, base64Chars[sixBits]);
+            else
+                outString.append (1, L'=');
+            
+            nextThreeBytes = nextThreeBytes >> 6;
+            }
+        }
+
+    return outString;
+    }
+
+/*---------------------------------------------------------------------------------**//**
+* @bsimethod                                    Barry.Bentley                   05/10
++---------------+---------------+---------------+---------------+---------------+------*/
+InstanceSerializationStatus     TranslateStatus (HRESULT status)
+    {
+#if 0
+    struct ErrorMap { HRESULT m_hResult; InstanceSerializationStatus m_ixrStatus; };
+    // I'm not sure what the possible errors are when writing, so this method does pretty much nothing.
+    static ErrorMap s_errorMap[] = 
+        {
+        { WC_E_DECLELEMENT,         INSTANCE_DESERIALIZATION_STATUS_BadElement              },
+        { WC_E_NAME,                INSTANCE_DESERIALIZATION_STATUS_NoElementName           },  
+        { WC_E_ELEMENTMATCH,        INSTANCE_DESERIALIZATION_STATUS_EndElementDoesntMatch   },
+        { WC_E_ENTITYCONTENT,       INSTANCE_DESERIALIZATION_STATUS_BadElement              },      
+        { S_FALSE,                  INSTANCE_DESERIALIZATION_STATUS_XmlFileIncomplete       },
+        };
+    
+    for (int iError=0; iError < _countof (s_errorMap); iError++)
+        {
+        if (status == s_errorMap[iError].m_hResult)
+            return s_errorMap[iError].m_ixrStatus;
+        }
+#endif
+    return INSTANCE_SERIALIZATION_STATUS_XmlWriteError;
+    }
+
+};
+
+/*---------------------------------------------------------------------------------**//**
+* @bsimethod                                    Barry.Bentley                   04/10
++---------------+---------------+---------------+---------------+---------------+------*/
+InstanceDeserializationStatus   IECInstance::ReadXmlFromFile (IECInstancePtr& ecInstance, const wchar_t* fileName, ECInstanceDeserializationContextR context)
+    {
+    InstanceXmlReader reader (context, fileName);
+
+    InstanceDeserializationStatus   status;
+    if (INSTANCE_DESERIALIZATION_STATUS_Success != (status = reader.Init ()))
+        return status;
+
+    return reader.ReadInstance (ecInstance);
+    }
+
+/*---------------------------------------------------------------------------------**//**
+* @bsimethod                                    Carole.MacDonald                05/2010
++---------------+---------------+---------------+---------------+---------------+------*/
+InstanceDeserializationStatus   IECInstance::ReadXmlFromStream (IECInstancePtr& ecInstance, IStreamP stream, ECInstanceDeserializationContextR context)
+    {
+    InstanceXmlReader reader (context, stream);
+
+    InstanceDeserializationStatus   status;
+    if (INSTANCE_DESERIALIZATION_STATUS_Success != (status = reader.Init ()))
+        return status;
+
+    return reader.ReadInstance (ecInstance);
+    }
+
+/*---------------------------------------------------------------------------------**//**
+* @bsimethod                                    Carole.MacDonald                05/2010
++---------------+---------------+---------------+---------------+---------------+------*/
+InstanceDeserializationStatus   IECInstance::ReadXmlFromString (IECInstancePtr& ecInstance, const wchar_t* xmlString, ECInstanceDeserializationContextR context)
+    {
+    CComPtr <IStream> stream;
+    if (S_OK != ::CreateStreamOnHGlobal(NULL,TRUE,&stream))
+        return INSTANCE_DESERIALIZATION_STATUS_CantCreateStream;
+
+    LARGE_INTEGER liPos = {0};
+    if (S_OK != stream->Seek(liPos, STREAM_SEEK_SET, NULL))
+        return INSTANCE_DESERIALIZATION_STATUS_CantCreateStream;
+
+    ULARGE_INTEGER uliSize = { 0 };
+    stream->SetSize(uliSize);
+
+    ULONG bytesWritten;
+    ULONG ulSize = (ULONG) wcslen(xmlString) * sizeof(wchar_t);
+
+    if (S_OK != stream->Write(xmlString, ulSize, &bytesWritten))
+        return INSTANCE_DESERIALIZATION_STATUS_CantCreateStream;
+
+    if (ulSize != bytesWritten)
+        return INSTANCE_DESERIALIZATION_STATUS_CantCreateStream;
+
+    if (S_OK != stream->Seek(liPos, STREAM_SEEK_SET, NULL))
+        return INSTANCE_DESERIALIZATION_STATUS_CantCreateStream;
+
+    InstanceXmlReader reader (context, stream);
+
+    InstanceDeserializationStatus   status;
+    if (INSTANCE_DESERIALIZATION_STATUS_Success != (status = reader.Init ()))
+        return status;
+
+    return reader.ReadInstance (ecInstance);
+    }
+
+/*---------------------------------------------------------------------------------**//**
+* @bsimethod                                    Barry.Bentley                   04/10
++---------------+---------------+---------------+---------------+---------------+------*/
+InstanceSerializationStatus     IECInstance::WriteXmlToFile (const wchar_t* fileName, bool isStandAlone)
+    {
+    InstanceXmlWriter writer (fileName);
+
+    InstanceSerializationStatus   status;
+    if (INSTANCE_SERIALIZATION_STATUS_Success != (status = writer.Init ()))
+        return status;
+
+    return writer.WriteInstance (*this, isStandAlone);
+    }
+
+/*---------------------------------------------------------------------------------**//**
+* @bsimethod                                    Carole.MacDonald                05/2010
++---------------+---------------+---------------+---------------+---------------+------*/
+InstanceSerializationStatus     IECInstance::WriteXmlToStream (IStreamP stream, bool isStandAlone)
+    {
+    InstanceXmlWriter writer (stream);
+
+    InstanceSerializationStatus   status;
+    if (INSTANCE_SERIALIZATION_STATUS_Success != (status = writer.Init ()))
+        return status;
+
+    return writer.WriteInstance (*this, isStandAlone);
+    }
+
+/*---------------------------------------------------------------------------------**//**
+* @bsimethod                                    Carole.MacDonald                06/2010
++---------------+---------------+---------------+---------------+---------------+------*/
+InstanceSerializationStatus     IECInstance::WriteXmlToString (bwstring & ecInstanceXml, bool isStandAlone )
+    {
+    InstanceSerializationStatus   status;
+
+    CComPtr <IStream> stream;
+    if (S_OK != ::CreateStreamOnHGlobal(NULL,TRUE,&stream))
+        return INSTANCE_SERIALIZATION_STATUS_CantCreateStream;
+
+    InstanceXmlWriter writer (stream);
+    if (INSTANCE_SERIALIZATION_STATUS_Success != (status = writer.Init ()))
+        return status;
+
+    if (INSTANCE_SERIALIZATION_STATUS_Success != (status = writer.WriteInstance(*this, isStandAlone)))
+        return status;
+
+    LARGE_INTEGER liPos = {0};
+    STATSTG statstg;
+    
+    ULARGE_INTEGER beginningPos;
+    if (S_OK != stream->Seek(liPos, STREAM_SEEK_SET, &beginningPos))
+        return INSTANCE_SERIALIZATION_STATUS_CantSetStream;
+
+    memset (&statstg, 0, sizeof(statstg));
+    if (S_OK != stream->Stat(&statstg, STATFLAG_NONAME))
+        return INSTANCE_SERIALIZATION_STATUS_CantReadFromStream;
+    
+    wchar_t *xml = (wchar_t *) malloc((statstg.cbSize.LowPart + 1) * sizeof(wchar_t) );
+    ULONG bytesRead;
+    stream->Read(xml, statstg.cbSize.LowPart * sizeof(wchar_t), &bytesRead);
+    xml[bytesRead / sizeof(wchar_t)] = L'\0';
+    ecInstanceXml = xml;
+
+    // There is an invisible UNICODE character in the beginning that messes things up
+    ecInstanceXml = ecInstanceXml.substr(1);
+    free(xml);
+    return INSTANCE_SERIALIZATION_STATUS_Success;
+    }
+
+///////////////////////////////////////////////////////////////////////////////////////////////
+//   IECRelationshipInstance
+///////////////////////////////////////////////////////////////////////////////////////////////
+void          IECRelationshipInstance::SetSource (IECInstanceP instance)
+    {
+    _SetSource (instance);
+    }
+
+/*---------------------------------------------------------------------------------**//**
+* @bsimethod                                    Bill.Steinbock                  08/2010
++---------------+---------------+---------------+---------------+---------------+------*/
+IECInstanceP                    IECRelationshipInstance::GetSource () const
+    {
+    return _GetSource ();
+    }
+
+/*---------------------------------------------------------------------------------**//**
+* @bsimethod                                    Bill.Steinbock                  08/2010
++---------------+---------------+---------------+---------------+---------------+------*/
+void                            IECRelationshipInstance::SetTarget (IECInstanceP instance)
+    {
+    _SetTarget (instance);
+    }
+
+/*---------------------------------------------------------------------------------**//**
+* @bsimethod                                    Bill.Steinbock                  08/2010
++---------------+---------------+---------------+---------------+---------------+------*/
+IECInstanceP                    IECRelationshipInstance::GetTarget () const
+    {
+    return _GetTarget ();
+    }
+
+END_BENTLEY_EC_NAMESPACE
+