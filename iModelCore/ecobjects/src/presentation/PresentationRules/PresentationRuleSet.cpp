--- conflicted
+++ resolved
@@ -1,390 +1,381 @@
-/*--------------------------------------------------------------------------------------+
-|
-|     $Source: src/presentation/PresentationRules/PresentationRuleSet.cpp $
-|
-|   $Copyright: (c) 2015 Bentley Systems, Incorporated. All rights reserved. $
-|
-+--------------------------------------------------------------------------------------*/
-#include "ECObjectsPch.h"
-
-#include "CommonTools.h"
-#include "PresentationRuleXmlConstants.h"
-#include <ECPresentationRules/PresentationRules.h>
-
-USING_NAMESPACE_BENTLEY_EC
-
-/*---------------------------------------------------------------------------------**//**
-* @bsimethod                                    Eligijus.Mauragas               10/2012
-+---------------+---------------+---------------+---------------+---------------+------*/
-PresentationRuleSet::PresentationRuleSet (void)
-    : m_ruleSetId (""), m_supportedSchemas (""), m_isSupplemental (false), m_supplementationPurpose (""), m_versionMajor (1), m_versionMinor (0), m_isSearchEnabled (true),
-      m_extendedData (""), m_searchClasses ("")
-    {
-    }
-
-/*---------------------------------------------------------------------------------**//**
-* @bsimethod                                    Eligijus.Mauragas               10/2012
-+---------------+---------------+---------------+---------------+---------------+------*/
-PresentationRuleSet::PresentationRuleSet
-(
-Utf8StringCR ruleSetId,
-int          versionMajor,
-int          versionMinor,
-bool         isSupplemental,
-Utf8StringCR supplementationPurpose,
-Utf8StringCR supportedSchemas,
-Utf8StringCR preferredImage,
-bool         isSearchEnabled
-) : m_ruleSetId (ruleSetId), m_supportedSchemas (supportedSchemas), m_isSupplemental (isSupplemental), m_supplementationPurpose (supplementationPurpose),
-    m_versionMajor (versionMajor), m_versionMinor (versionMinor), m_preferredImage (preferredImage), m_isSearchEnabled (isSearchEnabled)
-    {
-    }
-
-/*---------------------------------------------------------------------------------**//**
-* @bsimethod                                    Eligijus.Mauragas               10/2012
-+---------------+---------------+---------------+---------------+---------------+------*/
-PresentationRuleSet::~PresentationRuleSet ()
-    {
-    CommonTools::FreePresentationRules (m_rootNodesRules);
-    CommonTools::FreePresentationRules (m_childNodesRules);
-    CommonTools::FreePresentationRules (m_contentRules);
-    CommonTools::FreePresentationRules (m_imageIdRules);
-    CommonTools::FreePresentationRules (m_labelOverrides);
-    CommonTools::FreePresentationRules (m_styleOverrides);
-    CommonTools::FreePresentationRules (m_groupingRules);
-    CommonTools::FreePresentationRules (m_localizationResourceKeyDefinitions);
-    CommonTools::FreePresentationRules (m_userSettings);
-    CommonTools::FreePresentationRules (m_checkBoxRules);
-    CommonTools::FreePresentationRules (m_renameNodeRules);
-    CommonTools::FreePresentationRules (m_sortingRules);
-    }
-
-/*---------------------------------------------------------------------------------**//**
-* @bsimethod                                    Eligijus.Mauragas               10/2012
-+---------------+---------------+---------------+---------------+---------------+------*/
-PresentationRuleSetPtr PresentationRuleSet::CreateInstance
-(
-Utf8StringCR ruleSetId,
-int          versionMajor,
-int          versionMinor,
-bool         isSupplemental,
-Utf8StringCR supplementationPurpose,
-Utf8StringCR supportedSchemas,
-Utf8StringCR preferredImage,
-bool         isSearchEnabled
-)
-    {
-    return new PresentationRuleSet (ruleSetId, versionMajor, versionMinor, isSupplemental, supplementationPurpose, supportedSchemas, preferredImage, isSearchEnabled);
-    }
-
-/*---------------------------------------------------------------------------------**//**
-* @bsimethod                                    Eligijus.Mauragas               10/2012
-+---------------+---------------+---------------+---------------+---------------+------*/
-Utf8String PresentationRuleSet::GetFullRuleSetId (void) const
-    {
-    Utf8Char fullId[255];
-
-    if (GetIsSupplemental ())
-        BeStringUtilities::Snprintf (fullId, "%s_supplemental_%s.%02d.%02d", GetRuleSetId ().c_str(), GetSupplementationPurpose ().c_str(), GetVersionMajor (), GetVersionMinor ());
-    else
-        BeStringUtilities::Snprintf (fullId, "%s.%02d.%02d", GetRuleSetId ().c_str(), GetVersionMajor (), GetVersionMinor ());
-
-    return fullId;
-    }
-
-/*---------------------------------------------------------------------------------**//**
-* @bsimethod                                    Eligijus.Mauragas               10/2012
-+---------------+---------------+---------------+---------------+---------------+------*/
-bool PresentationRuleSet::ReadXml (BeXmlDomR xmlDom)
-    {
-    BeXmlNodeP ruleSetNode;
-    if ( (BEXML_Success != xmlDom.SelectNode (ruleSetNode, "/" PRESENTATION_RULE_SET_XML_NODE_NAME, NULL, BeXmlDom::NODE_BIAS_First)) || (NULL == ruleSetNode) )
-        {
-        LOG.errorv ("Invalid PresentationRuleSetXML: Missing a top-level %s node", PRESENTATION_RULE_SET_XML_NODE_NAME);
-        return false;
-        }
-    
-    //Required:
-    if (BEXML_Success != ruleSetNode->GetAttributeStringValue (m_ruleSetId, PRESENTATION_RULE_SET_XML_ATTRIBUTE_RULESETID))
-        {
-        LOG.errorv ("Invalid PresentationRuleSetXML: %s element must contain a %s attribute", PRESENTATION_RULE_SET_XML_NODE_NAME, PRESENTATION_RULE_SET_XML_ATTRIBUTE_RULESETID);
-        return false;
-        }
-
-    //Optional:
-    if (BEXML_Success != ruleSetNode->GetAttributeStringValue (m_supportedSchemas, COMMON_XML_ATTRIBUTE_SUPPORTEDSCHEMAS))
-        m_supportedSchemas = "";
-
-    if (BEXML_Success != ruleSetNode->GetAttributeBooleanValue (m_isSupplemental, PRESENTATION_RULE_SET_XML_ATTRIBUTE_ISSUPPLEMENTAL))
-        m_isSupplemental = false;
-
-    if (BEXML_Success != ruleSetNode->GetAttributeStringValue (m_supplementationPurpose, PRESENTATION_RULE_SET_XML_ATTRIBUTE_SUPPLEMENTATIONPURPOSE))
-        m_supplementationPurpose = "";
-
-    if (BEXML_Success != ruleSetNode->GetAttributeInt32Value (m_versionMajor, PRESENTATION_RULE_SET_XML_ATTRIBUTE_VERSIONMAJOR))
-        m_versionMajor = 1;
-
-    if (BEXML_Success != ruleSetNode->GetAttributeInt32Value (m_versionMinor, PRESENTATION_RULE_SET_XML_ATTRIBUTE_VERSIONMINOR))
-        m_versionMinor = 0;
-
-    if (BEXML_Success != ruleSetNode->GetAttributeStringValue (m_preferredImage, PRESENTATION_RULE_SET_XML_ATTRIBUTE_PREFERREDIMAGE))
-        m_preferredImage = "";
-
-    if (BEXML_Success != ruleSetNode->GetAttributeBooleanValue (m_isSearchEnabled, PRESENTATION_RULE_SET_XML_ATTRIBUTE_ISSEARCHENABLED))
-        m_isSearchEnabled = true;
-
-    if (BEXML_Success != ruleSetNode->GetAttributeStringValue (m_searchClasses, PRESENTATION_RULE_SET_XML_ATTRIBUTE_SEARCHCLASSES))
-        m_searchClasses = "";
-
-    if (BEXML_Success != ruleSetNode->GetAttributeStringValue (m_extendedData, PRESENTATION_RULE_SET_XML_ATTRIBUTE_EXTENDEDDATA))
-        m_extendedData = "";
-
-    CommonTools::LoadRulesFromXmlNode <RootNodeRule,      RootNodeRuleList>      (ruleSetNode, m_rootNodesRules,   ROOT_NODE_RULE_XML_NODE_NAME);
-    CommonTools::LoadRulesFromXmlNode <ChildNodeRule,     ChildNodeRuleList>     (ruleSetNode, m_childNodesRules,  CHILD_NODE_RULE_XML_NODE_NAME);
-    CommonTools::LoadRulesFromXmlNode <ContentRule,       ContentRuleList>       (ruleSetNode, m_contentRules,     CONTENT_RULE_XML_NODE_NAME);
-    CommonTools::LoadRulesFromXmlNode <ImageIdOverride,   ImageIdOverrideList>   (ruleSetNode, m_imageIdRules,     IMAGE_ID_OVERRIDE_XML_NODE_NAME);
-    CommonTools::LoadRulesFromXmlNode <LabelOverride,     LabelOverrideList>     (ruleSetNode, m_labelOverrides,   LABEL_OVERRIDE_XML_NODE_NAME);
-    CommonTools::LoadRulesFromXmlNode <StyleOverride,     StyleOverrideList>     (ruleSetNode, m_styleOverrides,   STYLE_OVERRIDE_XML_NODE_NAME);
-    CommonTools::LoadRulesFromXmlNode <GroupingRule,      GroupingRuleList>      (ruleSetNode, m_groupingRules,    GROUPING_RULE_XML_NODE_NAME);
-    CommonTools::LoadRulesFromXmlNode <LocalizationResourceKeyDefinition, LocalizationResourceKeyDefinitionList> (ruleSetNode, m_localizationResourceKeyDefinitions, LOCALIZATION_DEFINITION_XML_NODE_NAME);
-    CommonTools::LoadRulesFromXmlNode <UserSettingsGroup, UserSettingsGroupList> (ruleSetNode, m_userSettings,     USER_SETTINGS_XML_NODE_NAME);
-    CommonTools::LoadRulesFromXmlNode <CheckBoxRule,      CheckBoxRuleList>      (ruleSetNode, m_checkBoxRules,    CHECKBOX_RULE_XML_NODE_NAME);
-    CommonTools::LoadRulesFromXmlNode <RenameNodeRule,    RenameNodeRuleList>    (ruleSetNode, m_renameNodeRules,  RENAMENODE_RULE_XML_NODE_NAME);
-    CommonTools::LoadRulesFromXmlNode <SortingRule,       SortingRuleList>       (ruleSetNode, m_sortingRules,     SORTING_RULE_XML_NODE_NAME);
-
-    return true;
-    }
-
-/*---------------------------------------------------------------------------------**//**
-* @bsimethod                                    Eligijus.Mauragas               10/2012
-+---------------+---------------+---------------+---------------+---------------+------*/
-void PresentationRuleSet::WriteXml (BeXmlDomR xmlDom)
-    {
-    BeXmlNodeP ruleSetNode = xmlDom.AddNewElement (PRESENTATION_RULE_SET_XML_NODE_NAME, NULL, NULL);
-
-    ruleSetNode->AddAttributeStringValue  (PRESENTATION_RULE_SET_XML_ATTRIBUTE_RULESETID,              m_ruleSetId.c_str ());
-    ruleSetNode->AddAttributeStringValue  (COMMON_XML_ATTRIBUTE_SUPPORTEDSCHEMAS,                      m_supportedSchemas.c_str ());
-    ruleSetNode->AddAttributeBooleanValue (PRESENTATION_RULE_SET_XML_ATTRIBUTE_ISSUPPLEMENTAL,         m_isSupplemental);
-    ruleSetNode->AddAttributeStringValue  (PRESENTATION_RULE_SET_XML_ATTRIBUTE_SUPPLEMENTATIONPURPOSE, m_supplementationPurpose.c_str ());
-    ruleSetNode->AddAttributeInt32Value   (PRESENTATION_RULE_SET_XML_ATTRIBUTE_VERSIONMAJOR,           m_versionMajor);
-    ruleSetNode->AddAttributeInt32Value   (PRESENTATION_RULE_SET_XML_ATTRIBUTE_VERSIONMINOR,           m_versionMinor);
-    ruleSetNode->AddAttributeStringValue  (PRESENTATION_RULE_SET_XML_ATTRIBUTE_PREFERREDIMAGE,         m_preferredImage.c_str ());
-    ruleSetNode->AddAttributeBooleanValue (PRESENTATION_RULE_SET_XML_ATTRIBUTE_ISSEARCHENABLED,        m_isSearchEnabled);
-    ruleSetNode->AddAttributeStringValue  (PRESENTATION_RULE_SET_XML_ATTRIBUTE_SEARCHCLASSES,          m_searchClasses.c_str ());
-    ruleSetNode->AddAttributeStringValue  (PRESENTATION_RULE_SET_XML_ATTRIBUTE_EXTENDEDDATA,           m_extendedData.c_str ());
-
-    CommonTools::WriteRulesToXmlNode<RootNodeRule,      RootNodeRuleList>      (ruleSetNode, m_rootNodesRules);
-    CommonTools::WriteRulesToXmlNode<ChildNodeRule,     ChildNodeRuleList>     (ruleSetNode, m_childNodesRules);
-    CommonTools::WriteRulesToXmlNode<ContentRule,       ContentRuleList>       (ruleSetNode, m_contentRules);
-    CommonTools::WriteRulesToXmlNode<ImageIdOverride,   ImageIdOverrideList>   (ruleSetNode, m_imageIdRules);
-    CommonTools::WriteRulesToXmlNode<LabelOverride,     LabelOverrideList>     (ruleSetNode, m_labelOverrides);
-    CommonTools::WriteRulesToXmlNode<StyleOverride,     StyleOverrideList>     (ruleSetNode, m_styleOverrides);
-    CommonTools::WriteRulesToXmlNode<GroupingRule,      GroupingRuleList>      (ruleSetNode, m_groupingRules);
-    CommonTools::WriteRulesToXmlNode<LocalizationResourceKeyDefinition, LocalizationResourceKeyDefinitionList> (ruleSetNode, m_localizationResourceKeyDefinitions);
-    CommonTools::WriteRulesToXmlNode<UserSettingsGroup, UserSettingsGroupList> (ruleSetNode, m_userSettings);
-    CommonTools::WriteRulesToXmlNode<CheckBoxRule,      CheckBoxRuleList>      (ruleSetNode, m_checkBoxRules);
-    CommonTools::WriteRulesToXmlNode<RenameNodeRule,    RenameNodeRuleList>    (ruleSetNode, m_renameNodeRules);
-    CommonTools::WriteRulesToXmlNode<SortingRule,       SortingRuleList>       (ruleSetNode, m_sortingRules);
-    }
-
-/*---------------------------------------------------------------------------------**//**
-* @bsimethod                                    Eligijus.Mauragas               10/2012
-+---------------+---------------+---------------+---------------+---------------+------*/
-PresentationRuleSetPtr PresentationRuleSet::ReadFromXmlString (Utf8CP xmlString)
-    {
-    LOG.debugv ("About to read PrsentationRuleSet from string.");
-
-    BeXmlStatus xmlStatus;
-<<<<<<< HEAD
-    size_t stringSize = strlen (xmlString) * sizeof(Utf8Char);
-    BeXmlDomPtr xmlDom = BeXmlDom::CreateAndReadFromString (xmlStatus, xmlString, stringSize / sizeof (Utf8Char));
-=======
-    size_t stringSize = strlen (xmlString) * sizeof(char);
-    BeXmlDomPtr xmlDom = BeXmlDom::CreateAndReadFromString (xmlStatus, xmlString, stringSize / sizeof (char));
->>>>>>> 9f3f0011
-    
-    if (BEXML_Success != xmlStatus)
-        {
-        LOG.errorv ("Failed to load PresentationRuleSet from xml string.");
-        return NULL;
-        }
-    
-    PresentationRuleSetPtr ruleSet = new PresentationRuleSet ();
-    if (ruleSet->ReadXml (*xmlDom.get ()))
-        return ruleSet;
-
-    LOG.errorv ("Failed to load PresentationRuleSet from xml string.");
-    return NULL;
-    }
-
-/*---------------------------------------------------------------------------------**//**
-* @bsimethod                                    Eligijus.Mauragas               10/2012
-+---------------+---------------+---------------+---------------+---------------+------*/
-PresentationRuleSetPtr PresentationRuleSet::ReadFromXmlFile (WCharCP xmlFilePath)
-    {
-    LOG.debugv (L"About to read PrsentationRuleSet from file: fileName='%ls'", xmlFilePath);
-        
-    BeXmlStatus xmlStatus;
-    BeXmlDomPtr xmlDom = BeXmlDom::CreateAndReadFromFile (xmlStatus, xmlFilePath);
-    if (xmlStatus != BEXML_Success || !xmlDom.IsValid ())
-        {
-        LOG.errorv (L"Failed to load PresentationRuleSet from file: fileName='%ls'", xmlFilePath);
-        return NULL;
-        }
-    
-    PresentationRuleSetPtr ruleSet = new PresentationRuleSet ();
-    if (ruleSet->ReadXml (*xmlDom.get ()))
-        return ruleSet;
-
-    LOG.errorv (L"Failed to load PresentationRuleSet from file: fileName='%ls'", xmlFilePath);
-    return NULL;
-    }
-
-/*---------------------------------------------------------------------------------**//**
-* @bsimethod                                    Eligijus.Mauragas               10/2012
-+---------------+---------------+---------------+---------------+---------------+------*/
-Utf8String PresentationRuleSet::WriteToXmlString ()
-    {
-    BeXmlDomPtr xmlDom = BeXmlDom::CreateEmpty ();        
-    WriteXml (*xmlDom.get());
-
-<<<<<<< HEAD
-    Utf8String presentationRuleSetXml = "";
-=======
-    Utf8String presentationRuleSetXml;
->>>>>>> 9f3f0011
-    xmlDom->ToString (presentationRuleSetXml, BeXmlDom::TO_STRING_OPTION_Default);
-
-    return presentationRuleSetXml;
-    }
-
-/*---------------------------------------------------------------------------------**//**
-* @bsimethod                                    Eligijus.Mauragas               10/2012
-+---------------+---------------+---------------+---------------+---------------+------*/
-bool PresentationRuleSet::WriteToXmlFile (WCharCP xmlFilePath)
-    {
-    BeXmlDomPtr xmlDom = BeXmlDom::CreateEmpty();        
-    WriteXml (*xmlDom.get());
-
-    return BEXML_Success == xmlDom->ToFile(xmlFilePath, (BeXmlDom::ToStringOption)(BeXmlDom::TO_STRING_OPTION_Indent | BeXmlDom::TO_STRING_OPTION_Formatted), BeXmlDom::FILE_ENCODING_Utf8);
-    }
-
-/*---------------------------------------------------------------------------------**//**
-* @bsimethod                                    Eligijus.Mauragas               10/2012
-+---------------+---------------+---------------+---------------+---------------+------*/
-Utf8StringCR           PresentationRuleSet::GetRuleSetId (void) const         { return m_ruleSetId;        }
-
-/*---------------------------------------------------------------------------------**//**
-* @bsimethod                                    Eligijus.Mauragas               10/2012
-+---------------+---------------+---------------+---------------+---------------+------*/
-int                    PresentationRuleSet::GetVersionMajor (void) const      { return m_versionMajor;     }
-
-/*---------------------------------------------------------------------------------**//**
-* @bsimethod                                    Eligijus.Mauragas               10/2012
-+---------------+---------------+---------------+---------------+---------------+------*/
-int                    PresentationRuleSet::GetVersionMinor (void) const      { return m_versionMinor;     }
-
-/*---------------------------------------------------------------------------------**//**
-* @bsimethod                                    Eligijus.Mauragas               10/2012
-+---------------+---------------+---------------+---------------+---------------+------*/
-bool                   PresentationRuleSet::GetIsSupplemental (void) const    { return m_isSupplemental;   }
-
-/*---------------------------------------------------------------------------------**//**
-* @bsimethod                                    Eligijus.Mauragas               10/2012
-+---------------+---------------+---------------+---------------+---------------+------*/
-Utf8StringCR           PresentationRuleSet::GetSupplementationPurpose (void) const { return m_supplementationPurpose; }
-
-/*---------------------------------------------------------------------------------**//**
-* @bsimethod                                    Eligijus.Mauragas               10/2012
-+---------------+---------------+---------------+---------------+---------------+------*/
-Utf8StringCR           PresentationRuleSet::GetSupportedSchemas (void) const  { return m_supportedSchemas; }
-
-/*---------------------------------------------------------------------------------**//**
-* @bsimethod                                    Eligijus.Mauragas               10/2012
-+---------------+---------------+---------------+---------------+---------------+------*/
-Utf8StringCR           PresentationRuleSet::GetPreferredImage (void) const    { return m_preferredImage;   }
-
-/*---------------------------------------------------------------------------------**//**
-* @bsimethod                                    Eligijus.Mauragas               10/2012
-+---------------+---------------+---------------+---------------+---------------+------*/
-bool                   PresentationRuleSet::GetIsSearchEnabled (void) const   { return m_isSearchEnabled;  }
-
-/*---------------------------------------------------------------------------------**//**
-* @bsimethod                                    Andrius.Zonys                   11/2013
-+---------------+---------------+---------------+---------------+---------------+------*/
-Utf8StringCR           PresentationRuleSet::GetSearchClasses (void) const     { return m_searchClasses;    }
-
-/*---------------------------------------------------------------------------------**//**
-* @bsimethod                                    Andrius.Zonys                   11/2013
-+---------------+---------------+---------------+---------------+---------------+------*/
-void                   PresentationRuleSet::SetSearchClasses (Utf8StringCR searchClasses) { m_searchClasses = searchClasses; }
-
-/*---------------------------------------------------------------------------------**//**
-* @bsimethod                                    Andrius.Zonys                   08/2013
-+---------------+---------------+---------------+---------------+---------------+------*/
-Utf8StringCR           PresentationRuleSet::GetExtendedData (void) const      { return m_extendedData;     }
-
-/*---------------------------------------------------------------------------------**//**
-* @bsimethod                                    Andrius.Zonys                   08/2013
-+---------------+---------------+---------------+---------------+---------------+------*/
-void                   PresentationRuleSet::SetExtendedData (Utf8StringCR extendedData) { m_extendedData = extendedData; }
-
-/*---------------------------------------------------------------------------------**//**
-* @bsimethod                                    Eligijus.Mauragas               10/2012
-+---------------+---------------+---------------+---------------+---------------+------*/
-RootNodeRuleList&      PresentationRuleSet::GetRootNodesRules (void)          { return m_rootNodesRules;   }
-
-/*---------------------------------------------------------------------------------**//**
-* @bsimethod                                    Eligijus.Mauragas               10/2012
-+---------------+---------------+---------------+---------------+---------------+------*/
-ChildNodeRuleList&     PresentationRuleSet::GetChildNodesRules (void)         { return m_childNodesRules;  }
-
-/*---------------------------------------------------------------------------------**//**
-* @bsimethod                                    Eligijus.Mauragas               10/2012
-+---------------+---------------+---------------+---------------+---------------+------*/
-ContentRuleList&       PresentationRuleSet::GetContentRules (void)            { return m_contentRules;     }
-
-/*---------------------------------------------------------------------------------**//**
-* @bsimethod                                    Eligijus.Mauragas               10/2012
-+---------------+---------------+---------------+---------------+---------------+------*/
-ImageIdOverrideList&   PresentationRuleSet::GetImageIdOverrides (void)        { return m_imageIdRules;     }
-
-/*---------------------------------------------------------------------------------**//**
-* @bsimethod                                    Eligijus.Mauragas               10/2012
-+---------------+---------------+---------------+---------------+---------------+------*/
-LabelOverrideList&     PresentationRuleSet::GetLabelOverrides (void)          { return m_labelOverrides;   }
-
-/*---------------------------------------------------------------------------------**//**
-* @bsimethod                                    Eligijus.Mauragas               10/2012
-+---------------+---------------+---------------+---------------+---------------+------*/
-StyleOverrideList&     PresentationRuleSet::GetStyleOverrides (void)          { return m_styleOverrides;   }
-
-/*---------------------------------------------------------------------------------**//**
-* @bsimethod                                    Eligijus.Mauragas               10/2012
-+---------------+---------------+---------------+---------------+---------------+------*/
-GroupingRuleList&      PresentationRuleSet::GetGroupingRules (void)           { return m_groupingRules;    }
-
-/*---------------------------------------------------------------------------------**//**
-* @bsimethod                                    Eligijus.Mauragas               10/2012
-+---------------+---------------+---------------+---------------+---------------+------*/
-LocalizationResourceKeyDefinitionList&  PresentationRuleSet::GetLocalizationResourceKeyDefinitions (void) { return m_localizationResourceKeyDefinitions; }
-
-/*---------------------------------------------------------------------------------**//**
-* @bsimethod                                    Eligijus.Mauragas               10/2012
-+---------------+---------------+---------------+---------------+---------------+------*/
-UserSettingsGroupList& PresentationRuleSet::GetUserSettings (void)            { return m_userSettings;     }
-
-/*---------------------------------------------------------------------------------**//**
-* @bsimethod                                    Eligijus.Mauragas               10/2012
-+---------------+---------------+---------------+---------------+---------------+------*/
-CheckBoxRuleList&      PresentationRuleSet::GetCheckBoxRules (void)           { return m_checkBoxRules;    }
-
-/*---------------------------------------------------------------------------------**//**
-* @bsimethod                                    Eligijus.Mauragas               10/2012
-+---------------+---------------+---------------+---------------+---------------+------*/
-RenameNodeRuleList&    PresentationRuleSet::GetRenameNodeRules (void)         { return m_renameNodeRules;  }
-
-/*---------------------------------------------------------------------------------**//**
-* @bsimethod                                    Eligijus.Mauragas               10/2012
-+---------------+---------------+---------------+---------------+---------------+------*/
-SortingRuleList&       PresentationRuleSet::GetSortingRules (void)            { return m_sortingRules;     }
+/*--------------------------------------------------------------------------------------+
+|
+|     $Source: src/presentation/PresentationRules/PresentationRuleSet.cpp $
+|
+|   $Copyright: (c) 2015 Bentley Systems, Incorporated. All rights reserved. $
+|
++--------------------------------------------------------------------------------------*/
+#include "ECObjectsPch.h"
+
+#include "CommonTools.h"
+#include "PresentationRuleXmlConstants.h"
+#include <ECPresentationRules/PresentationRules.h>
+
+USING_NAMESPACE_BENTLEY_EC
+
+/*---------------------------------------------------------------------------------**//**
+* @bsimethod                                    Eligijus.Mauragas               10/2012
++---------------+---------------+---------------+---------------+---------------+------*/
+PresentationRuleSet::PresentationRuleSet (void)
+    : m_ruleSetId (""), m_supportedSchemas (""), m_isSupplemental (false), m_supplementationPurpose (""), m_versionMajor (1), m_versionMinor (0), m_isSearchEnabled (true),
+      m_extendedData (""), m_searchClasses ("")
+    {
+    }
+
+/*---------------------------------------------------------------------------------**//**
+* @bsimethod                                    Eligijus.Mauragas               10/2012
++---------------+---------------+---------------+---------------+---------------+------*/
+PresentationRuleSet::PresentationRuleSet
+(
+Utf8StringCR ruleSetId,
+int          versionMajor,
+int          versionMinor,
+bool         isSupplemental,
+Utf8StringCR supplementationPurpose,
+Utf8StringCR supportedSchemas,
+Utf8StringCR preferredImage,
+bool         isSearchEnabled
+) : m_ruleSetId (ruleSetId), m_supportedSchemas (supportedSchemas), m_isSupplemental (isSupplemental), m_supplementationPurpose (supplementationPurpose),
+    m_versionMajor (versionMajor), m_versionMinor (versionMinor), m_preferredImage (preferredImage), m_isSearchEnabled (isSearchEnabled)
+    {
+    }
+
+/*---------------------------------------------------------------------------------**//**
+* @bsimethod                                    Eligijus.Mauragas               10/2012
++---------------+---------------+---------------+---------------+---------------+------*/
+PresentationRuleSet::~PresentationRuleSet ()
+    {
+    CommonTools::FreePresentationRules (m_rootNodesRules);
+    CommonTools::FreePresentationRules (m_childNodesRules);
+    CommonTools::FreePresentationRules (m_contentRules);
+    CommonTools::FreePresentationRules (m_imageIdRules);
+    CommonTools::FreePresentationRules (m_labelOverrides);
+    CommonTools::FreePresentationRules (m_styleOverrides);
+    CommonTools::FreePresentationRules (m_groupingRules);
+    CommonTools::FreePresentationRules (m_localizationResourceKeyDefinitions);
+    CommonTools::FreePresentationRules (m_userSettings);
+    CommonTools::FreePresentationRules (m_checkBoxRules);
+    CommonTools::FreePresentationRules (m_renameNodeRules);
+    CommonTools::FreePresentationRules (m_sortingRules);
+    }
+
+/*---------------------------------------------------------------------------------**//**
+* @bsimethod                                    Eligijus.Mauragas               10/2012
++---------------+---------------+---------------+---------------+---------------+------*/
+PresentationRuleSetPtr PresentationRuleSet::CreateInstance
+(
+Utf8StringCR ruleSetId,
+int          versionMajor,
+int          versionMinor,
+bool         isSupplemental,
+Utf8StringCR supplementationPurpose,
+Utf8StringCR supportedSchemas,
+Utf8StringCR preferredImage,
+bool         isSearchEnabled
+)
+    {
+    return new PresentationRuleSet (ruleSetId, versionMajor, versionMinor, isSupplemental, supplementationPurpose, supportedSchemas, preferredImage, isSearchEnabled);
+    }
+
+/*---------------------------------------------------------------------------------**//**
+* @bsimethod                                    Eligijus.Mauragas               10/2012
++---------------+---------------+---------------+---------------+---------------+------*/
+Utf8String PresentationRuleSet::GetFullRuleSetId (void) const
+    {
+    Utf8Char fullId[255];
+
+    if (GetIsSupplemental ())
+        BeStringUtilities::Snprintf (fullId, "%s_supplemental_%s.%02d.%02d", GetRuleSetId ().c_str(), GetSupplementationPurpose ().c_str(), GetVersionMajor (), GetVersionMinor ());
+    else
+        BeStringUtilities::Snprintf (fullId, "%s.%02d.%02d", GetRuleSetId ().c_str(), GetVersionMajor (), GetVersionMinor ());
+
+    return fullId;
+    }
+
+/*---------------------------------------------------------------------------------**//**
+* @bsimethod                                    Eligijus.Mauragas               10/2012
++---------------+---------------+---------------+---------------+---------------+------*/
+bool PresentationRuleSet::ReadXml (BeXmlDomR xmlDom)
+    {
+    BeXmlNodeP ruleSetNode;
+    if ( (BEXML_Success != xmlDom.SelectNode (ruleSetNode, "/" PRESENTATION_RULE_SET_XML_NODE_NAME, NULL, BeXmlDom::NODE_BIAS_First)) || (NULL == ruleSetNode) )
+        {
+        LOG.errorv ("Invalid PresentationRuleSetXML: Missing a top-level %s node", PRESENTATION_RULE_SET_XML_NODE_NAME);
+        return false;
+        }
+    
+    //Required:
+    if (BEXML_Success != ruleSetNode->GetAttributeStringValue (m_ruleSetId, PRESENTATION_RULE_SET_XML_ATTRIBUTE_RULESETID))
+        {
+        LOG.errorv ("Invalid PresentationRuleSetXML: %s element must contain a %s attribute", PRESENTATION_RULE_SET_XML_NODE_NAME, PRESENTATION_RULE_SET_XML_ATTRIBUTE_RULESETID);
+        return false;
+        }
+
+    //Optional:
+    if (BEXML_Success != ruleSetNode->GetAttributeStringValue (m_supportedSchemas, COMMON_XML_ATTRIBUTE_SUPPORTEDSCHEMAS))
+        m_supportedSchemas = "";
+
+    if (BEXML_Success != ruleSetNode->GetAttributeBooleanValue (m_isSupplemental, PRESENTATION_RULE_SET_XML_ATTRIBUTE_ISSUPPLEMENTAL))
+        m_isSupplemental = false;
+
+    if (BEXML_Success != ruleSetNode->GetAttributeStringValue (m_supplementationPurpose, PRESENTATION_RULE_SET_XML_ATTRIBUTE_SUPPLEMENTATIONPURPOSE))
+        m_supplementationPurpose = "";
+
+    if (BEXML_Success != ruleSetNode->GetAttributeInt32Value (m_versionMajor, PRESENTATION_RULE_SET_XML_ATTRIBUTE_VERSIONMAJOR))
+        m_versionMajor = 1;
+
+    if (BEXML_Success != ruleSetNode->GetAttributeInt32Value (m_versionMinor, PRESENTATION_RULE_SET_XML_ATTRIBUTE_VERSIONMINOR))
+        m_versionMinor = 0;
+
+    if (BEXML_Success != ruleSetNode->GetAttributeStringValue (m_preferredImage, PRESENTATION_RULE_SET_XML_ATTRIBUTE_PREFERREDIMAGE))
+        m_preferredImage = "";
+
+    if (BEXML_Success != ruleSetNode->GetAttributeBooleanValue (m_isSearchEnabled, PRESENTATION_RULE_SET_XML_ATTRIBUTE_ISSEARCHENABLED))
+        m_isSearchEnabled = true;
+
+    if (BEXML_Success != ruleSetNode->GetAttributeStringValue (m_searchClasses, PRESENTATION_RULE_SET_XML_ATTRIBUTE_SEARCHCLASSES))
+        m_searchClasses = "";
+
+    if (BEXML_Success != ruleSetNode->GetAttributeStringValue (m_extendedData, PRESENTATION_RULE_SET_XML_ATTRIBUTE_EXTENDEDDATA))
+        m_extendedData = "";
+
+    CommonTools::LoadRulesFromXmlNode <RootNodeRule,      RootNodeRuleList>      (ruleSetNode, m_rootNodesRules,   ROOT_NODE_RULE_XML_NODE_NAME);
+    CommonTools::LoadRulesFromXmlNode <ChildNodeRule,     ChildNodeRuleList>     (ruleSetNode, m_childNodesRules,  CHILD_NODE_RULE_XML_NODE_NAME);
+    CommonTools::LoadRulesFromXmlNode <ContentRule,       ContentRuleList>       (ruleSetNode, m_contentRules,     CONTENT_RULE_XML_NODE_NAME);
+    CommonTools::LoadRulesFromXmlNode <ImageIdOverride,   ImageIdOverrideList>   (ruleSetNode, m_imageIdRules,     IMAGE_ID_OVERRIDE_XML_NODE_NAME);
+    CommonTools::LoadRulesFromXmlNode <LabelOverride,     LabelOverrideList>     (ruleSetNode, m_labelOverrides,   LABEL_OVERRIDE_XML_NODE_NAME);
+    CommonTools::LoadRulesFromXmlNode <StyleOverride,     StyleOverrideList>     (ruleSetNode, m_styleOverrides,   STYLE_OVERRIDE_XML_NODE_NAME);
+    CommonTools::LoadRulesFromXmlNode <GroupingRule,      GroupingRuleList>      (ruleSetNode, m_groupingRules,    GROUPING_RULE_XML_NODE_NAME);
+    CommonTools::LoadRulesFromXmlNode <LocalizationResourceKeyDefinition, LocalizationResourceKeyDefinitionList> (ruleSetNode, m_localizationResourceKeyDefinitions, LOCALIZATION_DEFINITION_XML_NODE_NAME);
+    CommonTools::LoadRulesFromXmlNode <UserSettingsGroup, UserSettingsGroupList> (ruleSetNode, m_userSettings,     USER_SETTINGS_XML_NODE_NAME);
+    CommonTools::LoadRulesFromXmlNode <CheckBoxRule,      CheckBoxRuleList>      (ruleSetNode, m_checkBoxRules,    CHECKBOX_RULE_XML_NODE_NAME);
+    CommonTools::LoadRulesFromXmlNode <RenameNodeRule,    RenameNodeRuleList>    (ruleSetNode, m_renameNodeRules,  RENAMENODE_RULE_XML_NODE_NAME);
+    CommonTools::LoadRulesFromXmlNode <SortingRule,       SortingRuleList>       (ruleSetNode, m_sortingRules,     SORTING_RULE_XML_NODE_NAME);
+
+    return true;
+    }
+
+/*---------------------------------------------------------------------------------**//**
+* @bsimethod                                    Eligijus.Mauragas               10/2012
++---------------+---------------+---------------+---------------+---------------+------*/
+void PresentationRuleSet::WriteXml (BeXmlDomR xmlDom)
+    {
+    BeXmlNodeP ruleSetNode = xmlDom.AddNewElement (PRESENTATION_RULE_SET_XML_NODE_NAME, NULL, NULL);
+
+    ruleSetNode->AddAttributeStringValue  (PRESENTATION_RULE_SET_XML_ATTRIBUTE_RULESETID,              m_ruleSetId.c_str ());
+    ruleSetNode->AddAttributeStringValue  (COMMON_XML_ATTRIBUTE_SUPPORTEDSCHEMAS,                      m_supportedSchemas.c_str ());
+    ruleSetNode->AddAttributeBooleanValue (PRESENTATION_RULE_SET_XML_ATTRIBUTE_ISSUPPLEMENTAL,         m_isSupplemental);
+    ruleSetNode->AddAttributeStringValue  (PRESENTATION_RULE_SET_XML_ATTRIBUTE_SUPPLEMENTATIONPURPOSE, m_supplementationPurpose.c_str ());
+    ruleSetNode->AddAttributeInt32Value   (PRESENTATION_RULE_SET_XML_ATTRIBUTE_VERSIONMAJOR,           m_versionMajor);
+    ruleSetNode->AddAttributeInt32Value   (PRESENTATION_RULE_SET_XML_ATTRIBUTE_VERSIONMINOR,           m_versionMinor);
+    ruleSetNode->AddAttributeStringValue  (PRESENTATION_RULE_SET_XML_ATTRIBUTE_PREFERREDIMAGE,         m_preferredImage.c_str ());
+    ruleSetNode->AddAttributeBooleanValue (PRESENTATION_RULE_SET_XML_ATTRIBUTE_ISSEARCHENABLED,        m_isSearchEnabled);
+    ruleSetNode->AddAttributeStringValue  (PRESENTATION_RULE_SET_XML_ATTRIBUTE_SEARCHCLASSES,          m_searchClasses.c_str ());
+    ruleSetNode->AddAttributeStringValue  (PRESENTATION_RULE_SET_XML_ATTRIBUTE_EXTENDEDDATA,           m_extendedData.c_str ());
+
+    CommonTools::WriteRulesToXmlNode<RootNodeRule,      RootNodeRuleList>      (ruleSetNode, m_rootNodesRules);
+    CommonTools::WriteRulesToXmlNode<ChildNodeRule,     ChildNodeRuleList>     (ruleSetNode, m_childNodesRules);
+    CommonTools::WriteRulesToXmlNode<ContentRule,       ContentRuleList>       (ruleSetNode, m_contentRules);
+    CommonTools::WriteRulesToXmlNode<ImageIdOverride,   ImageIdOverrideList>   (ruleSetNode, m_imageIdRules);
+    CommonTools::WriteRulesToXmlNode<LabelOverride,     LabelOverrideList>     (ruleSetNode, m_labelOverrides);
+    CommonTools::WriteRulesToXmlNode<StyleOverride,     StyleOverrideList>     (ruleSetNode, m_styleOverrides);
+    CommonTools::WriteRulesToXmlNode<GroupingRule,      GroupingRuleList>      (ruleSetNode, m_groupingRules);
+    CommonTools::WriteRulesToXmlNode<LocalizationResourceKeyDefinition, LocalizationResourceKeyDefinitionList> (ruleSetNode, m_localizationResourceKeyDefinitions);
+    CommonTools::WriteRulesToXmlNode<UserSettingsGroup, UserSettingsGroupList> (ruleSetNode, m_userSettings);
+    CommonTools::WriteRulesToXmlNode<CheckBoxRule,      CheckBoxRuleList>      (ruleSetNode, m_checkBoxRules);
+    CommonTools::WriteRulesToXmlNode<RenameNodeRule,    RenameNodeRuleList>    (ruleSetNode, m_renameNodeRules);
+    CommonTools::WriteRulesToXmlNode<SortingRule,       SortingRuleList>       (ruleSetNode, m_sortingRules);
+    }
+
+/*---------------------------------------------------------------------------------**//**
+* @bsimethod                                    Eligijus.Mauragas               10/2012
++---------------+---------------+---------------+---------------+---------------+------*/
+PresentationRuleSetPtr PresentationRuleSet::ReadFromXmlString (Utf8CP xmlString)
+    {
+    LOG.debugv ("About to read PrsentationRuleSet from string.");
+
+    BeXmlStatus xmlStatus;
+    size_t stringSize = strlen (xmlString) * sizeof(Utf8Char);
+    BeXmlDomPtr xmlDom = BeXmlDom::CreateAndReadFromString (xmlStatus, xmlString, stringSize / sizeof (Utf8Char));
+    
+    if (BEXML_Success != xmlStatus)
+        {
+        LOG.errorv ("Failed to load PresentationRuleSet from xml string.");
+        return NULL;
+        }
+    
+    PresentationRuleSetPtr ruleSet = new PresentationRuleSet ();
+    if (ruleSet->ReadXml (*xmlDom.get ()))
+        return ruleSet;
+
+    LOG.errorv ("Failed to load PresentationRuleSet from xml string.");
+    return NULL;
+    }
+
+/*---------------------------------------------------------------------------------**//**
+* @bsimethod                                    Eligijus.Mauragas               10/2012
++---------------+---------------+---------------+---------------+---------------+------*/
+PresentationRuleSetPtr PresentationRuleSet::ReadFromXmlFile (WCharCP xmlFilePath)
+    {
+    LOG.debugv (L"About to read PrsentationRuleSet from file: fileName='%ls'", xmlFilePath);
+        
+    BeXmlStatus xmlStatus;
+    BeXmlDomPtr xmlDom = BeXmlDom::CreateAndReadFromFile (xmlStatus, xmlFilePath);
+    if (xmlStatus != BEXML_Success || !xmlDom.IsValid ())
+        {
+        LOG.errorv (L"Failed to load PresentationRuleSet from file: fileName='%ls'", xmlFilePath);
+        return NULL;
+        }
+    
+    PresentationRuleSetPtr ruleSet = new PresentationRuleSet ();
+    if (ruleSet->ReadXml (*xmlDom.get ()))
+        return ruleSet;
+
+    LOG.errorv (L"Failed to load PresentationRuleSet from file: fileName='%ls'", xmlFilePath);
+    return NULL;
+    }
+
+/*---------------------------------------------------------------------------------**//**
+* @bsimethod                                    Eligijus.Mauragas               10/2012
++---------------+---------------+---------------+---------------+---------------+------*/
+Utf8String PresentationRuleSet::WriteToXmlString ()
+    {
+    BeXmlDomPtr xmlDom = BeXmlDom::CreateEmpty ();        
+    WriteXml (*xmlDom.get());
+
+    Utf8String presentationRuleSetXml;
+    xmlDom->ToString (presentationRuleSetXml, BeXmlDom::TO_STRING_OPTION_Default);
+
+    return presentationRuleSetXml;
+    }
+
+/*---------------------------------------------------------------------------------**//**
+* @bsimethod                                    Eligijus.Mauragas               10/2012
++---------------+---------------+---------------+---------------+---------------+------*/
+bool PresentationRuleSet::WriteToXmlFile (WCharCP xmlFilePath)
+    {
+    BeXmlDomPtr xmlDom = BeXmlDom::CreateEmpty();        
+    WriteXml (*xmlDom.get());
+
+    return BEXML_Success == xmlDom->ToFile(xmlFilePath, (BeXmlDom::ToStringOption)(BeXmlDom::TO_STRING_OPTION_Indent | BeXmlDom::TO_STRING_OPTION_Formatted), BeXmlDom::FILE_ENCODING_Utf8);
+    }
+
+/*---------------------------------------------------------------------------------**//**
+* @bsimethod                                    Eligijus.Mauragas               10/2012
++---------------+---------------+---------------+---------------+---------------+------*/
+Utf8StringCR           PresentationRuleSet::GetRuleSetId (void) const         { return m_ruleSetId;        }
+
+/*---------------------------------------------------------------------------------**//**
+* @bsimethod                                    Eligijus.Mauragas               10/2012
++---------------+---------------+---------------+---------------+---------------+------*/
+int                    PresentationRuleSet::GetVersionMajor (void) const      { return m_versionMajor;     }
+
+/*---------------------------------------------------------------------------------**//**
+* @bsimethod                                    Eligijus.Mauragas               10/2012
++---------------+---------------+---------------+---------------+---------------+------*/
+int                    PresentationRuleSet::GetVersionMinor (void) const      { return m_versionMinor;     }
+
+/*---------------------------------------------------------------------------------**//**
+* @bsimethod                                    Eligijus.Mauragas               10/2012
++---------------+---------------+---------------+---------------+---------------+------*/
+bool                   PresentationRuleSet::GetIsSupplemental (void) const    { return m_isSupplemental;   }
+
+/*---------------------------------------------------------------------------------**//**
+* @bsimethod                                    Eligijus.Mauragas               10/2012
++---------------+---------------+---------------+---------------+---------------+------*/
+Utf8StringCR           PresentationRuleSet::GetSupplementationPurpose (void) const { return m_supplementationPurpose; }
+
+/*---------------------------------------------------------------------------------**//**
+* @bsimethod                                    Eligijus.Mauragas               10/2012
++---------------+---------------+---------------+---------------+---------------+------*/
+Utf8StringCR           PresentationRuleSet::GetSupportedSchemas (void) const  { return m_supportedSchemas; }
+
+/*---------------------------------------------------------------------------------**//**
+* @bsimethod                                    Eligijus.Mauragas               10/2012
++---------------+---------------+---------------+---------------+---------------+------*/
+Utf8StringCR           PresentationRuleSet::GetPreferredImage (void) const    { return m_preferredImage;   }
+
+/*---------------------------------------------------------------------------------**//**
+* @bsimethod                                    Eligijus.Mauragas               10/2012
++---------------+---------------+---------------+---------------+---------------+------*/
+bool                   PresentationRuleSet::GetIsSearchEnabled (void) const   { return m_isSearchEnabled;  }
+
+/*---------------------------------------------------------------------------------**//**
+* @bsimethod                                    Andrius.Zonys                   11/2013
++---------------+---------------+---------------+---------------+---------------+------*/
+Utf8StringCR           PresentationRuleSet::GetSearchClasses (void) const     { return m_searchClasses;    }
+
+/*---------------------------------------------------------------------------------**//**
+* @bsimethod                                    Andrius.Zonys                   11/2013
++---------------+---------------+---------------+---------------+---------------+------*/
+void                   PresentationRuleSet::SetSearchClasses (Utf8StringCR searchClasses) { m_searchClasses = searchClasses; }
+
+/*---------------------------------------------------------------------------------**//**
+* @bsimethod                                    Andrius.Zonys                   08/2013
++---------------+---------------+---------------+---------------+---------------+------*/
+Utf8StringCR           PresentationRuleSet::GetExtendedData (void) const      { return m_extendedData;     }
+
+/*---------------------------------------------------------------------------------**//**
+* @bsimethod                                    Andrius.Zonys                   08/2013
++---------------+---------------+---------------+---------------+---------------+------*/
+void                   PresentationRuleSet::SetExtendedData (Utf8StringCR extendedData) { m_extendedData = extendedData; }
+
+/*---------------------------------------------------------------------------------**//**
+* @bsimethod                                    Eligijus.Mauragas               10/2012
++---------------+---------------+---------------+---------------+---------------+------*/
+RootNodeRuleList&      PresentationRuleSet::GetRootNodesRules (void)          { return m_rootNodesRules;   }
+
+/*---------------------------------------------------------------------------------**//**
+* @bsimethod                                    Eligijus.Mauragas               10/2012
++---------------+---------------+---------------+---------------+---------------+------*/
+ChildNodeRuleList&     PresentationRuleSet::GetChildNodesRules (void)         { return m_childNodesRules;  }
+
+/*---------------------------------------------------------------------------------**//**
+* @bsimethod                                    Eligijus.Mauragas               10/2012
++---------------+---------------+---------------+---------------+---------------+------*/
+ContentRuleList&       PresentationRuleSet::GetContentRules (void)            { return m_contentRules;     }
+
+/*---------------------------------------------------------------------------------**//**
+* @bsimethod                                    Eligijus.Mauragas               10/2012
++---------------+---------------+---------------+---------------+---------------+------*/
+ImageIdOverrideList&   PresentationRuleSet::GetImageIdOverrides (void)        { return m_imageIdRules;     }
+
+/*---------------------------------------------------------------------------------**//**
+* @bsimethod                                    Eligijus.Mauragas               10/2012
++---------------+---------------+---------------+---------------+---------------+------*/
+LabelOverrideList&     PresentationRuleSet::GetLabelOverrides (void)          { return m_labelOverrides;   }
+
+/*---------------------------------------------------------------------------------**//**
+* @bsimethod                                    Eligijus.Mauragas               10/2012
++---------------+---------------+---------------+---------------+---------------+------*/
+StyleOverrideList&     PresentationRuleSet::GetStyleOverrides (void)          { return m_styleOverrides;   }
+
+/*---------------------------------------------------------------------------------**//**
+* @bsimethod                                    Eligijus.Mauragas               10/2012
++---------------+---------------+---------------+---------------+---------------+------*/
+GroupingRuleList&      PresentationRuleSet::GetGroupingRules (void)           { return m_groupingRules;    }
+
+/*---------------------------------------------------------------------------------**//**
+* @bsimethod                                    Eligijus.Mauragas               10/2012
++---------------+---------------+---------------+---------------+---------------+------*/
+LocalizationResourceKeyDefinitionList&  PresentationRuleSet::GetLocalizationResourceKeyDefinitions (void) { return m_localizationResourceKeyDefinitions; }
+
+/*---------------------------------------------------------------------------------**//**
+* @bsimethod                                    Eligijus.Mauragas               10/2012
++---------------+---------------+---------------+---------------+---------------+------*/
+UserSettingsGroupList& PresentationRuleSet::GetUserSettings (void)            { return m_userSettings;     }
+
+/*---------------------------------------------------------------------------------**//**
+* @bsimethod                                    Eligijus.Mauragas               10/2012
++---------------+---------------+---------------+---------------+---------------+------*/
+CheckBoxRuleList&      PresentationRuleSet::GetCheckBoxRules (void)           { return m_checkBoxRules;    }
+
+/*---------------------------------------------------------------------------------**//**
+* @bsimethod                                    Eligijus.Mauragas               10/2012
++---------------+---------------+---------------+---------------+---------------+------*/
+RenameNodeRuleList&    PresentationRuleSet::GetRenameNodeRules (void)         { return m_renameNodeRules;  }
+
+/*---------------------------------------------------------------------------------**//**
+* @bsimethod                                    Eligijus.Mauragas               10/2012
++---------------+---------------+---------------+---------------+---------------+------*/
+SortingRuleList&       PresentationRuleSet::GetSortingRules (void)            { return m_sortingRules;     }