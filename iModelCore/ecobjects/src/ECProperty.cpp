/*--------------------------------------------------------------------------------------+
|
|     $Source: src/ECProperty.cpp $
|    $RCSfile: file.tpl,v $
|   $Revision: 1.10 $
|       $Date: 2005/11/07 15:38:45 $
|     $Author: EarlinLutz $
|
|  $Copyright: (c) 2012 Bentley Systems, Incorporated. All rights reserved. $
|
+--------------------------------------------------------------------------------------*/

#include "ECObjectsPch.h"

BEGIN_BENTLEY_EC_NAMESPACE

//#define DEBUG_PROPERTY_LEAKS
#ifdef DEBUG_PROPERTY_LEAKS
static LeakDetector<ECProperty> g_leakDetector (L"ECProperty", L"ECProperties", true);
#else
static LeakDetector<ECProperty> g_leakDetector (L"ECProperty", L"ECProperties", false);
#endif

// If you are developing schemas, particularly when editing them by hand, you want to have this variable set to false so you get the asserts to help you figure out what is going wrong.
// Test programs generally want to get error status back and not assert, so they call ECSchema::AssertOnXmlError (false);
static  bool        s_noAssert = false;
/*---------------------------------------------------------------------------------**//**
* @bsimethod                                    Carole.MacDonald                10/2011
+---------------+---------------+---------------+---------------+---------------+------*/
void ECProperty::SetErrorHandling (bool doAssert) 
    { 
    s_noAssert = !doAssert; 
    }


/*---------------------------------------------------------------------------------**//**
 @bsimethod                                                 
+---------------+---------------+---------------+---------------+---------------+------*/
ECProperty::ECProperty (ECClassCR ecClass, bool hideFromLeakDetection)
    :
    m_class(ecClass), m_readOnly(false), m_baseProperty(NULL), m_hideFromLeakDetection (hideFromLeakDetection), m_forSupplementation(false)
    {
    if ( ! m_hideFromLeakDetection)
        g_leakDetector.ObjectCreated(*this);
    };

/*---------------------------------------------------------------------------------**//**
 @bsimethod                                                 
+---------------+---------------+---------------+---------------+---------------+------*/
ECProperty::~ECProperty ()
    {
    if ( ! m_hideFromLeakDetection)
        g_leakDetector.ObjectDestroyed(*this);
    }

/*---------------------------------------------------------------------------------**//**
* @bsimethod                                                    JoshSchifter    09/10
+---------------+---------------+---------------+---------------+---------------+------*/
ILeakDetector&  ECProperty::Debug_GetLeakDetector() { return g_leakDetector; }

/*---------------------------------------------------------------------------------**//**
* @bsimethod                                    Carole.MacDonald                06/2010
+---------------+---------------+---------------+---------------+---------------+------*/
ECPropertyCP ECProperty::GetBaseProperty () const
    {
    return m_baseProperty;
    }

/*---------------------------------------------------------------------------------**//**
* @bsimethod                                    Carole.MacDonald                06/2010
+---------------+---------------+---------------+---------------+---------------+------*/
ECObjectsStatus ECProperty::SetBaseProperty (ECPropertyCP baseProperty)
    {
    m_baseProperty = baseProperty;
    return ECOBJECTS_STATUS_Success;
    }

/*---------------------------------------------------------------------------------**//**
 @bsimethod                                                     
+---------------+---------------+---------------+---------------+---------------+------*/
ECClassCR ECProperty::GetClass () const
    {
    return m_class;
    }

/*---------------------------------------------------------------------------------**//**
 @bsimethod                                                     
+---------------+---------------+---------------+---------------+---------------+------*/
WStringCR ECProperty::GetName () const
    {
    return m_name;
    }

/*---------------------------------------------------------------------------------**//**
 @bsimethod                                                     
+---------------+---------------+---------------+---------------+---------------+------*/
ECObjectsStatus ECProperty::SetName (WStringCR name)
    {        
    if (!NameValidator::Validate(name))
        return ECOBJECTS_STATUS_InvalidName;
 
    m_name = name;        
    return ECOBJECTS_STATUS_Success;
    }

/*---------------------------------------------------------------------------------**//**
 @bsimethod                                                     
+---------------+---------------+---------------+---------------+---------------+------*/
WStringCR ECProperty::GetDescription () const
    {
    return m_description;        
    }

/*---------------------------------------------------------------------------------**//**
 @bsimethod                                                     
+---------------+---------------+---------------+---------------+---------------+------*/
ECObjectsStatus ECProperty::SetDescription (WStringCR description)
    {        
    m_description = description;
    return ECOBJECTS_STATUS_Success;
    }

/*---------------------------------------------------------------------------------**//**
 @bsimethod                                                     
+---------------+---------------+---------------+---------------+---------------+------*/
WStringCR ECProperty::GetDisplayLabel () const
    {
    return (m_displayLabel.empty()) ? GetName() : m_displayLabel;
    }

/*---------------------------------------------------------------------------------**//**
 @bsimethod                                                     
+---------------+---------------+---------------+---------------+---------------+------*/
ECObjectsStatus ECProperty::SetDisplayLabel (WStringCR displayLabel)
    {        
    m_displayLabel = displayLabel;
    return ECOBJECTS_STATUS_Success;
    }

/*---------------------------------------------------------------------------------**//**
 @bsimethod                                                     
+---------------+---------------+---------------+---------------+---------------+------*/
bool ECProperty::GetIsReadOnly () const
    {
    return m_readOnly;
    }

/*---------------------------------------------------------------------------------**//**
 @bsimethod                                                     
+---------------+---------------+---------------+---------------+---------------+------*/
ECObjectsStatus ECProperty::SetIsReadOnly (bool readOnly)
    {        
    m_readOnly = readOnly;
    return ECOBJECTS_STATUS_Success;
    }

/*---------------------------------------------------------------------------------**//**
 @bsimethod                                                     
+---------------+---------------+---------------+---------------+---------------+------*/
ECObjectsStatus ECProperty::SetIsReadOnly (WCharCP isReadOnly)
    {        
    PRECONDITION (NULL != isReadOnly, ECOBJECTS_STATUS_PreconditionViolated);

    bool bReadOnly;
    ECObjectsStatus status = ECXml::ParseBooleanString (bReadOnly, isReadOnly);
    if (ECOBJECTS_STATUS_Success != status)
        ECObjectsLogger::Log()->errorv (L"Failed to parse the isReadOnly string '%ls' for ECProperty '%ls'.", isReadOnly, this->GetName().c_str());
    else
        SetIsReadOnly (bReadOnly);
        
    return status;
    }

/*---------------------------------------------------------------------------------**//**
 @bsimethod                                                     
+---------------+---------------+---------------+---------------+---------------+------*/
bool ECProperty::GetIsDisplayLabelDefined () const
    {
    return (!m_displayLabel.empty());        
    }

/*---------------------------------------------------------------------------------**//**
 @bsimethod                                                     
+---------------+---------------+---------------+---------------+---------------+------*/
WString ECProperty::GetTypeName () const
    {
    return this->_GetTypeName();
    }

/*---------------------------------------------------------------------------------**//**
 @bsimethod                                                     
+---------------+---------------+---------------+---------------+---------------+------*/
ECObjectsStatus ECProperty::SetTypeName (WString typeName)
    {
    return this->_SetTypeName (typeName);
    }

/*---------------------------------------------------------------------------------**//**
 @bsimethod                                                     
+---------------+---------------+---------------+---------------+---------------+------*/
bool ECProperty::GetIsPrimitive () const
    {
    return this->_IsPrimitive();
    }

/*---------------------------------------------------------------------------------**//**
 @bsimethod                                                     
+---------------+---------------+---------------+---------------+---------------+------*/
PrimitiveECPropertyP ECProperty::GetAsPrimitiveProperty () const
    {
    // virtual get method is significantly faster than dynamic_cast
    BeAssert (dynamic_cast<PrimitiveECPropertyP>(const_cast<ECPropertyP>(this)) == const_cast<ECPropertyP>(this)->_GetAsPrimitiveECProperty());
    return const_cast<ECPropertyP>(this)->_GetAsPrimitiveECProperty();
    }

/*---------------------------------------------------------------------------------**//**
 @bsimethod                                                     
+---------------+---------------+---------------+---------------+---------------+------*/
bool ECProperty::GetIsStruct () const
    {
    return this->_IsStruct();
    }

/*---------------------------------------------------------------------------------**//**
 @bsimethod                                                     
+---------------+---------------+---------------+---------------+---------------+------*/
StructECPropertyP ECProperty::GetAsStructProperty () const
    {
    return dynamic_cast<StructECPropertyP>((ECPropertyP)this);
    }

/*---------------------------------------------------------------------------------**//**
 @bsimethod                                                     
+---------------+---------------+---------------+---------------+---------------+------*/
bool ECProperty::GetIsArray () const
    {
    return this->_IsArray();
    }

/*---------------------------------------------------------------------------------**//**
 @bsimethod                                                     
+---------------+---------------+---------------+---------------+---------------+------*/
ArrayECPropertyP ECProperty::GetAsArrayProperty () const
    {
    return dynamic_cast<ArrayECPropertyP>((ECPropertyP)this);
    }

/*---------------------------------------------------------------------------------**//**
* @bsimethod                                    Carole.MacDonald                06/2010
+---------------+---------------+---------------+---------------+---------------+------*/
void ECProperty::_GetBaseContainers (bvector<IECCustomAttributeContainerP>& returnList) const
    {
    if (NULL != m_baseProperty)
        returnList.push_back((const_cast<ECPropertyP>(m_baseProperty)));
    }

/*---------------------------------------------------------------------------------**//**
* @bsimethod                                    Carole.MacDonald                06/2010
+---------------+---------------+---------------+---------------+---------------+------*/
ECSchemaCP ECProperty::_GetContainerSchema () const
    {
    return &(m_class.GetSchema());
    }

/*---------------------------------------------------------------------------------**//**
* @bsimethod                                                   
+---------------+---------------+---------------+---------------+---------------+------*/
SchemaReadStatus ECProperty::_ReadXml (BeXmlNodeR propertyNode, ECSchemaReadContextR context)
    {  
    WString value;
    READ_REQUIRED_XML_ATTRIBUTE (propertyNode, PROPERTY_NAME_ATTRIBUTE, this, Name, propertyNode.GetName())        
    
    // OPTIONAL attributes - If these attributes exist they MUST be valid    
    READ_OPTIONAL_XML_ATTRIBUTE (propertyNode, DESCRIPTION_ATTRIBUTE,         this, Description)
    READ_OPTIONAL_XML_ATTRIBUTE (propertyNode, DISPLAY_LABEL_ATTRIBUTE,       this, DisplayLabel)    

    // OPTIONAL attributes - If these attributes exist they do not need to be valid.  We will ignore any errors setting them and use default values.
    // NEEDSWORK This is due to the current implementation in managed ECObjects.  We should reconsider whether it is the correct behavior.
    ECObjectsStatus setterStatus;
    READ_OPTIONAL_XML_ATTRIBUTE_IGNORING_SET_ERRORS (propertyNode, READONLY_ATTRIBUTE,            this, IsReadOnly)

    ReadCustomAttributes (propertyNode, context, GetClass().GetSchema());
    return SCHEMA_READ_STATUS_Success;
    }

/*---------------------------------------------------------------------------------**//**
* @bsimethod                                                   
+---------------+---------------+---------------+---------------+---------------+------*/
SchemaWriteStatus ECProperty::_WriteXml (BeXmlNodeP& propertyNode, BeXmlNodeR parentNode)
    {
    return _WriteXml (propertyNode, parentNode, EC_PROPERTY_ELEMENT);
    }

/*---------------------------------------------------------------------------------**//**
* @bsimethod                                                   
+---------------+---------------+---------------+---------------+---------------+------*/
SchemaWriteStatus ECProperty::_WriteXml (BeXmlNodeP& propertyNode, BeXmlNodeR parentNode, Utf8CP elementName)
    {
    SchemaWriteStatus status = SCHEMA_WRITE_STATUS_Success;

<<<<<<< HEAD
    propertyNode = parentNode.AddEmptyElement (elementName);
=======
    // If this property was created during supplementation as a local property on the class, then don't serialize it
    if (m_forSupplementation)
        return status;

    MSXML2::IXMLDOMTextPtr textPtr = NULL;
    MSXML2::IXMLDOMAttributePtr attributePtr;
>>>>>>> 501a71b2

    propertyNode->AddAttributeStringValue (PROPERTY_NAME_ATTRIBUTE, this->GetName().c_str());

    if (m_originalTypeName.size() > 0)
        propertyNode->AddAttributeStringValue (TYPE_NAME_ATTRIBUTE, m_originalTypeName.c_str());
    else
    	propertyNode->AddAttributeStringValue (TYPE_NAME_ATTRIBUTE, this->GetTypeName().c_str());
        
    propertyNode->AddAttributeStringValue (DESCRIPTION_ATTRIBUTE, this->GetDescription().c_str());
    if (GetIsDisplayLabelDefined())
        propertyNode->AddAttributeStringValue (DISPLAY_LABEL_ATTRIBUTE, this->GetDisplayLabel().c_str());
    propertyNode->AddAttributeBooleanValue (READONLY_ATTRIBUTE, this->GetIsReadOnly());
    
    WriteCustomAttributes (*propertyNode);

    return status;    
    }

/*---------------------------------------------------------------------------------**//**
* @bsimethod                                                   
+---------------+---------------+---------------+---------------+---------------+------*/
SchemaReadStatus PrimitiveECProperty::_ReadXml (BeXmlNodeR propertyNode, ECSchemaReadContextR context)
    {  
    SchemaReadStatus status = T_Super::_ReadXml (propertyNode, context);
    if (status != SCHEMA_READ_STATUS_Success)
        return status;

    // typeName is a required attribute.  If it is missing, an error will be returned.
    // For Primitive & Array properties we ignore parse errors and default to string.  Struct properties will require a resolvable typename.
    WString value;  // needed for macro.
    if (BEXML_Success != propertyNode.GetAttributeStringValue (value, TYPE_NAME_ATTRIBUTE))
        {
        BeAssert (s_noAssert);
        ECObjectsLogger::Log()->errorv (L"Invalid ECSchemaXML: %hs element must contain a %hs attribute",  propertyNode.GetName(), TYPE_NAME_ATTRIBUTE);
        return SCHEMA_READ_STATUS_InvalidECSchemaXml;
        }
    else if (ECOBJECTS_STATUS_ParseError == this->SetTypeName (value.c_str()))
        ECObjectsLogger::Log()->warningv (L"Defaulting the type of ECProperty '%ls' to '%ls' in reaction to non-fatal parse error.", this->GetName().c_str(), this->GetTypeName().c_str());
    return SCHEMA_READ_STATUS_Success;
    }

/*---------------------------------------------------------------------------------**//**
* @bsimethod                                                   
+---------------+---------------+---------------+---------------+---------------+------*/
SchemaWriteStatus PrimitiveECProperty::_WriteXml (BeXmlNodeP& propertyNode, BeXmlNodeR parentNode)
    {
    return T_Super::_WriteXml (propertyNode, parentNode, EC_PROPERTY_ELEMENT);
    }

/*---------------------------------------------------------------------------------**//**
* @bsimethod                                    Carole.MacDonald                05/2010
+---------------+---------------+---------------+---------------+---------------+------*/
bool PrimitiveECProperty::_CanOverride (ECPropertyCR baseProperty) const
    {
    PrimitiveType basePrimitiveType;
    
    // normally, we do not allow a primitive property to override an array property.  However, there is a set of schemas that
    // have been delivered that allow this behavior.  If the primitive property type is the same as the type used in the array, then
    // we allow it to be overridden.
    if (baseProperty.GetIsArray())
        {
        ArrayECPropertyP arrayProperty = baseProperty.GetAsArrayProperty();
        if (ARRAYKIND_Struct == arrayProperty->GetKind())
            return false;
        basePrimitiveType = arrayProperty->GetPrimitiveElementType();
        }
    else if (baseProperty.GetIsStruct())
        return false;
    else
        {
        basePrimitiveType = baseProperty.GetAsPrimitiveProperty()->GetType();
        }
        
    return (basePrimitiveType == m_primitiveType);
    }
    
/*---------------------------------------------------------------------------------**//**
* @bsimethod                                                   
+---------------+---------------+---------------+---------------+---------------+------*/
WString PrimitiveECProperty::_GetTypeName () const
    {
    return ECXml::GetPrimitiveTypeName (m_primitiveType);
    }

/*---------------------------------------------------------------------------------**//**
* @bsimethod                                                   
+---------------+---------------+---------------+---------------+---------------+------*/
ECObjectsStatus PrimitiveECProperty::_SetTypeName (WStringCR typeName)
    {
    PrimitiveType primitiveType;
    ECObjectsStatus status = ECXml::ParsePrimitiveType (primitiveType, typeName);
    if (ECOBJECTS_STATUS_Success != status)
        {            
        m_originalTypeName = typeName; // Remember this for when we serialize the ECSchema again, later.
        ECObjectsLogger::Log()->warningv (L"Unrecognized primitive typeName '%ls' found in '%ls:%ls.%ls'. A type of 'string' will be used.",
                                typeName.c_str(),
                                this->GetClass().GetSchema().GetName().c_str(),
                                this->GetClass().GetName().c_str(),
                                this->GetName().c_str() );
        return status;
        }

    return SetType (primitiveType);
    }

/*---------------------------------------------------------------------------------**//**
 @bsimethod                                                     
+---------------+---------------+---------------+---------------+---------------+------*/
PrimitiveType PrimitiveECProperty::GetType () const
    {
    return m_primitiveType;
    }

/*---------------------------------------------------------------------------------**//**
 @bsimethod                                                     
+---------------+---------------+---------------+---------------+---------------+------*/
ECObjectsStatus PrimitiveECProperty::SetType (PrimitiveType primitiveType)
    {        
    m_primitiveType = primitiveType;        
    return ECOBJECTS_STATUS_Success;
    }

/*---------------------------------------------------------------------------------**//**
* @bsimethod                                                   
+---------------+---------------+---------------+---------------+---------------+------*/
SchemaReadStatus StructECProperty::_ReadXml (BeXmlNodeR propertyNode, ECSchemaReadContextR context)
    {  
    SchemaReadStatus status = T_Super::_ReadXml (propertyNode, context);
    if (status != SCHEMA_READ_STATUS_Success)
        return status;

    // For Primitive & Array properties we ignore parse errors and default to string.  Struct properties will require a resolvable typename.
    WString value;  // needed for macro.
    READ_REQUIRED_XML_ATTRIBUTE (propertyNode, TYPE_NAME_ATTRIBUTE, this, TypeName, propertyNode.GetName())        

    return SCHEMA_READ_STATUS_Success;
    }
/*---------------------------------------------------------------------------------**//**
* @bsimethod                                                   
+---------------+---------------+---------------+---------------+---------------+------*/
SchemaWriteStatus StructECProperty::_WriteXml (BeXmlNodeP& propertyNode, BeXmlNodeR parentNode)
    {
    return T_Super::_WriteXml (propertyNode, parentNode, EC_STRUCTPROPERTY_ELEMENT);
    }

/*---------------------------------------------------------------------------------**//**
* @bsimethod                                    Carole.MacDonald                05/2010
+---------------+---------------+---------------+---------------+---------------+------*/
bool StructECProperty::_CanOverride (ECPropertyCR baseProperty) const
    {
    if (baseProperty.GetIsPrimitive())
        return false;
        
    if (baseProperty.GetIsArray())
        {
        ArrayECPropertyP arrayProp = baseProperty.GetAsArrayProperty();
        if (ARRAYKIND_Struct != arrayProp->GetKind())
            return false;
        }

    // if the struct type hasn't been set yet, we will say it can override
    if (NULL == m_structType)
        return true;

    return (GetTypeName() == baseProperty.GetTypeName());
    }
    
/*---------------------------------------------------------------------------------**//**
* @bsimethod                                                   
+---------------+---------------+---------------+---------------+---------------+------*/
WString StructECProperty::_GetTypeName () const
    {
    if (!EXPECTED_CONDITION (NULL != m_structType))
        return EMPTY_STRING;
    return ECClass::GetQualifiedClassName (this->GetClass().GetSchema(), *m_structType);
    }

/*---------------------------------------------------------------------------------**//**
* @bsimethod                                                   
+---------------+---------------+---------------+---------------+---------------+------*/
ECObjectsStatus ResolveStructType (ECClassP& structClass, WStringCR typeName, ECPropertyCR ecProperty)
    {
    // typeName may potentially be qualified so we must parse into a namespace prefix and short class name
    WString namespacePrefix;
    WString className;
    ECObjectsStatus status = ECClass::ParseClassName (namespacePrefix, className, typeName);
    if (ECOBJECTS_STATUS_Success != status)
        {
        ECObjectsLogger::Log()->warningv (L"Cannot resolve the type name '%ls' as a struct type because the typeName could not be parsed.", typeName.c_str());
        return status;
        }
    
    ECSchemaP resolvedSchema = ecProperty.GetClass().GetSchema().GetSchemaByNamespacePrefixP (namespacePrefix);
    if (NULL == resolvedSchema)
        {
        ECObjectsLogger::Log()->warningv (L"Cannot resolve the type name '%ls' as a struct type because the namespacePrefix '%ls' can not be resolved to the primary or a referenced schema.", 
            typeName.c_str(), namespacePrefix.c_str());
        return ECOBJECTS_STATUS_SchemaNotFound;
        }

    structClass = resolvedSchema->GetClassP (className.c_str());
    if (NULL == structClass)
        {
        ECObjectsLogger::Log()->warningv (L"Cannot resolve the type name '%ls' as a struct type because ECClass '%ls' does not exist in the schema '%ls'.", 
            typeName.c_str(), className.c_str(), resolvedSchema->GetName().c_str());
        return ECOBJECTS_STATUS_ClassNotFound;
        }

    return ECOBJECTS_STATUS_Success;
    }

/*---------------------------------------------------------------------------------**//**
* @bsimethod                                                   
+---------------+---------------+---------------+---------------+---------------+------*/
ECObjectsStatus StructECProperty::_SetTypeName (WStringCR typeName)
    {
    ECClassP structClass;
    ECObjectsStatus status = ResolveStructType (structClass, typeName, *this);
    if (ECOBJECTS_STATUS_Success != status)
        {
        ECObjectsLogger::Log()->errorv (L"Failed to set the type name of ECStructProperty '%ls' to '%ls' because the typeName could not be parsed into a resolvable ECClass.", this->GetName().c_str(), typeName.c_str());        
        return status;
        }
    else
        return SetType (*structClass);
    }

/*---------------------------------------------------------------------------------**//**
 @bsimethod                                                     
+---------------+---------------+---------------+---------------+---------------+------*/
ECClassCR StructECProperty::GetType () const
    {        
    DEBUG_EXPECT (NULL != m_structType);
    return *m_structType;
    }

/*---------------------------------------------------------------------------------**//**
 @bsimethod                                                     
+---------------+---------------+---------------+---------------+---------------+------*/
ECObjectsStatus StructECProperty::SetType (ECClassCR structType)
    {            
    PRECONDITION (structType.GetIsStruct(), ECOBJECTS_STATUS_PreconditionViolated);

    if (&(structType.GetSchema()) != &(this->GetClass().GetSchema()))
        {
        if (!ECSchema::IsSchemaReferenced(this->GetClass().GetSchema(), structType.GetSchema()))
            return ECOBJECTS_STATUS_SchemaNotFound;
        }
    
    m_structType = &structType;
    return ECOBJECTS_STATUS_Success;
    }

/*---------------------------------------------------------------------------------**//**
* @bsimethod                                                   
+---------------+---------------+---------------+---------------+---------------+------*/
SchemaReadStatus ArrayECProperty::_ReadXml (BeXmlNodeR propertyNode, ECSchemaReadContextR context)
    {  
    SchemaReadStatus status = T_Super::_ReadXml (propertyNode, context);
    if (status != SCHEMA_READ_STATUS_Success)
        return status;

    // OPTIONAL attributes - If these attributes exist they do not need to be valid.  We will ignore any errors setting them and use default values.
    // NEEDSWORK This is due to the current implementation in managed ECObjects.  We should reconsider whether it is the correct behavior.
    ECObjectsStatus setterStatus;   // needed for macro.
    WString         value;          // needed for macro.
    READ_OPTIONAL_XML_ATTRIBUTE_IGNORING_SET_ERRORS (propertyNode, MIN_OCCURS_ATTRIBUTE, this, MinOccurs)    
    READ_OPTIONAL_XML_ATTRIBUTE_IGNORING_SET_ERRORS (propertyNode, MAX_OCCURS_ATTRIBUTE, this, MaxOccurs)

    // For Primitive & Array properties we ignore parse errors and default to string.  Struct properties will require a resolvable typename.
    READ_REQUIRED_XML_ATTRIBUTE_IGNORING_SET_ERRORS (propertyNode, TYPE_NAME_ATTRIBUTE, this, TypeName, propertyNode.GetName())  

    if (SCHEMA_READ_STATUS_FailedToParseXml == setterStatus)
        {
        ECObjectsLogger::Log()->warningv (L"Defaulting the type of ECProperty '%ls' to '%ls' in reaction to non-fatal parse error.", this->GetName().c_str(), this->GetTypeName().c_str());
        return SCHEMA_READ_STATUS_Success;
        }

    return SCHEMA_READ_STATUS_Success;
    }

/*---------------------------------------------------------------------------------**//**
* @bsimethod                                                   
+---------------+---------------+---------------+---------------+---------------+------*/
SchemaWriteStatus ArrayECProperty::_WriteXml (BeXmlNodeP& propertyNode, BeXmlNodeR parentNode)
    {
    SchemaWriteStatus status = T_Super::_WriteXml (propertyNode, parentNode, EC_ARRAYPROPERTY_ELEMENT);
    if (status != SCHEMA_WRITE_STATUS_Success)
        return status;
        
    if (NULL == propertyNode)
        {
        BeAssert (false);
        return SCHEMA_WRITE_STATUS_FailedToCreateXml;
        }
        
    // verify that this really is the current array property element
    if (0 != strcmp (propertyNode->GetName(), EC_ARRAYPROPERTY_ELEMENT))
        {
        BeAssert (false);
        return SCHEMA_WRITE_STATUS_FailedToCreateXml;
        }

    propertyNode->AddAttributeUInt32Value (MIN_OCCURS_ATTRIBUTE, m_minOccurs);

    if (m_maxOccurs != UINT_MAX)
        {
        propertyNode->AddAttributeUInt32Value (MAX_OCCURS_ATTRIBUTE, m_maxOccurs);
        }
    else
        {
        propertyNode->AddAttributeStringValue (MAX_OCCURS_ATTRIBUTE, ECXML_UNBOUNDED);
        }

    if (m_arrayKind == ARRAYKIND_Struct)
        {
        propertyNode->AddAttributeBooleanValue (IS_STRUCT_ATTRIBUTE, true);
        }
        
    return status;
    }

/*---------------------------------------------------------------------------------**//**
* @bsimethod                                    Carole.MacDonald                05/2010
+---------------+---------------+---------------+---------------+---------------+------*/
bool ArrayECProperty::_CanOverride (ECPropertyCR baseProperty) const
    {
    return (GetTypeName() == EMPTY_STRING) || (GetTypeName() == baseProperty.GetTypeName());
    }
    
/*---------------------------------------------------------------------------------**//**
* @bsimethod                                                   
+---------------+---------------+---------------+---------------+---------------+------*/
WString ArrayECProperty::_GetTypeName () const
    {    
    switch (GetKind())
        {
        case ARRAYKIND_Primitive:
            return ECXml::GetPrimitiveTypeName (m_primitiveType);
        case ARRAYKIND_Struct:
            return ECClass::GetQualifiedClassName (this->GetClass().GetSchema(), *m_structType);
        default:
            return EMPTY_STRING;
        }
    }

/*---------------------------------------------------------------------------------**//**
* @bsimethod                                                   
+---------------+---------------+---------------+---------------+---------------+------*/
ECObjectsStatus ArrayECProperty::_SetTypeName (WStringCR typeName)
    {
    PrimitiveType primitiveType;
    ECObjectsStatus status = ECXml::ParsePrimitiveType (primitiveType, typeName);
    if (ECOBJECTS_STATUS_Success == status)
        return SetPrimitiveElementType (primitiveType);
    
    ECClassP structClass;
    status = ResolveStructType (structClass, typeName, *this);
    if (ECOBJECTS_STATUS_Success == status)
        return SetStructElementType (structClass);

    m_originalTypeName = typeName;
    ECObjectsLogger::Log()->warningv (L"TypeName '%ls' of '%ls.%ls.%ls' was not recognized. We will use 'string' intead.",
                                    typeName.c_str(),
                                    this->GetClass().GetSchema().GetName().c_str(),
                                    this->GetClass().GetName().c_str(),
                                    this->GetName().c_str() );
    return ECOBJECTS_STATUS_ParseError;
    }

/*---------------------------------------------------------------------------------**//**
 @bsimethod                                                     
+---------------+---------------+---------------+---------------+---------------+------*/
ArrayKind ArrayECProperty::GetKind () const
    {
    return m_arrayKind;
    }

/*---------------------------------------------------------------------------------**//**
 @bsimethod                                                     
+---------------+---------------+---------------+---------------+---------------+------*/
PrimitiveType ArrayECProperty::GetPrimitiveElementType () const
    {
    return m_primitiveType;
    }

/*---------------------------------------------------------------------------------**//**
 @bsimethod                                                     
+---------------+---------------+---------------+---------------+---------------+------*/
ECObjectsStatus ArrayECProperty::SetPrimitiveElementType (PrimitiveType primitiveType)
    {        
    m_arrayKind = ARRAYKIND_Primitive;
    m_primitiveType = primitiveType;
    return ECOBJECTS_STATUS_Success;
    }

/*---------------------------------------------------------------------------------**//**
 @bsimethod                                                     
+---------------+---------------+---------------+---------------+---------------+------*/
ECClassCP ArrayECProperty::GetStructElementType () const
    {
    if (ARRAYKIND_Struct == m_arrayKind)
        return m_structType;
    else
        return NULL;
    }

/*---------------------------------------------------------------------------------**//**
 @bsimethod                                                     
+---------------+---------------+---------------+---------------+---------------+------*/
ECObjectsStatus ArrayECProperty::SetStructElementType (ECClassCP structType)
    {        
    PRECONDITION (NULL != structType, ECOBJECTS_STATUS_PreconditionViolated);
    if (!structType->GetIsStruct())
        {
        ECObjectsLogger::Log()->errorv (L"ECArrayProperty '%ls' uses ECClass '%ls', but isStructClass='false' on '%ls'", GetName().c_str(), structType->GetName().c_str(), structType->GetName().c_str());
        return ECOBJECTS_STATUS_ParseError;
        }

    if (&(structType->GetSchema()) != &(this->GetClass().GetSchema()))
        {
        if (!ECSchema::IsSchemaReferenced(this->GetClass().GetSchema(), structType->GetSchema()))
            return ECOBJECTS_STATUS_SchemaNotFound;
        }

    m_arrayKind = ARRAYKIND_Struct;
    m_structType = structType;
    return ECOBJECTS_STATUS_Success;
    }

/*---------------------------------------------------------------------------------**//**
 @bsimethod                                                     
+---------------+---------------+---------------+---------------+---------------+------*/
UInt32 ArrayECProperty::GetMinOccurs () const
    {
    return m_minOccurs;
    }

/*---------------------------------------------------------------------------------**//**
 @bsimethod                                                     
+---------------+---------------+---------------+---------------+---------------+------*/
ECObjectsStatus ArrayECProperty::SetMinOccurs (UInt32 minOccurs)
    {
    PRECONDITION (minOccurs <= m_maxOccurs, ECOBJECTS_STATUS_PreconditionViolated);
    m_minOccurs = minOccurs;
    return ECOBJECTS_STATUS_Success;
    }

/*---------------------------------------------------------------------------------**//**
 @bsimethod                                                     
+---------------+---------------+---------------+---------------+---------------+------*/
ECObjectsStatus ArrayECProperty::SetMinOccurs (WStringCR minOccurs)
    {    
    UInt32 iMinOccurs;
    int count = BeStringUtilities::Swscanf (minOccurs.c_str(), L"%u", &iMinOccurs);
    if (count != 1)
        {
        ECObjectsLogger::Log()->errorv (L"Failed to set MinOccurs of ECProperty '%ls' to '%ls' because the value could not be parsed.  It must be a valid unsigned integer.",
                 this->GetName().c_str(), minOccurs.c_str());        
        return ECOBJECTS_STATUS_ParseError;
        }    
    SetMinOccurs (iMinOccurs);
    return ECOBJECTS_STATUS_Success;
    }


/*---------------------------------------------------------------------------------**//**
 @bsimethod                                                     
+---------------+---------------+---------------+---------------+---------------+------*/
UInt32 ArrayECProperty::GetMaxOccurs () const
    {
    return m_maxOccurs;
    }

/*---------------------------------------------------------------------------------**//**
 @bsimethod                                                     
+---------------+---------------+---------------+---------------+---------------+------*/
ECObjectsStatus ArrayECProperty::SetMaxOccurs (UInt32 maxOccurs)
    {
    PRECONDITION (maxOccurs >= m_minOccurs, ECOBJECTS_STATUS_PreconditionViolated);
    m_maxOccurs = maxOccurs;
    return ECOBJECTS_STATUS_Success;
    }

/*---------------------------------------------------------------------------------**//**
 @bsimethod                                                     
+---------------+---------------+---------------+---------------+---------------+------*/
ECObjectsStatus ArrayECProperty::SetMaxOccurs (WStringCR maxOccurs)
    {    
    UInt32 iMaxOccurs;
    int count = BeStringUtilities::Swscanf (maxOccurs.c_str(), L"%u", &iMaxOccurs);
    if (count != 1)
        {
        if (0 == wcscmp (maxOccurs.c_str(), ECXML_UNBOUNDED))
            iMaxOccurs = UINT_MAX;
        else
            {
            ECObjectsLogger::Log()->errorv (L"Failed to set MaxOccurs of ECProperty '%ls' to '%ls' because the value could not be parsed.  It must be a valid unsigned integer or the string 'unbounded'.",
                     this->GetName().c_str(), maxOccurs.c_str());        
            return ECOBJECTS_STATUS_ParseError;
            }
        }
    SetMaxOccurs (iMaxOccurs);
    return ECOBJECTS_STATUS_Success;
    }

END_BENTLEY_EC_NAMESPACE<|MERGE_RESOLUTION|>--- conflicted
+++ resolved
@@ -1,817 +1,812 @@
-/*--------------------------------------------------------------------------------------+
-|
-|     $Source: src/ECProperty.cpp $
-|    $RCSfile: file.tpl,v $
-|   $Revision: 1.10 $
-|       $Date: 2005/11/07 15:38:45 $
-|     $Author: EarlinLutz $
-|
-|  $Copyright: (c) 2012 Bentley Systems, Incorporated. All rights reserved. $
-|
-+--------------------------------------------------------------------------------------*/
-
-#include "ECObjectsPch.h"
-
-BEGIN_BENTLEY_EC_NAMESPACE
-
-//#define DEBUG_PROPERTY_LEAKS
-#ifdef DEBUG_PROPERTY_LEAKS
-static LeakDetector<ECProperty> g_leakDetector (L"ECProperty", L"ECProperties", true);
-#else
-static LeakDetector<ECProperty> g_leakDetector (L"ECProperty", L"ECProperties", false);
-#endif
-
-// If you are developing schemas, particularly when editing them by hand, you want to have this variable set to false so you get the asserts to help you figure out what is going wrong.
-// Test programs generally want to get error status back and not assert, so they call ECSchema::AssertOnXmlError (false);
-static  bool        s_noAssert = false;
-/*---------------------------------------------------------------------------------**//**
-* @bsimethod                                    Carole.MacDonald                10/2011
-+---------------+---------------+---------------+---------------+---------------+------*/
-void ECProperty::SetErrorHandling (bool doAssert) 
-    { 
-    s_noAssert = !doAssert; 
-    }
-
-
-/*---------------------------------------------------------------------------------**//**
- @bsimethod                                                 
-+---------------+---------------+---------------+---------------+---------------+------*/
-ECProperty::ECProperty (ECClassCR ecClass, bool hideFromLeakDetection)
-    :
-    m_class(ecClass), m_readOnly(false), m_baseProperty(NULL), m_hideFromLeakDetection (hideFromLeakDetection), m_forSupplementation(false)
-    {
-    if ( ! m_hideFromLeakDetection)
-        g_leakDetector.ObjectCreated(*this);
-    };
-
-/*---------------------------------------------------------------------------------**//**
- @bsimethod                                                 
-+---------------+---------------+---------------+---------------+---------------+------*/
-ECProperty::~ECProperty ()
-    {
-    if ( ! m_hideFromLeakDetection)
-        g_leakDetector.ObjectDestroyed(*this);
-    }
-
-/*---------------------------------------------------------------------------------**//**
-* @bsimethod                                                    JoshSchifter    09/10
-+---------------+---------------+---------------+---------------+---------------+------*/
-ILeakDetector&  ECProperty::Debug_GetLeakDetector() { return g_leakDetector; }
-
-/*---------------------------------------------------------------------------------**//**
-* @bsimethod                                    Carole.MacDonald                06/2010
-+---------------+---------------+---------------+---------------+---------------+------*/
-ECPropertyCP ECProperty::GetBaseProperty () const
-    {
-    return m_baseProperty;
-    }
-
-/*---------------------------------------------------------------------------------**//**
-* @bsimethod                                    Carole.MacDonald                06/2010
-+---------------+---------------+---------------+---------------+---------------+------*/
-ECObjectsStatus ECProperty::SetBaseProperty (ECPropertyCP baseProperty)
-    {
-    m_baseProperty = baseProperty;
-    return ECOBJECTS_STATUS_Success;
-    }
-
-/*---------------------------------------------------------------------------------**//**
- @bsimethod                                                     
-+---------------+---------------+---------------+---------------+---------------+------*/
-ECClassCR ECProperty::GetClass () const
-    {
-    return m_class;
-    }
-
-/*---------------------------------------------------------------------------------**//**
- @bsimethod                                                     
-+---------------+---------------+---------------+---------------+---------------+------*/
-WStringCR ECProperty::GetName () const
-    {
-    return m_name;
-    }
-
-/*---------------------------------------------------------------------------------**//**
- @bsimethod                                                     
-+---------------+---------------+---------------+---------------+---------------+------*/
-ECObjectsStatus ECProperty::SetName (WStringCR name)
-    {        
-    if (!NameValidator::Validate(name))
-        return ECOBJECTS_STATUS_InvalidName;
- 
-    m_name = name;        
-    return ECOBJECTS_STATUS_Success;
-    }
-
-/*---------------------------------------------------------------------------------**//**
- @bsimethod                                                     
-+---------------+---------------+---------------+---------------+---------------+------*/
-WStringCR ECProperty::GetDescription () const
-    {
-    return m_description;        
-    }
-
-/*---------------------------------------------------------------------------------**//**
- @bsimethod                                                     
-+---------------+---------------+---------------+---------------+---------------+------*/
-ECObjectsStatus ECProperty::SetDescription (WStringCR description)
-    {        
-    m_description = description;
-    return ECOBJECTS_STATUS_Success;
-    }
-
-/*---------------------------------------------------------------------------------**//**
- @bsimethod                                                     
-+---------------+---------------+---------------+---------------+---------------+------*/
-WStringCR ECProperty::GetDisplayLabel () const
-    {
-    return (m_displayLabel.empty()) ? GetName() : m_displayLabel;
-    }
-
-/*---------------------------------------------------------------------------------**//**
- @bsimethod                                                     
-+---------------+---------------+---------------+---------------+---------------+------*/
-ECObjectsStatus ECProperty::SetDisplayLabel (WStringCR displayLabel)
-    {        
-    m_displayLabel = displayLabel;
-    return ECOBJECTS_STATUS_Success;
-    }
-
-/*---------------------------------------------------------------------------------**//**
- @bsimethod                                                     
-+---------------+---------------+---------------+---------------+---------------+------*/
-bool ECProperty::GetIsReadOnly () const
-    {
-    return m_readOnly;
-    }
-
-/*---------------------------------------------------------------------------------**//**
- @bsimethod                                                     
-+---------------+---------------+---------------+---------------+---------------+------*/
-ECObjectsStatus ECProperty::SetIsReadOnly (bool readOnly)
-    {        
-    m_readOnly = readOnly;
-    return ECOBJECTS_STATUS_Success;
-    }
-
-/*---------------------------------------------------------------------------------**//**
- @bsimethod                                                     
-+---------------+---------------+---------------+---------------+---------------+------*/
-ECObjectsStatus ECProperty::SetIsReadOnly (WCharCP isReadOnly)
-    {        
-    PRECONDITION (NULL != isReadOnly, ECOBJECTS_STATUS_PreconditionViolated);
-
-    bool bReadOnly;
-    ECObjectsStatus status = ECXml::ParseBooleanString (bReadOnly, isReadOnly);
-    if (ECOBJECTS_STATUS_Success != status)
-        ECObjectsLogger::Log()->errorv (L"Failed to parse the isReadOnly string '%ls' for ECProperty '%ls'.", isReadOnly, this->GetName().c_str());
-    else
-        SetIsReadOnly (bReadOnly);
-        
-    return status;
-    }
-
-/*---------------------------------------------------------------------------------**//**
- @bsimethod                                                     
-+---------------+---------------+---------------+---------------+---------------+------*/
-bool ECProperty::GetIsDisplayLabelDefined () const
-    {
-    return (!m_displayLabel.empty());        
-    }
-
-/*---------------------------------------------------------------------------------**//**
- @bsimethod                                                     
-+---------------+---------------+---------------+---------------+---------------+------*/
-WString ECProperty::GetTypeName () const
-    {
-    return this->_GetTypeName();
-    }
-
-/*---------------------------------------------------------------------------------**//**
- @bsimethod                                                     
-+---------------+---------------+---------------+---------------+---------------+------*/
-ECObjectsStatus ECProperty::SetTypeName (WString typeName)
-    {
-    return this->_SetTypeName (typeName);
-    }
-
-/*---------------------------------------------------------------------------------**//**
- @bsimethod                                                     
-+---------------+---------------+---------------+---------------+---------------+------*/
-bool ECProperty::GetIsPrimitive () const
-    {
-    return this->_IsPrimitive();
-    }
-
-/*---------------------------------------------------------------------------------**//**
- @bsimethod                                                     
-+---------------+---------------+---------------+---------------+---------------+------*/
-PrimitiveECPropertyP ECProperty::GetAsPrimitiveProperty () const
-    {
-    // virtual get method is significantly faster than dynamic_cast
-    BeAssert (dynamic_cast<PrimitiveECPropertyP>(const_cast<ECPropertyP>(this)) == const_cast<ECPropertyP>(this)->_GetAsPrimitiveECProperty());
-    return const_cast<ECPropertyP>(this)->_GetAsPrimitiveECProperty();
-    }
-
-/*---------------------------------------------------------------------------------**//**
- @bsimethod                                                     
-+---------------+---------------+---------------+---------------+---------------+------*/
-bool ECProperty::GetIsStruct () const
-    {
-    return this->_IsStruct();
-    }
-
-/*---------------------------------------------------------------------------------**//**
- @bsimethod                                                     
-+---------------+---------------+---------------+---------------+---------------+------*/
-StructECPropertyP ECProperty::GetAsStructProperty () const
-    {
-    return dynamic_cast<StructECPropertyP>((ECPropertyP)this);
-    }
-
-/*---------------------------------------------------------------------------------**//**
- @bsimethod                                                     
-+---------------+---------------+---------------+---------------+---------------+------*/
-bool ECProperty::GetIsArray () const
-    {
-    return this->_IsArray();
-    }
-
-/*---------------------------------------------------------------------------------**//**
- @bsimethod                                                     
-+---------------+---------------+---------------+---------------+---------------+------*/
-ArrayECPropertyP ECProperty::GetAsArrayProperty () const
-    {
-    return dynamic_cast<ArrayECPropertyP>((ECPropertyP)this);
-    }
-
-/*---------------------------------------------------------------------------------**//**
-* @bsimethod                                    Carole.MacDonald                06/2010
-+---------------+---------------+---------------+---------------+---------------+------*/
-void ECProperty::_GetBaseContainers (bvector<IECCustomAttributeContainerP>& returnList) const
-    {
-    if (NULL != m_baseProperty)
-        returnList.push_back((const_cast<ECPropertyP>(m_baseProperty)));
-    }
-
-/*---------------------------------------------------------------------------------**//**
-* @bsimethod                                    Carole.MacDonald                06/2010
-+---------------+---------------+---------------+---------------+---------------+------*/
-ECSchemaCP ECProperty::_GetContainerSchema () const
-    {
-    return &(m_class.GetSchema());
-    }
-
-/*---------------------------------------------------------------------------------**//**
-* @bsimethod                                                   
-+---------------+---------------+---------------+---------------+---------------+------*/
-SchemaReadStatus ECProperty::_ReadXml (BeXmlNodeR propertyNode, ECSchemaReadContextR context)
-    {  
-    WString value;
-    READ_REQUIRED_XML_ATTRIBUTE (propertyNode, PROPERTY_NAME_ATTRIBUTE, this, Name, propertyNode.GetName())        
-    
-    // OPTIONAL attributes - If these attributes exist they MUST be valid    
-    READ_OPTIONAL_XML_ATTRIBUTE (propertyNode, DESCRIPTION_ATTRIBUTE,         this, Description)
-    READ_OPTIONAL_XML_ATTRIBUTE (propertyNode, DISPLAY_LABEL_ATTRIBUTE,       this, DisplayLabel)    
-
-    // OPTIONAL attributes - If these attributes exist they do not need to be valid.  We will ignore any errors setting them and use default values.
-    // NEEDSWORK This is due to the current implementation in managed ECObjects.  We should reconsider whether it is the correct behavior.
-    ECObjectsStatus setterStatus;
-    READ_OPTIONAL_XML_ATTRIBUTE_IGNORING_SET_ERRORS (propertyNode, READONLY_ATTRIBUTE,            this, IsReadOnly)
-
-    ReadCustomAttributes (propertyNode, context, GetClass().GetSchema());
-    return SCHEMA_READ_STATUS_Success;
-    }
-
-/*---------------------------------------------------------------------------------**//**
-* @bsimethod                                                   
-+---------------+---------------+---------------+---------------+---------------+------*/
-SchemaWriteStatus ECProperty::_WriteXml (BeXmlNodeP& propertyNode, BeXmlNodeR parentNode)
-    {
-    return _WriteXml (propertyNode, parentNode, EC_PROPERTY_ELEMENT);
-    }
-
-/*---------------------------------------------------------------------------------**//**
-* @bsimethod                                                   
-+---------------+---------------+---------------+---------------+---------------+------*/
-SchemaWriteStatus ECProperty::_WriteXml (BeXmlNodeP& propertyNode, BeXmlNodeR parentNode, Utf8CP elementName)
-    {
-    SchemaWriteStatus status = SCHEMA_WRITE_STATUS_Success;
-
-<<<<<<< HEAD
-    propertyNode = parentNode.AddEmptyElement (elementName);
-=======
-    // If this property was created during supplementation as a local property on the class, then don't serialize it
-    if (m_forSupplementation)
-        return status;
-
-    MSXML2::IXMLDOMTextPtr textPtr = NULL;
-    MSXML2::IXMLDOMAttributePtr attributePtr;
->>>>>>> 501a71b2
-
-    propertyNode->AddAttributeStringValue (PROPERTY_NAME_ATTRIBUTE, this->GetName().c_str());
-
-    if (m_originalTypeName.size() > 0)
-        propertyNode->AddAttributeStringValue (TYPE_NAME_ATTRIBUTE, m_originalTypeName.c_str());
-    else
-    	propertyNode->AddAttributeStringValue (TYPE_NAME_ATTRIBUTE, this->GetTypeName().c_str());
-        
-    propertyNode->AddAttributeStringValue (DESCRIPTION_ATTRIBUTE, this->GetDescription().c_str());
-    if (GetIsDisplayLabelDefined())
-        propertyNode->AddAttributeStringValue (DISPLAY_LABEL_ATTRIBUTE, this->GetDisplayLabel().c_str());
-    propertyNode->AddAttributeBooleanValue (READONLY_ATTRIBUTE, this->GetIsReadOnly());
-    
-    WriteCustomAttributes (*propertyNode);
-
-    return status;    
-    }
-
-/*---------------------------------------------------------------------------------**//**
-* @bsimethod                                                   
-+---------------+---------------+---------------+---------------+---------------+------*/
-SchemaReadStatus PrimitiveECProperty::_ReadXml (BeXmlNodeR propertyNode, ECSchemaReadContextR context)
-    {  
-    SchemaReadStatus status = T_Super::_ReadXml (propertyNode, context);
-    if (status != SCHEMA_READ_STATUS_Success)
-        return status;
-
-    // typeName is a required attribute.  If it is missing, an error will be returned.
-    // For Primitive & Array properties we ignore parse errors and default to string.  Struct properties will require a resolvable typename.
-    WString value;  // needed for macro.
-    if (BEXML_Success != propertyNode.GetAttributeStringValue (value, TYPE_NAME_ATTRIBUTE))
-        {
-        BeAssert (s_noAssert);
-        ECObjectsLogger::Log()->errorv (L"Invalid ECSchemaXML: %hs element must contain a %hs attribute",  propertyNode.GetName(), TYPE_NAME_ATTRIBUTE);
-        return SCHEMA_READ_STATUS_InvalidECSchemaXml;
-        }
-    else if (ECOBJECTS_STATUS_ParseError == this->SetTypeName (value.c_str()))
-        ECObjectsLogger::Log()->warningv (L"Defaulting the type of ECProperty '%ls' to '%ls' in reaction to non-fatal parse error.", this->GetName().c_str(), this->GetTypeName().c_str());
-    return SCHEMA_READ_STATUS_Success;
-    }
-
-/*---------------------------------------------------------------------------------**//**
-* @bsimethod                                                   
-+---------------+---------------+---------------+---------------+---------------+------*/
-SchemaWriteStatus PrimitiveECProperty::_WriteXml (BeXmlNodeP& propertyNode, BeXmlNodeR parentNode)
-    {
-    return T_Super::_WriteXml (propertyNode, parentNode, EC_PROPERTY_ELEMENT);
-    }
-
-/*---------------------------------------------------------------------------------**//**
-* @bsimethod                                    Carole.MacDonald                05/2010
-+---------------+---------------+---------------+---------------+---------------+------*/
-bool PrimitiveECProperty::_CanOverride (ECPropertyCR baseProperty) const
-    {
-    PrimitiveType basePrimitiveType;
-    
-    // normally, we do not allow a primitive property to override an array property.  However, there is a set of schemas that
-    // have been delivered that allow this behavior.  If the primitive property type is the same as the type used in the array, then
-    // we allow it to be overridden.
-    if (baseProperty.GetIsArray())
-        {
-        ArrayECPropertyP arrayProperty = baseProperty.GetAsArrayProperty();
-        if (ARRAYKIND_Struct == arrayProperty->GetKind())
-            return false;
-        basePrimitiveType = arrayProperty->GetPrimitiveElementType();
-        }
-    else if (baseProperty.GetIsStruct())
-        return false;
-    else
-        {
-        basePrimitiveType = baseProperty.GetAsPrimitiveProperty()->GetType();
-        }
-        
-    return (basePrimitiveType == m_primitiveType);
-    }
-    
-/*---------------------------------------------------------------------------------**//**
-* @bsimethod                                                   
-+---------------+---------------+---------------+---------------+---------------+------*/
-WString PrimitiveECProperty::_GetTypeName () const
-    {
-    return ECXml::GetPrimitiveTypeName (m_primitiveType);
-    }
-
-/*---------------------------------------------------------------------------------**//**
-* @bsimethod                                                   
-+---------------+---------------+---------------+---------------+---------------+------*/
-ECObjectsStatus PrimitiveECProperty::_SetTypeName (WStringCR typeName)
-    {
-    PrimitiveType primitiveType;
-    ECObjectsStatus status = ECXml::ParsePrimitiveType (primitiveType, typeName);
-    if (ECOBJECTS_STATUS_Success != status)
-        {            
-        m_originalTypeName = typeName; // Remember this for when we serialize the ECSchema again, later.
-        ECObjectsLogger::Log()->warningv (L"Unrecognized primitive typeName '%ls' found in '%ls:%ls.%ls'. A type of 'string' will be used.",
-                                typeName.c_str(),
-                                this->GetClass().GetSchema().GetName().c_str(),
-                                this->GetClass().GetName().c_str(),
-                                this->GetName().c_str() );
-        return status;
-        }
-
-    return SetType (primitiveType);
-    }
-
-/*---------------------------------------------------------------------------------**//**
- @bsimethod                                                     
-+---------------+---------------+---------------+---------------+---------------+------*/
-PrimitiveType PrimitiveECProperty::GetType () const
-    {
-    return m_primitiveType;
-    }
-
-/*---------------------------------------------------------------------------------**//**
- @bsimethod                                                     
-+---------------+---------------+---------------+---------------+---------------+------*/
-ECObjectsStatus PrimitiveECProperty::SetType (PrimitiveType primitiveType)
-    {        
-    m_primitiveType = primitiveType;        
-    return ECOBJECTS_STATUS_Success;
-    }
-
-/*---------------------------------------------------------------------------------**//**
-* @bsimethod                                                   
-+---------------+---------------+---------------+---------------+---------------+------*/
-SchemaReadStatus StructECProperty::_ReadXml (BeXmlNodeR propertyNode, ECSchemaReadContextR context)
-    {  
-    SchemaReadStatus status = T_Super::_ReadXml (propertyNode, context);
-    if (status != SCHEMA_READ_STATUS_Success)
-        return status;
-
-    // For Primitive & Array properties we ignore parse errors and default to string.  Struct properties will require a resolvable typename.
-    WString value;  // needed for macro.
-    READ_REQUIRED_XML_ATTRIBUTE (propertyNode, TYPE_NAME_ATTRIBUTE, this, TypeName, propertyNode.GetName())        
-
-    return SCHEMA_READ_STATUS_Success;
-    }
-/*---------------------------------------------------------------------------------**//**
-* @bsimethod                                                   
-+---------------+---------------+---------------+---------------+---------------+------*/
-SchemaWriteStatus StructECProperty::_WriteXml (BeXmlNodeP& propertyNode, BeXmlNodeR parentNode)
-    {
-    return T_Super::_WriteXml (propertyNode, parentNode, EC_STRUCTPROPERTY_ELEMENT);
-    }
-
-/*---------------------------------------------------------------------------------**//**
-* @bsimethod                                    Carole.MacDonald                05/2010
-+---------------+---------------+---------------+---------------+---------------+------*/
-bool StructECProperty::_CanOverride (ECPropertyCR baseProperty) const
-    {
-    if (baseProperty.GetIsPrimitive())
-        return false;
-        
-    if (baseProperty.GetIsArray())
-        {
-        ArrayECPropertyP arrayProp = baseProperty.GetAsArrayProperty();
-        if (ARRAYKIND_Struct != arrayProp->GetKind())
-            return false;
-        }
-
-    // if the struct type hasn't been set yet, we will say it can override
-    if (NULL == m_structType)
-        return true;
-
-    return (GetTypeName() == baseProperty.GetTypeName());
-    }
-    
-/*---------------------------------------------------------------------------------**//**
-* @bsimethod                                                   
-+---------------+---------------+---------------+---------------+---------------+------*/
-WString StructECProperty::_GetTypeName () const
-    {
-    if (!EXPECTED_CONDITION (NULL != m_structType))
-        return EMPTY_STRING;
-    return ECClass::GetQualifiedClassName (this->GetClass().GetSchema(), *m_structType);
-    }
-
-/*---------------------------------------------------------------------------------**//**
-* @bsimethod                                                   
-+---------------+---------------+---------------+---------------+---------------+------*/
-ECObjectsStatus ResolveStructType (ECClassP& structClass, WStringCR typeName, ECPropertyCR ecProperty)
-    {
-    // typeName may potentially be qualified so we must parse into a namespace prefix and short class name
-    WString namespacePrefix;
-    WString className;
-    ECObjectsStatus status = ECClass::ParseClassName (namespacePrefix, className, typeName);
-    if (ECOBJECTS_STATUS_Success != status)
-        {
-        ECObjectsLogger::Log()->warningv (L"Cannot resolve the type name '%ls' as a struct type because the typeName could not be parsed.", typeName.c_str());
-        return status;
-        }
-    
-    ECSchemaP resolvedSchema = ecProperty.GetClass().GetSchema().GetSchemaByNamespacePrefixP (namespacePrefix);
-    if (NULL == resolvedSchema)
-        {
-        ECObjectsLogger::Log()->warningv (L"Cannot resolve the type name '%ls' as a struct type because the namespacePrefix '%ls' can not be resolved to the primary or a referenced schema.", 
-            typeName.c_str(), namespacePrefix.c_str());
-        return ECOBJECTS_STATUS_SchemaNotFound;
-        }
-
-    structClass = resolvedSchema->GetClassP (className.c_str());
-    if (NULL == structClass)
-        {
-        ECObjectsLogger::Log()->warningv (L"Cannot resolve the type name '%ls' as a struct type because ECClass '%ls' does not exist in the schema '%ls'.", 
-            typeName.c_str(), className.c_str(), resolvedSchema->GetName().c_str());
-        return ECOBJECTS_STATUS_ClassNotFound;
-        }
-
-    return ECOBJECTS_STATUS_Success;
-    }
-
-/*---------------------------------------------------------------------------------**//**
-* @bsimethod                                                   
-+---------------+---------------+---------------+---------------+---------------+------*/
-ECObjectsStatus StructECProperty::_SetTypeName (WStringCR typeName)
-    {
-    ECClassP structClass;
-    ECObjectsStatus status = ResolveStructType (structClass, typeName, *this);
-    if (ECOBJECTS_STATUS_Success != status)
-        {
-        ECObjectsLogger::Log()->errorv (L"Failed to set the type name of ECStructProperty '%ls' to '%ls' because the typeName could not be parsed into a resolvable ECClass.", this->GetName().c_str(), typeName.c_str());        
-        return status;
-        }
-    else
-        return SetType (*structClass);
-    }
-
-/*---------------------------------------------------------------------------------**//**
- @bsimethod                                                     
-+---------------+---------------+---------------+---------------+---------------+------*/
-ECClassCR StructECProperty::GetType () const
-    {        
-    DEBUG_EXPECT (NULL != m_structType);
-    return *m_structType;
-    }
-
-/*---------------------------------------------------------------------------------**//**
- @bsimethod                                                     
-+---------------+---------------+---------------+---------------+---------------+------*/
-ECObjectsStatus StructECProperty::SetType (ECClassCR structType)
-    {            
-    PRECONDITION (structType.GetIsStruct(), ECOBJECTS_STATUS_PreconditionViolated);
-
-    if (&(structType.GetSchema()) != &(this->GetClass().GetSchema()))
-        {
-        if (!ECSchema::IsSchemaReferenced(this->GetClass().GetSchema(), structType.GetSchema()))
-            return ECOBJECTS_STATUS_SchemaNotFound;
-        }
-    
-    m_structType = &structType;
-    return ECOBJECTS_STATUS_Success;
-    }
-
-/*---------------------------------------------------------------------------------**//**
-* @bsimethod                                                   
-+---------------+---------------+---------------+---------------+---------------+------*/
-SchemaReadStatus ArrayECProperty::_ReadXml (BeXmlNodeR propertyNode, ECSchemaReadContextR context)
-    {  
-    SchemaReadStatus status = T_Super::_ReadXml (propertyNode, context);
-    if (status != SCHEMA_READ_STATUS_Success)
-        return status;
-
-    // OPTIONAL attributes - If these attributes exist they do not need to be valid.  We will ignore any errors setting them and use default values.
-    // NEEDSWORK This is due to the current implementation in managed ECObjects.  We should reconsider whether it is the correct behavior.
-    ECObjectsStatus setterStatus;   // needed for macro.
-    WString         value;          // needed for macro.
-    READ_OPTIONAL_XML_ATTRIBUTE_IGNORING_SET_ERRORS (propertyNode, MIN_OCCURS_ATTRIBUTE, this, MinOccurs)    
-    READ_OPTIONAL_XML_ATTRIBUTE_IGNORING_SET_ERRORS (propertyNode, MAX_OCCURS_ATTRIBUTE, this, MaxOccurs)
-
-    // For Primitive & Array properties we ignore parse errors and default to string.  Struct properties will require a resolvable typename.
-    READ_REQUIRED_XML_ATTRIBUTE_IGNORING_SET_ERRORS (propertyNode, TYPE_NAME_ATTRIBUTE, this, TypeName, propertyNode.GetName())  
-
-    if (SCHEMA_READ_STATUS_FailedToParseXml == setterStatus)
-        {
-        ECObjectsLogger::Log()->warningv (L"Defaulting the type of ECProperty '%ls' to '%ls' in reaction to non-fatal parse error.", this->GetName().c_str(), this->GetTypeName().c_str());
-        return SCHEMA_READ_STATUS_Success;
-        }
-
-    return SCHEMA_READ_STATUS_Success;
-    }
-
-/*---------------------------------------------------------------------------------**//**
-* @bsimethod                                                   
-+---------------+---------------+---------------+---------------+---------------+------*/
-SchemaWriteStatus ArrayECProperty::_WriteXml (BeXmlNodeP& propertyNode, BeXmlNodeR parentNode)
-    {
-    SchemaWriteStatus status = T_Super::_WriteXml (propertyNode, parentNode, EC_ARRAYPROPERTY_ELEMENT);
-    if (status != SCHEMA_WRITE_STATUS_Success)
-        return status;
-        
-    if (NULL == propertyNode)
-        {
-        BeAssert (false);
-        return SCHEMA_WRITE_STATUS_FailedToCreateXml;
-        }
-        
-    // verify that this really is the current array property element
-    if (0 != strcmp (propertyNode->GetName(), EC_ARRAYPROPERTY_ELEMENT))
-        {
-        BeAssert (false);
-        return SCHEMA_WRITE_STATUS_FailedToCreateXml;
-        }
-
-    propertyNode->AddAttributeUInt32Value (MIN_OCCURS_ATTRIBUTE, m_minOccurs);
-
-    if (m_maxOccurs != UINT_MAX)
-        {
-        propertyNode->AddAttributeUInt32Value (MAX_OCCURS_ATTRIBUTE, m_maxOccurs);
-        }
-    else
-        {
-        propertyNode->AddAttributeStringValue (MAX_OCCURS_ATTRIBUTE, ECXML_UNBOUNDED);
-        }
-
-    if (m_arrayKind == ARRAYKIND_Struct)
-        {
-        propertyNode->AddAttributeBooleanValue (IS_STRUCT_ATTRIBUTE, true);
-        }
-        
-    return status;
-    }
-
-/*---------------------------------------------------------------------------------**//**
-* @bsimethod                                    Carole.MacDonald                05/2010
-+---------------+---------------+---------------+---------------+---------------+------*/
-bool ArrayECProperty::_CanOverride (ECPropertyCR baseProperty) const
-    {
-    return (GetTypeName() == EMPTY_STRING) || (GetTypeName() == baseProperty.GetTypeName());
-    }
-    
-/*---------------------------------------------------------------------------------**//**
-* @bsimethod                                                   
-+---------------+---------------+---------------+---------------+---------------+------*/
-WString ArrayECProperty::_GetTypeName () const
-    {    
-    switch (GetKind())
-        {
-        case ARRAYKIND_Primitive:
-            return ECXml::GetPrimitiveTypeName (m_primitiveType);
-        case ARRAYKIND_Struct:
-            return ECClass::GetQualifiedClassName (this->GetClass().GetSchema(), *m_structType);
-        default:
-            return EMPTY_STRING;
-        }
-    }
-
-/*---------------------------------------------------------------------------------**//**
-* @bsimethod                                                   
-+---------------+---------------+---------------+---------------+---------------+------*/
-ECObjectsStatus ArrayECProperty::_SetTypeName (WStringCR typeName)
-    {
-    PrimitiveType primitiveType;
-    ECObjectsStatus status = ECXml::ParsePrimitiveType (primitiveType, typeName);
-    if (ECOBJECTS_STATUS_Success == status)
-        return SetPrimitiveElementType (primitiveType);
-    
-    ECClassP structClass;
-    status = ResolveStructType (structClass, typeName, *this);
-    if (ECOBJECTS_STATUS_Success == status)
-        return SetStructElementType (structClass);
-
-    m_originalTypeName = typeName;
-    ECObjectsLogger::Log()->warningv (L"TypeName '%ls' of '%ls.%ls.%ls' was not recognized. We will use 'string' intead.",
-                                    typeName.c_str(),
-                                    this->GetClass().GetSchema().GetName().c_str(),
-                                    this->GetClass().GetName().c_str(),
-                                    this->GetName().c_str() );
-    return ECOBJECTS_STATUS_ParseError;
-    }
-
-/*---------------------------------------------------------------------------------**//**
- @bsimethod                                                     
-+---------------+---------------+---------------+---------------+---------------+------*/
-ArrayKind ArrayECProperty::GetKind () const
-    {
-    return m_arrayKind;
-    }
-
-/*---------------------------------------------------------------------------------**//**
- @bsimethod                                                     
-+---------------+---------------+---------------+---------------+---------------+------*/
-PrimitiveType ArrayECProperty::GetPrimitiveElementType () const
-    {
-    return m_primitiveType;
-    }
-
-/*---------------------------------------------------------------------------------**//**
- @bsimethod                                                     
-+---------------+---------------+---------------+---------------+---------------+------*/
-ECObjectsStatus ArrayECProperty::SetPrimitiveElementType (PrimitiveType primitiveType)
-    {        
-    m_arrayKind = ARRAYKIND_Primitive;
-    m_primitiveType = primitiveType;
-    return ECOBJECTS_STATUS_Success;
-    }
-
-/*---------------------------------------------------------------------------------**//**
- @bsimethod                                                     
-+---------------+---------------+---------------+---------------+---------------+------*/
-ECClassCP ArrayECProperty::GetStructElementType () const
-    {
-    if (ARRAYKIND_Struct == m_arrayKind)
-        return m_structType;
-    else
-        return NULL;
-    }
-
-/*---------------------------------------------------------------------------------**//**
- @bsimethod                                                     
-+---------------+---------------+---------------+---------------+---------------+------*/
-ECObjectsStatus ArrayECProperty::SetStructElementType (ECClassCP structType)
-    {        
-    PRECONDITION (NULL != structType, ECOBJECTS_STATUS_PreconditionViolated);
-    if (!structType->GetIsStruct())
-        {
-        ECObjectsLogger::Log()->errorv (L"ECArrayProperty '%ls' uses ECClass '%ls', but isStructClass='false' on '%ls'", GetName().c_str(), structType->GetName().c_str(), structType->GetName().c_str());
-        return ECOBJECTS_STATUS_ParseError;
-        }
-
-    if (&(structType->GetSchema()) != &(this->GetClass().GetSchema()))
-        {
-        if (!ECSchema::IsSchemaReferenced(this->GetClass().GetSchema(), structType->GetSchema()))
-            return ECOBJECTS_STATUS_SchemaNotFound;
-        }
-
-    m_arrayKind = ARRAYKIND_Struct;
-    m_structType = structType;
-    return ECOBJECTS_STATUS_Success;
-    }
-
-/*---------------------------------------------------------------------------------**//**
- @bsimethod                                                     
-+---------------+---------------+---------------+---------------+---------------+------*/
-UInt32 ArrayECProperty::GetMinOccurs () const
-    {
-    return m_minOccurs;
-    }
-
-/*---------------------------------------------------------------------------------**//**
- @bsimethod                                                     
-+---------------+---------------+---------------+---------------+---------------+------*/
-ECObjectsStatus ArrayECProperty::SetMinOccurs (UInt32 minOccurs)
-    {
-    PRECONDITION (minOccurs <= m_maxOccurs, ECOBJECTS_STATUS_PreconditionViolated);
-    m_minOccurs = minOccurs;
-    return ECOBJECTS_STATUS_Success;
-    }
-
-/*---------------------------------------------------------------------------------**//**
- @bsimethod                                                     
-+---------------+---------------+---------------+---------------+---------------+------*/
-ECObjectsStatus ArrayECProperty::SetMinOccurs (WStringCR minOccurs)
-    {    
-    UInt32 iMinOccurs;
-    int count = BeStringUtilities::Swscanf (minOccurs.c_str(), L"%u", &iMinOccurs);
-    if (count != 1)
-        {
-        ECObjectsLogger::Log()->errorv (L"Failed to set MinOccurs of ECProperty '%ls' to '%ls' because the value could not be parsed.  It must be a valid unsigned integer.",
-                 this->GetName().c_str(), minOccurs.c_str());        
-        return ECOBJECTS_STATUS_ParseError;
-        }    
-    SetMinOccurs (iMinOccurs);
-    return ECOBJECTS_STATUS_Success;
-    }
-
-
-/*---------------------------------------------------------------------------------**//**
- @bsimethod                                                     
-+---------------+---------------+---------------+---------------+---------------+------*/
-UInt32 ArrayECProperty::GetMaxOccurs () const
-    {
-    return m_maxOccurs;
-    }
-
-/*---------------------------------------------------------------------------------**//**
- @bsimethod                                                     
-+---------------+---------------+---------------+---------------+---------------+------*/
-ECObjectsStatus ArrayECProperty::SetMaxOccurs (UInt32 maxOccurs)
-    {
-    PRECONDITION (maxOccurs >= m_minOccurs, ECOBJECTS_STATUS_PreconditionViolated);
-    m_maxOccurs = maxOccurs;
-    return ECOBJECTS_STATUS_Success;
-    }
-
-/*---------------------------------------------------------------------------------**//**
- @bsimethod                                                     
-+---------------+---------------+---------------+---------------+---------------+------*/
-ECObjectsStatus ArrayECProperty::SetMaxOccurs (WStringCR maxOccurs)
-    {    
-    UInt32 iMaxOccurs;
-    int count = BeStringUtilities::Swscanf (maxOccurs.c_str(), L"%u", &iMaxOccurs);
-    if (count != 1)
-        {
-        if (0 == wcscmp (maxOccurs.c_str(), ECXML_UNBOUNDED))
-            iMaxOccurs = UINT_MAX;
-        else
-            {
-            ECObjectsLogger::Log()->errorv (L"Failed to set MaxOccurs of ECProperty '%ls' to '%ls' because the value could not be parsed.  It must be a valid unsigned integer or the string 'unbounded'.",
-                     this->GetName().c_str(), maxOccurs.c_str());        
-            return ECOBJECTS_STATUS_ParseError;
-            }
-        }
-    SetMaxOccurs (iMaxOccurs);
-    return ECOBJECTS_STATUS_Success;
-    }
-
+/*--------------------------------------------------------------------------------------+
+|
+|     $Source: src/ECProperty.cpp $
+|    $RCSfile: file.tpl,v $
+|   $Revision: 1.10 $
+|       $Date: 2005/11/07 15:38:45 $
+|     $Author: EarlinLutz $
+|
+|  $Copyright: (c) 2012 Bentley Systems, Incorporated. All rights reserved. $
+|
++--------------------------------------------------------------------------------------*/
+
+#include "ECObjectsPch.h"
+
+BEGIN_BENTLEY_EC_NAMESPACE
+
+//#define DEBUG_PROPERTY_LEAKS
+#ifdef DEBUG_PROPERTY_LEAKS
+static LeakDetector<ECProperty> g_leakDetector (L"ECProperty", L"ECProperties", true);
+#else
+static LeakDetector<ECProperty> g_leakDetector (L"ECProperty", L"ECProperties", false);
+#endif
+
+// If you are developing schemas, particularly when editing them by hand, you want to have this variable set to false so you get the asserts to help you figure out what is going wrong.
+// Test programs generally want to get error status back and not assert, so they call ECSchema::AssertOnXmlError (false);
+static  bool        s_noAssert = false;
+/*---------------------------------------------------------------------------------**//**
+* @bsimethod                                    Carole.MacDonald                10/2011
++---------------+---------------+---------------+---------------+---------------+------*/
+void ECProperty::SetErrorHandling (bool doAssert) 
+    { 
+    s_noAssert = !doAssert; 
+    }
+
+
+/*---------------------------------------------------------------------------------**//**
+ @bsimethod                                                 
++---------------+---------------+---------------+---------------+---------------+------*/
+ECProperty::ECProperty (ECClassCR ecClass, bool hideFromLeakDetection)
+    :
+    m_class(ecClass), m_readOnly(false), m_baseProperty(NULL), m_hideFromLeakDetection (hideFromLeakDetection), m_forSupplementation(false)
+    {
+    if ( ! m_hideFromLeakDetection)
+        g_leakDetector.ObjectCreated(*this);
+    };
+
+/*---------------------------------------------------------------------------------**//**
+ @bsimethod                                                 
++---------------+---------------+---------------+---------------+---------------+------*/
+ECProperty::~ECProperty ()
+    {
+    if ( ! m_hideFromLeakDetection)
+        g_leakDetector.ObjectDestroyed(*this);
+    }
+
+/*---------------------------------------------------------------------------------**//**
+* @bsimethod                                                    JoshSchifter    09/10
++---------------+---------------+---------------+---------------+---------------+------*/
+ILeakDetector&  ECProperty::Debug_GetLeakDetector() { return g_leakDetector; }
+
+/*---------------------------------------------------------------------------------**//**
+* @bsimethod                                    Carole.MacDonald                06/2010
++---------------+---------------+---------------+---------------+---------------+------*/
+ECPropertyCP ECProperty::GetBaseProperty () const
+    {
+    return m_baseProperty;
+    }
+
+/*---------------------------------------------------------------------------------**//**
+* @bsimethod                                    Carole.MacDonald                06/2010
++---------------+---------------+---------------+---------------+---------------+------*/
+ECObjectsStatus ECProperty::SetBaseProperty (ECPropertyCP baseProperty)
+    {
+    m_baseProperty = baseProperty;
+    return ECOBJECTS_STATUS_Success;
+    }
+
+/*---------------------------------------------------------------------------------**//**
+ @bsimethod                                                     
++---------------+---------------+---------------+---------------+---------------+------*/
+ECClassCR ECProperty::GetClass () const
+    {
+    return m_class;
+    }
+
+/*---------------------------------------------------------------------------------**//**
+ @bsimethod                                                     
++---------------+---------------+---------------+---------------+---------------+------*/
+WStringCR ECProperty::GetName () const
+    {
+    return m_name;
+    }
+
+/*---------------------------------------------------------------------------------**//**
+ @bsimethod                                                     
++---------------+---------------+---------------+---------------+---------------+------*/
+ECObjectsStatus ECProperty::SetName (WStringCR name)
+    {        
+    if (!NameValidator::Validate(name))
+        return ECOBJECTS_STATUS_InvalidName;
+ 
+    m_name = name;        
+    return ECOBJECTS_STATUS_Success;
+    }
+
+/*---------------------------------------------------------------------------------**//**
+ @bsimethod                                                     
++---------------+---------------+---------------+---------------+---------------+------*/
+WStringCR ECProperty::GetDescription () const
+    {
+    return m_description;        
+    }
+
+/*---------------------------------------------------------------------------------**//**
+ @bsimethod                                                     
++---------------+---------------+---------------+---------------+---------------+------*/
+ECObjectsStatus ECProperty::SetDescription (WStringCR description)
+    {        
+    m_description = description;
+    return ECOBJECTS_STATUS_Success;
+    }
+
+/*---------------------------------------------------------------------------------**//**
+ @bsimethod                                                     
++---------------+---------------+---------------+---------------+---------------+------*/
+WStringCR ECProperty::GetDisplayLabel () const
+    {
+    return (m_displayLabel.empty()) ? GetName() : m_displayLabel;
+    }
+
+/*---------------------------------------------------------------------------------**//**
+ @bsimethod                                                     
++---------------+---------------+---------------+---------------+---------------+------*/
+ECObjectsStatus ECProperty::SetDisplayLabel (WStringCR displayLabel)
+    {        
+    m_displayLabel = displayLabel;
+    return ECOBJECTS_STATUS_Success;
+    }
+
+/*---------------------------------------------------------------------------------**//**
+ @bsimethod                                                     
++---------------+---------------+---------------+---------------+---------------+------*/
+bool ECProperty::GetIsReadOnly () const
+    {
+    return m_readOnly;
+    }
+
+/*---------------------------------------------------------------------------------**//**
+ @bsimethod                                                     
++---------------+---------------+---------------+---------------+---------------+------*/
+ECObjectsStatus ECProperty::SetIsReadOnly (bool readOnly)
+    {        
+    m_readOnly = readOnly;
+    return ECOBJECTS_STATUS_Success;
+    }
+
+/*---------------------------------------------------------------------------------**//**
+ @bsimethod                                                     
++---------------+---------------+---------------+---------------+---------------+------*/
+ECObjectsStatus ECProperty::SetIsReadOnly (WCharCP isReadOnly)
+    {        
+    PRECONDITION (NULL != isReadOnly, ECOBJECTS_STATUS_PreconditionViolated);
+
+    bool bReadOnly;
+    ECObjectsStatus status = ECXml::ParseBooleanString (bReadOnly, isReadOnly);
+    if (ECOBJECTS_STATUS_Success != status)
+        ECObjectsLogger::Log()->errorv (L"Failed to parse the isReadOnly string '%ls' for ECProperty '%ls'.", isReadOnly, this->GetName().c_str());
+    else
+        SetIsReadOnly (bReadOnly);
+        
+    return status;
+    }
+
+/*---------------------------------------------------------------------------------**//**
+ @bsimethod                                                     
++---------------+---------------+---------------+---------------+---------------+------*/
+bool ECProperty::GetIsDisplayLabelDefined () const
+    {
+    return (!m_displayLabel.empty());        
+    }
+
+/*---------------------------------------------------------------------------------**//**
+ @bsimethod                                                     
++---------------+---------------+---------------+---------------+---------------+------*/
+WString ECProperty::GetTypeName () const
+    {
+    return this->_GetTypeName();
+    }
+
+/*---------------------------------------------------------------------------------**//**
+ @bsimethod                                                     
++---------------+---------------+---------------+---------------+---------------+------*/
+ECObjectsStatus ECProperty::SetTypeName (WString typeName)
+    {
+    return this->_SetTypeName (typeName);
+    }
+
+/*---------------------------------------------------------------------------------**//**
+ @bsimethod                                                     
++---------------+---------------+---------------+---------------+---------------+------*/
+bool ECProperty::GetIsPrimitive () const
+    {
+    return this->_IsPrimitive();
+    }
+
+/*---------------------------------------------------------------------------------**//**
+ @bsimethod                                                     
++---------------+---------------+---------------+---------------+---------------+------*/
+PrimitiveECPropertyP ECProperty::GetAsPrimitiveProperty () const
+    {
+    // virtual get method is significantly faster than dynamic_cast
+    BeAssert (dynamic_cast<PrimitiveECPropertyP>(const_cast<ECPropertyP>(this)) == const_cast<ECPropertyP>(this)->_GetAsPrimitiveECProperty());
+    return const_cast<ECPropertyP>(this)->_GetAsPrimitiveECProperty();
+    }
+
+/*---------------------------------------------------------------------------------**//**
+ @bsimethod                                                     
++---------------+---------------+---------------+---------------+---------------+------*/
+bool ECProperty::GetIsStruct () const
+    {
+    return this->_IsStruct();
+    }
+
+/*---------------------------------------------------------------------------------**//**
+ @bsimethod                                                     
++---------------+---------------+---------------+---------------+---------------+------*/
+StructECPropertyP ECProperty::GetAsStructProperty () const
+    {
+    return dynamic_cast<StructECPropertyP>((ECPropertyP)this);
+    }
+
+/*---------------------------------------------------------------------------------**//**
+ @bsimethod                                                     
++---------------+---------------+---------------+---------------+---------------+------*/
+bool ECProperty::GetIsArray () const
+    {
+    return this->_IsArray();
+    }
+
+/*---------------------------------------------------------------------------------**//**
+ @bsimethod                                                     
++---------------+---------------+---------------+---------------+---------------+------*/
+ArrayECPropertyP ECProperty::GetAsArrayProperty () const
+    {
+    return dynamic_cast<ArrayECPropertyP>((ECPropertyP)this);
+    }
+
+/*---------------------------------------------------------------------------------**//**
+* @bsimethod                                    Carole.MacDonald                06/2010
++---------------+---------------+---------------+---------------+---------------+------*/
+void ECProperty::_GetBaseContainers (bvector<IECCustomAttributeContainerP>& returnList) const
+    {
+    if (NULL != m_baseProperty)
+        returnList.push_back((const_cast<ECPropertyP>(m_baseProperty)));
+    }
+
+/*---------------------------------------------------------------------------------**//**
+* @bsimethod                                    Carole.MacDonald                06/2010
++---------------+---------------+---------------+---------------+---------------+------*/
+ECSchemaCP ECProperty::_GetContainerSchema () const
+    {
+    return &(m_class.GetSchema());
+    }
+
+/*---------------------------------------------------------------------------------**//**
+* @bsimethod                                                   
++---------------+---------------+---------------+---------------+---------------+------*/
+SchemaReadStatus ECProperty::_ReadXml (BeXmlNodeR propertyNode, ECSchemaReadContextR context)
+    {  
+    WString value;
+    READ_REQUIRED_XML_ATTRIBUTE (propertyNode, PROPERTY_NAME_ATTRIBUTE, this, Name, propertyNode.GetName())        
+    
+    // OPTIONAL attributes - If these attributes exist they MUST be valid    
+    READ_OPTIONAL_XML_ATTRIBUTE (propertyNode, DESCRIPTION_ATTRIBUTE,         this, Description)
+    READ_OPTIONAL_XML_ATTRIBUTE (propertyNode, DISPLAY_LABEL_ATTRIBUTE,       this, DisplayLabel)    
+
+    // OPTIONAL attributes - If these attributes exist they do not need to be valid.  We will ignore any errors setting them and use default values.
+    // NEEDSWORK This is due to the current implementation in managed ECObjects.  We should reconsider whether it is the correct behavior.
+    ECObjectsStatus setterStatus;
+    READ_OPTIONAL_XML_ATTRIBUTE_IGNORING_SET_ERRORS (propertyNode, READONLY_ATTRIBUTE,            this, IsReadOnly)
+
+    ReadCustomAttributes (propertyNode, context, GetClass().GetSchema());
+    return SCHEMA_READ_STATUS_Success;
+    }
+
+/*---------------------------------------------------------------------------------**//**
+* @bsimethod                                                   
++---------------+---------------+---------------+---------------+---------------+------*/
+SchemaWriteStatus ECProperty::_WriteXml (BeXmlNodeP& propertyNode, BeXmlNodeR parentNode)
+    {
+    return _WriteXml (propertyNode, parentNode, EC_PROPERTY_ELEMENT);
+    }
+
+/*---------------------------------------------------------------------------------**//**
+* @bsimethod                                                   
++---------------+---------------+---------------+---------------+---------------+------*/
+SchemaWriteStatus ECProperty::_WriteXml (BeXmlNodeP& propertyNode, BeXmlNodeR parentNode, Utf8CP elementName)
+    {
+    SchemaWriteStatus status = SCHEMA_WRITE_STATUS_Success;
+
+    // If this property was created during supplementation as a local property on the class, then don't serialize it
+    if (m_forSupplementation)
+        return status;
+
+    propertyNode = parentNode.AddEmptyElement (elementName);
+
+    propertyNode->AddAttributeStringValue (PROPERTY_NAME_ATTRIBUTE, this->GetName().c_str());
+
+    if (m_originalTypeName.size() > 0)
+        propertyNode->AddAttributeStringValue (TYPE_NAME_ATTRIBUTE, m_originalTypeName.c_str());
+    else
+    	propertyNode->AddAttributeStringValue (TYPE_NAME_ATTRIBUTE, this->GetTypeName().c_str());
+        
+    propertyNode->AddAttributeStringValue (DESCRIPTION_ATTRIBUTE, this->GetDescription().c_str());
+    if (GetIsDisplayLabelDefined())
+        propertyNode->AddAttributeStringValue (DISPLAY_LABEL_ATTRIBUTE, this->GetDisplayLabel().c_str());
+    propertyNode->AddAttributeBooleanValue (READONLY_ATTRIBUTE, this->GetIsReadOnly());
+    
+    WriteCustomAttributes (*propertyNode);
+
+    return status;    
+    }
+
+/*---------------------------------------------------------------------------------**//**
+* @bsimethod                                                   
++---------------+---------------+---------------+---------------+---------------+------*/
+SchemaReadStatus PrimitiveECProperty::_ReadXml (BeXmlNodeR propertyNode, ECSchemaReadContextR context)
+    {  
+    SchemaReadStatus status = T_Super::_ReadXml (propertyNode, context);
+    if (status != SCHEMA_READ_STATUS_Success)
+        return status;
+
+    // typeName is a required attribute.  If it is missing, an error will be returned.
+    // For Primitive & Array properties we ignore parse errors and default to string.  Struct properties will require a resolvable typename.
+    WString value;  // needed for macro.
+    if (BEXML_Success != propertyNode.GetAttributeStringValue (value, TYPE_NAME_ATTRIBUTE))
+        {
+        BeAssert (s_noAssert);
+        ECObjectsLogger::Log()->errorv (L"Invalid ECSchemaXML: %hs element must contain a %hs attribute",  propertyNode.GetName(), TYPE_NAME_ATTRIBUTE);
+        return SCHEMA_READ_STATUS_InvalidECSchemaXml;
+        }
+    else if (ECOBJECTS_STATUS_ParseError == this->SetTypeName (value.c_str()))
+        ECObjectsLogger::Log()->warningv (L"Defaulting the type of ECProperty '%ls' to '%ls' in reaction to non-fatal parse error.", this->GetName().c_str(), this->GetTypeName().c_str());
+    return SCHEMA_READ_STATUS_Success;
+    }
+
+/*---------------------------------------------------------------------------------**//**
+* @bsimethod                                                   
++---------------+---------------+---------------+---------------+---------------+------*/
+SchemaWriteStatus PrimitiveECProperty::_WriteXml (BeXmlNodeP& propertyNode, BeXmlNodeR parentNode)
+    {
+    return T_Super::_WriteXml (propertyNode, parentNode, EC_PROPERTY_ELEMENT);
+    }
+
+/*---------------------------------------------------------------------------------**//**
+* @bsimethod                                    Carole.MacDonald                05/2010
++---------------+---------------+---------------+---------------+---------------+------*/
+bool PrimitiveECProperty::_CanOverride (ECPropertyCR baseProperty) const
+    {
+    PrimitiveType basePrimitiveType;
+    
+    // normally, we do not allow a primitive property to override an array property.  However, there is a set of schemas that
+    // have been delivered that allow this behavior.  If the primitive property type is the same as the type used in the array, then
+    // we allow it to be overridden.
+    if (baseProperty.GetIsArray())
+        {
+        ArrayECPropertyP arrayProperty = baseProperty.GetAsArrayProperty();
+        if (ARRAYKIND_Struct == arrayProperty->GetKind())
+            return false;
+        basePrimitiveType = arrayProperty->GetPrimitiveElementType();
+        }
+    else if (baseProperty.GetIsStruct())
+        return false;
+    else
+        {
+        basePrimitiveType = baseProperty.GetAsPrimitiveProperty()->GetType();
+        }
+        
+    return (basePrimitiveType == m_primitiveType);
+    }
+    
+/*---------------------------------------------------------------------------------**//**
+* @bsimethod                                                   
++---------------+---------------+---------------+---------------+---------------+------*/
+WString PrimitiveECProperty::_GetTypeName () const
+    {
+    return ECXml::GetPrimitiveTypeName (m_primitiveType);
+    }
+
+/*---------------------------------------------------------------------------------**//**
+* @bsimethod                                                   
++---------------+---------------+---------------+---------------+---------------+------*/
+ECObjectsStatus PrimitiveECProperty::_SetTypeName (WStringCR typeName)
+    {
+    PrimitiveType primitiveType;
+    ECObjectsStatus status = ECXml::ParsePrimitiveType (primitiveType, typeName);
+    if (ECOBJECTS_STATUS_Success != status)
+        {            
+        m_originalTypeName = typeName; // Remember this for when we serialize the ECSchema again, later.
+        ECObjectsLogger::Log()->warningv (L"Unrecognized primitive typeName '%ls' found in '%ls:%ls.%ls'. A type of 'string' will be used.",
+                                typeName.c_str(),
+                                this->GetClass().GetSchema().GetName().c_str(),
+                                this->GetClass().GetName().c_str(),
+                                this->GetName().c_str() );
+        return status;
+        }
+
+    return SetType (primitiveType);
+    }
+
+/*---------------------------------------------------------------------------------**//**
+ @bsimethod                                                     
++---------------+---------------+---------------+---------------+---------------+------*/
+PrimitiveType PrimitiveECProperty::GetType () const
+    {
+    return m_primitiveType;
+    }
+
+/*---------------------------------------------------------------------------------**//**
+ @bsimethod                                                     
++---------------+---------------+---------------+---------------+---------------+------*/
+ECObjectsStatus PrimitiveECProperty::SetType (PrimitiveType primitiveType)
+    {        
+    m_primitiveType = primitiveType;        
+    return ECOBJECTS_STATUS_Success;
+    }
+
+/*---------------------------------------------------------------------------------**//**
+* @bsimethod                                                   
++---------------+---------------+---------------+---------------+---------------+------*/
+SchemaReadStatus StructECProperty::_ReadXml (BeXmlNodeR propertyNode, ECSchemaReadContextR context)
+    {  
+    SchemaReadStatus status = T_Super::_ReadXml (propertyNode, context);
+    if (status != SCHEMA_READ_STATUS_Success)
+        return status;
+
+    // For Primitive & Array properties we ignore parse errors and default to string.  Struct properties will require a resolvable typename.
+    WString value;  // needed for macro.
+    READ_REQUIRED_XML_ATTRIBUTE (propertyNode, TYPE_NAME_ATTRIBUTE, this, TypeName, propertyNode.GetName())        
+
+    return SCHEMA_READ_STATUS_Success;
+    }
+/*---------------------------------------------------------------------------------**//**
+* @bsimethod                                                   
++---------------+---------------+---------------+---------------+---------------+------*/
+SchemaWriteStatus StructECProperty::_WriteXml (BeXmlNodeP& propertyNode, BeXmlNodeR parentNode)
+    {
+    return T_Super::_WriteXml (propertyNode, parentNode, EC_STRUCTPROPERTY_ELEMENT);
+    }
+
+/*---------------------------------------------------------------------------------**//**
+* @bsimethod                                    Carole.MacDonald                05/2010
++---------------+---------------+---------------+---------------+---------------+------*/
+bool StructECProperty::_CanOverride (ECPropertyCR baseProperty) const
+    {
+    if (baseProperty.GetIsPrimitive())
+        return false;
+        
+    if (baseProperty.GetIsArray())
+        {
+        ArrayECPropertyP arrayProp = baseProperty.GetAsArrayProperty();
+        if (ARRAYKIND_Struct != arrayProp->GetKind())
+            return false;
+        }
+
+    // if the struct type hasn't been set yet, we will say it can override
+    if (NULL == m_structType)
+        return true;
+
+    return (GetTypeName() == baseProperty.GetTypeName());
+    }
+    
+/*---------------------------------------------------------------------------------**//**
+* @bsimethod                                                   
++---------------+---------------+---------------+---------------+---------------+------*/
+WString StructECProperty::_GetTypeName () const
+    {
+    if (!EXPECTED_CONDITION (NULL != m_structType))
+        return EMPTY_STRING;
+    return ECClass::GetQualifiedClassName (this->GetClass().GetSchema(), *m_structType);
+    }
+
+/*---------------------------------------------------------------------------------**//**
+* @bsimethod                                                   
++---------------+---------------+---------------+---------------+---------------+------*/
+ECObjectsStatus ResolveStructType (ECClassP& structClass, WStringCR typeName, ECPropertyCR ecProperty)
+    {
+    // typeName may potentially be qualified so we must parse into a namespace prefix and short class name
+    WString namespacePrefix;
+    WString className;
+    ECObjectsStatus status = ECClass::ParseClassName (namespacePrefix, className, typeName);
+    if (ECOBJECTS_STATUS_Success != status)
+        {
+        ECObjectsLogger::Log()->warningv (L"Cannot resolve the type name '%ls' as a struct type because the typeName could not be parsed.", typeName.c_str());
+        return status;
+        }
+    
+    ECSchemaP resolvedSchema = ecProperty.GetClass().GetSchema().GetSchemaByNamespacePrefixP (namespacePrefix);
+    if (NULL == resolvedSchema)
+        {
+        ECObjectsLogger::Log()->warningv (L"Cannot resolve the type name '%ls' as a struct type because the namespacePrefix '%ls' can not be resolved to the primary or a referenced schema.", 
+            typeName.c_str(), namespacePrefix.c_str());
+        return ECOBJECTS_STATUS_SchemaNotFound;
+        }
+
+    structClass = resolvedSchema->GetClassP (className.c_str());
+    if (NULL == structClass)
+        {
+        ECObjectsLogger::Log()->warningv (L"Cannot resolve the type name '%ls' as a struct type because ECClass '%ls' does not exist in the schema '%ls'.", 
+            typeName.c_str(), className.c_str(), resolvedSchema->GetName().c_str());
+        return ECOBJECTS_STATUS_ClassNotFound;
+        }
+
+    return ECOBJECTS_STATUS_Success;
+    }
+
+/*---------------------------------------------------------------------------------**//**
+* @bsimethod                                                   
++---------------+---------------+---------------+---------------+---------------+------*/
+ECObjectsStatus StructECProperty::_SetTypeName (WStringCR typeName)
+    {
+    ECClassP structClass;
+    ECObjectsStatus status = ResolveStructType (structClass, typeName, *this);
+    if (ECOBJECTS_STATUS_Success != status)
+        {
+        ECObjectsLogger::Log()->errorv (L"Failed to set the type name of ECStructProperty '%ls' to '%ls' because the typeName could not be parsed into a resolvable ECClass.", this->GetName().c_str(), typeName.c_str());        
+        return status;
+        }
+    else
+        return SetType (*structClass);
+    }
+
+/*---------------------------------------------------------------------------------**//**
+ @bsimethod                                                     
++---------------+---------------+---------------+---------------+---------------+------*/
+ECClassCR StructECProperty::GetType () const
+    {        
+    DEBUG_EXPECT (NULL != m_structType);
+    return *m_structType;
+    }
+
+/*---------------------------------------------------------------------------------**//**
+ @bsimethod                                                     
++---------------+---------------+---------------+---------------+---------------+------*/
+ECObjectsStatus StructECProperty::SetType (ECClassCR structType)
+    {            
+    PRECONDITION (structType.GetIsStruct(), ECOBJECTS_STATUS_PreconditionViolated);
+
+    if (&(structType.GetSchema()) != &(this->GetClass().GetSchema()))
+        {
+        if (!ECSchema::IsSchemaReferenced(this->GetClass().GetSchema(), structType.GetSchema()))
+            return ECOBJECTS_STATUS_SchemaNotFound;
+        }
+    
+    m_structType = &structType;
+    return ECOBJECTS_STATUS_Success;
+    }
+
+/*---------------------------------------------------------------------------------**//**
+* @bsimethod                                                   
++---------------+---------------+---------------+---------------+---------------+------*/
+SchemaReadStatus ArrayECProperty::_ReadXml (BeXmlNodeR propertyNode, ECSchemaReadContextR context)
+    {  
+    SchemaReadStatus status = T_Super::_ReadXml (propertyNode, context);
+    if (status != SCHEMA_READ_STATUS_Success)
+        return status;
+
+    // OPTIONAL attributes - If these attributes exist they do not need to be valid.  We will ignore any errors setting them and use default values.
+    // NEEDSWORK This is due to the current implementation in managed ECObjects.  We should reconsider whether it is the correct behavior.
+    ECObjectsStatus setterStatus;   // needed for macro.
+    WString         value;          // needed for macro.
+    READ_OPTIONAL_XML_ATTRIBUTE_IGNORING_SET_ERRORS (propertyNode, MIN_OCCURS_ATTRIBUTE, this, MinOccurs)    
+    READ_OPTIONAL_XML_ATTRIBUTE_IGNORING_SET_ERRORS (propertyNode, MAX_OCCURS_ATTRIBUTE, this, MaxOccurs)
+
+    // For Primitive & Array properties we ignore parse errors and default to string.  Struct properties will require a resolvable typename.
+    READ_REQUIRED_XML_ATTRIBUTE_IGNORING_SET_ERRORS (propertyNode, TYPE_NAME_ATTRIBUTE, this, TypeName, propertyNode.GetName())  
+
+    if (SCHEMA_READ_STATUS_FailedToParseXml == setterStatus)
+        {
+        ECObjectsLogger::Log()->warningv (L"Defaulting the type of ECProperty '%ls' to '%ls' in reaction to non-fatal parse error.", this->GetName().c_str(), this->GetTypeName().c_str());
+        return SCHEMA_READ_STATUS_Success;
+        }
+
+    return SCHEMA_READ_STATUS_Success;
+    }
+
+/*---------------------------------------------------------------------------------**//**
+* @bsimethod                                                   
++---------------+---------------+---------------+---------------+---------------+------*/
+SchemaWriteStatus ArrayECProperty::_WriteXml (BeXmlNodeP& propertyNode, BeXmlNodeR parentNode)
+    {
+    SchemaWriteStatus status = T_Super::_WriteXml (propertyNode, parentNode, EC_ARRAYPROPERTY_ELEMENT);
+    if (status != SCHEMA_WRITE_STATUS_Success)
+        return status;
+        
+    if (NULL == propertyNode)
+        {
+        BeAssert (false);
+        return SCHEMA_WRITE_STATUS_FailedToCreateXml;
+        }
+        
+    // verify that this really is the current array property element
+    if (0 != strcmp (propertyNode->GetName(), EC_ARRAYPROPERTY_ELEMENT))
+        {
+        BeAssert (false);
+        return SCHEMA_WRITE_STATUS_FailedToCreateXml;
+        }
+
+    propertyNode->AddAttributeUInt32Value (MIN_OCCURS_ATTRIBUTE, m_minOccurs);
+
+    if (m_maxOccurs != UINT_MAX)
+        {
+        propertyNode->AddAttributeUInt32Value (MAX_OCCURS_ATTRIBUTE, m_maxOccurs);
+        }
+    else
+        {
+        propertyNode->AddAttributeStringValue (MAX_OCCURS_ATTRIBUTE, ECXML_UNBOUNDED);
+        }
+
+    if (m_arrayKind == ARRAYKIND_Struct)
+        {
+        propertyNode->AddAttributeBooleanValue (IS_STRUCT_ATTRIBUTE, true);
+        }
+        
+    return status;
+    }
+
+/*---------------------------------------------------------------------------------**//**
+* @bsimethod                                    Carole.MacDonald                05/2010
++---------------+---------------+---------------+---------------+---------------+------*/
+bool ArrayECProperty::_CanOverride (ECPropertyCR baseProperty) const
+    {
+    return (GetTypeName() == EMPTY_STRING) || (GetTypeName() == baseProperty.GetTypeName());
+    }
+    
+/*---------------------------------------------------------------------------------**//**
+* @bsimethod                                                   
++---------------+---------------+---------------+---------------+---------------+------*/
+WString ArrayECProperty::_GetTypeName () const
+    {    
+    switch (GetKind())
+        {
+        case ARRAYKIND_Primitive:
+            return ECXml::GetPrimitiveTypeName (m_primitiveType);
+        case ARRAYKIND_Struct:
+            return ECClass::GetQualifiedClassName (this->GetClass().GetSchema(), *m_structType);
+        default:
+            return EMPTY_STRING;
+        }
+    }
+
+/*---------------------------------------------------------------------------------**//**
+* @bsimethod                                                   
++---------------+---------------+---------------+---------------+---------------+------*/
+ECObjectsStatus ArrayECProperty::_SetTypeName (WStringCR typeName)
+    {
+    PrimitiveType primitiveType;
+    ECObjectsStatus status = ECXml::ParsePrimitiveType (primitiveType, typeName);
+    if (ECOBJECTS_STATUS_Success == status)
+        return SetPrimitiveElementType (primitiveType);
+    
+    ECClassP structClass;
+    status = ResolveStructType (structClass, typeName, *this);
+    if (ECOBJECTS_STATUS_Success == status)
+        return SetStructElementType (structClass);
+
+    m_originalTypeName = typeName;
+    ECObjectsLogger::Log()->warningv (L"TypeName '%ls' of '%ls.%ls.%ls' was not recognized. We will use 'string' intead.",
+                                    typeName.c_str(),
+                                    this->GetClass().GetSchema().GetName().c_str(),
+                                    this->GetClass().GetName().c_str(),
+                                    this->GetName().c_str() );
+    return ECOBJECTS_STATUS_ParseError;
+    }
+
+/*---------------------------------------------------------------------------------**//**
+ @bsimethod                                                     
++---------------+---------------+---------------+---------------+---------------+------*/
+ArrayKind ArrayECProperty::GetKind () const
+    {
+    return m_arrayKind;
+    }
+
+/*---------------------------------------------------------------------------------**//**
+ @bsimethod                                                     
++---------------+---------------+---------------+---------------+---------------+------*/
+PrimitiveType ArrayECProperty::GetPrimitiveElementType () const
+    {
+    return m_primitiveType;
+    }
+
+/*---------------------------------------------------------------------------------**//**
+ @bsimethod                                                     
++---------------+---------------+---------------+---------------+---------------+------*/
+ECObjectsStatus ArrayECProperty::SetPrimitiveElementType (PrimitiveType primitiveType)
+    {        
+    m_arrayKind = ARRAYKIND_Primitive;
+    m_primitiveType = primitiveType;
+    return ECOBJECTS_STATUS_Success;
+    }
+
+/*---------------------------------------------------------------------------------**//**
+ @bsimethod                                                     
++---------------+---------------+---------------+---------------+---------------+------*/
+ECClassCP ArrayECProperty::GetStructElementType () const
+    {
+    if (ARRAYKIND_Struct == m_arrayKind)
+        return m_structType;
+    else
+        return NULL;
+    }
+
+/*---------------------------------------------------------------------------------**//**
+ @bsimethod                                                     
++---------------+---------------+---------------+---------------+---------------+------*/
+ECObjectsStatus ArrayECProperty::SetStructElementType (ECClassCP structType)
+    {        
+    PRECONDITION (NULL != structType, ECOBJECTS_STATUS_PreconditionViolated);
+    if (!structType->GetIsStruct())
+        {
+        ECObjectsLogger::Log()->errorv (L"ECArrayProperty '%ls' uses ECClass '%ls', but isStructClass='false' on '%ls'", GetName().c_str(), structType->GetName().c_str(), structType->GetName().c_str());
+        return ECOBJECTS_STATUS_ParseError;
+        }
+
+    if (&(structType->GetSchema()) != &(this->GetClass().GetSchema()))
+        {
+        if (!ECSchema::IsSchemaReferenced(this->GetClass().GetSchema(), structType->GetSchema()))
+            return ECOBJECTS_STATUS_SchemaNotFound;
+        }
+
+    m_arrayKind = ARRAYKIND_Struct;
+    m_structType = structType;
+    return ECOBJECTS_STATUS_Success;
+    }
+
+/*---------------------------------------------------------------------------------**//**
+ @bsimethod                                                     
++---------------+---------------+---------------+---------------+---------------+------*/
+UInt32 ArrayECProperty::GetMinOccurs () const
+    {
+    return m_minOccurs;
+    }
+
+/*---------------------------------------------------------------------------------**//**
+ @bsimethod                                                     
++---------------+---------------+---------------+---------------+---------------+------*/
+ECObjectsStatus ArrayECProperty::SetMinOccurs (UInt32 minOccurs)
+    {
+    PRECONDITION (minOccurs <= m_maxOccurs, ECOBJECTS_STATUS_PreconditionViolated);
+    m_minOccurs = minOccurs;
+    return ECOBJECTS_STATUS_Success;
+    }
+
+/*---------------------------------------------------------------------------------**//**
+ @bsimethod                                                     
++---------------+---------------+---------------+---------------+---------------+------*/
+ECObjectsStatus ArrayECProperty::SetMinOccurs (WStringCR minOccurs)
+    {    
+    UInt32 iMinOccurs;
+    int count = BeStringUtilities::Swscanf (minOccurs.c_str(), L"%u", &iMinOccurs);
+    if (count != 1)
+        {
+        ECObjectsLogger::Log()->errorv (L"Failed to set MinOccurs of ECProperty '%ls' to '%ls' because the value could not be parsed.  It must be a valid unsigned integer.",
+                 this->GetName().c_str(), minOccurs.c_str());        
+        return ECOBJECTS_STATUS_ParseError;
+        }    
+    SetMinOccurs (iMinOccurs);
+    return ECOBJECTS_STATUS_Success;
+    }
+
+
+/*---------------------------------------------------------------------------------**//**
+ @bsimethod                                                     
++---------------+---------------+---------------+---------------+---------------+------*/
+UInt32 ArrayECProperty::GetMaxOccurs () const
+    {
+    return m_maxOccurs;
+    }
+
+/*---------------------------------------------------------------------------------**//**
+ @bsimethod                                                     
++---------------+---------------+---------------+---------------+---------------+------*/
+ECObjectsStatus ArrayECProperty::SetMaxOccurs (UInt32 maxOccurs)
+    {
+    PRECONDITION (maxOccurs >= m_minOccurs, ECOBJECTS_STATUS_PreconditionViolated);
+    m_maxOccurs = maxOccurs;
+    return ECOBJECTS_STATUS_Success;
+    }
+
+/*---------------------------------------------------------------------------------**//**
+ @bsimethod                                                     
++---------------+---------------+---------------+---------------+---------------+------*/
+ECObjectsStatus ArrayECProperty::SetMaxOccurs (WStringCR maxOccurs)
+    {    
+    UInt32 iMaxOccurs;
+    int count = BeStringUtilities::Swscanf (maxOccurs.c_str(), L"%u", &iMaxOccurs);
+    if (count != 1)
+        {
+        if (0 == wcscmp (maxOccurs.c_str(), ECXML_UNBOUNDED))
+            iMaxOccurs = UINT_MAX;
+        else
+            {
+            ECObjectsLogger::Log()->errorv (L"Failed to set MaxOccurs of ECProperty '%ls' to '%ls' because the value could not be parsed.  It must be a valid unsigned integer or the string 'unbounded'.",
+                     this->GetName().c_str(), maxOccurs.c_str());        
+            return ECOBJECTS_STATUS_ParseError;
+            }
+        }
+    SetMaxOccurs (iMaxOccurs);
+    return ECOBJECTS_STATUS_Success;
+    }
+
 END_BENTLEY_EC_NAMESPACE