--- conflicted
+++ resolved
@@ -1,2067 +1,2057 @@
-/*--------------------------------------------------------------------------------------+
-|
-|     $Source: src/ECProperty.cpp $
-|
-|  $Copyright: (c) 2017 Bentley Systems, Incorporated. All rights reserved. $
-|
-+--------------------------------------------------------------------------------------*/
-
-#include "ECObjectsPch.h"
-
-BEGIN_BENTLEY_ECOBJECT_NAMESPACE
-
-// If you are developing schemas, particularly when editing them by hand, you want to have this variable set to false so you get the asserts to help you figure out what is going wrong.
-// Test programs generally want to get error status back and not BeAssert, so they call ECSchema::AssertOnXmlError (false);
-static  bool        s_noAssert = false;
-/*---------------------------------------------------------------------------------**//**
-* @bsimethod                                    Carole.MacDonald                10/2011
-+---------------+---------------+---------------+---------------+---------------+------*/
-void ECProperty::SetErrorHandling (bool doAssert) 
-    { 
-    s_noAssert = !doAssert; 
-    }
-
-
-/*---------------------------------------------------------------------------------**//**
- @bsimethod                                                 
-+---------------+---------------+---------------+---------------+---------------+------*/
-ECProperty::ECProperty (ECClassCR ecClass) : m_class(ecClass), m_readOnly(false), m_baseProperty(nullptr), m_forSupplementation(false),
-                                                m_cachedTypeAdapter(nullptr), m_maximumLength(0), m_minimumLength(0)
-    {}
-
-/*---------------------------------------------------------------------------------**//**
- @bsimethod                                                 
-+---------------+---------------+---------------+---------------+---------------+------*/
-ECProperty::~ECProperty () {}
-
-/*---------------------------------------------------------------------------------**//**
-* @bsimethod                                    Carole.MacDonald                06/2010
-+---------------+---------------+---------------+---------------+---------------+------*/
-ECPropertyCP ECProperty::GetBaseProperty () const
-    {
-    return m_baseProperty;
-    }
-
-/*---------------------------------------------------------------------------------**//**
-* @bsimethod                                    Carole.MacDonald                06/2010
-+---------------+---------------+---------------+---------------+---------------+------*/
-ECObjectsStatus ECProperty::SetBaseProperty (ECPropertyCP baseProperty)
-    {
-    if (nullptr != baseProperty)
-        {
-        // Silly property overriding is silly but we support it.
-        // We can end up here if Child derives from Parent which derives from Grandparent and all 3 have a property called "X"
-        // And then we remove Parent as a base class of Child, which invokes child.OnBasePropertyRemoved, which wants to set the base property
-        // to the base property of Parent.X (=Grandparent.X), which is invalid since there is no longer an inheritance relationship between
-        // Child and Grandparent.
-        // (Presumably this is useful to someone and not totally confusing?)
-        if (!GetClass().Is(&baseProperty->GetClass()))
-            return ECObjectsStatus::BaseClassUnacceptable;
-        }
-
-    m_baseProperty = baseProperty;
-    SetCachedTypeAdapter (NULL);
-    return ECObjectsStatus::Success;
-    }
-
-/*---------------------------------------------------------------------------------**//**
- @bsimethod                                                     
-+---------------+---------------+---------------+---------------+---------------+------*/
-ECClassCR ECProperty::GetClass () const
-    {
-    return m_class;
-    }
-
-/*---------------------------------------------------------------------------------**//**
- @bsimethod                                                     
-+---------------+---------------+---------------+---------------+---------------+------*/
-Utf8StringCR ECProperty::GetName () const
-    {
-    return m_validatedName.GetName();
-    }
-
-/*---------------------------------------------------------------------------------**//**
- @bsimethod                                                      Affan.Khan        12/12
-+---------------+---------------+---------------+---------------+---------------+------*/
-ECPropertyId ECProperty::GetId () const
-    {
-    BeAssert (m_ecPropertyId.IsValid());
-    return m_ecPropertyId;
-    }
-
-/*---------------------------------------------------------------------------------**//**
- @bsimethod                                                     
-+---------------+---------------+---------------+---------------+---------------+------*/
-ECObjectsStatus ECProperty::SetName (Utf8StringCR name)
-    {        
-    if (!ECNameValidation::IsValidName (name.c_str()))
-        return ECObjectsStatus::InvalidName;
-
-    m_validatedName.SetName (name.c_str());
-    return ECObjectsStatus::Success;
-    }
-
-/*---------------------------------------------------------------------------------**//**
- @bsimethod                                                     
-+---------------+---------------+---------------+---------------+---------------+------*/
-Utf8StringCR ECProperty::GetDescription () const
-    {
-    return GetClass().GetSchema().GetLocalizedStrings().GetPropertyDescription(this, m_description);
-    }
-
-/*---------------------------------------------------------------------------------**//**
- @bsimethod                                                     
-+---------------+---------------+---------------+---------------+---------------+------*/
-Utf8StringCR ECProperty::GetInvariantDescription () const
-    {
-    return m_description;
-    }
-
-/*---------------------------------------------------------------------------------**//**
- @bsimethod                                                     
-+---------------+---------------+---------------+---------------+---------------+------*/
-ECObjectsStatus ECProperty::SetDescription (Utf8StringCR description)
-    {        
-    m_description = description;
-    return ECObjectsStatus::Success;
-    }
-
-//Helper method to resolve primitive type of any ECProperty, if available
-bool ResolvePrimitiveType(ECPropertyCP prop, PrimitiveType& type)
-    {
-    if (prop == nullptr)
-        return false;
-
-    if (prop->GetIsPrimitive())
-        {
-        PrimitiveECPropertyCP prim = prop->GetAsPrimitiveProperty();
-        type = prim->GetType();
-        return true;
-        }
-
-    if (prop->GetIsPrimitiveArray())
-        {
-        PrimitiveArrayECPropertyCP arr = prop->GetAsPrimitiveArrayProperty();
-        type = arr->GetPrimitiveElementType();
-        return true;
-        }
-
-    return false;
-    }
-
-/*---------------------------------------------------------------------------------**//**
-@bsimethod
-+---------------+---------------+---------------+---------------+---------------+------*/
-ECObjectsStatus ECProperty::SetMinimumValue(ECValueCR min)
-    {
-    if (min.IsNull() || min.IsStruct())
-        return ECObjectsStatus::DataTypeNotSupported;
-
-    PrimitiveType pt = PrimitiveType::PRIMITIVETYPE_Integer;
-    if (!ResolvePrimitiveType(this, pt))
-        {
-        return ECObjectsStatus::DataTypeNotSupported;
-        }
-
-    if (pt != PrimitiveType::PRIMITIVETYPE_Double &&
-        pt != PrimitiveType::PRIMITIVETYPE_Integer &&
-        pt != PrimitiveType::PRIMITIVETYPE_Long)
-        {
-        return ECObjectsStatus::DataTypeNotSupported;
-        }
-
-    if (min.GetPrimitiveType() != pt)
-        {
-        return ECObjectsStatus::DataTypeNotSupported;
-        }
-
-    m_minimumValue = min;
-    return ECObjectsStatus::Success;
-    }
-
-/*---------------------------------------------------------------------------------**//**
-@bsimethod
-+---------------+---------------+---------------+---------------+---------------+------*/
-bool ECProperty::IsMinimumValueDefined() const
-    {
-    return !m_minimumValue.IsNull();
-    }
-
-/*---------------------------------------------------------------------------------**//**
-@bsimethod
-+---------------+---------------+---------------+---------------+---------------+------*/
-void ECProperty::ResetMinimumValue()
-    {
-    m_minimumValue.SetToNull();
-    }
-
-/*---------------------------------------------------------------------------------**//**
-@bsimethod
-+---------------+---------------+---------------+---------------+---------------+------*/
-ECObjectsStatus ECProperty::GetMinimumValue(ECValueR value) const
-    {
-    if(m_minimumValue.IsNull())
-        return ECObjectsStatus::Error;
-
-    value = m_minimumValue;
-    return ECObjectsStatus::Success;
-    }
-
-/*---------------------------------------------------------------------------------**//**
-@bsimethod
-+---------------+---------------+---------------+---------------+---------------+------*/
-ECObjectsStatus ECProperty::SetMaximumValue(ECValueCR max)
-    {
-    if (max.IsNull() || max.IsStruct())
-        return ECObjectsStatus::DataTypeNotSupported;
-
-    PrimitiveType pt = PrimitiveType::PRIMITIVETYPE_Integer;
-    if (!ResolvePrimitiveType(this, pt))
-        {
-        return ECObjectsStatus::DataTypeNotSupported;
-        }
-
-    if (pt != PrimitiveType::PRIMITIVETYPE_Double &&
-        pt != PrimitiveType::PRIMITIVETYPE_Integer &&
-        pt != PrimitiveType::PRIMITIVETYPE_Long)
-        {
-        return ECObjectsStatus::DataTypeNotSupported;
-        }
-
-    if (max.GetPrimitiveType() != pt)
-        {
-        return ECObjectsStatus::DataTypeNotSupported;
-        }
-
-    m_maximumValue = max;
-    return ECObjectsStatus::Success;
-    }
-
-/*---------------------------------------------------------------------------------**//**
-@bsimethod
-+---------------+---------------+---------------+---------------+---------------+------*/
-bool ECProperty::IsMaximumValueDefined() const
-    {
-    return !m_maximumValue.IsNull();
-    }
-
-/*---------------------------------------------------------------------------------**//**
-@bsimethod
-+---------------+---------------+---------------+---------------+---------------+------*/
-void ECProperty::ResetMaximumValue()
-    {
-    m_maximumValue.SetToNull();
-    }
-
-/*---------------------------------------------------------------------------------**//**
-@bsimethod
-+---------------+---------------+---------------+---------------+---------------+------*/
-ECObjectsStatus ECProperty::GetMaximumValue(ECValueR value) const
-    {
-    if (m_maximumValue.IsNull())
-        return ECObjectsStatus::Error;
-
-    value = m_maximumValue;
-    return ECObjectsStatus::Success;
-    }
-
-//---------------------------------------------------------------------------------------
-// @bsimethod                                                    Caleb.Shafer    01/2017
-//---------------+---------------+---------------+---------------+---------------+-------
-ECObjectsStatus ECProperty::SetMinimumLength(uint32_t min)
-    {
-    PrimitiveType pt = PrimitiveType::PRIMITIVETYPE_Integer;
-    if (!ResolvePrimitiveType(this, pt))
-        {
-        return ECObjectsStatus::DataTypeNotSupported;
-        }
-
-    if (pt != PrimitiveType::PRIMITIVETYPE_String &&
-        pt != PrimitiveType::PRIMITIVETYPE_Binary)
-        {
-        return ECObjectsStatus::DataTypeNotSupported;
-        }
-
-    m_minimumLength = min;
-    return ECObjectsStatus::Success;
-    }
-
-/*---------------------------------------------------------------------------------**//**
-@bsimethod
-+---------------+---------------+---------------+---------------+---------------+------*/
-ECObjectsStatus ECProperty::SetMaximumLength(uint32_t max)
-    {
-    PrimitiveType pt = PrimitiveType::PRIMITIVETYPE_Integer;
-    if (!ResolvePrimitiveType(this, pt))
-        {
-        return ECObjectsStatus::DataTypeNotSupported;
-        }
-
-    if (pt != PrimitiveType::PRIMITIVETYPE_String &&
-        pt != PrimitiveType::PRIMITIVETYPE_Binary)
-        {
-        return ECObjectsStatus::DataTypeNotSupported;
-        }
-
-    m_maximumLength = max;
-    return ECObjectsStatus::Success;
-    }
-
-/*---------------------------------------------------------------------------------**//**
-@bsimethod
-+---------------+---------------+---------------+---------------+---------------+------*/
-void ECProperty::_AdjustMinMaxAfterTypeChange()
-    {
-    PrimitiveType pt = PrimitiveType::PRIMITIVETYPE_Integer;
-    if (!ResolvePrimitiveType(this, pt))
-        {
-        m_maximumValue.SetToNull();
-        m_minimumValue.SetToNull();
-        m_maximumLength = 0;
-        return;
-        }
-
-    if (pt == PrimitiveType::PRIMITIVETYPE_Integer || pt == PrimitiveType::PRIMITIVETYPE_Long || pt == PrimitiveType::PRIMITIVETYPE_Double)
-        {
-        if (!m_maximumValue.ConvertToPrimitiveType(pt))
-            m_maximumValue.SetToNull();
-
-        if (!m_minimumValue.ConvertToPrimitiveType(pt))
-            m_minimumValue.SetToNull();
-
-        m_maximumLength = 0;
-        return;
-        }
-
-    if (pt == PrimitiveType::PRIMITIVETYPE_String || pt == PrimitiveType::PRIMITIVETYPE_Binary)
-        {
-        m_maximumValue.SetToNull();
-        m_minimumValue.SetToNull();
-        return;
-        }
-    }
-
-/*---------------------------------------------------------------------------------**//**
- @bsimethod                                                     
-+---------------+---------------+---------------+---------------+---------------+------*/
-Utf8StringCR ECProperty::GetDisplayLabel () const
-    {
-    return GetClass().GetSchema().GetLocalizedStrings().GetPropertyDisplayLabel(this, GetInvariantDisplayLabel());
-    }
-
-/*---------------------------------------------------------------------------------**//**
- @bsimethod                                                     
-+---------------+---------------+---------------+---------------+---------------+------*/
-Utf8StringCR ECProperty::GetInvariantDisplayLabel () const
-    {
-    return m_validatedName.GetDisplayLabel();
-    }
-
-/*---------------------------------------------------------------------------------**//**
- @bsimethod                                                     
-+---------------+---------------+---------------+---------------+---------------+------*/
-ECObjectsStatus ECProperty::SetDisplayLabel (Utf8StringCR displayLabel)
-    {        
-    m_validatedName.SetDisplayLabel (displayLabel.c_str());
-    return ECObjectsStatus::Success;
-    }
-
-/*---------------------------------------------------------------------------------**//**
- @bsimethod                                                     
-+---------------+---------------+---------------+---------------+---------------+------*/
-bool ECProperty::GetIsReadOnly () const
-    {
-    CalculatedPropertySpecificationCP calcSpec;
-    if (m_readOnly)
-        return true;
-    else if (GetIsPrimitive() && NULL != (calcSpec = GetAsPrimitiveProperty()->GetCalculatedPropertySpecification()))
-        return calcSpec->IsReadOnly();
-    else
-        return false;
-    }
-
-/*---------------------------------------------------------------------------------**//**
- @bsimethod                                                     
-+---------------+---------------+---------------+---------------+---------------+------*/
-ECObjectsStatus ECProperty::SetIsReadOnly (bool readOnly)
-    {        
-    if (m_readOnly != readOnly)
-        {
-        m_readOnly = readOnly;
-        InvalidateClassLayout();
-        }
-
-    return ECObjectsStatus::Success;
-    }
-
-/*---------------------------------------------------------------------------------**//**
- @bsimethod                                                     
-+---------------+---------------+---------------+---------------+---------------+------*/
-ECObjectsStatus ECProperty::SetIsReadOnly (Utf8CP isReadOnly)
-    {        
-    PRECONDITION (NULL != isReadOnly, ECObjectsStatus::PreconditionViolated);
-
-    bool bReadOnly;
-    ECObjectsStatus status = ECXml::ParseBooleanString (bReadOnly, isReadOnly);
-    if (ECObjectsStatus::Success != status)
-        LOG.errorv (L"Failed to parse the isReadOnly string '%s' for ECProperty '%s'.", isReadOnly, this->GetName().c_str());
-    else
-        SetIsReadOnly (bReadOnly);
-        
-    return status;
-    }
-
-/*---------------------------------------------------------------------------------**//**
- @bsimethod                                                     
-+---------------+---------------+---------------+---------------+---------------+------*/
-bool ECProperty::GetIsDisplayLabelDefined () const
-    {
-    return m_validatedName.IsDisplayLabelDefined();
-    }
-
-/*---------------------------------------------------------------------------------**//**
- @bsimethod                                                     
-+---------------+---------------+---------------+---------------+---------------+------*/
-Utf8String ECProperty::GetTypeName () const
-    {
-    return this->_GetTypeName();
-    }
-
-/*---------------------------------------------------------------------------------**//**
- @bsimethod                                                     
-+---------------+---------------+---------------+---------------+---------------+------*/
-ECObjectsStatus ECProperty::SetTypeName (Utf8String typeName)
-    {
-    return this->_SetTypeName (typeName);
-    }
-
-/*---------------------------------------------------------------------------------**//**
-@bsimethod
-+---------------+---------------+---------------+---------------+---------------+------*/
-bool ECProperty::HasExtendedType () const
-    {
-    return this->_HasExtendedType();
-    }
-
-/*---------------------------------------------------------------------------------**//**
- @bsimethod                                                     
-+---------------+---------------+---------------+---------------+---------------+------*/
-bool                    ECProperty::SetCalculatedPropertySpecification (IECInstanceP spec)
-    {
-    bool wasCalculated = IsCalculated();
-    bool set = _SetCalculatedPropertySpecification (spec);
-    if (set && wasCalculated != IsCalculated())
-        InvalidateClassLayout();
-    
-    return set;
-    }
-
-/*---------------------------------------------------------------------------------**//**
-* @bsimethod                                    Carole.MacDonald                06/2010
-+---------------+---------------+---------------+---------------+---------------+------*/
-void ECProperty::_GetBaseContainers (bvector<IECCustomAttributeContainerP>& returnList) const
-    {
-    if (NULL != m_baseProperty)
-        returnList.push_back((const_cast<ECPropertyP>(m_baseProperty)));
-    }
-
-/*---------------------------------------------------------------------------------**//**
-* @bsimethod                                    Carole.MacDonald                06/2010
-+---------------+---------------+---------------+---------------+---------------+------*/
-ECSchemaCP ECProperty::_GetContainerSchema () const
-    {
-    return &(m_class.GetSchema());
-    }
-
-/*---------------------------------------------------------------------------------**//**
-* @bsimethod                                                   
-+---------------+---------------+---------------+---------------+---------------+------*/
-SchemaReadStatus ECProperty::_ReadXml (BeXmlNodeR propertyNode, ECSchemaReadContextR context)
-    {  
-    Utf8String value;
-    READ_REQUIRED_XML_ATTRIBUTE(propertyNode, PROPERTY_NAME_ATTRIBUTE, this, Name, propertyNode.GetName())
-
-    // OPTIONAL attributes - If these attributes exist they MUST be valid    
-    READ_OPTIONAL_XML_ATTRIBUTE(propertyNode, DESCRIPTION_ATTRIBUTE, this, Description)
-
-    Utf8String minValue;
-    if (propertyNode.GetAttributeStringValue(minValue, MINIMUM_VALUE_ATTRIBUTE) == BEXML_Success)
-        {
-        m_minimumValue.SetUtf8CP(minValue.c_str(), true); //TODO: cast type
-        }
-
-    Utf8String maxValue;
-    if (propertyNode.GetAttributeStringValue(maxValue, MAXIMUM_VALUE_ATTRIBUTE) == BEXML_Success)
-        {
-        m_maximumValue.SetUtf8CP(maxValue.c_str(), true); //TODO: cast type
-        }
-
-    uint32_t minLength;
-    if (propertyNode.GetAttributeUInt32Value(minLength, MINIMUM_LENGTH_ATTRIBUTE) == BEXML_Success)
-        {
-        SetMinimumLength(minLength);
-        }
-
-    uint32_t maxLength;
-    if (propertyNode.GetAttributeUInt32Value(maxLength, MAXIMUM_LENGTH_ATTRIBUTE) == BEXML_Success)
-        {
-        SetMaximumLength(maxLength);
-        }
-
-    READ_OPTIONAL_XML_ATTRIBUTE (propertyNode, DISPLAY_LABEL_ATTRIBUTE,       this, DisplayLabel)    
-
-    // OPTIONAL attributes - If these attributes exist they do not need to be valid.  We will ignore any errors setting them and use default values.
-    // NEEDSWORK This is due to the current implementation in managed ECObjects.  We should reconsider whether it is the correct behavior.
-    ECObjectsStatus setterStatus;
-    READ_OPTIONAL_XML_ATTRIBUTE_IGNORING_SET_ERRORS (propertyNode, READONLY_ATTRIBUTE,            this, IsReadOnly)
-
-    if(CustomAttributeReadStatus::InvalidCustomAttributes == ReadCustomAttributes (propertyNode, context, GetClass().GetSchema()))
-        {
-        LOG.errorv("Failed to read property %s because one or more invalid custom attributes were applied to it.", this->GetName().c_str());
-        return SchemaReadStatus::InvalidECSchemaXml;
-        }
-    return SchemaReadStatus::Success;
-    }
-
-/*---------------------------------------------------------------------------------**//**
-* @bsimethod                                                   
-+---------------+---------------+---------------+---------------+---------------+------*/
-SchemaWriteStatus ECProperty::_WriteXml (BeXmlWriterR xmlWriter, ECVersion ecXmlVersion)
-    {
-    return _WriteXml (xmlWriter, EC_PROPERTY_ELEMENT, ecXmlVersion);
-    }
-
-/*---------------------------------------------------------------------------------**//**
-* @bsimethod                                                   
-+---------------+---------------+---------------+---------------+---------------+------*/
-SchemaWriteStatus ECProperty::_WriteXml (BeXmlWriterR xmlWriter, Utf8CP elementName, ECVersion ecXmlVersion, bvector<bpair<Utf8CP, Utf8CP>>* additionalAttributes, bool writeType)
-    {
-    SchemaWriteStatus status = SchemaWriteStatus::Success;
-
-    // If this property was created during supplementation as a local property on the class, then don't serialize it
-    if (m_forSupplementation)
-        return status;
-
-    xmlWriter.WriteElementStart(elementName);
-
-    xmlWriter.WriteAttribute(PROPERTY_NAME_ATTRIBUTE, this->GetName().c_str());
-
-    if (writeType)
-        {
-        if (m_originalTypeName.size() > 0 && !m_originalTypeName.Contains("GeometryNET"))
-            xmlWriter.WriteAttribute(TYPE_NAME_ATTRIBUTE, m_originalTypeName.c_str());
-        else
-            xmlWriter.WriteAttribute(TYPE_NAME_ATTRIBUTE, this->_GetTypeNameForXml(ecXmlVersion).c_str());
-        }
-
-    xmlWriter.WriteAttribute(DESCRIPTION_ATTRIBUTE, this->GetInvariantDescription().c_str());
-    if (GetIsDisplayLabelDefined())
-        xmlWriter.WriteAttribute(DISPLAY_LABEL_ATTRIBUTE, this->GetInvariantDisplayLabel().c_str());
-    if(IsReadOnlyFlagSet())
-        xmlWriter.WriteAttribute(READONLY_ATTRIBUTE, true);
-    if (IsMinimumValueDefined())
-        {
-        Utf8String minValue;
-        if (m_minimumValue.ConvertPrimitiveToString(minValue))
-            {
-            xmlWriter.WriteAttribute(MINIMUM_VALUE_ATTRIBUTE, minValue.c_str());
-            }
-        }
-        
-    if (IsMaximumValueDefined())
-        {
-        Utf8String maxValue;
-        if (m_maximumValue.ConvertPrimitiveToString(maxValue))
-            {
-            xmlWriter.WriteAttribute(MAXIMUM_VALUE_ATTRIBUTE, maxValue.c_str());
-            }
-        }
-
-    if (IsMaximumLengthDefined())
-        {
-        xmlWriter.WriteAttribute(MAXIMUM_LENGTH_ATTRIBUTE, m_maximumLength);
-        }
-
-    if (IsMinimumLengthDefined())
-        {
-        xmlWriter.WriteAttribute(MINIMUM_LENGTH_ATTRIBUTE, m_minimumLength);
-        }
-    
-    if (nullptr != additionalAttributes && !additionalAttributes->empty())
-        {
-        for (auto& attribute : *additionalAttributes)
-            xmlWriter.WriteAttribute(attribute.first, attribute.second);
-        }
-
-    WriteCustomAttributes (xmlWriter);
-    xmlWriter.WriteElementEnd();
-
-    return status;    
-    }
-
-/*---------------------------------------------------------------------------------**//**
-* @bsimethod                                                   
-+---------------+---------------+---------------+---------------+---------------+------*/
-SchemaReadStatus PrimitiveECProperty::_ReadXml (BeXmlNodeR propertyNode, ECSchemaReadContextR context)
-    {  
-    SchemaReadStatus status = T_Super::_ReadXml (propertyNode, context);
-    if (status != SchemaReadStatus::Success)
-        return status;
-    
-    // typeName is a required attribute.  If it is missing, an error will be returned.
-    // For Primitive & Array properties we ignore parse errors and default to string.  Struct properties will require a resolvable typename.
-    Utf8String value;
-    if (BEXML_Success != propertyNode.GetAttributeStringValue (value, TYPE_NAME_ATTRIBUTE))
-        {
-        BeAssert (s_noAssert);
-        LOG.errorv("Invalid ECSchemaXML: %s element %s must contain a %s attribute", propertyNode.GetName(), this->GetName().c_str(), TYPE_NAME_ATTRIBUTE);
-        return SchemaReadStatus::InvalidECSchemaXml;
-        }
-
-    else if (ECObjectsStatus::ParseError == this->SetTypeName (value.c_str()))
-        LOG.warningv ("Defaulting the type of ECProperty '%s' to '%s' in reaction to non-fatal parse error.", GetName().c_str(), GetTypeName().c_str());
-
-    return ReadExtendedTypeAndKindOfQuantityXml(propertyNode, context);
-    }
-
-void getExtendedTypeAndKindOfQuantityAttributes(bvector<bpair<Utf8CP, Utf8CP>>& attributes, ECPropertyCP ecProperty, ECVersion ecXmlVersion)
-    {
-    PrimitiveArrayECPropertyCP primArrProp = ecProperty->GetAsPrimitiveArrayProperty();
-    PrimitiveECPropertyCP primProp = ecProperty->GetAsPrimitiveProperty();
-
-    if (nullptr == primArrProp && nullptr == primProp)
-        return;
-
-    if ((nullptr == primArrProp) ? primProp->IsExtendedTypeDefinedLocally() : primArrProp->IsExtendedTypeDefinedLocally())
-        {
-        Utf8String extendedTypeName = (nullptr == primArrProp) ? primProp->GetExtendedTypeName() : primArrProp->GetExtendedTypeName();
-        attributes.push_back(make_bpair(EXTENDED_TYPE_NAME_ATTRIBUTE, extendedTypeName.c_str()));
-        }
-
-    bool isKindOfQuantityDefined = (nullptr == primArrProp) ? primProp->IsKindOfQuantityDefinedLocally() : primArrProp->IsKindOfQuantityDefinedLocally();
-    if (ecXmlVersion >= ECVersion::V3_0 && isKindOfQuantityDefined)
-        {
-        auto kindOfQuantity = (nullptr == primArrProp) ? primProp->GetKindOfQuantity() : primArrProp->GetKindOfQuantity();
-        if (kindOfQuantity != nullptr)
-            {
-            attributes.push_back(make_bpair(KIND_OF_QUANTITY_ATTRIBUTE, kindOfQuantity->GetQualifiedName(ecProperty->GetClass().GetSchema()).c_str()));
-            }
-        }
-    }
-
-/*---------------------------------------------------------------------------------**//**
- * @bsimethod                                                    Stefan.Apfel   11/15
-+---------------+---------------+---------------+---------------+---------------+------*/
-SchemaWriteStatus PrimitiveECProperty::_WriteXml(BeXmlWriterR xmlWriter, ECVersion ecXmlVersion)
-    {
-    bvector<bpair<Utf8CP, Utf8CP>> attributes;
-    getExtendedTypeAndKindOfQuantityAttributes(attributes, this, ecXmlVersion);
-
-    return T_Super::_WriteXml(xmlWriter, EC_PROPERTY_ELEMENT, ecXmlVersion, &attributes);
-    }
-
-// Used by PrimitiveECProperty and PrimitiveArrayECProperty for _CanOverride methods
-bool phenomenonsEqual(ECPropertyCR ecProp, ECPropertyCR compareProp)
-    {
-    if (!(ecProp.GetIsPrimitive() || ecProp.GetIsPrimitiveArray()) || !(compareProp.GetIsPrimitive() || compareProp.GetIsPrimitiveArray()))
-        return false;
-
-    KindOfQuantityCP koq;
-    KindOfQuantityCP compareKOQ;
-    if (ecProp.GetIsPrimitive())
-        koq = ecProp.GetAsPrimitiveProperty()->GetKindOfQuantity();
-    else
-        koq = ecProp.GetAsPrimitiveArrayProperty()->GetKindOfQuantity();
-
-    if (compareProp.GetIsPrimitive())
-        compareKOQ = compareProp.GetAsPrimitiveProperty()->GetKindOfQuantity();
-    else
-        compareKOQ = compareProp.GetAsPrimitiveArrayProperty()->GetKindOfQuantity();
-
-    if (nullptr == koq || nullptr == compareKOQ)
-        return true;
-
-    Units::UnitRegistry& unitRegistry = Units::UnitRegistry::Instance();
-
-    Units::UnitCP unit = unitRegistry.LookupUnit(koq->GetDefaultPresentationUnit().c_str());
-    Units::UnitCP compareUnit = unitRegistry.LookupUnit(compareKOQ->GetDefaultPresentationUnit().c_str());
-
-    if (nullptr == unit || nullptr == compareUnit)
-        return true;
-
-    if (!unit->GetPhenomenon()->Equals(*compareUnit->GetPhenomenon()))
-        {
-        LOG.errorv("The ECProperty %s:%s has KindOfQuantity %s that is of Phenomenon %s which differs from the Phenomenon %s of KindOfQuantity %s on ECProperty %s:%s",
-                   ecProp.GetClass().GetFullName(), ecProp.GetName().c_str(), koq->GetFullName().c_str(), unit->GetPhenomenon()->GetName(), compareUnit->GetPhenomenon()->GetName(),
-                   compareKOQ->GetFullName().c_str(), compareProp.GetClass().GetFullName(), compareProp.GetName().c_str());
-        return false;
-        }
-
-    return true;
-    }
-
-// Used by PrimitiveECProperty and PrimitiveArrayECProperty for SetKindOfQuantity methods
-bool isKindOfQuantityCompatible(ECPropertyCR ecProp, KindOfQuantityCP compareKOQ)
-    {
-    if (!ecProp.GetIsPrimitive() && !ecProp.GetIsPrimitiveArray())
-        return false;
-
-    if (nullptr == compareKOQ)
-        return true;
-
-    ECPropertyCP baseProp = ecProp.GetBaseProperty();
-    if (nullptr == baseProp)
-        return true;
-
-    KindOfQuantityCP baseKOQ;
-    if (baseProp->GetIsPrimitive())
-        baseKOQ = baseProp->GetAsPrimitiveProperty()->GetKindOfQuantity();
-    else
-        baseKOQ = baseProp->GetAsPrimitiveArrayProperty()->GetKindOfQuantity();
-
-    if (nullptr == baseKOQ)
-        return true;
-
-    Units::UnitRegistry& unitRegistry = Units::UnitRegistry::Instance();
-
-    Units::UnitCP baseUnit = unitRegistry.LookupUnit(baseKOQ->GetDefaultPresentationUnit().c_str());
-    Units::UnitCP compareUnit = unitRegistry.LookupUnit(compareKOQ->GetDefaultPresentationUnit().c_str());
-
-    if (nullptr == baseUnit || nullptr == compareUnit)
-        return true;
-
-    if (!baseUnit->GetPhenomenon()->Equals(*compareUnit->GetPhenomenon()))
-        {
-        LOG.errorv("The ECProperty %s:%s has a base property %s:%s with KindOfQuantity %s of Phenomenon %s which differs from the Phenomenon %s of the provided KindOfQuantity %s.",
-                   ecProp.GetClass().GetFullName(), ecProp.GetName().c_str(), baseProp->GetClass().GetFullName(), baseProp->GetName().c_str(), baseKOQ->GetFullName().c_str(), baseUnit->GetPhenomenon()->GetName(), 
-                   compareUnit->GetPhenomenon()->GetName(), compareKOQ->GetFullName().c_str());
-        return false;
-        }
-
-    return true;
-    }
-
-/*---------------------------------------------------------------------------------**//**
-* @bsimethod                                    Carole.MacDonald                05/2010
-+---------------+---------------+---------------+---------------+---------------+------*/
-bool PrimitiveECProperty::_CanOverride (ECPropertyCR baseProperty) const
-    {
-    if (!baseProperty.GetIsPrimitive() && !baseProperty.GetIsPrimitiveArray())
-        {
-        LOG.errorv("The property %s:%s cannot be overriden by PrimitiveECProperty %s:%s because it is not a PrimitiveECProperty.",
-                   baseProperty.GetClass().GetFullName(), baseProperty.GetName().c_str(), GetClass().GetFullName(), GetName().c_str());
-        return false;
-        }
-    
-    // normally, we do not allow a primitive property to override an array property.  However, there is a set of schemas that
-    // have been delivered that allow this behavior.  If the primitive property type is the same as the type used in the array, then
-    // we allow it to be overridden.
-    PrimitiveType basePrimitiveType;
-    if (baseProperty.GetIsArray())
-<<<<<<< HEAD
-        basePrimitiveType = baseProperty.GetAsPrimitiveArrayProperty()->GetPrimitiveElementType();
-=======
-        {
-        ArrayECPropertyCP arrayProperty = baseProperty.GetAsArrayProperty();
-        if (ARRAYKIND_Struct == arrayProperty->GetKind())
-            return false;
-        basePrimitiveType = arrayProperty->GetPrimitiveElementType();
-        }
-    else if (baseProperty.GetIsStruct())
-        return false;
-    else if (baseProperty.GetIsNavigation())
-        return false;
->>>>>>> b24cd2b1
-    else
-        basePrimitiveType = baseProperty.GetAsPrimitiveProperty()->GetType();
-        
-    if (basePrimitiveType != m_primitiveType)
-        {
-        LOG.errorv("The ECProperty %s:%s has a primitive type '%s' that does not match the primitive type '%s' of ECProperty %s:%s.",
-                   baseProperty.GetClass().GetFullName(), baseProperty.GetName().c_str(), ECXml::GetPrimitiveTypeName(basePrimitiveType),
-                   ECXml::GetPrimitiveTypeName(m_primitiveType), GetClass().GetFullName(), GetName().c_str());
-        return false;
-        }
-
-    return phenomenonsEqual(*this, baseProperty);;
-    }
-    
-/*---------------------------------------------------------------------------------**//**
-* @bsimethod                                                   
-+---------------+---------------+---------------+---------------+---------------+------*/
-Utf8String PrimitiveECProperty::_GetTypeName () const
-    {
-    if(m_enumeration == nullptr)
-        return ECXml::GetPrimitiveTypeName (m_primitiveType);
-
-    return ECEnumeration::GetQualifiedEnumerationName(this->GetClass().GetSchema(), *m_enumeration);
-    }
-
-Utf8String PrimitiveECProperty::_GetTypeNameForXml(ECVersion ecXmlVersion) const
-    {
-    if (ecXmlVersion <= ECVersion::V2_0 && m_enumeration != nullptr)
-        return m_enumeration->GetTypeName();
-
-    return GetTypeName();
-    }
-
-ECObjectsStatus ResolveEnumerationType(ECEnumerationCP& enumeration, Utf8StringCR typeName, ECSchemaCR parentSchema)
-    {
-    // typeName may potentially be qualified so we must parse into an alias and short class name
-    Utf8String alias;
-    Utf8String enumName;
-    ECObjectsStatus status = ECEnumeration::ParseEnumerationName(alias, enumName, typeName);
-    if (ECObjectsStatus::Success != status)
-        {
-        LOG.warningv("Cannot resolve the type name '%s'.", typeName.c_str());
-        return status;
-        }
-
-    ECSchemaCP resolvedSchema = parentSchema.GetSchemaByAliasP(alias);
-    if (nullptr == resolvedSchema)
-        {
-        return ECObjectsStatus::SchemaNotFound;
-        }
-
-    ECEnumerationCP result = resolvedSchema->GetEnumerationCP(enumName.c_str());
-    if (nullptr == result)
-        {
-        return ECObjectsStatus::DataTypeNotSupported;
-        }
-
-    enumeration = result;
-    return ECObjectsStatus::Success;
-    }
-
-/*---------------------------------------------------------------------------------**//**
-* @bsimethod                                                   
-+---------------+---------------+---------------+---------------+---------------+------*/
-ECObjectsStatus PrimitiveECProperty::_SetTypeName (Utf8StringCR typeName)
-    {
-    PrimitiveType primitiveType;
-    ECObjectsStatus status = ECXml::ParsePrimitiveType (primitiveType, typeName);
-    if (ECObjectsStatus::Success == status)
-        {            
-        if (PRIMITIVETYPE_IGeometry == primitiveType)
-            m_originalTypeName = typeName; // Internally we treat everything as the common Bentley.Geometry.Common.IGeometry, but we need to preserve the actual type
-
-        return SetType(primitiveType);
-        }
-    
-    ECEnumerationCP enumeration;
-    if (ECObjectsStatus::Success == ResolveEnumerationType(enumeration, typeName, this->GetClass().GetSchema()))
-        {
-        return SetType(*enumeration);
-        }
-        
-    m_originalTypeName = typeName; // Remember this for when we serialize the ECSchema again, later.
-    LOG.warningv("Unrecognized typeName '%s' found in '%s:%s.%s'. A type of 'string' will be used.",
-                 typeName.c_str(),
-                 GetClass().GetSchema().GetName().c_str(),
-                 GetClass().GetName().c_str(),
-                 GetName().c_str());
-    return status;
-    }
-
-/*---------------------------------------------------------------------------------**//**
- @bsimethod                                                     
-+---------------+---------------+---------------+---------------+---------------+------*/
-ECObjectsStatus PrimitiveECProperty::SetType (PrimitiveType primitiveType)
-    {
-    m_enumeration = nullptr;
-
-    if (m_primitiveType != primitiveType)
-        {
-        m_primitiveType = primitiveType;        
-        SetCachedTypeAdapter (NULL);
-        _AdjustMinMaxAfterTypeChange();
-        InvalidateClassLayout();
-        }
-
-    return ECObjectsStatus::Success;
-    }
-
-/*---------------------------------------------------------------------------------**//**
- @bsimethod                                                     
-+---------------+---------------+---------------+---------------+---------------+------*/
-ECObjectsStatus PrimitiveECProperty::SetType (ECEnumerationCR enumerationType)
-    {        
-    auto primitiveType = enumerationType.GetType();
-    if (m_primitiveType != primitiveType)
-        {
-        m_primitiveType = primitiveType;        
-        SetCachedTypeAdapter (NULL);
-        InvalidateClassLayout();
-        }
-
-    m_enumeration = &enumerationType;
-
-    return ECObjectsStatus::Success;
-    }
-
-//---------------------------------------------------------------------------------------
-// @bsimethod                                    Colin.Kerr                02/2016
-//+---------------+---------------+---------------+---------------+---------------+------
-Utf8StringCR PrimitiveECProperty::GetExtendedTypeName() const
-    {
-    if (!IsExtendedTypeDefinedLocally())
-        {
-        ECPropertyCP baseProperty = GetBaseProperty();
-        if (nullptr != baseProperty)
-            {
-            PrimitiveECPropertyCP baseExtended = baseProperty->GetAsPrimitiveProperty();
-            if (nullptr != baseExtended)
-                return baseExtended->GetExtendedTypeName();
-            }
-        }
-
-    return m_extendedTypeName;
-    }
-
-/*---------------------------------------------------------------------------------**//**
- @bsimethod
-+---------------+---------------+---------------+---------------+---------------+------*/
-ECObjectsStatus PrimitiveECProperty::SetExtendedTypeName(Utf8CP extendedTypeName)
-    {
-    m_extendedTypeName.clear();
-    if (!Utf8String::IsNullOrEmpty(extendedTypeName))
-        m_extendedTypeName.assign(extendedTypeName);
-
-    return ECObjectsStatus::Success;
-    }
-
-//---------------------------------------------------------------------------------------
-// @bsimethod                                    Caleb.Shafer              09/2016
-//+---------------+---------------+---------------+---------------+---------------+------
-KindOfQuantityCP PrimitiveECProperty::GetKindOfQuantity() const
-    {
-    if (m_kindOfQuantity == nullptr)
-        {
-        ECPropertyCP baseProperty = GetBaseProperty();
-        if (nullptr != baseProperty)
-            {
-            PrimitiveECPropertyCP basePrim = baseProperty->GetAsPrimitiveProperty();
-            if (nullptr != basePrim)
-                return basePrim->GetKindOfQuantity();
-            }
-        }
-
-    return m_kindOfQuantity;
-    }
-
-//---------------------------------------------------------------------------------------
-// @bsimethod                                    Caleb.Shafer              09/2016
-//+---------------+---------------+---------------+---------------+---------------+------
-ECObjectsStatus PrimitiveECProperty::SetKindOfQuantity(KindOfQuantityCP kindOfQuantity)
-    {
-    if (!isKindOfQuantityCompatible(*this, kindOfQuantity))
-        return ECObjectsStatus::KindOfQuantityNotCompatible;
-
-    m_kindOfQuantity = kindOfQuantity;
-    return ECObjectsStatus::Success;
-    }
-
-ECObjectsStatus ResolveKindOfQuantityType(KindOfQuantityCP& kindOfQuantity, Utf8StringCR typeName, ECSchemaCR parentSchema)
-    {
-    // typeName may potentially be qualified so we must parse into an alias and short class name
-    Utf8String alias;
-    Utf8String kindOfQuantityName;
-    if (ECObjectsStatus::Success != KindOfQuantity::ParseName(alias, kindOfQuantityName, typeName))
-        {
-        LOG.warningv("Cannot resolve the type name '%s'.", typeName.c_str());
-        return ECObjectsStatus::ParseError;
-        }
-
-    ECSchemaCP resolvedSchema = parentSchema.GetSchemaByAliasP(alias);
-    if (nullptr == resolvedSchema)
-        {
-        return ECObjectsStatus::SchemaNotFound;
-        }
-
-    auto result = resolvedSchema->GetKindOfQuantityCP(kindOfQuantityName.c_str());
-    if (nullptr == result)
-        {
-        return ECObjectsStatus::DataTypeNotSupported;
-        }
-
-    kindOfQuantity = result;
-    return ECObjectsStatus::Success;
-    }
-
-//---------------------------------------------------------------------------------------
-// @bsimethod                                    Caleb.Shafer              01/2017
-//+---------------+---------------+---------------+---------------+---------------+------
-SchemaReadStatus PrimitiveECProperty::ReadExtendedTypeAndKindOfQuantityXml(BeXmlNodeR propertyNode, ECSchemaReadContextR schemaContext)
-    {
-    Utf8String value;
-    if (BEXML_Success == propertyNode.GetAttributeStringValue(value, EXTENDED_TYPE_NAME_ATTRIBUTE))
-        {
-        this->SetExtendedTypeName(value.c_str());
-        }
-
-    if (BEXML_Success == propertyNode.GetAttributeStringValue(value, KIND_OF_QUANTITY_ATTRIBUTE))
-        {
-        //split
-        KindOfQuantityCP kindOfQuantity;
-        if(ResolveKindOfQuantityType(kindOfQuantity, value, GetClass().GetSchema()) != ECObjectsStatus::Success)
-            {
-            LOG.warningv("Could not resolve KindOfQuantity '%s' found on property '%s:%s.%s'.",
-                         value.c_str(),
-                         GetClass().GetSchema().GetName().c_str(),
-                         GetClass().GetName().c_str(),
-                         GetName().c_str());
-
-            return SchemaReadStatus::InvalidECSchemaXml;
-            }
-
-        SetKindOfQuantity(kindOfQuantity);
-        }
-
-    _AdjustMinMaxAfterTypeChange();
-    return SchemaReadStatus::Success;
-    }
-
-/*---------------------------------------------------------------------------------**//**
-* @bsimethod                                                    Paul.Connelly   08/12
-+---------------+---------------+---------------+---------------+---------------+------*/
-CalculatedPropertySpecificationCP PrimitiveECProperty::_GetCalculatedPropertySpecification() const
-    {
-    // It's possible in pathological cases where schema specifies an invalid CalculatedECPropertySpecification we will attempt to evaluate
-    // it every time this method is called, but do we need to cater to such cases by avoiding doing so?
-    if (m_calculatedSpec.IsNull())
-        m_calculatedSpec = CalculatedPropertySpecification::Create (*this, GetType());
-
-    return m_calculatedSpec.get();
-    }
-
-/*---------------------------------------------------------------------------------**//**
-* @bsimethod                                                    Paul.Connelly   02/13
-+---------------+---------------+---------------+---------------+---------------+------*/
-static bool setCalculatedPropertySpecification (CalculatedPropertySpecificationPtr& spec, IECInstanceP attr, ECPropertyR ecprop, PrimitiveType primitiveType)
-    {
-    if (NULL == attr)
-        {
-        spec = NULL;
-        return true;
-        }
-    else
-        {
-        IECInstancePtr oldAttr = ecprop.GetCustomAttribute ("Bentley_Standard_CustomAttributes", "CalculatedECPropertySpecification");
-        ecprop.SetCustomAttribute (*attr);
-        CalculatedPropertySpecificationPtr newSpec = CalculatedPropertySpecification::Create (ecprop, primitiveType);
-        if (newSpec.IsValid())
-            {
-            spec = newSpec;
-            return true;
-            }
-        else
-            {
-            // retain old specification
-            if (oldAttr.IsValid())
-                ecprop.SetCustomAttribute (*oldAttr);
-            else
-                ecprop.RemoveCustomAttribute ("Bentley_Standard_CustomAttributes", "CalculatedECPropertySpecification");
-
-            return false;
-            }
-        }
-    }
-
-/*---------------------------------------------------------------------------------**//**
-* @bsimethod                                                    Paul.Connelly   02/13
-+---------------+---------------+---------------+---------------+---------------+------*/
-bool PrimitiveECProperty::_SetCalculatedPropertySpecification (IECInstanceP attr)
-    {
-    return setCalculatedPropertySpecification (m_calculatedSpec, attr, *this, GetType());
-    }
-
-/*---------------------------------------------------------------------------------**//**
-* @bsimethod                                                   
-+---------------+---------------+---------------+---------------+---------------+------*/
-SchemaReadStatus StructECProperty::_ReadXml (BeXmlNodeR propertyNode, ECSchemaReadContextR context)
-    {  
-    SchemaReadStatus status = T_Super::_ReadXml (propertyNode, context);
-    if (status != SchemaReadStatus::Success)
-        return status;
-
-    // For Primitive & Array properties we ignore parse errors and default to string.  Struct properties will require a resolvable typename.
-    Utf8String value;  // needed for macro.
-    READ_REQUIRED_XML_ATTRIBUTE (propertyNode, TYPE_NAME_ATTRIBUTE, this, TypeName, propertyNode.GetName())        
-
-    return SchemaReadStatus::Success;
-    }
-/*---------------------------------------------------------------------------------**//**
-* @bsimethod                                                   
-+---------------+---------------+---------------+---------------+---------------+------*/
-SchemaWriteStatus StructECProperty::_WriteXml (BeXmlWriterR xmlWriter, ECVersion ecXmlVersion)
-    {
-    return T_Super::_WriteXml (xmlWriter, EC_STRUCTPROPERTY_ELEMENT, ecXmlVersion);
-    }
-
-/*---------------------------------------------------------------------------------**//**
-* @bsimethod                                    Carole.MacDonald                05/2010
-+---------------+---------------+---------------+---------------+---------------+------*/
-bool StructECProperty::_CanOverride (ECPropertyCR baseProperty) const
-    {
-    if (!baseProperty.GetIsStruct())
-        {
-        LOG.errorv("The property %s:%s cannot be overriden by StructECProperty %s:%s because it is not a StructECProperty.",
-                   baseProperty.GetClass().GetFullName(), baseProperty.GetName().c_str(), GetClass().GetFullName(), GetName().c_str());
-        return false;
-        }
-
-    // if the struct type hasn't been set yet, we will say it can override
-    if (NULL == m_structType)
-        return true;
-
-    // This used to always compare GetTypeName(). Type names for struct arrays include the alias as defined in the referencing schema. That is weird and easily breaks if:
-    //  -Base property is defined in same schema as the struct class (cannot be worked around), or
-    //  -Base property's schema declares different alias for struct class's schema than the overriding property's schema (dumb workaround: make them use the same alias).
-    // Instead, compare the full-qualified class name.
-    Utf8String baseStructName = baseProperty.GetAsStructProperty()->GetType().GetFullName();
-    if (0 != strcmp(m_structType->GetFullName(), baseStructName.c_str()))
-        {
-        LOG.errorv("The StructECProperty %s:%s with type %s cannot be overriden by %s:%s with type %s because they have different types.",
-                   baseProperty.GetClass().GetFullName(), baseProperty.GetName().c_str(), baseStructName.c_str(),
-                   GetClass().GetFullName(), GetName().c_str(), m_structType->GetFullName());
-        return false;
-        }
-
-    return true;
-    }
-    
-/*---------------------------------------------------------------------------------**//**
-* @bsimethod                                                   
-+---------------+---------------+---------------+---------------+---------------+------*/
-Utf8String StructECProperty::_GetTypeName () const
-    {
-    if (!EXPECTED_CONDITION (NULL != m_structType))
-        return EMPTY_STRING;
-    return ECClass::GetQualifiedClassName (this->GetClass().GetSchema(), *m_structType);
-    }
-
-/*---------------------------------------------------------------------------------**//**
-* @bsimethod                                                   
-+---------------+---------------+---------------+---------------+---------------+------*/
-ECObjectsStatus ResolveStructType (ECStructClassCP& structClass, Utf8StringCR typeName, ECClassCR containingClass, bool doLogging = true)
-    {
-    // typeName may potentially be qualified so we must parse into an alias and short class name
-    Utf8String alias;
-    Utf8String className;
-    ECObjectsStatus status = ECClass::ParseClassName (alias, className, typeName);
-    if (ECObjectsStatus::Success != status)
-        {
-        if (doLogging)
-            LOG.errorv("Cannot resolve the type name '%s' as a struct type because the typeName could not be parsed.", typeName.c_str());
-        return status;
-        }
-    
-    ECSchemaCP resolvedSchema = containingClass.GetSchema().GetSchemaByAliasP (alias);
-    if (NULL == resolvedSchema)
-        {
-        if (doLogging)
-            LOG.errorv("Cannot resolve the type name '%s' as a struct type because the alias '%s' can not be resolved to the primary or a referenced schema.",
-                typeName.c_str(), alias.c_str());
-        return ECObjectsStatus::SchemaNotFound;
-        }
-
-    ECClassCP ecClass = resolvedSchema->GetClassCP (className.c_str());
-    if (NULL == ecClass)
-        {
-        if (doLogging)
-            LOG.errorv("Cannot resolve the type name '%s' as a struct type because ECClass '%s' does not exist in the schema '%s'.",
-                typeName.c_str(), className.c_str(), resolvedSchema->GetName().c_str());
-        return ECObjectsStatus::ClassNotFound;
-        }
-
-    structClass = ecClass->GetStructClassCP();
-    if (NULL == ecClass)
-        {
-        if (doLogging)
-            LOG.errorv("ECClass '%s' does exists in the schema '%s' but is not of type ECStructClass.",
-                className.c_str(), resolvedSchema->GetName().c_str());
-        return ECObjectsStatus::ClassNotFound;
-        }
-
-    return ECObjectsStatus::Success;
-    }
-
-/*---------------------------------------------------------------------------------**//**
-* @bsimethod                                                   
-+---------------+---------------+---------------+---------------+---------------+------*/
-ECObjectsStatus StructECProperty::_SetTypeName (Utf8StringCR typeName)
-    {
-    ECStructClassCP structClass;
-    ECObjectsStatus status = ResolveStructType (structClass, typeName, this->GetClass());
-    if (ECObjectsStatus::Success != status)
-        {
-        LOG.errorv ("Failed to set the type name of ECStructProperty '%s' to '%s' because the typeName could not be parsed into a resolvable ECClass.", this->GetName().c_str(), typeName.c_str());        
-        return status;
-        }
-    else
-        return SetType (*structClass);
-    }
-
-/*---------------------------------------------------------------------------------**//**
- @bsimethod                                                     
-+---------------+---------------+---------------+---------------+---------------+------*/
-ECStructClassCR StructECProperty::GetType () const
-    {        
-    DEBUG_EXPECT (NULL != m_structType);
-    return *m_structType;
-    }
-
-/*---------------------------------------------------------------------------------**//**
- @bsimethod                                                     
-+---------------+---------------+---------------+---------------+---------------+------*/
-ECObjectsStatus StructECProperty::SetType (ECStructClassCR structType)
-    {            
-    if (&(structType.GetSchema()) != &(this->GetClass().GetSchema()))
-        {
-        if (!ECSchema::IsSchemaReferenced(this->GetClass().GetSchema(), structType.GetSchema()))
-            return ECObjectsStatus::SchemaNotFound;
-        }
-    
-    if (m_structType != &structType)
-        {
-        m_structType = &structType;
-        SetCachedTypeAdapter (NULL);
-        InvalidateClassLayout();
-        }
-
-    return ECObjectsStatus::Success;
-    }
-
-/*---------------------------------------------------------------------------------**//**
-* @bsimethod                                                   
-+---------------+---------------+---------------+---------------+---------------+------*/
-SchemaReadStatus ArrayECProperty::_ReadXml (BeXmlNodeR propertyNode, ECSchemaReadContextR context)
-    {  
-    SchemaReadStatus status = T_Super::_ReadXml (propertyNode, context);
-    if (status != SchemaReadStatus::Success)
-        return status;
-
-    // OPTIONAL attributes - If these attributes exist they do not need to be valid.  We will ignore any errors setting them and use default values.
-    // NEEDSWORK This is due to the current implementation in managed ECObjects.  We should reconsider whether it is the correct behavior.
-    ECObjectsStatus setterStatus;   // needed for macro.
-    Utf8String         value;          // needed for macro.
-    READ_OPTIONAL_XML_ATTRIBUTE_IGNORING_SET_ERRORS (propertyNode, MIN_OCCURS_ATTRIBUTE, this, MinOccurs)    
-    READ_OPTIONAL_XML_ATTRIBUTE_IGNORING_SET_ERRORS (propertyNode, MAX_OCCURS_ATTRIBUTE, this, MaxOccurs)
-
-    // For Primitive & Array properties we ignore parse errors and default to string.  Struct properties will require a resolvable typename.
-    READ_REQUIRED_XML_ATTRIBUTE_IGNORING_SET_ERRORS (propertyNode, TYPE_NAME_ATTRIBUTE, this, TypeName, propertyNode.GetName())  
-
-    if (ECObjectsStatus::Success != setterStatus)
-        {
-        LOG.warningv ("Defaulting the type of ECProperty '%s' to '%s' in reaction to non-fatal parse error.", GetName().c_str(), GetTypeName().c_str());
-        return SchemaReadStatus::Success;
-        }
-
-    return SchemaReadStatus::Success;
-    }
-
-/*---------------------------------------------------------------------------------**//**
-* @bsimethod                                                   
-+---------------+---------------+---------------+---------------+---------------+------*/
-SchemaWriteStatus ArrayECProperty::_WriteXml (BeXmlWriterR xmlWriter, ECVersion ecXmlVersion)
-    {
-    bvector<bpair<Utf8CP, Utf8CP>> additionalAttributes;
-    char    valueString[128];
-    BeStringUtilities::Snprintf (valueString, _countof (valueString), "%u", m_minOccurs);
-
-    additionalAttributes.push_back(make_bpair(MIN_OCCURS_ATTRIBUTE, valueString));
-    if (m_maxOccurs != UINT_MAX)
-        {
-        BeStringUtilities::Snprintf (valueString, _countof (valueString), "%u", m_maxOccurs);
-        additionalAttributes.push_back(make_bpair(MAX_OCCURS_ATTRIBUTE, valueString));
-        }
-    else
-        {
-        additionalAttributes.push_back(make_bpair(MAX_OCCURS_ATTRIBUTE, "unbounded"));
-        }
-
-    Utf8CP elementName = EC_ARRAYPROPERTY_ELEMENT;
-    if (m_arrayKind == ARRAYKIND_Struct)
-        {
-        if (ECVersion::V2_0 == ecXmlVersion)
-            additionalAttributes.push_back(make_bpair(IS_STRUCT_ATTRIBUTE, "true"));
-        else
-            elementName = EC_STRUCTARRAYPROPERTY_ELEMENT;
-        }
-    else // ARRAYKIND_Primitive
-        getExtendedTypeAndKindOfQuantityAttributes(additionalAttributes, this, ecXmlVersion);
-
-    SchemaWriteStatus status = T_Super::_WriteXml (xmlWriter, elementName, ecXmlVersion, &additionalAttributes);
-    if (status != SchemaWriteStatus::Success || m_forSupplementation) // If this property was created during supplementation, don't serialize it
-        return status;
-
-    return status;
-    }
-
-/*---------------------------------------------------------------------------------**//**
- @bsimethod                                                     
-+---------------+---------------+---------------+---------------+---------------+------*/
-ECObjectsStatus ArrayECProperty::SetMinOccurs (uint32_t minOccurs)
-    {
-    PRECONDITION (minOccurs <= m_maxOccurs, ECObjectsStatus::PreconditionViolated);
-    if (m_minOccurs != minOccurs)
-        {
-        m_minOccurs = minOccurs;
-        InvalidateClassLayout();
-        }
-
-    return ECObjectsStatus::Success;
-    }
-
-/*---------------------------------------------------------------------------------**//**
- @bsimethod                                                     
-+---------------+---------------+---------------+---------------+---------------+------*/
-ECObjectsStatus ArrayECProperty::SetMinOccurs (Utf8StringCR minOccurs)
-    {    
-    uint32_t iMinOccurs;
-    int count = BE_STRING_UTILITIES_UTF8_SSCANF (minOccurs.c_str(), "%u", &iMinOccurs);
-    if (count != 1)
-        {
-        LOG.errorv ("Failed to set MinOccurs of ECProperty '%s' to '%s' because the value could not be parsed.  It must be a valid unsigned integer.",
-                 this->GetName().c_str(), minOccurs.c_str());        
-        return ECObjectsStatus::ParseError;
-        }    
-    SetMinOccurs (iMinOccurs);
-    return ECObjectsStatus::Success;
-    }
-
-/*---------------------------------------------------------------------------------**//**
- @bsimethod                                                     
-+---------------+---------------+---------------+---------------+---------------+------*/
-ECObjectsStatus ArrayECProperty::SetMaxOccurs (uint32_t maxOccurs)
-    {
-    // D-106653: Note: We store maxOccurs as read from schema, but we do not enforce it - callers can increase the size of the array beyond maxOccurs and array elements are always stored in variable-size section
-    // of ECD buffer.
-    // ###TODO: should we allocate space for maxOccurs elements when initializing ECD buffer? Test code expects this, but does real code?
-    PRECONDITION (maxOccurs >= m_minOccurs, ECObjectsStatus::PreconditionViolated);
-    if (m_maxOccurs != maxOccurs)
-        {
-        m_maxOccurs = maxOccurs;
-        InvalidateClassLayout();
-        }
-
-    return ECObjectsStatus::Success;
-    }
-
-/*---------------------------------------------------------------------------------**//**
- @bsimethod                                                     
-+---------------+---------------+---------------+---------------+---------------+------*/
-ECObjectsStatus ArrayECProperty::SetMaxOccurs (Utf8StringCR maxOccurs)
-    {    
-    uint32_t iMaxOccurs;
-    int count = BE_STRING_UTILITIES_UTF8_SSCANF (maxOccurs.c_str(), "%u", &iMaxOccurs);
-    if (count != 1)
-        {
-        if (0 == strcmp (maxOccurs.c_str(), ECXML_UNBOUNDED))
-            iMaxOccurs = UINT_MAX;
-        else
-            {
-            LOG.errorv ("Failed to set MaxOccurs of ECProperty '%s' to '%s' because the value could not be parsed.  It must be a valid unsigned integer or the string 'unbounded'.",
-                     this->GetName().c_str(), maxOccurs.c_str());        
-            return ECObjectsStatus::ParseError;
-            }
-        }
-    SetMaxOccurs (iMaxOccurs);
-    return ECObjectsStatus::Success;
-    }
-
-/*---------------------------------------------------------------------------------**//**
-* @bsimethod                                    Carole.MacDonald                05/2010
-+---------------+---------------+---------------+---------------+---------------+------*/
-bool PrimitiveArrayECProperty::_CanOverride (ECPropertyCR baseProperty) const
-    {
-    if (!baseProperty.GetIsPrimitive() && !baseProperty.GetIsPrimitiveArray())
-        {
-        LOG.errorv("The property %s:%s cannot be overriden by PrimitiveArrayECProperty %s:%s because it is not a PrimitiveArrayECProperty.",
-                   baseProperty.GetClass().GetFullName(), baseProperty.GetName().c_str(), GetClass().GetFullName(), GetName().c_str());
-        return false;
-        }
-    
-    // Apparently this is a thing...overriding a primitive property with a primitive array of same type.
-    PrimitiveType basePrimitiveType;
-    if (baseProperty.GetIsPrimitive())
-        basePrimitiveType = baseProperty.GetAsPrimitiveProperty()->GetType();
-    else
-        basePrimitiveType = baseProperty.GetAsPrimitiveArrayProperty()->GetPrimitiveElementType();
-
-    if (basePrimitiveType != m_primitiveType)
-        {
-        LOG.errorv("The ECProperty %s:%s has a primitive type '%s' that does not match the primitive type '%s' of ECProperty %s:%s.",
-                   baseProperty.GetClass().GetFullName(), baseProperty.GetName().c_str(), ECXml::GetPrimitiveTypeName(basePrimitiveType),
-                   ECXml::GetPrimitiveTypeName(m_primitiveType), GetClass().GetFullName(), GetName().c_str());
-        return false;
-        }
-
-    return phenomenonsEqual(*this, baseProperty);
-    }
-
-/*---------------------------------------------------------------------------------**//**
-* @bsimethod                                                   
-+---------------+---------------+---------------+---------------+---------------+------*/
-Utf8String PrimitiveArrayECProperty::_GetTypeName () const
-    {    
-    if (nullptr == m_enumeration)
-        return ECXml::GetPrimitiveTypeName (m_primitiveType);
-
-    return ECEnumeration::GetQualifiedEnumerationName(this->GetClass().GetSchema(), *m_enumeration);
-    }
-
-/*---------------------------------------------------------------------------------**//**
-* @bsimethod                                                   
-+---------------+---------------+---------------+---------------+---------------+------*/
-Utf8String PrimitiveArrayECProperty::_GetTypeNameForXml(ECVersion ecXmlVersion) const
-    {
-    if (ecXmlVersion <= ECVersion::V2_0 && m_enumeration != nullptr)
-        return m_enumeration->GetTypeName();
-
-    return GetTypeName();
-    }
-
-/*---------------------------------------------------------------------------------**//**
-* @bsimethod                                                   
-+---------------+---------------+---------------+---------------+---------------+------*/
-ECObjectsStatus PrimitiveArrayECProperty::_SetTypeName (Utf8StringCR typeName)
-    {
-    PrimitiveType primitiveType;
-    ECObjectsStatus status = ECXml::ParsePrimitiveType (primitiveType, typeName);
-    if (ECObjectsStatus::Success == status)
-        return SetPrimitiveElementType (primitiveType);
-    
-    ECEnumerationCP enumeration;
-    if (ECObjectsStatus::Success == ResolveEnumerationType(enumeration, typeName, this->GetClass().GetSchema()))
-        {
-        return SetType(*enumeration);
-        }
-
-    m_originalTypeName = typeName;
-    LOG.warningv ("TypeName '%s' of '%s.%s.%s' was not recognized. We will use 'string' instead.",
-                                    typeName.c_str(),
-                                    GetClass().GetSchema().GetName().c_str(),
-                                    GetClass().GetName().c_str(),
-                                    GetName().c_str() );
-    return ECObjectsStatus::ParseError;
-    }
-
-//---------------------------------------------------------------------------------------
-// @bsimethod                                   Caleb.Shafer              09/2016
-//---------------+---------------+---------------+---------------+---------------+-------
-ECObjectsStatus PrimitiveArrayECProperty::SetPrimitiveElementType(PrimitiveType value)
-    {
-    m_arrayKind = ARRAYKIND_Primitive;
-    m_primitiveType = value;
-
-    SetCachedTypeAdapter(NULL);
-    SetCachedMemberTypeAdapter(NULL);
-    _AdjustMinMaxAfterTypeChange();
-    InvalidateClassLayout();
-
-    return ECObjectsStatus::Success;
-    }
-
-/*---------------------------------------------------------------------------------**//**
- @bsimethod                                                     
-+---------------+---------------+---------------+---------------+---------------+------*/
-ECObjectsStatus PrimitiveArrayECProperty::SetType (ECEnumerationCR enumerationType)
-    {        
-    auto primitiveType = enumerationType.GetType();
-    if (m_primitiveType != primitiveType)
-        {
-        m_primitiveType = primitiveType;        
-        SetCachedTypeAdapter (NULL);
-        InvalidateClassLayout();
-        }
-
-    m_enumeration = &enumerationType;
-
-    return ECObjectsStatus::Success;
-    }
-
-/*---------------------------------------------------------------------------------**//**
-* @bsimethod                                                    Paul.Connelly   08/12
-+---------------+---------------+---------------+---------------+---------------+------*/
-CalculatedPropertySpecificationCP PrimitiveArrayECProperty::_GetCalculatedPropertySpecification() const
-    {
-    if (m_calculatedSpec.IsNull())
-        m_calculatedSpec = CalculatedPropertySpecification::Create (*this, GetPrimitiveElementType());
-
-    return m_calculatedSpec.get();
-    }
-
-/*---------------------------------------------------------------------------------**//**
-* @bsimethod                                                    Paul.Connelly   02/13
-+---------------+---------------+---------------+---------------+---------------+------*/
-bool PrimitiveArrayECProperty::_SetCalculatedPropertySpecification (IECInstanceP attr)
-    {
-    return setCalculatedPropertySpecification (m_calculatedSpec, attr, *this, GetPrimitiveElementType());
-    }
-
-//---------------------------------------------------------------------------------------
-// @bsimethod                                   Caleb.Shafer              01/2017
-//---------------+---------------+---------------+---------------+---------------+-------
-Utf8StringCR PrimitiveArrayECProperty::GetExtendedTypeName() const
-    {
-    if (!IsExtendedTypeDefinedLocally())
-        {
-        ECPropertyCP baseProperty = GetBaseProperty();
-        if (nullptr != baseProperty)
-            {
-            PrimitiveArrayECPropertyCP baseExtended = baseProperty->GetAsPrimitiveArrayProperty();
-            if (nullptr != baseExtended)
-                return baseExtended->GetExtendedTypeName();
-            }
-        }
-
-    return m_extendedTypeName;
-    }
-
-//---------------------------------------------------------------------------------------
-// @bsimethod                                   Caleb.Shafer              01/2017
-//---------------+---------------+---------------+---------------+---------------+-------
-ECObjectsStatus PrimitiveArrayECProperty::SetExtendedTypeName(Utf8CP extendedTypeName)
-    {
-    m_extendedTypeName.clear();
-    if (!Utf8String::IsNullOrEmpty(extendedTypeName))
-        m_extendedTypeName.assign(extendedTypeName);
-
-    return ECObjectsStatus::Success;
-    }
-
-//---------------------------------------------------------------------------------------
-// @bsimethod                                    Caleb.Shafer              01/2017
-//+---------------+---------------+---------------+---------------+---------------+------
-KindOfQuantityCP PrimitiveArrayECProperty::GetKindOfQuantity() const
-    {
-    if (m_kindOfQuantity == nullptr)
-        {
-        ECPropertyCP baseProperty = GetBaseProperty();
-        if (nullptr != baseProperty)
-            {
-            PrimitiveArrayECPropertyCP baseArr = baseProperty->GetAsPrimitiveArrayProperty();
-            if (nullptr != baseArr)
-                return baseArr->GetKindOfQuantity();
-            }
-        }
-
-    return m_kindOfQuantity;
-    }
-
-//---------------------------------------------------------------------------------------
-// @bsimethod                                    Caleb.Shafer              09/2016
-//+---------------+---------------+---------------+---------------+---------------+------
-ECObjectsStatus PrimitiveArrayECProperty::SetKindOfQuantity(KindOfQuantityCP kindOfQuantity)
-    {
-    if (!isKindOfQuantityCompatible(*this, kindOfQuantity))
-        return ECObjectsStatus::KindOfQuantityNotCompatible;
-
-    m_kindOfQuantity = kindOfQuantity;
-    return ECObjectsStatus::Success;
-    }
-
-//---------------------------------------------------------------------------------------
-// @bsimethod                                    Caleb.Shafer              01/2017
-//+---------------+---------------+---------------+---------------+---------------+------
-SchemaReadStatus PrimitiveArrayECProperty::ReadExtendedTypeAndKindOfQuantityXml(BeXmlNodeR propertyNode, ECSchemaReadContextR schemaContext)
-    {
-    Utf8String value;
-    if (BEXML_Success == propertyNode.GetAttributeStringValue(value, EXTENDED_TYPE_NAME_ATTRIBUTE))
-        {
-        this->SetExtendedTypeName(value.c_str());
-        }
-
-    if (BEXML_Success == propertyNode.GetAttributeStringValue(value, KIND_OF_QUANTITY_ATTRIBUTE))
-        {
-        //split
-        KindOfQuantityCP kindOfQuantity;
-        if(ResolveKindOfQuantityType(kindOfQuantity, value, GetClass().GetSchema()) != ECObjectsStatus::Success)
-            {
-            LOG.warningv("Could not resolve KindOfQuantity '%s' found on property '%s:%s.%s'.",
-                         value.c_str(),
-                         GetClass().GetSchema().GetName().c_str(),
-                         GetClass().GetName().c_str(),
-                         GetName().c_str());
-
-            return SchemaReadStatus::InvalidECSchemaXml;
-            }
-
-        SetKindOfQuantity(kindOfQuantity);
-        }
-
-    _AdjustMinMaxAfterTypeChange();
-    return SchemaReadStatus::Success;
-    }
-
-//---------------------------------------------------------------------------------------
-// @bsimethod                                    Caleb.Shafer              01/2017
-//+---------------+---------------+---------------+---------------+---------------+------
-SchemaReadStatus PrimitiveArrayECProperty::_ReadXml(BeXmlNodeR propertyNode, ECSchemaReadContextR context)
-    {
-    SchemaReadStatus status = T_Super::_ReadXml(propertyNode, context);
-    if (status != SchemaReadStatus::Success)
-        return status;
-
-    return ReadExtendedTypeAndKindOfQuantityXml(propertyNode, context);
-    }
-
-//---------------------------------------------------------------------------------------
-// @bsimethod                                   Carole.MacDonald            10/2015
-//---------------+---------------+---------------+---------------+---------------+-------
-bool StructArrayECProperty::_CanOverride (ECPropertyCR baseProperty) const
-    {
-    if (!baseProperty.GetIsStructArray())
-        {
-        LOG.errorv("The property %s:%s cannot be overriden by StructArrayECProperty %s:%s because it is not a StructArrayECProperty.",
-                   baseProperty.GetClass().GetFullName(), baseProperty.GetName().c_str(), GetClass().GetFullName(), GetName().c_str());
-        return false;
-        }
-    
-    // if the struct type hasn't been set yet, we will say it cannot override
-    if (nullptr == m_structType)
-        return false;
-
-    // This used to always compare GetTypeName(). Type names for struct arrays include the alias as defined in the referencing schema. That is weird and easily breaks if:
-    //  -Base property is defined in same schema as the struct class (cannot be worked around), or
-    //  -Base property's schema declares different alias for struct class's schema than the overriding property's schema (dumb workaround: make them use the same alias).
-    // Instead, compare the full-qualified class name.
-    Utf8String baseStructName = baseProperty.GetAsStructArrayProperty()->GetStructElementType().GetFullName();
-    if (0 != strcmp(m_structType->GetFullName(), baseStructName.c_str()))
-        {
-        LOG.errorv("The StructArrayECProperty %s:%s with type %s cannot be overriden by %s:%s with type %s because they have different types.",
-                   baseProperty.GetClass().GetFullName(), baseProperty.GetName().c_str(), baseStructName.c_str(),
-                   GetClass().GetFullName(), GetName().c_str(), m_structType->GetFullName());
-        return false;
-        }
-
-    return true;
-    }
-
-//---------------------------------------------------------------------------------------
-// @bsimethod                                   Carole.MacDonald            10/2015
-//---------------+---------------+---------------+---------------+---------------+-------
-ECObjectsStatus StructArrayECProperty::_SetTypeName(Utf8StringCR typeName)
-    {
-    ECStructClassCP structClass;
-    ECObjectsStatus status = ResolveStructType(structClass, typeName, this->GetClass());
-    if (ECObjectsStatus::Success == status)
-        return SetStructElementType(*structClass);
-
-    m_originalTypeName = typeName;
-    LOG.warningv("TypeName '%s' of '%s.%s.%s' was not recognized. We will use 'string' instead.",
-                 typeName.c_str(),
-                 GetClass().GetSchema().GetName().c_str(),
-                 GetClass().GetName().c_str(),
-                 GetName().c_str());
-    return ECObjectsStatus::ParseError;
-    }
-
-//---------------------------------------------------------------------------------------
-// @bsimethod                                   Carole.MacDonald            10/2015
-//---------------+---------------+---------------+---------------+---------------+-------
-Utf8String StructArrayECProperty::_GetTypeName() const
-    {
-    return ECClass::GetQualifiedClassName(this->GetClass().GetSchema(), *m_structType);
-    }
-
-/*---------------------------------------------------------------------------------**//**
- @bsimethod                                                     
-+---------------+---------------+---------------+---------------+---------------+------*/
-ECStructClassCR StructArrayECProperty::GetStructElementType () const
-    {
-    DEBUG_EXPECT(NULL != m_structType);
-    return *m_structType;
-    }
-
-/*---------------------------------------------------------------------------------**//**
- @bsimethod                                                     
-+---------------+---------------+---------------+---------------+---------------+------*/
-ECObjectsStatus StructArrayECProperty::SetStructElementType (ECStructClassCR structType)
-    {        
-    if (&(structType.GetSchema()) != &(this->GetClass().GetSchema()))
-        {
-        if (!ECSchema::IsSchemaReferenced(this->GetClass().GetSchema(), structType.GetSchema()))
-            return ECObjectsStatus::SchemaNotFound;
-        }
-
-    m_arrayKind = ARRAYKIND_Struct;
-    if (m_structType != &structType)
-        {
-        m_structType = &structType;
-        SetCachedTypeAdapter(NULL);
-        SetCachedMemberTypeAdapter(NULL);
-        InvalidateClassLayout();
-        }
-
-    return ECObjectsStatus::Success;
-    }
-
-//---------------------------------------------------------------------------------------
-// @bsimethod                                   Colin.Kerr                  12/2015
-//---------------+---------------+---------------+---------------+---------------+-------
-ECObjectsStatus NavigationECProperty::SetRelationshipClassName(Utf8CP relationshipName)
-    {
-    PRECONDITION(nullptr != relationshipName, ECObjectsStatus::PreconditionViolated);
-
-    Utf8String alias;
-    Utf8String relClassName;
-    ECObjectsStatus status = ECClass::ParseClassName(alias, relClassName, relationshipName);
-    if (ECObjectsStatus::Success != status)
-        {
-        LOG.errorv("Cannot resolve the relationship class name '%s' as a relationship class because the name could not be parsed.", relationshipName);
-        return status;
-        }
-
-    ECSchemaCP resolvedSchema = GetClass().GetSchema().GetSchemaByAliasP(alias);
-    if (nullptr == resolvedSchema)
-        {
-        LOG.errorv("Cannot resolve the relationship class name '%s' as a relationship class because the alias '%s' cannot be resolved to the primary or a referenced schema.",
-                     relationshipName, alias.c_str());
-        return ECObjectsStatus::SchemaNotFound;
-        }
-    
-    ECClassCP ecClass = resolvedSchema->GetClassCP(relClassName.c_str());
-    if (nullptr == ecClass)
-        {
-        LOG.errorv("Cannot resolve the relationship class name '%s' as a relationship class because the ECClass '%s' does not exist in the schema '%s'.",
-                     relationshipName, relClassName.c_str(), resolvedSchema->GetName().c_str());
-        return ECObjectsStatus::ClassNotFound;
-        }
-    
-    m_relationshipClass = ecClass->GetRelationshipClassCP();
-    if (nullptr == m_relationshipClass)
-        {
-        LOG.errorv("ECClass '%s' exists in the schema '%s' but is not an ECRelationshipClass.",
-                     relClassName.c_str(), resolvedSchema->GetName().c_str());
-        return ECObjectsStatus::ECClassNotSupported;
-        }
-    
-    m_valueKind = ValueKind::VALUEKIND_Uninitialized;
-
-    return ECObjectsStatus::Success;
-    }
-
-//---------------------------------------------------------------------------------------
-// @bsimethod                                   Colin.Kerr                  12/2015
-//---------------+---------------+---------------+---------------+---------------+-------
-ECObjectsStatus NavigationECProperty::SetDirection(Utf8CP direction)
-    {
-    PRECONDITION(nullptr != direction, ECObjectsStatus::PreconditionViolated);
-
-    ECObjectsStatus status = ECXml::ParseDirectionString(m_direction, direction);
-    if (ECObjectsStatus::Success != status)
-        LOG.errorv("Failed to parse the ECRelatedInstanceDirection string '%s' for NavigationECProperty '%s'.", direction, GetName().c_str());
-
-    m_valueKind = ValueKind::VALUEKIND_Uninitialized;
-
-    return status;
-    }
-
-//---------------------------------------------------------------------------------------
-// @bsimethod                                   Colin.Kerr                  12/2015
-//---------------+---------------+---------------+---------------+---------------+-------
-Utf8String NavigationECProperty::GetRelationshipClassName() const
-    {
-    if (!EXPECTED_CONDITION(nullptr != m_relationshipClass))
-        return EMPTY_STRING;
-    return ECClass::GetQualifiedClassName(this->GetClass().GetSchema(), *m_relationshipClass);
-    }
-
-//---------------------------------------------------------------------------------------
-// @bsimethod                                   Colin.Kerr                  12/2015
-//---------------+---------------+---------------+---------------+---------------+-------
-bool NavigationECProperty::Verify()
-    {
-    if (IsVerified())
-        return true;
-
-    if (nullptr == m_relationshipClass)
-        return false;
-
-    ECRelationshipConstraintCP thisConstraint;
-    ECRelationshipConstraintCP thatConstraint;
-    if (ECRelatedInstanceDirection::Forward == m_direction)
-        {
-        thisConstraint = &m_relationshipClass->GetSource();
-        thatConstraint = &m_relationshipClass->GetTarget();
-        }
-    else
-        {
-        thisConstraint = &m_relationshipClass->GetTarget();
-        thatConstraint = &m_relationshipClass->GetSource();
-        }
-
-    bool supportsClass = thisConstraint->SupportsClass(GetClass());
-    if (!supportsClass)
-        {
-        m_valueKind = ValueKind::VALUEKIND_Uninitialized;
-        return false;
-        }
-
-    if (1 == thatConstraint->GetMultiplicity().GetUpperLimit())
-        m_valueKind = ValueKind::VALUEKIND_Primitive;
-    else
-        m_valueKind = ValueKind::VALUEKIND_Array;
-
-    return true;
-    }
-
-//---------------------------------------------------------------------------------------
-// @bsimethod                                   Colin.Kerr                  12/2015
-//---------------+---------------+---------------+---------------+---------------+-------
-SchemaReadStatus NavigationECProperty::_ReadXml(BeXmlNodeR propertyNode, ECSchemaReadContextR schemaContext)
-    {
-    SchemaReadStatus status = T_Super::_ReadXml(propertyNode, schemaContext);
-    if (status != SchemaReadStatus::Success)
-        return status;
-
-    // relationshipName and direction are required properties
-    Utf8String value; // neede for macro.
-    READ_REQUIRED_XML_ATTRIBUTE (propertyNode, RELATIONSHIP_NAME_ATTRIBUTE, this, RelationshipClassName, propertyNode.GetName())
-
-    READ_REQUIRED_XML_ATTRIBUTE (propertyNode, DIRECTION_ATTRIBUTE, this, Direction, propertyNode.GetName())
-
-    return SchemaReadStatus::Success;
-    }
-
-//---------------------------------------------------------------------------------------
-// @bsimethod                                   Colin.Kerr                  12/2015
-//---------------+---------------+---------------+---------------+---------------+-------
-SchemaWriteStatus NavigationECProperty::_WriteXml(BeXmlWriterR xmlWriter, ECVersion ecXmlVersion)
-    {
-    if (ECVersion::V2_0 == ecXmlVersion)
-        return T_Super::_WriteXml(xmlWriter, EC_PROPERTY_ELEMENT, ecXmlVersion);
-
-    bvector<bpair<Utf8CP, Utf8CP>> additionalAttributes;
-    additionalAttributes.push_back(make_bpair(RELATIONSHIP_NAME_ATTRIBUTE, GetRelationshipClassName().c_str()));
-    additionalAttributes.push_back(make_bpair(DIRECTION_ATTRIBUTE, ECXml::DirectionToString(m_direction)));
-
-    return T_Super::_WriteXml(xmlWriter, EC_NAVIGATIONPROPERTY_ELEMENT, ecXmlVersion, &additionalAttributes, false);
-    }
-
-//---------------------------------------------------------------------------------------
-// @bsimethod                                   Colin.Kerr                  12/2015
-//---------------+---------------+---------------+---------------+---------------+-------
-Utf8String NavigationECProperty::_GetTypeName() const { return ECXml::GetPrimitiveTypeName(m_type); }
-
-//---------------------------------------------------------------------------------------
-// @bsimethod                                   Colin.Kerr                  12/2015
-//---------------+---------------+---------------+---------------+---------------+-------
-bool NavigationECProperty::_CanOverride(ECPropertyCR baseProperty) const
-    {
-    NavigationECPropertyCP baseNavProperty = baseProperty.GetAsNavigationProperty();
-    if (nullptr == baseNavProperty)
-        {
-        LOG.errorv("The property %s:%s cannot be overriden by a NavigationECProperty %s:%s because it is not a NavigationECProperty.",
-                   baseNavProperty->GetClass().GetFullName(), baseNavProperty->GetName().c_str(), GetClass().GetFullName(), GetName().c_str());
-        return false;
-        }
-
-    ECRelatedInstanceDirection baseDirection = baseNavProperty->GetDirection();
-    if (GetDirection() != baseDirection)
-        {
-        LOG.errorv("The NavigationECProperty %s:%s cannot be overriden by %s:%s because they have different directions.",
-                   baseNavProperty->GetClass().GetFullName(), baseNavProperty->GetName().c_str(), GetClass().GetFullName(), GetName().c_str());
-        return false;
-        }
-
-    // Following the example of StructECProperty we will allow override if the current relationship has not het been set.
-    if (nullptr == m_relationshipClass)
-        return true;
-
-    ECRelationshipClassCP baseRelClass = baseNavProperty->GetRelationshipClass();
-    if (!m_relationshipClass->Is(baseRelClass))
-        {
-        LOG.errorv("The NavigationECProperty %s:%s cannot be overriden by %s:%s because the relationship %s on property %s:%s is not derived from the relationship %s on property %s:%s.",
-                   baseNavProperty->GetClass().GetFullName(), baseNavProperty->GetName().c_str(), GetClass().GetFullName(), GetName().c_str(),
-                   m_relationshipClass->GetFullName(), GetClass().GetFullName(), GetName().c_str(),
-                   baseRelClass->GetFullName(), baseNavProperty->GetClass().GetFullName(), baseNavProperty->GetName().c_str());
-        return false;
-        }
-
-    return true;
-    }
-
-//---------------------------------------------------------------------------------------
-// @bsimethod                                   Colin.Kerr                  12/2015
-//---------------+---------------+---------------+---------------+---------------+-------
-ECObjectsStatus NavigationECProperty::SetRelationshipClass(ECRelationshipClassCR relClass, ECRelatedInstanceDirection direction, bool verify)
-    {
-    if (&(relClass.GetSchema()) != &(this->GetClass().GetSchema()))
-        {
-        if (!ECSchema::IsSchemaReferenced(this->GetClass().GetSchema(), relClass.GetSchema()))
-            return ECObjectsStatus::SchemaNotFound;
-        }
-
-    m_relationshipClass = &relClass;
-    m_direction = direction;
-    if (verify && !Verify())
-        return ECObjectsStatus::RelationshipConstraintsNotCompatible;
-
-    SetCachedTypeAdapter(nullptr);
-    InvalidateClassLayout();
-
-    return ECObjectsStatus::Success;
-    }
-
-//---------------------------------------------------------------------------------------
-// @bsimethod                                   Colin.Kerr                  12/2015
-//---------------+---------------+---------------+---------------+---------------+-------
-ECObjectsStatus NavigationECProperty::SetType(PrimitiveType type)
-    {
-    if (m_type != type)
-        {
-        m_type = type;
-        SetCachedTypeAdapter(nullptr);
-        InvalidateClassLayout();
-        }
-
-    return ECObjectsStatus::Success;
-    }
-
-/*---------------------------------------------------------------------------------**//**
- @bsimethod                                                     
-+---------------+---------------+---------------+---------------+---------------+------*/
-bool IECTypeAdapter::HasStandardValues() const                                                      { return _HasStandardValues(); }
-bool IECTypeAdapter::CanConvertFromString (IECTypeAdapterContextCR context) const                   { return _CanConvertFromString (context); }
-bool IECTypeAdapter::CanConvertToString (IECTypeAdapterContextCR context) const                     { return _CanConvertToString (context); }
-bool IECTypeAdapter::IsStruct() const                                                               { return _IsStruct(); }
-bool IECTypeAdapter::AllowExpandMembers() const
-    {
-    // TFS#38705
-    return _AllowExpandMembers();
-    }
-bool IECTypeAdapter::IsTreatedAsString() const                                                          { return _IsTreatedAsString(); }
-IECInstancePtr IECTypeAdapter::CreateDefaultFormatter (bool includeAllValues, bool forDwg) const        { return _CreateDefaultFormatter (includeAllValues, forDwg); }
-IECInstancePtr IECTypeAdapter::CondenseFormatterForSerialization (IECInstanceCR formatter) const        { return _CondenseFormatterForSerialization (formatter); }
-IECInstancePtr IECTypeAdapter::PopulateDefaultFormatterProperties (IECInstanceCR formatter) const       { return _PopulateDefaultFormatterProperties (formatter); }
-bool IECTypeAdapter::ConvertFromString (ECValueR v, Utf8CP str, IECTypeAdapterContextCR context) const  { return _ConvertFromString (v, str, context); }
-bool IECTypeAdapter::ConvertToExpressionType (ECValueR v, IECTypeAdapterContextCR context) const        { return _ConvertToExpressionType (v, context); }
-bool IECTypeAdapter::ConvertFromExpressionType (ECValueR v, IECTypeAdapterContextCR context) const      { return _ConvertFromExpressionType (v, context); }
-bool IECTypeAdapter::RequiresExpressionTypeConversion (EvaluationOptions evalOptions) const             { return _RequiresExpressionTypeConversion (evalOptions); }
-bool IECTypeAdapter::GetDisplayType (PrimitiveType& type) const                                         { return _GetDisplayType (type); }
-bool IECTypeAdapter::ConvertToString (Utf8StringR str, ECValueCR v, IECTypeAdapterContextCR context, IECInstanceCP opts) const { return _ConvertToString (str, v, context, opts); }
-bool IECTypeAdapter::ConvertToDisplayType (ECValueR v, IECTypeAdapterContextCR context, IECInstanceCP opts) const           { return _ConvertToDisplayType (v, context, opts); }
-bool IECTypeAdapter::GetPropertyNotSetValue (ECValueR v) const                                          { return _GetPropertyNotSetValue (v); }
-bool IECTypeAdapter::SupportsUnits() const                                                              { return _SupportsUnits(); }
-bool IECTypeAdapter::GetUnits (UnitSpecR unit, IECTypeAdapterContextCR context) const                   { return _GetUnits (unit, context); }
-bool IECTypeAdapter::IsOrdinalType () const                                                             { return _IsOrdinalType (); }
-bool IECTypeAdapter::GetPlaceholderValue (ECValueR v, IECTypeAdapterContextCR context) const            { return _GetPlaceholderValue (v, context); }
-
-/*---------------------------------------------------------------------------------**//**
-* @bsimethod                                                    Paul.Connelly   06/14
-+---------------+---------------+---------------+---------------+---------------+------*/
-ECPropertyCP            IECTypeAdapterContext::GetProperty() const                                      { return _GetProperty(); }
-uint32_t                IECTypeAdapterContext::GetComponentIndex() const                                { return _GetComponentIndex(); }
-bool                    IECTypeAdapterContext::Is3d() const                                             { return _Is3d(); }
-IECInstanceCP           IECTypeAdapterContext::GetECInstance() const                                    { return _GetECInstance(); }
-ECObjectsStatus         IECTypeAdapterContext::GetInstanceValue (ECValueR v, Utf8CP accessor, uint32_t arrayIndex) const { return _GetInstanceValue (v, accessor, arrayIndex); }
-EvaluationOptions       IECTypeAdapterContext::GetEvaluationOptions () const                            { return _GetEvaluationOptions (); };
-EvaluationOptions       IECTypeAdapterContext::_GetEvaluationOptions () const                           { return m_evalOptions; };
-void                    IECTypeAdapterContext::SetEvaluationOptions (EvaluationOptions evalOptions)     { return _SetEvaluationOptions (evalOptions); };
-void                    IECTypeAdapterContext::_SetEvaluationOptions (EvaluationOptions evalOptions)    { m_evalOptions = evalOptions; };
-
-/*---------------------------------------------------------------------------------**//**
-* @bsimethod                                                    Paul.Connelly   03/13
-+---------------+---------------+---------------+---------------+---------------+------*/
-ECObjectsStatus IECTypeAdapterContext::_GetInstanceValue (ECValueR v, Utf8CP accessor, uint32_t arrayIndex) const
-    {
-    IECInstanceCP instance = GetECInstance();
-    if (NULL != instance)
-        return -1 != arrayIndex ? instance->GetValue (v, accessor, arrayIndex) : instance->GetValue (v, accessor);
-    else
-        return ECObjectsStatus::OperationNotSupported;
-    }
-
-
-/*---------------------------------------------------------------------------------**//**
-* @bsimethod                                                    Paul.Connelly   01/13
-+---------------+---------------+---------------+---------------+---------------+------*/
-static IECTypeAdapter::Factory const* s_typeAdapterFactory;
-void IECTypeAdapter::SetFactory (Factory const& factory)                { s_typeAdapterFactory = &factory; }
-
-/*---------------------------------------------------------------------------------**//**
-* @bsimethod                                                    Paul.Connelly   01/13
-+---------------+---------------+---------------+---------------+---------------+------*/
-IECTypeAdapter* ECProperty::GetTypeAdapter() const
-    {
-    if (NULL != GetCachedTypeAdapter())
-        return GetCachedTypeAdapter();
-    
-    return NULL != s_typeAdapterFactory ? &s_typeAdapterFactory->GetForProperty (*this) : NULL;
-    }
-
-/*---------------------------------------------------------------------------------**//**
-* @bsimethod                                                    Paul.Connelly   01/13
-+---------------+---------------+---------------+---------------+---------------+------*/
-IECTypeAdapter* ArrayECProperty::GetMemberTypeAdapter() const
-    {
-    if (NULL != GetCachedMemberTypeAdapter())
-        return GetCachedMemberTypeAdapter();
-
-    return NULL != s_typeAdapterFactory ? &s_typeAdapterFactory->GetForArrayMember (*this) : NULL;
-    }
-
-/*---------------------------------------------------------------------------------**//**
-* @bsimethod                                                    Paul.Connelly   09/15
-+---------------+---------------+---------------+---------------+---------------+------*/
-void ECProperty::InvalidateClassLayout()
-    {
-    // TFS#290587: When a property is modified in a way that affects the ClassLayout, must
-    // invalidate the containing class's default standalone enabler
-    m_class.InvalidateDefaultStandaloneEnabler();
-    }
-
-//---------------------------------------------------------------------------------------
-// @bsimethod                                                    Caleb.Shafer    01/2017
-//---------------+---------------+---------------+---------------+---------------+-------
-void ECProperty::SetOriginalName(Utf8CP originalName)
-    {
-    LOG.debugv("Attempting to add PropertyRenamed custom attribute to property '%s.%s'.", GetClass().GetFullName(), GetName().c_str());
-
-    IECInstancePtr renameInstance = ConversionCustomAttributeHelper::CreateCustomAttributeInstance("PropertyRenamed");
-    if (!renameInstance.IsValid())
-        {
-        LOG.warningv("Failed to create 'PropertyRenamed' custom attribute for property '%s.%s'", GetClass().GetFullName(), GetName().c_str());
-        return;
-        }
-
-    ECValue origNameValue(originalName);
-    if (ECObjectsStatus::Success != renameInstance->SetValue("OriginalName", origNameValue))
-        {
-        LOG.warningv("Failed to create 'PropertyRenamed' custom attribute for the property '%s.%s' with 'OriginalName' set to '%s'.", GetClass().GetFullName(), GetName().c_str(), originalName);
-        return;
-        }
-
-    // Add ECv3ConversionAttributes as a schema reference, if it is not already.
-    ECSchemaReadContextPtr context = ECSchemaReadContext::CreateContext();
-    SchemaKey key("ECv3ConversionAttributes", 1, 0);
-    ECSchemaPtr convSchema = ECSchema::LocateSchema(key, *context);
-    if (!convSchema.IsValid())
-        {
-        LOG.warningv("Failed to locate schema, %s.", key.GetName().c_str());
-        LOG.warningv("Failed to add 'PropertyRenamed' custom attribute to property '%s.%s'.", GetClass().GetFullName(), GetName().c_str());
-        }
-
-    if (!ECSchema::IsSchemaReferenced(GetClass().GetSchema(), *convSchema))
-        {
-        if (ECObjectsStatus::Success != GetContainerSchema()->AddReferencedSchema(*convSchema))
-            {
-            LOG.warningv("Failed to add %s as a referenced schema to %s.", convSchema->GetName().c_str(), GetClass().GetSchema().GetName().c_str());
-            LOG.warningv("Failed to add 'PropertyRenamed' custom attribute to property '%s.%s'.", GetClass().GetFullName(), GetName().c_str());
-            return;
-            }
-        }
-
-    if (ECObjectsStatus::Success != SetCustomAttribute(*renameInstance))
-        {
-        LOG.warningv("Failed to add 'PropertyRenamed' custom attribute, with 'OriginalName' set to '%s', to property '%s.%s'.", originalName, GetClass().GetFullName(), GetName().c_str());
-        return;
-        }
-
-    LOG.debugv("Successfully added PropertyRenamed custom attribute to property '%s.%s'", GetClass().GetFullName(), GetName().c_str());
-    }
-
-END_BENTLEY_ECOBJECT_NAMESPACE
+/*--------------------------------------------------------------------------------------+
+|
+|     $Source: src/ECProperty.cpp $
+|
+|  $Copyright: (c) 2017 Bentley Systems, Incorporated. All rights reserved. $
+|
++--------------------------------------------------------------------------------------*/
+
+#include "ECObjectsPch.h"
+
+BEGIN_BENTLEY_ECOBJECT_NAMESPACE
+
+// If you are developing schemas, particularly when editing them by hand, you want to have this variable set to false so you get the asserts to help you figure out what is going wrong.
+// Test programs generally want to get error status back and not BeAssert, so they call ECSchema::AssertOnXmlError (false);
+static  bool        s_noAssert = false;
+/*---------------------------------------------------------------------------------**//**
+* @bsimethod                                    Carole.MacDonald                10/2011
++---------------+---------------+---------------+---------------+---------------+------*/
+void ECProperty::SetErrorHandling (bool doAssert) 
+    { 
+    s_noAssert = !doAssert; 
+    }
+
+
+/*---------------------------------------------------------------------------------**//**
+ @bsimethod                                                 
++---------------+---------------+---------------+---------------+---------------+------*/
+ECProperty::ECProperty (ECClassCR ecClass) : m_class(ecClass), m_readOnly(false), m_baseProperty(nullptr), m_forSupplementation(false),
+                                                m_cachedTypeAdapter(nullptr), m_maximumLength(0), m_minimumLength(0)
+    {}
+
+/*---------------------------------------------------------------------------------**//**
+ @bsimethod                                                 
++---------------+---------------+---------------+---------------+---------------+------*/
+ECProperty::~ECProperty () {}
+
+/*---------------------------------------------------------------------------------**//**
+* @bsimethod                                    Carole.MacDonald                06/2010
++---------------+---------------+---------------+---------------+---------------+------*/
+ECPropertyCP ECProperty::GetBaseProperty () const
+    {
+    return m_baseProperty;
+    }
+
+/*---------------------------------------------------------------------------------**//**
+* @bsimethod                                    Carole.MacDonald                06/2010
++---------------+---------------+---------------+---------------+---------------+------*/
+ECObjectsStatus ECProperty::SetBaseProperty (ECPropertyCP baseProperty)
+    {
+    if (nullptr != baseProperty)
+        {
+        // Silly property overriding is silly but we support it.
+        // We can end up here if Child derives from Parent which derives from Grandparent and all 3 have a property called "X"
+        // And then we remove Parent as a base class of Child, which invokes child.OnBasePropertyRemoved, which wants to set the base property
+        // to the base property of Parent.X (=Grandparent.X), which is invalid since there is no longer an inheritance relationship between
+        // Child and Grandparent.
+        // (Presumably this is useful to someone and not totally confusing?)
+        if (!GetClass().Is(&baseProperty->GetClass()))
+            return ECObjectsStatus::BaseClassUnacceptable;
+        }
+
+    m_baseProperty = baseProperty;
+    SetCachedTypeAdapter (NULL);
+    return ECObjectsStatus::Success;
+    }
+
+/*---------------------------------------------------------------------------------**//**
+ @bsimethod                                                     
++---------------+---------------+---------------+---------------+---------------+------*/
+ECClassCR ECProperty::GetClass () const
+    {
+    return m_class;
+    }
+
+/*---------------------------------------------------------------------------------**//**
+ @bsimethod                                                     
++---------------+---------------+---------------+---------------+---------------+------*/
+Utf8StringCR ECProperty::GetName () const
+    {
+    return m_validatedName.GetName();
+    }
+
+/*---------------------------------------------------------------------------------**//**
+ @bsimethod                                                      Affan.Khan        12/12
++---------------+---------------+---------------+---------------+---------------+------*/
+ECPropertyId ECProperty::GetId () const
+    {
+    BeAssert (m_ecPropertyId.IsValid());
+    return m_ecPropertyId;
+    }
+
+/*---------------------------------------------------------------------------------**//**
+ @bsimethod                                                     
++---------------+---------------+---------------+---------------+---------------+------*/
+ECObjectsStatus ECProperty::SetName (Utf8StringCR name)
+    {        
+    if (!ECNameValidation::IsValidName (name.c_str()))
+        return ECObjectsStatus::InvalidName;
+
+    m_validatedName.SetName (name.c_str());
+    return ECObjectsStatus::Success;
+    }
+
+/*---------------------------------------------------------------------------------**//**
+ @bsimethod                                                     
++---------------+---------------+---------------+---------------+---------------+------*/
+Utf8StringCR ECProperty::GetDescription () const
+    {
+    return GetClass().GetSchema().GetLocalizedStrings().GetPropertyDescription(this, m_description);
+    }
+
+/*---------------------------------------------------------------------------------**//**
+ @bsimethod                                                     
++---------------+---------------+---------------+---------------+---------------+------*/
+Utf8StringCR ECProperty::GetInvariantDescription () const
+    {
+    return m_description;
+    }
+
+/*---------------------------------------------------------------------------------**//**
+ @bsimethod                                                     
++---------------+---------------+---------------+---------------+---------------+------*/
+ECObjectsStatus ECProperty::SetDescription (Utf8StringCR description)
+    {        
+    m_description = description;
+    return ECObjectsStatus::Success;
+    }
+
+//Helper method to resolve primitive type of any ECProperty, if available
+bool ResolvePrimitiveType(ECPropertyCP prop, PrimitiveType& type)
+    {
+    if (prop == nullptr)
+        return false;
+
+    if (prop->GetIsPrimitive())
+        {
+        PrimitiveECPropertyCP prim = prop->GetAsPrimitiveProperty();
+        type = prim->GetType();
+        return true;
+        }
+
+    if (prop->GetIsPrimitiveArray())
+        {
+        PrimitiveArrayECPropertyCP arr = prop->GetAsPrimitiveArrayProperty();
+        type = arr->GetPrimitiveElementType();
+        return true;
+        }
+
+    return false;
+    }
+
+/*---------------------------------------------------------------------------------**//**
+@bsimethod
++---------------+---------------+---------------+---------------+---------------+------*/
+ECObjectsStatus ECProperty::SetMinimumValue(ECValueCR min)
+    {
+    if (min.IsNull() || min.IsStruct())
+        return ECObjectsStatus::DataTypeNotSupported;
+
+    PrimitiveType pt = PrimitiveType::PRIMITIVETYPE_Integer;
+    if (!ResolvePrimitiveType(this, pt))
+        {
+        return ECObjectsStatus::DataTypeNotSupported;
+        }
+
+    if (pt != PrimitiveType::PRIMITIVETYPE_Double &&
+        pt != PrimitiveType::PRIMITIVETYPE_Integer &&
+        pt != PrimitiveType::PRIMITIVETYPE_Long)
+        {
+        return ECObjectsStatus::DataTypeNotSupported;
+        }
+
+    if (min.GetPrimitiveType() != pt)
+        {
+        return ECObjectsStatus::DataTypeNotSupported;
+        }
+
+    m_minimumValue = min;
+    return ECObjectsStatus::Success;
+    }
+
+/*---------------------------------------------------------------------------------**//**
+@bsimethod
++---------------+---------------+---------------+---------------+---------------+------*/
+bool ECProperty::IsMinimumValueDefined() const
+    {
+    return !m_minimumValue.IsNull();
+    }
+
+/*---------------------------------------------------------------------------------**//**
+@bsimethod
++---------------+---------------+---------------+---------------+---------------+------*/
+void ECProperty::ResetMinimumValue()
+    {
+    m_minimumValue.SetToNull();
+    }
+
+/*---------------------------------------------------------------------------------**//**
+@bsimethod
++---------------+---------------+---------------+---------------+---------------+------*/
+ECObjectsStatus ECProperty::GetMinimumValue(ECValueR value) const
+    {
+    if(m_minimumValue.IsNull())
+        return ECObjectsStatus::Error;
+
+    value = m_minimumValue;
+    return ECObjectsStatus::Success;
+    }
+
+/*---------------------------------------------------------------------------------**//**
+@bsimethod
++---------------+---------------+---------------+---------------+---------------+------*/
+ECObjectsStatus ECProperty::SetMaximumValue(ECValueCR max)
+    {
+    if (max.IsNull() || max.IsStruct())
+        return ECObjectsStatus::DataTypeNotSupported;
+
+    PrimitiveType pt = PrimitiveType::PRIMITIVETYPE_Integer;
+    if (!ResolvePrimitiveType(this, pt))
+        {
+        return ECObjectsStatus::DataTypeNotSupported;
+        }
+
+    if (pt != PrimitiveType::PRIMITIVETYPE_Double &&
+        pt != PrimitiveType::PRIMITIVETYPE_Integer &&
+        pt != PrimitiveType::PRIMITIVETYPE_Long)
+        {
+        return ECObjectsStatus::DataTypeNotSupported;
+        }
+
+    if (max.GetPrimitiveType() != pt)
+        {
+        return ECObjectsStatus::DataTypeNotSupported;
+        }
+
+    m_maximumValue = max;
+    return ECObjectsStatus::Success;
+    }
+
+/*---------------------------------------------------------------------------------**//**
+@bsimethod
++---------------+---------------+---------------+---------------+---------------+------*/
+bool ECProperty::IsMaximumValueDefined() const
+    {
+    return !m_maximumValue.IsNull();
+    }
+
+/*---------------------------------------------------------------------------------**//**
+@bsimethod
++---------------+---------------+---------------+---------------+---------------+------*/
+void ECProperty::ResetMaximumValue()
+    {
+    m_maximumValue.SetToNull();
+    }
+
+/*---------------------------------------------------------------------------------**//**
+@bsimethod
++---------------+---------------+---------------+---------------+---------------+------*/
+ECObjectsStatus ECProperty::GetMaximumValue(ECValueR value) const
+    {
+    if (m_maximumValue.IsNull())
+        return ECObjectsStatus::Error;
+
+    value = m_maximumValue;
+    return ECObjectsStatus::Success;
+    }
+
+//---------------------------------------------------------------------------------------
+// @bsimethod                                                    Caleb.Shafer    01/2017
+//---------------+---------------+---------------+---------------+---------------+-------
+ECObjectsStatus ECProperty::SetMinimumLength(uint32_t min)
+    {
+    PrimitiveType pt = PrimitiveType::PRIMITIVETYPE_Integer;
+    if (!ResolvePrimitiveType(this, pt))
+        {
+        return ECObjectsStatus::DataTypeNotSupported;
+        }
+
+    if (pt != PrimitiveType::PRIMITIVETYPE_String &&
+        pt != PrimitiveType::PRIMITIVETYPE_Binary)
+        {
+        return ECObjectsStatus::DataTypeNotSupported;
+        }
+
+    m_minimumLength = min;
+    return ECObjectsStatus::Success;
+    }
+
+/*---------------------------------------------------------------------------------**//**
+@bsimethod
++---------------+---------------+---------------+---------------+---------------+------*/
+ECObjectsStatus ECProperty::SetMaximumLength(uint32_t max)
+    {
+    PrimitiveType pt = PrimitiveType::PRIMITIVETYPE_Integer;
+    if (!ResolvePrimitiveType(this, pt))
+        {
+        return ECObjectsStatus::DataTypeNotSupported;
+        }
+
+    if (pt != PrimitiveType::PRIMITIVETYPE_String &&
+        pt != PrimitiveType::PRIMITIVETYPE_Binary)
+        {
+        return ECObjectsStatus::DataTypeNotSupported;
+        }
+
+    m_maximumLength = max;
+    return ECObjectsStatus::Success;
+    }
+
+/*---------------------------------------------------------------------------------**//**
+@bsimethod
++---------------+---------------+---------------+---------------+---------------+------*/
+void ECProperty::_AdjustMinMaxAfterTypeChange()
+    {
+    PrimitiveType pt = PrimitiveType::PRIMITIVETYPE_Integer;
+    if (!ResolvePrimitiveType(this, pt))
+        {
+        m_maximumValue.SetToNull();
+        m_minimumValue.SetToNull();
+        m_maximumLength = 0;
+        return;
+        }
+
+    if (pt == PrimitiveType::PRIMITIVETYPE_Integer || pt == PrimitiveType::PRIMITIVETYPE_Long || pt == PrimitiveType::PRIMITIVETYPE_Double)
+        {
+        if (!m_maximumValue.ConvertToPrimitiveType(pt))
+            m_maximumValue.SetToNull();
+
+        if (!m_minimumValue.ConvertToPrimitiveType(pt))
+            m_minimumValue.SetToNull();
+
+        m_maximumLength = 0;
+        return;
+        }
+
+    if (pt == PrimitiveType::PRIMITIVETYPE_String || pt == PrimitiveType::PRIMITIVETYPE_Binary)
+        {
+        m_maximumValue.SetToNull();
+        m_minimumValue.SetToNull();
+        return;
+        }
+    }
+
+/*---------------------------------------------------------------------------------**//**
+ @bsimethod                                                     
++---------------+---------------+---------------+---------------+---------------+------*/
+Utf8StringCR ECProperty::GetDisplayLabel () const
+    {
+    return GetClass().GetSchema().GetLocalizedStrings().GetPropertyDisplayLabel(this, GetInvariantDisplayLabel());
+    }
+
+/*---------------------------------------------------------------------------------**//**
+ @bsimethod                                                     
++---------------+---------------+---------------+---------------+---------------+------*/
+Utf8StringCR ECProperty::GetInvariantDisplayLabel () const
+    {
+    return m_validatedName.GetDisplayLabel();
+    }
+
+/*---------------------------------------------------------------------------------**//**
+ @bsimethod                                                     
++---------------+---------------+---------------+---------------+---------------+------*/
+ECObjectsStatus ECProperty::SetDisplayLabel (Utf8StringCR displayLabel)
+    {        
+    m_validatedName.SetDisplayLabel (displayLabel.c_str());
+    return ECObjectsStatus::Success;
+    }
+
+/*---------------------------------------------------------------------------------**//**
+ @bsimethod                                                     
++---------------+---------------+---------------+---------------+---------------+------*/
+bool ECProperty::GetIsReadOnly () const
+    {
+    CalculatedPropertySpecificationCP calcSpec;
+    if (m_readOnly)
+        return true;
+    else if (GetIsPrimitive() && NULL != (calcSpec = GetAsPrimitiveProperty()->GetCalculatedPropertySpecification()))
+        return calcSpec->IsReadOnly();
+    else
+        return false;
+    }
+
+/*---------------------------------------------------------------------------------**//**
+ @bsimethod                                                     
++---------------+---------------+---------------+---------------+---------------+------*/
+ECObjectsStatus ECProperty::SetIsReadOnly (bool readOnly)
+    {        
+    if (m_readOnly != readOnly)
+        {
+        m_readOnly = readOnly;
+        InvalidateClassLayout();
+        }
+
+    return ECObjectsStatus::Success;
+    }
+
+/*---------------------------------------------------------------------------------**//**
+ @bsimethod                                                     
++---------------+---------------+---------------+---------------+---------------+------*/
+ECObjectsStatus ECProperty::SetIsReadOnly (Utf8CP isReadOnly)
+    {        
+    PRECONDITION (NULL != isReadOnly, ECObjectsStatus::PreconditionViolated);
+
+    bool bReadOnly;
+    ECObjectsStatus status = ECXml::ParseBooleanString (bReadOnly, isReadOnly);
+    if (ECObjectsStatus::Success != status)
+        LOG.errorv (L"Failed to parse the isReadOnly string '%s' for ECProperty '%s'.", isReadOnly, this->GetName().c_str());
+    else
+        SetIsReadOnly (bReadOnly);
+        
+    return status;
+    }
+
+/*---------------------------------------------------------------------------------**//**
+ @bsimethod                                                     
++---------------+---------------+---------------+---------------+---------------+------*/
+bool ECProperty::GetIsDisplayLabelDefined () const
+    {
+    return m_validatedName.IsDisplayLabelDefined();
+    }
+
+/*---------------------------------------------------------------------------------**//**
+ @bsimethod                                                     
++---------------+---------------+---------------+---------------+---------------+------*/
+Utf8String ECProperty::GetTypeName () const
+    {
+    return this->_GetTypeName();
+    }
+
+/*---------------------------------------------------------------------------------**//**
+ @bsimethod                                                     
++---------------+---------------+---------------+---------------+---------------+------*/
+ECObjectsStatus ECProperty::SetTypeName (Utf8String typeName)
+    {
+    return this->_SetTypeName (typeName);
+    }
+
+/*---------------------------------------------------------------------------------**//**
+@bsimethod
++---------------+---------------+---------------+---------------+---------------+------*/
+bool ECProperty::HasExtendedType () const
+    {
+    return this->_HasExtendedType();
+    }
+
+/*---------------------------------------------------------------------------------**//**
+ @bsimethod                                                     
++---------------+---------------+---------------+---------------+---------------+------*/
+bool                    ECProperty::SetCalculatedPropertySpecification (IECInstanceP spec)
+    {
+    bool wasCalculated = IsCalculated();
+    bool set = _SetCalculatedPropertySpecification (spec);
+    if (set && wasCalculated != IsCalculated())
+        InvalidateClassLayout();
+    
+    return set;
+    }
+
+/*---------------------------------------------------------------------------------**//**
+* @bsimethod                                    Carole.MacDonald                06/2010
++---------------+---------------+---------------+---------------+---------------+------*/
+void ECProperty::_GetBaseContainers (bvector<IECCustomAttributeContainerP>& returnList) const
+    {
+    if (NULL != m_baseProperty)
+        returnList.push_back((const_cast<ECPropertyP>(m_baseProperty)));
+    }
+
+/*---------------------------------------------------------------------------------**//**
+* @bsimethod                                    Carole.MacDonald                06/2010
++---------------+---------------+---------------+---------------+---------------+------*/
+ECSchemaCP ECProperty::_GetContainerSchema () const
+    {
+    return &(m_class.GetSchema());
+    }
+
+/*---------------------------------------------------------------------------------**//**
+* @bsimethod                                                   
++---------------+---------------+---------------+---------------+---------------+------*/
+SchemaReadStatus ECProperty::_ReadXml (BeXmlNodeR propertyNode, ECSchemaReadContextR context)
+    {  
+    Utf8String value;
+    READ_REQUIRED_XML_ATTRIBUTE(propertyNode, PROPERTY_NAME_ATTRIBUTE, this, Name, propertyNode.GetName())
+
+    // OPTIONAL attributes - If these attributes exist they MUST be valid    
+    READ_OPTIONAL_XML_ATTRIBUTE(propertyNode, DESCRIPTION_ATTRIBUTE, this, Description)
+
+    Utf8String minValue;
+    if (propertyNode.GetAttributeStringValue(minValue, MINIMUM_VALUE_ATTRIBUTE) == BEXML_Success)
+        {
+        m_minimumValue.SetUtf8CP(minValue.c_str(), true); //TODO: cast type
+        }
+
+    Utf8String maxValue;
+    if (propertyNode.GetAttributeStringValue(maxValue, MAXIMUM_VALUE_ATTRIBUTE) == BEXML_Success)
+        {
+        m_maximumValue.SetUtf8CP(maxValue.c_str(), true); //TODO: cast type
+        }
+
+    uint32_t minLength;
+    if (propertyNode.GetAttributeUInt32Value(minLength, MINIMUM_LENGTH_ATTRIBUTE) == BEXML_Success)
+        {
+        SetMinimumLength(minLength);
+        }
+
+    uint32_t maxLength;
+    if (propertyNode.GetAttributeUInt32Value(maxLength, MAXIMUM_LENGTH_ATTRIBUTE) == BEXML_Success)
+        {
+        SetMaximumLength(maxLength);
+        }
+
+    READ_OPTIONAL_XML_ATTRIBUTE (propertyNode, DISPLAY_LABEL_ATTRIBUTE,       this, DisplayLabel)    
+
+    // OPTIONAL attributes - If these attributes exist they do not need to be valid.  We will ignore any errors setting them and use default values.
+    // NEEDSWORK This is due to the current implementation in managed ECObjects.  We should reconsider whether it is the correct behavior.
+    ECObjectsStatus setterStatus;
+    READ_OPTIONAL_XML_ATTRIBUTE_IGNORING_SET_ERRORS (propertyNode, READONLY_ATTRIBUTE,            this, IsReadOnly)
+
+    if(CustomAttributeReadStatus::InvalidCustomAttributes == ReadCustomAttributes (propertyNode, context, GetClass().GetSchema()))
+        {
+        LOG.errorv("Failed to read property %s because one or more invalid custom attributes were applied to it.", this->GetName().c_str());
+        return SchemaReadStatus::InvalidECSchemaXml;
+        }
+    return SchemaReadStatus::Success;
+    }
+
+/*---------------------------------------------------------------------------------**//**
+* @bsimethod                                                   
++---------------+---------------+---------------+---------------+---------------+------*/
+SchemaWriteStatus ECProperty::_WriteXml (BeXmlWriterR xmlWriter, ECVersion ecXmlVersion)
+    {
+    return _WriteXml (xmlWriter, EC_PROPERTY_ELEMENT, ecXmlVersion);
+    }
+
+/*---------------------------------------------------------------------------------**//**
+* @bsimethod                                                   
++---------------+---------------+---------------+---------------+---------------+------*/
+SchemaWriteStatus ECProperty::_WriteXml (BeXmlWriterR xmlWriter, Utf8CP elementName, ECVersion ecXmlVersion, bvector<bpair<Utf8CP, Utf8CP>>* additionalAttributes, bool writeType)
+    {
+    SchemaWriteStatus status = SchemaWriteStatus::Success;
+
+    // If this property was created during supplementation as a local property on the class, then don't serialize it
+    if (m_forSupplementation)
+        return status;
+
+    xmlWriter.WriteElementStart(elementName);
+
+    xmlWriter.WriteAttribute(PROPERTY_NAME_ATTRIBUTE, this->GetName().c_str());
+
+    if (writeType)
+        {
+        if (m_originalTypeName.size() > 0 && !m_originalTypeName.Contains("GeometryNET"))
+            xmlWriter.WriteAttribute(TYPE_NAME_ATTRIBUTE, m_originalTypeName.c_str());
+        else
+            xmlWriter.WriteAttribute(TYPE_NAME_ATTRIBUTE, this->_GetTypeNameForXml(ecXmlVersion).c_str());
+        }
+
+    xmlWriter.WriteAttribute(DESCRIPTION_ATTRIBUTE, this->GetInvariantDescription().c_str());
+    if (GetIsDisplayLabelDefined())
+        xmlWriter.WriteAttribute(DISPLAY_LABEL_ATTRIBUTE, this->GetInvariantDisplayLabel().c_str());
+    if(IsReadOnlyFlagSet())
+        xmlWriter.WriteAttribute(READONLY_ATTRIBUTE, true);
+    if (IsMinimumValueDefined())
+        {
+        Utf8String minValue;
+        if (m_minimumValue.ConvertPrimitiveToString(minValue))
+            {
+            xmlWriter.WriteAttribute(MINIMUM_VALUE_ATTRIBUTE, minValue.c_str());
+            }
+        }
+        
+    if (IsMaximumValueDefined())
+        {
+        Utf8String maxValue;
+        if (m_maximumValue.ConvertPrimitiveToString(maxValue))
+            {
+            xmlWriter.WriteAttribute(MAXIMUM_VALUE_ATTRIBUTE, maxValue.c_str());
+            }
+        }
+
+    if (IsMaximumLengthDefined())
+        {
+        xmlWriter.WriteAttribute(MAXIMUM_LENGTH_ATTRIBUTE, m_maximumLength);
+        }
+
+    if (IsMinimumLengthDefined())
+        {
+        xmlWriter.WriteAttribute(MINIMUM_LENGTH_ATTRIBUTE, m_minimumLength);
+        }
+    
+    if (nullptr != additionalAttributes && !additionalAttributes->empty())
+        {
+        for (auto& attribute : *additionalAttributes)
+            xmlWriter.WriteAttribute(attribute.first, attribute.second);
+        }
+
+    WriteCustomAttributes (xmlWriter);
+    xmlWriter.WriteElementEnd();
+
+    return status;    
+    }
+
+/*---------------------------------------------------------------------------------**//**
+* @bsimethod                                                   
++---------------+---------------+---------------+---------------+---------------+------*/
+SchemaReadStatus PrimitiveECProperty::_ReadXml (BeXmlNodeR propertyNode, ECSchemaReadContextR context)
+    {  
+    SchemaReadStatus status = T_Super::_ReadXml (propertyNode, context);
+    if (status != SchemaReadStatus::Success)
+        return status;
+    
+    // typeName is a required attribute.  If it is missing, an error will be returned.
+    // For Primitive & Array properties we ignore parse errors and default to string.  Struct properties will require a resolvable typename.
+    Utf8String value;
+    if (BEXML_Success != propertyNode.GetAttributeStringValue (value, TYPE_NAME_ATTRIBUTE))
+        {
+        BeAssert (s_noAssert);
+        LOG.errorv("Invalid ECSchemaXML: %s element %s must contain a %s attribute", propertyNode.GetName(), this->GetName().c_str(), TYPE_NAME_ATTRIBUTE);
+        return SchemaReadStatus::InvalidECSchemaXml;
+        }
+
+    else if (ECObjectsStatus::ParseError == this->SetTypeName (value.c_str()))
+        LOG.warningv ("Defaulting the type of ECProperty '%s' to '%s' in reaction to non-fatal parse error.", GetName().c_str(), GetTypeName().c_str());
+
+    return ReadExtendedTypeAndKindOfQuantityXml(propertyNode, context);
+    }
+
+void getExtendedTypeAndKindOfQuantityAttributes(bvector<bpair<Utf8CP, Utf8CP>>& attributes, ECPropertyCP ecProperty, ECVersion ecXmlVersion)
+    {
+    PrimitiveArrayECPropertyCP primArrProp = ecProperty->GetAsPrimitiveArrayProperty();
+    PrimitiveECPropertyCP primProp = ecProperty->GetAsPrimitiveProperty();
+
+    if (nullptr == primArrProp && nullptr == primProp)
+        return;
+
+    if ((nullptr == primArrProp) ? primProp->IsExtendedTypeDefinedLocally() : primArrProp->IsExtendedTypeDefinedLocally())
+        {
+        Utf8String extendedTypeName = (nullptr == primArrProp) ? primProp->GetExtendedTypeName() : primArrProp->GetExtendedTypeName();
+        attributes.push_back(make_bpair(EXTENDED_TYPE_NAME_ATTRIBUTE, extendedTypeName.c_str()));
+        }
+
+    bool isKindOfQuantityDefined = (nullptr == primArrProp) ? primProp->IsKindOfQuantityDefinedLocally() : primArrProp->IsKindOfQuantityDefinedLocally();
+    if (ecXmlVersion >= ECVersion::V3_0 && isKindOfQuantityDefined)
+        {
+        auto kindOfQuantity = (nullptr == primArrProp) ? primProp->GetKindOfQuantity() : primArrProp->GetKindOfQuantity();
+        if (kindOfQuantity != nullptr)
+            {
+            attributes.push_back(make_bpair(KIND_OF_QUANTITY_ATTRIBUTE, kindOfQuantity->GetQualifiedName(ecProperty->GetClass().GetSchema()).c_str()));
+            }
+        }
+    }
+
+/*---------------------------------------------------------------------------------**//**
+ * @bsimethod                                                    Stefan.Apfel   11/15
++---------------+---------------+---------------+---------------+---------------+------*/
+SchemaWriteStatus PrimitiveECProperty::_WriteXml(BeXmlWriterR xmlWriter, ECVersion ecXmlVersion)
+    {
+    bvector<bpair<Utf8CP, Utf8CP>> attributes;
+    getExtendedTypeAndKindOfQuantityAttributes(attributes, this, ecXmlVersion);
+
+    return T_Super::_WriteXml(xmlWriter, EC_PROPERTY_ELEMENT, ecXmlVersion, &attributes);
+    }
+
+// Used by PrimitiveECProperty and PrimitiveArrayECProperty for _CanOverride methods
+bool phenomenonsEqual(ECPropertyCR ecProp, ECPropertyCR compareProp)
+    {
+    if (!(ecProp.GetIsPrimitive() || ecProp.GetIsPrimitiveArray()) || !(compareProp.GetIsPrimitive() || compareProp.GetIsPrimitiveArray()))
+        return false;
+
+    KindOfQuantityCP koq;
+    KindOfQuantityCP compareKOQ;
+    if (ecProp.GetIsPrimitive())
+        koq = ecProp.GetAsPrimitiveProperty()->GetKindOfQuantity();
+    else
+        koq = ecProp.GetAsPrimitiveArrayProperty()->GetKindOfQuantity();
+
+    if (compareProp.GetIsPrimitive())
+        compareKOQ = compareProp.GetAsPrimitiveProperty()->GetKindOfQuantity();
+    else
+        compareKOQ = compareProp.GetAsPrimitiveArrayProperty()->GetKindOfQuantity();
+
+    if (nullptr == koq || nullptr == compareKOQ)
+        return true;
+
+    Units::UnitRegistry& unitRegistry = Units::UnitRegistry::Instance();
+
+    Units::UnitCP unit = unitRegistry.LookupUnit(koq->GetDefaultPresentationUnit().c_str());
+    Units::UnitCP compareUnit = unitRegistry.LookupUnit(compareKOQ->GetDefaultPresentationUnit().c_str());
+
+    if (nullptr == unit || nullptr == compareUnit)
+        return true;
+
+    if (!unit->GetPhenomenon()->Equals(*compareUnit->GetPhenomenon()))
+        {
+        LOG.errorv("The ECProperty %s:%s has KindOfQuantity %s that is of Phenomenon %s which differs from the Phenomenon %s of KindOfQuantity %s on ECProperty %s:%s",
+                   ecProp.GetClass().GetFullName(), ecProp.GetName().c_str(), koq->GetFullName().c_str(), unit->GetPhenomenon()->GetName(), compareUnit->GetPhenomenon()->GetName(),
+                   compareKOQ->GetFullName().c_str(), compareProp.GetClass().GetFullName(), compareProp.GetName().c_str());
+        return false;
+        }
+
+    return true;
+    }
+
+// Used by PrimitiveECProperty and PrimitiveArrayECProperty for SetKindOfQuantity methods
+bool isKindOfQuantityCompatible(ECPropertyCR ecProp, KindOfQuantityCP compareKOQ)
+    {
+    if (!ecProp.GetIsPrimitive() && !ecProp.GetIsPrimitiveArray())
+        return false;
+
+    if (nullptr == compareKOQ)
+        return true;
+
+    ECPropertyCP baseProp = ecProp.GetBaseProperty();
+    if (nullptr == baseProp)
+        return true;
+
+    KindOfQuantityCP baseKOQ;
+    if (baseProp->GetIsPrimitive())
+        baseKOQ = baseProp->GetAsPrimitiveProperty()->GetKindOfQuantity();
+    else
+        baseKOQ = baseProp->GetAsPrimitiveArrayProperty()->GetKindOfQuantity();
+
+    if (nullptr == baseKOQ)
+        return true;
+
+    Units::UnitRegistry& unitRegistry = Units::UnitRegistry::Instance();
+
+    Units::UnitCP baseUnit = unitRegistry.LookupUnit(baseKOQ->GetDefaultPresentationUnit().c_str());
+    Units::UnitCP compareUnit = unitRegistry.LookupUnit(compareKOQ->GetDefaultPresentationUnit().c_str());
+
+    if (nullptr == baseUnit || nullptr == compareUnit)
+        return true;
+
+    if (!baseUnit->GetPhenomenon()->Equals(*compareUnit->GetPhenomenon()))
+        {
+        LOG.errorv("The ECProperty %s:%s has a base property %s:%s with KindOfQuantity %s of Phenomenon %s which differs from the Phenomenon %s of the provided KindOfQuantity %s.",
+                   ecProp.GetClass().GetFullName(), ecProp.GetName().c_str(), baseProp->GetClass().GetFullName(), baseProp->GetName().c_str(), baseKOQ->GetFullName().c_str(), baseUnit->GetPhenomenon()->GetName(), 
+                   compareUnit->GetPhenomenon()->GetName(), compareKOQ->GetFullName().c_str());
+        return false;
+        }
+
+    return true;
+    }
+
+/*---------------------------------------------------------------------------------**//**
+* @bsimethod                                    Carole.MacDonald                05/2010
++---------------+---------------+---------------+---------------+---------------+------*/
+bool PrimitiveECProperty::_CanOverride (ECPropertyCR baseProperty) const
+    {
+    if (!baseProperty.GetIsPrimitive() && !baseProperty.GetIsPrimitiveArray())
+        {
+        LOG.errorv("The property %s:%s cannot be overriden by PrimitiveECProperty %s:%s because it is not a PrimitiveECProperty.",
+                   baseProperty.GetClass().GetFullName(), baseProperty.GetName().c_str(), GetClass().GetFullName(), GetName().c_str());
+        return false;
+        }
+    
+    // normally, we do not allow a primitive property to override an array property.  However, there is a set of schemas that
+    // have been delivered that allow this behavior.  If the primitive property type is the same as the type used in the array, then
+    // we allow it to be overridden.
+    PrimitiveType basePrimitiveType;
+    if (baseProperty.GetIsArray())
+        basePrimitiveType = baseProperty.GetAsPrimitiveArrayProperty()->GetPrimitiveElementType();
+
+    else if (baseProperty.GetIsNavigation())
+        return false;
+    else
+        basePrimitiveType = baseProperty.GetAsPrimitiveProperty()->GetType();
+        
+    if (basePrimitiveType != m_primitiveType)
+        {
+        LOG.errorv("The ECProperty %s:%s has a primitive type '%s' that does not match the primitive type '%s' of ECProperty %s:%s.",
+                   baseProperty.GetClass().GetFullName(), baseProperty.GetName().c_str(), ECXml::GetPrimitiveTypeName(basePrimitiveType),
+                   ECXml::GetPrimitiveTypeName(m_primitiveType), GetClass().GetFullName(), GetName().c_str());
+        return false;
+        }
+
+    return phenomenonsEqual(*this, baseProperty);;
+    }
+    
+/*---------------------------------------------------------------------------------**//**
+* @bsimethod                                                   
++---------------+---------------+---------------+---------------+---------------+------*/
+Utf8String PrimitiveECProperty::_GetTypeName () const
+    {
+    if(m_enumeration == nullptr)
+        return ECXml::GetPrimitiveTypeName (m_primitiveType);
+
+    return ECEnumeration::GetQualifiedEnumerationName(this->GetClass().GetSchema(), *m_enumeration);
+    }
+
+Utf8String PrimitiveECProperty::_GetTypeNameForXml(ECVersion ecXmlVersion) const
+    {
+    if (ecXmlVersion <= ECVersion::V2_0 && m_enumeration != nullptr)
+        return m_enumeration->GetTypeName();
+
+    return GetTypeName();
+    }
+
+ECObjectsStatus ResolveEnumerationType(ECEnumerationCP& enumeration, Utf8StringCR typeName, ECSchemaCR parentSchema)
+    {
+    // typeName may potentially be qualified so we must parse into an alias and short class name
+    Utf8String alias;
+    Utf8String enumName;
+    ECObjectsStatus status = ECEnumeration::ParseEnumerationName(alias, enumName, typeName);
+    if (ECObjectsStatus::Success != status)
+        {
+        LOG.warningv("Cannot resolve the type name '%s'.", typeName.c_str());
+        return status;
+        }
+
+    ECSchemaCP resolvedSchema = parentSchema.GetSchemaByAliasP(alias);
+    if (nullptr == resolvedSchema)
+        {
+        return ECObjectsStatus::SchemaNotFound;
+        }
+
+    ECEnumerationCP result = resolvedSchema->GetEnumerationCP(enumName.c_str());
+    if (nullptr == result)
+        {
+        return ECObjectsStatus::DataTypeNotSupported;
+        }
+
+    enumeration = result;
+    return ECObjectsStatus::Success;
+    }
+
+/*---------------------------------------------------------------------------------**//**
+* @bsimethod                                                   
++---------------+---------------+---------------+---------------+---------------+------*/
+ECObjectsStatus PrimitiveECProperty::_SetTypeName (Utf8StringCR typeName)
+    {
+    PrimitiveType primitiveType;
+    ECObjectsStatus status = ECXml::ParsePrimitiveType (primitiveType, typeName);
+    if (ECObjectsStatus::Success == status)
+        {            
+        if (PRIMITIVETYPE_IGeometry == primitiveType)
+            m_originalTypeName = typeName; // Internally we treat everything as the common Bentley.Geometry.Common.IGeometry, but we need to preserve the actual type
+
+        return SetType(primitiveType);
+        }
+    
+    ECEnumerationCP enumeration;
+    if (ECObjectsStatus::Success == ResolveEnumerationType(enumeration, typeName, this->GetClass().GetSchema()))
+        {
+        return SetType(*enumeration);
+        }
+        
+    m_originalTypeName = typeName; // Remember this for when we serialize the ECSchema again, later.
+    LOG.warningv("Unrecognized typeName '%s' found in '%s:%s.%s'. A type of 'string' will be used.",
+                 typeName.c_str(),
+                 GetClass().GetSchema().GetName().c_str(),
+                 GetClass().GetName().c_str(),
+                 GetName().c_str());
+    return status;
+    }
+
+/*---------------------------------------------------------------------------------**//**
+ @bsimethod                                                     
++---------------+---------------+---------------+---------------+---------------+------*/
+ECObjectsStatus PrimitiveECProperty::SetType (PrimitiveType primitiveType)
+    {
+    m_enumeration = nullptr;
+
+    if (m_primitiveType != primitiveType)
+        {
+        m_primitiveType = primitiveType;        
+        SetCachedTypeAdapter (NULL);
+        _AdjustMinMaxAfterTypeChange();
+        InvalidateClassLayout();
+        }
+
+    return ECObjectsStatus::Success;
+    }
+
+/*---------------------------------------------------------------------------------**//**
+ @bsimethod                                                     
++---------------+---------------+---------------+---------------+---------------+------*/
+ECObjectsStatus PrimitiveECProperty::SetType (ECEnumerationCR enumerationType)
+    {        
+    auto primitiveType = enumerationType.GetType();
+    if (m_primitiveType != primitiveType)
+        {
+        m_primitiveType = primitiveType;        
+        SetCachedTypeAdapter (NULL);
+        InvalidateClassLayout();
+        }
+
+    m_enumeration = &enumerationType;
+
+    return ECObjectsStatus::Success;
+    }
+
+//---------------------------------------------------------------------------------------
+// @bsimethod                                    Colin.Kerr                02/2016
+//+---------------+---------------+---------------+---------------+---------------+------
+Utf8StringCR PrimitiveECProperty::GetExtendedTypeName() const
+    {
+    if (!IsExtendedTypeDefinedLocally())
+        {
+        ECPropertyCP baseProperty = GetBaseProperty();
+        if (nullptr != baseProperty)
+            {
+            PrimitiveECPropertyCP baseExtended = baseProperty->GetAsPrimitiveProperty();
+            if (nullptr != baseExtended)
+                return baseExtended->GetExtendedTypeName();
+            }
+        }
+
+    return m_extendedTypeName;
+    }
+
+/*---------------------------------------------------------------------------------**//**
+ @bsimethod
++---------------+---------------+---------------+---------------+---------------+------*/
+ECObjectsStatus PrimitiveECProperty::SetExtendedTypeName(Utf8CP extendedTypeName)
+    {
+    m_extendedTypeName.clear();
+    if (!Utf8String::IsNullOrEmpty(extendedTypeName))
+        m_extendedTypeName.assign(extendedTypeName);
+
+    return ECObjectsStatus::Success;
+    }
+
+//---------------------------------------------------------------------------------------
+// @bsimethod                                    Caleb.Shafer              09/2016
+//+---------------+---------------+---------------+---------------+---------------+------
+KindOfQuantityCP PrimitiveECProperty::GetKindOfQuantity() const
+    {
+    if (m_kindOfQuantity == nullptr)
+        {
+        ECPropertyCP baseProperty = GetBaseProperty();
+        if (nullptr != baseProperty)
+            {
+            PrimitiveECPropertyCP basePrim = baseProperty->GetAsPrimitiveProperty();
+            if (nullptr != basePrim)
+                return basePrim->GetKindOfQuantity();
+            }
+        }
+
+    return m_kindOfQuantity;
+    }
+
+//---------------------------------------------------------------------------------------
+// @bsimethod                                    Caleb.Shafer              09/2016
+//+---------------+---------------+---------------+---------------+---------------+------
+ECObjectsStatus PrimitiveECProperty::SetKindOfQuantity(KindOfQuantityCP kindOfQuantity)
+    {
+    if (!isKindOfQuantityCompatible(*this, kindOfQuantity))
+        return ECObjectsStatus::KindOfQuantityNotCompatible;
+
+    m_kindOfQuantity = kindOfQuantity;
+    return ECObjectsStatus::Success;
+    }
+
+ECObjectsStatus ResolveKindOfQuantityType(KindOfQuantityCP& kindOfQuantity, Utf8StringCR typeName, ECSchemaCR parentSchema)
+    {
+    // typeName may potentially be qualified so we must parse into an alias and short class name
+    Utf8String alias;
+    Utf8String kindOfQuantityName;
+    if (ECObjectsStatus::Success != KindOfQuantity::ParseName(alias, kindOfQuantityName, typeName))
+        {
+        LOG.warningv("Cannot resolve the type name '%s'.", typeName.c_str());
+        return ECObjectsStatus::ParseError;
+        }
+
+    ECSchemaCP resolvedSchema = parentSchema.GetSchemaByAliasP(alias);
+    if (nullptr == resolvedSchema)
+        {
+        return ECObjectsStatus::SchemaNotFound;
+        }
+
+    auto result = resolvedSchema->GetKindOfQuantityCP(kindOfQuantityName.c_str());
+    if (nullptr == result)
+        {
+        return ECObjectsStatus::DataTypeNotSupported;
+        }
+
+    kindOfQuantity = result;
+    return ECObjectsStatus::Success;
+    }
+
+//---------------------------------------------------------------------------------------
+// @bsimethod                                    Caleb.Shafer              01/2017
+//+---------------+---------------+---------------+---------------+---------------+------
+SchemaReadStatus PrimitiveECProperty::ReadExtendedTypeAndKindOfQuantityXml(BeXmlNodeR propertyNode, ECSchemaReadContextR schemaContext)
+    {
+    Utf8String value;
+    if (BEXML_Success == propertyNode.GetAttributeStringValue(value, EXTENDED_TYPE_NAME_ATTRIBUTE))
+        {
+        this->SetExtendedTypeName(value.c_str());
+        }
+
+    if (BEXML_Success == propertyNode.GetAttributeStringValue(value, KIND_OF_QUANTITY_ATTRIBUTE))
+        {
+        //split
+        KindOfQuantityCP kindOfQuantity;
+        if(ResolveKindOfQuantityType(kindOfQuantity, value, GetClass().GetSchema()) != ECObjectsStatus::Success)
+            {
+            LOG.warningv("Could not resolve KindOfQuantity '%s' found on property '%s:%s.%s'.",
+                         value.c_str(),
+                         GetClass().GetSchema().GetName().c_str(),
+                         GetClass().GetName().c_str(),
+                         GetName().c_str());
+
+            return SchemaReadStatus::InvalidECSchemaXml;
+            }
+
+        SetKindOfQuantity(kindOfQuantity);
+        }
+
+    _AdjustMinMaxAfterTypeChange();
+    return SchemaReadStatus::Success;
+    }
+
+/*---------------------------------------------------------------------------------**//**
+* @bsimethod                                                    Paul.Connelly   08/12
++---------------+---------------+---------------+---------------+---------------+------*/
+CalculatedPropertySpecificationCP PrimitiveECProperty::_GetCalculatedPropertySpecification() const
+    {
+    // It's possible in pathological cases where schema specifies an invalid CalculatedECPropertySpecification we will attempt to evaluate
+    // it every time this method is called, but do we need to cater to such cases by avoiding doing so?
+    if (m_calculatedSpec.IsNull())
+        m_calculatedSpec = CalculatedPropertySpecification::Create (*this, GetType());
+
+    return m_calculatedSpec.get();
+    }
+
+/*---------------------------------------------------------------------------------**//**
+* @bsimethod                                                    Paul.Connelly   02/13
++---------------+---------------+---------------+---------------+---------------+------*/
+static bool setCalculatedPropertySpecification (CalculatedPropertySpecificationPtr& spec, IECInstanceP attr, ECPropertyR ecprop, PrimitiveType primitiveType)
+    {
+    if (NULL == attr)
+        {
+        spec = NULL;
+        return true;
+        }
+    else
+        {
+        IECInstancePtr oldAttr = ecprop.GetCustomAttribute ("Bentley_Standard_CustomAttributes", "CalculatedECPropertySpecification");
+        ecprop.SetCustomAttribute (*attr);
+        CalculatedPropertySpecificationPtr newSpec = CalculatedPropertySpecification::Create (ecprop, primitiveType);
+        if (newSpec.IsValid())
+            {
+            spec = newSpec;
+            return true;
+            }
+        else
+            {
+            // retain old specification
+            if (oldAttr.IsValid())
+                ecprop.SetCustomAttribute (*oldAttr);
+            else
+                ecprop.RemoveCustomAttribute ("Bentley_Standard_CustomAttributes", "CalculatedECPropertySpecification");
+
+            return false;
+            }
+        }
+    }
+
+/*---------------------------------------------------------------------------------**//**
+* @bsimethod                                                    Paul.Connelly   02/13
++---------------+---------------+---------------+---------------+---------------+------*/
+bool PrimitiveECProperty::_SetCalculatedPropertySpecification (IECInstanceP attr)
+    {
+    return setCalculatedPropertySpecification (m_calculatedSpec, attr, *this, GetType());
+    }
+
+/*---------------------------------------------------------------------------------**//**
+* @bsimethod                                                   
++---------------+---------------+---------------+---------------+---------------+------*/
+SchemaReadStatus StructECProperty::_ReadXml (BeXmlNodeR propertyNode, ECSchemaReadContextR context)
+    {  
+    SchemaReadStatus status = T_Super::_ReadXml (propertyNode, context);
+    if (status != SchemaReadStatus::Success)
+        return status;
+
+    // For Primitive & Array properties we ignore parse errors and default to string.  Struct properties will require a resolvable typename.
+    Utf8String value;  // needed for macro.
+    READ_REQUIRED_XML_ATTRIBUTE (propertyNode, TYPE_NAME_ATTRIBUTE, this, TypeName, propertyNode.GetName())        
+
+    return SchemaReadStatus::Success;
+    }
+/*---------------------------------------------------------------------------------**//**
+* @bsimethod                                                   
++---------------+---------------+---------------+---------------+---------------+------*/
+SchemaWriteStatus StructECProperty::_WriteXml (BeXmlWriterR xmlWriter, ECVersion ecXmlVersion)
+    {
+    return T_Super::_WriteXml (xmlWriter, EC_STRUCTPROPERTY_ELEMENT, ecXmlVersion);
+    }
+
+/*---------------------------------------------------------------------------------**//**
+* @bsimethod                                    Carole.MacDonald                05/2010
++---------------+---------------+---------------+---------------+---------------+------*/
+bool StructECProperty::_CanOverride (ECPropertyCR baseProperty) const
+    {
+    if (!baseProperty.GetIsStruct())
+        {
+        LOG.errorv("The property %s:%s cannot be overriden by StructECProperty %s:%s because it is not a StructECProperty.",
+                   baseProperty.GetClass().GetFullName(), baseProperty.GetName().c_str(), GetClass().GetFullName(), GetName().c_str());
+        return false;
+        }
+
+    // if the struct type hasn't been set yet, we will say it can override
+    if (NULL == m_structType)
+        return true;
+
+    // This used to always compare GetTypeName(). Type names for struct arrays include the alias as defined in the referencing schema. That is weird and easily breaks if:
+    //  -Base property is defined in same schema as the struct class (cannot be worked around), or
+    //  -Base property's schema declares different alias for struct class's schema than the overriding property's schema (dumb workaround: make them use the same alias).
+    // Instead, compare the full-qualified class name.
+    Utf8String baseStructName = baseProperty.GetAsStructProperty()->GetType().GetFullName();
+    if (0 != strcmp(m_structType->GetFullName(), baseStructName.c_str()))
+        {
+        LOG.errorv("The StructECProperty %s:%s with type %s cannot be overriden by %s:%s with type %s because they have different types.",
+                   baseProperty.GetClass().GetFullName(), baseProperty.GetName().c_str(), baseStructName.c_str(),
+                   GetClass().GetFullName(), GetName().c_str(), m_structType->GetFullName());
+        return false;
+        }
+
+    return true;
+    }
+    
+/*---------------------------------------------------------------------------------**//**
+* @bsimethod                                                   
++---------------+---------------+---------------+---------------+---------------+------*/
+Utf8String StructECProperty::_GetTypeName () const
+    {
+    if (!EXPECTED_CONDITION (NULL != m_structType))
+        return EMPTY_STRING;
+    return ECClass::GetQualifiedClassName (this->GetClass().GetSchema(), *m_structType);
+    }
+
+/*---------------------------------------------------------------------------------**//**
+* @bsimethod                                                   
++---------------+---------------+---------------+---------------+---------------+------*/
+ECObjectsStatus ResolveStructType (ECStructClassCP& structClass, Utf8StringCR typeName, ECClassCR containingClass, bool doLogging = true)
+    {
+    // typeName may potentially be qualified so we must parse into an alias and short class name
+    Utf8String alias;
+    Utf8String className;
+    ECObjectsStatus status = ECClass::ParseClassName (alias, className, typeName);
+    if (ECObjectsStatus::Success != status)
+        {
+        if (doLogging)
+            LOG.errorv("Cannot resolve the type name '%s' as a struct type because the typeName could not be parsed.", typeName.c_str());
+        return status;
+        }
+    
+    ECSchemaCP resolvedSchema = containingClass.GetSchema().GetSchemaByAliasP (alias);
+    if (NULL == resolvedSchema)
+        {
+        if (doLogging)
+            LOG.errorv("Cannot resolve the type name '%s' as a struct type because the alias '%s' can not be resolved to the primary or a referenced schema.",
+                typeName.c_str(), alias.c_str());
+        return ECObjectsStatus::SchemaNotFound;
+        }
+
+    ECClassCP ecClass = resolvedSchema->GetClassCP (className.c_str());
+    if (NULL == ecClass)
+        {
+        if (doLogging)
+            LOG.errorv("Cannot resolve the type name '%s' as a struct type because ECClass '%s' does not exist in the schema '%s'.",
+                typeName.c_str(), className.c_str(), resolvedSchema->GetName().c_str());
+        return ECObjectsStatus::ClassNotFound;
+        }
+
+    structClass = ecClass->GetStructClassCP();
+    if (NULL == ecClass)
+        {
+        if (doLogging)
+            LOG.errorv("ECClass '%s' does exists in the schema '%s' but is not of type ECStructClass.",
+                className.c_str(), resolvedSchema->GetName().c_str());
+        return ECObjectsStatus::ClassNotFound;
+        }
+
+    return ECObjectsStatus::Success;
+    }
+
+/*---------------------------------------------------------------------------------**//**
+* @bsimethod                                                   
++---------------+---------------+---------------+---------------+---------------+------*/
+ECObjectsStatus StructECProperty::_SetTypeName (Utf8StringCR typeName)
+    {
+    ECStructClassCP structClass;
+    ECObjectsStatus status = ResolveStructType (structClass, typeName, this->GetClass());
+    if (ECObjectsStatus::Success != status)
+        {
+        LOG.errorv ("Failed to set the type name of ECStructProperty '%s' to '%s' because the typeName could not be parsed into a resolvable ECClass.", this->GetName().c_str(), typeName.c_str());        
+        return status;
+        }
+    else
+        return SetType (*structClass);
+    }
+
+/*---------------------------------------------------------------------------------**//**
+ @bsimethod                                                     
++---------------+---------------+---------------+---------------+---------------+------*/
+ECStructClassCR StructECProperty::GetType () const
+    {        
+    DEBUG_EXPECT (NULL != m_structType);
+    return *m_structType;
+    }
+
+/*---------------------------------------------------------------------------------**//**
+ @bsimethod                                                     
++---------------+---------------+---------------+---------------+---------------+------*/
+ECObjectsStatus StructECProperty::SetType (ECStructClassCR structType)
+    {            
+    if (&(structType.GetSchema()) != &(this->GetClass().GetSchema()))
+        {
+        if (!ECSchema::IsSchemaReferenced(this->GetClass().GetSchema(), structType.GetSchema()))
+            return ECObjectsStatus::SchemaNotFound;
+        }
+    
+    if (m_structType != &structType)
+        {
+        m_structType = &structType;
+        SetCachedTypeAdapter (NULL);
+        InvalidateClassLayout();
+        }
+
+    return ECObjectsStatus::Success;
+    }
+
+/*---------------------------------------------------------------------------------**//**
+* @bsimethod                                                   
++---------------+---------------+---------------+---------------+---------------+------*/
+SchemaReadStatus ArrayECProperty::_ReadXml (BeXmlNodeR propertyNode, ECSchemaReadContextR context)
+    {  
+    SchemaReadStatus status = T_Super::_ReadXml (propertyNode, context);
+    if (status != SchemaReadStatus::Success)
+        return status;
+
+    // OPTIONAL attributes - If these attributes exist they do not need to be valid.  We will ignore any errors setting them and use default values.
+    // NEEDSWORK This is due to the current implementation in managed ECObjects.  We should reconsider whether it is the correct behavior.
+    ECObjectsStatus setterStatus;   // needed for macro.
+    Utf8String         value;          // needed for macro.
+    READ_OPTIONAL_XML_ATTRIBUTE_IGNORING_SET_ERRORS (propertyNode, MIN_OCCURS_ATTRIBUTE, this, MinOccurs)    
+    READ_OPTIONAL_XML_ATTRIBUTE_IGNORING_SET_ERRORS (propertyNode, MAX_OCCURS_ATTRIBUTE, this, MaxOccurs)
+
+    // For Primitive & Array properties we ignore parse errors and default to string.  Struct properties will require a resolvable typename.
+    READ_REQUIRED_XML_ATTRIBUTE_IGNORING_SET_ERRORS (propertyNode, TYPE_NAME_ATTRIBUTE, this, TypeName, propertyNode.GetName())  
+
+    if (ECObjectsStatus::Success != setterStatus)
+        {
+        LOG.warningv ("Defaulting the type of ECProperty '%s' to '%s' in reaction to non-fatal parse error.", GetName().c_str(), GetTypeName().c_str());
+        return SchemaReadStatus::Success;
+        }
+
+    return SchemaReadStatus::Success;
+    }
+
+/*---------------------------------------------------------------------------------**//**
+* @bsimethod                                                   
++---------------+---------------+---------------+---------------+---------------+------*/
+SchemaWriteStatus ArrayECProperty::_WriteXml (BeXmlWriterR xmlWriter, ECVersion ecXmlVersion)
+    {
+    bvector<bpair<Utf8CP, Utf8CP>> additionalAttributes;
+    char    valueString[128];
+    BeStringUtilities::Snprintf (valueString, _countof (valueString), "%u", m_minOccurs);
+
+    additionalAttributes.push_back(make_bpair(MIN_OCCURS_ATTRIBUTE, valueString));
+    if (m_maxOccurs != UINT_MAX)
+        {
+        BeStringUtilities::Snprintf (valueString, _countof (valueString), "%u", m_maxOccurs);
+        additionalAttributes.push_back(make_bpair(MAX_OCCURS_ATTRIBUTE, valueString));
+        }
+    else
+        {
+        additionalAttributes.push_back(make_bpair(MAX_OCCURS_ATTRIBUTE, "unbounded"));
+        }
+
+    Utf8CP elementName = EC_ARRAYPROPERTY_ELEMENT;
+    if (m_arrayKind == ARRAYKIND_Struct)
+        {
+        if (ECVersion::V2_0 == ecXmlVersion)
+            additionalAttributes.push_back(make_bpair(IS_STRUCT_ATTRIBUTE, "true"));
+        else
+            elementName = EC_STRUCTARRAYPROPERTY_ELEMENT;
+        }
+    else // ARRAYKIND_Primitive
+        getExtendedTypeAndKindOfQuantityAttributes(additionalAttributes, this, ecXmlVersion);
+
+    SchemaWriteStatus status = T_Super::_WriteXml (xmlWriter, elementName, ecXmlVersion, &additionalAttributes);
+    if (status != SchemaWriteStatus::Success || m_forSupplementation) // If this property was created during supplementation, don't serialize it
+        return status;
+
+    return status;
+    }
+
+/*---------------------------------------------------------------------------------**//**
+ @bsimethod                                                     
++---------------+---------------+---------------+---------------+---------------+------*/
+ECObjectsStatus ArrayECProperty::SetMinOccurs (uint32_t minOccurs)
+    {
+    PRECONDITION (minOccurs <= m_maxOccurs, ECObjectsStatus::PreconditionViolated);
+    if (m_minOccurs != minOccurs)
+        {
+        m_minOccurs = minOccurs;
+        InvalidateClassLayout();
+        }
+
+    return ECObjectsStatus::Success;
+    }
+
+/*---------------------------------------------------------------------------------**//**
+ @bsimethod                                                     
++---------------+---------------+---------------+---------------+---------------+------*/
+ECObjectsStatus ArrayECProperty::SetMinOccurs (Utf8StringCR minOccurs)
+    {    
+    uint32_t iMinOccurs;
+    int count = BE_STRING_UTILITIES_UTF8_SSCANF (minOccurs.c_str(), "%u", &iMinOccurs);
+    if (count != 1)
+        {
+        LOG.errorv ("Failed to set MinOccurs of ECProperty '%s' to '%s' because the value could not be parsed.  It must be a valid unsigned integer.",
+                 this->GetName().c_str(), minOccurs.c_str());        
+        return ECObjectsStatus::ParseError;
+        }    
+    SetMinOccurs (iMinOccurs);
+    return ECObjectsStatus::Success;
+    }
+
+/*---------------------------------------------------------------------------------**//**
+ @bsimethod                                                     
++---------------+---------------+---------------+---------------+---------------+------*/
+ECObjectsStatus ArrayECProperty::SetMaxOccurs (uint32_t maxOccurs)
+    {
+    // D-106653: Note: We store maxOccurs as read from schema, but we do not enforce it - callers can increase the size of the array beyond maxOccurs and array elements are always stored in variable-size section
+    // of ECD buffer.
+    // ###TODO: should we allocate space for maxOccurs elements when initializing ECD buffer? Test code expects this, but does real code?
+    PRECONDITION (maxOccurs >= m_minOccurs, ECObjectsStatus::PreconditionViolated);
+    if (m_maxOccurs != maxOccurs)
+        {
+        m_maxOccurs = maxOccurs;
+        InvalidateClassLayout();
+        }
+
+    return ECObjectsStatus::Success;
+    }
+
+/*---------------------------------------------------------------------------------**//**
+ @bsimethod                                                     
++---------------+---------------+---------------+---------------+---------------+------*/
+ECObjectsStatus ArrayECProperty::SetMaxOccurs (Utf8StringCR maxOccurs)
+    {    
+    uint32_t iMaxOccurs;
+    int count = BE_STRING_UTILITIES_UTF8_SSCANF (maxOccurs.c_str(), "%u", &iMaxOccurs);
+    if (count != 1)
+        {
+        if (0 == strcmp (maxOccurs.c_str(), ECXML_UNBOUNDED))
+            iMaxOccurs = UINT_MAX;
+        else
+            {
+            LOG.errorv ("Failed to set MaxOccurs of ECProperty '%s' to '%s' because the value could not be parsed.  It must be a valid unsigned integer or the string 'unbounded'.",
+                     this->GetName().c_str(), maxOccurs.c_str());        
+            return ECObjectsStatus::ParseError;
+            }
+        }
+    SetMaxOccurs (iMaxOccurs);
+    return ECObjectsStatus::Success;
+    }
+
+/*---------------------------------------------------------------------------------**//**
+* @bsimethod                                    Carole.MacDonald                05/2010
++---------------+---------------+---------------+---------------+---------------+------*/
+bool PrimitiveArrayECProperty::_CanOverride (ECPropertyCR baseProperty) const
+    {
+    if (!baseProperty.GetIsPrimitive() && !baseProperty.GetIsPrimitiveArray())
+        {
+        LOG.errorv("The property %s:%s cannot be overriden by PrimitiveArrayECProperty %s:%s because it is not a PrimitiveArrayECProperty.",
+                   baseProperty.GetClass().GetFullName(), baseProperty.GetName().c_str(), GetClass().GetFullName(), GetName().c_str());
+        return false;
+        }
+    
+    // Apparently this is a thing...overriding a primitive property with a primitive array of same type.
+    PrimitiveType basePrimitiveType;
+    if (baseProperty.GetIsPrimitive())
+        basePrimitiveType = baseProperty.GetAsPrimitiveProperty()->GetType();
+    else
+        basePrimitiveType = baseProperty.GetAsPrimitiveArrayProperty()->GetPrimitiveElementType();
+
+    if (basePrimitiveType != m_primitiveType)
+        {
+        LOG.errorv("The ECProperty %s:%s has a primitive type '%s' that does not match the primitive type '%s' of ECProperty %s:%s.",
+                   baseProperty.GetClass().GetFullName(), baseProperty.GetName().c_str(), ECXml::GetPrimitiveTypeName(basePrimitiveType),
+                   ECXml::GetPrimitiveTypeName(m_primitiveType), GetClass().GetFullName(), GetName().c_str());
+        return false;
+        }
+
+    return phenomenonsEqual(*this, baseProperty);
+    }
+
+/*---------------------------------------------------------------------------------**//**
+* @bsimethod                                                   
++---------------+---------------+---------------+---------------+---------------+------*/
+Utf8String PrimitiveArrayECProperty::_GetTypeName () const
+    {    
+    if (nullptr == m_enumeration)
+        return ECXml::GetPrimitiveTypeName (m_primitiveType);
+
+    return ECEnumeration::GetQualifiedEnumerationName(this->GetClass().GetSchema(), *m_enumeration);
+    }
+
+/*---------------------------------------------------------------------------------**//**
+* @bsimethod                                                   
++---------------+---------------+---------------+---------------+---------------+------*/
+Utf8String PrimitiveArrayECProperty::_GetTypeNameForXml(ECVersion ecXmlVersion) const
+    {
+    if (ecXmlVersion <= ECVersion::V2_0 && m_enumeration != nullptr)
+        return m_enumeration->GetTypeName();
+
+    return GetTypeName();
+    }
+
+/*---------------------------------------------------------------------------------**//**
+* @bsimethod                                                   
++---------------+---------------+---------------+---------------+---------------+------*/
+ECObjectsStatus PrimitiveArrayECProperty::_SetTypeName (Utf8StringCR typeName)
+    {
+    PrimitiveType primitiveType;
+    ECObjectsStatus status = ECXml::ParsePrimitiveType (primitiveType, typeName);
+    if (ECObjectsStatus::Success == status)
+        return SetPrimitiveElementType (primitiveType);
+    
+    ECEnumerationCP enumeration;
+    if (ECObjectsStatus::Success == ResolveEnumerationType(enumeration, typeName, this->GetClass().GetSchema()))
+        {
+        return SetType(*enumeration);
+        }
+
+    m_originalTypeName = typeName;
+    LOG.warningv ("TypeName '%s' of '%s.%s.%s' was not recognized. We will use 'string' instead.",
+                                    typeName.c_str(),
+                                    GetClass().GetSchema().GetName().c_str(),
+                                    GetClass().GetName().c_str(),
+                                    GetName().c_str() );
+    return ECObjectsStatus::ParseError;
+    }
+
+//---------------------------------------------------------------------------------------
+// @bsimethod                                   Caleb.Shafer              09/2016
+//---------------+---------------+---------------+---------------+---------------+-------
+ECObjectsStatus PrimitiveArrayECProperty::SetPrimitiveElementType(PrimitiveType value)
+    {
+    m_arrayKind = ARRAYKIND_Primitive;
+    m_primitiveType = value;
+
+    SetCachedTypeAdapter(NULL);
+    SetCachedMemberTypeAdapter(NULL);
+    _AdjustMinMaxAfterTypeChange();
+    InvalidateClassLayout();
+
+    return ECObjectsStatus::Success;
+    }
+
+/*---------------------------------------------------------------------------------**//**
+ @bsimethod                                                     
++---------------+---------------+---------------+---------------+---------------+------*/
+ECObjectsStatus PrimitiveArrayECProperty::SetType (ECEnumerationCR enumerationType)
+    {        
+    auto primitiveType = enumerationType.GetType();
+    if (m_primitiveType != primitiveType)
+        {
+        m_primitiveType = primitiveType;        
+        SetCachedTypeAdapter (NULL);
+        InvalidateClassLayout();
+        }
+
+    m_enumeration = &enumerationType;
+
+    return ECObjectsStatus::Success;
+    }
+
+/*---------------------------------------------------------------------------------**//**
+* @bsimethod                                                    Paul.Connelly   08/12
++---------------+---------------+---------------+---------------+---------------+------*/
+CalculatedPropertySpecificationCP PrimitiveArrayECProperty::_GetCalculatedPropertySpecification() const
+    {
+    if (m_calculatedSpec.IsNull())
+        m_calculatedSpec = CalculatedPropertySpecification::Create (*this, GetPrimitiveElementType());
+
+    return m_calculatedSpec.get();
+    }
+
+/*---------------------------------------------------------------------------------**//**
+* @bsimethod                                                    Paul.Connelly   02/13
++---------------+---------------+---------------+---------------+---------------+------*/
+bool PrimitiveArrayECProperty::_SetCalculatedPropertySpecification (IECInstanceP attr)
+    {
+    return setCalculatedPropertySpecification (m_calculatedSpec, attr, *this, GetPrimitiveElementType());
+    }
+
+//---------------------------------------------------------------------------------------
+// @bsimethod                                   Caleb.Shafer              01/2017
+//---------------+---------------+---------------+---------------+---------------+-------
+Utf8StringCR PrimitiveArrayECProperty::GetExtendedTypeName() const
+    {
+    if (!IsExtendedTypeDefinedLocally())
+        {
+        ECPropertyCP baseProperty = GetBaseProperty();
+        if (nullptr != baseProperty)
+            {
+            PrimitiveArrayECPropertyCP baseExtended = baseProperty->GetAsPrimitiveArrayProperty();
+            if (nullptr != baseExtended)
+                return baseExtended->GetExtendedTypeName();
+            }
+        }
+
+    return m_extendedTypeName;
+    }
+
+//---------------------------------------------------------------------------------------
+// @bsimethod                                   Caleb.Shafer              01/2017
+//---------------+---------------+---------------+---------------+---------------+-------
+ECObjectsStatus PrimitiveArrayECProperty::SetExtendedTypeName(Utf8CP extendedTypeName)
+    {
+    m_extendedTypeName.clear();
+    if (!Utf8String::IsNullOrEmpty(extendedTypeName))
+        m_extendedTypeName.assign(extendedTypeName);
+
+    return ECObjectsStatus::Success;
+    }
+
+//---------------------------------------------------------------------------------------
+// @bsimethod                                    Caleb.Shafer              01/2017
+//+---------------+---------------+---------------+---------------+---------------+------
+KindOfQuantityCP PrimitiveArrayECProperty::GetKindOfQuantity() const
+    {
+    if (m_kindOfQuantity == nullptr)
+        {
+        ECPropertyCP baseProperty = GetBaseProperty();
+        if (nullptr != baseProperty)
+            {
+            PrimitiveArrayECPropertyCP baseArr = baseProperty->GetAsPrimitiveArrayProperty();
+            if (nullptr != baseArr)
+                return baseArr->GetKindOfQuantity();
+            }
+        }
+
+    return m_kindOfQuantity;
+    }
+
+//---------------------------------------------------------------------------------------
+// @bsimethod                                    Caleb.Shafer              09/2016
+//+---------------+---------------+---------------+---------------+---------------+------
+ECObjectsStatus PrimitiveArrayECProperty::SetKindOfQuantity(KindOfQuantityCP kindOfQuantity)
+    {
+    if (!isKindOfQuantityCompatible(*this, kindOfQuantity))
+        return ECObjectsStatus::KindOfQuantityNotCompatible;
+
+    m_kindOfQuantity = kindOfQuantity;
+    return ECObjectsStatus::Success;
+    }
+
+//---------------------------------------------------------------------------------------
+// @bsimethod                                    Caleb.Shafer              01/2017
+//+---------------+---------------+---------------+---------------+---------------+------
+SchemaReadStatus PrimitiveArrayECProperty::ReadExtendedTypeAndKindOfQuantityXml(BeXmlNodeR propertyNode, ECSchemaReadContextR schemaContext)
+    {
+    Utf8String value;
+    if (BEXML_Success == propertyNode.GetAttributeStringValue(value, EXTENDED_TYPE_NAME_ATTRIBUTE))
+        {
+        this->SetExtendedTypeName(value.c_str());
+        }
+
+    if (BEXML_Success == propertyNode.GetAttributeStringValue(value, KIND_OF_QUANTITY_ATTRIBUTE))
+        {
+        //split
+        KindOfQuantityCP kindOfQuantity;
+        if(ResolveKindOfQuantityType(kindOfQuantity, value, GetClass().GetSchema()) != ECObjectsStatus::Success)
+            {
+            LOG.warningv("Could not resolve KindOfQuantity '%s' found on property '%s:%s.%s'.",
+                         value.c_str(),
+                         GetClass().GetSchema().GetName().c_str(),
+                         GetClass().GetName().c_str(),
+                         GetName().c_str());
+
+            return SchemaReadStatus::InvalidECSchemaXml;
+            }
+
+        SetKindOfQuantity(kindOfQuantity);
+        }
+
+    _AdjustMinMaxAfterTypeChange();
+    return SchemaReadStatus::Success;
+    }
+
+//---------------------------------------------------------------------------------------
+// @bsimethod                                    Caleb.Shafer              01/2017
+//+---------------+---------------+---------------+---------------+---------------+------
+SchemaReadStatus PrimitiveArrayECProperty::_ReadXml(BeXmlNodeR propertyNode, ECSchemaReadContextR context)
+    {
+    SchemaReadStatus status = T_Super::_ReadXml(propertyNode, context);
+    if (status != SchemaReadStatus::Success)
+        return status;
+
+    return ReadExtendedTypeAndKindOfQuantityXml(propertyNode, context);
+    }
+
+//---------------------------------------------------------------------------------------
+// @bsimethod                                   Carole.MacDonald            10/2015
+//---------------+---------------+---------------+---------------+---------------+-------
+bool StructArrayECProperty::_CanOverride (ECPropertyCR baseProperty) const
+    {
+    if (!baseProperty.GetIsStructArray())
+        {
+        LOG.errorv("The property %s:%s cannot be overriden by StructArrayECProperty %s:%s because it is not a StructArrayECProperty.",
+                   baseProperty.GetClass().GetFullName(), baseProperty.GetName().c_str(), GetClass().GetFullName(), GetName().c_str());
+        return false;
+        }
+    
+    // if the struct type hasn't been set yet, we will say it cannot override
+    if (nullptr == m_structType)
+        return false;
+
+    // This used to always compare GetTypeName(). Type names for struct arrays include the alias as defined in the referencing schema. That is weird and easily breaks if:
+    //  -Base property is defined in same schema as the struct class (cannot be worked around), or
+    //  -Base property's schema declares different alias for struct class's schema than the overriding property's schema (dumb workaround: make them use the same alias).
+    // Instead, compare the full-qualified class name.
+    Utf8String baseStructName = baseProperty.GetAsStructArrayProperty()->GetStructElementType().GetFullName();
+    if (0 != strcmp(m_structType->GetFullName(), baseStructName.c_str()))
+        {
+        LOG.errorv("The StructArrayECProperty %s:%s with type %s cannot be overriden by %s:%s with type %s because they have different types.",
+                   baseProperty.GetClass().GetFullName(), baseProperty.GetName().c_str(), baseStructName.c_str(),
+                   GetClass().GetFullName(), GetName().c_str(), m_structType->GetFullName());
+        return false;
+        }
+
+    return true;
+    }
+
+//---------------------------------------------------------------------------------------
+// @bsimethod                                   Carole.MacDonald            10/2015
+//---------------+---------------+---------------+---------------+---------------+-------
+ECObjectsStatus StructArrayECProperty::_SetTypeName(Utf8StringCR typeName)
+    {
+    ECStructClassCP structClass;
+    ECObjectsStatus status = ResolveStructType(structClass, typeName, this->GetClass());
+    if (ECObjectsStatus::Success == status)
+        return SetStructElementType(*structClass);
+
+    m_originalTypeName = typeName;
+    LOG.warningv("TypeName '%s' of '%s.%s.%s' was not recognized. We will use 'string' instead.",
+                 typeName.c_str(),
+                 GetClass().GetSchema().GetName().c_str(),
+                 GetClass().GetName().c_str(),
+                 GetName().c_str());
+    return ECObjectsStatus::ParseError;
+    }
+
+//---------------------------------------------------------------------------------------
+// @bsimethod                                   Carole.MacDonald            10/2015
+//---------------+---------------+---------------+---------------+---------------+-------
+Utf8String StructArrayECProperty::_GetTypeName() const
+    {
+    return ECClass::GetQualifiedClassName(this->GetClass().GetSchema(), *m_structType);
+    }
+
+/*---------------------------------------------------------------------------------**//**
+ @bsimethod                                                     
++---------------+---------------+---------------+---------------+---------------+------*/
+ECStructClassCR StructArrayECProperty::GetStructElementType () const
+    {
+    DEBUG_EXPECT(NULL != m_structType);
+    return *m_structType;
+    }
+
+/*---------------------------------------------------------------------------------**//**
+ @bsimethod                                                     
++---------------+---------------+---------------+---------------+---------------+------*/
+ECObjectsStatus StructArrayECProperty::SetStructElementType (ECStructClassCR structType)
+    {        
+    if (&(structType.GetSchema()) != &(this->GetClass().GetSchema()))
+        {
+        if (!ECSchema::IsSchemaReferenced(this->GetClass().GetSchema(), structType.GetSchema()))
+            return ECObjectsStatus::SchemaNotFound;
+        }
+
+    m_arrayKind = ARRAYKIND_Struct;
+    if (m_structType != &structType)
+        {
+        m_structType = &structType;
+        SetCachedTypeAdapter(NULL);
+        SetCachedMemberTypeAdapter(NULL);
+        InvalidateClassLayout();
+        }
+
+    return ECObjectsStatus::Success;
+    }
+
+//---------------------------------------------------------------------------------------
+// @bsimethod                                   Colin.Kerr                  12/2015
+//---------------+---------------+---------------+---------------+---------------+-------
+ECObjectsStatus NavigationECProperty::SetRelationshipClassName(Utf8CP relationshipName)
+    {
+    PRECONDITION(nullptr != relationshipName, ECObjectsStatus::PreconditionViolated);
+
+    Utf8String alias;
+    Utf8String relClassName;
+    ECObjectsStatus status = ECClass::ParseClassName(alias, relClassName, relationshipName);
+    if (ECObjectsStatus::Success != status)
+        {
+        LOG.errorv("Cannot resolve the relationship class name '%s' as a relationship class because the name could not be parsed.", relationshipName);
+        return status;
+        }
+
+    ECSchemaCP resolvedSchema = GetClass().GetSchema().GetSchemaByAliasP(alias);
+    if (nullptr == resolvedSchema)
+        {
+        LOG.errorv("Cannot resolve the relationship class name '%s' as a relationship class because the alias '%s' cannot be resolved to the primary or a referenced schema.",
+                     relationshipName, alias.c_str());
+        return ECObjectsStatus::SchemaNotFound;
+        }
+    
+    ECClassCP ecClass = resolvedSchema->GetClassCP(relClassName.c_str());
+    if (nullptr == ecClass)
+        {
+        LOG.errorv("Cannot resolve the relationship class name '%s' as a relationship class because the ECClass '%s' does not exist in the schema '%s'.",
+                     relationshipName, relClassName.c_str(), resolvedSchema->GetName().c_str());
+        return ECObjectsStatus::ClassNotFound;
+        }
+    
+    m_relationshipClass = ecClass->GetRelationshipClassCP();
+    if (nullptr == m_relationshipClass)
+        {
+        LOG.errorv("ECClass '%s' exists in the schema '%s' but is not an ECRelationshipClass.",
+                     relClassName.c_str(), resolvedSchema->GetName().c_str());
+        return ECObjectsStatus::ECClassNotSupported;
+        }
+    
+    m_valueKind = ValueKind::VALUEKIND_Uninitialized;
+
+    return ECObjectsStatus::Success;
+    }
+
+//---------------------------------------------------------------------------------------
+// @bsimethod                                   Colin.Kerr                  12/2015
+//---------------+---------------+---------------+---------------+---------------+-------
+ECObjectsStatus NavigationECProperty::SetDirection(Utf8CP direction)
+    {
+    PRECONDITION(nullptr != direction, ECObjectsStatus::PreconditionViolated);
+
+    ECObjectsStatus status = ECXml::ParseDirectionString(m_direction, direction);
+    if (ECObjectsStatus::Success != status)
+        LOG.errorv("Failed to parse the ECRelatedInstanceDirection string '%s' for NavigationECProperty '%s'.", direction, GetName().c_str());
+
+    m_valueKind = ValueKind::VALUEKIND_Uninitialized;
+
+    return status;
+    }
+
+//---------------------------------------------------------------------------------------
+// @bsimethod                                   Colin.Kerr                  12/2015
+//---------------+---------------+---------------+---------------+---------------+-------
+Utf8String NavigationECProperty::GetRelationshipClassName() const
+    {
+    if (!EXPECTED_CONDITION(nullptr != m_relationshipClass))
+        return EMPTY_STRING;
+    return ECClass::GetQualifiedClassName(this->GetClass().GetSchema(), *m_relationshipClass);
+    }
+
+//---------------------------------------------------------------------------------------
+// @bsimethod                                   Colin.Kerr                  12/2015
+//---------------+---------------+---------------+---------------+---------------+-------
+bool NavigationECProperty::Verify()
+    {
+    if (IsVerified())
+        return true;
+
+    if (nullptr == m_relationshipClass)
+        return false;
+
+    ECRelationshipConstraintCP thisConstraint;
+    ECRelationshipConstraintCP thatConstraint;
+    if (ECRelatedInstanceDirection::Forward == m_direction)
+        {
+        thisConstraint = &m_relationshipClass->GetSource();
+        thatConstraint = &m_relationshipClass->GetTarget();
+        }
+    else
+        {
+        thisConstraint = &m_relationshipClass->GetTarget();
+        thatConstraint = &m_relationshipClass->GetSource();
+        }
+
+    bool supportsClass = thisConstraint->SupportsClass(GetClass());
+    if (!supportsClass)
+        {
+        m_valueKind = ValueKind::VALUEKIND_Uninitialized;
+        return false;
+        }
+
+    if (1 == thatConstraint->GetMultiplicity().GetUpperLimit())
+        m_valueKind = ValueKind::VALUEKIND_Primitive;
+    else
+        m_valueKind = ValueKind::VALUEKIND_Array;
+
+    return true;
+    }
+
+//---------------------------------------------------------------------------------------
+// @bsimethod                                   Colin.Kerr                  12/2015
+//---------------+---------------+---------------+---------------+---------------+-------
+SchemaReadStatus NavigationECProperty::_ReadXml(BeXmlNodeR propertyNode, ECSchemaReadContextR schemaContext)
+    {
+    SchemaReadStatus status = T_Super::_ReadXml(propertyNode, schemaContext);
+    if (status != SchemaReadStatus::Success)
+        return status;
+
+    // relationshipName and direction are required properties
+    Utf8String value; // neede for macro.
+    READ_REQUIRED_XML_ATTRIBUTE (propertyNode, RELATIONSHIP_NAME_ATTRIBUTE, this, RelationshipClassName, propertyNode.GetName())
+
+    READ_REQUIRED_XML_ATTRIBUTE (propertyNode, DIRECTION_ATTRIBUTE, this, Direction, propertyNode.GetName())
+
+    return SchemaReadStatus::Success;
+    }
+
+//---------------------------------------------------------------------------------------
+// @bsimethod                                   Colin.Kerr                  12/2015
+//---------------+---------------+---------------+---------------+---------------+-------
+SchemaWriteStatus NavigationECProperty::_WriteXml(BeXmlWriterR xmlWriter, ECVersion ecXmlVersion)
+    {
+    if (ECVersion::V2_0 == ecXmlVersion)
+        return T_Super::_WriteXml(xmlWriter, EC_PROPERTY_ELEMENT, ecXmlVersion);
+
+    bvector<bpair<Utf8CP, Utf8CP>> additionalAttributes;
+    additionalAttributes.push_back(make_bpair(RELATIONSHIP_NAME_ATTRIBUTE, GetRelationshipClassName().c_str()));
+    additionalAttributes.push_back(make_bpair(DIRECTION_ATTRIBUTE, ECXml::DirectionToString(m_direction)));
+
+    return T_Super::_WriteXml(xmlWriter, EC_NAVIGATIONPROPERTY_ELEMENT, ecXmlVersion, &additionalAttributes, false);
+    }
+
+//---------------------------------------------------------------------------------------
+// @bsimethod                                   Colin.Kerr                  12/2015
+//---------------+---------------+---------------+---------------+---------------+-------
+Utf8String NavigationECProperty::_GetTypeName() const { return ECXml::GetPrimitiveTypeName(m_type); }
+
+//---------------------------------------------------------------------------------------
+// @bsimethod                                   Colin.Kerr                  12/2015
+//---------------+---------------+---------------+---------------+---------------+-------
+bool NavigationECProperty::_CanOverride(ECPropertyCR baseProperty) const
+    {
+    NavigationECPropertyCP baseNavProperty = baseProperty.GetAsNavigationProperty();
+    if (nullptr == baseNavProperty)
+        {
+        LOG.errorv("The property %s:%s cannot be overriden by a NavigationECProperty %s:%s because it is not a NavigationECProperty.",
+                   baseNavProperty->GetClass().GetFullName(), baseNavProperty->GetName().c_str(), GetClass().GetFullName(), GetName().c_str());
+        return false;
+        }
+
+    ECRelatedInstanceDirection baseDirection = baseNavProperty->GetDirection();
+    if (GetDirection() != baseDirection)
+        {
+        LOG.errorv("The NavigationECProperty %s:%s cannot be overriden by %s:%s because they have different directions.",
+                   baseNavProperty->GetClass().GetFullName(), baseNavProperty->GetName().c_str(), GetClass().GetFullName(), GetName().c_str());
+        return false;
+        }
+
+    // Following the example of StructECProperty we will allow override if the current relationship has not het been set.
+    if (nullptr == m_relationshipClass)
+        return true;
+
+    ECRelationshipClassCP baseRelClass = baseNavProperty->GetRelationshipClass();
+    if (!m_relationshipClass->Is(baseRelClass))
+        {
+        LOG.errorv("The NavigationECProperty %s:%s cannot be overriden by %s:%s because the relationship %s on property %s:%s is not derived from the relationship %s on property %s:%s.",
+                   baseNavProperty->GetClass().GetFullName(), baseNavProperty->GetName().c_str(), GetClass().GetFullName(), GetName().c_str(),
+                   m_relationshipClass->GetFullName(), GetClass().GetFullName(), GetName().c_str(),
+                   baseRelClass->GetFullName(), baseNavProperty->GetClass().GetFullName(), baseNavProperty->GetName().c_str());
+        return false;
+        }
+
+    return true;
+    }
+
+//---------------------------------------------------------------------------------------
+// @bsimethod                                   Colin.Kerr                  12/2015
+//---------------+---------------+---------------+---------------+---------------+-------
+ECObjectsStatus NavigationECProperty::SetRelationshipClass(ECRelationshipClassCR relClass, ECRelatedInstanceDirection direction, bool verify)
+    {
+    if (&(relClass.GetSchema()) != &(this->GetClass().GetSchema()))
+        {
+        if (!ECSchema::IsSchemaReferenced(this->GetClass().GetSchema(), relClass.GetSchema()))
+            return ECObjectsStatus::SchemaNotFound;
+        }
+
+    m_relationshipClass = &relClass;
+    m_direction = direction;
+    if (verify && !Verify())
+        return ECObjectsStatus::RelationshipConstraintsNotCompatible;
+
+    SetCachedTypeAdapter(nullptr);
+    InvalidateClassLayout();
+
+    return ECObjectsStatus::Success;
+    }
+
+//---------------------------------------------------------------------------------------
+// @bsimethod                                   Colin.Kerr                  12/2015
+//---------------+---------------+---------------+---------------+---------------+-------
+ECObjectsStatus NavigationECProperty::SetType(PrimitiveType type)
+    {
+    if (m_type != type)
+        {
+        m_type = type;
+        SetCachedTypeAdapter(nullptr);
+        InvalidateClassLayout();
+        }
+
+    return ECObjectsStatus::Success;
+    }
+
+/*---------------------------------------------------------------------------------**//**
+ @bsimethod                                                     
++---------------+---------------+---------------+---------------+---------------+------*/
+bool IECTypeAdapter::HasStandardValues() const                                                      { return _HasStandardValues(); }
+bool IECTypeAdapter::CanConvertFromString (IECTypeAdapterContextCR context) const                   { return _CanConvertFromString (context); }
+bool IECTypeAdapter::CanConvertToString (IECTypeAdapterContextCR context) const                     { return _CanConvertToString (context); }
+bool IECTypeAdapter::IsStruct() const                                                               { return _IsStruct(); }
+bool IECTypeAdapter::AllowExpandMembers() const
+    {
+    // TFS#38705
+    return _AllowExpandMembers();
+    }
+bool IECTypeAdapter::IsTreatedAsString() const                                                          { return _IsTreatedAsString(); }
+IECInstancePtr IECTypeAdapter::CreateDefaultFormatter (bool includeAllValues, bool forDwg) const        { return _CreateDefaultFormatter (includeAllValues, forDwg); }
+IECInstancePtr IECTypeAdapter::CondenseFormatterForSerialization (IECInstanceCR formatter) const        { return _CondenseFormatterForSerialization (formatter); }
+IECInstancePtr IECTypeAdapter::PopulateDefaultFormatterProperties (IECInstanceCR formatter) const       { return _PopulateDefaultFormatterProperties (formatter); }
+bool IECTypeAdapter::ConvertFromString (ECValueR v, Utf8CP str, IECTypeAdapterContextCR context) const  { return _ConvertFromString (v, str, context); }
+bool IECTypeAdapter::ConvertToExpressionType (ECValueR v, IECTypeAdapterContextCR context) const        { return _ConvertToExpressionType (v, context); }
+bool IECTypeAdapter::ConvertFromExpressionType (ECValueR v, IECTypeAdapterContextCR context) const      { return _ConvertFromExpressionType (v, context); }
+bool IECTypeAdapter::RequiresExpressionTypeConversion (EvaluationOptions evalOptions) const             { return _RequiresExpressionTypeConversion (evalOptions); }
+bool IECTypeAdapter::GetDisplayType (PrimitiveType& type) const                                         { return _GetDisplayType (type); }
+bool IECTypeAdapter::ConvertToString (Utf8StringR str, ECValueCR v, IECTypeAdapterContextCR context, IECInstanceCP opts) const { return _ConvertToString (str, v, context, opts); }
+bool IECTypeAdapter::ConvertToDisplayType (ECValueR v, IECTypeAdapterContextCR context, IECInstanceCP opts) const           { return _ConvertToDisplayType (v, context, opts); }
+bool IECTypeAdapter::GetPropertyNotSetValue (ECValueR v) const                                          { return _GetPropertyNotSetValue (v); }
+bool IECTypeAdapter::SupportsUnits() const                                                              { return _SupportsUnits(); }
+bool IECTypeAdapter::GetUnits (UnitSpecR unit, IECTypeAdapterContextCR context) const                   { return _GetUnits (unit, context); }
+bool IECTypeAdapter::IsOrdinalType () const                                                             { return _IsOrdinalType (); }
+bool IECTypeAdapter::GetPlaceholderValue (ECValueR v, IECTypeAdapterContextCR context) const            { return _GetPlaceholderValue (v, context); }
+
+/*---------------------------------------------------------------------------------**//**
+* @bsimethod                                                    Paul.Connelly   06/14
++---------------+---------------+---------------+---------------+---------------+------*/
+ECPropertyCP            IECTypeAdapterContext::GetProperty() const                                      { return _GetProperty(); }
+uint32_t                IECTypeAdapterContext::GetComponentIndex() const                                { return _GetComponentIndex(); }
+bool                    IECTypeAdapterContext::Is3d() const                                             { return _Is3d(); }
+IECInstanceCP           IECTypeAdapterContext::GetECInstance() const                                    { return _GetECInstance(); }
+ECObjectsStatus         IECTypeAdapterContext::GetInstanceValue (ECValueR v, Utf8CP accessor, uint32_t arrayIndex) const { return _GetInstanceValue (v, accessor, arrayIndex); }
+EvaluationOptions       IECTypeAdapterContext::GetEvaluationOptions () const                            { return _GetEvaluationOptions (); };
+EvaluationOptions       IECTypeAdapterContext::_GetEvaluationOptions () const                           { return m_evalOptions; };
+void                    IECTypeAdapterContext::SetEvaluationOptions (EvaluationOptions evalOptions)     { return _SetEvaluationOptions (evalOptions); };
+void                    IECTypeAdapterContext::_SetEvaluationOptions (EvaluationOptions evalOptions)    { m_evalOptions = evalOptions; };
+
+/*---------------------------------------------------------------------------------**//**
+* @bsimethod                                                    Paul.Connelly   03/13
++---------------+---------------+---------------+---------------+---------------+------*/
+ECObjectsStatus IECTypeAdapterContext::_GetInstanceValue (ECValueR v, Utf8CP accessor, uint32_t arrayIndex) const
+    {
+    IECInstanceCP instance = GetECInstance();
+    if (NULL != instance)
+        return -1 != arrayIndex ? instance->GetValue (v, accessor, arrayIndex) : instance->GetValue (v, accessor);
+    else
+        return ECObjectsStatus::OperationNotSupported;
+    }
+
+
+/*---------------------------------------------------------------------------------**//**
+* @bsimethod                                                    Paul.Connelly   01/13
++---------------+---------------+---------------+---------------+---------------+------*/
+static IECTypeAdapter::Factory const* s_typeAdapterFactory;
+void IECTypeAdapter::SetFactory (Factory const& factory)                { s_typeAdapterFactory = &factory; }
+
+/*---------------------------------------------------------------------------------**//**
+* @bsimethod                                                    Paul.Connelly   01/13
++---------------+---------------+---------------+---------------+---------------+------*/
+IECTypeAdapter* ECProperty::GetTypeAdapter() const
+    {
+    if (NULL != GetCachedTypeAdapter())
+        return GetCachedTypeAdapter();
+    
+    return NULL != s_typeAdapterFactory ? &s_typeAdapterFactory->GetForProperty (*this) : NULL;
+    }
+
+/*---------------------------------------------------------------------------------**//**
+* @bsimethod                                                    Paul.Connelly   01/13
++---------------+---------------+---------------+---------------+---------------+------*/
+IECTypeAdapter* ArrayECProperty::GetMemberTypeAdapter() const
+    {
+    if (NULL != GetCachedMemberTypeAdapter())
+        return GetCachedMemberTypeAdapter();
+
+    return NULL != s_typeAdapterFactory ? &s_typeAdapterFactory->GetForArrayMember (*this) : NULL;
+    }
+
+/*---------------------------------------------------------------------------------**//**
+* @bsimethod                                                    Paul.Connelly   09/15
++---------------+---------------+---------------+---------------+---------------+------*/
+void ECProperty::InvalidateClassLayout()
+    {
+    // TFS#290587: When a property is modified in a way that affects the ClassLayout, must
+    // invalidate the containing class's default standalone enabler
+    m_class.InvalidateDefaultStandaloneEnabler();
+    }
+
+//---------------------------------------------------------------------------------------
+// @bsimethod                                                    Caleb.Shafer    01/2017
+//---------------+---------------+---------------+---------------+---------------+-------
+void ECProperty::SetOriginalName(Utf8CP originalName)
+    {
+    LOG.debugv("Attempting to add PropertyRenamed custom attribute to property '%s.%s'.", GetClass().GetFullName(), GetName().c_str());
+
+    IECInstancePtr renameInstance = ConversionCustomAttributeHelper::CreateCustomAttributeInstance("PropertyRenamed");
+    if (!renameInstance.IsValid())
+        {
+        LOG.warningv("Failed to create 'PropertyRenamed' custom attribute for property '%s.%s'", GetClass().GetFullName(), GetName().c_str());
+        return;
+        }
+
+    ECValue origNameValue(originalName);
+    if (ECObjectsStatus::Success != renameInstance->SetValue("OriginalName", origNameValue))
+        {
+        LOG.warningv("Failed to create 'PropertyRenamed' custom attribute for the property '%s.%s' with 'OriginalName' set to '%s'.", GetClass().GetFullName(), GetName().c_str(), originalName);
+        return;
+        }
+
+    // Add ECv3ConversionAttributes as a schema reference, if it is not already.
+    ECSchemaReadContextPtr context = ECSchemaReadContext::CreateContext();
+    SchemaKey key("ECv3ConversionAttributes", 1, 0);
+    ECSchemaPtr convSchema = ECSchema::LocateSchema(key, *context);
+    if (!convSchema.IsValid())
+        {
+        LOG.warningv("Failed to locate schema, %s.", key.GetName().c_str());
+        LOG.warningv("Failed to add 'PropertyRenamed' custom attribute to property '%s.%s'.", GetClass().GetFullName(), GetName().c_str());
+        }
+
+    if (!ECSchema::IsSchemaReferenced(GetClass().GetSchema(), *convSchema))
+        {
+        if (ECObjectsStatus::Success != GetContainerSchema()->AddReferencedSchema(*convSchema))
+            {
+            LOG.warningv("Failed to add %s as a referenced schema to %s.", convSchema->GetName().c_str(), GetClass().GetSchema().GetName().c_str());
+            LOG.warningv("Failed to add 'PropertyRenamed' custom attribute to property '%s.%s'.", GetClass().GetFullName(), GetName().c_str());
+            return;
+            }
+        }
+
+    if (ECObjectsStatus::Success != SetCustomAttribute(*renameInstance))
+        {
+        LOG.warningv("Failed to add 'PropertyRenamed' custom attribute, with 'OriginalName' set to '%s', to property '%s.%s'.", originalName, GetClass().GetFullName(), GetName().c_str());
+        return;
+        }
+
+    LOG.debugv("Successfully added PropertyRenamed custom attribute to property '%s.%s'", GetClass().GetFullName(), GetName().c_str());
+    }
+
+END_BENTLEY_ECOBJECT_NAMESPACE