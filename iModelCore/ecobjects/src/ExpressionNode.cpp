--- conflicted
+++ resolved
@@ -1,4120 +1,4108 @@
-/*--------------------------------------------------------------------------------------+
-|
-|     $Source: src/ExpressionNode.cpp $
-|
-|  $Copyright: (c) 2014 Bentley Systems, Incorporated. All rights reserved. $
-|
-+--------------------------------------------------------------------------------------*/
-#include "ECObjectsPch.h"
-
-#include <ECObjects/ECExpressionNode.h>
-
-BEGIN_BENTLEY_ECOBJECT_NAMESPACE
-
-//---------------------------------------------------------------------------------------
-// @bsimethod                                                   John.Gooding    07/2012
-//--------------+------------------------------------------------------------------------
-static void performConcatenation(ECValueR evalResult, ECValueCR left, ECValueCR right)
-    {
-    WString     resultString;
-    wchar_t const* leftString   = left.GetString();
-    wchar_t const* rightString  = right.GetString();
-    resultString.reserve(wcslen(leftString) + wcslen(rightString) + 1);
-    resultString.append(leftString);
-    resultString.append(rightString);
-    evalResult.SetString(resultString.c_str(), true);
-    }
-
-/*---------------------------------------------------------------------------------**//**
-* @bsimethod                                    John.Gooding                    02/2011
-+---------------+---------------+---------------+---------------+---------------+------*/
-ExpressionStatus Operations::ConvertToInt32(EvaluationResultR evalResult) 
-    {
-    if (!evalResult.IsECValue())
-        return ExprStatus_WrongType;
-
-    ECN::ECValueR    ecValue = *evalResult.GetECValue();
-    if (ecValue.IsNull() || !ecValue.IsPrimitive())
-        return ExprStatus_WrongType;
-
-    ECN::PrimitiveType  primType = ecValue.GetPrimitiveType();
-    switch(primType)
-        {
-        case PRIMITIVETYPE_Boolean:
-            ecValue.SetInteger(ecValue.GetBoolean() ? 1 : 0);
-            return ExprStatus_Success;
-
-        case PRIMITIVETYPE_Integer:
-            return ExprStatus_Success;
-
-        case PRIMITIVETYPE_Long:
-            ecValue.SetInteger((int)ecValue.GetLong());
-            return ExprStatus_Success;
-
-        case PRIMITIVETYPE_Double:
-            ecValue.SetInteger((int)ecValue.GetDouble());
-            return ExprStatus_Success;
-
-        case PRIMITIVETYPE_String:
-            return ExprStatus_NotImpl;
-        }
-
-    return ExprStatus_WrongType; 
-    }
-
-/*---------------------------------------------------------------------------------**//**
-* @bsimethod                                    John.Gooding                    02/2011
-+---------------+---------------+---------------+---------------+---------------+------*/
-ExpressionStatus Operations::ConvertToString(ECN::ECValueR ecValue) 
-    {
-    if (ecValue.IsNull() || !ecValue.IsPrimitive())
-        return ExprStatus_WrongType;
-
-    if (ecValue.IsString())
-        return ExprStatus_Success;
-
-    // --  TODO -- should this involve extended types
-    wchar_t     buffer [80];
-    switch(ecValue.GetPrimitiveType())
-        {
-        case PRIMITIVETYPE_Integer:
-            BeStringUtilities::Snwprintf(buffer, _countof(buffer), L"%d", ecValue.GetInteger());
-            break;
-        case PRIMITIVETYPE_Boolean:
-            //  TODO -- should this be locale specific?
-            wcscpy (buffer, ecValue.GetBoolean() ?  L"true"  : L"false");
-            break;
-        case PRIMITIVETYPE_Long:
-            BeStringUtilities::Snwprintf(buffer, _countof(buffer), L"%lld", ecValue.GetLong());
-            break;
-        case PRIMITIVETYPE_Double:
-            //  TODO -- needs locale, extended type.
-            BeStringUtilities::Snwprintf(buffer, _countof(buffer), L"%f", ecValue.GetDouble());
-            break;
-        default:
-            return ExprStatus_NotImpl;
-        }
-
-    ecValue.SetString(buffer);
-    return ExprStatus_Success;
-    }
-
-/*---------------------------------------------------------------------------------**//**
-* @bsimethod                                    John.Gooding                    02/2011
-+---------------+---------------+---------------+---------------+---------------+------*/
-ExpressionStatus Operations::ConvertToString(EvaluationResultR evalResult) 
-    {
-    return evalResult.IsECValue() ? ConvertToString(*evalResult.GetECValue()) : ExprStatus_WrongType;
-    }
-
-/*---------------------------------------------------------------------------------**//**
-* @bsimethod                                    John.Gooding                    02/2011
-+---------------+---------------+---------------+---------------+---------------+------*/
-ExpressionStatus Operations::ConvertToInt64(EvaluationResultR evalResult) 
-    {
-    if (!evalResult.IsECValue())
-        return ExprStatus_WrongType;
-
-    ECN::ECValueR    ecValue = *evalResult.GetECValue();
-    if (ecValue.IsNull() || !ecValue.IsPrimitive())
-        return ExprStatus_WrongType;
-
-    ECN::PrimitiveType  primType = ecValue.GetPrimitiveType();
-    switch(primType)
-        {
-        case PRIMITIVETYPE_Boolean:
-            ecValue.SetLong(ecValue.GetBoolean() ? 1 : 0);
-            return ExprStatus_Success;
-
-        case PRIMITIVETYPE_Integer:
-            ecValue.SetLong(ecValue.GetInteger());
-            return ExprStatus_Success;
-
-        case PRIMITIVETYPE_Long:
-            return ExprStatus_Success;
-
-        case PRIMITIVETYPE_Double:
-            ecValue.SetLong((int64_t)ecValue.GetDouble());
-            return ExprStatus_Success;
-
-        case PRIMITIVETYPE_String:
-            return ExprStatus_NotImpl;
-        }
-
-    return ExprStatus_WrongType; 
-    }
-
-/*---------------------------------------------------------------------------------**//**
-* @bsimethod                                    John.Gooding                    02/2011
-+---------------+---------------+---------------+---------------+---------------+------*/
-ExpressionStatus Operations::ConvertToDouble(EvaluationResultR evalResult) 
-    {
-    if (!evalResult.IsECValue())
-        return ExprStatus_WrongType;
-
-    ECN::ECValueR    ecValue = *evalResult.GetECValue();
-    if (ecValue.IsNull() || !ecValue.IsPrimitive())
-        return ExprStatus_WrongType;
-
-    ECN::PrimitiveType  primType = ecValue.GetPrimitiveType();
-    switch(primType)
-        {
-        case PRIMITIVETYPE_Boolean:
-            ecValue.SetDouble(ecValue.GetBoolean() ? 1 : 0);
-            return ExprStatus_Success;
-
-        case PRIMITIVETYPE_Integer:
-            ecValue.SetDouble(ecValue.GetInteger());
-            return ExprStatus_Success;
-
-        case PRIMITIVETYPE_Long:
-            return ExprStatus_WrongType; 
-
-        case PRIMITIVETYPE_Double:
-            return ExprStatus_Success;
-
-        case PRIMITIVETYPE_String:
-            return ExprStatus_NotImpl;
-        }
-
-    return ExprStatus_WrongType; 
-    }
-
-/*---------------------------------------------------------------------------------**//**
-* @bsimethod                                    John.Gooding                    02/2011
-+---------------+---------------+---------------+---------------+---------------+------*/
-ExpressionStatus Operations::ConvertToDateTime(EvaluationResultR evalResult) {return ExprStatus_NotImpl; }
-
-/*---------------------------------------------------------------------------------**//**
-* @bsimethod                                    John.Gooding                    02/2011
-+---------------+---------------+---------------+---------------+---------------+------*/
-ExpressionStatus Operations::ConvertToArithmeticOrBooleanOperand (EvaluationResultR evalResult) {return ExprStatus_WrongType; }
-#ifdef NOTNOW
-(
-ref EvaluationResultCR     ecValue
-)
-    {
-    if (ecValue.NativeValue is Boolean)
-        {
-        //  Converting from a value that has an expression type of string but a
-        //  native type of boolean
-        ecValue = new EvaluationResultCR (ECObjects.BooleanType, ecValue.NativeValue);
-        return;
-        }
-
-    if (ecValue.NativeValue is int32_t)
-        {
-        //  Converting from a value that has an expression type of string but a
-        //  native type of int32
-        ecValue = new EvaluationResultCR (ECObjects.IntegerType, ecValue.NativeValue);
-        return;
-        }
-
-    try
-        {
-        int     intValue = System.Convert.ToInt32 (ecValue.ExpressionValue);
-        ecValue = new EvaluationResultCR (ECObjects.IntegerType, intValue);
-        return;
-        }
-    catch (System.Exception)
-        {
-        }
-    try
-        {
-        bool     boolValue = System.Convert.ToBoolean (ecValue.ExpressionValue);
-        ecValue = new EvaluationResultCR (ECObjects.BooleanType, boolValue);
-        return;
-        }
-    catch (System.Exception)
-        {
-        }
-    try
-        {
-        long     longValue = System.Convert.ToInt64 (ecValue.ExpressionValue);
-        ecValue = new EvaluationResultCR (ECObjects.LongType, longValue);
-        return;
-        }
-    catch (System.Exception)
-        {
-        }
-    try
-        {
-        double     doubleValue = System.Convert.ToDouble (ecValue.ExpressionValue);
-        ecValue = new EvaluationResultCR (ECObjects.DoubleType, doubleValue);
-        return;
-        }
-    catch (System.Exception)
-        {
-        }
-    //  This is the last one we will try. If it does not work. let the exception go
-    DateTime     dtValue = System.Convert.ToDateTime (ecValue.ExpressionValue);
-    ecValue = new EvaluationResultCR (ECObjects.DateTimeType, dtValue);
-    }
-#endif
-
-/*---------------------------------------------------------------------------------**//**
-* @bsimethod                                    John.Gooding                    02/2011
-+---------------+---------------+---------------+---------------+---------------+------*/
-ExpressionStatus Operations::ConvertToBooleanOperand (EvaluationResultR evalResult)
-    {
-    if (!evalResult.IsECValue())
-        return ExprStatus_WrongType;
-
-    ECValueR    ecValue = *evalResult.GetECValue();
-    if (ecValue.IsNull() || !ecValue.IsPrimitive())
-        return ExprStatus_WrongType;
-
-    if (ecValue.IsBoolean())
-        return ExprStatus_Success;
-
-    ECN::PrimitiveType   primType = ecValue.GetPrimitiveType();
-    bool    boolValue = false;
-    switch(primType)
-        {
-        case PRIMITIVETYPE_Integer:
-            boolValue = ecValue.GetInteger() != 0;
-            break;
-
-        case PRIMITIVETYPE_Double:
-            boolValue = ecValue.GetDouble() != 0;
-            break;
-
-        case PRIMITIVETYPE_Long:
-            boolValue = ecValue.GetLong() != 0;
-            break;
-
-        case PRIMITIVETYPE_String:
-            {
-            wchar_t const* strValue = ecValue.GetString();
-            if (!wcscmp(L"0", strValue) || !wcscmp(L"false", strValue))
-                boolValue = false;
-            else if (!wcscmp(L"1", strValue) || !wcscmp(L"true", strValue))
-                boolValue = true;
-            else
-                return ExprStatus_WrongType;
-            }
-
-        default:
-            return ExprStatus_WrongType;
-        }
-
-    ecValue.SetBoolean(boolValue);
-
-    return ExprStatus_Success;
-    }
-
-/*---------------------------------------------------------------------------------**//**
-* @bsimethod                                    John.Gooding                    02/2011
-+---------------+---------------+---------------+---------------+---------------+------*/
-ExpressionStatus Operations::ConvertStringToArithmeticOperand (EvaluationResultR ecValue) {return ExprStatus_WrongType; }
-#ifdef NOTNOW
-internal static void ConvertStringToArithmeticOperand
-(
-ref EvaluationResultCR     ecValue
-)
-    {
-    if (ecValue.NativeValue is int32_t)
-        {
-        ecValue = new EvaluationResultCR (ECObjects.IntegerType, ecValue.NativeValue);
-        return;
-        }
-
-    if (ecValue.NativeValue is Boolean)
-        {
-        int     intValue = System.Convert.ToInt32 (ecValue.NativeValue);
-        ecValue = new EvaluationResultCR (ECObjects.IntegerType, intValue);
-        return;
-        }
-
-    try
-        {
-        int     intValue = System.Convert.ToInt32 (ecValue.ExpressionValue);
-        ecValue = new EvaluationResultCR (ECObjects.IntegerType, intValue);
-        return;
-        }
-    catch (System.Exception)
-        {
-        }
-    try
-        {
-        long     longValue = System.Convert.ToInt64 (ecValue.ExpressionValue);
-        ecValue = new EvaluationResultCR (ECObjects.LongType, longValue);
-        return;
-        }
-    catch (System.Exception)
-        {
-        }
-    try
-        {
-        double     doubleValue = System.Convert.ToDouble (ecValue.ExpressionValue);
-        ecValue = new EvaluationResultCR (ECObjects.DoubleType, doubleValue);
-        return;
-        }
-    catch (System.Exception)
-        {
-        throw new ECExpressionsException.EvaluatorException (ECObjects.GetLocalizedString ("CantConvertToNumeric"));
-        }
-
-#if NOTNOW
-    //  TODO -- we don't know how to do arithmetic on DateTime.
-    //  This is the last one we will try. If it does not work. let the exception go
-    DateTime     dtValue = System.Convert.ToDateTime (ecValue.ExpressionValue);
-    ecValue = new EvaluationResultCR (ECObjects.DateTimeType, dtValue);
-#endif
-    }
-#endif
-
-/*---------------------------------------------------------------------------------**//**
-* @bsimethod                                    John.Gooding                    02/2011
-+---------------+---------------+---------------+---------------+---------------+------*/
-ExpressionStatus Operations::ConvertStringToArithmeticOrBooleanOperand (EvaluationResultR ecValue) {return ExprStatus_WrongType; }
-
-#ifdef NOTNOW
-static void ConvertStringToArithmeticOrBooleanOperand
-(
-ref ECEvaluationResult     ecValue
-)
-    {
-    if (ecValue.NativeValue is Boolean)
-        {
-        //  Converting from a value that has an expression type of string but a
-        //  native type of boolean
-        ecValue = new ECEvaluationResult (ECObjects.BooleanType, ecValue.NativeValue);
-        return;
-        }
-
-    if (ecValue.NativeValue is int32_t)
-        {
-        //  Converting from a value that has an expression type of string but a
-        //  native type of int32
-        ecValue = new ECEvaluationResult (ECObjects.IntegerType, ecValue.NativeValue);
-        return;
-        }
-
-    try
-        {
-        int     intValue = System.Convert.ToInt32 (ecValue.ExpressionValue);
-        ecValue = new ECEvaluationResult (ECObjects.IntegerType, intValue);
-        return;
-        }
-    catch (System.Exception)
-        {
-        }
-    try
-        {
-        bool     boolValue = System.Convert.ToBoolean (ecValue.ExpressionValue);
-        ecValue = new ECEvaluationResult (ECObjects.BooleanType, boolValue);
-        return;
-        }
-    catch (System.Exception)
-        {
-        }
-    try
-        {
-        long     longValue = System.Convert.ToInt64 (ecValue.ExpressionValue);
-        ecValue = new ECEvaluationResult (ECObjects.LongType, longValue);
-        return;
-        }
-    catch (System.Exception)
-        {
-        }
-    try
-        {
-        double     doubleValue = System.Convert.ToDouble (ecValue.ExpressionValue);
-        ecValue = new ECEvaluationResult (ECObjects.DoubleType, doubleValue);
-        return;
-        }
-    catch (System.Exception)
-        {
-        }
-    //  This is the last one we will try. If it does not work. let the exception go
-    DateTime     dtValue = System.Convert.ToDateTime (ecValue.ExpressionValue);
-    ecValue = new ECEvaluationResult (ECObjects.DateTimeType, dtValue);
-    }
-#endif
-
-/*---------------------------------------------------------------------------------**//**
-* @bsimethod                                    John.Gooding                    02/2011
-+---------------+---------------+---------------+---------------+---------------+------*/
-ExpressionStatus Operations::PerformArithmeticPromotion(EvaluationResult& leftResult, EvaluationResult& rightResult)
-    {
-    if (!leftResult.IsECValue() || !rightResult.IsECValue())
-        return ExprStatus_PrimitiveRequired;
-
-    ECN::ECValueR    left    = *leftResult.GetECValue();
-    ECN::ECValueR    right   = *rightResult.GetECValue();
-
-    if (!left.IsPrimitive() || !right.IsPrimitive() || left.IsNull() || right.IsNull())
-        return ExprStatus_PrimitiveRequired;
-
-    ECN::PrimitiveType   leftCode    = left.GetPrimitiveType();
-    ECN::PrimitiveType   rightCode   = right.GetPrimitiveType();
-
-    //  PRIMITIVETYPE_DateTime, point types, and Boolean are all missing from this
-    //  We may also want to provide a way for structs with extended types to perform the conversion to 
-    //  string
-    //
-    //  PerformArithmeticPromotion for Managed ECExpressions always converts strings to numeric,native 
-    //  ECExpressions has never supported automatic conversions of strings to numbers.
-
-    if (PRIMITIVETYPE_Long == leftCode || PRIMITIVETYPE_Long == rightCode)
-        {
-        if (leftCode == rightCode)
-            return ExprStatus_Success;
-
-        ECValueR            target = PRIMITIVETYPE_Long == leftCode ? right : left;
-        ECN::PrimitiveType   targetCode = PRIMITIVETYPE_Long == leftCode ? rightCode : leftCode;
-        if (PRIMITIVETYPE_Double == targetCode)
-            {
-            target.SetLong((int64_t)target.GetDouble());
-            return ExprStatus_Success;
-            }
-
-        if (PRIMITIVETYPE_Integer == targetCode)
-            {
-            target.SetLong(target.GetInteger());
-            return ExprStatus_Success;
-            }
-
-        return ExprStatus_IncompatibleTypes;
-        }
-
-    if (PRIMITIVETYPE_Double == leftCode || PRIMITIVETYPE_Double == rightCode)
-        {
-        //  Both must be doubles
-        if (leftCode == rightCode)
-            return ExprStatus_Success;
-
-        ECValueR            target = PRIMITIVETYPE_Double == leftCode ? right : left;
-        ECN::PrimitiveType   targetCode = PRIMITIVETYPE_Double == leftCode ? rightCode : leftCode;
-
-        if (PRIMITIVETYPE_Integer == targetCode)
-            {
-            target.SetDouble(target.GetInteger());
-            return ExprStatus_Success;
-            }
-
-        return ExprStatus_IncompatibleTypes;
-        }
-
-    //  Both must be int
-    if (PRIMITIVETYPE_Integer == leftCode && PRIMITIVETYPE_Integer == rightCode)
-        return ExprStatus_Success;
-
-    return ExprStatus_WrongType;
-    }
-
-/*---------------------------------------------------------------------------------**//**
-* @bsimethod                                    John.Gooding                    02/2011
-+---------------+---------------+---------------+---------------+---------------+------*/
-ExpressionStatus Operations:: PerformJunctionPromotion
-(
-EvaluationResultR     left,
-EvaluationResultR     right
-)
-    {
-    if (!left.IsECValue() || !right.IsECValue())
-        return ExprStatus_WrongType;
-
-    ECValueR lv = *left.GetECValue(), rv = *right.GetECValue();
-    if (!lv.IsPrimitive() || !rv.IsPrimitive() || lv.IsNull() || rv.IsNull())
-        return ExprStatus_WrongType;
-
-    ExpressionStatus     status = ExprStatus_Success;
-
-    if (lv.IsString())
-        {
-        status = ConvertStringToArithmeticOrBooleanOperand (left);
-        if (ExprStatus_Success != status)
-            return status;
-        }
-
-    if (rv.IsString())
-        {
-        status = ConvertStringToArithmeticOrBooleanOperand (right);
-        if (ExprStatus_Success != status)
-            return status;
-        }
-
-    if (lv.IsBoolean() || rv.IsBoolean())
-        {
-        status = ConvertToBooleanOperand (left);
-        if (ExprStatus_Success == status)
-            status = ConvertToBooleanOperand (right);
-        return status;
-        }
-
-    return PerformArithmeticPromotion (left, right);
-    }
-
-/*---------------------------------------------------------------------------------**//**
-* @bsimethod                                    John.Gooding                    02/2011
-+---------------+---------------+---------------+---------------+---------------+------*/
-ExpressionStatus Operations::PerformUnaryMinus
-(
-EvaluationResultR           resultOut,
-EvaluationResultR           left
-)
-    {
-    if (!left.IsECValue())
-        return ExprStatus_PrimitiveRequired;
-
-    ECN::ECValueR        ecLeft = *left.GetECValue();
-
-    if (!ecLeft.IsPrimitive() || ecLeft.IsNull())
-        return ExprStatus_IncompatibleTypes;
-
-    ECN::PrimitiveType   primType = ecLeft.GetPrimitiveType();
-
-    if (PRIMITIVETYPE_String == primType)
-        {
-        ExpressionStatus status = ConvertStringToArithmeticOperand(left);
-        if (ExprStatus_Success != status)
-            return status;
-
-        primType = ecLeft.GetPrimitiveType();
-        }
-
-    ECValue v;
-    switch (primType)
-        {
-        case PRIMITIVETYPE_Double:
-            {
-            v.SetDouble(-left.GetECValue()->GetDouble());
-            break;
-            }
-
-        case PRIMITIVETYPE_Integer:
-            {
-            v.SetInteger(-left.GetECValue()->GetInteger());
-            break;
-            }
-
-        case PRIMITIVETYPE_Long:
-            {
-            v.SetLong(-left.GetECValue()->GetLong());
-            break;
-            }
-        default:
-            return ExprStatus_WrongType;
-        }
-
-    resultOut = v;
-    resultOut.SetUnits (left.GetUnits());
-    return ExprStatus_Success;
-    }
-
-/*---------------------------------------------------------------------------------**//**
-* @bsimethod                                    John.Gooding                    02/2011
-+---------------+---------------+---------------+---------------+---------------+------*/
-ExpressionStatus Operations::PerformUnaryNot
-(
-EvaluationResultR           resultOut,
-EvaluationResultR           left
-)
-    {
-    if (!left.IsECValue())
-        return ExprStatus_PrimitiveRequired;
-
-    ECN::ECValueR        ecLeft = *left.GetECValue();
-
-    if (!ecLeft.IsPrimitive() || ecLeft.IsNull())
-        return ExprStatus_IncompatibleTypes;
-
-    ECN::PrimitiveType   primType = ecLeft.GetPrimitiveType();
-
-    if (PRIMITIVETYPE_String == primType)
-        {
-        ExpressionStatus status = ConvertStringToArithmeticOperand(left);
-        if (ExprStatus_Success != status)
-            return status;
-
-        primType = ecLeft.GetPrimitiveType();
-        }
-
-    ECValue v;
-    switch (primType)
-        {
-        case PRIMITIVETYPE_Boolean:
-            {
-            v.SetBoolean(!left.GetECValue()->GetBoolean());
-            break;
-            }
-
-        case PRIMITIVETYPE_Integer:
-            {
-            v.SetInteger(~left.GetECValue()->GetInteger());
-            break;
-            }
-
-        case PRIMITIVETYPE_Long:
-            {
-            v.SetLong(~left.GetECValue()->GetLong());
-            break;
-            }
-
-        default:
-            return ExprStatus_WrongType;
-        }
-
-    resultOut = v;
-    return ExprStatus_Success;
-    }
-
-//  TODO Can we apply this to arrays? strings?
-//  TODO 64 bit types
-//  TODO unsigned right shift
-/*---------------------------------------------------------------------------------**//**
-* @bsimethod                                    John.Gooding                    02/2011
-+---------------+---------------+---------------+---------------+---------------+------*/
-ExpressionStatus Operations::PerformShift
-(
-EvaluationResultR         resultOut,
-ExpressionToken      shiftOp,
-EvaluationResultR         left,
-EvaluationResultR         right
-)
-    {
-    ExpressionStatus    status = ConvertToInt32(right);
-    if (ExprStatus_Success != status)
-        return status;
-
-    if (!left.IsECValue() || !left.GetECValue()->IsPrimitive())
-        return ExprStatus_WrongType;
-
-    ECN::PrimitiveType   primType = left.GetECValue()->GetPrimitiveType();
-    int                 count = right.GetECValue()->GetInteger();
-
-    //  If string, we may want to try to convert to int.
-    ECValue v;
-    switch (primType)
-        {
-        case PRIMITIVETYPE_Integer:
-            {
-            int     value = left.GetECValue()->GetInteger();
-            if (shiftOp == TOKEN_ShiftLeft)
-                {
-                v.SetInteger(value << count);
-                break;
-                }
-            else if (shiftOp == TOKEN_ShiftRight)
-                {
-                v.SetInteger(value >> count);
-                break;
-                }
-            else if (shiftOp == TOKEN_UnsignedShiftRight)
-                {
-                uint32_t uvalue = (uint32_t)value;
-                v.SetInteger((int)(uvalue >> count));
-                break;
-                }
-            }
-            break;
-
-        case PRIMITIVETYPE_Long:
-            {
-            int64_t       value = left.GetECValue()->GetInteger();
-            if (shiftOp == TOKEN_ShiftLeft)
-                {
-                v.SetLong(value << count);
-                break;
-                }
-            else if (shiftOp == TOKEN_ShiftRight)
-                {
-                v.SetLong(value >> count);
-                break;
-                }
-            else if (shiftOp == TOKEN_UnsignedShiftRight)
-                {
-                uint64_t uvalue = (uint64_t)value;
-                v.SetLong((int64_t)(uvalue >> count));
-                break;
-                }
-            }
-            break;
-        }
-
-    if (!v.IsNull())
-        {
-        resultOut = v;
-        return ExprStatus_Success;
-        }
-    else
-        return ExprStatus_WrongType;
-    }
-
-/*---------------------------------------------------------------------------------**//**
-* For multiplication, exponenentiation, and division, at most one operand can have units.
-* The other must be a scalar. (Our current units system has no way to do analysis to figure
-* out the units of an operation involving two unitized quantities e.g. L * W = Area)
-* @bsimethod                                                    Paul.Connelly   06/14
-+---------------+---------------+---------------+---------------+---------------+------*/
-ExpressionStatus Operations::EnforceMultiplicativeUnits (UnitSpecR units, EvaluationResultR left, EvaluationResultR right)
-    {
-    UnitSpecCR lUnit = left.GetUnits(), rUnit = right.GetUnits();
-    if (lUnit.IsUnspecified())
-        units = rUnit;
-    else if (rUnit.IsUnspecified())
-        units = lUnit;
-    else
-        return ExprStatus_IncompatibleUnits;
-
-    return ExprStatus_Success;
-    }
-
-/*---------------------------------------------------------------------------------**//**
-* @bsimethod                                                    Paul.Connelly   06/14
-+---------------+---------------+---------------+---------------+---------------+------*/
-ExpressionStatus Operations::EnforceLikeUnits (EvaluationResultR left, EvaluationResultR right)
-    {
-    UnitSpecCR lUnit = left.GetUnits(), rUnit = right.GetUnits();
-    if (lUnit.IsUnspecified() != rUnit.IsUnspecified())
-        {
-        // assume non-unitized operand uses same units as unitized operand
-        if (lUnit.IsUnspecified())
-            left.SetUnits (rUnit);
-        else
-            right.SetUnits (lUnit);
-
-        return ExprStatus_Success;
-        }
-    else if (lUnit.IsUnspecified())
-        return ExprStatus_Success;  // neither has units
-    else if (!lUnit.IsCompatible (rUnit))
-        return ExprStatus_IncompatibleUnits;
-    else if (lUnit.IsEquivalent (rUnit))
-        return ExprStatus_Success;  // units compatible and no conversion required
-
-    // Convert rhs to units of lhs
-    ECValueR rv = *right.GetECValue();
-    if (!rv.ConvertToPrimitiveType (PRIMITIVETYPE_Double))
-        return ExprStatus_UnknownError;
-
-    double rd = rv.GetDouble();
-    if (!rUnit.ConvertTo (rd, lUnit))
-        return ExprStatus_IncompatibleUnits;
-
-    rv.SetDouble (rd);
-    right.SetUnits (lUnit);
-    return ExprStatus_Success;
-    }
-
-/*---------------------------------------------------------------------------------**//**
-* @bsimethod                                    John.Gooding                    02/2011
-+---------------+---------------+---------------+---------------+---------------+------*/
-ExpressionStatus Operations::PerformMultiplication
-(
-EvaluationResultR           resultOut,
-EvaluationResultR           left,
-EvaluationResultR           right,
-bool                        enforceUnits
-)
-    {
-    UnitSpec units;
-    ExpressionStatus status = PerformArithmeticPromotion (left, right);
-    if (enforceUnits && ExprStatus_Success == status)
-        status = EnforceMultiplicativeUnits (units, left, right);
-
-    if (ExprStatus_Success != status)
-        return status;
-
-    ECN::PrimitiveType   primType = left.GetECValue()->GetPrimitiveType();
-
-    ECValue v;
-    switch (primType)
-        {
-        case PRIMITIVETYPE_Integer:
-            {
-            v.SetInteger(left.GetECValue()->GetInteger() * right.GetECValue()->GetInteger());
-            break;
-            }
-
-        case PRIMITIVETYPE_Long:
-            {
-            v.SetLong(left.GetECValue()->GetLong() * right.GetECValue()->GetLong());
-            break;
-            }
-
-        case PRIMITIVETYPE_Double:
-            {
-            v.SetDouble(left.GetECValue()->GetDouble() * right.GetECValue()->GetDouble());
-            break;
-            }
-
-        default:
-            return ExprStatus_WrongType;
-        }
-
-    resultOut = v;
-    resultOut.SetUnits (units);
-    return ExprStatus_Success;
-    }
-
-/*---------------------------------------------------------------------------------**//**
-* @bsimethod                                    John.Gooding                    02/2011
-+---------------+---------------+---------------+---------------+---------------+------*/
-ExpressionStatus Operations::PerformExponentiation
-(
-EvaluationResultR           resultOut,
-EvaluationResultR           left,
-EvaluationResultR           right
-)
-    {
-    return ExprStatus_NotImpl;
-    }
-
-/*---------------------------------------------------------------------------------**//**
-* @bsimethod                                    John.Gooding                    02/2011
-+---------------+---------------+---------------+---------------+---------------+------*/
-ExpressionStatus Operations::PerformIntegerDivision
-(
-EvaluationResultR           resultOut,
-EvaluationResultR           left,
-EvaluationResultR           right,
-bool                        enforceUnits
-)
-    {
-    ExpressionStatus status = PerformArithmeticPromotion (left, right);
-
-    Unit units;
-    if (enforceUnits && ExprStatus_Success == status)
-        status = EnforceMultiplicativeUnits (units, left, right);
-
-    if (ExprStatus_Success != status)
-        return status;
-
-    ECValue v;
-    switch (left.GetECValue()->GetPrimitiveType())
-        {
-        case PRIMITIVETYPE_Integer:
-            {
-            int     divisor = right.GetECValue()->GetInteger();
-            if (0 == divisor)
-                return ExprStatus_DivideByZero;
-
-            v.SetInteger(left.GetECValue()->GetInteger() / divisor);
-
-            break;
-            }
-
-        case PRIMITIVETYPE_Long:
-            {
-            int64_t   divisor = right.GetECValue()->GetLong();
-            if (0 == divisor)
-                return ExprStatus_DivideByZero;
-
-            v.SetLong(left.GetECValue()->GetLong() / divisor);
-
-            break;
-            }
-
-        case PRIMITIVETYPE_Double:
-            {
-            double     divisor = right.GetECValue()->GetDouble();
-            if (0 == divisor)
-                return ExprStatus_DivideByZero;
-
-            v.SetDouble(floor(left.GetECValue()->GetDouble() / divisor));
-
-            break;
-            }
-
-        default:
-            return ExprStatus_InvalidTypesForDivision;
-        }
-
-    resultOut = v;
-    resultOut.SetUnits (units);
-    return ExprStatus_Success;
-    }
-
-/*---------------------------------------------------------------------------------**//**
-* @bsimethod                                    John.Gooding                    02/2011
-+---------------+---------------+---------------+---------------+---------------+------*/
-ExpressionStatus Operations::PerformDivision
-(
-EvaluationResultR           resultOut,
-EvaluationResultR           left,
-EvaluationResultR           right,
-bool                        enforceUnits
-)
-    {
-    ExpressionStatus status = ConvertToDouble (left);
-    if (ExprStatus_Success != status)
-        return status;
-
-    status = ConvertToDouble (right);
-    if (ExprStatus_Success != status)
-        return status;
-
-    double  divisor = right.GetECValue()->GetDouble();
-    if (0 == divisor)
-        return ExprStatus_DivideByZero;
-
-    UnitSpec units;
-    if (enforceUnits)
-        {
-        auto status = EnforceMultiplicativeUnits (units, left, right);
-        if (ExprStatus_Success != status)
-            return status;
-        }
-
-    resultOut = ECValue (left.GetECValue()->GetDouble() / divisor);
-    resultOut.SetUnits (units);
-    return ExprStatus_Success;
-    }
-
-/*---------------------------------------------------------------------------------**//**
-* @bsimethod                                    John.Gooding                    02/2011
-+---------------+---------------+---------------+---------------+---------------+------*/
-ExpressionStatus Operations::PerformMod
-(
-EvaluationResultR            resultOut,
-EvaluationResultR            left,
-EvaluationResultR            right
-)
-    {
-    ExpressionStatus status = PerformArithmeticPromotion (left, right);
-
-    if (ExprStatus_Success != status)
-        return status;
-
-    switch (left.GetECValue()->GetPrimitiveType())
-        {
-        case PRIMITIVETYPE_Integer:
-            {
-            int     divisor = right.GetECValue()->GetInteger();
-            if (0 == divisor)
-                return ExprStatus_DivideByZero;
-
-            resultOut = ECValue (left.GetECValue()->GetInteger() % divisor);
-            return ExprStatus_Success;
-            }
-
-        case PRIMITIVETYPE_Long:
-            {
-            int64_t   divisor = right.GetECValue()->GetLong();
-            if (0 == divisor)
-                return ExprStatus_DivideByZero;
-
-            resultOut = ECValue (left.GetECValue()->GetLong() % divisor);
-            return ExprStatus_Success;
-            }
-        }
-
-    return ExprStatus_InvalidTypesForDivision;
-    }
-
-#ifdef NOTNOW
-/*---------------------------------------------------------------------------------**//**
-* @bsimethod                                    John.Gooding                    02/2011
-+---------------+---------------+---------------+---------------+---------------+------*/
-ExpressionStatus Operations::PerformLikeTest
-(
-EvaluationResultR            resultOut,
-EvaluationResultR            left,
-EvaluationResultR            right
-)
-//  Need to decide on standard pattern matching
-#endif
-
-/*---------------------------------------------------------------------------------**//**
-* @bsimethod                                    John.Gooding                    02/2011
-+---------------+---------------+---------------+---------------+---------------+------*/
-ExpressionStatus Operations::PerformJunctionOperator
-(
-EvaluationResultR            resultOut,
-ExpressionToken         junctionOperator,
-EvaluationResultR            left,
-EvaluationResultR            right
-)
-    {
-    ExpressionStatus status = PerformJunctionPromotion (left, right);
-
-    if (ExprStatus_Success != status)
-        return status;
-
-    if (left.GetECValue()->IsBoolean())
-        {
-        switch (junctionOperator)
-            {
-            case TOKEN_Or:
-                resultOut.InitECValue().SetBoolean(left.GetECValue()->GetBoolean() | right.GetECValue()->GetBoolean());
-                return ExprStatus_Success;
-
-            case TOKEN_And:
-                resultOut.InitECValue().SetBoolean(left.GetECValue()->GetBoolean() & right.GetECValue()->GetBoolean());
-                return ExprStatus_Success;
-
-            case TOKEN_Xor:
-                resultOut.InitECValue().SetBoolean(left.GetECValue()->GetBoolean() ^ right.GetECValue()->GetBoolean());
-                return ExprStatus_Success;
-            }
-        }
-
-    ECN::PrimitiveType  primType = left.GetECValue()->GetPrimitiveType();
-    if (PRIMITIVETYPE_Integer == primType)
-        {
-        switch (junctionOperator)
-            {
-            case TOKEN_Or:
-                resultOut.InitECValue().SetInteger(left.GetECValue()->GetInteger() | right.GetECValue()->GetInteger());
-                return ExprStatus_Success;
-
-            case TOKEN_And:
-                resultOut.InitECValue().SetInteger(left.GetECValue()->GetInteger() & right.GetECValue()->GetInteger());
-                return ExprStatus_Success;
-
-            case TOKEN_Xor:
-                resultOut.InitECValue().SetInteger(left.GetECValue()->GetInteger() ^ right.GetECValue()->GetInteger());
-                return ExprStatus_Success;
-            }
-        }
-
-    if (PRIMITIVETYPE_Long == primType)
-        {
-        switch (junctionOperator)
-            {
-            case TOKEN_Or:
-                resultOut.InitECValue().SetLong(left.GetECValue()->GetLong() | right.GetECValue()->GetLong());
-                return ExprStatus_Success;
-
-            case TOKEN_And:
-                resultOut.InitECValue().SetLong(left.GetECValue()->GetLong() & right.GetECValue()->GetLong());
-                return ExprStatus_Success;
-
-            case TOKEN_Xor:
-                resultOut.InitECValue().SetLong(left.GetECValue()->GetLong() ^ right.GetECValue()->GetLong());
-                return ExprStatus_Success;
-            }
-        }
-
-
-    //  It should be impossible to get here. All errors should be caught in the promotion functions.
-    return ExprStatus_WrongType;
-    }
-
-/*---------------------------------------------------------------------------------**//**
-* @bsimethod                                    John.Gooding                    02/2011
-+---------------+---------------+---------------+---------------+---------------+------*/
-ExpressionStatus Operations:: PerformLogicalOr
-(
-EvaluationResultR            resultOut,
-EvaluationResultR            leftValue,
-EvaluationResultR            rightValue
-)
-    {
-    bool        boolValue;
-    
-    ExpressionStatus status = leftValue.GetBoolean(boolValue, false);
-    
-    if (ExprStatus_Success != status)
-        return status;
-
-    if (boolValue)
-        {
-        resultOut = *leftValue.GetECValue();
-        return ExprStatus_Success;
-        }
-
-    status = rightValue.GetBoolean(boolValue, false);
-    if (ExprStatus_Success != status)
-        return status;
-
-    resultOut = *rightValue.GetECValue();
-    return ExprStatus_Success;
-    }
-
-/*---------------------------------------------------------------------------------**//**
-* @bsimethod                                    John.Gooding                    02/2011
-+---------------+---------------+---------------+---------------+---------------+------*/
-ExpressionStatus Operations::PerformLogicalAnd
-(
-EvaluationResultR            resultOut,
-EvaluationResultR            leftValue,
-EvaluationResultR            rightValue
-)
-    {
-    bool        boolValue;
-    
-    ExpressionStatus status = leftValue.GetBoolean(boolValue, false);
-    
-    if (ExprStatus_Success != status)
-        return status;
-
-    if (!boolValue)
-        {
-        resultOut = *leftValue.GetECValue();
-        return ExprStatus_Success;
-        }
-
-    status = rightValue.GetBoolean(boolValue, false);
-    if (ExprStatus_Success != status)
-        return status;
-
-    resultOut = *rightValue.GetECValue();
-    return ExprStatus_Success;
-    }
-
-/*---------------------------------------------------------------------------------**//**
-* @bsimethod                                    John.Gooding                    03/2011
-+---------------+---------------+---------------+---------------+---------------+------*/
-EvaluationResult::EvaluationResult()
-    : m_valueList (NULL), m_ownsInstanceList (false), m_valueType (ValType_None)
-    {
-
-    }
-
-/*---------------------------------------------------------------------------------**//**
-* @bsimethod                                    John.Gooding                    03/2011
-+---------------+---------------+---------------+---------------+---------------+------*/
-EvaluationResult::~EvaluationResult()
-    {
-    Clear();
-    }
-
-/*---------------------------------------------------------------------------------**//**
-* @bsimethod                                    John.Gooding                    03/2011
-+---------------+---------------+---------------+---------------+---------------+------*/
-ExpressionStatus EvaluationResult::GetInteger(int32_t& result)
-    {
-    if (ValType_ECValue != m_valueType || !m_ecValue.IsInteger() || m_ecValue.IsNull())
-        return ExprStatus_WrongType;
-
-    result = m_ecValue.GetInteger();
-    return ExprStatus_Success;
-    }
-
-/*---------------------------------------------------------------------------------**//**
-* @bsimethod                                                    Paul.Connelly   10/13
-+---------------+---------------+---------------+---------------+---------------+------*/
-ECValueR EvaluationResult::InitECValue()
-    {
-    Clear();
-    m_valueType = ValType_ECValue;
-    return m_ecValue;
-    }
-
-/*---------------------------------------------------------------------------------**//**
-* @bsimethod                                    John.Gooding                    03/2011
-+---------------+---------------+---------------+---------------+---------------+------*/
-ExpressionStatus EvaluationResult::GetECValue(ECN::ECValueR result)
-    {
-    if (ValType_ECValue != m_valueType)
-        return ExprStatus_WrongType;
-
-    result.Clear();
-    result = m_ecValue;
-    return ExprStatus_Success;
-    }
-
-/*---------------------------------------------------------------------------------**//**
-* @bsimethod                                    John.Gooding                    03/2011
-+---------------+---------------+---------------+---------------+---------------+------*/
-ECN::ECValueP    EvaluationResult::GetECValue() 
-    { 
-    return ValType_ECValue == m_valueType ? &m_ecValue : NULL;
-    }
-
-/*---------------------------------------------------------------------------------**//**
-* @bsimethod                                    John.Gooding                    03/2011
-+---------------+---------------+---------------+---------------+---------------+------*/
-ECN::ECValueCP   EvaluationResult::GetECValue() const 
-    { 
-    return ValType_ECValue == m_valueType ? &m_ecValue : NULL;
-    }
-
-/*---------------------------------------------------------------------------------**//**
-* @bsimethod                                                    Paul.Connelly   06/14
-+---------------+---------------+---------------+---------------+---------------+------*/
-ECN::UnitSpecCR EvaluationResult::GetUnits() const { return m_units; }
-void EvaluationResult::SetUnits (UnitSpecCR units) { m_units = units; }
-
-/*---------------------------------------------------------------------------------**//**
-* @bsimethod                                    John.Gooding                    03/2011
-+---------------+---------------+---------------+---------------+---------------+------*/
-EvaluationResult::EvaluationResult (EvaluationResultCR rhs)
-    : m_valueList(NULL), m_ownsInstanceList(false), m_valueType(rhs.m_valueType), m_units(rhs.m_units)
-    {
-    if (ValType_InstanceList == rhs.m_valueType && NULL != rhs.m_instanceList)
-        {
-        if (!rhs.m_ownsInstanceList)
-            m_instanceList = rhs.m_instanceList;
-        else
-            {
-            m_instanceList = new ECInstanceList (*rhs.m_instanceList);
-            m_ownsInstanceList = true;
-            }
-        }
-    else if (ValType_ECValue == rhs.m_valueType)
-        m_ecValue = rhs.m_ecValue;
-    else if (ValType_ValueList == rhs.m_valueType)
-        {
-        m_valueList = rhs.m_valueList;
-        m_valueList->AddRef();
-        }
-    else if (ValType_Lambda == rhs.m_valueType)
-        {
-        m_lambda = rhs.m_lambda;
-        m_lambda->AddRef();
-        }
-    }
-
-/*---------------------------------------------------------------------------------**//**
-* @bsimethod                                    John.Gooding                    03/2011
-+---------------+---------------+---------------+---------------+---------------+------*/
-EvaluationResultR EvaluationResult::operator=(EvaluationResultCR rhs)
-    {
-    Clear();
-
-    m_valueType = rhs.m_valueType;
-    m_units = rhs.m_units;
-    m_ecValue = rhs.m_ecValue;
-    if (m_valueType == ValType_InstanceList)
-        SetInstanceList (*rhs.m_instanceList, rhs.m_ownsInstanceList);
-    else if (m_valueType == ValType_ValueList)
-        SetValueList (*rhs.m_valueList);
-    else if (m_valueType == ValType_Lambda)
-        SetLambda (*rhs.m_lambda);
-
-    return *this;
-    }
-
-/*---------------------------------------------------------------------------------**//**
-* @bsimethod                                    John.Gooding                    03/2011
-+---------------+---------------+---------------+---------------+---------------+------*/
-void            EvaluationResult::Clear()
-    {
-    if (ValType_InstanceList == m_valueType)
-        {
-        if (m_ownsInstanceList && NULL != m_instanceList)
-            delete m_instanceList;
-        }
-    else if (ValType_ValueList == m_valueType)
-        {
-        if (NULL != m_valueList)
-            m_valueList->Release();
-        }
-    else if (ValType_Lambda == m_valueType)
-        {
-        if (NULL != m_lambda)
-            m_lambda->Release();
-        }
-
-    m_ecValue.Clear();
-    m_ownsInstanceList = false;
-    m_instanceList = NULL;  // and m_valueList, and m_lambda...
-    m_valueList = NULL;
-    m_valueType = ValType_None;
-    m_units = UnitSpec();
-    }
-
-/*---------------------------------------------------------------------------------**//**
-* @bsimethod                                    John.Gooding                    02/2011
-+---------------+---------------+---------------+---------------+---------------+------*/
-ExpressionStatus EvaluationResult::GetBoolean(bool& result, bool requireBoolean)
-    {
-    if (ValType_ECValue != m_valueType)
-        return ExprStatus_WrongType;
-
-    if (m_ecValue.IsNull())
-        {
-        result = false;
-        return requireBoolean ? ExprStatus_WrongType : ExprStatus_Success;
-        }
-
-    if (!m_ecValue.IsPrimitive())
-        return ExprStatus_WrongType;
-
-    switch(m_ecValue.GetPrimitiveType())
-        {
-        case PRIMITIVETYPE_Boolean:
-            result = m_ecValue.GetBoolean();
-            return ExprStatus_Success;
-
-        case PRIMITIVETYPE_Integer:
-            result = m_ecValue.GetInteger() != 0;
-            return ExprStatus_Success;
-
-        case PRIMITIVETYPE_Long:
-            result = m_ecValue.GetLong() != 0;
-            return ExprStatus_Success;
-
-        case PRIMITIVETYPE_Double:
-            result = m_ecValue.GetDouble() != 0.0;
-            return ExprStatus_Success;
-
-        case PRIMITIVETYPE_String:
-            {
-            wchar_t const* value = m_ecValue.GetString();
-            if (!wcscmp(L"1", value) || !BeStringUtilities::Wcsicmp(L"true", value))
-                {
-                result = true;
-                return ExprStatus_Success;
-                }
-
-            if (!wcscmp(L"0", value) || !BeStringUtilities::Wcsicmp(L"false", value))
-                {
-                result = false;
-                return ExprStatus_Success;
-                }
-
-            return ExprStatus_WrongType;
-            }
-        }
-
-    return ExprStatus_WrongType;
-    }
-
-/*---------------------------------------------------------------------------------**//**
-* @bsimethod                                                    Paul.Connelly   10/13
-+---------------+---------------+---------------+---------------+---------------+------*/
-ECInstanceListCP EvaluationResult::GetInstanceList() const
-    {
-    return ValType_InstanceList == m_valueType ? m_instanceList : NULL;
-    }
-
-/*---------------------------------------------------------------------------------**//**
-* @bsimethod                                                    Paul.Connelly   10/13
-+---------------+---------------+---------------+---------------+---------------+------*/
-void EvaluationResult::SetInstance (IECInstanceCR instance)
-    {
-    Clear();
-    IECInstancePtr pInstance = const_cast<IECInstanceP>(&instance);
-    m_valueType = ValType_InstanceList;
-    m_ownsInstanceList = true;
-    m_instanceList = new ECInstanceList (1, pInstance);
-    }
-
-/*---------------------------------------------------------------------------------**//**
-* @bsimethod                                                    Paul.Connelly   10/13
-+---------------+---------------+---------------+---------------+---------------+------*/
-void EvaluationResult::SetInstanceList (ECInstanceListCR instanceList, bool makeACopy = false)
-    {
-    Clear();
-    m_valueType = ValType_InstanceList;
-    if (makeACopy)
-        {
-        m_ownsInstanceList = true;
-        m_instanceList = new ECInstanceList (instanceList);
-        }
-    else
-        m_instanceList = &instanceList;
-    }
-
-/*---------------------------------------------------------------------------------**//**
-* @bsimethod                                                    Paul.Connelly   12/13
-+---------------+---------------+---------------+---------------+---------------+------*/
-IValueListResultCP EvaluationResult::GetValueList() const
-    {
-    return ValType_ValueList == m_valueType ? m_valueList : NULL;
-    }
-
-/*---------------------------------------------------------------------------------**//**
-* @bsimethod                                                    Paul.Connelly   12/13
-+---------------+---------------+---------------+---------------+---------------+------*/
-IValueListResultP EvaluationResult::GetValueList()
-    {
-    return ValType_ValueList == m_valueType ? m_valueList  :NULL;
-    }
-
-/*---------------------------------------------------------------------------------**//**
-* @bsimethod                                                    Paul.Connelly   12/13
-+---------------+---------------+---------------+---------------+---------------+------*/
-void EvaluationResult::SetValueList (IValueListResultR valueList)
-    {
-    Clear();
-    m_valueList = &valueList;
-    m_valueList->AddRef();
-    m_valueType = ValType_ValueList;
-    }
-
-/*---------------------------------------------------------------------------------**//**
-* @bsimethod                                                    Paul.Connelly   12/13
-+---------------+---------------+---------------+---------------+---------------+------*/
-LambdaValueCP EvaluationResult::GetLambda() const
-    {
-    return ValType_Lambda == m_valueType ? m_lambda : NULL;
-    }
-
-/*---------------------------------------------------------------------------------**//**
-* @bsimethod                                                    Paul.Connelly   12/13
-+---------------+---------------+---------------+---------------+---------------+------*/
-void EvaluationResult::SetLambda (LambdaValueR value)
-    {
-    Clear();
-    m_valueType = ValType_Lambda;
-    m_lambda = &value;
-    m_lambda->AddRef();
-    }
-
-/*---------------------------------------------------------------------------------**//**
-* @bsimethod                                    John.Gooding                    03/2011
-+---------------+---------------+---------------+---------------+---------------+------*/
-ValueResult::ValueResult (EvaluationResultR result)
-    : m_evalResult(result) 
-    {
-    //
-    }
-
-/*---------------------------------------------------------------------------------**//**
-* @bsimethod                                    John.Gooding                    03/2011
-+---------------+---------------+---------------+---------------+---------------+------*/
-ValueResult::~ValueResult()
-    {
-    //
-    }
-
-/*---------------------------------------------------------------------------------**//**
-* @bsimethod                                    John.Gooding                    03/2011
-+---------------+---------------+---------------+---------------+---------------+------*/
-ValueResultPtr  ValueResult::Create(EvaluationResultR result) 
-    { 
-    return new ValueResult(result); 
-    }
-
-/*---------------------------------------------------------------------------------**//**
-* @bsimethod                                    John.Gooding                    02/2011
-+---------------+---------------+---------------+---------------+---------------+------*/
-void            NodeHelpers::GetAdditiveNodes(NodeCPVector& nodes, NodeCR rightMost)
-    {
-    BeAssert (rightMost.IsAdditive());
-
-    BinaryNodeCP    current = dynamic_cast<BinaryNodeCP>(&rightMost);
-    BeAssert(NULL != current);
-
-    NodeCP  left = current->GetLeftCP();
-    if (left->IsAdditive())
-        GetAdditiveNodes(nodes, *left);
-
-    nodes.push_back(&rightMost);
-    }
-
-/*---------------------------------------------------------------------------------**//**
-* @bsimethod                                    John.Gooding                    02/2011
-+---------------+---------------+---------------+---------------+---------------+------*/
-WString         Node::ToString() const
-    {
-    return _ToString();
-    }
-
-//---------------------------------------------------------------------------------------
-// @bsimethod                                                   John.Gooding    09/2013
-//---------------------------------------------------------------------------------------
-ResolvedTypeNodePtr Node::GetResolvedTree(ExpressionResolverR context)
-    {
-    return _GetResolvedTree(context);
-    }
-
-/*---------------------------------------------------------------------------------**//**
-* @bsimethod                                    John.Gooding                    02/2011
-+---------------+---------------+---------------+---------------+---------------+------*/
-bool            Node::Traverse(NodeVisitorR visitor) const
-    {
-    if (this->GetHasParens() && !visitor.OpenParens())
-        return false;
-    
-    if (!_Traverse (visitor))
-        return false;
-
-    if (this->GetHasParens() && !visitor.CloseParens())
-        return false;
-
-    return true;
-    }
-
-//---------------------------------------------------------------------------------------
-// @bsimethod                                                   John.Gooding    09/2013
-//---------------------------------------------------------------------------------------
-ResolvedTypeNodePtr Node::_GetResolvedTree(ExpressionResolverR context)
-    {
-    return NULL;
-    }
-
-/*---------------------------------------------------------------------------------**//**
-* @bsimethod                                                    Paul.Connelly   02/13
-+---------------+---------------+---------------+---------------+---------------+------*/
-ResolvedTypeNodePtr Node::CreateBooleanLiteral(bool literalValue)   { return LiteralNode::CreateBoolean (literalValue); }
-ResolvedTypeNodePtr Node::CreateNullLiteral()                       { return LiteralNode::CreateNull(); }
-ResolvedTypeNodePtr Node::CreatePoint2DLiteral (DPoint2dCR pt)      { return LiteralNode::CreatePoint2D (pt); }
-ResolvedTypeNodePtr Node::CreatePoint3DLiteral (DPoint3dCR pt)      { return LiteralNode::CreatePoint3D (pt); }
-ResolvedTypeNodePtr Node::CreateDateTimeLiteral (int64_t ticks)       { return LiteralNode::CreateDateTime (ticks); }
-ResolvedTypeNodePtr Node::CreateIntegerLiteral (int value)          { return LiteralNode::CreateInteger (value); }
-ResolvedTypeNodePtr Node::CreateInt64Literal(int64_t value)           { return LiteralNode::CreateLong (value); }
-ResolvedTypeNodePtr Node::CreateFloatLiteral(double value)          { return LiteralNode::CreateDouble (value); }
-
-/*---------------------------------------------------------------------------------**//**
-* @bsimethod                                    John.Gooding                    02/2011
-+---------------+---------------+---------------+---------------+---------------+------*/
-ResolvedTypeNodePtr Node::CreateStringLiteral (wchar_t const* value, bool quoted)
-    {
-    if (!quoted)
-        return LiteralNode::CreateString (value);
-
-    size_t      origLen = wcslen(value);
-    BeAssert(origLen > 1);
-    wchar_t*    buffer = (wchar_t*)_alloca(sizeof(*buffer) *(origLen+1));
-
-    BeStringUtilities::Wcsncpy(buffer, origLen, value+1);
-    buffer[origLen-2] = 0;
-
-    return LiteralNode::CreateString (buffer);
-    }
-
-/*---------------------------------------------------------------------------------**//**
-* @bsimethod                                    John.Gooding                    02/2011
-+---------------+---------------+---------------+---------------+---------------+------*/
-NodePtr         Node::CreateUnaryArithmetic(ExpressionToken tokenId, NodeR left)
-    {
-    return new UnaryArithmeticNode(tokenId, left);
-    }
-
-/*---------------------------------------------------------------------------------**//**
-* @bsimethod                                    John.Gooding                    02/2011
-+---------------+---------------+---------------+---------------+---------------+------*/
-NodePtr         Node::CreateArithmetic(ExpressionToken  tokenId, NodeR left, NodeR right)
-    {
-    switch (tokenId)
-        {
-        case TOKEN_Exponentiation:
-            return new ExponentNode(left, right);
-
-        case TOKEN_Star:
-            return new MultiplyNode(tokenId, left, right);
-
-        case TOKEN_Slash:
-        case TOKEN_IntegerDivide:
-        case TOKEN_Mod:
-            return new DivideNode(tokenId, left, right);
-
-        case TOKEN_Plus:
-        case TOKEN_Minus:
-            return new PlusMinusNode(tokenId, left, right);
-
-        case TOKEN_Concatenate:
-            return new ConcatenateNode(left, right);
-        }
-
-    BeAssert (false && L"invalid arithmetic token");
-
-    return ErrorNode::Create(L"internal error: unexpected arithmetic token", NULL, NULL).get();
-    }
-
-/*---------------------------------------------------------------------------------**//**
-* @bsimethod                                    John.Gooding                    02/2011
-+---------------+---------------+---------------+---------------+---------------+------*/
-NodePtr         Node::CreateShift (ExpressionToken tokenId, NodeR left, NodeR right)
-    {
-    return new ShiftNode(tokenId, left, right);
-    }
-
-/*---------------------------------------------------------------------------------**//**
-* @bsimethod                                    John.Gooding                    02/2011
-+---------------+---------------+---------------+---------------+---------------+------*/
-NodePtr         Node::CreateComparison(ExpressionToken   tokenId, NodeR left, NodeR right)
-    {
-    return new ComparisonNode(tokenId, left, right);
-    }
-
-/*---------------------------------------------------------------------------------**//**
-* @bsimethod                                    John.Gooding                    02/2011
-+---------------+---------------+---------------+---------------+---------------+------*/
-NodePtr         Node::CreateLogical(ExpressionToken tokenId, NodeR left, NodeR right)
-    {
-    return new LogicalNode(tokenId, left, right);
-    }
-
-/*---------------------------------------------------------------------------------**//**
-* @bsimethod                                    John.Gooding                    02/2011
-+---------------+---------------+---------------+---------------+---------------+------*/
-NodePtr         Node::CreateAssignment(NodeR left, NodeR rightSide, ExpressionToken assignmentSubtype)
-    {
-    return new AssignmentNode (left, rightSide, assignmentSubtype);
-    }
-
-/*---------------------------------------------------------------------------------**//**
-* @bsimethod                                    John.Gooding                    02/2011
-+---------------+---------------+---------------+---------------+---------------+------*/
-ArgumentTreeNodePtr Node::CreateArgumentTree()
-    {
-    return new ArgumentTreeNode ();
-    }
-
-/*---------------------------------------------------------------------------------**//**
-* @bsimethod                                    John.Gooding                    02/2011
-+---------------+---------------+---------------+---------------+---------------+------*/
-NodePtr         Node::CreateIIf(NodeR conditional, NodeR trueNode, NodeR falseNode)
-    {
-    return new IIfNode (conditional, trueNode, falseNode);
-    }
-
-/*---------------------------------------------------------------------------------**//**
-* @bsimethod                                    John.Gooding                    02/2011
-+---------------+---------------+---------------+---------------+---------------+------*/
-void            ExpressionType::Init ()
-    {
-    m_unitsPower        = 0;
-    m_valueKind         = ECN::VALUEKIND_Uninitialized;
-    m_arrayKind         = ECN::ARRAYKIND_Primitive;
-    m_structClass       = NULL;
-    }
-
-/*---------------------------------------------------------------------------------**//**
-* @bsimethod                                    John.Gooding                    02/2011
-+---------------+---------------+---------------+---------------+---------------+------*/
-                ExpressionType::ExpressionType
-(
-ECN::PrimitiveECPropertyR primitiveProp
-)
-    {
-    Init();
-
-    m_valueKind = ECN::VALUEKIND_Primitive;
-    m_primitiveType = primitiveProp.GetType();
-
-#if defined (NOTNOW)
-            //  Need something like this to get the extended type custom attribute
-            IECInstancePtr  propertyCustomAttribute = ecProperty->GetCustomAttribute (*propertyInfoCAClass);
-            if (propertyCustomAttribute.IsValid() &&  (ECOBJECTS_STATUS_Success == propertyCustomAttribute->GetValue (value, L"DefaultValue")))
-#endif
-    }
-
-/*---------------------------------------------------------------------------------**//**
-* @bsimethod                                    John.Gooding                    02/2011
-+---------------+---------------+---------------+---------------+---------------+------*/
-ExpressionStatus PrimaryListNode::_GetValue(EvaluationResult& evalResult, ExpressionContextR context)
-    {
-    return context.GetValue(evalResult, *this, context, 0);
-    }
-
-/*---------------------------------------------------------------------------------**//**
-* @bsimethod                                    John.Gooding                    02/2011
-+---------------+---------------+---------------+---------------+---------------+------*/
-wchar_t const*  PrimaryListNode::GetName(size_t index) const
-    {
-    if (m_operators.size() <= index)
-        return NULL;
-
-    NodeP   node = m_operators[index].get();
-    ExpressionToken    nodeId = node->GetOperation();
-    if (TOKEN_Ident == nodeId || TOKEN_Dot == nodeId)
-        {
-        IdentNodeP identNode = static_cast<IdentNodeP>(node);
-        return identNode->GetName();
-        }
-    else if (TOKEN_Lambda == nodeId)
-        {
-        LambdaNodeP lambdaNode = static_cast<LambdaNodeP>(node);
-        return lambdaNode->GetSymbolName();
-        }
-
-    BeAssert(TOKEN_LParen == nodeId);
-
-    CallNodeP   callNode = static_cast<CallNodeP>(node);
-    return callNode->GetMethodName();
-    }
-
-/*---------------------------------------------------------------------------------**//**
-* @bsimethod                                    John.Gooding                    02/2011
-+---------------+---------------+---------------+---------------+---------------+------*/
-size_t          PrimaryListNode::GetNumberOfOperators() const
-    {
-    return m_operators.size();
-    }
-
-/*---------------------------------------------------------------------------------**//**
-* @bsimethod                                    John.Gooding                    02/2011
-+---------------+---------------+---------------+---------------+---------------+------*/
-NodeP           PrimaryListNode::GetOperatorNode(size_t index) const
-    {
-    if (index >= m_operators.size())
-        return NULL;
-
-    return m_operators[index].get();
-    }
-
-/*---------------------------------------------------------------------------------**//**
-* @bsimethod                                    John.Gooding                    02/2011
-+---------------+---------------+---------------+---------------+---------------+------*/
-ExpressionToken PrimaryListNode::GetOperation(size_t index) const
-    {
-    if (index >= m_operators.size())
-        return TOKEN_None;
-
-    return m_operators[index]->GetOperation();
-    }
-
-/*---------------------------------------------------------------------------------**//**
-* @bsimethod                                    John.Gooding                    02/2011
-+---------------+---------------+---------------+---------------+---------------+------*/
-void            PrimaryListNode::AppendCallNode(CallNodeR callNode)
-    {
-    m_operators.push_back(&callNode);
-    }
-
-/*---------------------------------------------------------------------------------**//**
-* @bsimethod                                    John.Gooding                    02/2011
-+---------------+---------------+---------------+---------------+---------------+------*/
-void            PrimaryListNode::AppendNameNode(IdentNodeR nameNode)
-    {
-    m_operators.push_back(&nameNode);
-    }
-
-/*---------------------------------------------------------------------------------**//**
-* @bsimethod                                                    Paul.Connelly   12/13
-+---------------+---------------+---------------+---------------+---------------+------*/
-void            PrimaryListNode::AppendLambdaNode (LambdaNodeR lambdaNode)
-    {
-    m_operators.push_back (&lambdaNode);
-    }
-
-/*---------------------------------------------------------------------------------**//**
-* @bsimethod                                                    Paul.Connelly   12/13
-+---------------+---------------+---------------+---------------+---------------+------*/
-ExpressionStatus LambdaNode::_GetValue(EvaluationResult& evalResult, ExpressionContextR context)
-    {
-    // Bind expression and context
-    evalResult.SetLambda (*LambdaValue::Create (*this, context));
-    return ExprStatus_Success;
-    }
-
-/*---------------------------------------------------------------------------------**//**
-* @bsimethod                                    John.Gooding                    02/2011
-+---------------+---------------+---------------+---------------+---------------+------*/
-void            PrimaryListNode::AppendArrayNode(LBracketNodeR lbracketNode)
-    {
-    m_operators.push_back(&lbracketNode);
-    }
-
-//---------------------------------------------------------------------------------------
-// @bsimethod                                                   John.Gooding    09/2013
-//---------------------------------------------------------------------------------------
-void IdentNode::PushQualifier(WCharCP rightName)
-    {
-    m_qualifiers.push_back(WString(m_value));
-    m_value = WString(rightName);
-    }
-
-/*---------------------------------------------------------------------------------**//**
-* @bsimethod                                    John.Gooding                    02/2011
-+---------------+---------------+---------------+---------------+---------------+------*/
-ExpressionStatus UnaryArithmeticNode::_GetValue(EvaluationResult& evalResult, ExpressionContextR context)
-    {
-    EvaluationResult    inputValue;
-    ExpressionStatus    status = _GetLeftP()->GetValue(inputValue, context);
-    if (ExprStatus_Success != status)
-        return status;
-
-    if (_GetOperation() == TOKEN_Minus)
-        return Operations::PerformUnaryMinus(evalResult, inputValue);
-
-    if (_GetOperation() == TOKEN_Plus)
-        {
-        evalResult = inputValue;
-        return ExprStatus_Success;
-        }
-
-    return Operations::PerformUnaryNot(evalResult, inputValue);
-    }
-
-/*---------------------------------------------------------------------------------**//**
-* @bsimethod                                                    Paul.Connelly   12/13
-+---------------+---------------+---------------+---------------+---------------+------*/
-ExpressionStatus CallNode::InvokeValueListMethod (EvaluationResultR evalResult, IValueListResultCR valueList, ExpressionContextR context)
-    {
-    MethodReferencePtr methodRef;
-    ExpressionStatus status = context.ResolveMethod (methodRef, GetMethodName(), true);
-    if (ExprStatus_Success == status)
-        {
-        EvaluationResultVector argsList;
-        status = m_arguments->EvaluateArguments (argsList, context);
-        if (ExprStatus_Success == status)
-            status = methodRef->InvokeValueListMethod (evalResult, valueList, argsList);
-        }
-
-    return status;
-    }
-
-/*---------------------------------------------------------------------------------**//**
-* @bsimethod                                    John.Gooding                    02/2011
-+---------------+---------------+---------------+---------------+---------------+------*/
-ExpressionStatus CallNode::InvokeInstanceMethod(EvaluationResult& evalResult, ECInstanceListCR instanceData, ExpressionContextR context)
-    {
-    MethodReferencePtr  methodReference;
-
-    //  The lookup should include the instance data since that would be the most logical place to find the method reference
-    ExpressionStatus    exprStatus = context.ResolveMethod(methodReference, this->GetMethodName(), true);
-    if (ExprStatus_Success != exprStatus)
-        {
-        evalResult = ECN::ECValue();
-        return exprStatus;
-        }
-
-    EvaluationResultVector  argsVector;
-
-    ExpressionStatus status = m_arguments->EvaluateArguments(argsVector, context);
-    if (ExprStatus_Success != status)
-        return status;
-
-    return methodReference->InvokeInstanceMethod(evalResult, instanceData, argsVector);
-    }
-
-/*---------------------------------------------------------------------------------**//**
-* @bsimethod                                    John.Gooding                    02/2011
-+---------------+---------------+---------------+---------------+---------------+------*/
-ExpressionStatus CallNode::InvokeStaticMethod(EvaluationResult& evalResult, MethodReferenceR methodReference, ExpressionContextR context)
-    {
-    EvaluationResultVector  argsVector;
-
-    ExpressionStatus status = m_arguments->EvaluateArguments(argsVector, context);
-    if (ExprStatus_Success != status)
-        return status;
-
-    return methodReference.InvokeStaticMethod(evalResult, argsVector);
-    }
-
-/*---------------------------------------------------------------------------------**//**
-* @bsimethod                                    John.Gooding                    02/2011
-+---------------+---------------+---------------+---------------+---------------+------*/
-ExpressionStatus CallNode::InvokeStaticMethod(EvaluationResult& evalResult, ExpressionContextR context)
-    {
-    MethodReferencePtr  methodReference;
-
-    //  The lookup should include the instance data since that would be the most logical place to find the method reference
-    ExpressionStatus    exprStatus = context.ResolveMethod(methodReference, this->GetMethodName(), true);
-    if (ExprStatus_Success != exprStatus)
-        {
-        evalResult = ECN::ECValue();
-        return exprStatus;
-        }
-
-    return InvokeStaticMethod(evalResult, *methodReference, context);
-    }
-
-/*---------------------------------------------------------------------------------**//**
-* @bsimethod                                    John.Gooding                    02/2011
-+---------------+---------------+---------------+---------------+---------------+------*/
-ExpressionStatus AssignmentNode::PerformModifier (ExpressionToken  modifier, EvaluationResultR left, EvaluationResultR right)
-    {
-    return ExprStatus_NotImpl;
-    }
-
-/*---------------------------------------------------------------------------------**//**
-* @bsimethod                                                    Paul.Connelly   10/13
-+---------------+---------------+---------------+---------------+---------------+------*/
-static IECInstancePtr   getInstanceFromResult (EvaluationResultCR result)
-    {
-    if (result.IsInstanceList())
-        return result.GetInstanceList()->size() == 1 ? *result.GetInstanceList()->begin() : NULL;
-    else if (result.IsECValue() && result.GetECValue()->IsStruct())
-        return result.GetECValue()->GetStruct();
-    else
-        return NULL;
-    }
-
-/*---------------------------------------------------------------------------------**//**
-* @bsimethod                                    John.Gooding                    02/2011
-+---------------+---------------+---------------+---------------+---------------+------*/
-ExpressionStatus AssignmentNode::_GetValue(EvaluationResult& evalResult, ExpressionContextR context)
-    {
-    // Modifiers not implemented
-    BeAssert (_GetOperation() == TOKEN_None);
-
-#if defined (NOTNOW)
-    ExpressionToken    operation = _GetOperation();
-    if (TOKEN_None != operation)
-        {
-        EvaluationResult    leftResult;
-        status = _GetLeftP()->GetValue(leftResult, context);
-        if (ExprStatus_Success != status)
-            return status;
-
-        status = PerformModifier(operation, leftResult, evalResult);
-        if (ExprStatus_Success != status)
-            return status;
-        }
-#endif
-
-    NodeP   leftNode = _GetLeftP();
-    if (leftNode->GetOperation() != TOKEN_PrimaryList)
-        return ExprStatus_UnknownError;
-
-    PrimaryListNodeP    primaryList = static_cast<PrimaryListNodeP>(leftNode);
-    EvaluationResult    instanceResult;
-    ReferenceResult     refResult;
-
-    ExpressionStatus    exprStatus = context.GetReference(instanceResult, refResult, *primaryList, context, 0);
-    if (ExprStatus_Success != exprStatus)
-        return exprStatus;
-
-    exprStatus = _GetRightP()->GetValue(evalResult, context);
-    if (ExprStatus_Success != exprStatus)
-        return exprStatus;
-
-    ECN::PrimitiveECPropertyCP   primProperty = refResult.m_property->GetAsPrimitiveProperty();
-    if (NULL != primProperty)
-        {
-        ECN::IECInstancePtr  instance = getInstanceFromResult (instanceResult);
-        ECN::ECEnablerCR     enabler = instance->GetEnabler();
-
-        ::uint32_t   propertyIndex;
-        if (enabler.GetPropertyIndex(propertyIndex, refResult.m_accessString.c_str()) != ECN::ECOBJECTS_STATUS_Success)
-            {
-            evalResult.Clear();
-            return ExprStatus_UnknownError;
-            }
-
-        //  Need to add conversions, support for DateTime, points
-#if defined (NOTNOW)
-        switch(primProperty->GetType())
-            {
-            case ECN::PRIMITIVETYPE_String:
-            case ECN::PRIMITIVETYPE_Long:
-            case ECN::PRIMITIVETYPE_Integer:
-            case ECN::PRIMITIVETYPE_Double:
-#endif
-        ECN::ECObjectsStatus  ecStatus = instance->SetValue(propertyIndex, *evalResult.GetECValue());
-        if (ECN::ECOBJECTS_STATUS_Success != ecStatus)
-            {
-            evalResult.Clear();
-            return ExprStatus_UnknownError;
-            }
-
-        return ExprStatus_Success;
-        }  //  End of processing for primitive property
-
-
-    //  For now only support setting primitive properties; should add support for arrays here
-    return ExprStatus_PrimitiveRequired;
-    }
-
-/*---------------------------------------------------------------------------------**//**
-* @bsimethod                                    John.Gooding                    02/2011
-+---------------+---------------+---------------+---------------+---------------+------*/
-ExpressionStatus ArgumentTreeNode::EvaluateArguments(EvaluationResultVector& results, ExpressionContextR context) const
-    {
-    ExpressionStatus    status = ExprStatus_Success;
-    BeAssert (results.size() == 0);
-    results.reserve(m_arguments.size());
-
-    for (NodePtrVector::const_iterator curr = m_arguments.begin(); curr != m_arguments.end(); ++curr)
-        {
-        results.push_back(EvaluationResult());
-        EvaluationResultR currValue = results.back();
-        status = (*curr)->GetValue(currValue, context);
-        if (ExprStatus_Success != status)
-            return status;
-        }
-
-    return ExprStatus_Success;
-    }
-
-/*---------------------------------------------------------------------------------**//**
-* @bsimethod                                    John.Gooding                    02/2011
-+---------------+---------------+---------------+---------------+---------------+------*/
-ExpressionStatus IIfNode::_GetValue(EvaluationResult& evalResult, ExpressionContextR context)
-    {
-    EvaluationResult    local;
-
-    ExpressionStatus    status = m_condition->GetValue(local, context);
-    if (ExprStatus_Success != status)
-        return status;
-
-    bool    condition;
-    status = local.GetBoolean(condition, false);
-    if (ExprStatus_Success != status)
-        return status;
-
-    if (condition)
-        return m_true->GetValue(evalResult, context);
-
-    return m_false->GetValue(evalResult, context);
-    }
-
-/*---------------------------------------------------------------------------------**//**
-* @bsimethod                                    John.Gooding                    02/2011
-+---------------+---------------+---------------+---------------+---------------+------*/
-ExpressionStatus  ArithmeticNode::_GetValue(EvaluationResult& evalResult, ExpressionContextR context)
-    {
-    EvaluationResult    leftResult;
-    EvaluationResult    rightResult;
-    ExpressionStatus    status = GetOperandValues(leftResult, rightResult, context);
-
-    if (ExprStatus_Success != status)
-        return status;
-
-    status = _Promote(leftResult, rightResult, context);
-    if (ExprStatus_Success != status)
-        return status;
-
-    return _PerformOperation(evalResult, leftResult, rightResult, context);
-    }
-
-/*---------------------------------------------------------------------------------**//**
-* @bsimethod                                    John.Gooding                    02/2011
-+---------------+---------------+---------------+---------------+---------------+------*/
-ExpressionStatus  ConcatenateNode::_GetValue(EvaluationResult& evalResult, ExpressionContextR context)
-    {
-    EvaluationResult    leftResult;
-    EvaluationResult    rightResult;
-    ExpressionStatus    status = GetOperandValues(leftResult, rightResult, context);
-
-    if (ExprStatus_Success != status)
-        return status;
-    
-    if (((status = Operations::ConvertToString(leftResult)) != ExprStatus_Success) || ((status = Operations::ConvertToString(rightResult)) != ExprStatus_Success))
-        return status;
-
-    performConcatenation (evalResult.InitECValue(), *leftResult.GetECValue(), *rightResult.GetECValue());
-
-    return ExprStatus_Success;
-    }
-
-/*---------------------------------------------------------------------------------**//**
-* @bsimethod                                    John.Gooding                    02/2011
-+---------------+---------------+---------------+---------------+---------------+------*/
-ExpressionStatus  ShiftNode::_GetValue(EvaluationResult& evalResult, ExpressionContextR context)
-    {
-    EvaluationResult    leftResult;
-    EvaluationResult    rightResult;
-    ExpressionStatus    status = GetOperandValues(leftResult, rightResult, context);
-
-    if (ExprStatus_Success != status)
-        return status;
-
-    return Operations::PerformShift(evalResult, m_operatorCode, leftResult, rightResult);
-    }
-
-/*---------------------------------------------------------------------------------**//**
-* @bsimethod                                    John.Gooding                    02/2011
-+---------------+---------------+---------------+---------------+---------------+------*/
-ExpressionStatus  LogicalNode::_GetValue(EvaluationResult& evalResult, ExpressionContextR context)
-    {
-    EvaluationResult    leftResult;
-    EvaluationResult    rightResult;
-    ExpressionStatus    status = ExprStatus_UnknownError;
-
-    switch (m_operatorCode)
-        {
-    case TOKEN_And:
-    case TOKEN_Or:
-    case TOKEN_Xor:
-        status = GetOperandValues(leftResult, rightResult, context);
-        if (ExprStatus_Success == status)
-            status = Operations::PerformJunctionOperator(evalResult, _GetOperation(), leftResult, rightResult);
-        break;
-
-    case TOKEN_AndAlso:
-    case TOKEN_OrElse:
-        {
-        // Short-circuit operators do not evaluate righthand expression unless required.
-        status = GetLeftP()->GetValue (leftResult, context);
-
-        // Treat error as false evaluation value
-        bool leftBool = false;
-        if (ExprStatus_Success != status || ExprStatus_Success != (status = leftResult.GetBoolean (leftBool, false)))
-            leftBool = false;
-
-        if (leftBool == (TOKEN_AndAlso == m_operatorCode))
-            {
-            // OrElse and lefthand expr is false, or AndAlso and righthand expr is true.
-            status = GetRightP()->GetValue (rightResult, context);
-            }
-
-        if (ExprStatus_Success == status)
-            {
-            leftResult.InitECValue().SetBoolean (leftBool);
-            status = (TOKEN_AndAlso == m_operatorCode) ? Operations::PerformLogicalAnd (evalResult, leftResult, rightResult) : Operations::PerformLogicalOr (evalResult, leftResult, rightResult);
-            }
-        }
-        break;
-    default:
-        BeAssert(false && L"bad LogicalNode operator");
-        }
-
-    return status;
-    }
-
-/*---------------------------------------------------------------------------------**//**
-* @bsimethod                                    John.Gooding                    02/2011
-+---------------+---------------+---------------+---------------+---------------+------*/
-ExpressionStatus BinaryNode::GetOperandValues(EvaluationResult& leftResult, EvaluationResult& rightResult, ExpressionContextR context)
-    {
-    ExpressionStatus    status = m_left->GetValue(leftResult, context);
-    if (ExprStatus_Success != status)
-        return status;
-
-    return m_right->GetValue(rightResult, context);
-    }
-
-/*---------------------------------------------------------------------------------**//**
-* @bsimethod                                    John.Gooding                    02/2011
-+---------------+---------------+---------------+---------------+---------------+------*/
-ExpressionStatus BinaryNode::PromoteCommon(EvaluationResult& leftResult, EvaluationResult& rightResult, ExpressionContextR context, bool allowStrings)
-    {
-    if (!leftResult.IsECValue() || !rightResult.IsECValue())
-        return ExprStatus_PrimitiveRequired;
-
-    ECN::ECValueR    left    = *leftResult.GetECValue();
-    ECN::ECValueR    right   = *rightResult.GetECValue();
-
-    if (left.IsNull() || right.IsNull())
-        {
-        // make sure null value does not have a defined type - it's just 'null'
-        if (left.IsNull())
-            left.Clear();
-        if (right.IsNull())
-            right.Clear();
-
-        return ExprStatus_Success;
-        }
-    else if (!left.IsPrimitive() || !right.IsPrimitive())
-        {
-        return ExprStatus_PrimitiveRequired;
-        }
-
-    ECN::PrimitiveType   leftCode    = left.GetPrimitiveType();
-    ECN::PrimitiveType   rightCode   = right.GetPrimitiveType();
-
-    //  PRIMITIVETYPE_DateTime, point types, and Boolean are all missing from this
-    //  We may also want to provide a way for structs with extended types to perform the conversion to 
-    //  string
-
-    if (leftCode == rightCode)
-        {
-        switch (leftCode)
-            {
-            case PRIMITIVETYPE_Boolean:
-            case PRIMITIVETYPE_Double:
-            case PRIMITIVETYPE_Integer:
-            case PRIMITIVETYPE_Long:
-            case PRIMITIVETYPE_DateTime:
-                return ExprStatus_Success;
-            case PRIMITIVETYPE_String:
-                return allowStrings ? ExprStatus_Success : ExprStatus_WrongType;
-            }
-
-        return ExprStatus_WrongType;
-        }
-
-    if (PRIMITIVETYPE_String == leftCode || PRIMITIVETYPE_String == rightCode)
-        {
-        if (!allowStrings)
-            return ExprStatus_IncompatibleTypes;
-
-        if (TOKEN_Plus != m_operatorCode)
-            return ExprStatus_IncompatibleTypes;
-
-        if (leftCode == rightCode)
-            return ExprStatus_Success;
-
-        //  Convert to strings; may want to involve the extended type in that
-        return ExprStatus_IncompatibleTypes;
-        }
-
-    if (PRIMITIVETYPE_Long == leftCode || PRIMITIVETYPE_Long == rightCode)
-        {
-        if (leftCode == rightCode)
-            return ExprStatus_Success;
-
-        ECValueR            target = PRIMITIVETYPE_Long == leftCode ? right : left;
-        ECN::PrimitiveType   targetCode = PRIMITIVETYPE_Long == leftCode ? rightCode : leftCode;
-        if (PRIMITIVETYPE_Double == targetCode)
-            {
-            target.SetLong((int64_t)target.GetDouble());
-            return ExprStatus_Success;
-            }
-
-        if (PRIMITIVETYPE_Integer == targetCode)
-            {
-            target.SetLong(target.GetInteger());
-            return ExprStatus_Success;
-            }
-
-        return ExprStatus_IncompatibleTypes;
-        }
-
-    if (PRIMITIVETYPE_Double == leftCode || PRIMITIVETYPE_Double == rightCode)
-        {
-        //  Both must be doubles
-        if (leftCode == rightCode)
-            return ExprStatus_Success;
-
-        ECValueR            target = PRIMITIVETYPE_Double == leftCode ? right : left;
-        ECN::PrimitiveType   targetCode = PRIMITIVETYPE_Double == leftCode ? rightCode : leftCode;
-
-        if (PRIMITIVETYPE_Integer == targetCode)
-            {
-            target.SetDouble(target.GetInteger());
-            return ExprStatus_Success;
-            }
-
-        return ExprStatus_IncompatibleTypes;
-        }
-
-    if (PRIMITIVETYPE_Boolean == leftCode)
-        {
-        left.SetInteger(left.GetBoolean() ? 1 : 0);
-        leftCode = PRIMITIVETYPE_Integer;
-        }
-
-    if (PRIMITIVETYPE_Boolean == rightCode)
-        {
-        right.SetInteger(right.GetBoolean() ? 1 : 0);
-        rightCode = PRIMITIVETYPE_Integer;
-        }
-
-    if (PRIMITIVETYPE_Integer == leftCode && PRIMITIVETYPE_Integer == rightCode)
-        {
-        return ExprStatus_Success;
-        }
-
-    return ExprStatus_WrongType;
-    }
-
-/*---------------------------------------------------------------------------------**//**
-* @bsimethod                                    John.Gooding                    02/2011
-+---------------+---------------+---------------+---------------+---------------+------*/
-ExpressionStatus ExponentNode::_GetValue(EvaluationResult& evalResult, ExpressionContextR context)
-    {
-    EvaluationResult    left;
-    EvaluationResult    right;
-    ExpressionStatus status = GetOperandValues(left, right, context);
-
-    if (ExprStatus_Success != status)
-        return status;
-
-    return Operations::PerformExponentiation(evalResult, left, right);
-    }
-
-/*---------------------------------------------------------------------------------**//**
-* @bsimethod                                    John.Gooding                    02/2011
-+---------------+---------------+---------------+---------------+---------------+------*/
-ExpressionStatus MultiplyNode::_GetValue(EvaluationResult& evalResult, ExpressionContextR context)
-    {
-    EvaluationResult    left;
-    EvaluationResult    right;
-    ExpressionStatus status = GetOperandValues(left, right, context);
-
-    if (ExprStatus_Success != status)
-        return status;
-
-    return Operations::PerformMultiplication(evalResult, left, right, context.EnforcesUnits());
-    }
-
-/*---------------------------------------------------------------------------------**//**
-* @bsimethod                                    John.Gooding                    02/2011
-+---------------+---------------+---------------+---------------+---------------+------*/
-ExpressionStatus DivideNode::_GetValue(EvaluationResult& evalResult, ExpressionContextR context)
-    {
-    EvaluationResult    left;
-    EvaluationResult    right;
-    ExpressionStatus status = GetOperandValues(left, right, context);
-
-    if (ExprStatus_Success != status)
-        return status;
-
-    switch(m_operatorCode)
-        {
-        case TOKEN_IntegerDivide:
-            return Operations::PerformIntegerDivision(evalResult, left, right, context.EnforcesUnits());
-        case TOKEN_Slash:
-            return Operations::PerformDivision(evalResult, left, right, context.EnforcesUnits());
-        case TOKEN_Mod:
-            return Operations::PerformMod(evalResult, left, right);
-        }
-
-    BeAssert (false && L"bad divide operator");
-    return ExprStatus_UnknownError;
-    }
-
-/*---------------------------------------------------------------------------------**//**
-* @bsimethod                                    John.Gooding                    02/2011
-+---------------+---------------+---------------+---------------+---------------+------*/
-ExpressionStatus PlusMinusNode::_Promote(EvaluationResult& leftResult, EvaluationResult& rightResult, ExpressionContextR context)
-    {
-    ExpressionStatus status =  PromoteCommon(leftResult, rightResult, context, true);
-    if (ExprStatus_Success != status)
-        return status;
-    else if (leftResult.GetECValue()->IsNull() || rightResult.GetECValue()->IsNull())
-        return ExprStatus_PrimitiveRequired;
-
-    if (context.EnforcesUnits())
-        {
-        status = Operations::EnforceLikeUnits (leftResult, rightResult);
-        if (ExprStatus_Success == status)
-            {
-            // primitive types may have changed if we did unit conversion...make sure they are back in sync
-            status = PromoteCommon (leftResult, rightResult, context, false);
-            }
-        }
-
-    return status;
-    }
-
-/*---------------------------------------------------------------------------------**//**
-* @bsimethod                                    John.Gooding                    02/2011
-+---------------+---------------+---------------+---------------+---------------+-----*/
-ExpressionStatus PlusMinusNode::_PerformOperation(EvaluationResultR evalResult, EvaluationResultCR leftResult, EvaluationResultCR rightResult, ExpressionContextR context)
-    {
-    if (!leftResult.IsECValue() || !rightResult.IsECValue())
-        return ExprStatus_WrongType;
-
-    ECN::ECValueCR   left    = *leftResult.GetECValue();
-    ECN::ECValueCR   right   = *rightResult.GetECValue();
-    ECN::ECValueR    result  = evalResult.InitECValue();
-
-    if (m_operatorCode == TOKEN_Plus)
-        {
-        switch(left.GetPrimitiveType())
-            {
-            case PRIMITIVETYPE_String:
-                performConcatenation (result, left, right);
-                break;
-
-            case PRIMITIVETYPE_Long:
-                result.SetLong(left.GetLong() + right.GetLong());
-                break;
-
-            case PRIMITIVETYPE_Integer:
-                result.SetInteger(left.GetInteger() + right.GetInteger());
-                break;
-
-            case PRIMITIVETYPE_Double:
-                result.SetDouble(left.GetDouble() + right.GetDouble());
-                break;
-            default:
-                BeAssert (false && L"unexpected types for addition");
-                return ExprStatus_UnknownError;
-            }
-        }
-    else
-        {
-        switch(left.GetPrimitiveType())
-            {
-            case PRIMITIVETYPE_Long:
-                result.SetLong(left.GetLong() - right.GetLong());
-                break;
-
-            case PRIMITIVETYPE_Integer:
-                result.SetInteger(left.GetInteger() - right.GetInteger());
-                break;
-
-            case PRIMITIVETYPE_Double:
-                result.SetDouble(left.GetDouble() - right.GetDouble());
-                break;
-            default:
-                BeAssert (false && L"unexpected types for subtraction");
-                return ExprStatus_UnknownError;
-            }
-        }
-
-    evalResult.SetUnits (leftResult.GetUnits());
-    return ExprStatus_Success;
-    }
-
-/*---------------------------------------------------------------------------------**//**
-* @bsimethod                                    John.Gooding                    02/2011
-+---------------+---------------+---------------+---------------+---------------+------*/
-template<typename T>
-static bool     PerformCompare (T l, ExpressionToken op, T r)    
-    {
-    switch (op)
-        {
-        case TOKEN_Equal:      return l == r;
-        case TOKEN_NotEqual:   return l != r;
-        case TOKEN_Less:       return l <  r;
-        case TOKEN_LessEqual:  return l <= r;
-        case TOKEN_Greater:    return l >  r;
-        case TOKEN_GreaterEqual: return l >= r;
-        }
-
-    //  Does not handle string equality or Like operator
-    BeAssert (false);
-    return false;    
-    }
-
-/*---------------------------------------------------------------------------------**//**
-* @bsimethod                                                    Paul.Connelly   04/14
-+---------------+---------------+---------------+---------------+---------------+------*/
-template<> /*static*/ bool     PerformCompare<double> (double l, ExpressionToken op, double r) // Android compiler gives error "explicit template specialization cannot have a storage class" with the static keyword
-    {
-    bool equal = DoubleOps::AlmostEqual (l, r);
-    switch (op)
-        {
-        case TOKEN_Equal:           return equal;
-        case TOKEN_NotEqual:        return !equal;
-        case TOKEN_Less:            return !equal && l < r;
-        case TOKEN_Greater:         return !equal && l > r;
-        case TOKEN_LessEqual:       return equal || l < r;
-        case TOKEN_GreaterEqual:    return equal || l > r;
-        default:                    BeAssert (false); return false;
-        }
-    }
-
-/*---------------------------------------------------------------------------------**//**
-* @bsimethod                                    John.Gooding                    02/2011
-+---------------+---------------+---------------+---------------+---------------+------*/
-ExpressionStatus ComparisonNode::_GetValue(EvaluationResult& evalResult, ExpressionContextR context)
-    {
-    EvaluationResult    leftResult;
-    EvaluationResult    rightResult;
-
-    ExpressionStatus status = GetOperandValues(leftResult, rightResult, context);
-    
-    if (ExprStatus_Success != status)
-        return status;
-
-    status = PromoteCommon(leftResult, rightResult, context, true);
-
-    if (ExprStatus_Success != status)
-        return status;
-
-    if (TOKEN_Like == m_operatorCode)
-        return ExprStatus_NotImpl;
-
-    ECValueCR   ecLeft      = *leftResult.GetECValue();
-    ECValueCR   ecRight     = *rightResult.GetECValue();
-    if (ecLeft.IsNull() || ecRight.IsNull())
-        {
-        bool leftnull = ecLeft.IsNull(), rightnull = ecRight.IsNull();
-        bool boolResult = false;
-        switch (m_operatorCode)
-            {
-        case TOKEN_Equal:       boolResult = leftnull && rightnull; break;
-        case TOKEN_NotEqual:    boolResult = leftnull != rightnull; break;
-        default:                break;  // less/greater operators nonsensical for null values
-            }
-
-        //  Maybe the not's should be true for this
-        evalResult.InitECValue().SetBoolean(boolResult);
-        return ExprStatus_Success;
-        }
-
-    //   Promoted, so one string => both strings
-    if (ecLeft.IsString())
-        {
-        wchar_t const*  leftString   = ecLeft.GetString();
-        wchar_t const*  rightString  = ecRight.GetString();
-        int             intResult = wcscmp(leftString, rightString);
-        bool            boolResult = false;
-        
-        switch (m_operatorCode)
-            {
-            case TOKEN_Equal:      boolResult = intResult == 0;    break;
-            case TOKEN_NotEqual:   boolResult = intResult != 0;    break;
-            case TOKEN_Less:       boolResult = intResult <  0;    break;
-            case TOKEN_LessEqual:  boolResult = intResult <= 0;    break;
-            case TOKEN_Greater:    boolResult = intResult >  0;    break;
-            case TOKEN_GreaterEqual: boolResult = intResult >= 0;  break;
-            }
-
-        evalResult.InitECValue().SetBoolean(boolResult);
-        return ExprStatus_Success;
-        }
-
-    if (context.EnforcesUnits())
-        {
-        ExpressionStatus status = ExprStatus_Success;
-        switch (ecLeft.GetPrimitiveType())
-            {
-            case PRIMITIVETYPE_Long:
-            case PRIMITIVETYPE_Integer:
-            case PRIMITIVETYPE_Double:
-                {
-                status = Operations::EnforceLikeUnits (leftResult, rightResult);
-                if (ExprStatus_Success == status)
-                    {
-                    // primitive types may have changed if we did unit conversion...make sure they are back in sync
-                    status = PromoteCommon (leftResult, rightResult, context, false);
-                    }
-                }
-                break;
-            }
-        
-        if (ExprStatus_Success != status)
-            return status;
-        }
-                
-    switch (ecLeft.GetPrimitiveType())
-        {
-        case PRIMITIVETYPE_Boolean:
-            evalResult.InitECValue().SetBoolean(PerformCompare(ecLeft.GetBoolean(), m_operatorCode, ecRight.GetBoolean()));
-            return ExprStatus_Success;
-        case PRIMITIVETYPE_Double:
-            evalResult.InitECValue().SetBoolean(PerformCompare(ecLeft.GetDouble(), m_operatorCode, ecRight.GetDouble()));
-            return ExprStatus_Success;
-        case PRIMITIVETYPE_Integer:
-            evalResult.InitECValue().SetBoolean(PerformCompare(ecLeft.GetInteger(), m_operatorCode, ecRight.GetInteger()));
-            return ExprStatus_Success;
-        case PRIMITIVETYPE_Long:
-            evalResult.InitECValue().SetBoolean(PerformCompare(ecLeft.GetLong(), m_operatorCode, ecRight.GetLong()));
-            return ExprStatus_Success;
-        case PRIMITIVETYPE_DateTime:
-            evalResult.InitECValue().SetBoolean(PerformCompare(ecLeft.GetDateTimeTicks(), m_operatorCode, ecRight.GetDateTimeTicks()));
-            return ExprStatus_Success;
-        }
-    
-    return ExprStatus_WrongType;
-    }
-
-/*---------------------------------------------------------------------------------**//**
-* @bsimethod                                    John.Gooding                    02/2011
-+---------------+---------------+---------------+---------------+---------------+------*/
-ExpressionStatus Node::GetValue(EvaluationResult& evalResult, ExpressionContextR context)
-    { 
-    return _GetValue(evalResult, context); 
-    }
-
-/*---------------------------------------------------------------------------------**//**
-* @bsimethod                                    John.Gooding                    02/2011
-+---------------+---------------+---------------+---------------+---------------+------*/
-ExpressionStatus Node::GetValue(ValueResultPtr& valueResult, ExpressionContextR context)
-    {
-    EvaluationResult    evalResult;
-
-    ExpressionStatus    status = GetValue(evalResult, context);
-    valueResult = ValueResult::Create(evalResult);
-
-    return status;
-    }
-
-/*---------------------------------------------------------------------------------**//**
-* @bsimethod                                    John.Gooding                    02/2011
-+---------------+---------------+---------------+---------------+---------------+------*/
-EvaluationResultR EvaluationResult::operator= (ECN::ECValueCR rhs)
-    {
-    Clear();
-    m_valueType = ValType_ECValue;
-    m_ecValue = rhs;
-
-    return *this;
-    }
-
-/*---------------------------------------------------------------------------------**//**
-* @bsimethod                                    John.Gooding                    02/2011
-+---------------+---------------+---------------+---------------+---------------+------*/
-ExpressionStatus ValueResult::GetECValue (ECN::ECValueR ecValue)
-    {
-    return m_evalResult.GetECValue(ecValue);
-    }
-/*---------------------------------------------------------------------------------**//**
-* @bsimethod                                                    John.Gooding    02/2011 
-+---------------+---------------+---------------+---------------+---------------+------*/
-struct          ParseTreeTraverser : NodeVisitor
-    {
-private:
-    WString     m_expression;
-    bool        m_lastRequiredSpace;
-
-protected:
-    virtual bool OpenParens() override
-        {
-        m_lastRequiredSpace = false;
-        m_expression += L"(";
-        return true;
-        }
-
-    virtual bool CloseParens() override
-        {
-        m_lastRequiredSpace = false;
-        m_expression += L")";
-        return true;
-        }
-
-    virtual bool StartArrayIndex(NodeCR node) override
-        {
-        m_lastRequiredSpace = false;
-        m_expression += L"[";
-        return true;
-        }
-
-    virtual bool EndArrayIndex(NodeCR node) override
-        {
-        m_lastRequiredSpace = false;
-        m_expression += L"]";
-        return true;
-        }
-
-    virtual bool StartArguments(NodeCR node) override
-        {
-        m_lastRequiredSpace = false;
-        m_expression += L"(";
-        return true;
-        }
-
-    virtual bool EndArguments(NodeCR node) override
-        {
-        m_lastRequiredSpace = false;
-        m_expression += L")";
-        return true;
-        }
-
-    virtual bool Comma() override
-        {
-        m_lastRequiredSpace = false;
-        m_expression += L",";
-        return true;
-        }
-
-    virtual bool ProcessNode(NodeCR node) override
-        {
-        WString     curr = node.ToString();
-        if (m_lastRequiredSpace && 
-                (iswalnum(curr[0]) || curr[0] == '_'))
-            m_expression += L" ";
-
-        size_t  stringLen = curr.size();
-        if (stringLen > 0)
-            m_lastRequiredSpace = (iswalnum(curr[stringLen - 1]) || curr[stringLen - 1] == '_');
-
-        m_expression += curr;
-        return true;
-        }
-
-    virtual bool ProcessUnits (UnitSpecCR units) override
-        {
-        m_expression += units.ToECExpressionString();
-        return true;
-        }
-
-public:
-    ParseTreeTraverser () : m_lastRequiredSpace(false) {}
-    WString Traverse (NodeCR node)
-        {
-        m_lastRequiredSpace = false;
-        m_expression = L"";
-        node.Traverse(*this);
-        return m_expression;
-        }
-    };
-
-/*---------------------------------------------------------------------------------**//**
-* @bsimethod                                                    Paul.Connelly   09/13
-+---------------+---------------+---------------+---------------+---------------+------*/
-WString Node::ToExpressionString() const
-    {
-    ParseTreeTraverser traverser;
-    return traverser.Traverse (*this);
-    }
-
-
-//---------------------------------------------------------------------------------------
-// @bsimethod                                                   John.Gooding    09/2013
-//---------------------------------------------------------------------------------------
-ExpressionStatus ResolvedTypeNode::_GetValue(EvaluationResult& evalResult, ExpressionContextR context)
-    {
-    ExpressionStatus    status = ExprStatus_Success;;
-    switch(m_primitiveType)
-        {
-        case PRIMITIVETYPE_Boolean:
-            evalResult.InitECValue().SetBoolean(_GetBooleanValue(status, context));
-            return status;
-        case PRIMITIVETYPE_DateTime:
-            //  evalResult.InitECValue().SetDateTime(_GetDateTimeValue(status, context));
-            return ExprStatus_NotImpl;
-        case PRIMITIVETYPE_Double:
-            evalResult.InitECValue().SetDouble(_GetDoubleValue(status, context));
-            return status;
-        case PRIMITIVETYPE_Integer:
-            evalResult.InitECValue().SetInteger(_GetIntegerValue(status, context));
-            return status;
-        case PRIMITIVETYPE_Long:
-            evalResult.InitECValue().SetLong(_GetLongValue(status, context));
-            return status;
-        case PRIMITIVETYPE_String:
-            {
-            ECValue  result;
-            status = _GetStringValue(result, context);
-            if (result.IsUtf8())
-                evalResult.InitECValue().SetUtf8CP(result.GetUtf8CP(), true);
-            else
-                evalResult.InitECValue().SetString(result.GetString(), true);
-            }
-            return status;
-        }
-
-    return ExprStatus_IncompatibleTypes;
-    }
-
-//---------------------------------------------------------------------------------------
-// @bsimethod                                                   John.Gooding    09/2013
-//---------------------------------------------------------------------------------------
-ExpressionStatus ResolvedConcatenateNode::_GetStringValue(ECValueR result, ExpressionContextR context)
-    {
-    ECValue  left;
-    ExpressionStatus status = m_left->_GetStringValue(left, context);
-    if (ExprStatus_Success != status)
-        {
-        result.SetString(L"", true);
-        return status;
-        }
-
-    ECValue  right;
-    status = m_right->_GetStringValue(right, context);
-    if (ExprStatus_Success != status)
-        {
-        result.SetString(L"", true);
-        return status;
-        }
-
-    performConcatenation(result, left, right);
-    return status;
-    }
-
-//---------------------------------------------------------------------------------------
-// @bsimethod                                                   John.Gooding    09/2013
-//---------------------------------------------------------------------------------------
-bool ResolvedCompareIntegerNode::_GetBooleanValue(ExpressionStatus& status, ExpressionContextR context)
-    {
-    ::int32_t leftValue = m_left->_GetIntegerValue(status, context);
-    if (ExprStatus_Success != status)
-        return false;
-
-    ::int32_t rightValue = m_right->_GetIntegerValue(status, context);
-    if (ExprStatus_Success != status)
-        return false;
-
-    return PerformCompare(leftValue, m_operatorCode, rightValue);
-    }
-
-//---------------------------------------------------------------------------------------
-// @bsimethod                                                   John.Gooding    09/2013
-//---------------------------------------------------------------------------------------
-bool ResolvedCompareLongNode::_GetBooleanValue(ExpressionStatus& status, ExpressionContextR context)
-    {
-    ::int64_t leftValue = m_left->_GetLongValue(status, context);
-    if (ExprStatus_Success != status)
-        return false;
-
-    ::int64_t rightValue = m_right->_GetLongValue(status, context);
-    if (ExprStatus_Success != status)
-        return false;
-
-    return PerformCompare(leftValue, m_operatorCode, rightValue);
-    }
-
-//---------------------------------------------------------------------------------------
-// @bsimethod                                                   John.Gooding    09/2013
-//---------------------------------------------------------------------------------------
-bool ResolvedCompareDoubleNode::_GetBooleanValue(ExpressionStatus& status, ExpressionContextR context)
-    {
-    double leftValue = m_left->_GetDoubleValue(status, context);
-    if (ExprStatus_Success != status)
-        return false;
-
-    double rightValue = m_right->_GetDoubleValue(status, context);
-    if (ExprStatus_Success != status)
-        return false;
-
-    return PerformCompare(leftValue, m_operatorCode, rightValue);
-    }
-
-//---------------------------------------------------------------------------------------
-// @bsimethod                                                   John.Gooding    09/2013
-//---------------------------------------------------------------------------------------
-bool ResolvedCompareBooleanNode::_GetBooleanValue(ExpressionStatus& status, ExpressionContextR context)
-    {
-    bool leftValue = m_left->_GetBooleanValue(status, context);
-    if (ExprStatus_Success != status)
-        return false;
-
-    bool rightValue = m_right->_GetBooleanValue(status, context);
-    if (ExprStatus_Success != status)
-        return false;
-
-    return PerformCompare(leftValue, m_operatorCode, rightValue);
-    }
-
-//---------------------------------------------------------------------------------------
-// @bsimethod                                                   John.Gooding    09/2013
-//---------------------------------------------------------------------------------------
-bool ResolvedCompareIntegerToConstantNode::_GetBooleanValue(ExpressionStatus& status, ExpressionContextR context)
-    {
-    ::int32_t leftValue = m_left->_GetIntegerValue(status, context);
-    if (ExprStatus_Success != status)
-        return false;
-
-    return PerformCompare(leftValue, m_operatorCode, m_right);
-    }
-
-//---------------------------------------------------------------------------------------
-// @bsimethod                                                   John.Gooding    09/2013
-//---------------------------------------------------------------------------------------
-bool ResolvedCompareLongToConstantNode::_GetBooleanValue(ExpressionStatus& status, ExpressionContextR context)
-    {
-    ::int64_t leftValue = m_left->_GetLongValue(status, context);
-    if (ExprStatus_Success != status)
-        return false;
-
-    return PerformCompare(leftValue, m_operatorCode, m_right);
-    }
-
-//---------------------------------------------------------------------------------------
-// @bsimethod                                                   John.Gooding    09/2013
-//---------------------------------------------------------------------------------------
-bool ResolvedCompareDoubleToConstantNode::_GetBooleanValue(ExpressionStatus& status, ExpressionContextR context)
-    {
-    double leftValue = m_left->_GetDoubleValue(status, context);
-    if (ExprStatus_Success != status)
-        return false;
-
-    return PerformCompare(leftValue, m_operatorCode, m_right);
-    }
-
-//---------------------------------------------------------------------------------------
-// @bsimethod                                                   John.Gooding    09/2013
-//---------------------------------------------------------------------------------------
-bool ResolvedCompareBooleanToConstantNode::_GetBooleanValue(ExpressionStatus& status, ExpressionContextR context)
-    {
-    bool leftValue = m_left->_GetBooleanValue(status, context);
-    if (ExprStatus_Success != status)
-        return false;
-
-    return PerformCompare(leftValue, m_operatorCode, m_right);
-    }
-
-//---------------------------------------------------------------------------------------
-// @bsimethod                                                   John.Gooding    09/2013
-//---------------------------------------------------------------------------------------
-bool ResolvedCompareStringNode::_GetBooleanValue(ExpressionStatus& status, ExpressionContextR context)
-    {
-    ECValue   ecLeft;
-    ECValue   ecRight;
-
-    status = m_left->_GetStringValue(ecLeft, context);
-    if (ExprStatus_Success != status)
-        return false;
-
-    status = m_right->_GetStringValue(ecLeft, context);
-    if (ExprStatus_Success != status)
-        return false;
-
-    int             intResult = wcscmp(ecLeft.GetString(), ecRight.GetString());
-    bool            boolResult = false;
-        
-    switch (m_operatorCode)
-        {
-        case TOKEN_Equal:      boolResult = intResult == 0;    break;
-        case TOKEN_NotEqual:   boolResult = intResult != 0;    break;
-        case TOKEN_Less:       boolResult = intResult <  0;    break;
-        case TOKEN_LessEqual:  boolResult = intResult <= 0;    break;
-        case TOKEN_Greater:    boolResult = intResult >  0;    break;
-        case TOKEN_GreaterEqual: boolResult = intResult >= 0;    break;
-        }
-    return boolResult;
-    }
-
-//---------------------------------------------------------------------------------------
-// @bsimethod                                                   John.Gooding    09/2013
-//---------------------------------------------------------------------------------------
-ExpressionStatus ExpressionResolver::PromoteToType(ResolvedTypeNodePtr& node, ECN::PrimitiveType  targetType)
-    {
-    ECN::PrimitiveType  sourceType = node->GetResolvedPrimitiveType();
-    if (sourceType == targetType)
-        return ExprStatus_Success;
-
-    switch (targetType)
-        {
-        case PRIMITIVETYPE_Boolean:
-            {
-            if (node->_SupportsGetBooleanValue())
-                return ExprStatus_Success;
-
-            if (PRIMITIVETYPE_Integer != sourceType && PRIMITIVETYPE_Long != sourceType && PRIMITIVETYPE_Double != sourceType)
-                return ExprStatus_IncompatibleTypes;
-
-            if (sourceType == PRIMITIVETYPE_Integer)
-                {
-                node = ResolvedConvertIntegerToBoolean::Create(*node);
-                return ExprStatus_Success;
-                }
-
-            if (sourceType == PRIMITIVETYPE_Long)
-                {
-                node = ResolvedConvertLongToBoolean::Create(*node);
-                return ExprStatus_Success;
-                }
-
-            if (sourceType == PRIMITIVETYPE_Double)
-                {
-                node = ResolvedConvertDoubleToBoolean::Create(*node);
-                return ExprStatus_Success;
-                }
-            }
-            break;
-
-        case PRIMITIVETYPE_Integer:
-            BeAssert(false && L"asked to promote to integer");
-            break;  //  Doesn't make sense. PRIMITIVETYPE_Integer is the smallest
-
-        case PRIMITIVETYPE_Long:
-            BeAssert(sourceType == PRIMITIVETYPE_Integer);
-            if (node->_SupportsGetLongValue())
-                return ExprStatus_Success;
-
-            node = ResolvedConvertIntegerToLong::Create(*node);
-            return ExprStatus_Success;
-
-        case PRIMITIVETYPE_Double:
-            if (node->_SupportsGetDoubleValue())
-                return ExprStatus_Success;
-            if (PRIMITIVETYPE_Integer == sourceType)
-                node = ResolvedConvertIntegerToDouble::Create(*node);
-            else
-                {
-                BeAssert(PRIMITIVETYPE_Long == sourceType);
-                node = ResolvedConvertLongToDouble::Create(*node);
-                }
-            return ExprStatus_Success;
-        }
-
-    BeAssert (targetType == PRIMITIVETYPE_Long);  //  or PRIMITIVETYPE_Double
-    return ExprStatus_IncompatibleTypes;
-    }
-
-//---------------------------------------------------------------------------------------
-// @bsimethod                                                   John.Gooding    09/2013
-//---------------------------------------------------------------------------------------
-ExpressionStatus ExpressionResolver::PromoteToString(ResolvedTypeNodePtr& node)
-    {
-    ECN::PrimitiveType  sourceType = node->GetResolvedPrimitiveType();
-    if (sourceType == PRIMITIVETYPE_String)
-        return ExprStatus_Success;
-
-    if (node->IsConstant())
-        {
-        WString     stringValue = node->ToString();
-        node = Node::CreateStringLiteral(stringValue.c_str(), false);
-        return ExprStatus_Success;
-        }
-
-    switch(sourceType)
-        {
-        case PRIMITIVETYPE_Integer:
-        case PRIMITIVETYPE_Long:
-        case PRIMITIVETYPE_Double:
-            node = ResolvedConvertToString::Create(*node);
-            return ExprStatus_Success;
-        }
-
-    return ExprStatus_IncompatibleTypes;
-    }
-
-//---------------------------------------------------------------------------------------
-// @bsimethod                                                   John.Gooding    09/2013
-//---------------------------------------------------------------------------------------
-ExpressionStatus ExpressionResolver::PerformArithmeticPromotion(ECN::PrimitiveType&targetType, ResolvedTypeNodePtr& left, ResolvedTypeNodePtr& right)
-    {
-    //  Check this here instead of making every caller verify that it successfully resolved both types.
-    if (!left.IsValid() || !right.IsValid())
-        {
-        targetType = PRIMITIVETYPE_Binary;
-        return ExprStatus_WrongType;
-        }
-
-    ECN::PrimitiveType   leftCode    = left->GetResolvedPrimitiveType();
-    ECN::PrimitiveType   rightCode   = right->GetResolvedPrimitiveType();
-    targetType = leftCode;
-
-    if (leftCode == rightCode)
-        return ExprStatus_Success;
-
-    if (PRIMITIVETYPE_Double == leftCode || PRIMITIVETYPE_Double == rightCode)
-        targetType = PRIMITIVETYPE_Double;
-    else if (PRIMITIVETYPE_Long == leftCode || PRIMITIVETYPE_Long == rightCode)
-        targetType = PRIMITIVETYPE_Long;
-    else if (PRIMITIVETYPE_Integer != leftCode && PRIMITIVETYPE_Integer != rightCode)
-        return ExprStatus_IncompatibleTypes;
-
-    //  This calls one of the methods like _SupportsGetDoubleValue.  If the node returns true, then PromoteToType does
-    //  not create a new node. This results in a node that is used to get a value of a type that is different than the
-    //  nodes primary primitive type.
-    if (ExprStatus_Success != PromoteToType(left, targetType) || ExprStatus_Success != PromoteToType(right, targetType))
-        return ExprStatus_IncompatibleTypes;
-
-    return ExprStatus_Success;
-    }
-
-//---------------------------------------------------------------------------------------
-// @bsimethod                                                   John.Gooding    09/2013
-//---------------------------------------------------------------------------------------
-ExpressionStatus ExpressionResolver::PerformJunctionPromotion(ECN::PrimitiveType&targetType, ResolvedTypeNodePtr& left, ResolvedTypeNodePtr& right)
-    {
-    if (!left.IsValid() || !right.IsValid())
-        {
-        targetType = PRIMITIVETYPE_Binary;
-        return ExprStatus_WrongType;
-        }
-
-    ECN::PrimitiveType   leftCode    = left->GetResolvedPrimitiveType();
-    ECN::PrimitiveType   rightCode   = right->GetResolvedPrimitiveType();
-    targetType = leftCode;
-
-    if (leftCode == rightCode)
-        return ExprStatus_Success;
-
-    if (PRIMITIVETYPE_Boolean == leftCode || PRIMITIVETYPE_Boolean == rightCode)
-        targetType = PRIMITIVETYPE_Boolean;
-    else if (PRIMITIVETYPE_Long == leftCode || PRIMITIVETYPE_Long == rightCode)
-        targetType = PRIMITIVETYPE_Long;
-    else if (PRIMITIVETYPE_Integer != leftCode && PRIMITIVETYPE_Integer != rightCode)
-        return ExprStatus_IncompatibleTypes;
-
-    if (ExprStatus_Success != PromoteToType(left, targetType) || ExprStatus_Success != PromoteToType(left, targetType))
-        return ExprStatus_IncompatibleTypes;
-
-    return ExprStatus_Success;
-    }
-
-//---------------------------------------------------------------------------------------
-// @bsimethod                                                   John.Gooding    09/2013
-//---------------------------------------------------------------------------------------
-static bool checkConstants(ResolvedTypeNodePtr& left, ResolvedTypeNodePtr& right, bool allowReorder)
-    {
-    if (right->IsConstant())
-        return true;
-    if (!left->IsConstant())
-        return false;
-
-    if (!allowReorder)
-        return true;    //  Resolver logic for commutative operands assumes constant is on right.
-
-    ResolvedTypeNodePtr temp = right;
-    right = left;
-    left = temp;
-
-    return true;
-    }
-
-//---------------------------------------------------------------------------------------
-// @bsimethod                                                   John.Gooding    09/2013
-//---------------------------------------------------------------------------------------
-ResolvedTypeNodePtr ExpressionResolver::_ResolvePrimaryList (PrimaryListNodeR primaryList) { return NULL; }
-
-//---------------------------------------------------------------------------------------
-// @bsimethod                                                   John.Gooding    09/2013
-//---------------------------------------------------------------------------------------
-ResolvedTypeNodePtr ExpressionResolver::_ResolveUnaryArithmeticNode (UnaryArithmeticNodeCR node)
-    {
-    ResolvedTypeNodePtr left = node.GetLeftP()->GetResolvedTree(*this);
-    if (!left.IsValid())
-        return NULL;
-
-    switch(node.GetOperation())
-        {
-        case TOKEN_Plus:
-            return left;
-
-        case TOKEN_Minus:
-            {
-            ExpressionStatus status;
-            if (left->IsConstant())
-                {
-                switch(left->GetResolvedPrimitiveType())
-                    {
-                    case PRIMITIVETYPE_Integer:
-                        return Node::CreateIntegerLiteral(-left->_GetIntegerValue(status, *m_context));
-
-                    case PRIMITIVETYPE_Long:
-                        return Node::CreateInt64Literal(-left->_GetLongValue(status, *m_context));
-
-                    case PRIMITIVETYPE_Double:
-                        return Node::CreateFloatLiteral(-left->_GetDoubleValue(status, *m_context));
-                    }
-                }
-            }
-
-            return ResolvedUnaryMinusNode::Create(left->GetResolvedPrimitiveType(), *left);
-
-        case TOKEN_Not:
-            {
-            ExpressionStatus status;
-            if (left->IsConstant())
-                {
-                switch(left->GetResolvedPrimitiveType())
-                    {
-                    case PRIMITIVETYPE_Integer:
-                        return Node::CreateIntegerLiteral(~left->_GetIntegerValue(status, *m_context));
-
-                    case PRIMITIVETYPE_Long:
-                        return Node::CreateInt64Literal(~left->_GetLongValue(status, *m_context));
-
-                    case PRIMITIVETYPE_Boolean:
-                        return Node::CreateBooleanLiteral(!left->_GetBooleanValue(status, *m_context));
-                    }
-                }
-            }
-
-            return ResolvedUnaryNotNode::Create(left->GetResolvedPrimitiveType(), *left);
-        }
-
-    return NULL;
-    }
-
-//---------------------------------------------------------------------------------------
-// @bsimethod                                                   John.Gooding    09/2013
-//---------------------------------------------------------------------------------------
-ResolvedTypeNodePtr ExpressionResolver::_ResolveMultiplyNode (MultiplyNodeCR node)
-    {
-    ResolvedTypeNodePtr left = node.GetLeftP()->GetResolvedTree(*this);
-    ResolvedTypeNodePtr right = node.GetRightP()->GetResolvedTree(*this);
-
-    //  Returns an error if unsupported types or either operand was not resolved.
-    ECN::PrimitiveType  resultType;
-    if (ExprStatus_Success != ExpressionResolver::PerformArithmeticPromotion(resultType, left, right))
-        return NULL;
-
-    if (checkConstants(left, right, true))
-        {
-        BeAssert(right->IsConstant());
-        //  If just operand is constant, checkConstants moves it to the right side.  Therefore, if 
-        //  left side is constant then we know that both side are constant.
-        if (left->IsConstant())
-            {
-            ExpressionStatus    status = ExprStatus_Success;
-            switch(resultType)
-                {
-                case PRIMITIVETYPE_Integer:
-                    return Node::CreateIntegerLiteral(left->_GetIntegerValue(status, GetExpressionContextR()) * right->_GetIntegerValue(status, GetExpressionContextR()));
-                case PRIMITIVETYPE_Long:
-                    return Node::CreateInt64Literal(left->_GetLongValue(status, GetExpressionContextR()) * right->_GetLongValue(status, GetExpressionContextR()));
-                case PRIMITIVETYPE_Double:
-                    return Node::CreateFloatLiteral(left->_GetDoubleValue(status, GetExpressionContextR()) * right->_GetDoubleValue(status, GetExpressionContextR()));
-                }
-            }
-
-        ExpressionStatus    status = ExprStatus_Success;
-        switch(resultType)
-            {
-            case PRIMITIVETYPE_Integer:
-                return ResolvedMultiplyConstantNode::CreateInteger(*left, right->_GetIntegerValue(status, GetExpressionContextR()));
-            case PRIMITIVETYPE_Long:
-                return ResolvedMultiplyConstantNode::CreateInt64(*left, right->_GetLongValue(status, GetExpressionContextR()));
-            case PRIMITIVETYPE_Double:
-                return ResolvedMultiplyConstantNode::CreateDouble(*left, right->_GetDoubleValue(status, GetExpressionContextR()));
-            }
-        BeAssert(false && L"multiplication constant handling failed to generate nodes");
-        }
-
-    return ResolvedMultiplyNode::Create(resultType, *left, *right);
-    }
-
-//---------------------------------------------------------------------------------------
-// @bsimethod                                                   John.Gooding    09/2013
-//---------------------------------------------------------------------------------------
-ResolvedTypeNodePtr ExpressionResolver::_ResolvePlusMinusNode (PlusMinusNodeCR node)
-    {
-    ResolvedTypeNodePtr left = node.GetLeftP()->GetResolvedTree(*this);
-    ResolvedTypeNodePtr right = node.GetRightP()->GetResolvedTree(*this);
-
-    ECN::PrimitiveType  resultType;
-    if (ExprStatus_Success != ExpressionResolver::PerformArithmeticPromotion(resultType, left, right))
-        return NULL;
-
-    ExpressionStatus status = ExprStatus_Success;
-    ExpressionContextR  expContext = GetExpressionContextR();
-    if (node.GetOperation() == TOKEN_Plus)
-        {
-        if (checkConstants(left, right, true))
-            {
-            if (left->IsConstant())
-                {
-                switch(resultType)
-                    {
-                    case PRIMITIVETYPE_Integer:
-                        return Node::CreateIntegerLiteral(left->_GetIntegerValue(status, expContext) + right->_GetIntegerValue(status, expContext));
-                    case PRIMITIVETYPE_Long:
-                        return Node::CreateInt64Literal(left->_GetLongValue(status, expContext) + right->_GetLongValue(status, expContext));
-                    case PRIMITIVETYPE_Double:
-                        return Node::CreateFloatLiteral(left->_GetDoubleValue(status, expContext) + right->_GetDoubleValue(status, expContext));
-                    }
-                }
-
-            EvaluationResult    evalResult;
-            right->GetValue(evalResult, expContext);
-            return ResolvedAddConstantNode::Create(resultType, *left, *evalResult.GetECValue());
-            }
-
-        return ResolvedAddNode::Create(resultType, *left, *right);
-        }
-
-    if (right->IsConstant())
-        {
-        if (left->IsConstant())
-            {
-            switch(resultType)
-                {
-                case PRIMITIVETYPE_Integer:
-                    return Node::CreateIntegerLiteral(left->_GetIntegerValue(status, expContext) - right->_GetIntegerValue(status, expContext));
-                case PRIMITIVETYPE_Long:
-                    return Node::CreateInt64Literal(left->_GetLongValue(status, expContext) - right->_GetLongValue(status, expContext));
-                case PRIMITIVETYPE_Double:
-                    return Node::CreateFloatLiteral(left->_GetDoubleValue(status, expContext) - right->_GetDoubleValue(status, expContext));
-                }
-            }
-
-        EvaluationResult    evalResult;
-        right->GetValue(evalResult, expContext);
-        ECValueR  ecValue = *evalResult.GetECValue();
-        switch(resultType)
-            {
-            case PRIMITIVETYPE_Integer:
-                ecValue.SetInteger(-1 * ecValue.GetInteger());
-                break;
-            case PRIMITIVETYPE_Long:
-                ecValue.SetLong(-1 * ecValue.GetLong());
-                break;
-            case PRIMITIVETYPE_Double:
-                ecValue.SetDouble(-1 * ecValue.GetDouble());
-                break;
-            default:
-                BeAssert(false && L"encountered invalid primitive when creating constant subtract node");
-                return NULL;
-            }
-
-        return ResolvedAddConstantNode::Create(resultType, *left, *evalResult.GetECValue());
-        }
-
-    BeAssert(node.GetOperation() == TOKEN_Minus);
-    return ResolvedSubtractNode::Create(resultType, *left, *right);
-    }
-
-//---------------------------------------------------------------------------------------
-// @bsimethod                                                   John.Gooding    09/2013
-//---------------------------------------------------------------------------------------
-ResolvedTypeNodePtr ExpressionResolver::_ResolveConcatenateNode (ConcatenateNodeCR node)
-    {
-    ResolvedTypeNodePtr left = node.GetLeftP()->GetResolvedTree(*this);
-    if (!left.IsValid())
-        return NULL;
-
-    ResolvedTypeNodePtr right = node.GetRightP()->GetResolvedTree(*this);
-    if (!right.IsValid())
-        return NULL;
-
-    if (ExprStatus_Success != PromoteToString(left) || ExprStatus_Success != PromoteToString(right))
-        return NULL;
-
-    if (checkConstants(left, right, false))
-        {
-        //  If both constant then do the work here. If just one constant then may want to create a 
-        //  new node type to hold the constant value along with a pointer to the left operand.
-        //  If either value is one just return the left node
-        }
-
-    return ResolvedConcatenateNode::Create(*left, *right);
-    }
-
-//---------------------------------------------------------------------------------------
-// @bsimethod                                                   John.Gooding    09/2013
-//---------------------------------------------------------------------------------------
-ResolvedTypeNodePtr ExpressionResolver::_ResolveShiftNode (ShiftNodeCR node)
-    {
-    ResolvedTypeNodePtr left = node.GetLeftP()->GetResolvedTree(*this);
-    if (!left.IsValid())
-        return NULL;
-
-    ResolvedTypeNodePtr right = node.GetRightP()->GetResolvedTree(*this);
-    if (!right.IsValid())
-        return NULL;
-
-    if (ExprStatus_Success != PromoteToType(right, PRIMITIVETYPE_Integer))
-        return NULL;
-
-    switch (left->GetResolvedPrimitiveType())
-        {
-        case PRIMITIVETYPE_Integer:
-            return ResolvedShiftInteger::Create(node.GetOperation(), *left, *right);
-        case PRIMITIVETYPE_Long:
-            return ResolvedShiftLong::Create(node.GetOperation(), *left, *right);
-        }
-
-    return NULL;
-    }
-
-//---------------------------------------------------------------------------------------
-// @bsimethod                                                   John.Gooding    09/2013
-//---------------------------------------------------------------------------------------
-ResolvedTypeNodePtr ExpressionResolver::_ResolveIIfNode (IIfNodeCR node)
-    {
-    ResolvedTypeNodePtr condition = node.GetConditionP()->GetResolvedTree(*this);
-    if (!condition.IsValid())
-        return NULL;
-
-    ResolvedTypeNodePtr trueNode = node.GetTrueP()->GetResolvedTree(*this);
-    if (!trueNode.IsValid())
-        return NULL;
-
-    ResolvedTypeNodePtr falseNode = node.GetFalseP()->GetResolvedTree(*this);
-    if (!falseNode.IsValid())
-        return NULL;
-
-    //  Promote arguments.  If either is string, do string - else if either is bool do bool else do arithmetic
-    ECN::PrimitiveType  resultType;
-    if (ExprStatus_Success != PerformArithmeticPromotion(resultType, trueNode, falseNode))
-        return NULL;
-
-    if (ExprStatus_Success != PromoteToType(condition, PRIMITIVETYPE_Boolean))
-        return NULL;
-
-    return ResolvedIIfNode::Create(resultType, *condition, *trueNode, *falseNode);
-    }
-
-//---------------------------------------------------------------------------------------
-// @bsimethod                                                   John.Gooding    09/2013
-//---------------------------------------------------------------------------------------
-ResolvedTypeNodePtr ExpressionResolver::_ResolveComparisonNode (ComparisonNodeCR node)
-    {
-    ExpressionToken operation = node.GetOperation();
-    ResolvedTypeNodePtr left = node.GetLeftP()->GetResolvedTree(*this);
-    if (!left.IsValid())
-        return NULL;
-
-    ResolvedTypeNodePtr right = node.GetRightP()->GetResolvedTree(*this);
-    if (!right.IsValid())
-        return NULL;
-
-    if (left->IsConstant() && !right->IsConstant())
-        {
-        ResolvedTypeNodePtr temp = left;
-        left = right;
-        right = temp;
-        switch(operation)
-            {
-            case TOKEN_Less:
-                operation = TOKEN_Greater;
-                break;
-            case TOKEN_LessEqual:
-                operation = TOKEN_GreaterEqual;
-                break;
-            case TOKEN_Greater:
-                operation = TOKEN_Less;
-                break;
-            case TOKEN_GreaterEqual:
-                operation = TOKEN_LessEqual;
-                break;
-            }
-        }
-
-    ExpressionStatus    status = ExprStatus_Success;
-    if (left->GetResolvedPrimitiveType() == PRIMITIVETYPE_Boolean || right->GetResolvedPrimitiveType() == PRIMITIVETYPE_Boolean)
-        {
-        if (ExprStatus_Success != PromoteToType(left, PRIMITIVETYPE_Boolean) || ExprStatus_Success != PromoteToType(right, PRIMITIVETYPE_Boolean))
-            return NULL;
-
-        if (right->IsConstant())
-            {
-            bool  rightValue = right->_GetBooleanValue(status, GetExpressionContextR());
-            if (left->IsConstant())
-                {
-                bool leftValue = left->_GetBooleanValue(status, GetExpressionContextR());
-                return Node::CreateBooleanLiteral(PerformCompare(leftValue, operation, rightValue));
-                }
-            if (rightValue)
-                return left;
-            return ResolvedCompareBooleanToConstantNode::Create(operation, *left, rightValue);
-            }
-
-        return ResolvedCompareBooleanNode::Create(operation, *left, *right);
-        }
-
-    if (left->GetResolvedPrimitiveType() != PRIMITIVETYPE_String && right->GetResolvedPrimitiveType() != PRIMITIVETYPE_String)
-        {
-        ECN::PrimitiveType  resultType;
-        ExpressionResolver::PerformArithmeticPromotion(resultType, left, right);
-        if (right->IsConstant())
-            {
-            if (left->IsConstant())
-                {
-                bool computed = false;
-                bool result = false;
-                switch (resultType)
-                    {
-                    case PRIMITIVETYPE_Integer:
-                        result = PerformCompare(left->_GetIntegerValue(status, GetExpressionContextR()), operation, right->_GetIntegerValue(status, GetExpressionContextR()));
-                        computed = true;
-                        break;
-                    case PRIMITIVETYPE_Long:
-                        result = PerformCompare(left->_GetLongValue(status, GetExpressionContextR()), operation, right->_GetLongValue(status, GetExpressionContextR()));
-                        computed = true;
-                        break;
-                    case PRIMITIVETYPE_Double:
-                        result = PerformCompare(left->_GetDoubleValue(status, GetExpressionContextR()), operation, right->_GetDoubleValue(status, GetExpressionContextR()));
-                        computed = true;
-                        break;
-                    }
-
-                if (computed)
-                    return Node::CreateBooleanLiteral(result);
-                }
-
-            //  Only the right operand is constant
-            switch(resultType)
-                {
-                case PRIMITIVETYPE_Integer:
-                    return ResolvedCompareIntegerToConstantNode::Create(operation, *left, right->_GetIntegerValue(status, GetExpressionContextR()));
-                case PRIMITIVETYPE_Long:
-                    return ResolvedCompareLongToConstantNode::Create(operation, *left, right->_GetLongValue(status, GetExpressionContextR()));
-                case PRIMITIVETYPE_Double:
-                    return ResolvedCompareDoubleToConstantNode::Create(operation, *left, right->_GetDoubleValue(status, GetExpressionContextR()));
-                }
-            }
-
-        switch(resultType)
-            {
-            case PRIMITIVETYPE_Integer:
-                return ResolvedCompareIntegerNode::Create(operation, *left, *right);
-            case PRIMITIVETYPE_Long:
-                return ResolvedCompareLongNode::Create(operation, *left, *right);
-            case PRIMITIVETYPE_Double:
-                return ResolvedCompareDoubleNode::Create(operation, *left, *right);
-            }
-        }
-
-    BeAssert(false && "_ResolveComparisonNode not implemented for this type");
-    return NULL;
-    }
-
-//---------------------------------------------------------------------------------------
-// @bsimethod                                                   John.Gooding    09/2013
-//---------------------------------------------------------------------------------------
-ResolvedTypeNodePtr ExpressionResolver::_ResolveLogicalNode (LogicalNodeCR node)
-    {
-    ResolvedTypeNodePtr left = node.GetLeftP()->GetResolvedTree(*this);
-    if (!left.IsValid())
-        return NULL;
-
-    ResolvedTypeNodePtr right = node.GetRightP()->GetResolvedTree(*this);
-    if (!right.IsValid())
-        return NULL;
-
-    switch(node.GetOperation())
-        {
-        case TOKEN_And:
-        case TOKEN_Or:
-        case TOKEN_Xor:
-            {
-            //  Process bitwise operators.  If we knew the desired result was boolean we could 
-            //  turn these into short circuiting operators that generate a boolean result
-            ECN::PrimitiveType      targetType;
-            ExpressionResolver::PerformJunctionPromotion(targetType, left, right);
-            switch(targetType)
-                {
-                case PRIMITIVETYPE_Boolean:
-                case PRIMITIVETYPE_Integer:
-                case PRIMITIVETYPE_Long:
-                    return ResolvedLogicalBitNode::Create(targetType, node.GetOperation(), *left, *right);
-                }
-            }
-            break;
-
-        case TOKEN_AndAlso:
-        case TOKEN_OrElse:
-            //  Force everything to Boolean.  Then use ResolvedLogicalBitNode::Create
-            break;
-        }
-
-    BeAssert (false && L"_ResolveLogicalNode is incomplete");
-    return NULL;
-    }
-
-//---------------------------------------------------------------------------------------
-// @bsimethod                                                   John.Gooding    09/2013
-//---------------------------------------------------------------------------------------
-ResolvedTypeNodePtr ExpressionResolver::_ResolveDivideNode (DivideNodeCR node)
-    {
-    ResolvedTypeNodePtr left = node.GetLeftP()->GetResolvedTree(*this);
-    if (!left.IsValid())
-        return NULL;
-
-    ResolvedTypeNodePtr right = node.GetRightP()->GetResolvedTree(*this);
-    if (!right.IsValid())
-        return NULL;
-
-    if (node.GetOperation() == TOKEN_Mod)
-        {
-        ECN::PrimitiveType  resultType;
-        if (ExprStatus_Success != PerformArithmeticPromotion(resultType, left, right))
-            return NULL;
-        if (resultType != PRIMITIVETYPE_Integer && resultType != PRIMITIVETYPE_Long)
-            return NULL;
-        return ResolvedModNode::Create(resultType, *left, *right);
-        }
-
-    if (node.GetOperation() == TOKEN_IntegerDivide)
-        {
-        ECN::PrimitiveType  resultType;
-        if (ExprStatus_Success != PerformArithmeticPromotion(resultType, left, right))
-            return NULL;
-        switch(resultType)
-            {
-            case PRIMITIVETYPE_Integer:
-            case PRIMITIVETYPE_Long:
-            case PRIMITIVETYPE_Double:
-                return ResolvedIntegerDivideNode::Create(resultType, *left, *right);
-            default:
-                return NULL;
-            }
-        }
-
-    if (ExprStatus_Success != PromoteToType(left, PRIMITIVETYPE_Double) || ExprStatus_Success != PromoteToType(right, PRIMITIVETYPE_Double))
-        return NULL;
-
-    if (left->IsConstant())
-        {
-        ExpressionStatus status = ExprStatus_Success;
-        double leftValue = left->_GetDoubleValue(status, GetExpressionContextR());
-        if (right->IsConstant())
-            {
-            double divisor = right->_GetDoubleValue(status, GetExpressionContextR());
-            if (0.0 == divisor)
-                return NULL;
-            double result = leftValue/divisor;
-<<<<<<< HEAD
-            if (result == ::int32_t(result))
-=======
-            if (result == ::Int32(result))
->>>>>>> a542b2ac
-                return Node::CreateIntegerLiteral(int32_t(result));
-            return Node::CreateFloatLiteral(result);
-            }
-        return ResolvedDivideConstantNode::Create(leftValue, *right);
-        }
-    else if (right->IsConstant())
-        {
-        ExpressionStatus status = ExprStatus_Success;
-        double divisor = right->_GetDoubleValue(status, GetExpressionContextR());
-        if (0.0 == divisor)
-            return NULL;
-        return ResolvedDivideByConstantNode::Create(*left, divisor);
-        }
-
-    if (checkConstants(left, right, false))
-        {
-        //  If both constant then do the work here. If just one constant then may want to create a 
-        //  new node type to hold the constant value along with a pointer to the left operand.
-        //  If either value is one just return the left node
-        }
-
-    return ResolvedDivideNode::Create(*left, *right);
-    }
-
-//---------------------------------------------------------------------------------------
-// @bsimethod                                                   John.Gooding    09/2013
-//---------------------------------------------------------------------------------------
-::int32_t ResolvedShiftInteger::_GetIntegerValue(ExpressionStatus& status, ExpressionContextR context)
-    {
-    ::int32_t left = m_left->_GetIntegerValue(status, context);
-    ::int32_t right = m_right->_GetIntegerValue(status, context);
-    if (ExprStatus_Success != status)
-        return 0;
-
-    switch(m_operatorCode)
-        {
-        case TOKEN_ShiftLeft:
-            return left << right;
-        case TOKEN_ShiftRight:
-            return left >> right;
-        case TOKEN_UnsignedShiftRight:
-<<<<<<< HEAD
-            return (::int32_t)((uint32_t)left >> right);
-=======
-            return (::Int32)((uint32_t)left >> right);
->>>>>>> a542b2ac
-        }
-
-    BeAssert(false && L"bad shift operator");
-    return 0;
-    }
-
-//---------------------------------------------------------------------------------------
-// @bsimethod                                                   John.Gooding    09/2013
-//---------------------------------------------------------------------------------------
-::int64_t ResolvedShiftLong::_GetLongValue(ExpressionStatus& status, ExpressionContextR context)
-    {
-    ::int64_t left = m_left->_GetLongValue(status, context);
-    ::int32_t right = m_right->_GetIntegerValue(status, context);
-    if (ExprStatus_Success != status)
-        return 0;
-
-    switch(m_operatorCode)
-        {
-        case TOKEN_ShiftLeft:
-            return left << right;
-        case TOKEN_ShiftRight:
-            return left >> right;
-        case TOKEN_UnsignedShiftRight:
-<<<<<<< HEAD
-            return (::int64_t)((uint64_t)left >> right);
-=======
-            return (::Int64)((uint64_t)left >> right);
->>>>>>> a542b2ac
-        }
-
-    BeAssert(false && L"bad shift operator");
-    return 0;
-    }
-
-//---------------------------------------------------------------------------------------
-// @bsimethod                                                   John.Gooding    09/2013
-//---------------------------------------------------------------------------------------
-::int32_t ResolvedLogicalBitNode::_GetIntegerValue(ExpressionStatus& status, ExpressionContextR context)
-    {
-    //  Assume that on success status is not set but on error it is so it there is no need to check
-    //  status between calls to _GetIntegerValue.
-    ::int32_t left = m_left->_GetIntegerValue(status, context);
-    ::int32_t right = m_right->_GetIntegerValue(status, context);
-    if (ExprStatus_Success != status)
-        return 0;
-
-    switch(m_operatorCode)
-        {
-        case TOKEN_Or:
-            return left | right;
-
-        case TOKEN_And:
-            return left & right;
-
-        case TOKEN_Xor:
-            return left ^ right;
-        }
-
-    status = ExprStatus_NotImpl;
-    BeAssert (status != ExprStatus_NotImpl);
-    return 0;
-    }
-
-//---------------------------------------------------------------------------------------
-// @bsimethod                                                   John.Gooding    09/2013
-//---------------------------------------------------------------------------------------
-::int64_t ResolvedLogicalBitNode::_GetLongValue(ExpressionStatus& status, ExpressionContextR context)
-    {
-    //  Assume that on success status is not set but on error it is so it there is no need to check
-    //  status between calls to _GetIntegerValue.
-    ::int64_t left = m_left->_GetIntegerValue(status, context);
-    ::int64_t right = m_right->_GetIntegerValue(status, context);
-    if (ExprStatus_Success != status)
-        return 0;
-
-    switch(m_operatorCode)
-        {
-        case TOKEN_Or:
-            return left | right;
-
-        case TOKEN_And:
-            return left & right;
-
-        case TOKEN_Xor:
-            return left ^ right;
-        }
-
-    status = ExprStatus_NotImpl;
-    BeAssert (status != ExprStatus_NotImpl);
-    return 0;
-    }
-
-//---------------------------------------------------------------------------------------
-// @bsimethod                                                   John.Gooding    09/2013
-//---------------------------------------------------------------------------------------
-bool ResolvedLogicalBitNode::_GetBooleanValue(ExpressionStatus& status, ExpressionContextR context)
-    {
-    //  Assume that on success status is not set but on error it is so it there is no need to check
-    //  status between calls to _GetIntegerValue.
-    bool left = m_left->_GetBooleanValue(status, context);
-    if (ExprStatus_Success != status)
-        {
-        BeAssert(!left);
-        return false;
-        }
-
-    if (left && TOKEN_Or == m_operatorCode)
-        return true;   //  maybe we need to evaluate right to check for error
-    else if (!left && TOKEN_And == m_operatorCode)
-        return false;
-
-    bool right = m_right->_GetBooleanValue(status, context);
-    if (ExprStatus_Success != status)
-        {
-        BeAssert(!right);
-        return false;
-        }
-
-    switch(m_operatorCode)
-        {
-        case TOKEN_Or:
-            return left | right;
-
-        case TOKEN_And:
-            return left & right;
-
-        case TOKEN_Xor:
-            return left ^ right;
-        }
-
-    status = ExprStatus_NotImpl;
-    BeAssert (status != ExprStatus_NotImpl);
-    return false;
-    }
-
-//---------------------------------------------------------------------------------------
-// @bsimethod                                                   John.Gooding    09/2013
-//---------------------------------------------------------------------------------------
-::int32_t ResolvedIIfNode::_GetIntegerValue(ExpressionStatus& status, ExpressionContextR context)
-    { return m_condition->_GetBooleanValue(status, context) ? m_true->_GetIntegerValue(status, context) : m_false->_GetIntegerValue(status, context); }
-
-::int64_t ResolvedIIfNode::_GetLongValue(ExpressionStatus& status, ExpressionContextR context)
-    { return m_condition->_GetBooleanValue(status, context) ? m_true->_GetLongValue(status, context) : m_false->_GetLongValue(status, context); }
-
-double ResolvedIIfNode::_GetDoubleValue(ExpressionStatus& status, ExpressionContextR context)
-    { return m_condition->_GetBooleanValue(status, context) ? m_true->_GetDoubleValue(status, context) : m_false->_GetDoubleValue(status, context); }
-
-bool ResolvedIIfNode::_GetBooleanValue(ExpressionStatus& status, ExpressionContextR context)
-    { return m_condition->_GetBooleanValue(status, context) ? m_true->_GetBooleanValue(status, context) : m_false->_GetBooleanValue(status, context); }
-
-ExpressionStatus ResolvedIIfNode::_GetStringValue(ECValueR result, ExpressionContextR context)
-    { 
-    ExpressionStatus status;
-    bool condition = m_condition->_GetBooleanValue(status, context);
-    if (ExprStatus_Success != status)
-        {
-        result.SetString(L"");
-        return status;
-        }
-
-    return  condition ? m_true->_GetStringValue(result, context) : m_false->_GetStringValue(result, context);
-    }
-
-//---------------------------------------------------------------------------------------
-// @bsimethod                                                   John.Gooding    09/2013
-//---------------------------------------------------------------------------------------
-    ResolvedAddConstantNode::ResolvedAddConstantNode(ECN::PrimitiveType resultType, ResolvedTypeNodeR left, ECValueCR right) 
-            : ResolvedTypeNode(resultType), m_left(&left) 
-    {
-    switch(resultType)
-        {
-        case PRIMITIVETYPE_Integer:
-            m_right.m_i = right.GetInteger();
-            break;
-        case PRIMITIVETYPE_Long:
-            m_right.m_i64 = right.GetLong();
-            break;
-        case PRIMITIVETYPE_Double:
-            m_right.m_d = right.GetDouble();
-            break;
-        default:
-            BeAssert(false && L"adding unknown constant type");
-            m_right.m_i64 = 0;
-        }
-    }
-
-//---------------------------------------------------------------------------------------
-// @bsimethod                                                   John.Gooding    09/2013
-//---------------------------------------------------------------------------------------
-ExpressionStatus ResolvedConvertToString::_GetStringValue(ECValueR result, ExpressionContextR context)
-    {
-    ExpressionStatus status = ExprStatus_Success;
-
-    switch(m_left->GetResolvedPrimitiveType())
-        {
-        case PRIMITIVETYPE_Integer:
-            {
-            ::int32_t value = m_left->_GetIntegerValue(status, context);
-            result.SetInteger(value);
-            if (ExprStatus_Success == status)
-                status = Operations::ConvertToString(result);
-            return status;
-            }
-
-        case PRIMITIVETYPE_Long:
-            {
-            ::int64_t value = m_left->_GetLongValue(status, context);
-            result.SetLong(value);
-            if (ExprStatus_Success == status)
-                status = Operations::ConvertToString(result);
-            return status;
-            }
-
-        case PRIMITIVETYPE_Double:
-            {
-            double value = m_left->_GetDoubleValue(status, context);
-            result.SetDouble(value);
-            if (ExprStatus_Success == status)
-                status = Operations::ConvertToString(result);
-            return status;
-            }
-        }
-
-    result.SetString(L"");
-    return ExprStatus_IncompatibleTypes;
-    }
-
-/*---------------------------------------------------------------------------------**//**
-* @bsimethod                                                    Paul.Connelly   12/13
-+---------------+---------------+---------------+---------------+---------------+------*/
-uint32_t IValueListResult::GetCount() const { return _GetCount(); }
-
-/*---------------------------------------------------------------------------------**//**
-* @bsimethod                                                    Paul.Connelly   12/13
-+---------------+---------------+---------------+---------------+---------------+------*/
-ExpressionStatus IValueListResult::GetValueAt (EvaluationResultR result, uint32_t index) const
-    {
-    return index < GetCount() ? _GetValueAt (result, index) : ExprStatus_IndexOutOfRange;
-    }
-
-/*---------------------------------------------------------------------------------**//**
-* @bsistruct                                                    Paul.Connelly   12/13
-+---------------+---------------+---------------+---------------+---------------+------*/
-struct ArrayValueResult : IValueListResult
-    {
-private:
-    IECInstancePtr      m_instance;
-    uint32_t            m_propertyIndex;
-    uint32_t            m_count;
-
-    ArrayValueResult (IECInstanceR instance, uint32_t propIdx)
-        : m_instance(&instance), m_propertyIndex(propIdx), m_count(0)
-        {
-        m_instance = &instance;
-        m_propertyIndex = propIdx;
-
-        ECValue v;
-        if (ECOBJECTS_STATUS_Success == instance.GetValue (v, propIdx) && v.IsArray())
-            m_count = v.GetArrayInfo().GetCount();
-        else
-            m_count = 0;
-        }
-
-    virtual uint32_t            _GetCount() const override
-        {
-        return m_count;
-        }
-
-    virtual ExpressionStatus    _GetValueAt (EvaluationResultR result, uint32_t index) const override
-        {
-        if (ECOBJECTS_STATUS_Success == m_instance->GetValue (result.InitECValue(), m_propertyIndex, index))
-            {
-            if (result.GetECValue()->IsStruct() && !result.GetECValue()->IsNull())
-                result.SetInstance (*result.GetECValue()->GetStruct());
-
-            return ExprStatus_Success;
-            }
-        else
-            return ExprStatus_UnknownError;
-        }
-public:
-    static IValueListResultPtr Create (IECInstanceR instance, uint32_t propIdx) { return new ArrayValueResult (instance, propIdx); }
-    };
-
-/*---------------------------------------------------------------------------------**//**
-* @bsimethod                                                    Paul.Connelly   12/13
-+---------------+---------------+---------------+---------------+---------------+------*/
-IValueListResultPtr IValueListResult::Create (IECInstanceR instance, uint32_t propIdx)
-    {
-    return ArrayValueResult::Create (instance, propIdx);
-    }
-
-/*---------------------------------------------------------------------------------**//**
-* @bsistruct                                                    Paul.Connelly   12/13
-+---------------+---------------+---------------+---------------+---------------+------*/
-struct ValueListResult : IValueListResult
-    {
-private:
-    EvaluationResultVector      m_values;
-
-    ValueListResult (EvaluationResultVector const& values) : m_values(values) { }
-
-    virtual uint32_t            _GetCount() const override
-        {
-        return (uint32_t)m_values.size();
-        }
-
-    virtual ExpressionStatus    _GetValueAt (EvaluationResultR result, uint32_t index) const override
-        {
-        if (index < _GetCount())
-            {
-            result = m_values[index];
-            return ExprStatus_Success;
-            }
-        else
-            return ExprStatus_IndexOutOfRange;
-        }
-public:
-    static IValueListResultPtr Create (EvaluationResultVector const& values)
-        {
-        return new ValueListResult (values);
-        }
-    };
-
-/*---------------------------------------------------------------------------------**//**
-* @bsimethod                                                    Paul.Connelly   12/13
-+---------------+---------------+---------------+---------------+---------------+------*/
-IValueListResultPtr IValueListResult::Create (EvaluationResultVector const& values)
-    {
-    return ValueListResult::Create (values);
-    }
-
-/*---------------------------------------------------------------------------------**//**
-* @bsistruct                                                    Paul.Connelly   12/13
-+---------------+---------------+---------------+---------------+---------------+------*/
-struct ArrayMemberSymbol : Symbol
-    {
-private:
-    EvaluationResult                m_primitive;
-    InstanceExpressionContextPtr    m_struct;
-
-    ArrayMemberSymbol (WCharCP name) : Symbol (name)
-        {
-        m_primitive = ECValue (/*null*/);
-        }
-
-    virtual ExpressionStatus        _GetValue (EvaluationResultR result, PrimaryListNodeR primaryList, ExpressionContextR context, uint32_t index) override
-        {
-        if (m_struct.IsValid())
-            return m_struct->GetValue (result, primaryList, context, index);
-        else if (primaryList.GetNumberOfOperators() <= index)
-            {
-            result = m_primitive;
-            return ExprStatus_Success;
-            }
-        else
-            return ExprStatus_UnknownError;
-        }
-    virtual ExpressionStatus         _GetReference(EvaluationResultR evalResult, ReferenceResult& refResult, PrimaryListNodeR primaryList, ExpressionContextR globalContext, ::uint32_t startIndex) override
-        {
-        // not applicable
-        return ExprStatus_UnknownError;
-        }
-
-    static bool     ConvertToStruct (EvaluationResultR result)
-        {
-        if (result.IsInstanceList())
-            return true;
-        else if (result.IsECValue() && result.GetECValue()->IsStruct())
-            {
-            if (result.GetECValue()->IsNull())
-                {
-                ECInstanceList empty;
-                result.SetInstanceList (empty, true);
-                }
-            else
-                result.SetInstance (*result.GetECValue()->GetStruct());
-
-            return true;
-            }
-        else
-            return false;
-        }
-public:
-    static RefCountedPtr<ArrayMemberSymbol> Create (WCharCP name) { return new ArrayMemberSymbol (name); }
-
-    void        Set (EvaluationResultR ev)
-        {
-        if (ConvertToStruct (ev) && m_struct.IsNull())
-            m_struct = InstanceExpressionContext::Create();
-
-        // once this is initialized we know we're dealing with a struct array (possible we encounter null entries first)
-        if (m_struct.IsValid())
-            {
-            m_struct->Clear();
-            if (ev.IsInstanceList())
-                m_struct->SetInstances (*ev.GetInstanceList());
-            }
-        else
-            m_primitive = ev;
-        }
-    };
-
-/*---------------------------------------------------------------------------------**//**
-* @bsimethod                                                    Paul.Connelly   12/13
-+---------------+---------------+---------------+---------------+---------------+------*/
-ExpressionStatus    LambdaValue::Evaluate (IValueListResultCR valueList, LambdaValue::IProcessor& processor) const
-    {
-    uint32_t count = valueList.GetCount();
-    if (0 < count)
-        {
-        // Set up a symbol context to map symbol name to member of list being processed
-        SymbolExpressionContextPtr innerContext = SymbolExpressionContext::Create (m_context.get());
-        RefCountedPtr<ArrayMemberSymbol> symbol = ArrayMemberSymbol::Create (m_node->GetSymbolName());
-        innerContext->AddSymbol (*symbol);
-
-        for (uint32_t i = 0; i < count; i++)
-            {
-            EvaluationResult member;
-            ExpressionStatus status = valueList.GetValueAt (member, i);
-            if (ExprStatus_Success != status)
-                return status;
-
-            symbol->Set (member);
-
-            EvaluationResult lambdaResult;
-            status = m_node->GetExpression().GetValue (lambdaResult, *innerContext);
-            if (!processor.ProcessResult (status, member, lambdaResult))
-                break;
-            }
-        }
-
-    return ExprStatus_Success;
-    }
-
-/*---------------------------------------------------------------------------------**//**
-* @bsimethod                                                    Paul.Connelly   06/14
-+---------------+---------------+---------------+---------------+---------------+------*/
-void UnitSpecNode::SetFactor (double factor)
-    {
-    m_units.SetConverter (UnitConverter (factor));
-    }
-
-/*---------------------------------------------------------------------------------**//**
-* @bsimethod                                                    Paul.Connelly   06/14
-+---------------+---------------+---------------+---------------+---------------+------*/
-void UnitSpecNode::SetFactorAndOffset (double factor, double offset)
-    {
-    m_units.SetConverter (UnitConverter (factor, offset));
-    }
-
-/*---------------------------------------------------------------------------------**//**
-* @bsimethod                                                    Paul.Connelly   06/14
-+---------------+---------------+---------------+---------------+---------------+------*/
-UnitSpecNodePtr UnitSpecNode::Create (NodeR left, WCharCP baseUnitName)
-    {
-    return new UnitSpecNode (left, baseUnitName);
-    }
-
-/*---------------------------------------------------------------------------------**//**
-* @bsimethod                                                    Paul.Connelly   06/14
-+---------------+---------------+---------------+---------------+---------------+------*/
-ExpressionStatus UnitSpecNode::_GetValue (EvaluationResultR result, ExpressionContextR context)
-    {
-    ExpressionStatus    status = _GetLeftP()->GetValue (result, context);
-    if (ExprStatus_Success != status || !context.EnforcesUnits())
-        return status;
-    
-    UnitSpecCR operandUnits = result.GetUnits();
-    if (operandUnits.IsUnspecified() || operandUnits.IsEquivalent (m_units))
-        {
-        // no conversion needed, set units directly
-        result.SetUnits (m_units);
-        return ExprStatus_Success;
-        }
-    else if (!operandUnits.IsCompatible (m_units))
-        return ExprStatus_IncompatibleUnits;
-
-    if (!result.IsECValue())
-        return ExprStatus_PrimitiveRequired;
-
-    ECValueR v = *result.GetECValue();
-    if (!v.IsPrimitive() || v.IsNull() || !v.ConvertToPrimitiveType (PRIMITIVETYPE_Double))
-        return ExprStatus_IncompatibleTypes;
-
-    // convert units
-    double rd = v.GetDouble();
-    if (!operandUnits.ConvertTo (rd, m_units))
-        return ExprStatus_IncompatibleUnits;
-
-    v.SetDouble (rd);
-    result.SetUnits (m_units);
-    return ExprStatus_Success;
-    }
-
-END_BENTLEY_ECOBJECT_NAMESPACE
+/*--------------------------------------------------------------------------------------+
+|
+|     $Source: src/ExpressionNode.cpp $
+|
+|  $Copyright: (c) 2014 Bentley Systems, Incorporated. All rights reserved. $
+|
++--------------------------------------------------------------------------------------*/
+#include "ECObjectsPch.h"
+
+#include <ECObjects/ECExpressionNode.h>
+
+BEGIN_BENTLEY_ECOBJECT_NAMESPACE
+
+//---------------------------------------------------------------------------------------
+// @bsimethod                                                   John.Gooding    07/2012
+//--------------+------------------------------------------------------------------------
+static void performConcatenation(ECValueR evalResult, ECValueCR left, ECValueCR right)
+    {
+    WString     resultString;
+    wchar_t const* leftString   = left.GetString();
+    wchar_t const* rightString  = right.GetString();
+    resultString.reserve(wcslen(leftString) + wcslen(rightString) + 1);
+    resultString.append(leftString);
+    resultString.append(rightString);
+    evalResult.SetString(resultString.c_str(), true);
+    }
+
+/*---------------------------------------------------------------------------------**//**
+* @bsimethod                                    John.Gooding                    02/2011
++---------------+---------------+---------------+---------------+---------------+------*/
+ExpressionStatus Operations::ConvertToInt32(EvaluationResultR evalResult) 
+    {
+    if (!evalResult.IsECValue())
+        return ExprStatus_WrongType;
+
+    ECN::ECValueR    ecValue = *evalResult.GetECValue();
+    if (ecValue.IsNull() || !ecValue.IsPrimitive())
+        return ExprStatus_WrongType;
+
+    ECN::PrimitiveType  primType = ecValue.GetPrimitiveType();
+    switch(primType)
+        {
+        case PRIMITIVETYPE_Boolean:
+            ecValue.SetInteger(ecValue.GetBoolean() ? 1 : 0);
+            return ExprStatus_Success;
+
+        case PRIMITIVETYPE_Integer:
+            return ExprStatus_Success;
+
+        case PRIMITIVETYPE_Long:
+            ecValue.SetInteger((int)ecValue.GetLong());
+            return ExprStatus_Success;
+
+        case PRIMITIVETYPE_Double:
+            ecValue.SetInteger((int)ecValue.GetDouble());
+            return ExprStatus_Success;
+
+        case PRIMITIVETYPE_String:
+            return ExprStatus_NotImpl;
+        }
+
+    return ExprStatus_WrongType; 
+    }
+
+/*---------------------------------------------------------------------------------**//**
+* @bsimethod                                    John.Gooding                    02/2011
++---------------+---------------+---------------+---------------+---------------+------*/
+ExpressionStatus Operations::ConvertToString(ECN::ECValueR ecValue) 
+    {
+    if (ecValue.IsNull() || !ecValue.IsPrimitive())
+        return ExprStatus_WrongType;
+
+    if (ecValue.IsString())
+        return ExprStatus_Success;
+
+    // --  TODO -- should this involve extended types
+    wchar_t     buffer [80];
+    switch(ecValue.GetPrimitiveType())
+        {
+        case PRIMITIVETYPE_Integer:
+            BeStringUtilities::Snwprintf(buffer, _countof(buffer), L"%d", ecValue.GetInteger());
+            break;
+        case PRIMITIVETYPE_Boolean:
+            //  TODO -- should this be locale specific?
+            wcscpy (buffer, ecValue.GetBoolean() ?  L"true"  : L"false");
+            break;
+        case PRIMITIVETYPE_Long:
+            BeStringUtilities::Snwprintf(buffer, _countof(buffer), L"%lld", ecValue.GetLong());
+            break;
+        case PRIMITIVETYPE_Double:
+            //  TODO -- needs locale, extended type.
+            BeStringUtilities::Snwprintf(buffer, _countof(buffer), L"%f", ecValue.GetDouble());
+            break;
+        default:
+            return ExprStatus_NotImpl;
+        }
+
+    ecValue.SetString(buffer);
+    return ExprStatus_Success;
+    }
+
+/*---------------------------------------------------------------------------------**//**
+* @bsimethod                                    John.Gooding                    02/2011
++---------------+---------------+---------------+---------------+---------------+------*/
+ExpressionStatus Operations::ConvertToString(EvaluationResultR evalResult) 
+    {
+    return evalResult.IsECValue() ? ConvertToString(*evalResult.GetECValue()) : ExprStatus_WrongType;
+    }
+
+/*---------------------------------------------------------------------------------**//**
+* @bsimethod                                    John.Gooding                    02/2011
++---------------+---------------+---------------+---------------+---------------+------*/
+ExpressionStatus Operations::ConvertToInt64(EvaluationResultR evalResult) 
+    {
+    if (!evalResult.IsECValue())
+        return ExprStatus_WrongType;
+
+    ECN::ECValueR    ecValue = *evalResult.GetECValue();
+    if (ecValue.IsNull() || !ecValue.IsPrimitive())
+        return ExprStatus_WrongType;
+
+    ECN::PrimitiveType  primType = ecValue.GetPrimitiveType();
+    switch(primType)
+        {
+        case PRIMITIVETYPE_Boolean:
+            ecValue.SetLong(ecValue.GetBoolean() ? 1 : 0);
+            return ExprStatus_Success;
+
+        case PRIMITIVETYPE_Integer:
+            ecValue.SetLong(ecValue.GetInteger());
+            return ExprStatus_Success;
+
+        case PRIMITIVETYPE_Long:
+            return ExprStatus_Success;
+
+        case PRIMITIVETYPE_Double:
+            ecValue.SetLong((int64_t)ecValue.GetDouble());
+            return ExprStatus_Success;
+
+        case PRIMITIVETYPE_String:
+            return ExprStatus_NotImpl;
+        }
+
+    return ExprStatus_WrongType; 
+    }
+
+/*---------------------------------------------------------------------------------**//**
+* @bsimethod                                    John.Gooding                    02/2011
++---------------+---------------+---------------+---------------+---------------+------*/
+ExpressionStatus Operations::ConvertToDouble(EvaluationResultR evalResult) 
+    {
+    if (!evalResult.IsECValue())
+        return ExprStatus_WrongType;
+
+    ECN::ECValueR    ecValue = *evalResult.GetECValue();
+    if (ecValue.IsNull() || !ecValue.IsPrimitive())
+        return ExprStatus_WrongType;
+
+    ECN::PrimitiveType  primType = ecValue.GetPrimitiveType();
+    switch(primType)
+        {
+        case PRIMITIVETYPE_Boolean:
+            ecValue.SetDouble(ecValue.GetBoolean() ? 1 : 0);
+            return ExprStatus_Success;
+
+        case PRIMITIVETYPE_Integer:
+            ecValue.SetDouble(ecValue.GetInteger());
+            return ExprStatus_Success;
+
+        case PRIMITIVETYPE_Long:
+            return ExprStatus_WrongType; 
+
+        case PRIMITIVETYPE_Double:
+            return ExprStatus_Success;
+
+        case PRIMITIVETYPE_String:
+            return ExprStatus_NotImpl;
+        }
+
+    return ExprStatus_WrongType; 
+    }
+
+/*---------------------------------------------------------------------------------**//**
+* @bsimethod                                    John.Gooding                    02/2011
++---------------+---------------+---------------+---------------+---------------+------*/
+ExpressionStatus Operations::ConvertToDateTime(EvaluationResultR evalResult) {return ExprStatus_NotImpl; }
+
+/*---------------------------------------------------------------------------------**//**
+* @bsimethod                                    John.Gooding                    02/2011
++---------------+---------------+---------------+---------------+---------------+------*/
+ExpressionStatus Operations::ConvertToArithmeticOrBooleanOperand (EvaluationResultR evalResult) {return ExprStatus_WrongType; }
+#ifdef NOTNOW
+(
+ref EvaluationResultCR     ecValue
+)
+    {
+    if (ecValue.NativeValue is Boolean)
+        {
+        //  Converting from a value that has an expression type of string but a
+        //  native type of boolean
+        ecValue = new EvaluationResultCR (ECObjects.BooleanType, ecValue.NativeValue);
+        return;
+        }
+
+    if (ecValue.NativeValue is int32_t)
+        {
+        //  Converting from a value that has an expression type of string but a
+        //  native type of int32
+        ecValue = new EvaluationResultCR (ECObjects.IntegerType, ecValue.NativeValue);
+        return;
+        }
+
+    try
+        {
+        int     intValue = System.Convert.ToInt32 (ecValue.ExpressionValue);
+        ecValue = new EvaluationResultCR (ECObjects.IntegerType, intValue);
+        return;
+        }
+    catch (System.Exception)
+        {
+        }
+    try
+        {
+        bool     boolValue = System.Convert.ToBoolean (ecValue.ExpressionValue);
+        ecValue = new EvaluationResultCR (ECObjects.BooleanType, boolValue);
+        return;
+        }
+    catch (System.Exception)
+        {
+        }
+    try
+        {
+        long     longValue = System.Convert.ToInt64 (ecValue.ExpressionValue);
+        ecValue = new EvaluationResultCR (ECObjects.LongType, longValue);
+        return;
+        }
+    catch (System.Exception)
+        {
+        }
+    try
+        {
+        double     doubleValue = System.Convert.ToDouble (ecValue.ExpressionValue);
+        ecValue = new EvaluationResultCR (ECObjects.DoubleType, doubleValue);
+        return;
+        }
+    catch (System.Exception)
+        {
+        }
+    //  This is the last one we will try. If it does not work. let the exception go
+    DateTime     dtValue = System.Convert.ToDateTime (ecValue.ExpressionValue);
+    ecValue = new EvaluationResultCR (ECObjects.DateTimeType, dtValue);
+    }
+#endif
+
+/*---------------------------------------------------------------------------------**//**
+* @bsimethod                                    John.Gooding                    02/2011
++---------------+---------------+---------------+---------------+---------------+------*/
+ExpressionStatus Operations::ConvertToBooleanOperand (EvaluationResultR evalResult)
+    {
+    if (!evalResult.IsECValue())
+        return ExprStatus_WrongType;
+
+    ECValueR    ecValue = *evalResult.GetECValue();
+    if (ecValue.IsNull() || !ecValue.IsPrimitive())
+        return ExprStatus_WrongType;
+
+    if (ecValue.IsBoolean())
+        return ExprStatus_Success;
+
+    ECN::PrimitiveType   primType = ecValue.GetPrimitiveType();
+    bool    boolValue = false;
+    switch(primType)
+        {
+        case PRIMITIVETYPE_Integer:
+            boolValue = ecValue.GetInteger() != 0;
+            break;
+
+        case PRIMITIVETYPE_Double:
+            boolValue = ecValue.GetDouble() != 0;
+            break;
+
+        case PRIMITIVETYPE_Long:
+            boolValue = ecValue.GetLong() != 0;
+            break;
+
+        case PRIMITIVETYPE_String:
+            {
+            wchar_t const* strValue = ecValue.GetString();
+            if (!wcscmp(L"0", strValue) || !wcscmp(L"false", strValue))
+                boolValue = false;
+            else if (!wcscmp(L"1", strValue) || !wcscmp(L"true", strValue))
+                boolValue = true;
+            else
+                return ExprStatus_WrongType;
+            }
+
+        default:
+            return ExprStatus_WrongType;
+        }
+
+    ecValue.SetBoolean(boolValue);
+
+    return ExprStatus_Success;
+    }
+
+/*---------------------------------------------------------------------------------**//**
+* @bsimethod                                    John.Gooding                    02/2011
++---------------+---------------+---------------+---------------+---------------+------*/
+ExpressionStatus Operations::ConvertStringToArithmeticOperand (EvaluationResultR ecValue) {return ExprStatus_WrongType; }
+#ifdef NOTNOW
+internal static void ConvertStringToArithmeticOperand
+(
+ref EvaluationResultCR     ecValue
+)
+    {
+    if (ecValue.NativeValue is int32_t)
+        {
+        ecValue = new EvaluationResultCR (ECObjects.IntegerType, ecValue.NativeValue);
+        return;
+        }
+
+    if (ecValue.NativeValue is Boolean)
+        {
+        int     intValue = System.Convert.ToInt32 (ecValue.NativeValue);
+        ecValue = new EvaluationResultCR (ECObjects.IntegerType, intValue);
+        return;
+        }
+
+    try
+        {
+        int     intValue = System.Convert.ToInt32 (ecValue.ExpressionValue);
+        ecValue = new EvaluationResultCR (ECObjects.IntegerType, intValue);
+        return;
+        }
+    catch (System.Exception)
+        {
+        }
+    try
+        {
+        long     longValue = System.Convert.ToInt64 (ecValue.ExpressionValue);
+        ecValue = new EvaluationResultCR (ECObjects.LongType, longValue);
+        return;
+        }
+    catch (System.Exception)
+        {
+        }
+    try
+        {
+        double     doubleValue = System.Convert.ToDouble (ecValue.ExpressionValue);
+        ecValue = new EvaluationResultCR (ECObjects.DoubleType, doubleValue);
+        return;
+        }
+    catch (System.Exception)
+        {
+        throw new ECExpressionsException.EvaluatorException (ECObjects.GetLocalizedString ("CantConvertToNumeric"));
+        }
+
+#if NOTNOW
+    //  TODO -- we don't know how to do arithmetic on DateTime.
+    //  This is the last one we will try. If it does not work. let the exception go
+    DateTime     dtValue = System.Convert.ToDateTime (ecValue.ExpressionValue);
+    ecValue = new EvaluationResultCR (ECObjects.DateTimeType, dtValue);
+#endif
+    }
+#endif
+
+/*---------------------------------------------------------------------------------**//**
+* @bsimethod                                    John.Gooding                    02/2011
++---------------+---------------+---------------+---------------+---------------+------*/
+ExpressionStatus Operations::ConvertStringToArithmeticOrBooleanOperand (EvaluationResultR ecValue) {return ExprStatus_WrongType; }
+
+#ifdef NOTNOW
+static void ConvertStringToArithmeticOrBooleanOperand
+(
+ref ECEvaluationResult     ecValue
+)
+    {
+    if (ecValue.NativeValue is Boolean)
+        {
+        //  Converting from a value that has an expression type of string but a
+        //  native type of boolean
+        ecValue = new ECEvaluationResult (ECObjects.BooleanType, ecValue.NativeValue);
+        return;
+        }
+
+    if (ecValue.NativeValue is int32_t)
+        {
+        //  Converting from a value that has an expression type of string but a
+        //  native type of int32
+        ecValue = new ECEvaluationResult (ECObjects.IntegerType, ecValue.NativeValue);
+        return;
+        }
+
+    try
+        {
+        int     intValue = System.Convert.ToInt32 (ecValue.ExpressionValue);
+        ecValue = new ECEvaluationResult (ECObjects.IntegerType, intValue);
+        return;
+        }
+    catch (System.Exception)
+        {
+        }
+    try
+        {
+        bool     boolValue = System.Convert.ToBoolean (ecValue.ExpressionValue);
+        ecValue = new ECEvaluationResult (ECObjects.BooleanType, boolValue);
+        return;
+        }
+    catch (System.Exception)
+        {
+        }
+    try
+        {
+        long     longValue = System.Convert.ToInt64 (ecValue.ExpressionValue);
+        ecValue = new ECEvaluationResult (ECObjects.LongType, longValue);
+        return;
+        }
+    catch (System.Exception)
+        {
+        }
+    try
+        {
+        double     doubleValue = System.Convert.ToDouble (ecValue.ExpressionValue);
+        ecValue = new ECEvaluationResult (ECObjects.DoubleType, doubleValue);
+        return;
+        }
+    catch (System.Exception)
+        {
+        }
+    //  This is the last one we will try. If it does not work. let the exception go
+    DateTime     dtValue = System.Convert.ToDateTime (ecValue.ExpressionValue);
+    ecValue = new ECEvaluationResult (ECObjects.DateTimeType, dtValue);
+    }
+#endif
+
+/*---------------------------------------------------------------------------------**//**
+* @bsimethod                                    John.Gooding                    02/2011
++---------------+---------------+---------------+---------------+---------------+------*/
+ExpressionStatus Operations::PerformArithmeticPromotion(EvaluationResult& leftResult, EvaluationResult& rightResult)
+    {
+    if (!leftResult.IsECValue() || !rightResult.IsECValue())
+        return ExprStatus_PrimitiveRequired;
+
+    ECN::ECValueR    left    = *leftResult.GetECValue();
+    ECN::ECValueR    right   = *rightResult.GetECValue();
+
+    if (!left.IsPrimitive() || !right.IsPrimitive() || left.IsNull() || right.IsNull())
+        return ExprStatus_PrimitiveRequired;
+
+    ECN::PrimitiveType   leftCode    = left.GetPrimitiveType();
+    ECN::PrimitiveType   rightCode   = right.GetPrimitiveType();
+
+    //  PRIMITIVETYPE_DateTime, point types, and Boolean are all missing from this
+    //  We may also want to provide a way for structs with extended types to perform the conversion to 
+    //  string
+    //
+    //  PerformArithmeticPromotion for Managed ECExpressions always converts strings to numeric,native 
+    //  ECExpressions has never supported automatic conversions of strings to numbers.
+
+    if (PRIMITIVETYPE_Long == leftCode || PRIMITIVETYPE_Long == rightCode)
+        {
+        if (leftCode == rightCode)
+            return ExprStatus_Success;
+
+        ECValueR            target = PRIMITIVETYPE_Long == leftCode ? right : left;
+        ECN::PrimitiveType   targetCode = PRIMITIVETYPE_Long == leftCode ? rightCode : leftCode;
+        if (PRIMITIVETYPE_Double == targetCode)
+            {
+            target.SetLong((int64_t)target.GetDouble());
+            return ExprStatus_Success;
+            }
+
+        if (PRIMITIVETYPE_Integer == targetCode)
+            {
+            target.SetLong(target.GetInteger());
+            return ExprStatus_Success;
+            }
+
+        return ExprStatus_IncompatibleTypes;
+        }
+
+    if (PRIMITIVETYPE_Double == leftCode || PRIMITIVETYPE_Double == rightCode)
+        {
+        //  Both must be doubles
+        if (leftCode == rightCode)
+            return ExprStatus_Success;
+
+        ECValueR            target = PRIMITIVETYPE_Double == leftCode ? right : left;
+        ECN::PrimitiveType   targetCode = PRIMITIVETYPE_Double == leftCode ? rightCode : leftCode;
+
+        if (PRIMITIVETYPE_Integer == targetCode)
+            {
+            target.SetDouble(target.GetInteger());
+            return ExprStatus_Success;
+            }
+
+        return ExprStatus_IncompatibleTypes;
+        }
+
+    //  Both must be int
+    if (PRIMITIVETYPE_Integer == leftCode && PRIMITIVETYPE_Integer == rightCode)
+        return ExprStatus_Success;
+
+    return ExprStatus_WrongType;
+    }
+
+/*---------------------------------------------------------------------------------**//**
+* @bsimethod                                    John.Gooding                    02/2011
++---------------+---------------+---------------+---------------+---------------+------*/
+ExpressionStatus Operations:: PerformJunctionPromotion
+(
+EvaluationResultR     left,
+EvaluationResultR     right
+)
+    {
+    if (!left.IsECValue() || !right.IsECValue())
+        return ExprStatus_WrongType;
+
+    ECValueR lv = *left.GetECValue(), rv = *right.GetECValue();
+    if (!lv.IsPrimitive() || !rv.IsPrimitive() || lv.IsNull() || rv.IsNull())
+        return ExprStatus_WrongType;
+
+    ExpressionStatus     status = ExprStatus_Success;
+
+    if (lv.IsString())
+        {
+        status = ConvertStringToArithmeticOrBooleanOperand (left);
+        if (ExprStatus_Success != status)
+            return status;
+        }
+
+    if (rv.IsString())
+        {
+        status = ConvertStringToArithmeticOrBooleanOperand (right);
+        if (ExprStatus_Success != status)
+            return status;
+        }
+
+    if (lv.IsBoolean() || rv.IsBoolean())
+        {
+        status = ConvertToBooleanOperand (left);
+        if (ExprStatus_Success == status)
+            status = ConvertToBooleanOperand (right);
+        return status;
+        }
+
+    return PerformArithmeticPromotion (left, right);
+    }
+
+/*---------------------------------------------------------------------------------**//**
+* @bsimethod                                    John.Gooding                    02/2011
++---------------+---------------+---------------+---------------+---------------+------*/
+ExpressionStatus Operations::PerformUnaryMinus
+(
+EvaluationResultR           resultOut,
+EvaluationResultR           left
+)
+    {
+    if (!left.IsECValue())
+        return ExprStatus_PrimitiveRequired;
+
+    ECN::ECValueR        ecLeft = *left.GetECValue();
+
+    if (!ecLeft.IsPrimitive() || ecLeft.IsNull())
+        return ExprStatus_IncompatibleTypes;
+
+    ECN::PrimitiveType   primType = ecLeft.GetPrimitiveType();
+
+    if (PRIMITIVETYPE_String == primType)
+        {
+        ExpressionStatus status = ConvertStringToArithmeticOperand(left);
+        if (ExprStatus_Success != status)
+            return status;
+
+        primType = ecLeft.GetPrimitiveType();
+        }
+
+    ECValue v;
+    switch (primType)
+        {
+        case PRIMITIVETYPE_Double:
+            {
+            v.SetDouble(-left.GetECValue()->GetDouble());
+            break;
+            }
+
+        case PRIMITIVETYPE_Integer:
+            {
+            v.SetInteger(-left.GetECValue()->GetInteger());
+            break;
+            }
+
+        case PRIMITIVETYPE_Long:
+            {
+            v.SetLong(-left.GetECValue()->GetLong());
+            break;
+            }
+        default:
+            return ExprStatus_WrongType;
+        }
+
+    resultOut = v;
+    resultOut.SetUnits (left.GetUnits());
+    return ExprStatus_Success;
+    }
+
+/*---------------------------------------------------------------------------------**//**
+* @bsimethod                                    John.Gooding                    02/2011
++---------------+---------------+---------------+---------------+---------------+------*/
+ExpressionStatus Operations::PerformUnaryNot
+(
+EvaluationResultR           resultOut,
+EvaluationResultR           left
+)
+    {
+    if (!left.IsECValue())
+        return ExprStatus_PrimitiveRequired;
+
+    ECN::ECValueR        ecLeft = *left.GetECValue();
+
+    if (!ecLeft.IsPrimitive() || ecLeft.IsNull())
+        return ExprStatus_IncompatibleTypes;
+
+    ECN::PrimitiveType   primType = ecLeft.GetPrimitiveType();
+
+    if (PRIMITIVETYPE_String == primType)
+        {
+        ExpressionStatus status = ConvertStringToArithmeticOperand(left);
+        if (ExprStatus_Success != status)
+            return status;
+
+        primType = ecLeft.GetPrimitiveType();
+        }
+
+    ECValue v;
+    switch (primType)
+        {
+        case PRIMITIVETYPE_Boolean:
+            {
+            v.SetBoolean(!left.GetECValue()->GetBoolean());
+            break;
+            }
+
+        case PRIMITIVETYPE_Integer:
+            {
+            v.SetInteger(~left.GetECValue()->GetInteger());
+            break;
+            }
+
+        case PRIMITIVETYPE_Long:
+            {
+            v.SetLong(~left.GetECValue()->GetLong());
+            break;
+            }
+
+        default:
+            return ExprStatus_WrongType;
+        }
+
+    resultOut = v;
+    return ExprStatus_Success;
+    }
+
+//  TODO Can we apply this to arrays? strings?
+//  TODO 64 bit types
+//  TODO unsigned right shift
+/*---------------------------------------------------------------------------------**//**
+* @bsimethod                                    John.Gooding                    02/2011
++---------------+---------------+---------------+---------------+---------------+------*/
+ExpressionStatus Operations::PerformShift
+(
+EvaluationResultR         resultOut,
+ExpressionToken      shiftOp,
+EvaluationResultR         left,
+EvaluationResultR         right
+)
+    {
+    ExpressionStatus    status = ConvertToInt32(right);
+    if (ExprStatus_Success != status)
+        return status;
+
+    if (!left.IsECValue() || !left.GetECValue()->IsPrimitive())
+        return ExprStatus_WrongType;
+
+    ECN::PrimitiveType   primType = left.GetECValue()->GetPrimitiveType();
+    int                 count = right.GetECValue()->GetInteger();
+
+    //  If string, we may want to try to convert to int.
+    ECValue v;
+    switch (primType)
+        {
+        case PRIMITIVETYPE_Integer:
+            {
+            int     value = left.GetECValue()->GetInteger();
+            if (shiftOp == TOKEN_ShiftLeft)
+                {
+                v.SetInteger(value << count);
+                break;
+                }
+            else if (shiftOp == TOKEN_ShiftRight)
+                {
+                v.SetInteger(value >> count);
+                break;
+                }
+            else if (shiftOp == TOKEN_UnsignedShiftRight)
+                {
+                uint32_t uvalue = (uint32_t)value;
+                v.SetInteger((int)(uvalue >> count));
+                break;
+                }
+            }
+            break;
+
+        case PRIMITIVETYPE_Long:
+            {
+            int64_t       value = left.GetECValue()->GetInteger();
+            if (shiftOp == TOKEN_ShiftLeft)
+                {
+                v.SetLong(value << count);
+                break;
+                }
+            else if (shiftOp == TOKEN_ShiftRight)
+                {
+                v.SetLong(value >> count);
+                break;
+                }
+            else if (shiftOp == TOKEN_UnsignedShiftRight)
+                {
+                uint64_t uvalue = (uint64_t)value;
+                v.SetLong((int64_t)(uvalue >> count));
+                break;
+                }
+            }
+            break;
+        }
+
+    if (!v.IsNull())
+        {
+        resultOut = v;
+        return ExprStatus_Success;
+        }
+    else
+        return ExprStatus_WrongType;
+    }
+
+/*---------------------------------------------------------------------------------**//**
+* For multiplication, exponenentiation, and division, at most one operand can have units.
+* The other must be a scalar. (Our current units system has no way to do analysis to figure
+* out the units of an operation involving two unitized quantities e.g. L * W = Area)
+* @bsimethod                                                    Paul.Connelly   06/14
++---------------+---------------+---------------+---------------+---------------+------*/
+ExpressionStatus Operations::EnforceMultiplicativeUnits (UnitSpecR units, EvaluationResultR left, EvaluationResultR right)
+    {
+    UnitSpecCR lUnit = left.GetUnits(), rUnit = right.GetUnits();
+    if (lUnit.IsUnspecified())
+        units = rUnit;
+    else if (rUnit.IsUnspecified())
+        units = lUnit;
+    else
+        return ExprStatus_IncompatibleUnits;
+
+    return ExprStatus_Success;
+    }
+
+/*---------------------------------------------------------------------------------**//**
+* @bsimethod                                                    Paul.Connelly   06/14
++---------------+---------------+---------------+---------------+---------------+------*/
+ExpressionStatus Operations::EnforceLikeUnits (EvaluationResultR left, EvaluationResultR right)
+    {
+    UnitSpecCR lUnit = left.GetUnits(), rUnit = right.GetUnits();
+    if (lUnit.IsUnspecified() != rUnit.IsUnspecified())
+        {
+        // assume non-unitized operand uses same units as unitized operand
+        if (lUnit.IsUnspecified())
+            left.SetUnits (rUnit);
+        else
+            right.SetUnits (lUnit);
+
+        return ExprStatus_Success;
+        }
+    else if (lUnit.IsUnspecified())
+        return ExprStatus_Success;  // neither has units
+    else if (!lUnit.IsCompatible (rUnit))
+        return ExprStatus_IncompatibleUnits;
+    else if (lUnit.IsEquivalent (rUnit))
+        return ExprStatus_Success;  // units compatible and no conversion required
+
+    // Convert rhs to units of lhs
+    ECValueR rv = *right.GetECValue();
+    if (!rv.ConvertToPrimitiveType (PRIMITIVETYPE_Double))
+        return ExprStatus_UnknownError;
+
+    double rd = rv.GetDouble();
+    if (!rUnit.ConvertTo (rd, lUnit))
+        return ExprStatus_IncompatibleUnits;
+
+    rv.SetDouble (rd);
+    right.SetUnits (lUnit);
+    return ExprStatus_Success;
+    }
+
+/*---------------------------------------------------------------------------------**//**
+* @bsimethod                                    John.Gooding                    02/2011
++---------------+---------------+---------------+---------------+---------------+------*/
+ExpressionStatus Operations::PerformMultiplication
+(
+EvaluationResultR           resultOut,
+EvaluationResultR           left,
+EvaluationResultR           right,
+bool                        enforceUnits
+)
+    {
+    UnitSpec units;
+    ExpressionStatus status = PerformArithmeticPromotion (left, right);
+    if (enforceUnits && ExprStatus_Success == status)
+        status = EnforceMultiplicativeUnits (units, left, right);
+
+    if (ExprStatus_Success != status)
+        return status;
+
+    ECN::PrimitiveType   primType = left.GetECValue()->GetPrimitiveType();
+
+    ECValue v;
+    switch (primType)
+        {
+        case PRIMITIVETYPE_Integer:
+            {
+            v.SetInteger(left.GetECValue()->GetInteger() * right.GetECValue()->GetInteger());
+            break;
+            }
+
+        case PRIMITIVETYPE_Long:
+            {
+            v.SetLong(left.GetECValue()->GetLong() * right.GetECValue()->GetLong());
+            break;
+            }
+
+        case PRIMITIVETYPE_Double:
+            {
+            v.SetDouble(left.GetECValue()->GetDouble() * right.GetECValue()->GetDouble());
+            break;
+            }
+
+        default:
+            return ExprStatus_WrongType;
+        }
+
+    resultOut = v;
+    resultOut.SetUnits (units);
+    return ExprStatus_Success;
+    }
+
+/*---------------------------------------------------------------------------------**//**
+* @bsimethod                                    John.Gooding                    02/2011
++---------------+---------------+---------------+---------------+---------------+------*/
+ExpressionStatus Operations::PerformExponentiation
+(
+EvaluationResultR           resultOut,
+EvaluationResultR           left,
+EvaluationResultR           right
+)
+    {
+    return ExprStatus_NotImpl;
+    }
+
+/*---------------------------------------------------------------------------------**//**
+* @bsimethod                                    John.Gooding                    02/2011
++---------------+---------------+---------------+---------------+---------------+------*/
+ExpressionStatus Operations::PerformIntegerDivision
+(
+EvaluationResultR           resultOut,
+EvaluationResultR           left,
+EvaluationResultR           right,
+bool                        enforceUnits
+)
+    {
+    ExpressionStatus status = PerformArithmeticPromotion (left, right);
+
+    Unit units;
+    if (enforceUnits && ExprStatus_Success == status)
+        status = EnforceMultiplicativeUnits (units, left, right);
+
+    if (ExprStatus_Success != status)
+        return status;
+
+    ECValue v;
+    switch (left.GetECValue()->GetPrimitiveType())
+        {
+        case PRIMITIVETYPE_Integer:
+            {
+            int     divisor = right.GetECValue()->GetInteger();
+            if (0 == divisor)
+                return ExprStatus_DivideByZero;
+
+            v.SetInteger(left.GetECValue()->GetInteger() / divisor);
+
+            break;
+            }
+
+        case PRIMITIVETYPE_Long:
+            {
+            int64_t   divisor = right.GetECValue()->GetLong();
+            if (0 == divisor)
+                return ExprStatus_DivideByZero;
+
+            v.SetLong(left.GetECValue()->GetLong() / divisor);
+
+            break;
+            }
+
+        case PRIMITIVETYPE_Double:
+            {
+            double     divisor = right.GetECValue()->GetDouble();
+            if (0 == divisor)
+                return ExprStatus_DivideByZero;
+
+            v.SetDouble(floor(left.GetECValue()->GetDouble() / divisor));
+
+            break;
+            }
+
+        default:
+            return ExprStatus_InvalidTypesForDivision;
+        }
+
+    resultOut = v;
+    resultOut.SetUnits (units);
+    return ExprStatus_Success;
+    }
+
+/*---------------------------------------------------------------------------------**//**
+* @bsimethod                                    John.Gooding                    02/2011
++---------------+---------------+---------------+---------------+---------------+------*/
+ExpressionStatus Operations::PerformDivision
+(
+EvaluationResultR           resultOut,
+EvaluationResultR           left,
+EvaluationResultR           right,
+bool                        enforceUnits
+)
+    {
+    ExpressionStatus status = ConvertToDouble (left);
+    if (ExprStatus_Success != status)
+        return status;
+
+    status = ConvertToDouble (right);
+    if (ExprStatus_Success != status)
+        return status;
+
+    double  divisor = right.GetECValue()->GetDouble();
+    if (0 == divisor)
+        return ExprStatus_DivideByZero;
+
+    UnitSpec units;
+    if (enforceUnits)
+        {
+        auto status = EnforceMultiplicativeUnits (units, left, right);
+        if (ExprStatus_Success != status)
+            return status;
+        }
+
+    resultOut = ECValue (left.GetECValue()->GetDouble() / divisor);
+    resultOut.SetUnits (units);
+    return ExprStatus_Success;
+    }
+
+/*---------------------------------------------------------------------------------**//**
+* @bsimethod                                    John.Gooding                    02/2011
++---------------+---------------+---------------+---------------+---------------+------*/
+ExpressionStatus Operations::PerformMod
+(
+EvaluationResultR            resultOut,
+EvaluationResultR            left,
+EvaluationResultR            right
+)
+    {
+    ExpressionStatus status = PerformArithmeticPromotion (left, right);
+
+    if (ExprStatus_Success != status)
+        return status;
+
+    switch (left.GetECValue()->GetPrimitiveType())
+        {
+        case PRIMITIVETYPE_Integer:
+            {
+            int     divisor = right.GetECValue()->GetInteger();
+            if (0 == divisor)
+                return ExprStatus_DivideByZero;
+
+            resultOut = ECValue (left.GetECValue()->GetInteger() % divisor);
+            return ExprStatus_Success;
+            }
+
+        case PRIMITIVETYPE_Long:
+            {
+            int64_t   divisor = right.GetECValue()->GetLong();
+            if (0 == divisor)
+                return ExprStatus_DivideByZero;
+
+            resultOut = ECValue (left.GetECValue()->GetLong() % divisor);
+            return ExprStatus_Success;
+            }
+        }
+
+    return ExprStatus_InvalidTypesForDivision;
+    }
+
+#ifdef NOTNOW
+/*---------------------------------------------------------------------------------**//**
+* @bsimethod                                    John.Gooding                    02/2011
++---------------+---------------+---------------+---------------+---------------+------*/
+ExpressionStatus Operations::PerformLikeTest
+(
+EvaluationResultR            resultOut,
+EvaluationResultR            left,
+EvaluationResultR            right
+)
+//  Need to decide on standard pattern matching
+#endif
+
+/*---------------------------------------------------------------------------------**//**
+* @bsimethod                                    John.Gooding                    02/2011
++---------------+---------------+---------------+---------------+---------------+------*/
+ExpressionStatus Operations::PerformJunctionOperator
+(
+EvaluationResultR            resultOut,
+ExpressionToken         junctionOperator,
+EvaluationResultR            left,
+EvaluationResultR            right
+)
+    {
+    ExpressionStatus status = PerformJunctionPromotion (left, right);
+
+    if (ExprStatus_Success != status)
+        return status;
+
+    if (left.GetECValue()->IsBoolean())
+        {
+        switch (junctionOperator)
+            {
+            case TOKEN_Or:
+                resultOut.InitECValue().SetBoolean(left.GetECValue()->GetBoolean() | right.GetECValue()->GetBoolean());
+                return ExprStatus_Success;
+
+            case TOKEN_And:
+                resultOut.InitECValue().SetBoolean(left.GetECValue()->GetBoolean() & right.GetECValue()->GetBoolean());
+                return ExprStatus_Success;
+
+            case TOKEN_Xor:
+                resultOut.InitECValue().SetBoolean(left.GetECValue()->GetBoolean() ^ right.GetECValue()->GetBoolean());
+                return ExprStatus_Success;
+            }
+        }
+
+    ECN::PrimitiveType  primType = left.GetECValue()->GetPrimitiveType();
+    if (PRIMITIVETYPE_Integer == primType)
+        {
+        switch (junctionOperator)
+            {
+            case TOKEN_Or:
+                resultOut.InitECValue().SetInteger(left.GetECValue()->GetInteger() | right.GetECValue()->GetInteger());
+                return ExprStatus_Success;
+
+            case TOKEN_And:
+                resultOut.InitECValue().SetInteger(left.GetECValue()->GetInteger() & right.GetECValue()->GetInteger());
+                return ExprStatus_Success;
+
+            case TOKEN_Xor:
+                resultOut.InitECValue().SetInteger(left.GetECValue()->GetInteger() ^ right.GetECValue()->GetInteger());
+                return ExprStatus_Success;
+            }
+        }
+
+    if (PRIMITIVETYPE_Long == primType)
+        {
+        switch (junctionOperator)
+            {
+            case TOKEN_Or:
+                resultOut.InitECValue().SetLong(left.GetECValue()->GetLong() | right.GetECValue()->GetLong());
+                return ExprStatus_Success;
+
+            case TOKEN_And:
+                resultOut.InitECValue().SetLong(left.GetECValue()->GetLong() & right.GetECValue()->GetLong());
+                return ExprStatus_Success;
+
+            case TOKEN_Xor:
+                resultOut.InitECValue().SetLong(left.GetECValue()->GetLong() ^ right.GetECValue()->GetLong());
+                return ExprStatus_Success;
+            }
+        }
+
+
+    //  It should be impossible to get here. All errors should be caught in the promotion functions.
+    return ExprStatus_WrongType;
+    }
+
+/*---------------------------------------------------------------------------------**//**
+* @bsimethod                                    John.Gooding                    02/2011
++---------------+---------------+---------------+---------------+---------------+------*/
+ExpressionStatus Operations:: PerformLogicalOr
+(
+EvaluationResultR            resultOut,
+EvaluationResultR            leftValue,
+EvaluationResultR            rightValue
+)
+    {
+    bool        boolValue;
+    
+    ExpressionStatus status = leftValue.GetBoolean(boolValue, false);
+    
+    if (ExprStatus_Success != status)
+        return status;
+
+    if (boolValue)
+        {
+        resultOut = *leftValue.GetECValue();
+        return ExprStatus_Success;
+        }
+
+    status = rightValue.GetBoolean(boolValue, false);
+    if (ExprStatus_Success != status)
+        return status;
+
+    resultOut = *rightValue.GetECValue();
+    return ExprStatus_Success;
+    }
+
+/*---------------------------------------------------------------------------------**//**
+* @bsimethod                                    John.Gooding                    02/2011
++---------------+---------------+---------------+---------------+---------------+------*/
+ExpressionStatus Operations::PerformLogicalAnd
+(
+EvaluationResultR            resultOut,
+EvaluationResultR            leftValue,
+EvaluationResultR            rightValue
+)
+    {
+    bool        boolValue;
+    
+    ExpressionStatus status = leftValue.GetBoolean(boolValue, false);
+    
+    if (ExprStatus_Success != status)
+        return status;
+
+    if (!boolValue)
+        {
+        resultOut = *leftValue.GetECValue();
+        return ExprStatus_Success;
+        }
+
+    status = rightValue.GetBoolean(boolValue, false);
+    if (ExprStatus_Success != status)
+        return status;
+
+    resultOut = *rightValue.GetECValue();
+    return ExprStatus_Success;
+    }
+
+/*---------------------------------------------------------------------------------**//**
+* @bsimethod                                    John.Gooding                    03/2011
++---------------+---------------+---------------+---------------+---------------+------*/
+EvaluationResult::EvaluationResult()
+    : m_valueList (NULL), m_ownsInstanceList (false), m_valueType (ValType_None)
+    {
+
+    }
+
+/*---------------------------------------------------------------------------------**//**
+* @bsimethod                                    John.Gooding                    03/2011
++---------------+---------------+---------------+---------------+---------------+------*/
+EvaluationResult::~EvaluationResult()
+    {
+    Clear();
+    }
+
+/*---------------------------------------------------------------------------------**//**
+* @bsimethod                                    John.Gooding                    03/2011
++---------------+---------------+---------------+---------------+---------------+------*/
+ExpressionStatus EvaluationResult::GetInteger(int32_t& result)
+    {
+    if (ValType_ECValue != m_valueType || !m_ecValue.IsInteger() || m_ecValue.IsNull())
+        return ExprStatus_WrongType;
+
+    result = m_ecValue.GetInteger();
+    return ExprStatus_Success;
+    }
+
+/*---------------------------------------------------------------------------------**//**
+* @bsimethod                                                    Paul.Connelly   10/13
++---------------+---------------+---------------+---------------+---------------+------*/
+ECValueR EvaluationResult::InitECValue()
+    {
+    Clear();
+    m_valueType = ValType_ECValue;
+    return m_ecValue;
+    }
+
+/*---------------------------------------------------------------------------------**//**
+* @bsimethod                                    John.Gooding                    03/2011
++---------------+---------------+---------------+---------------+---------------+------*/
+ExpressionStatus EvaluationResult::GetECValue(ECN::ECValueR result)
+    {
+    if (ValType_ECValue != m_valueType)
+        return ExprStatus_WrongType;
+
+    result.Clear();
+    result = m_ecValue;
+    return ExprStatus_Success;
+    }
+
+/*---------------------------------------------------------------------------------**//**
+* @bsimethod                                    John.Gooding                    03/2011
++---------------+---------------+---------------+---------------+---------------+------*/
+ECN::ECValueP    EvaluationResult::GetECValue() 
+    { 
+    return ValType_ECValue == m_valueType ? &m_ecValue : NULL;
+    }
+
+/*---------------------------------------------------------------------------------**//**
+* @bsimethod                                    John.Gooding                    03/2011
++---------------+---------------+---------------+---------------+---------------+------*/
+ECN::ECValueCP   EvaluationResult::GetECValue() const 
+    { 
+    return ValType_ECValue == m_valueType ? &m_ecValue : NULL;
+    }
+
+/*---------------------------------------------------------------------------------**//**
+* @bsimethod                                                    Paul.Connelly   06/14
++---------------+---------------+---------------+---------------+---------------+------*/
+ECN::UnitSpecCR EvaluationResult::GetUnits() const { return m_units; }
+void EvaluationResult::SetUnits (UnitSpecCR units) { m_units = units; }
+
+/*---------------------------------------------------------------------------------**//**
+* @bsimethod                                    John.Gooding                    03/2011
++---------------+---------------+---------------+---------------+---------------+------*/
+EvaluationResult::EvaluationResult (EvaluationResultCR rhs)
+    : m_valueList(NULL), m_ownsInstanceList(false), m_valueType(rhs.m_valueType), m_units(rhs.m_units)
+    {
+    if (ValType_InstanceList == rhs.m_valueType && NULL != rhs.m_instanceList)
+        {
+        if (!rhs.m_ownsInstanceList)
+            m_instanceList = rhs.m_instanceList;
+        else
+            {
+            m_instanceList = new ECInstanceList (*rhs.m_instanceList);
+            m_ownsInstanceList = true;
+            }
+        }
+    else if (ValType_ECValue == rhs.m_valueType)
+        m_ecValue = rhs.m_ecValue;
+    else if (ValType_ValueList == rhs.m_valueType)
+        {
+        m_valueList = rhs.m_valueList;
+        m_valueList->AddRef();
+        }
+    else if (ValType_Lambda == rhs.m_valueType)
+        {
+        m_lambda = rhs.m_lambda;
+        m_lambda->AddRef();
+        }
+    }
+
+/*---------------------------------------------------------------------------------**//**
+* @bsimethod                                    John.Gooding                    03/2011
++---------------+---------------+---------------+---------------+---------------+------*/
+EvaluationResultR EvaluationResult::operator=(EvaluationResultCR rhs)
+    {
+    Clear();
+
+    m_valueType = rhs.m_valueType;
+    m_units = rhs.m_units;
+    m_ecValue = rhs.m_ecValue;
+    if (m_valueType == ValType_InstanceList)
+        SetInstanceList (*rhs.m_instanceList, rhs.m_ownsInstanceList);
+    else if (m_valueType == ValType_ValueList)
+        SetValueList (*rhs.m_valueList);
+    else if (m_valueType == ValType_Lambda)
+        SetLambda (*rhs.m_lambda);
+
+    return *this;
+    }
+
+/*---------------------------------------------------------------------------------**//**
+* @bsimethod                                    John.Gooding                    03/2011
++---------------+---------------+---------------+---------------+---------------+------*/
+void            EvaluationResult::Clear()
+    {
+    if (ValType_InstanceList == m_valueType)
+        {
+        if (m_ownsInstanceList && NULL != m_instanceList)
+            delete m_instanceList;
+        }
+    else if (ValType_ValueList == m_valueType)
+        {
+        if (NULL != m_valueList)
+            m_valueList->Release();
+        }
+    else if (ValType_Lambda == m_valueType)
+        {
+        if (NULL != m_lambda)
+            m_lambda->Release();
+        }
+
+    m_ecValue.Clear();
+    m_ownsInstanceList = false;
+    m_instanceList = NULL;  // and m_valueList, and m_lambda...
+    m_valueList = NULL;
+    m_valueType = ValType_None;
+    m_units = UnitSpec();
+    }
+
+/*---------------------------------------------------------------------------------**//**
+* @bsimethod                                    John.Gooding                    02/2011
++---------------+---------------+---------------+---------------+---------------+------*/
+ExpressionStatus EvaluationResult::GetBoolean(bool& result, bool requireBoolean)
+    {
+    if (ValType_ECValue != m_valueType)
+        return ExprStatus_WrongType;
+
+    if (m_ecValue.IsNull())
+        {
+        result = false;
+        return requireBoolean ? ExprStatus_WrongType : ExprStatus_Success;
+        }
+
+    if (!m_ecValue.IsPrimitive())
+        return ExprStatus_WrongType;
+
+    switch(m_ecValue.GetPrimitiveType())
+        {
+        case PRIMITIVETYPE_Boolean:
+            result = m_ecValue.GetBoolean();
+            return ExprStatus_Success;
+
+        case PRIMITIVETYPE_Integer:
+            result = m_ecValue.GetInteger() != 0;
+            return ExprStatus_Success;
+
+        case PRIMITIVETYPE_Long:
+            result = m_ecValue.GetLong() != 0;
+            return ExprStatus_Success;
+
+        case PRIMITIVETYPE_Double:
+            result = m_ecValue.GetDouble() != 0.0;
+            return ExprStatus_Success;
+
+        case PRIMITIVETYPE_String:
+            {
+            wchar_t const* value = m_ecValue.GetString();
+            if (!wcscmp(L"1", value) || !BeStringUtilities::Wcsicmp(L"true", value))
+                {
+                result = true;
+                return ExprStatus_Success;
+                }
+
+            if (!wcscmp(L"0", value) || !BeStringUtilities::Wcsicmp(L"false", value))
+                {
+                result = false;
+                return ExprStatus_Success;
+                }
+
+            return ExprStatus_WrongType;
+            }
+        }
+
+    return ExprStatus_WrongType;
+    }
+
+/*---------------------------------------------------------------------------------**//**
+* @bsimethod                                                    Paul.Connelly   10/13
++---------------+---------------+---------------+---------------+---------------+------*/
+ECInstanceListCP EvaluationResult::GetInstanceList() const
+    {
+    return ValType_InstanceList == m_valueType ? m_instanceList : NULL;
+    }
+
+/*---------------------------------------------------------------------------------**//**
+* @bsimethod                                                    Paul.Connelly   10/13
++---------------+---------------+---------------+---------------+---------------+------*/
+void EvaluationResult::SetInstance (IECInstanceCR instance)
+    {
+    Clear();
+    IECInstancePtr pInstance = const_cast<IECInstanceP>(&instance);
+    m_valueType = ValType_InstanceList;
+    m_ownsInstanceList = true;
+    m_instanceList = new ECInstanceList (1, pInstance);
+    }
+
+/*---------------------------------------------------------------------------------**//**
+* @bsimethod                                                    Paul.Connelly   10/13
++---------------+---------------+---------------+---------------+---------------+------*/
+void EvaluationResult::SetInstanceList (ECInstanceListCR instanceList, bool makeACopy = false)
+    {
+    Clear();
+    m_valueType = ValType_InstanceList;
+    if (makeACopy)
+        {
+        m_ownsInstanceList = true;
+        m_instanceList = new ECInstanceList (instanceList);
+        }
+    else
+        m_instanceList = &instanceList;
+    }
+
+/*---------------------------------------------------------------------------------**//**
+* @bsimethod                                                    Paul.Connelly   12/13
++---------------+---------------+---------------+---------------+---------------+------*/
+IValueListResultCP EvaluationResult::GetValueList() const
+    {
+    return ValType_ValueList == m_valueType ? m_valueList : NULL;
+    }
+
+/*---------------------------------------------------------------------------------**//**
+* @bsimethod                                                    Paul.Connelly   12/13
++---------------+---------------+---------------+---------------+---------------+------*/
+IValueListResultP EvaluationResult::GetValueList()
+    {
+    return ValType_ValueList == m_valueType ? m_valueList  :NULL;
+    }
+
+/*---------------------------------------------------------------------------------**//**
+* @bsimethod                                                    Paul.Connelly   12/13
++---------------+---------------+---------------+---------------+---------------+------*/
+void EvaluationResult::SetValueList (IValueListResultR valueList)
+    {
+    Clear();
+    m_valueList = &valueList;
+    m_valueList->AddRef();
+    m_valueType = ValType_ValueList;
+    }
+
+/*---------------------------------------------------------------------------------**//**
+* @bsimethod                                                    Paul.Connelly   12/13
++---------------+---------------+---------------+---------------+---------------+------*/
+LambdaValueCP EvaluationResult::GetLambda() const
+    {
+    return ValType_Lambda == m_valueType ? m_lambda : NULL;
+    }
+
+/*---------------------------------------------------------------------------------**//**
+* @bsimethod                                                    Paul.Connelly   12/13
++---------------+---------------+---------------+---------------+---------------+------*/
+void EvaluationResult::SetLambda (LambdaValueR value)
+    {
+    Clear();
+    m_valueType = ValType_Lambda;
+    m_lambda = &value;
+    m_lambda->AddRef();
+    }
+
+/*---------------------------------------------------------------------------------**//**
+* @bsimethod                                    John.Gooding                    03/2011
++---------------+---------------+---------------+---------------+---------------+------*/
+ValueResult::ValueResult (EvaluationResultR result)
+    : m_evalResult(result) 
+    {
+    //
+    }
+
+/*---------------------------------------------------------------------------------**//**
+* @bsimethod                                    John.Gooding                    03/2011
++---------------+---------------+---------------+---------------+---------------+------*/
+ValueResult::~ValueResult()
+    {
+    //
+    }
+
+/*---------------------------------------------------------------------------------**//**
+* @bsimethod                                    John.Gooding                    03/2011
++---------------+---------------+---------------+---------------+---------------+------*/
+ValueResultPtr  ValueResult::Create(EvaluationResultR result) 
+    { 
+    return new ValueResult(result); 
+    }
+
+/*---------------------------------------------------------------------------------**//**
+* @bsimethod                                    John.Gooding                    02/2011
++---------------+---------------+---------------+---------------+---------------+------*/
+void            NodeHelpers::GetAdditiveNodes(NodeCPVector& nodes, NodeCR rightMost)
+    {
+    BeAssert (rightMost.IsAdditive());
+
+    BinaryNodeCP    current = dynamic_cast<BinaryNodeCP>(&rightMost);
+    BeAssert(NULL != current);
+
+    NodeCP  left = current->GetLeftCP();
+    if (left->IsAdditive())
+        GetAdditiveNodes(nodes, *left);
+
+    nodes.push_back(&rightMost);
+    }
+
+/*---------------------------------------------------------------------------------**//**
+* @bsimethod                                    John.Gooding                    02/2011
++---------------+---------------+---------------+---------------+---------------+------*/
+WString         Node::ToString() const
+    {
+    return _ToString();
+    }
+
+//---------------------------------------------------------------------------------------
+// @bsimethod                                                   John.Gooding    09/2013
+//---------------------------------------------------------------------------------------
+ResolvedTypeNodePtr Node::GetResolvedTree(ExpressionResolverR context)
+    {
+    return _GetResolvedTree(context);
+    }
+
+/*---------------------------------------------------------------------------------**//**
+* @bsimethod                                    John.Gooding                    02/2011
++---------------+---------------+---------------+---------------+---------------+------*/
+bool            Node::Traverse(NodeVisitorR visitor) const
+    {
+    if (this->GetHasParens() && !visitor.OpenParens())
+        return false;
+    
+    if (!_Traverse (visitor))
+        return false;
+
+    if (this->GetHasParens() && !visitor.CloseParens())
+        return false;
+
+    return true;
+    }
+
+//---------------------------------------------------------------------------------------
+// @bsimethod                                                   John.Gooding    09/2013
+//---------------------------------------------------------------------------------------
+ResolvedTypeNodePtr Node::_GetResolvedTree(ExpressionResolverR context)
+    {
+    return NULL;
+    }
+
+/*---------------------------------------------------------------------------------**//**
+* @bsimethod                                                    Paul.Connelly   02/13
++---------------+---------------+---------------+---------------+---------------+------*/
+ResolvedTypeNodePtr Node::CreateBooleanLiteral(bool literalValue)   { return LiteralNode::CreateBoolean (literalValue); }
+ResolvedTypeNodePtr Node::CreateNullLiteral()                       { return LiteralNode::CreateNull(); }
+ResolvedTypeNodePtr Node::CreatePoint2DLiteral (DPoint2dCR pt)      { return LiteralNode::CreatePoint2D (pt); }
+ResolvedTypeNodePtr Node::CreatePoint3DLiteral (DPoint3dCR pt)      { return LiteralNode::CreatePoint3D (pt); }
+ResolvedTypeNodePtr Node::CreateDateTimeLiteral (int64_t ticks)       { return LiteralNode::CreateDateTime (ticks); }
+ResolvedTypeNodePtr Node::CreateIntegerLiteral (int value)          { return LiteralNode::CreateInteger (value); }
+ResolvedTypeNodePtr Node::CreateInt64Literal(int64_t value)           { return LiteralNode::CreateLong (value); }
+ResolvedTypeNodePtr Node::CreateFloatLiteral(double value)          { return LiteralNode::CreateDouble (value); }
+
+/*---------------------------------------------------------------------------------**//**
+* @bsimethod                                    John.Gooding                    02/2011
++---------------+---------------+---------------+---------------+---------------+------*/
+ResolvedTypeNodePtr Node::CreateStringLiteral (wchar_t const* value, bool quoted)
+    {
+    if (!quoted)
+        return LiteralNode::CreateString (value);
+
+    size_t      origLen = wcslen(value);
+    BeAssert(origLen > 1);
+    wchar_t*    buffer = (wchar_t*)_alloca(sizeof(*buffer) *(origLen+1));
+
+    BeStringUtilities::Wcsncpy(buffer, origLen, value+1);
+    buffer[origLen-2] = 0;
+
+    return LiteralNode::CreateString (buffer);
+    }
+
+/*---------------------------------------------------------------------------------**//**
+* @bsimethod                                    John.Gooding                    02/2011
++---------------+---------------+---------------+---------------+---------------+------*/
+NodePtr         Node::CreateUnaryArithmetic(ExpressionToken tokenId, NodeR left)
+    {
+    return new UnaryArithmeticNode(tokenId, left);
+    }
+
+/*---------------------------------------------------------------------------------**//**
+* @bsimethod                                    John.Gooding                    02/2011
++---------------+---------------+---------------+---------------+---------------+------*/
+NodePtr         Node::CreateArithmetic(ExpressionToken  tokenId, NodeR left, NodeR right)
+    {
+    switch (tokenId)
+        {
+        case TOKEN_Exponentiation:
+            return new ExponentNode(left, right);
+
+        case TOKEN_Star:
+            return new MultiplyNode(tokenId, left, right);
+
+        case TOKEN_Slash:
+        case TOKEN_IntegerDivide:
+        case TOKEN_Mod:
+            return new DivideNode(tokenId, left, right);
+
+        case TOKEN_Plus:
+        case TOKEN_Minus:
+            return new PlusMinusNode(tokenId, left, right);
+
+        case TOKEN_Concatenate:
+            return new ConcatenateNode(left, right);
+        }
+
+    BeAssert (false && L"invalid arithmetic token");
+
+    return ErrorNode::Create(L"internal error: unexpected arithmetic token", NULL, NULL).get();
+    }
+
+/*---------------------------------------------------------------------------------**//**
+* @bsimethod                                    John.Gooding                    02/2011
++---------------+---------------+---------------+---------------+---------------+------*/
+NodePtr         Node::CreateShift (ExpressionToken tokenId, NodeR left, NodeR right)
+    {
+    return new ShiftNode(tokenId, left, right);
+    }
+
+/*---------------------------------------------------------------------------------**//**
+* @bsimethod                                    John.Gooding                    02/2011
++---------------+---------------+---------------+---------------+---------------+------*/
+NodePtr         Node::CreateComparison(ExpressionToken   tokenId, NodeR left, NodeR right)
+    {
+    return new ComparisonNode(tokenId, left, right);
+    }
+
+/*---------------------------------------------------------------------------------**//**
+* @bsimethod                                    John.Gooding                    02/2011
++---------------+---------------+---------------+---------------+---------------+------*/
+NodePtr         Node::CreateLogical(ExpressionToken tokenId, NodeR left, NodeR right)
+    {
+    return new LogicalNode(tokenId, left, right);
+    }
+
+/*---------------------------------------------------------------------------------**//**
+* @bsimethod                                    John.Gooding                    02/2011
++---------------+---------------+---------------+---------------+---------------+------*/
+NodePtr         Node::CreateAssignment(NodeR left, NodeR rightSide, ExpressionToken assignmentSubtype)
+    {
+    return new AssignmentNode (left, rightSide, assignmentSubtype);
+    }
+
+/*---------------------------------------------------------------------------------**//**
+* @bsimethod                                    John.Gooding                    02/2011
++---------------+---------------+---------------+---------------+---------------+------*/
+ArgumentTreeNodePtr Node::CreateArgumentTree()
+    {
+    return new ArgumentTreeNode ();
+    }
+
+/*---------------------------------------------------------------------------------**//**
+* @bsimethod                                    John.Gooding                    02/2011
++---------------+---------------+---------------+---------------+---------------+------*/
+NodePtr         Node::CreateIIf(NodeR conditional, NodeR trueNode, NodeR falseNode)
+    {
+    return new IIfNode (conditional, trueNode, falseNode);
+    }
+
+/*---------------------------------------------------------------------------------**//**
+* @bsimethod                                    John.Gooding                    02/2011
++---------------+---------------+---------------+---------------+---------------+------*/
+void            ExpressionType::Init ()
+    {
+    m_unitsPower        = 0;
+    m_valueKind         = ECN::VALUEKIND_Uninitialized;
+    m_arrayKind         = ECN::ARRAYKIND_Primitive;
+    m_structClass       = NULL;
+    }
+
+/*---------------------------------------------------------------------------------**//**
+* @bsimethod                                    John.Gooding                    02/2011
++---------------+---------------+---------------+---------------+---------------+------*/
+                ExpressionType::ExpressionType
+(
+ECN::PrimitiveECPropertyR primitiveProp
+)
+    {
+    Init();
+
+    m_valueKind = ECN::VALUEKIND_Primitive;
+    m_primitiveType = primitiveProp.GetType();
+
+#if defined (NOTNOW)
+            //  Need something like this to get the extended type custom attribute
+            IECInstancePtr  propertyCustomAttribute = ecProperty->GetCustomAttribute (*propertyInfoCAClass);
+            if (propertyCustomAttribute.IsValid() &&  (ECOBJECTS_STATUS_Success == propertyCustomAttribute->GetValue (value, L"DefaultValue")))
+#endif
+    }
+
+/*---------------------------------------------------------------------------------**//**
+* @bsimethod                                    John.Gooding                    02/2011
++---------------+---------------+---------------+---------------+---------------+------*/
+ExpressionStatus PrimaryListNode::_GetValue(EvaluationResult& evalResult, ExpressionContextR context)
+    {
+    return context.GetValue(evalResult, *this, context, 0);
+    }
+
+/*---------------------------------------------------------------------------------**//**
+* @bsimethod                                    John.Gooding                    02/2011
++---------------+---------------+---------------+---------------+---------------+------*/
+wchar_t const*  PrimaryListNode::GetName(size_t index) const
+    {
+    if (m_operators.size() <= index)
+        return NULL;
+
+    NodeP   node = m_operators[index].get();
+    ExpressionToken    nodeId = node->GetOperation();
+    if (TOKEN_Ident == nodeId || TOKEN_Dot == nodeId)
+        {
+        IdentNodeP identNode = static_cast<IdentNodeP>(node);
+        return identNode->GetName();
+        }
+    else if (TOKEN_Lambda == nodeId)
+        {
+        LambdaNodeP lambdaNode = static_cast<LambdaNodeP>(node);
+        return lambdaNode->GetSymbolName();
+        }
+
+    BeAssert(TOKEN_LParen == nodeId);
+
+    CallNodeP   callNode = static_cast<CallNodeP>(node);
+    return callNode->GetMethodName();
+    }
+
+/*---------------------------------------------------------------------------------**//**
+* @bsimethod                                    John.Gooding                    02/2011
++---------------+---------------+---------------+---------------+---------------+------*/
+size_t          PrimaryListNode::GetNumberOfOperators() const
+    {
+    return m_operators.size();
+    }
+
+/*---------------------------------------------------------------------------------**//**
+* @bsimethod                                    John.Gooding                    02/2011
++---------------+---------------+---------------+---------------+---------------+------*/
+NodeP           PrimaryListNode::GetOperatorNode(size_t index) const
+    {
+    if (index >= m_operators.size())
+        return NULL;
+
+    return m_operators[index].get();
+    }
+
+/*---------------------------------------------------------------------------------**//**
+* @bsimethod                                    John.Gooding                    02/2011
++---------------+---------------+---------------+---------------+---------------+------*/
+ExpressionToken PrimaryListNode::GetOperation(size_t index) const
+    {
+    if (index >= m_operators.size())
+        return TOKEN_None;
+
+    return m_operators[index]->GetOperation();
+    }
+
+/*---------------------------------------------------------------------------------**//**
+* @bsimethod                                    John.Gooding                    02/2011
++---------------+---------------+---------------+---------------+---------------+------*/
+void            PrimaryListNode::AppendCallNode(CallNodeR callNode)
+    {
+    m_operators.push_back(&callNode);
+    }
+
+/*---------------------------------------------------------------------------------**//**
+* @bsimethod                                    John.Gooding                    02/2011
++---------------+---------------+---------------+---------------+---------------+------*/
+void            PrimaryListNode::AppendNameNode(IdentNodeR nameNode)
+    {
+    m_operators.push_back(&nameNode);
+    }
+
+/*---------------------------------------------------------------------------------**//**
+* @bsimethod                                                    Paul.Connelly   12/13
++---------------+---------------+---------------+---------------+---------------+------*/
+void            PrimaryListNode::AppendLambdaNode (LambdaNodeR lambdaNode)
+    {
+    m_operators.push_back (&lambdaNode);
+    }
+
+/*---------------------------------------------------------------------------------**//**
+* @bsimethod                                                    Paul.Connelly   12/13
++---------------+---------------+---------------+---------------+---------------+------*/
+ExpressionStatus LambdaNode::_GetValue(EvaluationResult& evalResult, ExpressionContextR context)
+    {
+    // Bind expression and context
+    evalResult.SetLambda (*LambdaValue::Create (*this, context));
+    return ExprStatus_Success;
+    }
+
+/*---------------------------------------------------------------------------------**//**
+* @bsimethod                                    John.Gooding                    02/2011
++---------------+---------------+---------------+---------------+---------------+------*/
+void            PrimaryListNode::AppendArrayNode(LBracketNodeR lbracketNode)
+    {
+    m_operators.push_back(&lbracketNode);
+    }
+
+//---------------------------------------------------------------------------------------
+// @bsimethod                                                   John.Gooding    09/2013
+//---------------------------------------------------------------------------------------
+void IdentNode::PushQualifier(WCharCP rightName)
+    {
+    m_qualifiers.push_back(WString(m_value));
+    m_value = WString(rightName);
+    }
+
+/*---------------------------------------------------------------------------------**//**
+* @bsimethod                                    John.Gooding                    02/2011
++---------------+---------------+---------------+---------------+---------------+------*/
+ExpressionStatus UnaryArithmeticNode::_GetValue(EvaluationResult& evalResult, ExpressionContextR context)
+    {
+    EvaluationResult    inputValue;
+    ExpressionStatus    status = _GetLeftP()->GetValue(inputValue, context);
+    if (ExprStatus_Success != status)
+        return status;
+
+    if (_GetOperation() == TOKEN_Minus)
+        return Operations::PerformUnaryMinus(evalResult, inputValue);
+
+    if (_GetOperation() == TOKEN_Plus)
+        {
+        evalResult = inputValue;
+        return ExprStatus_Success;
+        }
+
+    return Operations::PerformUnaryNot(evalResult, inputValue);
+    }
+
+/*---------------------------------------------------------------------------------**//**
+* @bsimethod                                                    Paul.Connelly   12/13
++---------------+---------------+---------------+---------------+---------------+------*/
+ExpressionStatus CallNode::InvokeValueListMethod (EvaluationResultR evalResult, IValueListResultCR valueList, ExpressionContextR context)
+    {
+    MethodReferencePtr methodRef;
+    ExpressionStatus status = context.ResolveMethod (methodRef, GetMethodName(), true);
+    if (ExprStatus_Success == status)
+        {
+        EvaluationResultVector argsList;
+        status = m_arguments->EvaluateArguments (argsList, context);
+        if (ExprStatus_Success == status)
+            status = methodRef->InvokeValueListMethod (evalResult, valueList, argsList);
+        }
+
+    return status;
+    }
+
+/*---------------------------------------------------------------------------------**//**
+* @bsimethod                                    John.Gooding                    02/2011
++---------------+---------------+---------------+---------------+---------------+------*/
+ExpressionStatus CallNode::InvokeInstanceMethod(EvaluationResult& evalResult, ECInstanceListCR instanceData, ExpressionContextR context)
+    {
+    MethodReferencePtr  methodReference;
+
+    //  The lookup should include the instance data since that would be the most logical place to find the method reference
+    ExpressionStatus    exprStatus = context.ResolveMethod(methodReference, this->GetMethodName(), true);
+    if (ExprStatus_Success != exprStatus)
+        {
+        evalResult = ECN::ECValue();
+        return exprStatus;
+        }
+
+    EvaluationResultVector  argsVector;
+
+    ExpressionStatus status = m_arguments->EvaluateArguments(argsVector, context);
+    if (ExprStatus_Success != status)
+        return status;
+
+    return methodReference->InvokeInstanceMethod(evalResult, instanceData, argsVector);
+    }
+
+/*---------------------------------------------------------------------------------**//**
+* @bsimethod                                    John.Gooding                    02/2011
++---------------+---------------+---------------+---------------+---------------+------*/
+ExpressionStatus CallNode::InvokeStaticMethod(EvaluationResult& evalResult, MethodReferenceR methodReference, ExpressionContextR context)
+    {
+    EvaluationResultVector  argsVector;
+
+    ExpressionStatus status = m_arguments->EvaluateArguments(argsVector, context);
+    if (ExprStatus_Success != status)
+        return status;
+
+    return methodReference.InvokeStaticMethod(evalResult, argsVector);
+    }
+
+/*---------------------------------------------------------------------------------**//**
+* @bsimethod                                    John.Gooding                    02/2011
++---------------+---------------+---------------+---------------+---------------+------*/
+ExpressionStatus CallNode::InvokeStaticMethod(EvaluationResult& evalResult, ExpressionContextR context)
+    {
+    MethodReferencePtr  methodReference;
+
+    //  The lookup should include the instance data since that would be the most logical place to find the method reference
+    ExpressionStatus    exprStatus = context.ResolveMethod(methodReference, this->GetMethodName(), true);
+    if (ExprStatus_Success != exprStatus)
+        {
+        evalResult = ECN::ECValue();
+        return exprStatus;
+        }
+
+    return InvokeStaticMethod(evalResult, *methodReference, context);
+    }
+
+/*---------------------------------------------------------------------------------**//**
+* @bsimethod                                    John.Gooding                    02/2011
++---------------+---------------+---------------+---------------+---------------+------*/
+ExpressionStatus AssignmentNode::PerformModifier (ExpressionToken  modifier, EvaluationResultR left, EvaluationResultR right)
+    {
+    return ExprStatus_NotImpl;
+    }
+
+/*---------------------------------------------------------------------------------**//**
+* @bsimethod                                                    Paul.Connelly   10/13
++---------------+---------------+---------------+---------------+---------------+------*/
+static IECInstancePtr   getInstanceFromResult (EvaluationResultCR result)
+    {
+    if (result.IsInstanceList())
+        return result.GetInstanceList()->size() == 1 ? *result.GetInstanceList()->begin() : NULL;
+    else if (result.IsECValue() && result.GetECValue()->IsStruct())
+        return result.GetECValue()->GetStruct();
+    else
+        return NULL;
+    }
+
+/*---------------------------------------------------------------------------------**//**
+* @bsimethod                                    John.Gooding                    02/2011
++---------------+---------------+---------------+---------------+---------------+------*/
+ExpressionStatus AssignmentNode::_GetValue(EvaluationResult& evalResult, ExpressionContextR context)
+    {
+    // Modifiers not implemented
+    BeAssert (_GetOperation() == TOKEN_None);
+
+#if defined (NOTNOW)
+    ExpressionToken    operation = _GetOperation();
+    if (TOKEN_None != operation)
+        {
+        EvaluationResult    leftResult;
+        status = _GetLeftP()->GetValue(leftResult, context);
+        if (ExprStatus_Success != status)
+            return status;
+
+        status = PerformModifier(operation, leftResult, evalResult);
+        if (ExprStatus_Success != status)
+            return status;
+        }
+#endif
+
+    NodeP   leftNode = _GetLeftP();
+    if (leftNode->GetOperation() != TOKEN_PrimaryList)
+        return ExprStatus_UnknownError;
+
+    PrimaryListNodeP    primaryList = static_cast<PrimaryListNodeP>(leftNode);
+    EvaluationResult    instanceResult;
+    ReferenceResult     refResult;
+
+    ExpressionStatus    exprStatus = context.GetReference(instanceResult, refResult, *primaryList, context, 0);
+    if (ExprStatus_Success != exprStatus)
+        return exprStatus;
+
+    exprStatus = _GetRightP()->GetValue(evalResult, context);
+    if (ExprStatus_Success != exprStatus)
+        return exprStatus;
+
+    ECN::PrimitiveECPropertyCP   primProperty = refResult.m_property->GetAsPrimitiveProperty();
+    if (NULL != primProperty)
+        {
+        ECN::IECInstancePtr  instance = getInstanceFromResult (instanceResult);
+        ECN::ECEnablerCR     enabler = instance->GetEnabler();
+
+        ::uint32_t   propertyIndex;
+        if (enabler.GetPropertyIndex(propertyIndex, refResult.m_accessString.c_str()) != ECN::ECOBJECTS_STATUS_Success)
+            {
+            evalResult.Clear();
+            return ExprStatus_UnknownError;
+            }
+
+        //  Need to add conversions, support for DateTime, points
+#if defined (NOTNOW)
+        switch(primProperty->GetType())
+            {
+            case ECN::PRIMITIVETYPE_String:
+            case ECN::PRIMITIVETYPE_Long:
+            case ECN::PRIMITIVETYPE_Integer:
+            case ECN::PRIMITIVETYPE_Double:
+#endif
+        ECN::ECObjectsStatus  ecStatus = instance->SetValue(propertyIndex, *evalResult.GetECValue());
+        if (ECN::ECOBJECTS_STATUS_Success != ecStatus)
+            {
+            evalResult.Clear();
+            return ExprStatus_UnknownError;
+            }
+
+        return ExprStatus_Success;
+        }  //  End of processing for primitive property
+
+
+    //  For now only support setting primitive properties; should add support for arrays here
+    return ExprStatus_PrimitiveRequired;
+    }
+
+/*---------------------------------------------------------------------------------**//**
+* @bsimethod                                    John.Gooding                    02/2011
++---------------+---------------+---------------+---------------+---------------+------*/
+ExpressionStatus ArgumentTreeNode::EvaluateArguments(EvaluationResultVector& results, ExpressionContextR context) const
+    {
+    ExpressionStatus    status = ExprStatus_Success;
+    BeAssert (results.size() == 0);
+    results.reserve(m_arguments.size());
+
+    for (NodePtrVector::const_iterator curr = m_arguments.begin(); curr != m_arguments.end(); ++curr)
+        {
+        results.push_back(EvaluationResult());
+        EvaluationResultR currValue = results.back();
+        status = (*curr)->GetValue(currValue, context);
+        if (ExprStatus_Success != status)
+            return status;
+        }
+
+    return ExprStatus_Success;
+    }
+
+/*---------------------------------------------------------------------------------**//**
+* @bsimethod                                    John.Gooding                    02/2011
++---------------+---------------+---------------+---------------+---------------+------*/
+ExpressionStatus IIfNode::_GetValue(EvaluationResult& evalResult, ExpressionContextR context)
+    {
+    EvaluationResult    local;
+
+    ExpressionStatus    status = m_condition->GetValue(local, context);
+    if (ExprStatus_Success != status)
+        return status;
+
+    bool    condition;
+    status = local.GetBoolean(condition, false);
+    if (ExprStatus_Success != status)
+        return status;
+
+    if (condition)
+        return m_true->GetValue(evalResult, context);
+
+    return m_false->GetValue(evalResult, context);
+    }
+
+/*---------------------------------------------------------------------------------**//**
+* @bsimethod                                    John.Gooding                    02/2011
++---------------+---------------+---------------+---------------+---------------+------*/
+ExpressionStatus  ArithmeticNode::_GetValue(EvaluationResult& evalResult, ExpressionContextR context)
+    {
+    EvaluationResult    leftResult;
+    EvaluationResult    rightResult;
+    ExpressionStatus    status = GetOperandValues(leftResult, rightResult, context);
+
+    if (ExprStatus_Success != status)
+        return status;
+
+    status = _Promote(leftResult, rightResult, context);
+    if (ExprStatus_Success != status)
+        return status;
+
+    return _PerformOperation(evalResult, leftResult, rightResult, context);
+    }
+
+/*---------------------------------------------------------------------------------**//**
+* @bsimethod                                    John.Gooding                    02/2011
++---------------+---------------+---------------+---------------+---------------+------*/
+ExpressionStatus  ConcatenateNode::_GetValue(EvaluationResult& evalResult, ExpressionContextR context)
+    {
+    EvaluationResult    leftResult;
+    EvaluationResult    rightResult;
+    ExpressionStatus    status = GetOperandValues(leftResult, rightResult, context);
+
+    if (ExprStatus_Success != status)
+        return status;
+    
+    if (((status = Operations::ConvertToString(leftResult)) != ExprStatus_Success) || ((status = Operations::ConvertToString(rightResult)) != ExprStatus_Success))
+        return status;
+
+    performConcatenation (evalResult.InitECValue(), *leftResult.GetECValue(), *rightResult.GetECValue());
+
+    return ExprStatus_Success;
+    }
+
+/*---------------------------------------------------------------------------------**//**
+* @bsimethod                                    John.Gooding                    02/2011
++---------------+---------------+---------------+---------------+---------------+------*/
+ExpressionStatus  ShiftNode::_GetValue(EvaluationResult& evalResult, ExpressionContextR context)
+    {
+    EvaluationResult    leftResult;
+    EvaluationResult    rightResult;
+    ExpressionStatus    status = GetOperandValues(leftResult, rightResult, context);
+
+    if (ExprStatus_Success != status)
+        return status;
+
+    return Operations::PerformShift(evalResult, m_operatorCode, leftResult, rightResult);
+    }
+
+/*---------------------------------------------------------------------------------**//**
+* @bsimethod                                    John.Gooding                    02/2011
++---------------+---------------+---------------+---------------+---------------+------*/
+ExpressionStatus  LogicalNode::_GetValue(EvaluationResult& evalResult, ExpressionContextR context)
+    {
+    EvaluationResult    leftResult;
+    EvaluationResult    rightResult;
+    ExpressionStatus    status = ExprStatus_UnknownError;
+
+    switch (m_operatorCode)
+        {
+    case TOKEN_And:
+    case TOKEN_Or:
+    case TOKEN_Xor:
+        status = GetOperandValues(leftResult, rightResult, context);
+        if (ExprStatus_Success == status)
+            status = Operations::PerformJunctionOperator(evalResult, _GetOperation(), leftResult, rightResult);
+        break;
+
+    case TOKEN_AndAlso:
+    case TOKEN_OrElse:
+        {
+        // Short-circuit operators do not evaluate righthand expression unless required.
+        status = GetLeftP()->GetValue (leftResult, context);
+
+        // Treat error as false evaluation value
+        bool leftBool = false;
+        if (ExprStatus_Success != status || ExprStatus_Success != (status = leftResult.GetBoolean (leftBool, false)))
+            leftBool = false;
+
+        if (leftBool == (TOKEN_AndAlso == m_operatorCode))
+            {
+            // OrElse and lefthand expr is false, or AndAlso and righthand expr is true.
+            status = GetRightP()->GetValue (rightResult, context);
+            }
+
+        if (ExprStatus_Success == status)
+            {
+            leftResult.InitECValue().SetBoolean (leftBool);
+            status = (TOKEN_AndAlso == m_operatorCode) ? Operations::PerformLogicalAnd (evalResult, leftResult, rightResult) : Operations::PerformLogicalOr (evalResult, leftResult, rightResult);
+            }
+        }
+        break;
+    default:
+        BeAssert(false && L"bad LogicalNode operator");
+        }
+
+    return status;
+    }
+
+/*---------------------------------------------------------------------------------**//**
+* @bsimethod                                    John.Gooding                    02/2011
++---------------+---------------+---------------+---------------+---------------+------*/
+ExpressionStatus BinaryNode::GetOperandValues(EvaluationResult& leftResult, EvaluationResult& rightResult, ExpressionContextR context)
+    {
+    ExpressionStatus    status = m_left->GetValue(leftResult, context);
+    if (ExprStatus_Success != status)
+        return status;
+
+    return m_right->GetValue(rightResult, context);
+    }
+
+/*---------------------------------------------------------------------------------**//**
+* @bsimethod                                    John.Gooding                    02/2011
++---------------+---------------+---------------+---------------+---------------+------*/
+ExpressionStatus BinaryNode::PromoteCommon(EvaluationResult& leftResult, EvaluationResult& rightResult, ExpressionContextR context, bool allowStrings)
+    {
+    if (!leftResult.IsECValue() || !rightResult.IsECValue())
+        return ExprStatus_PrimitiveRequired;
+
+    ECN::ECValueR    left    = *leftResult.GetECValue();
+    ECN::ECValueR    right   = *rightResult.GetECValue();
+
+    if (left.IsNull() || right.IsNull())
+        {
+        // make sure null value does not have a defined type - it's just 'null'
+        if (left.IsNull())
+            left.Clear();
+        if (right.IsNull())
+            right.Clear();
+
+        return ExprStatus_Success;
+        }
+    else if (!left.IsPrimitive() || !right.IsPrimitive())
+        {
+        return ExprStatus_PrimitiveRequired;
+        }
+
+    ECN::PrimitiveType   leftCode    = left.GetPrimitiveType();
+    ECN::PrimitiveType   rightCode   = right.GetPrimitiveType();
+
+    //  PRIMITIVETYPE_DateTime, point types, and Boolean are all missing from this
+    //  We may also want to provide a way for structs with extended types to perform the conversion to 
+    //  string
+
+    if (leftCode == rightCode)
+        {
+        switch (leftCode)
+            {
+            case PRIMITIVETYPE_Boolean:
+            case PRIMITIVETYPE_Double:
+            case PRIMITIVETYPE_Integer:
+            case PRIMITIVETYPE_Long:
+            case PRIMITIVETYPE_DateTime:
+                return ExprStatus_Success;
+            case PRIMITIVETYPE_String:
+                return allowStrings ? ExprStatus_Success : ExprStatus_WrongType;
+            }
+
+        return ExprStatus_WrongType;
+        }
+
+    if (PRIMITIVETYPE_String == leftCode || PRIMITIVETYPE_String == rightCode)
+        {
+        if (!allowStrings)
+            return ExprStatus_IncompatibleTypes;
+
+        if (TOKEN_Plus != m_operatorCode)
+            return ExprStatus_IncompatibleTypes;
+
+        if (leftCode == rightCode)
+            return ExprStatus_Success;
+
+        //  Convert to strings; may want to involve the extended type in that
+        return ExprStatus_IncompatibleTypes;
+        }
+
+    if (PRIMITIVETYPE_Long == leftCode || PRIMITIVETYPE_Long == rightCode)
+        {
+        if (leftCode == rightCode)
+            return ExprStatus_Success;
+
+        ECValueR            target = PRIMITIVETYPE_Long == leftCode ? right : left;
+        ECN::PrimitiveType   targetCode = PRIMITIVETYPE_Long == leftCode ? rightCode : leftCode;
+        if (PRIMITIVETYPE_Double == targetCode)
+            {
+            target.SetLong((int64_t)target.GetDouble());
+            return ExprStatus_Success;
+            }
+
+        if (PRIMITIVETYPE_Integer == targetCode)
+            {
+            target.SetLong(target.GetInteger());
+            return ExprStatus_Success;
+            }
+
+        return ExprStatus_IncompatibleTypes;
+        }
+
+    if (PRIMITIVETYPE_Double == leftCode || PRIMITIVETYPE_Double == rightCode)
+        {
+        //  Both must be doubles
+        if (leftCode == rightCode)
+            return ExprStatus_Success;
+
+        ECValueR            target = PRIMITIVETYPE_Double == leftCode ? right : left;
+        ECN::PrimitiveType   targetCode = PRIMITIVETYPE_Double == leftCode ? rightCode : leftCode;
+
+        if (PRIMITIVETYPE_Integer == targetCode)
+            {
+            target.SetDouble(target.GetInteger());
+            return ExprStatus_Success;
+            }
+
+        return ExprStatus_IncompatibleTypes;
+        }
+
+    if (PRIMITIVETYPE_Boolean == leftCode)
+        {
+        left.SetInteger(left.GetBoolean() ? 1 : 0);
+        leftCode = PRIMITIVETYPE_Integer;
+        }
+
+    if (PRIMITIVETYPE_Boolean == rightCode)
+        {
+        right.SetInteger(right.GetBoolean() ? 1 : 0);
+        rightCode = PRIMITIVETYPE_Integer;
+        }
+
+    if (PRIMITIVETYPE_Integer == leftCode && PRIMITIVETYPE_Integer == rightCode)
+        {
+        return ExprStatus_Success;
+        }
+
+    return ExprStatus_WrongType;
+    }
+
+/*---------------------------------------------------------------------------------**//**
+* @bsimethod                                    John.Gooding                    02/2011
++---------------+---------------+---------------+---------------+---------------+------*/
+ExpressionStatus ExponentNode::_GetValue(EvaluationResult& evalResult, ExpressionContextR context)
+    {
+    EvaluationResult    left;
+    EvaluationResult    right;
+    ExpressionStatus status = GetOperandValues(left, right, context);
+
+    if (ExprStatus_Success != status)
+        return status;
+
+    return Operations::PerformExponentiation(evalResult, left, right);
+    }
+
+/*---------------------------------------------------------------------------------**//**
+* @bsimethod                                    John.Gooding                    02/2011
++---------------+---------------+---------------+---------------+---------------+------*/
+ExpressionStatus MultiplyNode::_GetValue(EvaluationResult& evalResult, ExpressionContextR context)
+    {
+    EvaluationResult    left;
+    EvaluationResult    right;
+    ExpressionStatus status = GetOperandValues(left, right, context);
+
+    if (ExprStatus_Success != status)
+        return status;
+
+    return Operations::PerformMultiplication(evalResult, left, right, context.EnforcesUnits());
+    }
+
+/*---------------------------------------------------------------------------------**//**
+* @bsimethod                                    John.Gooding                    02/2011
++---------------+---------------+---------------+---------------+---------------+------*/
+ExpressionStatus DivideNode::_GetValue(EvaluationResult& evalResult, ExpressionContextR context)
+    {
+    EvaluationResult    left;
+    EvaluationResult    right;
+    ExpressionStatus status = GetOperandValues(left, right, context);
+
+    if (ExprStatus_Success != status)
+        return status;
+
+    switch(m_operatorCode)
+        {
+        case TOKEN_IntegerDivide:
+            return Operations::PerformIntegerDivision(evalResult, left, right, context.EnforcesUnits());
+        case TOKEN_Slash:
+            return Operations::PerformDivision(evalResult, left, right, context.EnforcesUnits());
+        case TOKEN_Mod:
+            return Operations::PerformMod(evalResult, left, right);
+        }
+
+    BeAssert (false && L"bad divide operator");
+    return ExprStatus_UnknownError;
+    }
+
+/*---------------------------------------------------------------------------------**//**
+* @bsimethod                                    John.Gooding                    02/2011
++---------------+---------------+---------------+---------------+---------------+------*/
+ExpressionStatus PlusMinusNode::_Promote(EvaluationResult& leftResult, EvaluationResult& rightResult, ExpressionContextR context)
+    {
+    ExpressionStatus status =  PromoteCommon(leftResult, rightResult, context, true);
+    if (ExprStatus_Success != status)
+        return status;
+    else if (leftResult.GetECValue()->IsNull() || rightResult.GetECValue()->IsNull())
+        return ExprStatus_PrimitiveRequired;
+
+    if (context.EnforcesUnits())
+        {
+        status = Operations::EnforceLikeUnits (leftResult, rightResult);
+        if (ExprStatus_Success == status)
+            {
+            // primitive types may have changed if we did unit conversion...make sure they are back in sync
+            status = PromoteCommon (leftResult, rightResult, context, false);
+            }
+        }
+
+    return status;
+    }
+
+/*---------------------------------------------------------------------------------**//**
+* @bsimethod                                    John.Gooding                    02/2011
++---------------+---------------+---------------+---------------+---------------+-----*/
+ExpressionStatus PlusMinusNode::_PerformOperation(EvaluationResultR evalResult, EvaluationResultCR leftResult, EvaluationResultCR rightResult, ExpressionContextR context)
+    {
+    if (!leftResult.IsECValue() || !rightResult.IsECValue())
+        return ExprStatus_WrongType;
+
+    ECN::ECValueCR   left    = *leftResult.GetECValue();
+    ECN::ECValueCR   right   = *rightResult.GetECValue();
+    ECN::ECValueR    result  = evalResult.InitECValue();
+
+    if (m_operatorCode == TOKEN_Plus)
+        {
+        switch(left.GetPrimitiveType())
+            {
+            case PRIMITIVETYPE_String:
+                performConcatenation (result, left, right);
+                break;
+
+            case PRIMITIVETYPE_Long:
+                result.SetLong(left.GetLong() + right.GetLong());
+                break;
+
+            case PRIMITIVETYPE_Integer:
+                result.SetInteger(left.GetInteger() + right.GetInteger());
+                break;
+
+            case PRIMITIVETYPE_Double:
+                result.SetDouble(left.GetDouble() + right.GetDouble());
+                break;
+            default:
+                BeAssert (false && L"unexpected types for addition");
+                return ExprStatus_UnknownError;
+            }
+        }
+    else
+        {
+        switch(left.GetPrimitiveType())
+            {
+            case PRIMITIVETYPE_Long:
+                result.SetLong(left.GetLong() - right.GetLong());
+                break;
+
+            case PRIMITIVETYPE_Integer:
+                result.SetInteger(left.GetInteger() - right.GetInteger());
+                break;
+
+            case PRIMITIVETYPE_Double:
+                result.SetDouble(left.GetDouble() - right.GetDouble());
+                break;
+            default:
+                BeAssert (false && L"unexpected types for subtraction");
+                return ExprStatus_UnknownError;
+            }
+        }
+
+    evalResult.SetUnits (leftResult.GetUnits());
+    return ExprStatus_Success;
+    }
+
+/*---------------------------------------------------------------------------------**//**
+* @bsimethod                                    John.Gooding                    02/2011
++---------------+---------------+---------------+---------------+---------------+------*/
+template<typename T>
+static bool     PerformCompare (T l, ExpressionToken op, T r)    
+    {
+    switch (op)
+        {
+        case TOKEN_Equal:      return l == r;
+        case TOKEN_NotEqual:   return l != r;
+        case TOKEN_Less:       return l <  r;
+        case TOKEN_LessEqual:  return l <= r;
+        case TOKEN_Greater:    return l >  r;
+        case TOKEN_GreaterEqual: return l >= r;
+        }
+
+    //  Does not handle string equality or Like operator
+    BeAssert (false);
+    return false;    
+    }
+
+/*---------------------------------------------------------------------------------**//**
+* @bsimethod                                                    Paul.Connelly   04/14
++---------------+---------------+---------------+---------------+---------------+------*/
+template<> /*static*/ bool     PerformCompare<double> (double l, ExpressionToken op, double r) // Android compiler gives error "explicit template specialization cannot have a storage class" with the static keyword
+    {
+    bool equal = DoubleOps::AlmostEqual (l, r);
+    switch (op)
+        {
+        case TOKEN_Equal:           return equal;
+        case TOKEN_NotEqual:        return !equal;
+        case TOKEN_Less:            return !equal && l < r;
+        case TOKEN_Greater:         return !equal && l > r;
+        case TOKEN_LessEqual:       return equal || l < r;
+        case TOKEN_GreaterEqual:    return equal || l > r;
+        default:                    BeAssert (false); return false;
+        }
+    }
+
+/*---------------------------------------------------------------------------------**//**
+* @bsimethod                                    John.Gooding                    02/2011
++---------------+---------------+---------------+---------------+---------------+------*/
+ExpressionStatus ComparisonNode::_GetValue(EvaluationResult& evalResult, ExpressionContextR context)
+    {
+    EvaluationResult    leftResult;
+    EvaluationResult    rightResult;
+
+    ExpressionStatus status = GetOperandValues(leftResult, rightResult, context);
+    
+    if (ExprStatus_Success != status)
+        return status;
+
+    status = PromoteCommon(leftResult, rightResult, context, true);
+
+    if (ExprStatus_Success != status)
+        return status;
+
+    if (TOKEN_Like == m_operatorCode)
+        return ExprStatus_NotImpl;
+
+    ECValueCR   ecLeft      = *leftResult.GetECValue();
+    ECValueCR   ecRight     = *rightResult.GetECValue();
+    if (ecLeft.IsNull() || ecRight.IsNull())
+        {
+        bool leftnull = ecLeft.IsNull(), rightnull = ecRight.IsNull();
+        bool boolResult = false;
+        switch (m_operatorCode)
+            {
+        case TOKEN_Equal:       boolResult = leftnull && rightnull; break;
+        case TOKEN_NotEqual:    boolResult = leftnull != rightnull; break;
+        default:                break;  // less/greater operators nonsensical for null values
+            }
+
+        //  Maybe the not's should be true for this
+        evalResult.InitECValue().SetBoolean(boolResult);
+        return ExprStatus_Success;
+        }
+
+    //   Promoted, so one string => both strings
+    if (ecLeft.IsString())
+        {
+        wchar_t const*  leftString   = ecLeft.GetString();
+        wchar_t const*  rightString  = ecRight.GetString();
+        int             intResult = wcscmp(leftString, rightString);
+        bool            boolResult = false;
+        
+        switch (m_operatorCode)
+            {
+            case TOKEN_Equal:      boolResult = intResult == 0;    break;
+            case TOKEN_NotEqual:   boolResult = intResult != 0;    break;
+            case TOKEN_Less:       boolResult = intResult <  0;    break;
+            case TOKEN_LessEqual:  boolResult = intResult <= 0;    break;
+            case TOKEN_Greater:    boolResult = intResult >  0;    break;
+            case TOKEN_GreaterEqual: boolResult = intResult >= 0;  break;
+            }
+
+        evalResult.InitECValue().SetBoolean(boolResult);
+        return ExprStatus_Success;
+        }
+
+    if (context.EnforcesUnits())
+        {
+        ExpressionStatus status = ExprStatus_Success;
+        switch (ecLeft.GetPrimitiveType())
+            {
+            case PRIMITIVETYPE_Long:
+            case PRIMITIVETYPE_Integer:
+            case PRIMITIVETYPE_Double:
+                {
+                status = Operations::EnforceLikeUnits (leftResult, rightResult);
+                if (ExprStatus_Success == status)
+                    {
+                    // primitive types may have changed if we did unit conversion...make sure they are back in sync
+                    status = PromoteCommon (leftResult, rightResult, context, false);
+                    }
+                }
+                break;
+            }
+        
+        if (ExprStatus_Success != status)
+            return status;
+        }
+                
+    switch (ecLeft.GetPrimitiveType())
+        {
+        case PRIMITIVETYPE_Boolean:
+            evalResult.InitECValue().SetBoolean(PerformCompare(ecLeft.GetBoolean(), m_operatorCode, ecRight.GetBoolean()));
+            return ExprStatus_Success;
+        case PRIMITIVETYPE_Double:
+            evalResult.InitECValue().SetBoolean(PerformCompare(ecLeft.GetDouble(), m_operatorCode, ecRight.GetDouble()));
+            return ExprStatus_Success;
+        case PRIMITIVETYPE_Integer:
+            evalResult.InitECValue().SetBoolean(PerformCompare(ecLeft.GetInteger(), m_operatorCode, ecRight.GetInteger()));
+            return ExprStatus_Success;
+        case PRIMITIVETYPE_Long:
+            evalResult.InitECValue().SetBoolean(PerformCompare(ecLeft.GetLong(), m_operatorCode, ecRight.GetLong()));
+            return ExprStatus_Success;
+        case PRIMITIVETYPE_DateTime:
+            evalResult.InitECValue().SetBoolean(PerformCompare(ecLeft.GetDateTimeTicks(), m_operatorCode, ecRight.GetDateTimeTicks()));
+            return ExprStatus_Success;
+        }
+    
+    return ExprStatus_WrongType;
+    }
+
+/*---------------------------------------------------------------------------------**//**
+* @bsimethod                                    John.Gooding                    02/2011
++---------------+---------------+---------------+---------------+---------------+------*/
+ExpressionStatus Node::GetValue(EvaluationResult& evalResult, ExpressionContextR context)
+    { 
+    return _GetValue(evalResult, context); 
+    }
+
+/*---------------------------------------------------------------------------------**//**
+* @bsimethod                                    John.Gooding                    02/2011
++---------------+---------------+---------------+---------------+---------------+------*/
+ExpressionStatus Node::GetValue(ValueResultPtr& valueResult, ExpressionContextR context)
+    {
+    EvaluationResult    evalResult;
+
+    ExpressionStatus    status = GetValue(evalResult, context);
+    valueResult = ValueResult::Create(evalResult);
+
+    return status;
+    }
+
+/*---------------------------------------------------------------------------------**//**
+* @bsimethod                                    John.Gooding                    02/2011
++---------------+---------------+---------------+---------------+---------------+------*/
+EvaluationResultR EvaluationResult::operator= (ECN::ECValueCR rhs)
+    {
+    Clear();
+    m_valueType = ValType_ECValue;
+    m_ecValue = rhs;
+
+    return *this;
+    }
+
+/*---------------------------------------------------------------------------------**//**
+* @bsimethod                                    John.Gooding                    02/2011
++---------------+---------------+---------------+---------------+---------------+------*/
+ExpressionStatus ValueResult::GetECValue (ECN::ECValueR ecValue)
+    {
+    return m_evalResult.GetECValue(ecValue);
+    }
+/*---------------------------------------------------------------------------------**//**
+* @bsimethod                                                    John.Gooding    02/2011 
++---------------+---------------+---------------+---------------+---------------+------*/
+struct          ParseTreeTraverser : NodeVisitor
+    {
+private:
+    WString     m_expression;
+    bool        m_lastRequiredSpace;
+
+protected:
+    virtual bool OpenParens() override
+        {
+        m_lastRequiredSpace = false;
+        m_expression += L"(";
+        return true;
+        }
+
+    virtual bool CloseParens() override
+        {
+        m_lastRequiredSpace = false;
+        m_expression += L")";
+        return true;
+        }
+
+    virtual bool StartArrayIndex(NodeCR node) override
+        {
+        m_lastRequiredSpace = false;
+        m_expression += L"[";
+        return true;
+        }
+
+    virtual bool EndArrayIndex(NodeCR node) override
+        {
+        m_lastRequiredSpace = false;
+        m_expression += L"]";
+        return true;
+        }
+
+    virtual bool StartArguments(NodeCR node) override
+        {
+        m_lastRequiredSpace = false;
+        m_expression += L"(";
+        return true;
+        }
+
+    virtual bool EndArguments(NodeCR node) override
+        {
+        m_lastRequiredSpace = false;
+        m_expression += L")";
+        return true;
+        }
+
+    virtual bool Comma() override
+        {
+        m_lastRequiredSpace = false;
+        m_expression += L",";
+        return true;
+        }
+
+    virtual bool ProcessNode(NodeCR node) override
+        {
+        WString     curr = node.ToString();
+        if (m_lastRequiredSpace && 
+                (iswalnum(curr[0]) || curr[0] == '_'))
+            m_expression += L" ";
+
+        size_t  stringLen = curr.size();
+        if (stringLen > 0)
+            m_lastRequiredSpace = (iswalnum(curr[stringLen - 1]) || curr[stringLen - 1] == '_');
+
+        m_expression += curr;
+        return true;
+        }
+
+    virtual bool ProcessUnits (UnitSpecCR units) override
+        {
+        m_expression += units.ToECExpressionString();
+        return true;
+        }
+
+public:
+    ParseTreeTraverser () : m_lastRequiredSpace(false) {}
+    WString Traverse (NodeCR node)
+        {
+        m_lastRequiredSpace = false;
+        m_expression = L"";
+        node.Traverse(*this);
+        return m_expression;
+        }
+    };
+
+/*---------------------------------------------------------------------------------**//**
+* @bsimethod                                                    Paul.Connelly   09/13
++---------------+---------------+---------------+---------------+---------------+------*/
+WString Node::ToExpressionString() const
+    {
+    ParseTreeTraverser traverser;
+    return traverser.Traverse (*this);
+    }
+
+
+//---------------------------------------------------------------------------------------
+// @bsimethod                                                   John.Gooding    09/2013
+//---------------------------------------------------------------------------------------
+ExpressionStatus ResolvedTypeNode::_GetValue(EvaluationResult& evalResult, ExpressionContextR context)
+    {
+    ExpressionStatus    status = ExprStatus_Success;;
+    switch(m_primitiveType)
+        {
+        case PRIMITIVETYPE_Boolean:
+            evalResult.InitECValue().SetBoolean(_GetBooleanValue(status, context));
+            return status;
+        case PRIMITIVETYPE_DateTime:
+            //  evalResult.InitECValue().SetDateTime(_GetDateTimeValue(status, context));
+            return ExprStatus_NotImpl;
+        case PRIMITIVETYPE_Double:
+            evalResult.InitECValue().SetDouble(_GetDoubleValue(status, context));
+            return status;
+        case PRIMITIVETYPE_Integer:
+            evalResult.InitECValue().SetInteger(_GetIntegerValue(status, context));
+            return status;
+        case PRIMITIVETYPE_Long:
+            evalResult.InitECValue().SetLong(_GetLongValue(status, context));
+            return status;
+        case PRIMITIVETYPE_String:
+            {
+            ECValue  result;
+            status = _GetStringValue(result, context);
+            if (result.IsUtf8())
+                evalResult.InitECValue().SetUtf8CP(result.GetUtf8CP(), true);
+            else
+                evalResult.InitECValue().SetString(result.GetString(), true);
+            }
+            return status;
+        }
+
+    return ExprStatus_IncompatibleTypes;
+    }
+
+//---------------------------------------------------------------------------------------
+// @bsimethod                                                   John.Gooding    09/2013
+//---------------------------------------------------------------------------------------
+ExpressionStatus ResolvedConcatenateNode::_GetStringValue(ECValueR result, ExpressionContextR context)
+    {
+    ECValue  left;
+    ExpressionStatus status = m_left->_GetStringValue(left, context);
+    if (ExprStatus_Success != status)
+        {
+        result.SetString(L"", true);
+        return status;
+        }
+
+    ECValue  right;
+    status = m_right->_GetStringValue(right, context);
+    if (ExprStatus_Success != status)
+        {
+        result.SetString(L"", true);
+        return status;
+        }
+
+    performConcatenation(result, left, right);
+    return status;
+    }
+
+//---------------------------------------------------------------------------------------
+// @bsimethod                                                   John.Gooding    09/2013
+//---------------------------------------------------------------------------------------
+bool ResolvedCompareIntegerNode::_GetBooleanValue(ExpressionStatus& status, ExpressionContextR context)
+    {
+    ::int32_t leftValue = m_left->_GetIntegerValue(status, context);
+    if (ExprStatus_Success != status)
+        return false;
+
+    ::int32_t rightValue = m_right->_GetIntegerValue(status, context);
+    if (ExprStatus_Success != status)
+        return false;
+
+    return PerformCompare(leftValue, m_operatorCode, rightValue);
+    }
+
+//---------------------------------------------------------------------------------------
+// @bsimethod                                                   John.Gooding    09/2013
+//---------------------------------------------------------------------------------------
+bool ResolvedCompareLongNode::_GetBooleanValue(ExpressionStatus& status, ExpressionContextR context)
+    {
+    ::int64_t leftValue = m_left->_GetLongValue(status, context);
+    if (ExprStatus_Success != status)
+        return false;
+
+    ::int64_t rightValue = m_right->_GetLongValue(status, context);
+    if (ExprStatus_Success != status)
+        return false;
+
+    return PerformCompare(leftValue, m_operatorCode, rightValue);
+    }
+
+//---------------------------------------------------------------------------------------
+// @bsimethod                                                   John.Gooding    09/2013
+//---------------------------------------------------------------------------------------
+bool ResolvedCompareDoubleNode::_GetBooleanValue(ExpressionStatus& status, ExpressionContextR context)
+    {
+    double leftValue = m_left->_GetDoubleValue(status, context);
+    if (ExprStatus_Success != status)
+        return false;
+
+    double rightValue = m_right->_GetDoubleValue(status, context);
+    if (ExprStatus_Success != status)
+        return false;
+
+    return PerformCompare(leftValue, m_operatorCode, rightValue);
+    }
+
+//---------------------------------------------------------------------------------------
+// @bsimethod                                                   John.Gooding    09/2013
+//---------------------------------------------------------------------------------------
+bool ResolvedCompareBooleanNode::_GetBooleanValue(ExpressionStatus& status, ExpressionContextR context)
+    {
+    bool leftValue = m_left->_GetBooleanValue(status, context);
+    if (ExprStatus_Success != status)
+        return false;
+
+    bool rightValue = m_right->_GetBooleanValue(status, context);
+    if (ExprStatus_Success != status)
+        return false;
+
+    return PerformCompare(leftValue, m_operatorCode, rightValue);
+    }
+
+//---------------------------------------------------------------------------------------
+// @bsimethod                                                   John.Gooding    09/2013
+//---------------------------------------------------------------------------------------
+bool ResolvedCompareIntegerToConstantNode::_GetBooleanValue(ExpressionStatus& status, ExpressionContextR context)
+    {
+    ::int32_t leftValue = m_left->_GetIntegerValue(status, context);
+    if (ExprStatus_Success != status)
+        return false;
+
+    return PerformCompare(leftValue, m_operatorCode, m_right);
+    }
+
+//---------------------------------------------------------------------------------------
+// @bsimethod                                                   John.Gooding    09/2013
+//---------------------------------------------------------------------------------------
+bool ResolvedCompareLongToConstantNode::_GetBooleanValue(ExpressionStatus& status, ExpressionContextR context)
+    {
+    ::int64_t leftValue = m_left->_GetLongValue(status, context);
+    if (ExprStatus_Success != status)
+        return false;
+
+    return PerformCompare(leftValue, m_operatorCode, m_right);
+    }
+
+//---------------------------------------------------------------------------------------
+// @bsimethod                                                   John.Gooding    09/2013
+//---------------------------------------------------------------------------------------
+bool ResolvedCompareDoubleToConstantNode::_GetBooleanValue(ExpressionStatus& status, ExpressionContextR context)
+    {
+    double leftValue = m_left->_GetDoubleValue(status, context);
+    if (ExprStatus_Success != status)
+        return false;
+
+    return PerformCompare(leftValue, m_operatorCode, m_right);
+    }
+
+//---------------------------------------------------------------------------------------
+// @bsimethod                                                   John.Gooding    09/2013
+//---------------------------------------------------------------------------------------
+bool ResolvedCompareBooleanToConstantNode::_GetBooleanValue(ExpressionStatus& status, ExpressionContextR context)
+    {
+    bool leftValue = m_left->_GetBooleanValue(status, context);
+    if (ExprStatus_Success != status)
+        return false;
+
+    return PerformCompare(leftValue, m_operatorCode, m_right);
+    }
+
+//---------------------------------------------------------------------------------------
+// @bsimethod                                                   John.Gooding    09/2013
+//---------------------------------------------------------------------------------------
+bool ResolvedCompareStringNode::_GetBooleanValue(ExpressionStatus& status, ExpressionContextR context)
+    {
+    ECValue   ecLeft;
+    ECValue   ecRight;
+
+    status = m_left->_GetStringValue(ecLeft, context);
+    if (ExprStatus_Success != status)
+        return false;
+
+    status = m_right->_GetStringValue(ecLeft, context);
+    if (ExprStatus_Success != status)
+        return false;
+
+    int             intResult = wcscmp(ecLeft.GetString(), ecRight.GetString());
+    bool            boolResult = false;
+        
+    switch (m_operatorCode)
+        {
+        case TOKEN_Equal:      boolResult = intResult == 0;    break;
+        case TOKEN_NotEqual:   boolResult = intResult != 0;    break;
+        case TOKEN_Less:       boolResult = intResult <  0;    break;
+        case TOKEN_LessEqual:  boolResult = intResult <= 0;    break;
+        case TOKEN_Greater:    boolResult = intResult >  0;    break;
+        case TOKEN_GreaterEqual: boolResult = intResult >= 0;    break;
+        }
+    return boolResult;
+    }
+
+//---------------------------------------------------------------------------------------
+// @bsimethod                                                   John.Gooding    09/2013
+//---------------------------------------------------------------------------------------
+ExpressionStatus ExpressionResolver::PromoteToType(ResolvedTypeNodePtr& node, ECN::PrimitiveType  targetType)
+    {
+    ECN::PrimitiveType  sourceType = node->GetResolvedPrimitiveType();
+    if (sourceType == targetType)
+        return ExprStatus_Success;
+
+    switch (targetType)
+        {
+        case PRIMITIVETYPE_Boolean:
+            {
+            if (node->_SupportsGetBooleanValue())
+                return ExprStatus_Success;
+
+            if (PRIMITIVETYPE_Integer != sourceType && PRIMITIVETYPE_Long != sourceType && PRIMITIVETYPE_Double != sourceType)
+                return ExprStatus_IncompatibleTypes;
+
+            if (sourceType == PRIMITIVETYPE_Integer)
+                {
+                node = ResolvedConvertIntegerToBoolean::Create(*node);
+                return ExprStatus_Success;
+                }
+
+            if (sourceType == PRIMITIVETYPE_Long)
+                {
+                node = ResolvedConvertLongToBoolean::Create(*node);
+                return ExprStatus_Success;
+                }
+
+            if (sourceType == PRIMITIVETYPE_Double)
+                {
+                node = ResolvedConvertDoubleToBoolean::Create(*node);
+                return ExprStatus_Success;
+                }
+            }
+            break;
+
+        case PRIMITIVETYPE_Integer:
+            BeAssert(false && L"asked to promote to integer");
+            break;  //  Doesn't make sense. PRIMITIVETYPE_Integer is the smallest
+
+        case PRIMITIVETYPE_Long:
+            BeAssert(sourceType == PRIMITIVETYPE_Integer);
+            if (node->_SupportsGetLongValue())
+                return ExprStatus_Success;
+
+            node = ResolvedConvertIntegerToLong::Create(*node);
+            return ExprStatus_Success;
+
+        case PRIMITIVETYPE_Double:
+            if (node->_SupportsGetDoubleValue())
+                return ExprStatus_Success;
+            if (PRIMITIVETYPE_Integer == sourceType)
+                node = ResolvedConvertIntegerToDouble::Create(*node);
+            else
+                {
+                BeAssert(PRIMITIVETYPE_Long == sourceType);
+                node = ResolvedConvertLongToDouble::Create(*node);
+                }
+            return ExprStatus_Success;
+        }
+
+    BeAssert (targetType == PRIMITIVETYPE_Long);  //  or PRIMITIVETYPE_Double
+    return ExprStatus_IncompatibleTypes;
+    }
+
+//---------------------------------------------------------------------------------------
+// @bsimethod                                                   John.Gooding    09/2013
+//---------------------------------------------------------------------------------------
+ExpressionStatus ExpressionResolver::PromoteToString(ResolvedTypeNodePtr& node)
+    {
+    ECN::PrimitiveType  sourceType = node->GetResolvedPrimitiveType();
+    if (sourceType == PRIMITIVETYPE_String)
+        return ExprStatus_Success;
+
+    if (node->IsConstant())
+        {
+        WString     stringValue = node->ToString();
+        node = Node::CreateStringLiteral(stringValue.c_str(), false);
+        return ExprStatus_Success;
+        }
+
+    switch(sourceType)
+        {
+        case PRIMITIVETYPE_Integer:
+        case PRIMITIVETYPE_Long:
+        case PRIMITIVETYPE_Double:
+            node = ResolvedConvertToString::Create(*node);
+            return ExprStatus_Success;
+        }
+
+    return ExprStatus_IncompatibleTypes;
+    }
+
+//---------------------------------------------------------------------------------------
+// @bsimethod                                                   John.Gooding    09/2013
+//---------------------------------------------------------------------------------------
+ExpressionStatus ExpressionResolver::PerformArithmeticPromotion(ECN::PrimitiveType&targetType, ResolvedTypeNodePtr& left, ResolvedTypeNodePtr& right)
+    {
+    //  Check this here instead of making every caller verify that it successfully resolved both types.
+    if (!left.IsValid() || !right.IsValid())
+        {
+        targetType = PRIMITIVETYPE_Binary;
+        return ExprStatus_WrongType;
+        }
+
+    ECN::PrimitiveType   leftCode    = left->GetResolvedPrimitiveType();
+    ECN::PrimitiveType   rightCode   = right->GetResolvedPrimitiveType();
+    targetType = leftCode;
+
+    if (leftCode == rightCode)
+        return ExprStatus_Success;
+
+    if (PRIMITIVETYPE_Double == leftCode || PRIMITIVETYPE_Double == rightCode)
+        targetType = PRIMITIVETYPE_Double;
+    else if (PRIMITIVETYPE_Long == leftCode || PRIMITIVETYPE_Long == rightCode)
+        targetType = PRIMITIVETYPE_Long;
+    else if (PRIMITIVETYPE_Integer != leftCode && PRIMITIVETYPE_Integer != rightCode)
+        return ExprStatus_IncompatibleTypes;
+
+    //  This calls one of the methods like _SupportsGetDoubleValue.  If the node returns true, then PromoteToType does
+    //  not create a new node. This results in a node that is used to get a value of a type that is different than the
+    //  nodes primary primitive type.
+    if (ExprStatus_Success != PromoteToType(left, targetType) || ExprStatus_Success != PromoteToType(right, targetType))
+        return ExprStatus_IncompatibleTypes;
+
+    return ExprStatus_Success;
+    }
+
+//---------------------------------------------------------------------------------------
+// @bsimethod                                                   John.Gooding    09/2013
+//---------------------------------------------------------------------------------------
+ExpressionStatus ExpressionResolver::PerformJunctionPromotion(ECN::PrimitiveType&targetType, ResolvedTypeNodePtr& left, ResolvedTypeNodePtr& right)
+    {
+    if (!left.IsValid() || !right.IsValid())
+        {
+        targetType = PRIMITIVETYPE_Binary;
+        return ExprStatus_WrongType;
+        }
+
+    ECN::PrimitiveType   leftCode    = left->GetResolvedPrimitiveType();
+    ECN::PrimitiveType   rightCode   = right->GetResolvedPrimitiveType();
+    targetType = leftCode;
+
+    if (leftCode == rightCode)
+        return ExprStatus_Success;
+
+    if (PRIMITIVETYPE_Boolean == leftCode || PRIMITIVETYPE_Boolean == rightCode)
+        targetType = PRIMITIVETYPE_Boolean;
+    else if (PRIMITIVETYPE_Long == leftCode || PRIMITIVETYPE_Long == rightCode)
+        targetType = PRIMITIVETYPE_Long;
+    else if (PRIMITIVETYPE_Integer != leftCode && PRIMITIVETYPE_Integer != rightCode)
+        return ExprStatus_IncompatibleTypes;
+
+    if (ExprStatus_Success != PromoteToType(left, targetType) || ExprStatus_Success != PromoteToType(left, targetType))
+        return ExprStatus_IncompatibleTypes;
+
+    return ExprStatus_Success;
+    }
+
+//---------------------------------------------------------------------------------------
+// @bsimethod                                                   John.Gooding    09/2013
+//---------------------------------------------------------------------------------------
+static bool checkConstants(ResolvedTypeNodePtr& left, ResolvedTypeNodePtr& right, bool allowReorder)
+    {
+    if (right->IsConstant())
+        return true;
+    if (!left->IsConstant())
+        return false;
+
+    if (!allowReorder)
+        return true;    //  Resolver logic for commutative operands assumes constant is on right.
+
+    ResolvedTypeNodePtr temp = right;
+    right = left;
+    left = temp;
+
+    return true;
+    }
+
+//---------------------------------------------------------------------------------------
+// @bsimethod                                                   John.Gooding    09/2013
+//---------------------------------------------------------------------------------------
+ResolvedTypeNodePtr ExpressionResolver::_ResolvePrimaryList (PrimaryListNodeR primaryList) { return NULL; }
+
+//---------------------------------------------------------------------------------------
+// @bsimethod                                                   John.Gooding    09/2013
+//---------------------------------------------------------------------------------------
+ResolvedTypeNodePtr ExpressionResolver::_ResolveUnaryArithmeticNode (UnaryArithmeticNodeCR node)
+    {
+    ResolvedTypeNodePtr left = node.GetLeftP()->GetResolvedTree(*this);
+    if (!left.IsValid())
+        return NULL;
+
+    switch(node.GetOperation())
+        {
+        case TOKEN_Plus:
+            return left;
+
+        case TOKEN_Minus:
+            {
+            ExpressionStatus status;
+            if (left->IsConstant())
+                {
+                switch(left->GetResolvedPrimitiveType())
+                    {
+                    case PRIMITIVETYPE_Integer:
+                        return Node::CreateIntegerLiteral(-left->_GetIntegerValue(status, *m_context));
+
+                    case PRIMITIVETYPE_Long:
+                        return Node::CreateInt64Literal(-left->_GetLongValue(status, *m_context));
+
+                    case PRIMITIVETYPE_Double:
+                        return Node::CreateFloatLiteral(-left->_GetDoubleValue(status, *m_context));
+                    }
+                }
+            }
+
+            return ResolvedUnaryMinusNode::Create(left->GetResolvedPrimitiveType(), *left);
+
+        case TOKEN_Not:
+            {
+            ExpressionStatus status;
+            if (left->IsConstant())
+                {
+                switch(left->GetResolvedPrimitiveType())
+                    {
+                    case PRIMITIVETYPE_Integer:
+                        return Node::CreateIntegerLiteral(~left->_GetIntegerValue(status, *m_context));
+
+                    case PRIMITIVETYPE_Long:
+                        return Node::CreateInt64Literal(~left->_GetLongValue(status, *m_context));
+
+                    case PRIMITIVETYPE_Boolean:
+                        return Node::CreateBooleanLiteral(!left->_GetBooleanValue(status, *m_context));
+                    }
+                }
+            }
+
+            return ResolvedUnaryNotNode::Create(left->GetResolvedPrimitiveType(), *left);
+        }
+
+    return NULL;
+    }
+
+//---------------------------------------------------------------------------------------
+// @bsimethod                                                   John.Gooding    09/2013
+//---------------------------------------------------------------------------------------
+ResolvedTypeNodePtr ExpressionResolver::_ResolveMultiplyNode (MultiplyNodeCR node)
+    {
+    ResolvedTypeNodePtr left = node.GetLeftP()->GetResolvedTree(*this);
+    ResolvedTypeNodePtr right = node.GetRightP()->GetResolvedTree(*this);
+
+    //  Returns an error if unsupported types or either operand was not resolved.
+    ECN::PrimitiveType  resultType;
+    if (ExprStatus_Success != ExpressionResolver::PerformArithmeticPromotion(resultType, left, right))
+        return NULL;
+
+    if (checkConstants(left, right, true))
+        {
+        BeAssert(right->IsConstant());
+        //  If just operand is constant, checkConstants moves it to the right side.  Therefore, if 
+        //  left side is constant then we know that both side are constant.
+        if (left->IsConstant())
+            {
+            ExpressionStatus    status = ExprStatus_Success;
+            switch(resultType)
+                {
+                case PRIMITIVETYPE_Integer:
+                    return Node::CreateIntegerLiteral(left->_GetIntegerValue(status, GetExpressionContextR()) * right->_GetIntegerValue(status, GetExpressionContextR()));
+                case PRIMITIVETYPE_Long:
+                    return Node::CreateInt64Literal(left->_GetLongValue(status, GetExpressionContextR()) * right->_GetLongValue(status, GetExpressionContextR()));
+                case PRIMITIVETYPE_Double:
+                    return Node::CreateFloatLiteral(left->_GetDoubleValue(status, GetExpressionContextR()) * right->_GetDoubleValue(status, GetExpressionContextR()));
+                }
+            }
+
+        ExpressionStatus    status = ExprStatus_Success;
+        switch(resultType)
+            {
+            case PRIMITIVETYPE_Integer:
+                return ResolvedMultiplyConstantNode::CreateInteger(*left, right->_GetIntegerValue(status, GetExpressionContextR()));
+            case PRIMITIVETYPE_Long:
+                return ResolvedMultiplyConstantNode::CreateInt64(*left, right->_GetLongValue(status, GetExpressionContextR()));
+            case PRIMITIVETYPE_Double:
+                return ResolvedMultiplyConstantNode::CreateDouble(*left, right->_GetDoubleValue(status, GetExpressionContextR()));
+            }
+        BeAssert(false && L"multiplication constant handling failed to generate nodes");
+        }
+
+    return ResolvedMultiplyNode::Create(resultType, *left, *right);
+    }
+
+//---------------------------------------------------------------------------------------
+// @bsimethod                                                   John.Gooding    09/2013
+//---------------------------------------------------------------------------------------
+ResolvedTypeNodePtr ExpressionResolver::_ResolvePlusMinusNode (PlusMinusNodeCR node)
+    {
+    ResolvedTypeNodePtr left = node.GetLeftP()->GetResolvedTree(*this);
+    ResolvedTypeNodePtr right = node.GetRightP()->GetResolvedTree(*this);
+
+    ECN::PrimitiveType  resultType;
+    if (ExprStatus_Success != ExpressionResolver::PerformArithmeticPromotion(resultType, left, right))
+        return NULL;
+
+    ExpressionStatus status = ExprStatus_Success;
+    ExpressionContextR  expContext = GetExpressionContextR();
+    if (node.GetOperation() == TOKEN_Plus)
+        {
+        if (checkConstants(left, right, true))
+            {
+            if (left->IsConstant())
+                {
+                switch(resultType)
+                    {
+                    case PRIMITIVETYPE_Integer:
+                        return Node::CreateIntegerLiteral(left->_GetIntegerValue(status, expContext) + right->_GetIntegerValue(status, expContext));
+                    case PRIMITIVETYPE_Long:
+                        return Node::CreateInt64Literal(left->_GetLongValue(status, expContext) + right->_GetLongValue(status, expContext));
+                    case PRIMITIVETYPE_Double:
+                        return Node::CreateFloatLiteral(left->_GetDoubleValue(status, expContext) + right->_GetDoubleValue(status, expContext));
+                    }
+                }
+
+            EvaluationResult    evalResult;
+            right->GetValue(evalResult, expContext);
+            return ResolvedAddConstantNode::Create(resultType, *left, *evalResult.GetECValue());
+            }
+
+        return ResolvedAddNode::Create(resultType, *left, *right);
+        }
+
+    if (right->IsConstant())
+        {
+        if (left->IsConstant())
+            {
+            switch(resultType)
+                {
+                case PRIMITIVETYPE_Integer:
+                    return Node::CreateIntegerLiteral(left->_GetIntegerValue(status, expContext) - right->_GetIntegerValue(status, expContext));
+                case PRIMITIVETYPE_Long:
+                    return Node::CreateInt64Literal(left->_GetLongValue(status, expContext) - right->_GetLongValue(status, expContext));
+                case PRIMITIVETYPE_Double:
+                    return Node::CreateFloatLiteral(left->_GetDoubleValue(status, expContext) - right->_GetDoubleValue(status, expContext));
+                }
+            }
+
+        EvaluationResult    evalResult;
+        right->GetValue(evalResult, expContext);
+        ECValueR  ecValue = *evalResult.GetECValue();
+        switch(resultType)
+            {
+            case PRIMITIVETYPE_Integer:
+                ecValue.SetInteger(-1 * ecValue.GetInteger());
+                break;
+            case PRIMITIVETYPE_Long:
+                ecValue.SetLong(-1 * ecValue.GetLong());
+                break;
+            case PRIMITIVETYPE_Double:
+                ecValue.SetDouble(-1 * ecValue.GetDouble());
+                break;
+            default:
+                BeAssert(false && L"encountered invalid primitive when creating constant subtract node");
+                return NULL;
+            }
+
+        return ResolvedAddConstantNode::Create(resultType, *left, *evalResult.GetECValue());
+        }
+
+    BeAssert(node.GetOperation() == TOKEN_Minus);
+    return ResolvedSubtractNode::Create(resultType, *left, *right);
+    }
+
+//---------------------------------------------------------------------------------------
+// @bsimethod                                                   John.Gooding    09/2013
+//---------------------------------------------------------------------------------------
+ResolvedTypeNodePtr ExpressionResolver::_ResolveConcatenateNode (ConcatenateNodeCR node)
+    {
+    ResolvedTypeNodePtr left = node.GetLeftP()->GetResolvedTree(*this);
+    if (!left.IsValid())
+        return NULL;
+
+    ResolvedTypeNodePtr right = node.GetRightP()->GetResolvedTree(*this);
+    if (!right.IsValid())
+        return NULL;
+
+    if (ExprStatus_Success != PromoteToString(left) || ExprStatus_Success != PromoteToString(right))
+        return NULL;
+
+    if (checkConstants(left, right, false))
+        {
+        //  If both constant then do the work here. If just one constant then may want to create a 
+        //  new node type to hold the constant value along with a pointer to the left operand.
+        //  If either value is one just return the left node
+        }
+
+    return ResolvedConcatenateNode::Create(*left, *right);
+    }
+
+//---------------------------------------------------------------------------------------
+// @bsimethod                                                   John.Gooding    09/2013
+//---------------------------------------------------------------------------------------
+ResolvedTypeNodePtr ExpressionResolver::_ResolveShiftNode (ShiftNodeCR node)
+    {
+    ResolvedTypeNodePtr left = node.GetLeftP()->GetResolvedTree(*this);
+    if (!left.IsValid())
+        return NULL;
+
+    ResolvedTypeNodePtr right = node.GetRightP()->GetResolvedTree(*this);
+    if (!right.IsValid())
+        return NULL;
+
+    if (ExprStatus_Success != PromoteToType(right, PRIMITIVETYPE_Integer))
+        return NULL;
+
+    switch (left->GetResolvedPrimitiveType())
+        {
+        case PRIMITIVETYPE_Integer:
+            return ResolvedShiftInteger::Create(node.GetOperation(), *left, *right);
+        case PRIMITIVETYPE_Long:
+            return ResolvedShiftLong::Create(node.GetOperation(), *left, *right);
+        }
+
+    return NULL;
+    }
+
+//---------------------------------------------------------------------------------------
+// @bsimethod                                                   John.Gooding    09/2013
+//---------------------------------------------------------------------------------------
+ResolvedTypeNodePtr ExpressionResolver::_ResolveIIfNode (IIfNodeCR node)
+    {
+    ResolvedTypeNodePtr condition = node.GetConditionP()->GetResolvedTree(*this);
+    if (!condition.IsValid())
+        return NULL;
+
+    ResolvedTypeNodePtr trueNode = node.GetTrueP()->GetResolvedTree(*this);
+    if (!trueNode.IsValid())
+        return NULL;
+
+    ResolvedTypeNodePtr falseNode = node.GetFalseP()->GetResolvedTree(*this);
+    if (!falseNode.IsValid())
+        return NULL;
+
+    //  Promote arguments.  If either is string, do string - else if either is bool do bool else do arithmetic
+    ECN::PrimitiveType  resultType;
+    if (ExprStatus_Success != PerformArithmeticPromotion(resultType, trueNode, falseNode))
+        return NULL;
+
+    if (ExprStatus_Success != PromoteToType(condition, PRIMITIVETYPE_Boolean))
+        return NULL;
+
+    return ResolvedIIfNode::Create(resultType, *condition, *trueNode, *falseNode);
+    }
+
+//---------------------------------------------------------------------------------------
+// @bsimethod                                                   John.Gooding    09/2013
+//---------------------------------------------------------------------------------------
+ResolvedTypeNodePtr ExpressionResolver::_ResolveComparisonNode (ComparisonNodeCR node)
+    {
+    ExpressionToken operation = node.GetOperation();
+    ResolvedTypeNodePtr left = node.GetLeftP()->GetResolvedTree(*this);
+    if (!left.IsValid())
+        return NULL;
+
+    ResolvedTypeNodePtr right = node.GetRightP()->GetResolvedTree(*this);
+    if (!right.IsValid())
+        return NULL;
+
+    if (left->IsConstant() && !right->IsConstant())
+        {
+        ResolvedTypeNodePtr temp = left;
+        left = right;
+        right = temp;
+        switch(operation)
+            {
+            case TOKEN_Less:
+                operation = TOKEN_Greater;
+                break;
+            case TOKEN_LessEqual:
+                operation = TOKEN_GreaterEqual;
+                break;
+            case TOKEN_Greater:
+                operation = TOKEN_Less;
+                break;
+            case TOKEN_GreaterEqual:
+                operation = TOKEN_LessEqual;
+                break;
+            }
+        }
+
+    ExpressionStatus    status = ExprStatus_Success;
+    if (left->GetResolvedPrimitiveType() == PRIMITIVETYPE_Boolean || right->GetResolvedPrimitiveType() == PRIMITIVETYPE_Boolean)
+        {
+        if (ExprStatus_Success != PromoteToType(left, PRIMITIVETYPE_Boolean) || ExprStatus_Success != PromoteToType(right, PRIMITIVETYPE_Boolean))
+            return NULL;
+
+        if (right->IsConstant())
+            {
+            bool  rightValue = right->_GetBooleanValue(status, GetExpressionContextR());
+            if (left->IsConstant())
+                {
+                bool leftValue = left->_GetBooleanValue(status, GetExpressionContextR());
+                return Node::CreateBooleanLiteral(PerformCompare(leftValue, operation, rightValue));
+                }
+            if (rightValue)
+                return left;
+            return ResolvedCompareBooleanToConstantNode::Create(operation, *left, rightValue);
+            }
+
+        return ResolvedCompareBooleanNode::Create(operation, *left, *right);
+        }
+
+    if (left->GetResolvedPrimitiveType() != PRIMITIVETYPE_String && right->GetResolvedPrimitiveType() != PRIMITIVETYPE_String)
+        {
+        ECN::PrimitiveType  resultType;
+        ExpressionResolver::PerformArithmeticPromotion(resultType, left, right);
+        if (right->IsConstant())
+            {
+            if (left->IsConstant())
+                {
+                bool computed = false;
+                bool result = false;
+                switch (resultType)
+                    {
+                    case PRIMITIVETYPE_Integer:
+                        result = PerformCompare(left->_GetIntegerValue(status, GetExpressionContextR()), operation, right->_GetIntegerValue(status, GetExpressionContextR()));
+                        computed = true;
+                        break;
+                    case PRIMITIVETYPE_Long:
+                        result = PerformCompare(left->_GetLongValue(status, GetExpressionContextR()), operation, right->_GetLongValue(status, GetExpressionContextR()));
+                        computed = true;
+                        break;
+                    case PRIMITIVETYPE_Double:
+                        result = PerformCompare(left->_GetDoubleValue(status, GetExpressionContextR()), operation, right->_GetDoubleValue(status, GetExpressionContextR()));
+                        computed = true;
+                        break;
+                    }
+
+                if (computed)
+                    return Node::CreateBooleanLiteral(result);
+                }
+
+            //  Only the right operand is constant
+            switch(resultType)
+                {
+                case PRIMITIVETYPE_Integer:
+                    return ResolvedCompareIntegerToConstantNode::Create(operation, *left, right->_GetIntegerValue(status, GetExpressionContextR()));
+                case PRIMITIVETYPE_Long:
+                    return ResolvedCompareLongToConstantNode::Create(operation, *left, right->_GetLongValue(status, GetExpressionContextR()));
+                case PRIMITIVETYPE_Double:
+                    return ResolvedCompareDoubleToConstantNode::Create(operation, *left, right->_GetDoubleValue(status, GetExpressionContextR()));
+                }
+            }
+
+        switch(resultType)
+            {
+            case PRIMITIVETYPE_Integer:
+                return ResolvedCompareIntegerNode::Create(operation, *left, *right);
+            case PRIMITIVETYPE_Long:
+                return ResolvedCompareLongNode::Create(operation, *left, *right);
+            case PRIMITIVETYPE_Double:
+                return ResolvedCompareDoubleNode::Create(operation, *left, *right);
+            }
+        }
+
+    BeAssert(false && "_ResolveComparisonNode not implemented for this type");
+    return NULL;
+    }
+
+//---------------------------------------------------------------------------------------
+// @bsimethod                                                   John.Gooding    09/2013
+//---------------------------------------------------------------------------------------
+ResolvedTypeNodePtr ExpressionResolver::_ResolveLogicalNode (LogicalNodeCR node)
+    {
+    ResolvedTypeNodePtr left = node.GetLeftP()->GetResolvedTree(*this);
+    if (!left.IsValid())
+        return NULL;
+
+    ResolvedTypeNodePtr right = node.GetRightP()->GetResolvedTree(*this);
+    if (!right.IsValid())
+        return NULL;
+
+    switch(node.GetOperation())
+        {
+        case TOKEN_And:
+        case TOKEN_Or:
+        case TOKEN_Xor:
+            {
+            //  Process bitwise operators.  If we knew the desired result was boolean we could 
+            //  turn these into short circuiting operators that generate a boolean result
+            ECN::PrimitiveType      targetType;
+            ExpressionResolver::PerformJunctionPromotion(targetType, left, right);
+            switch(targetType)
+                {
+                case PRIMITIVETYPE_Boolean:
+                case PRIMITIVETYPE_Integer:
+                case PRIMITIVETYPE_Long:
+                    return ResolvedLogicalBitNode::Create(targetType, node.GetOperation(), *left, *right);
+                }
+            }
+            break;
+
+        case TOKEN_AndAlso:
+        case TOKEN_OrElse:
+            //  Force everything to Boolean.  Then use ResolvedLogicalBitNode::Create
+            break;
+        }
+
+    BeAssert (false && L"_ResolveLogicalNode is incomplete");
+    return NULL;
+    }
+
+//---------------------------------------------------------------------------------------
+// @bsimethod                                                   John.Gooding    09/2013
+//---------------------------------------------------------------------------------------
+ResolvedTypeNodePtr ExpressionResolver::_ResolveDivideNode (DivideNodeCR node)
+    {
+    ResolvedTypeNodePtr left = node.GetLeftP()->GetResolvedTree(*this);
+    if (!left.IsValid())
+        return NULL;
+
+    ResolvedTypeNodePtr right = node.GetRightP()->GetResolvedTree(*this);
+    if (!right.IsValid())
+        return NULL;
+
+    if (node.GetOperation() == TOKEN_Mod)
+        {
+        ECN::PrimitiveType  resultType;
+        if (ExprStatus_Success != PerformArithmeticPromotion(resultType, left, right))
+            return NULL;
+        if (resultType != PRIMITIVETYPE_Integer && resultType != PRIMITIVETYPE_Long)
+            return NULL;
+        return ResolvedModNode::Create(resultType, *left, *right);
+        }
+
+    if (node.GetOperation() == TOKEN_IntegerDivide)
+        {
+        ECN::PrimitiveType  resultType;
+        if (ExprStatus_Success != PerformArithmeticPromotion(resultType, left, right))
+            return NULL;
+        switch(resultType)
+            {
+            case PRIMITIVETYPE_Integer:
+            case PRIMITIVETYPE_Long:
+            case PRIMITIVETYPE_Double:
+                return ResolvedIntegerDivideNode::Create(resultType, *left, *right);
+            default:
+                return NULL;
+            }
+        }
+
+    if (ExprStatus_Success != PromoteToType(left, PRIMITIVETYPE_Double) || ExprStatus_Success != PromoteToType(right, PRIMITIVETYPE_Double))
+        return NULL;
+
+    if (left->IsConstant())
+        {
+        ExpressionStatus status = ExprStatus_Success;
+        double leftValue = left->_GetDoubleValue(status, GetExpressionContextR());
+        if (right->IsConstant())
+            {
+            double divisor = right->_GetDoubleValue(status, GetExpressionContextR());
+            if (0.0 == divisor)
+                return NULL;
+            double result = leftValue/divisor;
+            if (result == ::int32_t(result))
+                return Node::CreateIntegerLiteral(int32_t(result));
+            return Node::CreateFloatLiteral(result);
+            }
+        return ResolvedDivideConstantNode::Create(leftValue, *right);
+        }
+    else if (right->IsConstant())
+        {
+        ExpressionStatus status = ExprStatus_Success;
+        double divisor = right->_GetDoubleValue(status, GetExpressionContextR());
+        if (0.0 == divisor)
+            return NULL;
+        return ResolvedDivideByConstantNode::Create(*left, divisor);
+        }
+
+    if (checkConstants(left, right, false))
+        {
+        //  If both constant then do the work here. If just one constant then may want to create a 
+        //  new node type to hold the constant value along with a pointer to the left operand.
+        //  If either value is one just return the left node
+        }
+
+    return ResolvedDivideNode::Create(*left, *right);
+    }
+
+//---------------------------------------------------------------------------------------
+// @bsimethod                                                   John.Gooding    09/2013
+//---------------------------------------------------------------------------------------
+::int32_t ResolvedShiftInteger::_GetIntegerValue(ExpressionStatus& status, ExpressionContextR context)
+    {
+    ::int32_t left = m_left->_GetIntegerValue(status, context);
+    ::int32_t right = m_right->_GetIntegerValue(status, context);
+    if (ExprStatus_Success != status)
+        return 0;
+
+    switch(m_operatorCode)
+        {
+        case TOKEN_ShiftLeft:
+            return left << right;
+        case TOKEN_ShiftRight:
+            return left >> right;
+        case TOKEN_UnsignedShiftRight:
+            return (int32_t)((uint32_t)left >> right);
+        }
+
+    BeAssert(false && L"bad shift operator");
+    return 0;
+    }
+
+//---------------------------------------------------------------------------------------
+// @bsimethod                                                   John.Gooding    09/2013
+//---------------------------------------------------------------------------------------
+::int64_t ResolvedShiftLong::_GetLongValue(ExpressionStatus& status, ExpressionContextR context)
+    {
+    ::int64_t left = m_left->_GetLongValue(status, context);
+    ::int32_t right = m_right->_GetIntegerValue(status, context);
+    if (ExprStatus_Success != status)
+        return 0;
+
+    switch(m_operatorCode)
+        {
+        case TOKEN_ShiftLeft:
+            return left << right;
+        case TOKEN_ShiftRight:
+            return left >> right;
+        case TOKEN_UnsignedShiftRight:
+            return (int64_t)((uint64_t)left >> right);
+        }
+
+    BeAssert(false && L"bad shift operator");
+    return 0;
+    }
+
+//---------------------------------------------------------------------------------------
+// @bsimethod                                                   John.Gooding    09/2013
+//---------------------------------------------------------------------------------------
+::int32_t ResolvedLogicalBitNode::_GetIntegerValue(ExpressionStatus& status, ExpressionContextR context)
+    {
+    //  Assume that on success status is not set but on error it is so it there is no need to check
+    //  status between calls to _GetIntegerValue.
+    ::int32_t left = m_left->_GetIntegerValue(status, context);
+    ::int32_t right = m_right->_GetIntegerValue(status, context);
+    if (ExprStatus_Success != status)
+        return 0;
+
+    switch(m_operatorCode)
+        {
+        case TOKEN_Or:
+            return left | right;
+
+        case TOKEN_And:
+            return left & right;
+
+        case TOKEN_Xor:
+            return left ^ right;
+        }
+
+    status = ExprStatus_NotImpl;
+    BeAssert (status != ExprStatus_NotImpl);
+    return 0;
+    }
+
+//---------------------------------------------------------------------------------------
+// @bsimethod                                                   John.Gooding    09/2013
+//---------------------------------------------------------------------------------------
+::int64_t ResolvedLogicalBitNode::_GetLongValue(ExpressionStatus& status, ExpressionContextR context)
+    {
+    //  Assume that on success status is not set but on error it is so it there is no need to check
+    //  status between calls to _GetIntegerValue.
+    ::int64_t left = m_left->_GetIntegerValue(status, context);
+    ::int64_t right = m_right->_GetIntegerValue(status, context);
+    if (ExprStatus_Success != status)
+        return 0;
+
+    switch(m_operatorCode)
+        {
+        case TOKEN_Or:
+            return left | right;
+
+        case TOKEN_And:
+            return left & right;
+
+        case TOKEN_Xor:
+            return left ^ right;
+        }
+
+    status = ExprStatus_NotImpl;
+    BeAssert (status != ExprStatus_NotImpl);
+    return 0;
+    }
+
+//---------------------------------------------------------------------------------------
+// @bsimethod                                                   John.Gooding    09/2013
+//---------------------------------------------------------------------------------------
+bool ResolvedLogicalBitNode::_GetBooleanValue(ExpressionStatus& status, ExpressionContextR context)
+    {
+    //  Assume that on success status is not set but on error it is so it there is no need to check
+    //  status between calls to _GetIntegerValue.
+    bool left = m_left->_GetBooleanValue(status, context);
+    if (ExprStatus_Success != status)
+        {
+        BeAssert(!left);
+        return false;
+        }
+
+    if (left && TOKEN_Or == m_operatorCode)
+        return true;   //  maybe we need to evaluate right to check for error
+    else if (!left && TOKEN_And == m_operatorCode)
+        return false;
+
+    bool right = m_right->_GetBooleanValue(status, context);
+    if (ExprStatus_Success != status)
+        {
+        BeAssert(!right);
+        return false;
+        }
+
+    switch(m_operatorCode)
+        {
+        case TOKEN_Or:
+            return left | right;
+
+        case TOKEN_And:
+            return left & right;
+
+        case TOKEN_Xor:
+            return left ^ right;
+        }
+
+    status = ExprStatus_NotImpl;
+    BeAssert (status != ExprStatus_NotImpl);
+    return false;
+    }
+
+//---------------------------------------------------------------------------------------
+// @bsimethod                                                   John.Gooding    09/2013
+//---------------------------------------------------------------------------------------
+::int32_t ResolvedIIfNode::_GetIntegerValue(ExpressionStatus& status, ExpressionContextR context)
+    { return m_condition->_GetBooleanValue(status, context) ? m_true->_GetIntegerValue(status, context) : m_false->_GetIntegerValue(status, context); }
+
+::int64_t ResolvedIIfNode::_GetLongValue(ExpressionStatus& status, ExpressionContextR context)
+    { return m_condition->_GetBooleanValue(status, context) ? m_true->_GetLongValue(status, context) : m_false->_GetLongValue(status, context); }
+
+double ResolvedIIfNode::_GetDoubleValue(ExpressionStatus& status, ExpressionContextR context)
+    { return m_condition->_GetBooleanValue(status, context) ? m_true->_GetDoubleValue(status, context) : m_false->_GetDoubleValue(status, context); }
+
+bool ResolvedIIfNode::_GetBooleanValue(ExpressionStatus& status, ExpressionContextR context)
+    { return m_condition->_GetBooleanValue(status, context) ? m_true->_GetBooleanValue(status, context) : m_false->_GetBooleanValue(status, context); }
+
+ExpressionStatus ResolvedIIfNode::_GetStringValue(ECValueR result, ExpressionContextR context)
+    { 
+    ExpressionStatus status;
+    bool condition = m_condition->_GetBooleanValue(status, context);
+    if (ExprStatus_Success != status)
+        {
+        result.SetString(L"");
+        return status;
+        }
+
+    return  condition ? m_true->_GetStringValue(result, context) : m_false->_GetStringValue(result, context);
+    }
+
+//---------------------------------------------------------------------------------------
+// @bsimethod                                                   John.Gooding    09/2013
+//---------------------------------------------------------------------------------------
+    ResolvedAddConstantNode::ResolvedAddConstantNode(ECN::PrimitiveType resultType, ResolvedTypeNodeR left, ECValueCR right) 
+            : ResolvedTypeNode(resultType), m_left(&left) 
+    {
+    switch(resultType)
+        {
+        case PRIMITIVETYPE_Integer:
+            m_right.m_i = right.GetInteger();
+            break;
+        case PRIMITIVETYPE_Long:
+            m_right.m_i64 = right.GetLong();
+            break;
+        case PRIMITIVETYPE_Double:
+            m_right.m_d = right.GetDouble();
+            break;
+        default:
+            BeAssert(false && L"adding unknown constant type");
+            m_right.m_i64 = 0;
+        }
+    }
+
+//---------------------------------------------------------------------------------------
+// @bsimethod                                                   John.Gooding    09/2013
+//---------------------------------------------------------------------------------------
+ExpressionStatus ResolvedConvertToString::_GetStringValue(ECValueR result, ExpressionContextR context)
+    {
+    ExpressionStatus status = ExprStatus_Success;
+
+    switch(m_left->GetResolvedPrimitiveType())
+        {
+        case PRIMITIVETYPE_Integer:
+            {
+            ::int32_t value = m_left->_GetIntegerValue(status, context);
+            result.SetInteger(value);
+            if (ExprStatus_Success == status)
+                status = Operations::ConvertToString(result);
+            return status;
+            }
+
+        case PRIMITIVETYPE_Long:
+            {
+            ::int64_t value = m_left->_GetLongValue(status, context);
+            result.SetLong(value);
+            if (ExprStatus_Success == status)
+                status = Operations::ConvertToString(result);
+            return status;
+            }
+
+        case PRIMITIVETYPE_Double:
+            {
+            double value = m_left->_GetDoubleValue(status, context);
+            result.SetDouble(value);
+            if (ExprStatus_Success == status)
+                status = Operations::ConvertToString(result);
+            return status;
+            }
+        }
+
+    result.SetString(L"");
+    return ExprStatus_IncompatibleTypes;
+    }
+
+/*---------------------------------------------------------------------------------**//**
+* @bsimethod                                                    Paul.Connelly   12/13
++---------------+---------------+---------------+---------------+---------------+------*/
+uint32_t IValueListResult::GetCount() const { return _GetCount(); }
+
+/*---------------------------------------------------------------------------------**//**
+* @bsimethod                                                    Paul.Connelly   12/13
++---------------+---------------+---------------+---------------+---------------+------*/
+ExpressionStatus IValueListResult::GetValueAt (EvaluationResultR result, uint32_t index) const
+    {
+    return index < GetCount() ? _GetValueAt (result, index) : ExprStatus_IndexOutOfRange;
+    }
+
+/*---------------------------------------------------------------------------------**//**
+* @bsistruct                                                    Paul.Connelly   12/13
++---------------+---------------+---------------+---------------+---------------+------*/
+struct ArrayValueResult : IValueListResult
+    {
+private:
+    IECInstancePtr      m_instance;
+    uint32_t            m_propertyIndex;
+    uint32_t            m_count;
+
+    ArrayValueResult (IECInstanceR instance, uint32_t propIdx)
+        : m_instance(&instance), m_propertyIndex(propIdx), m_count(0)
+        {
+        m_instance = &instance;
+        m_propertyIndex = propIdx;
+
+        ECValue v;
+        if (ECOBJECTS_STATUS_Success == instance.GetValue (v, propIdx) && v.IsArray())
+            m_count = v.GetArrayInfo().GetCount();
+        else
+            m_count = 0;
+        }
+
+    virtual uint32_t            _GetCount() const override
+        {
+        return m_count;
+        }
+
+    virtual ExpressionStatus    _GetValueAt (EvaluationResultR result, uint32_t index) const override
+        {
+        if (ECOBJECTS_STATUS_Success == m_instance->GetValue (result.InitECValue(), m_propertyIndex, index))
+            {
+            if (result.GetECValue()->IsStruct() && !result.GetECValue()->IsNull())
+                result.SetInstance (*result.GetECValue()->GetStruct());
+
+            return ExprStatus_Success;
+            }
+        else
+            return ExprStatus_UnknownError;
+        }
+public:
+    static IValueListResultPtr Create (IECInstanceR instance, uint32_t propIdx) { return new ArrayValueResult (instance, propIdx); }
+    };
+
+/*---------------------------------------------------------------------------------**//**
+* @bsimethod                                                    Paul.Connelly   12/13
++---------------+---------------+---------------+---------------+---------------+------*/
+IValueListResultPtr IValueListResult::Create (IECInstanceR instance, uint32_t propIdx)
+    {
+    return ArrayValueResult::Create (instance, propIdx);
+    }
+
+/*---------------------------------------------------------------------------------**//**
+* @bsistruct                                                    Paul.Connelly   12/13
++---------------+---------------+---------------+---------------+---------------+------*/
+struct ValueListResult : IValueListResult
+    {
+private:
+    EvaluationResultVector      m_values;
+
+    ValueListResult (EvaluationResultVector const& values) : m_values(values) { }
+
+    virtual uint32_t            _GetCount() const override
+        {
+        return (uint32_t)m_values.size();
+        }
+
+    virtual ExpressionStatus    _GetValueAt (EvaluationResultR result, uint32_t index) const override
+        {
+        if (index < _GetCount())
+            {
+            result = m_values[index];
+            return ExprStatus_Success;
+            }
+        else
+            return ExprStatus_IndexOutOfRange;
+        }
+public:
+    static IValueListResultPtr Create (EvaluationResultVector const& values)
+        {
+        return new ValueListResult (values);
+        }
+    };
+
+/*---------------------------------------------------------------------------------**//**
+* @bsimethod                                                    Paul.Connelly   12/13
++---------------+---------------+---------------+---------------+---------------+------*/
+IValueListResultPtr IValueListResult::Create (EvaluationResultVector const& values)
+    {
+    return ValueListResult::Create (values);
+    }
+
+/*---------------------------------------------------------------------------------**//**
+* @bsistruct                                                    Paul.Connelly   12/13
++---------------+---------------+---------------+---------------+---------------+------*/
+struct ArrayMemberSymbol : Symbol
+    {
+private:
+    EvaluationResult                m_primitive;
+    InstanceExpressionContextPtr    m_struct;
+
+    ArrayMemberSymbol (WCharCP name) : Symbol (name)
+        {
+        m_primitive = ECValue (/*null*/);
+        }
+
+    virtual ExpressionStatus        _GetValue (EvaluationResultR result, PrimaryListNodeR primaryList, ExpressionContextR context, uint32_t index) override
+        {
+        if (m_struct.IsValid())
+            return m_struct->GetValue (result, primaryList, context, index);
+        else if (primaryList.GetNumberOfOperators() <= index)
+            {
+            result = m_primitive;
+            return ExprStatus_Success;
+            }
+        else
+            return ExprStatus_UnknownError;
+        }
+    virtual ExpressionStatus         _GetReference(EvaluationResultR evalResult, ReferenceResult& refResult, PrimaryListNodeR primaryList, ExpressionContextR globalContext, ::uint32_t startIndex) override
+        {
+        // not applicable
+        return ExprStatus_UnknownError;
+        }
+
+    static bool     ConvertToStruct (EvaluationResultR result)
+        {
+        if (result.IsInstanceList())
+            return true;
+        else if (result.IsECValue() && result.GetECValue()->IsStruct())
+            {
+            if (result.GetECValue()->IsNull())
+                {
+                ECInstanceList empty;
+                result.SetInstanceList (empty, true);
+                }
+            else
+                result.SetInstance (*result.GetECValue()->GetStruct());
+
+            return true;
+            }
+        else
+            return false;
+        }
+public:
+    static RefCountedPtr<ArrayMemberSymbol> Create (WCharCP name) { return new ArrayMemberSymbol (name); }
+
+    void        Set (EvaluationResultR ev)
+        {
+        if (ConvertToStruct (ev) && m_struct.IsNull())
+            m_struct = InstanceExpressionContext::Create();
+
+        // once this is initialized we know we're dealing with a struct array (possible we encounter null entries first)
+        if (m_struct.IsValid())
+            {
+            m_struct->Clear();
+            if (ev.IsInstanceList())
+                m_struct->SetInstances (*ev.GetInstanceList());
+            }
+        else
+            m_primitive = ev;
+        }
+    };
+
+/*---------------------------------------------------------------------------------**//**
+* @bsimethod                                                    Paul.Connelly   12/13
++---------------+---------------+---------------+---------------+---------------+------*/
+ExpressionStatus    LambdaValue::Evaluate (IValueListResultCR valueList, LambdaValue::IProcessor& processor) const
+    {
+    uint32_t count = valueList.GetCount();
+    if (0 < count)
+        {
+        // Set up a symbol context to map symbol name to member of list being processed
+        SymbolExpressionContextPtr innerContext = SymbolExpressionContext::Create (m_context.get());
+        RefCountedPtr<ArrayMemberSymbol> symbol = ArrayMemberSymbol::Create (m_node->GetSymbolName());
+        innerContext->AddSymbol (*symbol);
+
+        for (uint32_t i = 0; i < count; i++)
+            {
+            EvaluationResult member;
+            ExpressionStatus status = valueList.GetValueAt (member, i);
+            if (ExprStatus_Success != status)
+                return status;
+
+            symbol->Set (member);
+
+            EvaluationResult lambdaResult;
+            status = m_node->GetExpression().GetValue (lambdaResult, *innerContext);
+            if (!processor.ProcessResult (status, member, lambdaResult))
+                break;
+            }
+        }
+
+    return ExprStatus_Success;
+    }
+
+/*---------------------------------------------------------------------------------**//**
+* @bsimethod                                                    Paul.Connelly   06/14
++---------------+---------------+---------------+---------------+---------------+------*/
+void UnitSpecNode::SetFactor (double factor)
+    {
+    m_units.SetConverter (UnitConverter (factor));
+    }
+
+/*---------------------------------------------------------------------------------**//**
+* @bsimethod                                                    Paul.Connelly   06/14
++---------------+---------------+---------------+---------------+---------------+------*/
+void UnitSpecNode::SetFactorAndOffset (double factor, double offset)
+    {
+    m_units.SetConverter (UnitConverter (factor, offset));
+    }
+
+/*---------------------------------------------------------------------------------**//**
+* @bsimethod                                                    Paul.Connelly   06/14
++---------------+---------------+---------------+---------------+---------------+------*/
+UnitSpecNodePtr UnitSpecNode::Create (NodeR left, WCharCP baseUnitName)
+    {
+    return new UnitSpecNode (left, baseUnitName);
+    }
+
+/*---------------------------------------------------------------------------------**//**
+* @bsimethod                                                    Paul.Connelly   06/14
++---------------+---------------+---------------+---------------+---------------+------*/
+ExpressionStatus UnitSpecNode::_GetValue (EvaluationResultR result, ExpressionContextR context)
+    {
+    ExpressionStatus    status = _GetLeftP()->GetValue (result, context);
+    if (ExprStatus_Success != status || !context.EnforcesUnits())
+        return status;
+    
+    UnitSpecCR operandUnits = result.GetUnits();
+    if (operandUnits.IsUnspecified() || operandUnits.IsEquivalent (m_units))
+        {
+        // no conversion needed, set units directly
+        result.SetUnits (m_units);
+        return ExprStatus_Success;
+        }
+    else if (!operandUnits.IsCompatible (m_units))
+        return ExprStatus_IncompatibleUnits;
+
+    if (!result.IsECValue())
+        return ExprStatus_PrimitiveRequired;
+
+    ECValueR v = *result.GetECValue();
+    if (!v.IsPrimitive() || v.IsNull() || !v.ConvertToPrimitiveType (PRIMITIVETYPE_Double))
+        return ExprStatus_IncompatibleTypes;
+
+    // convert units
+    double rd = v.GetDouble();
+    if (!operandUnits.ConvertTo (rd, m_units))
+        return ExprStatus_IncompatibleUnits;
+
+    v.SetDouble (rd);
+    result.SetUnits (m_units);
+    return ExprStatus_Success;
+    }
+
+END_BENTLEY_ECOBJECT_NAMESPACE