/*--------------------------------------------------------------------------------------+
|
|     $Source: src/MSXmlBinary/MSXmlBinaryWriter.h $
|
|  $Copyright: (c) 2014 Bentley Systems, Incorporated. All rights reserved. $
|
+--------------------------------------------------------------------------------------*/
#pragma once
/*__PUBLISH_SECTION_START__*/
#include <ECObjects/ECObjects.h>

/*__PUBLISH_SECTION_END__*/
#include <BeXml/BeXml.h>
#include "MSXmlEnums.h"
/*__PUBLISH_SECTION_START__*/

BEGIN_BENTLEY_ECOBJECT_NAMESPACE

struct MSXmlBinaryWriter : IBeXmlWriter
    {
    private:
        struct NamespaceManager
            {
            private:

                struct Namespace
                    {
                    Utf8String ns;
                    int depth = 0;

                    Namespace() {}

                    void Clear()
                        {
                        depth = 0;
                        ns = nullptr;
                        }
                    };
                bvector<Namespace*> m_namespaces;
                int m_depth;
                int m_nsCount;

            public:
                NamespaceManager()
                    {
                    m_depth = 0;
                    m_namespaces.push_back(new Namespace());
                    m_nsCount = 1;
                    }

                ~NamespaceManager()
                    {
                    for (auto ns : m_namespaces)
                        delete ns;
                    }

                void EnterScope()
                    {
                    m_depth++;
                    }

                void AddNamespace(Utf8StringCR ns)
                    {
                    if (m_depth >= m_nsCount)
                        {
<<<<<<< HEAD
                        while (m_namespaces.size() < (size_t)m_nsCount)
=======
                        while ((int) m_namespaces.size() < m_nsCount)
>>>>>>> ee55f733
                            m_namespaces.push_back(new Namespace());
                        m_namespaces.push_back(new Namespace());
                        }
                    Namespace* nameSpace = m_namespaces[m_nsCount];
                    nameSpace->depth = m_depth;
                    nameSpace->ns = ns;
                    m_nsCount++;
                    }

                void DeclareNamespace(MSXmlBinaryWriter* dest)
                    {
                    int i = m_nsCount;
                    while (i > 0)
                        {
                        Namespace* ns = m_namespaces[i - 1];
                        if (ns->depth != m_depth)
                            break;
                        i--;
                        }

                    while (i < m_nsCount)
                        {
                        dest->WriteXmlnsAttribute(m_namespaces[i]->ns.c_str());
                        i++;
                        }
                    }

                //Utf8StringCR LookupNamespace()
                //    {
                //    int nsCount = m_nsCount;
                //    for (int i = nsCount - 1; i >= 1; i--)
                //        {
                //        Namespace* ns = m_namespaces[i];
                //        if (nullptr != ns)
                //            return ns->ns;
                //        }
                //    return "";
                //    }
            };

        bvector<byte> m_buffer;
        WriteState m_writeState;
        static Utf8CP const s_defaultNamespace;
        int m_depth;
        int m_textNodeOffset;

        struct Element
            {
            Utf8String Prefix;
            Utf8String LocalName;
            int PrefixId;

            void Clear()
                {
                Prefix = nullptr;
                LocalName = nullptr;
                PrefixId = 0;
                }
            };

        bvector<Element*> m_elements;
        NamespaceManager m_nsMgr;

    private:
        void WriteXmlnsAttribute(Utf8CP ns);
        void WriteNode(XmlBinaryNodeType nodeType);
        void WriteByte(byte b);
        void WriteByte(char c);
        void WriteName(Utf8CP name);
        void WriteEndStartElement(bool isEmpty);
        void WriteEndElement();
        void FlushElement();

        void StartElement(Utf8StringCR localName, Utf8StringCR nameSpace/*, XmlDictionaryString xNs*/);
        void EndStartElement();

        void StartContent();
        void EndContent();

        Element* EnterScope();
        void ExitScope();

        void AutoComplete(WriteState writeState);

    public:
        //! Default constructor
        ECOBJECTS_EXPORT MSXmlBinaryWriter();
        ~MSXmlBinaryWriter();

        //! Writes the start of an element node with the provided name.
        ECOBJECTS_EXPORT BeXmlStatus WriteElementStart (Utf8CP name) override;

        //! Writes the start of an element node with the provided name and namespace
        ECOBJECTS_EXPORT BeXmlStatus WriteElementStart (Utf8CP name, Utf8CP nameSpace);

        //! Writes the end of an element node.
        ECOBJECTS_EXPORT BeXmlStatus WriteElementEnd () override;

        BeXmlStatus WriteText(Utf8CP text) override;
        BeXmlStatus WriteText(WCharCP text) override;

        BeXmlStatus WriteDoubleText(double data);
        BeXmlStatus WriteFloatText(float data);
        BeXmlStatus WriteInt64Text(Int64 data);
        BeXmlStatus WriteInt32Text(Int32 data);
        BeXmlStatus WriteBoolText(bool value);


        void GetBytes(bvector<byte>& bytes);
    };

END_BENTLEY_ECOBJECT_NAMESPACE
<|MERGE_RESOLUTION|>--- conflicted
+++ resolved
@@ -1,182 +1,178 @@
-/*--------------------------------------------------------------------------------------+
-|
-|     $Source: src/MSXmlBinary/MSXmlBinaryWriter.h $
-|
-|  $Copyright: (c) 2014 Bentley Systems, Incorporated. All rights reserved. $
-|
-+--------------------------------------------------------------------------------------*/
-#pragma once
-/*__PUBLISH_SECTION_START__*/
-#include <ECObjects/ECObjects.h>
-
-/*__PUBLISH_SECTION_END__*/
-#include <BeXml/BeXml.h>
-#include "MSXmlEnums.h"
-/*__PUBLISH_SECTION_START__*/
-
-BEGIN_BENTLEY_ECOBJECT_NAMESPACE
-
-struct MSXmlBinaryWriter : IBeXmlWriter
-    {
-    private:
-        struct NamespaceManager
-            {
-            private:
-
-                struct Namespace
-                    {
-                    Utf8String ns;
-                    int depth = 0;
-
-                    Namespace() {}
-
-                    void Clear()
-                        {
-                        depth = 0;
-                        ns = nullptr;
-                        }
-                    };
-                bvector<Namespace*> m_namespaces;
-                int m_depth;
-                int m_nsCount;
-
-            public:
-                NamespaceManager()
-                    {
-                    m_depth = 0;
-                    m_namespaces.push_back(new Namespace());
-                    m_nsCount = 1;
-                    }
-
-                ~NamespaceManager()
-                    {
-                    for (auto ns : m_namespaces)
-                        delete ns;
-                    }
-
-                void EnterScope()
-                    {
-                    m_depth++;
-                    }
-
-                void AddNamespace(Utf8StringCR ns)
-                    {
-                    if (m_depth >= m_nsCount)
-                        {
-<<<<<<< HEAD
-                        while (m_namespaces.size() < (size_t)m_nsCount)
-=======
-                        while ((int) m_namespaces.size() < m_nsCount)
->>>>>>> ee55f733
-                            m_namespaces.push_back(new Namespace());
-                        m_namespaces.push_back(new Namespace());
-                        }
-                    Namespace* nameSpace = m_namespaces[m_nsCount];
-                    nameSpace->depth = m_depth;
-                    nameSpace->ns = ns;
-                    m_nsCount++;
-                    }
-
-                void DeclareNamespace(MSXmlBinaryWriter* dest)
-                    {
-                    int i = m_nsCount;
-                    while (i > 0)
-                        {
-                        Namespace* ns = m_namespaces[i - 1];
-                        if (ns->depth != m_depth)
-                            break;
-                        i--;
-                        }
-
-                    while (i < m_nsCount)
-                        {
-                        dest->WriteXmlnsAttribute(m_namespaces[i]->ns.c_str());
-                        i++;
-                        }
-                    }
-
-                //Utf8StringCR LookupNamespace()
-                //    {
-                //    int nsCount = m_nsCount;
-                //    for (int i = nsCount - 1; i >= 1; i--)
-                //        {
-                //        Namespace* ns = m_namespaces[i];
-                //        if (nullptr != ns)
-                //            return ns->ns;
-                //        }
-                //    return "";
-                //    }
-            };
-
-        bvector<byte> m_buffer;
-        WriteState m_writeState;
-        static Utf8CP const s_defaultNamespace;
-        int m_depth;
-        int m_textNodeOffset;
-
-        struct Element
-            {
-            Utf8String Prefix;
-            Utf8String LocalName;
-            int PrefixId;
-
-            void Clear()
-                {
-                Prefix = nullptr;
-                LocalName = nullptr;
-                PrefixId = 0;
-                }
-            };
-
-        bvector<Element*> m_elements;
-        NamespaceManager m_nsMgr;
-
-    private:
-        void WriteXmlnsAttribute(Utf8CP ns);
-        void WriteNode(XmlBinaryNodeType nodeType);
-        void WriteByte(byte b);
-        void WriteByte(char c);
-        void WriteName(Utf8CP name);
-        void WriteEndStartElement(bool isEmpty);
-        void WriteEndElement();
-        void FlushElement();
-
-        void StartElement(Utf8StringCR localName, Utf8StringCR nameSpace/*, XmlDictionaryString xNs*/);
-        void EndStartElement();
-
-        void StartContent();
-        void EndContent();
-
-        Element* EnterScope();
-        void ExitScope();
-
-        void AutoComplete(WriteState writeState);
-
-    public:
-        //! Default constructor
-        ECOBJECTS_EXPORT MSXmlBinaryWriter();
-        ~MSXmlBinaryWriter();
-
-        //! Writes the start of an element node with the provided name.
-        ECOBJECTS_EXPORT BeXmlStatus WriteElementStart (Utf8CP name) override;
-
-        //! Writes the start of an element node with the provided name and namespace
-        ECOBJECTS_EXPORT BeXmlStatus WriteElementStart (Utf8CP name, Utf8CP nameSpace);
-
-        //! Writes the end of an element node.
-        ECOBJECTS_EXPORT BeXmlStatus WriteElementEnd () override;
-
-        BeXmlStatus WriteText(Utf8CP text) override;
-        BeXmlStatus WriteText(WCharCP text) override;
-
-        BeXmlStatus WriteDoubleText(double data);
-        BeXmlStatus WriteFloatText(float data);
-        BeXmlStatus WriteInt64Text(Int64 data);
-        BeXmlStatus WriteInt32Text(Int32 data);
-        BeXmlStatus WriteBoolText(bool value);
-
-
-        void GetBytes(bvector<byte>& bytes);
-    };
-
-END_BENTLEY_ECOBJECT_NAMESPACE
+/*--------------------------------------------------------------------------------------+
+|
+|     $Source: src/MSXmlBinary/MSXmlBinaryWriter.h $
+|
+|  $Copyright: (c) 2014 Bentley Systems, Incorporated. All rights reserved. $
+|
++--------------------------------------------------------------------------------------*/
+#pragma once
+/*__PUBLISH_SECTION_START__*/
+#include <ECObjects/ECObjects.h>
+
+/*__PUBLISH_SECTION_END__*/
+#include <BeXml/BeXml.h>
+#include "MSXmlEnums.h"
+/*__PUBLISH_SECTION_START__*/
+
+BEGIN_BENTLEY_ECOBJECT_NAMESPACE
+
+struct MSXmlBinaryWriter : IBeXmlWriter
+    {
+    private:
+        struct NamespaceManager
+            {
+            private:
+
+                struct Namespace
+                    {
+                    Utf8String ns;
+                    int depth = 0;
+
+                    Namespace() {}
+
+                    void Clear()
+                        {
+                        depth = 0;
+                        ns = nullptr;
+                        }
+                    };
+                bvector<Namespace*> m_namespaces;
+                int m_depth;
+                int m_nsCount;
+
+            public:
+                NamespaceManager()
+                    {
+                    m_depth = 0;
+                    m_namespaces.push_back(new Namespace());
+                    m_nsCount = 1;
+                    }
+
+                ~NamespaceManager()
+                    {
+                    for (auto ns : m_namespaces)
+                        delete ns;
+                    }
+
+                void EnterScope()
+                    {
+                    m_depth++;
+                    }
+
+                void AddNamespace(Utf8StringCR ns)
+                    {
+                    if (m_depth >= m_nsCount)
+                        {
+                        while ((int) m_namespaces.size() < m_nsCount)
+                            m_namespaces.push_back(new Namespace());
+                        m_namespaces.push_back(new Namespace());
+                        }
+                    Namespace* nameSpace = m_namespaces[m_nsCount];
+                    nameSpace->depth = m_depth;
+                    nameSpace->ns = ns;
+                    m_nsCount++;
+                    }
+
+                void DeclareNamespace(MSXmlBinaryWriter* dest)
+                    {
+                    int i = m_nsCount;
+                    while (i > 0)
+                        {
+                        Namespace* ns = m_namespaces[i - 1];
+                        if (ns->depth != m_depth)
+                            break;
+                        i--;
+                        }
+
+                    while (i < m_nsCount)
+                        {
+                        dest->WriteXmlnsAttribute(m_namespaces[i]->ns.c_str());
+                        i++;
+                        }
+                    }
+
+                //Utf8StringCR LookupNamespace()
+                //    {
+                //    int nsCount = m_nsCount;
+                //    for (int i = nsCount - 1; i >= 1; i--)
+                //        {
+                //        Namespace* ns = m_namespaces[i];
+                //        if (nullptr != ns)
+                //            return ns->ns;
+                //        }
+                //    return "";
+                //    }
+            };
+
+        bvector<byte> m_buffer;
+        WriteState m_writeState;
+        static Utf8CP const s_defaultNamespace;
+        int m_depth;
+        int m_textNodeOffset;
+
+        struct Element
+            {
+            Utf8String Prefix;
+            Utf8String LocalName;
+            int PrefixId;
+
+            void Clear()
+                {
+                Prefix = nullptr;
+                LocalName = nullptr;
+                PrefixId = 0;
+                }
+            };
+
+        bvector<Element*> m_elements;
+        NamespaceManager m_nsMgr;
+
+    private:
+        void WriteXmlnsAttribute(Utf8CP ns);
+        void WriteNode(XmlBinaryNodeType nodeType);
+        void WriteByte(byte b);
+        void WriteByte(char c);
+        void WriteName(Utf8CP name);
+        void WriteEndStartElement(bool isEmpty);
+        void WriteEndElement();
+        void FlushElement();
+
+        void StartElement(Utf8StringCR localName, Utf8StringCR nameSpace/*, XmlDictionaryString xNs*/);
+        void EndStartElement();
+
+        void StartContent();
+        void EndContent();
+
+        Element* EnterScope();
+        void ExitScope();
+
+        void AutoComplete(WriteState writeState);
+
+    public:
+        //! Default constructor
+        ECOBJECTS_EXPORT MSXmlBinaryWriter();
+        ~MSXmlBinaryWriter();
+
+        //! Writes the start of an element node with the provided name.
+        ECOBJECTS_EXPORT BeXmlStatus WriteElementStart (Utf8CP name) override;
+
+        //! Writes the start of an element node with the provided name and namespace
+        ECOBJECTS_EXPORT BeXmlStatus WriteElementStart (Utf8CP name, Utf8CP nameSpace);
+
+        //! Writes the end of an element node.
+        ECOBJECTS_EXPORT BeXmlStatus WriteElementEnd () override;
+
+        BeXmlStatus WriteText(Utf8CP text) override;
+        BeXmlStatus WriteText(WCharCP text) override;
+
+        BeXmlStatus WriteDoubleText(double data);
+        BeXmlStatus WriteFloatText(float data);
+        BeXmlStatus WriteInt64Text(Int64 data);
+        BeXmlStatus WriteInt32Text(Int32 data);
+        BeXmlStatus WriteBoolText(bool value);
+
+
+        void GetBytes(bvector<byte>& bytes);
+    };
+
+END_BENTLEY_ECOBJECT_NAMESPACE