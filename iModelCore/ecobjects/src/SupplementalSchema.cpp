/*--------------------------------------------------------------------------------------+
|
|     $Source: src/SupplementalSchema.cpp $
|
|   $Copyright: (c) 2015 Bentley Systems, Incorporated. All rights reserved. $
|
+--------------------------------------------------------------------------------------*/

#include "ECObjectsPch.h"

BEGIN_BENTLEY_ECOBJECT_NAMESPACE

/*---------------------------------------------------------------------------------**//**
* @bsimethod                                    Carole.MacDonald                03/2012
+---------------+---------------+---------------+---------------+---------------+------*/
SupplementalSchemaMetaData::SupplementalSchemaMetaData
(
WString primarySchemaName, 
uint32_t primarySchemaMajorVersion, 
uint32_t primarySchemaMinorVersion, 
uint32_t supplementalSchemaPrecedence, 
WString supplementalSchemaPurpose, 
bool isUserSpecific 
)
    {
    m_primarySchemaName            = primarySchemaName;
    m_primarySchemaMajorVersion    = primarySchemaMajorVersion;
    m_primarySchemaMinorVersion    = primarySchemaMinorVersion;
    m_supplementalSchemaPrecedence = supplementalSchemaPrecedence;
    m_supplementalSchemaPurpose    = supplementalSchemaPurpose;
    m_isUserSpecific               = isUserSpecific;
    }

WCharCP SupplementalSchemaMetaData::s_customAttributeAccessor = L"SupplementalSchemaMetaData";

/*---------------------------------------------------------------------------------**//**
* @bsimethod                                    Carole.MacDonald                03/2012
+---------------+---------------+---------------+---------------+---------------+------*/
SupplementalSchemaMetaData::SupplementalSchemaMetaData
(
IECInstanceCR supplementalSchemaMetaDataCustomAttribute
)
    {
    assert (0 == supplementalSchemaMetaDataCustomAttribute.GetClass().GetName().compare(GetCustomAttributeAccessor()));

    ECValue propertyValue;
    if (ECOBJECTS_STATUS_Success == supplementalSchemaMetaDataCustomAttribute.GetValue(propertyValue, GetPrimarySchemaNamePropertyAccessor()) && !propertyValue.IsNull())
        m_primarySchemaName = propertyValue.GetString();

    if (ECOBJECTS_STATUS_Success == supplementalSchemaMetaDataCustomAttribute.GetValue(propertyValue, GetPrimarySchemaMajorVersionPropertyAccessor()) && !propertyValue.IsNull())
        m_primarySchemaMajorVersion = propertyValue.GetInteger();

    if (ECOBJECTS_STATUS_Success == supplementalSchemaMetaDataCustomAttribute.GetValue(propertyValue, GetPrimarySchemaMinorVersionPropertyAccessor()) && !propertyValue.IsNull())
        m_primarySchemaMinorVersion = propertyValue.GetInteger();

    if (ECOBJECTS_STATUS_Success == supplementalSchemaMetaDataCustomAttribute.GetValue(propertyValue, GetPrecedencePropertyAccessor()) && !propertyValue.IsNull())
        m_supplementalSchemaPrecedence = propertyValue.GetInteger();

    if (ECOBJECTS_STATUS_Success == supplementalSchemaMetaDataCustomAttribute.GetValue(propertyValue, GetPurposePropertyAccessor()) && !propertyValue.IsNull())
        m_supplementalSchemaPurpose = propertyValue.GetString();

    if (ECOBJECTS_STATUS_Success == supplementalSchemaMetaDataCustomAttribute.GetValue(propertyValue, GetIsUserSpecificPropertyAccessor()) && !propertyValue.IsNull())
        m_isUserSpecific = propertyValue.GetBoolean();
    }

/*---------------------------------------------------------------------------------**//**
* @bsimethod                                    Carole.MacDonald                06/2012
+---------------+---------------+---------------+---------------+---------------+------*/
SupplementalSchemaMetaDataPtr SupplementalSchemaMetaData::Create
( 
WString primarySchemaName, 
uint32_t primarySchemaMajorVersion, 
uint32_t primarySchemaMinorVersion, 
uint32_t supplementalSchemaPrecedence, 
WString supplementalSchemaPurpose, 
bool isUserSpecific
)
    {
    return new SupplementalSchemaMetaData(primarySchemaName, primarySchemaMajorVersion, primarySchemaMinorVersion, supplementalSchemaPrecedence, supplementalSchemaPurpose, isUserSpecific);
    }

/*---------------------------------------------------------------------------------**//**
* @bsimethod                                    Carole.MacDonald                06/2012
+---------------+---------------+---------------+---------------+---------------+------*/
SupplementalSchemaMetaDataPtr SupplementalSchemaMetaData::Create(IECInstanceCR supplementalSchemaMetaDataCustomAttribute)
    {
    return new SupplementalSchemaMetaData(supplementalSchemaMetaDataCustomAttribute);
    }

/*---------------------------------------------------------------------------------**//**
* @bsimethod                                    Carole.MacDonald                03/2012
+---------------+---------------+---------------+---------------+---------------+------*/
WCharCP SupplementalSchemaMetaData::GetCustomAttributeAccessor()
    {
    return s_customAttributeAccessor;
    }

static WCharCP s_primarySchemaNameAccessor = L"PrimarySchemaName";
/*---------------------------------------------------------------------------------**//**
* @bsimethod                                    Carole.MacDonald                03/2012
+---------------+---------------+---------------+---------------+---------------+------*/
WCharCP SupplementalSchemaMetaData::GetPrimarySchemaNamePropertyAccessor()
    {
    return s_primarySchemaNameAccessor;
    }

static WCharCP s_primarySchemaVersionMajorAccessor = L"PrimarySchemaMajorVersion";
/*---------------------------------------------------------------------------------**//**
* @bsimethod                                    Carole.MacDonald                03/2012
+---------------+---------------+---------------+---------------+---------------+------*/
WCharCP SupplementalSchemaMetaData::GetPrimarySchemaMajorVersionPropertyAccessor()
    {
    return s_primarySchemaVersionMajorAccessor;
    }

static WCharCP s_primarySchemaVersionMinorAccessor = L"PrimarySchemaMinorVersion";
/*---------------------------------------------------------------------------------**//**
* @bsimethod                                    Carole.MacDonald                03/2012
+---------------+---------------+---------------+---------------+---------------+------*/
WCharCP SupplementalSchemaMetaData::GetPrimarySchemaMinorVersionPropertyAccessor()
    {
    return s_primarySchemaVersionMinorAccessor;
    }

static WCharCP s_precedenceAccessor = L"Precedence";
/*---------------------------------------------------------------------------------**//**
* @bsimethod                                    Carole.MacDonald                03/2012
+---------------+---------------+---------------+---------------+---------------+------*/
WCharCP SupplementalSchemaMetaData::GetPrecedencePropertyAccessor()
    {
    return s_precedenceAccessor;
    }

static WCharCP s_purposeAccessor = L"Purpose";
/*---------------------------------------------------------------------------------**//**
* @bsimethod                                    Carole.MacDonald                03/2012
+---------------+---------------+---------------+---------------+---------------+------*/
WCharCP SupplementalSchemaMetaData::GetPurposePropertyAccessor()
    {
    return s_purposeAccessor;
    }

static WCharCP s_isUserSpecificAccessor = L"IsUserSpecific";
/*---------------------------------------------------------------------------------**//**
* @bsimethod                                    Carole.MacDonald                03/2012
+---------------+---------------+---------------+---------------+---------------+------*/
WCharCP SupplementalSchemaMetaData::GetIsUserSpecificPropertyAccessor()
    {
    return s_isUserSpecificAccessor;
    }

/*---------------------------------------------------------------------------------**//**
* @bsimethod                                    Carole.MacDonald                03/2012
+---------------+---------------+---------------+---------------+---------------+------*/
bool SupplementalSchemaMetaData::TryGetFromSchema
(
SupplementalSchemaMetaDataPtr& supplementalSchemaMetadata, 
ECSchemaCR supplementalSchema
)
    {
    IECInstancePtr supplementalSchemaMetaDataCustomAttribute = supplementalSchema.GetCustomAttribute(GetCustomAttributeAccessor());
    if (!supplementalSchemaMetaDataCustomAttribute.IsValid())
        return false;

    supplementalSchemaMetadata = Create(*supplementalSchemaMetaDataCustomAttribute);
    return true;
    }

/*---------------------------------------------------------------------------------**//**
* @bsimethod                                    Carole.MacDonald                04/2012
+---------------+---------------+---------------+---------------+---------------+------*/
void SupplementalSchemaMetaData::SetMetadata
(
ECSchemaR supplementalSchema, 
SupplementalSchemaMetaDataR supplementalSchemaData
)
    {
    IECInstancePtr instance = supplementalSchemaData.CreateCustomAttribute();
    supplementalSchema.SetCustomAttribute(*instance);
    }

/*---------------------------------------------------------------------------------**//**
* @bsimethod                                    Carole.MacDonald                04/2012
+---------------+---------------+---------------+---------------+---------------+------*/
bool SupplementalSchemaMetaData::IsSupplemental
(
ECSchemaP supplementalSchema
)
    {
    if (NULL == supplementalSchema)
        return false;

    return supplementalSchema->IsDefined(GetCustomAttributeAccessor());
    }

/*---------------------------------------------------------------------------------**//**
* @bsimethod                                    Carole.MacDonald                04/2012
+---------------+---------------+---------------+---------------+---------------+------*/
IECInstancePtr SupplementalSchemaMetaData::CreateCustomAttribute()
    {
    IECInstancePtr instance = StandardCustomAttributeHelper::CreateCustomAttributeInstance(SupplementalSchemaMetaData::GetCustomAttributeAccessor());
    instance->SetValue(GetPrimarySchemaNamePropertyAccessor(), ECValue(GetPrimarySchemaName().c_str()));
    instance->SetValue(GetPrimarySchemaMajorVersionPropertyAccessor(), ECValue((::int32_t)GetPrimarySchemaMajorVersion()));
    instance->SetValue(GetPrimarySchemaMinorVersionPropertyAccessor(), ECValue((::int32_t)GetPrimarySchemaMinorVersion()));
    instance->SetValue(GetPrecedencePropertyAccessor(), ECValue((::int32_t)GetSupplementalSchemaPrecedence()));
    instance->SetValue(GetPurposePropertyAccessor(), ECValue(GetSupplementalSchemaPurpose().c_str()));
    instance->SetValue(GetIsUserSpecificPropertyAccessor(), ECValue(IsUserSpecific()));

    return instance;
    }

/*---------------------------------------------------------------------------------**//**
* @bsimethod                                    Carole.MacDonald                04/2012
+---------------+---------------+---------------+---------------+---------------+------*/
WStringCR SupplementalSchemaMetaData::GetPrimarySchemaName() const
    {
    return m_primarySchemaName;
    }

/*---------------------------------------------------------------------------------**//**
* @bsimethod                                    Carole.MacDonald                04/2012
+---------------+---------------+---------------+---------------+---------------+------*/
void SupplementalSchemaMetaData::SetPrimarySchemaName
(
WStringCR name
)
    {
    m_primarySchemaName = name;
    }

/*---------------------------------------------------------------------------------**//**
* @bsimethod                                    Carole.MacDonald                04/2012
+---------------+---------------+---------------+---------------+---------------+------*/
uint32_t SupplementalSchemaMetaData::GetPrimarySchemaMajorVersion() const
    {
    return m_primarySchemaMajorVersion;
    }

/*---------------------------------------------------------------------------------**//**
* @bsimethod                                    Carole.MacDonald                04/2012
+---------------+---------------+---------------+---------------+---------------+------*/
void SupplementalSchemaMetaData::SetPrimarySchemaMajorVersion
(
uint32_t major
)
    {
    m_primarySchemaMajorVersion = major;
    }

/*---------------------------------------------------------------------------------**//**
* @bsimethod                                    Carole.MacDonald                04/2012
+---------------+---------------+---------------+---------------+---------------+------*/
uint32_t SupplementalSchemaMetaData::GetPrimarySchemaMinorVersion() const
    {
    return m_primarySchemaMinorVersion;
    }

/*---------------------------------------------------------------------------------**//**
* @bsimethod                                    Carole.MacDonald                04/2012
+---------------+---------------+---------------+---------------+---------------+------*/
void SupplementalSchemaMetaData::SetPrimarySchemaMinorVersion
(
uint32_t minor
)
    {
    m_primarySchemaMinorVersion = minor;
    }

/*---------------------------------------------------------------------------------**//**
* @bsimethod                                    Carole.MacDonald                04/2012
+---------------+---------------+---------------+---------------+---------------+------*/
uint32_t SupplementalSchemaMetaData::GetSupplementalSchemaPrecedence() const
    {
    return m_supplementalSchemaPrecedence;
    }

/*---------------------------------------------------------------------------------**//**
* @bsimethod                                    Carole.MacDonald                04/2012
+---------------+---------------+---------------+---------------+---------------+------*/
void SupplementalSchemaMetaData::SetSupplementalSchemaPrecedence
(
uint32_t precedence
)
    {
    m_supplementalSchemaPrecedence = precedence;
    }

/*---------------------------------------------------------------------------------**//**
* @bsimethod                                    Carole.MacDonald                04/2012
+---------------+---------------+---------------+---------------+---------------+------*/
WStringCR SupplementalSchemaMetaData::GetSupplementalSchemaPurpose() const
    {
    return m_supplementalSchemaPurpose;
    }

/*---------------------------------------------------------------------------------**//**
* @bsimethod                                    Carole.MacDonald                04/2012
+---------------+---------------+---------------+---------------+---------------+------*/
void SupplementalSchemaMetaData::SetSupplementalSchemaPurpose
(
WStringCR purpose
)
    {
    m_supplementalSchemaPurpose = purpose;
    }

/*---------------------------------------------------------------------------------**//**
* @bsimethod                                    Carole.MacDonald                04/2012
+---------------+---------------+---------------+---------------+---------------+------*/
bool SupplementalSchemaMetaData::IsUserSpecific() const
    {
    return m_isUserSpecific;
    }

/*---------------------------------------------------------------------------------**//**
* @bsimethod                                    Carole.MacDonald                04/2012
+---------------+---------------+---------------+---------------+---------------+------*/
void SupplementalSchemaMetaData::SetUserSpecific
(
bool userSpecific
)
    {
    m_isUserSpecific = userSpecific;
    }

/*---------------------------------------------------------------------------------**//**
* @bsimethod                                    Carole.MacDonald                04/2012
+---------------+---------------+---------------+---------------+---------------+------*/
bool SupplementalSchemaMetaData::IsForPrimarySchema
(
WStringCR querySchemaName, 
uint32_t querySchemaMajorVersion, 
uint32_t querySchemaMinorVersion, 
SchemaMatchType matchType
) const
    {
    SchemaKey primaryKey(m_primarySchemaName.c_str(), m_primarySchemaMajorVersion, m_primarySchemaMinorVersion);
    SchemaKey queryKey(querySchemaName.c_str(), querySchemaMajorVersion, querySchemaMinorVersion);
    return primaryKey.Matches(queryKey, matchType);
    }

/*---------------------------------------------------------------------------------**//**
* @bsimethod                                    Carole.MacDonald                04/2012
+---------------+---------------+---------------+---------------+---------------+------*/
SupplementedSchemaStatus SupplementedSchemaBuilder::UpdateSchema
(
ECSchemaR primarySchema, 
bvector<ECSchemaP>& supplementalSchemaList,
bool createCopyOfSupplementalCustomAttribute
)
    {
<<<<<<< HEAD
    m_createCopyOfSupplementalCustomAttribute = createCopyOfSupplementalCustomAttribute;
=======
    return UpdateSchema(primarySchema, supplementalSchemaList, L"");
    }

/*---------------------------------------------------------------------------------**//**
* @bsimethod                                    Carole.MacDonald                04/2012
+---------------+---------------+---------------+---------------+---------------+------*/
SupplementedSchemaStatus SupplementedSchemaBuilder::UpdateSchema
(
ECSchemaR           primarySchema,
bvector<ECSchemaP>& supplementalSchemaList,
WCharCP             locale
)
    {
>>>>>>> 1c4059cb
    StopWatch timer (L"", true);

    bmap<uint32_t, ECSchemaP> schemasByPrecedence;
    bvector<ECSchemaP> localizationSchemas;
    SupplementedSchemaStatus status = OrderSupplementalSchemas(schemasByPrecedence, primarySchema, supplementalSchemaList, localizationSchemas);
    if (SUPPLEMENTED_SCHEMA_STATUS_Success != status)
        return status;

    // If it is already supplemented, need to unsupplement it first
    if (primarySchema.IsSupplemented())
        {
        //UnsupplementSchemaContainer ();
        //if (NULL != m_classesToUpdate)
        //    UnsupplementClasses (m_classesToUpdate);
        //else
        //    UnsupplementClasses (m_supplementedSchema.GetClasses ());
        }
    if (SUPPLEMENTED_SCHEMA_STATUS_Success != status)
        return status;

    status = MergeSchemasIntoSupplementedSchema(primarySchema, schemasByPrecedence);
    primarySchema.SetIsSupplemented(true);
    SupplementalSchemaInfoPtr info = SupplementalSchemaInfo::Create(primarySchema.GetFullSchemaName().c_str(), m_supplementalSchemaNamesAndPurposes);
    primarySchema.SetSupplementalSchemaInfo(info.get());

    ApplyLocalizationSupplementals(primarySchema, locale, localizationSchemas);
    
    timer.Stop();
    WString primarySchemaName = primarySchema.GetFullSchemaName();
    LOG.infov (L"Supplemented (in %.4f seconds) %ls with %d supplemental ECSchemas", timer.GetElapsedSeconds(), 
        primarySchemaName.c_str(), supplementalSchemaList.size());

    return status;
    }

/*---------------------------------------------------------------------------------**//**
* @bsimethod                                    Colin.Kerr                      03/2015
+---------------+---------------+---------------+---------------+---------------+------*/
void SupplementedSchemaBuilder::ApplyLocalizationSupplementals
(
ECSchemaR primarySchema,
WCharCP locale,
bvector<ECSchemaP>& localizationSchemas
)
    {
    ECSchemaP locSchema = nullptr;
    // If not locale specified use the first localization supplemental found.
    if (0 == wcscmp(L"", locale))
        {
        if (localizationSchemas.begin() != localizationSchemas.end ())
            {
            LOG.debugv("No locale set choosing first localization supplemental found");
            locSchema = *(localizationSchemas.begin());
            }
        }
    else // Find the localization supplemental with the matching locale
        {
        for (ECSchemaP supplemental : localizationSchemas)
            {
            if (0 == wcscmp(locale, SchemaLocalizedStrings::GetLocaleFromSupplementalSchema(supplemental).c_str()))
                {
                locSchema = supplemental;
                }
            }
        }
    if (nullptr == locSchema)
        return;

    LOG.debugv("Applying localizations from %ls to %ls", locSchema->GetName(), primarySchema.GetName());

    primarySchema.m_localizedStrings = SchemaLocalizedStrings(locSchema, primarySchema);
    }

/*---------------------------------------------------------------------------------**//**
* @bsimethod                                    Carole.MacDonald                05/2012
+---------------+---------------+---------------+---------------+---------------+------*/
SupplementedSchemaStatus SupplementedSchemaBuilder::OrderSupplementalSchemas
(
bmap<uint32_t, ECSchemaP>& schemasByPrecedence, 
ECSchemaR primarySchema, 
const bvector<ECSchemaP>& supplementalSchemaList, 
bvector<ECSchemaP>& localizationSchemas 
)
    {
    SupplementedSchemaStatus status = SUPPLEMENTED_SCHEMA_STATUS_Success;
    for (ECSchemaP supplemental : supplementalSchemaList)
        {
        if (SchemaLocalizedStrings::IsLocalizationSupplementalSchema(supplemental))
            {
            localizationSchemas.push_back(supplemental);
            continue;
            }

        SupplementalSchemaMetaDataPtr metaData;
        if (!SupplementalSchemaMetaData::TryGetFromSchema(metaData, *supplemental))
            return SUPPLEMENTED_SCHEMA_STATUS_Metadata_Missing;
        if (!metaData.IsValid())
            return SUPPLEMENTED_SCHEMA_STATUS_Metadata_Missing;

        m_supplementalSchemaNamesAndPurposes[supplemental->GetFullSchemaName()] = metaData->GetSupplementalSchemaPurpose();
        uint32_t precedence = metaData->GetSupplementalSchemaPrecedence();

        bmap<uint32_t, ECSchemaP>::const_iterator precedenceIterator = schemasByPrecedence.find(precedence);

        // If multiple schemas have the same precedence, they need to be merged into a single schema.  
        if (precedenceIterator != schemasByPrecedence.end())
            {
            ECSchemaP schema1 = precedenceIterator->second;
            status = CreateMergedSchemaFromSchemasWithEqualPrecedence(schema1, supplemental);
            if (SUPPLEMENTED_SCHEMA_STATUS_Success != status)
                return status;
            SchemaKey key(schema1->GetName().c_str(), schema1->GetVersionMajor(), schema1->GetVersionMinor());
            schemasByPrecedence[precedence] = m_schemaCache->GetSchema(key);
            }
        else
            {
            schemasByPrecedence[precedence] = supplemental;
            }
        }
    return status;
    }

/*---------------------------------------------------------------------------------**//**
* @bsimethod                                    Carole.MacDonald                05/2012
+---------------+---------------+---------------+---------------+---------------+------*/
SupplementedSchemaStatus SupplementedSchemaBuilder::CreateMergedSchemaFromSchemasWithEqualPrecedence
(
ECSchemaP schema1, 
ECSchemaP schema2
)
    {
    ECSchemaPtr mergedSchema;
    schema1->CopySchema(mergedSchema);  //Do we need to copy it?

    WString supplementalSchemaFullName = schema2->GetFullSchemaName();
    WString mergedSchemaFullName = schema1->GetFullSchemaName();
    LOG.infov (L"Merging %ls into %ls", supplementalSchemaFullName.c_str(), mergedSchemaFullName.c_str());
    MergeCustomAttributeClasses(*mergedSchema, schema2->GetPrimaryCustomAttributes(false), SCHEMA_PRECEDENCE_Equal, &supplementalSchemaFullName, &mergedSchemaFullName);

    SupplementedSchemaStatus status = SUPPLEMENTED_SCHEMA_STATUS_Success;
    for(ECClassP supplementalClass: schema2->GetClasses())
        {
        status = MergeClassesWithEqualPrecedence(mergedSchema.get(), supplementalClass, supplementalSchemaFullName, mergedSchemaFullName);
        if (SUPPLEMENTED_SCHEMA_STATUS_Success != status)
            return status;
        }
    m_schemaCache->AddSchema(*mergedSchema);
    return status;
    }

/*---------------------------------------------------------------------------------**//**
* @bsimethod                                    Carole.MacDonald                05/2012
+---------------+---------------+---------------+---------------+---------------+------*/
SupplementedSchemaStatus SupplementedSchemaBuilder::MergeClassesWithEqualPrecedence
(
ECSchemaP mergedSchema, 
ECClassP supplementalClass, 
WStringCR supplementalSchemaFullName, 
WStringCR mergedSchemaFullName
)
    {
    ECClassP mergedClass = mergedSchema->GetClassP(supplementalClass->GetName().c_str());
    // The class doesn't already exist, we need to create a new one
    if (NULL == mergedClass)
        {
        if (ECOBJECTS_STATUS_Success != mergedSchema->CopyClass(mergedClass, *supplementalClass))
            return SUPPLEMENTED_SCHEMA_STATUS_SchemaMergeException;
        return SUPPLEMENTED_SCHEMA_STATUS_Success;
        }

    // The class does exist, we need to do a merge
    ECRelationshipClassP supplementalRelationship = supplementalClass->GetRelationshipClassP();
    if (NULL != supplementalRelationship)
        MergeRelationshipClassConstraints(mergedClass, supplementalRelationship, SCHEMA_PRECEDENCE_Equal);

    for(ECPropertyP supplementalProperty: supplementalClass->GetProperties(false))
        {
        ECPropertyP mergedProperty = mergedClass->GetPropertyP(supplementalProperty->GetName(), false);
        // Class exists but this property does not
        if (NULL == mergedProperty)
            {
            mergedClass->CopyPropertyForSupplementation(mergedProperty, supplementalProperty, true);
            }
        // Class and property exist, merge property custom attributes
        else
            {
            SupplementedSchemaStatus status = MergeCustomAttributeClasses(*mergedProperty, supplementalProperty->GetCustomAttributes(false), SCHEMA_PRECEDENCE_Equal, &supplementalSchemaFullName, &mergedSchemaFullName);
            if (SUPPLEMENTED_SCHEMA_STATUS_Success != status)
                return status;
            }
        }

    // Merge class custom attributes
    return MergeCustomAttributeClasses(*mergedClass, supplementalClass->GetCustomAttributes(false), SCHEMA_PRECEDENCE_Equal, &supplementalSchemaFullName, &mergedSchemaFullName);
    }

/*---------------------------------------------------------------------------------**//**
* @bsimethod                                    Carole.MacDonald                05/2012
+---------------+---------------+---------------+---------------+---------------+------*/
SupplementedSchemaStatus SupplementedSchemaBuilder::MergeSchemasIntoSupplementedSchema
(
ECSchemaR primarySchema,
bmap<uint32_t, ECSchemaP> schemasByPrecedence
)
    {
    bvector<ECSchemaP> lowPrecedenceSchemas;

    SupplementedSchemaStatus status = SUPPLEMENTED_SCHEMA_STATUS_Success;

    for ( bmap<uint32_t, ECSchemaP>::iterator schemaWithPrecedence = schemasByPrecedence.begin(); 
          schemaWithPrecedence != schemasByPrecedence.end(); schemaWithPrecedence++)
        {
        int precedence = schemaWithPrecedence->first;
        ECSchemaP schema = schemaWithPrecedence->second;
        if (precedence <= PRECEDENCE_THRESHOLD)
            lowPrecedenceSchemas.insert(lowPrecedenceSchemas.begin(), schema);
        else
            {
            status = MergeIntoSupplementedSchema(primarySchema, schema, SCHEMA_PRECEDENCE_Greater);
            if (SUPPLEMENTED_SCHEMA_STATUS_Success != status)
                return status;
            }
        }

    for (bvector<ECSchemaP>::iterator lowPrecedenceSchema = lowPrecedenceSchemas.begin();
        lowPrecedenceSchema != lowPrecedenceSchemas.end(); lowPrecedenceSchema++)
        {
        ECSchemaP schema = *lowPrecedenceSchema;
        status = MergeIntoSupplementedSchema(primarySchema, schema, SCHEMA_PRECEDENCE_Lower);
        if (SUPPLEMENTED_SCHEMA_STATUS_Success != status)
            return status;
        }
    return status;
    }

/*---------------------------------------------------------------------------------**//**
* @bsimethod                                    Carole.MacDonald                05/2012
+---------------+---------------+---------------+---------------+---------------+------*/
SupplementedSchemaStatus SupplementedSchemaBuilder::MergeIntoSupplementedSchema
(
ECSchemaR primarySchema,
ECSchemaP supplementalSchema,
SchemaPrecedence precedence
)
    {
    ECCustomAttributeInstanceIterable supplementalCustomAttributes = supplementalSchema->GetCustomAttributes(false);
    WString supplementalSchemaFullName = supplementalSchema->GetFullSchemaName();

    SupplementedSchemaStatus status = MergeCustomAttributeClasses(primarySchema.GetCustomAttributeContainer(), supplementalCustomAttributes, precedence, &supplementalSchemaFullName, NULL);
    if (SUPPLEMENTED_SCHEMA_STATUS_Success != status)
        {
        LOG.errorv (L"Failed to merge the custom attributes from the supplemental schema '%ls' into the supplemented schema '%ls'", supplementalSchemaFullName.c_str(), primarySchema.GetFullSchemaName().c_str());
        return status;
        }

    for (ECClassP ecClass: supplementalSchema->GetClasses())
        {
        status = SupplementClass(primarySchema, supplementalSchema, ecClass, precedence, &supplementalSchemaFullName);
        if (SUPPLEMENTED_SCHEMA_STATUS_Success != status)
            {
            LOG.errorv(L"Failed to merge the custom attributes from the supplemental class '%ls' into the supplemented class '%ls:%ls'",
                                           ecClass->GetFullName(),  primarySchema.GetFullSchemaName().c_str(), ecClass->GetName().c_str());
            return status;
            }
        }

    return SUPPLEMENTED_SCHEMA_STATUS_Success;
    }

/*---------------------------------------------------------------------------------**//**
* @bsimethod                                    Carole.MacDonald                05/2012
+---------------+---------------+---------------+---------------+---------------+------*/
ECN::SupplementedSchemaStatus SupplementedSchemaBuilder::MergeCustomAttributeClasses
( 
IECCustomAttributeContainerR consolidatedCustomAttributeContainer, 
ECCustomAttributeInstanceIterable supplementalCustomAttributes, 
SchemaPrecedence precedence, 
WStringCP supplementalSchemaFullName, 
WStringCP consolidatedSchemaFullName 
)
    {
    SupplementedSchemaStatus status = SUPPLEMENTED_SCHEMA_STATUS_Success;
    for (IECInstancePtr const & customAttribute: supplementalCustomAttributes)
        {
        WString className = customAttribute->GetClass().GetName();
        if (0 == wcscmp(SupplementalSchemaMetaData::GetCustomAttributeAccessor(), className.c_str()))
            continue;

        IECInstancePtr supplementalCustomAttribute = m_createCopyOfSupplementalCustomAttribute ? customAttribute->CreateCopyThroughSerialization() : customAttribute;
        IECInstancePtr localCustomAttribute = consolidatedCustomAttributeContainer.GetCustomAttributeLocal(customAttribute->GetClass());
        IECInstancePtr consolidatedCustomAttribute;
        
        if (localCustomAttribute.IsNull())
            {
            if (SetMergedCustomAttribute (consolidatedCustomAttributeContainer, *customAttribute, precedence) != ECN::ECOBJECTS_STATUS_Success)
                return SUPPLEMENTED_SCHEMA_STATUS_SchemaMergeException;

            continue;
            }

        if (m_createCopyOfSupplementalCustomAttribute)
            consolidatedCustomAttribute = localCustomAttribute->CreateCopyThroughSerialization();
        else
            consolidatedCustomAttribute = localCustomAttribute;

        // We don't use merging delegates like in the managed world, but Units custom attributes still need to be treated specially
        if (customAttribute->GetClass().GetSchema().GetName().EqualsI(L"Unit_Attributes"))  // changed from "Unit_Attributes.01.00" - ECSchema::GetName() does not include the version numbers...
            {
            if (customAttribute->GetClass().GetName().EqualsI(L"UnitSpecification"))
                status = MergeUnitSpecificationCustomAttribute(consolidatedCustomAttributeContainer, *supplementalCustomAttribute, consolidatedCustomAttribute.get(), precedence);
            else if (customAttribute->GetClass().GetName().EqualsI(L"UnitSpecifications"))
                status = MergeUnitSpecificationsCustomAttribute(consolidatedCustomAttributeContainer, *supplementalCustomAttribute, consolidatedCustomAttribute.get(), precedence);
            else
                status = MergeStandardCustomAttribute(consolidatedCustomAttributeContainer, *supplementalCustomAttribute, consolidatedCustomAttribute.get(), precedence);
            }
        else
            status = MergeStandardCustomAttribute(consolidatedCustomAttributeContainer, *supplementalCustomAttribute, consolidatedCustomAttribute.get(), precedence);

        if (SUPPLEMENTED_SCHEMA_STATUS_Success != status)
            return status;
        }
    for (IECInstancePtr const & customAttribute : consolidatedCustomAttributeContainer.GetPrimaryCustomAttributes(false))
        {
        ECClassCR classDefinition = customAttribute->GetClass();
        bool found = false;
        for (IECInstancePtr const & customAttribute : consolidatedCustomAttributeContainer.GetCustomAttributes(false))
            {
            ECClassCR currentClass = customAttribute->GetClass();
            if (ECClass::ClassesAreEqualByName(&classDefinition, &currentClass))
               {
               found = true;
               }
            }
        if (!found)
            {
            consolidatedCustomAttributeContainer.SetConsolidatedCustomAttribute(*customAttribute);
            }
        }



    return status;
    }

/*---------------------------------------------------------------------------------**//**
* @bsimethod                                    Affan.Khan                      11/2012
+---------------+---------------+---------------+---------------+---------------+------*/
ECObjectsStatus SupplementedSchemaBuilder::SetMergedCustomAttribute(IECCustomAttributeContainerR container, IECInstanceR customAttributeInstance, SchemaPrecedence precedence)
    {
    ECSchemaR customAttributeSchema = const_cast<ECSchemaR>(customAttributeInstance.GetClass().GetSchema());
    ECSchemaP containerSchema = container.GetContainerSchema();
    if (containerSchema != &(customAttributeSchema))
        {
        if (!ECSchema::IsSchemaReferenced (*containerSchema, customAttributeSchema))
            {
            ECObjectsStatus status = containerSchema->AddReferencedSchema (customAttributeSchema);
            if (status != ECOBJECTS_STATUS_Success)
                return status;
            }
        }

    if (precedence == SCHEMA_PRECEDENCE_Equal)
        return container.SetPrimaryCustomAttribute (customAttributeInstance);
    else
        return container.SetConsolidatedCustomAttribute (customAttributeInstance);
    }

/*---------------------------------------------------------------------------------**//**
* @bsimethod                                    Carole.MacDonald                05/2012
+---------------+---------------+---------------+---------------+---------------+------*/
SupplementedSchemaStatus SupplementedSchemaBuilder::SupplementClass
(
ECSchemaR primarySchema,
ECSchemaP supplementalSchema,
ECClassP supplementalECClass,
SchemaPrecedence precedence,
WStringCP supplementalSchemaFullName
)
    {
    SupplementedSchemaStatus status = SUPPLEMENTED_SCHEMA_STATUS_Success;
    ECClassP consolidatedECClass = primarySchema.GetClassP(supplementalECClass->GetName().c_str());
    if (NULL == consolidatedECClass)
        return SUPPLEMENTED_SCHEMA_STATUS_Success;

    if (supplementalECClass->HasBaseClasses())
        {
        LOG.errorv(L"The class '%ls' from the Supplemental Schema '%ls' has one or more base classes.  This is not allowed.",
            supplementalECClass->GetName().c_str(), supplementalSchemaFullName->c_str());
        return SUPPLEMENTED_SCHEMA_STATUS_SupplementalClassHasBaseClass;
        }

    ECRelationshipClassP relationship = supplementalECClass->GetRelationshipClassP();
    // If this is a relationship class merge custom attributes on the source and target constraints
    if (NULL != relationship)
        status = MergeRelationshipClassConstraints(consolidatedECClass, relationship, precedence);

    if (SUPPLEMENTED_SCHEMA_STATUS_Success != status)
        return status;

    // Merge the custom attributes on the class
    ECCustomAttributeInstanceIterable supplementalCustomAttributes = supplementalECClass->GetCustomAttributes(false);
    status = MergeCustomAttributeClasses(*consolidatedECClass, supplementalCustomAttributes, precedence, supplementalSchemaFullName, NULL);

    if (SUPPLEMENTED_SCHEMA_STATUS_Success != status)
        return status;

    // work on Custom Attributes applied to each property
    status = MergePropertyCustomAttributes(consolidatedECClass, supplementalECClass, precedence);

    return status;
    }

/*---------------------------------------------------------------------------------**//**
* @bsimethod                                    Carole.MacDonald                05/2012
+---------------+---------------+---------------+---------------+---------------+------*/
SupplementedSchemaStatus SupplementedSchemaBuilder::MergeRelationshipClassConstraints
(
ECClassP consolidatedECClass, 
ECRelationshipClassP supplementalECRelationshipClass, 
SchemaPrecedence precedence
)
    {
    WString supplementalSchemaFullName = supplementalECRelationshipClass->GetSchema().GetFullSchemaName();

    ECRelationshipClassP consolidatedECRelationshipClass = consolidatedECClass ? consolidatedECClass->GetRelationshipClassP() : NULL;
    if (NULL == consolidatedECRelationshipClass)
        {
        LOG.errorv(L"The supplemental class is an ECRelationshipClass but the primary class is not.  Class name: '%ls.%ls'",
            supplementalSchemaFullName.c_str(), supplementalECRelationshipClass->GetName().c_str());
        return SUPPLEMENTED_SCHEMA_STATUS_SchemaMergeException;
        }

    WString consolidatedSchemaFullName = consolidatedECRelationshipClass->GetSchema().GetFullSchemaName();

    SupplementedSchemaStatus status;
    status = MergeCustomAttributeClasses(consolidatedECRelationshipClass->GetTarget(), supplementalECRelationshipClass->GetTarget().GetCustomAttributes(false),
        precedence, &supplementalSchemaFullName, &consolidatedSchemaFullName);

    if (SUPPLEMENTED_SCHEMA_STATUS_Success != status)
        return status;

    return MergeCustomAttributeClasses(consolidatedECRelationshipClass->GetSource(), supplementalECRelationshipClass->GetSource().GetCustomAttributes(false),
        precedence, &supplementalSchemaFullName, &consolidatedSchemaFullName);
    }

/*---------------------------------------------------------------------------------**//**
* @bsimethod                                    Carole.MacDonald                05/2012
+---------------+---------------+---------------+---------------+---------------+------*/
SupplementedSchemaStatus SupplementedSchemaBuilder::MergePropertyCustomAttributes
(
ECClassP consolidatedECClass, 
ECClassP supplementalECClass, 
SchemaPrecedence precedence
)
    {
    SupplementedSchemaStatus status = SUPPLEMENTED_SCHEMA_STATUS_Success;
    for(ECPropertyP supplementalECProperty: supplementalECClass->GetProperties(false))
        {
        ECCustomAttributeInstanceIterable supplementalCustomAttributes = supplementalECProperty->GetCustomAttributes(false);

        if (supplementalCustomAttributes.begin() == supplementalCustomAttributes.end())
            continue;

       ECPropertyP consolidatedECProperty = consolidatedECClass->GetPropertyP(supplementalECProperty->GetName(), false);
        if (NULL == consolidatedECProperty)
            {
            ECPropertyP inheritedECProperty = consolidatedECClass->GetPropertyP(supplementalECProperty->GetName(), true);
            if (NULL == inheritedECProperty)
                {
                LOG.debugv(L"%ls supplements non-existent ECProperty %ls.%ls",
                    supplementalECClass->GetFullName(), consolidatedECClass->GetFullName(), supplementalECProperty->GetName().c_str());
                continue;
                }

            ECObjectsStatus status = consolidatedECClass->CopyPropertyForSupplementation(consolidatedECProperty, inheritedECProperty, false);
            if (ECOBJECTS_STATUS_Success != status)
                continue;

            consolidatedECProperty->SetBaseProperty (inheritedECProperty);
            // By adding this property override it is possible that classes derived from this one that override this property
            // will need to have the BaseProperty updated to the newly added temp property.
            for(ECClassP derivedClass: consolidatedECClass->GetDerivedClasses())
                {
                ECPropertyP derivedECProperty = derivedClass->GetPropertyP(supplementalECProperty->GetName(), false);
                if (NULL != derivedECProperty)
                    derivedECProperty->SetBaseProperty(consolidatedECProperty);
                }
            }

        WString schemaName = supplementalECClass->GetSchema().GetFullSchemaName();
        status = MergeCustomAttributeClasses(*consolidatedECProperty, supplementalCustomAttributes, precedence, &schemaName, NULL);
        if (SUPPLEMENTED_SCHEMA_STATUS_Success != status)
            return status;
        }
    return status;
    }

/*---------------------------------------------------------------------------------**//**
* @bsimethod                                    Carole.MacDonald                05/2012
+---------------+---------------+---------------+---------------+---------------+------*/
SupplementedSchemaStatus SupplementedSchemaBuilder::MergeStandardCustomAttribute
(
IECCustomAttributeContainerR consolidatedCustomAttributeContainer, 
IECInstanceR supplementalCustomAttribute, 
IECInstanceP consolidatedCustomAttribute, 
SchemaPrecedence precedence
)
    {
    ECClassCR customAttributeClass = supplementalCustomAttribute.GetClass();
    if (SCHEMA_PRECEDENCE_Greater == precedence)
        {
        if (ECOBJECTS_STATUS_Success != SetMergedCustomAttribute(consolidatedCustomAttributeContainer, supplementalCustomAttribute, precedence))
            return SUPPLEMENTED_SCHEMA_STATUS_SchemaMergeException;
        }
    // This case is ONLY for dealing with two supplemental ECSchemas that have the same precedence.
    // A supplemental schema CAN NOT be a primary schema and hence can NOT be supplemented,
    // because of that we must work on the actual primary custom attributes.
    else if (SCHEMA_PRECEDENCE_Equal == precedence)
        {
        IECInstancePtr primaryCustomAttribute = consolidatedCustomAttributeContainer.GetPrimaryCustomAttribute(customAttributeClass);
        if (primaryCustomAttribute.IsValid())
            {
            LOG.errorv(L"The ECCustomAttribute: %ls:%ls exists in the same place in two ECSchemas that have the same precedence",
                customAttributeClass.GetSchema().GetFullSchemaName().c_str(), customAttributeClass.GetName().c_str());
            return SUPPLEMENTED_SCHEMA_STATUS_SchemaMergeException;
            }

        if (ECOBJECTS_STATUS_Success != SetMergedCustomAttribute (consolidatedCustomAttributeContainer, supplementalCustomAttribute, precedence))
            return SUPPLEMENTED_SCHEMA_STATUS_SchemaMergeException;
        }
    else if (NULL == consolidatedCustomAttribute)
        if (ECOBJECTS_STATUS_Success != SetMergedCustomAttribute (consolidatedCustomAttributeContainer, supplementalCustomAttribute, precedence))
            return SUPPLEMENTED_SCHEMA_STATUS_SchemaMergeException;

    return SUPPLEMENTED_SCHEMA_STATUS_Success;
    }

/*---------------------------------------------------------------------------------**//**
* @bsimethod                                                    Paul.Connelly   12/12
+---------------+---------------+---------------+---------------+---------------+------*/
static SupplementedSchemaStatus mergeAttributeProperty (IECInstanceR to, IECInstanceCR from, WCharCP accessor, bool checkForConflict)
    {
    ECValue vFrom;
    from.GetValue (vFrom, accessor);

    bool toIsNull;
    if (ECOBJECTS_STATUS_Success != to.IsPropertyNull (toIsNull, accessor))
        return SUPPLEMENTED_SCHEMA_STATUS_SchemaMergeException;

    if (toIsNull)
        to.SetValue (accessor, vFrom);
    else if (checkForConflict)
        {
        ECValue vTo;
        to.GetValue (vTo, accessor);
        if (!vTo.Equals (vFrom))
            return SUPPLEMENTED_SCHEMA_STATUS_SchemaMergeException;
        }
    
    return SUPPLEMENTED_SCHEMA_STATUS_Success;
    }

/*---------------------------------------------------------------------------------**//**
* @bsimethod                                                    Paul.Connelly   12/12
+---------------+---------------+---------------+---------------+---------------+------*/
static bool allowableUnitsContains (WCharCP search, IECInstanceCR instance, uint32_t size)
    {
    ECValue v;
    for (uint32_t i = 0; i < size; i++)
        {
        if (ECOBJECTS_STATUS_Success == instance.GetValue (v, L"AllowableUnits", i) && !v.IsNull() && 0 == wcscmp (search, v.GetString()))
            return true;
        }

    return false;
    }

/*---------------------------------------------------------------------------------**//**
* @bsimethod                                                    Paul.Connelly   12/12
+---------------+---------------+---------------+---------------+---------------+------*/
static SupplementedSchemaStatus mergeUnitSpecification (IECInstanceR to, IECInstanceCR from, bool detectConflicts)
    {
    WCharCP propertyNames[] = { L"DimensionName", L"KindOfQuantityName", L"UnitName" };
    for (size_t i = 0; i < _countof(propertyNames); i++)
        {
        SupplementedSchemaStatus mergeStatus = mergeAttributeProperty (to, from, propertyNames[i], detectConflicts);
        if (SUPPLEMENTED_SCHEMA_STATUS_Success != mergeStatus)
            return mergeStatus;
        }

    if (detectConflicts)
        {
        // Native code doesn't use AllowableUnits, but we have to compare them for managed (though managed doesn't really seem to use them either...)
        ECValue listTo, listFrom;
        to.GetValue (listTo, L"AllowableUnits");
        from.GetValue (listFrom, L"AllowableUnits");
        if (listTo.IsNull() != listFrom.IsNull())
            return SUPPLEMENTED_SCHEMA_STATUS_SchemaMergeException; // they differ
        else if (!listTo.IsNull())  // both are non-null, compare them
            {
            ArrayInfo infoTo    = listTo.GetArrayInfo(),
                      infoFrom  = listFrom.GetArrayInfo();
            if (infoTo.GetCount() != infoFrom.GetCount())
                return SUPPLEMENTED_SCHEMA_STATUS_SchemaMergeException; // they differ

            // compare contents.
            uint32_t size = infoTo.GetCount();
            for (uint32_t i = 0; i < size; i++)
                {
                ECValue v;
                if (ECOBJECTS_STATUS_Success == to.GetValue (v, L"AllowableUnits", i) && !v.IsNull() && !allowableUnitsContains (v.GetString(), from, size))
                    return SUPPLEMENTED_SCHEMA_STATUS_SchemaMergeException; // unit in one list not found in another
                }
            }
        }

    return SUPPLEMENTED_SCHEMA_STATUS_Success; 
    }

/*---------------------------------------------------------------------------------**//**
* @bsimethod                                    Carole.MacDonald                05/2012
+---------------+---------------+---------------+---------------+---------------+------*/
SupplementedSchemaStatus SupplementedSchemaBuilder::MergeUnitSpecificationCustomAttribute
(
IECCustomAttributeContainerR consolidatedCustomAttributeContainer, 
IECInstanceR supplementalCustomAttribute, 
IECInstanceP consolidatedCustomAttribute, 
SchemaPrecedence precedence
)
    {
    ECObjectsStatus setStatus = ECOBJECTS_STATUS_Success;
    if (NULL != consolidatedCustomAttribute)
        {
        IECInstanceP to = SCHEMA_PRECEDENCE_Greater == precedence ? &supplementalCustomAttribute : consolidatedCustomAttribute;
        IECInstanceCP from = to == &supplementalCustomAttribute ? consolidatedCustomAttribute : &supplementalCustomAttribute;
        bool detectConflicts = SCHEMA_PRECEDENCE_Equal == precedence;
        
        SupplementedSchemaStatus mergeStatus = mergeUnitSpecification (*to, *from, detectConflicts);
        if (SUPPLEMENTED_SCHEMA_STATUS_Success != mergeStatus)
            return mergeStatus;

        setStatus = SetMergedCustomAttribute (consolidatedCustomAttributeContainer, *to, precedence);
        }
    else
        setStatus = SetMergedCustomAttribute (consolidatedCustomAttributeContainer, supplementalCustomAttribute, precedence);

    return setStatus == ECOBJECTS_STATUS_Success ? SUPPLEMENTED_SCHEMA_STATUS_Success : SUPPLEMENTED_SCHEMA_STATUS_SchemaMergeException;
    }

/*---------------------------------------------------------------------------------**//**
* @bsimethod                                                    Paul.Connelly   12/12
+---------------+---------------+---------------+---------------+---------------+------*/
static void buildUnitSpecificationKey (WStringR key, IECInstanceCR spec)
    {
    ECValue v;
    if (ECOBJECTS_STATUS_Success == spec.GetValue (v, L"KindOfQuantityName") && !v.IsNull())
        key = v.GetString();
    else if (ECOBJECTS_STATUS_Success == spec.GetValue (v, L"DimensionName") && !v.IsNull())
        key = v.GetString();
    else
        key = L"@#$";   // a Dimension or KOQ name must be a valid ECClass name, so any invalid string suffices to represent "KindOfQuantity and Dimension not present"
    }

/*---------------------------------------------------------------------------------**//**
* @bsimethod                                    Carole.MacDonald                05/2012
+---------------+---------------+---------------+---------------+---------------+------*/
SupplementedSchemaStatus SupplementedSchemaBuilder::MergeUnitSpecificationsCustomAttribute
(
IECCustomAttributeContainerR consolidatedCustomAttributeContainer, 
IECInstanceR supplementalCustomAttribute, 
IECInstanceP consolidatedCustomAttribute, 
SchemaPrecedence precedence
)
    {
    IECInstanceP attributeToStore = &supplementalCustomAttribute;
    if (NULL != consolidatedCustomAttribute)
        {
        // Each attribute contains a list of UnitSpecification instances
        // We want to combine both lists into one
        // Where both lists contain an entry with the same "key", we select or merge based on precedence
        IECInstanceP to = SCHEMA_PRECEDENCE_Greater == precedence ? &supplementalCustomAttribute : consolidatedCustomAttribute;
        IECInstanceCP from = to == &supplementalCustomAttribute ? consolidatedCustomAttribute : &supplementalCustomAttribute;
        bool detectConflicts = SCHEMA_PRECEDENCE_Equal == precedence;

        ECValue toList, fromList;
        to->GetValue (toList, L"UnitSpecificationList");
        from->GetValue (fromList, L"UnitSpecificationList");

        ArrayInfo toInfo    = toList.GetArrayInfo();
        ArrayInfo fromInfo  = fromList.GetArrayInfo();

        // build the set UnitSpecification instances in destination list
        bmap<WString, IECInstancePtr> toSpecs;
        WString unitSpecKey;
        for (uint32_t i = 0; i < toInfo.GetCount(); i++)
            {
            ECValue spec;
            if (ECOBJECTS_STATUS_Success == to->GetValue (spec, L"UnitSpecificationList", i) && !spec.IsNull())
                {
                buildUnitSpecificationKey (unitSpecKey, *spec.GetStruct());
                toSpecs[unitSpecKey] = spec.GetStruct();
                }
            }

        // merge each UnitSpecification instance from source list
        uint32_t specCount = toInfo.GetCount();
        for (uint32_t i = 0; i < fromInfo.GetCount(); i++)
            {
            ECValue spec;
            if (ECOBJECTS_STATUS_Success == from->GetValue (spec, L"UnitSpecificationList", i) && !spec.IsNull())
                {
                buildUnitSpecificationKey (unitSpecKey, *spec.GetStruct());
                bmap<WString, IECInstancePtr>::const_iterator found = toSpecs.find (unitSpecKey);
                if (toSpecs.end() != found)
                    {
                    SupplementedSchemaStatus mergeStatus = mergeUnitSpecification (*(found->second), *spec.GetStruct(), detectConflicts);
                    if (SUPPLEMENTED_SCHEMA_STATUS_Success != mergeStatus)
                        return mergeStatus;
                    }
                else
                    {
                    // add the spec
                    to->AddArrayElements (L"UnitSpecificationList", 1);
                    ++specCount;
                    ECValue newSpec;
                    newSpec.SetStruct (spec.GetStruct().get());
                    to->SetValue (L"UnitSpecificationList", newSpec, specCount - 1);
                    }
                }
            }

        attributeToStore = to;
        }

    return ECOBJECTS_STATUS_Success == SetMergedCustomAttribute (consolidatedCustomAttributeContainer, *attributeToStore, precedence) ? SUPPLEMENTED_SCHEMA_STATUS_Success : SUPPLEMENTED_SCHEMA_STATUS_SchemaMergeException;
    }

WCharCP SupplementalSchemaInfo::s_customAttributeAccessor = L"SupplementalProvenance";

/*---------------------------------------------------------------------------------**//**
* @bsimethod                                    Carole.MacDonald                05/2012
+---------------+---------------+---------------+---------------+---------------+------*/
SupplementalSchemaInfo::SupplementalSchemaInfo
(
WStringCR primarySchemaFullName, 
SchemaNamePurposeMap& schemaFullNameToPurposeMapping
) : m_primarySchemaFullName(primarySchemaFullName)
    {
    SchemaNamePurposeMap::const_iterator iter;
    for (iter = schemaFullNameToPurposeMapping.begin(); iter != schemaFullNameToPurposeMapping.end(); iter++)
        {
        bpair<WString, WString>const& entry = *iter;
        m_supplementalSchemaNamesAndPurpose[WString(entry.first)] = WString(entry.second);
        }
    }

/*---------------------------------------------------------------------------------**//**
* @bsimethod                                    Carole.MacDonald                05/2012
+---------------+---------------+---------------+---------------+---------------+------*/
SupplementalSchemaInfoPtr SupplementalSchemaInfo::Create
(
WStringCR primarySchemaFullName, 
SchemaNamePurposeMap& schemaFullNameToPurposeMapping
)
    {
    return new SupplementalSchemaInfo(primarySchemaFullName, schemaFullNameToPurposeMapping);
    }

/*---------------------------------------------------------------------------------**//**
* @bsimethod                                    Carole.MacDonald                05/2012
+---------------+---------------+---------------+---------------+---------------+------*/
ECObjectsStatus SupplementalSchemaInfo::GetSupplementalSchemaNames
(
bvector<WString>& supplementalSchemaNames
) const
    {
    if (m_supplementalSchemaNamesAndPurpose.size() < 1)
        return ECOBJECTS_STATUS_SchemaNotSupplemented;

    // make sure the list starts out empty
    supplementalSchemaNames.clear();
    SchemaNamePurposeMap::const_iterator iter;
    for (iter = m_supplementalSchemaNamesAndPurpose.begin(); iter != m_supplementalSchemaNamesAndPurpose.end(); iter++)
        {
        bpair<WString, WString>const& entry = *iter;
        supplementalSchemaNames.push_back(entry.first);
        }

    return ECOBJECTS_STATUS_Success;
    }

/*---------------------------------------------------------------------------------**//**
* @bsimethod                                    Carole.MacDonald                05/2012
+---------------+---------------+---------------+---------------+---------------+------*/
WStringCP SupplementalSchemaInfo::GetPurposeOfSupplementalSchema
(
WStringCR fullSchemaName
) const
    {
    SchemaNamePurposeMap::const_iterator iter;
    iter = m_supplementalSchemaNamesAndPurpose.find(fullSchemaName);
    if (m_supplementalSchemaNamesAndPurpose.end() == iter)
        return NULL;
    return &(iter->second);
    }

/*---------------------------------------------------------------------------------**//**
* @bsimethod                                    Carole.MacDonald                05/2012
+---------------+---------------+---------------+---------------+---------------+------*/
ECObjectsStatus SupplementalSchemaInfo::GetSupplementalSchemasWithPurpose
(
bvector<WString>& supplementalSchemaNames, 
WStringCR purpose
) const
    {
    if (m_supplementalSchemaNamesAndPurpose.size() < 1)
        return ECOBJECTS_STATUS_SchemaNotSupplemented;

    // make sure the list starts out empty
    supplementalSchemaNames.clear();
    SchemaNamePurposeMap::const_iterator iter;
    for (iter = m_supplementalSchemaNamesAndPurpose.begin(); iter != m_supplementalSchemaNamesAndPurpose.end(); iter++)
        {
        bpair<WString, WString>const& entry = *iter;
        WString storedPurpose = entry.second;
        if (0 == storedPurpose.CompareTo(purpose))
            supplementalSchemaNames.push_back(entry.first);
        }

    return ECOBJECTS_STATUS_Success;
    }

/*---------------------------------------------------------------------------------**//**
* @bsimethod                                    Carole.MacDonald                05/2012
+---------------+---------------+---------------+---------------+---------------+------*/
bool SupplementalSchemaInfo::HasSameSupplementalSchemasForPurpose
(
ECSchemaCR secondSchema, 
WStringCR purpose
) const
    {
    bvector<WString> supplementalSchemas;
    bvector<WString> secondSupplementalSchemas;
    GetSupplementalSchemasWithPurpose(supplementalSchemas, purpose);
    SupplementalSchemaInfoPtr schemaInfo = secondSchema.GetSupplementalInfo();
    if (!schemaInfo.IsValid())
        return false;
    schemaInfo->GetSupplementalSchemasWithPurpose(secondSupplementalSchemas, purpose);

    if (supplementalSchemas.size() == 0 && secondSupplementalSchemas.size() == 0)
        return true;

    if (supplementalSchemas.size() != secondSupplementalSchemas.size())
        return false;

    bvector<WString>::const_iterator namesInSchema;
    for (namesInSchema = supplementalSchemas.begin(); namesInSchema != supplementalSchemas.end(); ++namesInSchema)
        {
        WString name = *namesInSchema;
        bool foundIt = false;
        for (size_t i = 0; i < secondSupplementalSchemas.size(); i++)
            {
            if (0 == name.compare(secondSupplementalSchemas[i]))
                {
                foundIt = true;
                break;
                }
            }
        if (!foundIt)
            return false;
        }
    return true;
    }

/*---------------------------------------------------------------------------------**//**
* @bsimethod                                    Carole.MacDonald                09/2013
+---------------+---------------+---------------+---------------+---------------+------*/
WCharCP SupplementalSchemaInfo::GetCustomAttributeAccessor()
    {
    return s_customAttributeAccessor;
    }

/*---------------------------------------------------------------------------------**//**
* @bsimethod                                    Carole.MacDonald                09/2013
+---------------+---------------+---------------+---------------+---------------+------*/
IECInstancePtr SupplementalSchemaInfo::CreateCustomAttribute()
    {
    IECInstancePtr instance = StandardCustomAttributeHelper::CreateCustomAttributeInstance(GetCustomAttributeAccessor());
    if (!instance.IsValid())
        return instance;

    ECClassCP schemaNameAndPurpose = StandardCustomAttributeHelper::GetCustomAttributeClass(L"SchemaNameAndPurpose");
    if (NULL == schemaNameAndPurpose)
        return instance;

    StandaloneECEnablerPtr classEnabler = schemaNameAndPurpose->GetDefaultStandaloneEnabler();
    StandaloneECEnablerPtr memberEnabler = classEnabler->GetEnablerForStructArrayMember (schemaNameAndPurpose->GetSchema().GetSchemaKey(), schemaNameAndPurpose->GetName().c_str()); 

    SchemaNamePurposeMap::const_iterator iter;
    uint32_t arrayIndex = 0;
    for (iter = m_supplementalSchemaNamesAndPurpose.begin(); iter != m_supplementalSchemaNamesAndPurpose.end(); iter++)
        {
        bpair<WString, WString>const& entry = *iter;
        WString storedPurpose = entry.second;
        StandaloneECInstancePtr memberInst = memberEnabler->CreateInstance().get();

        ECValue v1(entry.first.c_str());
        memberInst->SetValue(L"SchemaName", v1);
        ECValue v2(entry.second.c_str());
        memberInst->SetValue(L"Purpose", v2);

        ECValue v;
        v.SetStruct (memberInst.get());
        instance->SetValue (L"SupplementalSchemaNamesAndPurposes", v, arrayIndex++);

        }

    return instance;
    }
END_BENTLEY_ECOBJECT_NAMESPACE

<|MERGE_RESOLUTION|>--- conflicted
+++ resolved
@@ -1,1289 +1,1286 @@
-/*--------------------------------------------------------------------------------------+
-|
-|     $Source: src/SupplementalSchema.cpp $
-|
-|   $Copyright: (c) 2015 Bentley Systems, Incorporated. All rights reserved. $
-|
-+--------------------------------------------------------------------------------------*/
-
-#include "ECObjectsPch.h"
-
-BEGIN_BENTLEY_ECOBJECT_NAMESPACE
-
-/*---------------------------------------------------------------------------------**//**
-* @bsimethod                                    Carole.MacDonald                03/2012
-+---------------+---------------+---------------+---------------+---------------+------*/
-SupplementalSchemaMetaData::SupplementalSchemaMetaData
-(
-WString primarySchemaName, 
-uint32_t primarySchemaMajorVersion, 
-uint32_t primarySchemaMinorVersion, 
-uint32_t supplementalSchemaPrecedence, 
-WString supplementalSchemaPurpose, 
-bool isUserSpecific 
-)
-    {
-    m_primarySchemaName            = primarySchemaName;
-    m_primarySchemaMajorVersion    = primarySchemaMajorVersion;
-    m_primarySchemaMinorVersion    = primarySchemaMinorVersion;
-    m_supplementalSchemaPrecedence = supplementalSchemaPrecedence;
-    m_supplementalSchemaPurpose    = supplementalSchemaPurpose;
-    m_isUserSpecific               = isUserSpecific;
-    }
-
-WCharCP SupplementalSchemaMetaData::s_customAttributeAccessor = L"SupplementalSchemaMetaData";
-
-/*---------------------------------------------------------------------------------**//**
-* @bsimethod                                    Carole.MacDonald                03/2012
-+---------------+---------------+---------------+---------------+---------------+------*/
-SupplementalSchemaMetaData::SupplementalSchemaMetaData
-(
-IECInstanceCR supplementalSchemaMetaDataCustomAttribute
-)
-    {
-    assert (0 == supplementalSchemaMetaDataCustomAttribute.GetClass().GetName().compare(GetCustomAttributeAccessor()));
-
-    ECValue propertyValue;
-    if (ECOBJECTS_STATUS_Success == supplementalSchemaMetaDataCustomAttribute.GetValue(propertyValue, GetPrimarySchemaNamePropertyAccessor()) && !propertyValue.IsNull())
-        m_primarySchemaName = propertyValue.GetString();
-
-    if (ECOBJECTS_STATUS_Success == supplementalSchemaMetaDataCustomAttribute.GetValue(propertyValue, GetPrimarySchemaMajorVersionPropertyAccessor()) && !propertyValue.IsNull())
-        m_primarySchemaMajorVersion = propertyValue.GetInteger();
-
-    if (ECOBJECTS_STATUS_Success == supplementalSchemaMetaDataCustomAttribute.GetValue(propertyValue, GetPrimarySchemaMinorVersionPropertyAccessor()) && !propertyValue.IsNull())
-        m_primarySchemaMinorVersion = propertyValue.GetInteger();
-
-    if (ECOBJECTS_STATUS_Success == supplementalSchemaMetaDataCustomAttribute.GetValue(propertyValue, GetPrecedencePropertyAccessor()) && !propertyValue.IsNull())
-        m_supplementalSchemaPrecedence = propertyValue.GetInteger();
-
-    if (ECOBJECTS_STATUS_Success == supplementalSchemaMetaDataCustomAttribute.GetValue(propertyValue, GetPurposePropertyAccessor()) && !propertyValue.IsNull())
-        m_supplementalSchemaPurpose = propertyValue.GetString();
-
-    if (ECOBJECTS_STATUS_Success == supplementalSchemaMetaDataCustomAttribute.GetValue(propertyValue, GetIsUserSpecificPropertyAccessor()) && !propertyValue.IsNull())
-        m_isUserSpecific = propertyValue.GetBoolean();
-    }
-
-/*---------------------------------------------------------------------------------**//**
-* @bsimethod                                    Carole.MacDonald                06/2012
-+---------------+---------------+---------------+---------------+---------------+------*/
-SupplementalSchemaMetaDataPtr SupplementalSchemaMetaData::Create
-( 
-WString primarySchemaName, 
-uint32_t primarySchemaMajorVersion, 
-uint32_t primarySchemaMinorVersion, 
-uint32_t supplementalSchemaPrecedence, 
-WString supplementalSchemaPurpose, 
-bool isUserSpecific
-)
-    {
-    return new SupplementalSchemaMetaData(primarySchemaName, primarySchemaMajorVersion, primarySchemaMinorVersion, supplementalSchemaPrecedence, supplementalSchemaPurpose, isUserSpecific);
-    }
-
-/*---------------------------------------------------------------------------------**//**
-* @bsimethod                                    Carole.MacDonald                06/2012
-+---------------+---------------+---------------+---------------+---------------+------*/
-SupplementalSchemaMetaDataPtr SupplementalSchemaMetaData::Create(IECInstanceCR supplementalSchemaMetaDataCustomAttribute)
-    {
-    return new SupplementalSchemaMetaData(supplementalSchemaMetaDataCustomAttribute);
-    }
-
-/*---------------------------------------------------------------------------------**//**
-* @bsimethod                                    Carole.MacDonald                03/2012
-+---------------+---------------+---------------+---------------+---------------+------*/
-WCharCP SupplementalSchemaMetaData::GetCustomAttributeAccessor()
-    {
-    return s_customAttributeAccessor;
-    }
-
-static WCharCP s_primarySchemaNameAccessor = L"PrimarySchemaName";
-/*---------------------------------------------------------------------------------**//**
-* @bsimethod                                    Carole.MacDonald                03/2012
-+---------------+---------------+---------------+---------------+---------------+------*/
-WCharCP SupplementalSchemaMetaData::GetPrimarySchemaNamePropertyAccessor()
-    {
-    return s_primarySchemaNameAccessor;
-    }
-
-static WCharCP s_primarySchemaVersionMajorAccessor = L"PrimarySchemaMajorVersion";
-/*---------------------------------------------------------------------------------**//**
-* @bsimethod                                    Carole.MacDonald                03/2012
-+---------------+---------------+---------------+---------------+---------------+------*/
-WCharCP SupplementalSchemaMetaData::GetPrimarySchemaMajorVersionPropertyAccessor()
-    {
-    return s_primarySchemaVersionMajorAccessor;
-    }
-
-static WCharCP s_primarySchemaVersionMinorAccessor = L"PrimarySchemaMinorVersion";
-/*---------------------------------------------------------------------------------**//**
-* @bsimethod                                    Carole.MacDonald                03/2012
-+---------------+---------------+---------------+---------------+---------------+------*/
-WCharCP SupplementalSchemaMetaData::GetPrimarySchemaMinorVersionPropertyAccessor()
-    {
-    return s_primarySchemaVersionMinorAccessor;
-    }
-
-static WCharCP s_precedenceAccessor = L"Precedence";
-/*---------------------------------------------------------------------------------**//**
-* @bsimethod                                    Carole.MacDonald                03/2012
-+---------------+---------------+---------------+---------------+---------------+------*/
-WCharCP SupplementalSchemaMetaData::GetPrecedencePropertyAccessor()
-    {
-    return s_precedenceAccessor;
-    }
-
-static WCharCP s_purposeAccessor = L"Purpose";
-/*---------------------------------------------------------------------------------**//**
-* @bsimethod                                    Carole.MacDonald                03/2012
-+---------------+---------------+---------------+---------------+---------------+------*/
-WCharCP SupplementalSchemaMetaData::GetPurposePropertyAccessor()
-    {
-    return s_purposeAccessor;
-    }
-
-static WCharCP s_isUserSpecificAccessor = L"IsUserSpecific";
-/*---------------------------------------------------------------------------------**//**
-* @bsimethod                                    Carole.MacDonald                03/2012
-+---------------+---------------+---------------+---------------+---------------+------*/
-WCharCP SupplementalSchemaMetaData::GetIsUserSpecificPropertyAccessor()
-    {
-    return s_isUserSpecificAccessor;
-    }
-
-/*---------------------------------------------------------------------------------**//**
-* @bsimethod                                    Carole.MacDonald                03/2012
-+---------------+---------------+---------------+---------------+---------------+------*/
-bool SupplementalSchemaMetaData::TryGetFromSchema
-(
-SupplementalSchemaMetaDataPtr& supplementalSchemaMetadata, 
-ECSchemaCR supplementalSchema
-)
-    {
-    IECInstancePtr supplementalSchemaMetaDataCustomAttribute = supplementalSchema.GetCustomAttribute(GetCustomAttributeAccessor());
-    if (!supplementalSchemaMetaDataCustomAttribute.IsValid())
-        return false;
-
-    supplementalSchemaMetadata = Create(*supplementalSchemaMetaDataCustomAttribute);
-    return true;
-    }
-
-/*---------------------------------------------------------------------------------**//**
-* @bsimethod                                    Carole.MacDonald                04/2012
-+---------------+---------------+---------------+---------------+---------------+------*/
-void SupplementalSchemaMetaData::SetMetadata
-(
-ECSchemaR supplementalSchema, 
-SupplementalSchemaMetaDataR supplementalSchemaData
-)
-    {
-    IECInstancePtr instance = supplementalSchemaData.CreateCustomAttribute();
-    supplementalSchema.SetCustomAttribute(*instance);
-    }
-
-/*---------------------------------------------------------------------------------**//**
-* @bsimethod                                    Carole.MacDonald                04/2012
-+---------------+---------------+---------------+---------------+---------------+------*/
-bool SupplementalSchemaMetaData::IsSupplemental
-(
-ECSchemaP supplementalSchema
-)
-    {
-    if (NULL == supplementalSchema)
-        return false;
-
-    return supplementalSchema->IsDefined(GetCustomAttributeAccessor());
-    }
-
-/*---------------------------------------------------------------------------------**//**
-* @bsimethod                                    Carole.MacDonald                04/2012
-+---------------+---------------+---------------+---------------+---------------+------*/
-IECInstancePtr SupplementalSchemaMetaData::CreateCustomAttribute()
-    {
-    IECInstancePtr instance = StandardCustomAttributeHelper::CreateCustomAttributeInstance(SupplementalSchemaMetaData::GetCustomAttributeAccessor());
-    instance->SetValue(GetPrimarySchemaNamePropertyAccessor(), ECValue(GetPrimarySchemaName().c_str()));
-    instance->SetValue(GetPrimarySchemaMajorVersionPropertyAccessor(), ECValue((::int32_t)GetPrimarySchemaMajorVersion()));
-    instance->SetValue(GetPrimarySchemaMinorVersionPropertyAccessor(), ECValue((::int32_t)GetPrimarySchemaMinorVersion()));
-    instance->SetValue(GetPrecedencePropertyAccessor(), ECValue((::int32_t)GetSupplementalSchemaPrecedence()));
-    instance->SetValue(GetPurposePropertyAccessor(), ECValue(GetSupplementalSchemaPurpose().c_str()));
-    instance->SetValue(GetIsUserSpecificPropertyAccessor(), ECValue(IsUserSpecific()));
-
-    return instance;
-    }
-
-/*---------------------------------------------------------------------------------**//**
-* @bsimethod                                    Carole.MacDonald                04/2012
-+---------------+---------------+---------------+---------------+---------------+------*/
-WStringCR SupplementalSchemaMetaData::GetPrimarySchemaName() const
-    {
-    return m_primarySchemaName;
-    }
-
-/*---------------------------------------------------------------------------------**//**
-* @bsimethod                                    Carole.MacDonald                04/2012
-+---------------+---------------+---------------+---------------+---------------+------*/
-void SupplementalSchemaMetaData::SetPrimarySchemaName
-(
-WStringCR name
-)
-    {
-    m_primarySchemaName = name;
-    }
-
-/*---------------------------------------------------------------------------------**//**
-* @bsimethod                                    Carole.MacDonald                04/2012
-+---------------+---------------+---------------+---------------+---------------+------*/
-uint32_t SupplementalSchemaMetaData::GetPrimarySchemaMajorVersion() const
-    {
-    return m_primarySchemaMajorVersion;
-    }
-
-/*---------------------------------------------------------------------------------**//**
-* @bsimethod                                    Carole.MacDonald                04/2012
-+---------------+---------------+---------------+---------------+---------------+------*/
-void SupplementalSchemaMetaData::SetPrimarySchemaMajorVersion
-(
-uint32_t major
-)
-    {
-    m_primarySchemaMajorVersion = major;
-    }
-
-/*---------------------------------------------------------------------------------**//**
-* @bsimethod                                    Carole.MacDonald                04/2012
-+---------------+---------------+---------------+---------------+---------------+------*/
-uint32_t SupplementalSchemaMetaData::GetPrimarySchemaMinorVersion() const
-    {
-    return m_primarySchemaMinorVersion;
-    }
-
-/*---------------------------------------------------------------------------------**//**
-* @bsimethod                                    Carole.MacDonald                04/2012
-+---------------+---------------+---------------+---------------+---------------+------*/
-void SupplementalSchemaMetaData::SetPrimarySchemaMinorVersion
-(
-uint32_t minor
-)
-    {
-    m_primarySchemaMinorVersion = minor;
-    }
-
-/*---------------------------------------------------------------------------------**//**
-* @bsimethod                                    Carole.MacDonald                04/2012
-+---------------+---------------+---------------+---------------+---------------+------*/
-uint32_t SupplementalSchemaMetaData::GetSupplementalSchemaPrecedence() const
-    {
-    return m_supplementalSchemaPrecedence;
-    }
-
-/*---------------------------------------------------------------------------------**//**
-* @bsimethod                                    Carole.MacDonald                04/2012
-+---------------+---------------+---------------+---------------+---------------+------*/
-void SupplementalSchemaMetaData::SetSupplementalSchemaPrecedence
-(
-uint32_t precedence
-)
-    {
-    m_supplementalSchemaPrecedence = precedence;
-    }
-
-/*---------------------------------------------------------------------------------**//**
-* @bsimethod                                    Carole.MacDonald                04/2012
-+---------------+---------------+---------------+---------------+---------------+------*/
-WStringCR SupplementalSchemaMetaData::GetSupplementalSchemaPurpose() const
-    {
-    return m_supplementalSchemaPurpose;
-    }
-
-/*---------------------------------------------------------------------------------**//**
-* @bsimethod                                    Carole.MacDonald                04/2012
-+---------------+---------------+---------------+---------------+---------------+------*/
-void SupplementalSchemaMetaData::SetSupplementalSchemaPurpose
-(
-WStringCR purpose
-)
-    {
-    m_supplementalSchemaPurpose = purpose;
-    }
-
-/*---------------------------------------------------------------------------------**//**
-* @bsimethod                                    Carole.MacDonald                04/2012
-+---------------+---------------+---------------+---------------+---------------+------*/
-bool SupplementalSchemaMetaData::IsUserSpecific() const
-    {
-    return m_isUserSpecific;
-    }
-
-/*---------------------------------------------------------------------------------**//**
-* @bsimethod                                    Carole.MacDonald                04/2012
-+---------------+---------------+---------------+---------------+---------------+------*/
-void SupplementalSchemaMetaData::SetUserSpecific
-(
-bool userSpecific
-)
-    {
-    m_isUserSpecific = userSpecific;
-    }
-
-/*---------------------------------------------------------------------------------**//**
-* @bsimethod                                    Carole.MacDonald                04/2012
-+---------------+---------------+---------------+---------------+---------------+------*/
-bool SupplementalSchemaMetaData::IsForPrimarySchema
-(
-WStringCR querySchemaName, 
-uint32_t querySchemaMajorVersion, 
-uint32_t querySchemaMinorVersion, 
-SchemaMatchType matchType
-) const
-    {
-    SchemaKey primaryKey(m_primarySchemaName.c_str(), m_primarySchemaMajorVersion, m_primarySchemaMinorVersion);
-    SchemaKey queryKey(querySchemaName.c_str(), querySchemaMajorVersion, querySchemaMinorVersion);
-    return primaryKey.Matches(queryKey, matchType);
-    }
-
-/*---------------------------------------------------------------------------------**//**
-* @bsimethod                                    Carole.MacDonald                04/2012
-+---------------+---------------+---------------+---------------+---------------+------*/
-SupplementedSchemaStatus SupplementedSchemaBuilder::UpdateSchema
-(
-ECSchemaR primarySchema, 
-bvector<ECSchemaP>& supplementalSchemaList,
-bool createCopyOfSupplementalCustomAttribute
-)
-    {
-<<<<<<< HEAD
-    m_createCopyOfSupplementalCustomAttribute = createCopyOfSupplementalCustomAttribute;
-=======
-    return UpdateSchema(primarySchema, supplementalSchemaList, L"");
-    }
-
-/*---------------------------------------------------------------------------------**//**
-* @bsimethod                                    Carole.MacDonald                04/2012
-+---------------+---------------+---------------+---------------+---------------+------*/
-SupplementedSchemaStatus SupplementedSchemaBuilder::UpdateSchema
-(
-ECSchemaR           primarySchema,
-bvector<ECSchemaP>& supplementalSchemaList,
-WCharCP             locale
-)
-    {
->>>>>>> 1c4059cb
-    StopWatch timer (L"", true);
-
-    bmap<uint32_t, ECSchemaP> schemasByPrecedence;
-    bvector<ECSchemaP> localizationSchemas;
-    SupplementedSchemaStatus status = OrderSupplementalSchemas(schemasByPrecedence, primarySchema, supplementalSchemaList, localizationSchemas);
-    if (SUPPLEMENTED_SCHEMA_STATUS_Success != status)
-        return status;
-
-    // If it is already supplemented, need to unsupplement it first
-    if (primarySchema.IsSupplemented())
-        {
-        //UnsupplementSchemaContainer ();
-        //if (NULL != m_classesToUpdate)
-        //    UnsupplementClasses (m_classesToUpdate);
-        //else
-        //    UnsupplementClasses (m_supplementedSchema.GetClasses ());
-        }
-    if (SUPPLEMENTED_SCHEMA_STATUS_Success != status)
-        return status;
-
-    status = MergeSchemasIntoSupplementedSchema(primarySchema, schemasByPrecedence);
-    primarySchema.SetIsSupplemented(true);
-    SupplementalSchemaInfoPtr info = SupplementalSchemaInfo::Create(primarySchema.GetFullSchemaName().c_str(), m_supplementalSchemaNamesAndPurposes);
-    primarySchema.SetSupplementalSchemaInfo(info.get());
-
-    ApplyLocalizationSupplementals(primarySchema, locale, localizationSchemas);
-    
-    timer.Stop();
-    WString primarySchemaName = primarySchema.GetFullSchemaName();
-    LOG.infov (L"Supplemented (in %.4f seconds) %ls with %d supplemental ECSchemas", timer.GetElapsedSeconds(), 
-        primarySchemaName.c_str(), supplementalSchemaList.size());
-
-    return status;
-    }
-
-/*---------------------------------------------------------------------------------**//**
-* @bsimethod                                    Colin.Kerr                      03/2015
-+---------------+---------------+---------------+---------------+---------------+------*/
-void SupplementedSchemaBuilder::ApplyLocalizationSupplementals
-(
-ECSchemaR primarySchema,
-WCharCP locale,
-bvector<ECSchemaP>& localizationSchemas
-)
-    {
-    ECSchemaP locSchema = nullptr;
-    // If not locale specified use the first localization supplemental found.
-    if (0 == wcscmp(L"", locale))
-        {
-        if (localizationSchemas.begin() != localizationSchemas.end ())
-            {
-            LOG.debugv("No locale set choosing first localization supplemental found");
-            locSchema = *(localizationSchemas.begin());
-            }
-        }
-    else // Find the localization supplemental with the matching locale
-        {
-        for (ECSchemaP supplemental : localizationSchemas)
-            {
-            if (0 == wcscmp(locale, SchemaLocalizedStrings::GetLocaleFromSupplementalSchema(supplemental).c_str()))
-                {
-                locSchema = supplemental;
-                }
-            }
-        }
-    if (nullptr == locSchema)
-        return;
-
-    LOG.debugv("Applying localizations from %ls to %ls", locSchema->GetName(), primarySchema.GetName());
-
-    primarySchema.m_localizedStrings = SchemaLocalizedStrings(locSchema, primarySchema);
-    }
-
-/*---------------------------------------------------------------------------------**//**
-* @bsimethod                                    Carole.MacDonald                05/2012
-+---------------+---------------+---------------+---------------+---------------+------*/
-SupplementedSchemaStatus SupplementedSchemaBuilder::OrderSupplementalSchemas
-(
-bmap<uint32_t, ECSchemaP>& schemasByPrecedence, 
-ECSchemaR primarySchema, 
-const bvector<ECSchemaP>& supplementalSchemaList, 
-bvector<ECSchemaP>& localizationSchemas 
-)
-    {
-    SupplementedSchemaStatus status = SUPPLEMENTED_SCHEMA_STATUS_Success;
-    for (ECSchemaP supplemental : supplementalSchemaList)
-        {
-        if (SchemaLocalizedStrings::IsLocalizationSupplementalSchema(supplemental))
-            {
-            localizationSchemas.push_back(supplemental);
-            continue;
-            }
-
-        SupplementalSchemaMetaDataPtr metaData;
-        if (!SupplementalSchemaMetaData::TryGetFromSchema(metaData, *supplemental))
-            return SUPPLEMENTED_SCHEMA_STATUS_Metadata_Missing;
-        if (!metaData.IsValid())
-            return SUPPLEMENTED_SCHEMA_STATUS_Metadata_Missing;
-
-        m_supplementalSchemaNamesAndPurposes[supplemental->GetFullSchemaName()] = metaData->GetSupplementalSchemaPurpose();
-        uint32_t precedence = metaData->GetSupplementalSchemaPrecedence();
-
-        bmap<uint32_t, ECSchemaP>::const_iterator precedenceIterator = schemasByPrecedence.find(precedence);
-
-        // If multiple schemas have the same precedence, they need to be merged into a single schema.  
-        if (precedenceIterator != schemasByPrecedence.end())
-            {
-            ECSchemaP schema1 = precedenceIterator->second;
-            status = CreateMergedSchemaFromSchemasWithEqualPrecedence(schema1, supplemental);
-            if (SUPPLEMENTED_SCHEMA_STATUS_Success != status)
-                return status;
-            SchemaKey key(schema1->GetName().c_str(), schema1->GetVersionMajor(), schema1->GetVersionMinor());
-            schemasByPrecedence[precedence] = m_schemaCache->GetSchema(key);
-            }
-        else
-            {
-            schemasByPrecedence[precedence] = supplemental;
-            }
-        }
-    return status;
-    }
-
-/*---------------------------------------------------------------------------------**//**
-* @bsimethod                                    Carole.MacDonald                05/2012
-+---------------+---------------+---------------+---------------+---------------+------*/
-SupplementedSchemaStatus SupplementedSchemaBuilder::CreateMergedSchemaFromSchemasWithEqualPrecedence
-(
-ECSchemaP schema1, 
-ECSchemaP schema2
-)
-    {
-    ECSchemaPtr mergedSchema;
-    schema1->CopySchema(mergedSchema);  //Do we need to copy it?
-
-    WString supplementalSchemaFullName = schema2->GetFullSchemaName();
-    WString mergedSchemaFullName = schema1->GetFullSchemaName();
-    LOG.infov (L"Merging %ls into %ls", supplementalSchemaFullName.c_str(), mergedSchemaFullName.c_str());
-    MergeCustomAttributeClasses(*mergedSchema, schema2->GetPrimaryCustomAttributes(false), SCHEMA_PRECEDENCE_Equal, &supplementalSchemaFullName, &mergedSchemaFullName);
-
-    SupplementedSchemaStatus status = SUPPLEMENTED_SCHEMA_STATUS_Success;
-    for(ECClassP supplementalClass: schema2->GetClasses())
-        {
-        status = MergeClassesWithEqualPrecedence(mergedSchema.get(), supplementalClass, supplementalSchemaFullName, mergedSchemaFullName);
-        if (SUPPLEMENTED_SCHEMA_STATUS_Success != status)
-            return status;
-        }
-    m_schemaCache->AddSchema(*mergedSchema);
-    return status;
-    }
-
-/*---------------------------------------------------------------------------------**//**
-* @bsimethod                                    Carole.MacDonald                05/2012
-+---------------+---------------+---------------+---------------+---------------+------*/
-SupplementedSchemaStatus SupplementedSchemaBuilder::MergeClassesWithEqualPrecedence
-(
-ECSchemaP mergedSchema, 
-ECClassP supplementalClass, 
-WStringCR supplementalSchemaFullName, 
-WStringCR mergedSchemaFullName
-)
-    {
-    ECClassP mergedClass = mergedSchema->GetClassP(supplementalClass->GetName().c_str());
-    // The class doesn't already exist, we need to create a new one
-    if (NULL == mergedClass)
-        {
-        if (ECOBJECTS_STATUS_Success != mergedSchema->CopyClass(mergedClass, *supplementalClass))
-            return SUPPLEMENTED_SCHEMA_STATUS_SchemaMergeException;
-        return SUPPLEMENTED_SCHEMA_STATUS_Success;
-        }
-
-    // The class does exist, we need to do a merge
-    ECRelationshipClassP supplementalRelationship = supplementalClass->GetRelationshipClassP();
-    if (NULL != supplementalRelationship)
-        MergeRelationshipClassConstraints(mergedClass, supplementalRelationship, SCHEMA_PRECEDENCE_Equal);
-
-    for(ECPropertyP supplementalProperty: supplementalClass->GetProperties(false))
-        {
-        ECPropertyP mergedProperty = mergedClass->GetPropertyP(supplementalProperty->GetName(), false);
-        // Class exists but this property does not
-        if (NULL == mergedProperty)
-            {
-            mergedClass->CopyPropertyForSupplementation(mergedProperty, supplementalProperty, true);
-            }
-        // Class and property exist, merge property custom attributes
-        else
-            {
-            SupplementedSchemaStatus status = MergeCustomAttributeClasses(*mergedProperty, supplementalProperty->GetCustomAttributes(false), SCHEMA_PRECEDENCE_Equal, &supplementalSchemaFullName, &mergedSchemaFullName);
-            if (SUPPLEMENTED_SCHEMA_STATUS_Success != status)
-                return status;
-            }
-        }
-
-    // Merge class custom attributes
-    return MergeCustomAttributeClasses(*mergedClass, supplementalClass->GetCustomAttributes(false), SCHEMA_PRECEDENCE_Equal, &supplementalSchemaFullName, &mergedSchemaFullName);
-    }
-
-/*---------------------------------------------------------------------------------**//**
-* @bsimethod                                    Carole.MacDonald                05/2012
-+---------------+---------------+---------------+---------------+---------------+------*/
-SupplementedSchemaStatus SupplementedSchemaBuilder::MergeSchemasIntoSupplementedSchema
-(
-ECSchemaR primarySchema,
-bmap<uint32_t, ECSchemaP> schemasByPrecedence
-)
-    {
-    bvector<ECSchemaP> lowPrecedenceSchemas;
-
-    SupplementedSchemaStatus status = SUPPLEMENTED_SCHEMA_STATUS_Success;
-
-    for ( bmap<uint32_t, ECSchemaP>::iterator schemaWithPrecedence = schemasByPrecedence.begin(); 
-          schemaWithPrecedence != schemasByPrecedence.end(); schemaWithPrecedence++)
-        {
-        int precedence = schemaWithPrecedence->first;
-        ECSchemaP schema = schemaWithPrecedence->second;
-        if (precedence <= PRECEDENCE_THRESHOLD)
-            lowPrecedenceSchemas.insert(lowPrecedenceSchemas.begin(), schema);
-        else
-            {
-            status = MergeIntoSupplementedSchema(primarySchema, schema, SCHEMA_PRECEDENCE_Greater);
-            if (SUPPLEMENTED_SCHEMA_STATUS_Success != status)
-                return status;
-            }
-        }
-
-    for (bvector<ECSchemaP>::iterator lowPrecedenceSchema = lowPrecedenceSchemas.begin();
-        lowPrecedenceSchema != lowPrecedenceSchemas.end(); lowPrecedenceSchema++)
-        {
-        ECSchemaP schema = *lowPrecedenceSchema;
-        status = MergeIntoSupplementedSchema(primarySchema, schema, SCHEMA_PRECEDENCE_Lower);
-        if (SUPPLEMENTED_SCHEMA_STATUS_Success != status)
-            return status;
-        }
-    return status;
-    }
-
-/*---------------------------------------------------------------------------------**//**
-* @bsimethod                                    Carole.MacDonald                05/2012
-+---------------+---------------+---------------+---------------+---------------+------*/
-SupplementedSchemaStatus SupplementedSchemaBuilder::MergeIntoSupplementedSchema
-(
-ECSchemaR primarySchema,
-ECSchemaP supplementalSchema,
-SchemaPrecedence precedence
-)
-    {
-    ECCustomAttributeInstanceIterable supplementalCustomAttributes = supplementalSchema->GetCustomAttributes(false);
-    WString supplementalSchemaFullName = supplementalSchema->GetFullSchemaName();
-
-    SupplementedSchemaStatus status = MergeCustomAttributeClasses(primarySchema.GetCustomAttributeContainer(), supplementalCustomAttributes, precedence, &supplementalSchemaFullName, NULL);
-    if (SUPPLEMENTED_SCHEMA_STATUS_Success != status)
-        {
-        LOG.errorv (L"Failed to merge the custom attributes from the supplemental schema '%ls' into the supplemented schema '%ls'", supplementalSchemaFullName.c_str(), primarySchema.GetFullSchemaName().c_str());
-        return status;
-        }
-
-    for (ECClassP ecClass: supplementalSchema->GetClasses())
-        {
-        status = SupplementClass(primarySchema, supplementalSchema, ecClass, precedence, &supplementalSchemaFullName);
-        if (SUPPLEMENTED_SCHEMA_STATUS_Success != status)
-            {
-            LOG.errorv(L"Failed to merge the custom attributes from the supplemental class '%ls' into the supplemented class '%ls:%ls'",
-                                           ecClass->GetFullName(),  primarySchema.GetFullSchemaName().c_str(), ecClass->GetName().c_str());
-            return status;
-            }
-        }
-
-    return SUPPLEMENTED_SCHEMA_STATUS_Success;
-    }
-
-/*---------------------------------------------------------------------------------**//**
-* @bsimethod                                    Carole.MacDonald                05/2012
-+---------------+---------------+---------------+---------------+---------------+------*/
-ECN::SupplementedSchemaStatus SupplementedSchemaBuilder::MergeCustomAttributeClasses
-( 
-IECCustomAttributeContainerR consolidatedCustomAttributeContainer, 
-ECCustomAttributeInstanceIterable supplementalCustomAttributes, 
-SchemaPrecedence precedence, 
-WStringCP supplementalSchemaFullName, 
-WStringCP consolidatedSchemaFullName 
-)
-    {
-    SupplementedSchemaStatus status = SUPPLEMENTED_SCHEMA_STATUS_Success;
-    for (IECInstancePtr const & customAttribute: supplementalCustomAttributes)
-        {
-        WString className = customAttribute->GetClass().GetName();
-        if (0 == wcscmp(SupplementalSchemaMetaData::GetCustomAttributeAccessor(), className.c_str()))
-            continue;
-
-        IECInstancePtr supplementalCustomAttribute = m_createCopyOfSupplementalCustomAttribute ? customAttribute->CreateCopyThroughSerialization() : customAttribute;
-        IECInstancePtr localCustomAttribute = consolidatedCustomAttributeContainer.GetCustomAttributeLocal(customAttribute->GetClass());
-        IECInstancePtr consolidatedCustomAttribute;
-        
-        if (localCustomAttribute.IsNull())
-            {
-            if (SetMergedCustomAttribute (consolidatedCustomAttributeContainer, *customAttribute, precedence) != ECN::ECOBJECTS_STATUS_Success)
-                return SUPPLEMENTED_SCHEMA_STATUS_SchemaMergeException;
-
-            continue;
-            }
-
-        if (m_createCopyOfSupplementalCustomAttribute)
-            consolidatedCustomAttribute = localCustomAttribute->CreateCopyThroughSerialization();
-        else
-            consolidatedCustomAttribute = localCustomAttribute;
-
-        // We don't use merging delegates like in the managed world, but Units custom attributes still need to be treated specially
-        if (customAttribute->GetClass().GetSchema().GetName().EqualsI(L"Unit_Attributes"))  // changed from "Unit_Attributes.01.00" - ECSchema::GetName() does not include the version numbers...
-            {
-            if (customAttribute->GetClass().GetName().EqualsI(L"UnitSpecification"))
-                status = MergeUnitSpecificationCustomAttribute(consolidatedCustomAttributeContainer, *supplementalCustomAttribute, consolidatedCustomAttribute.get(), precedence);
-            else if (customAttribute->GetClass().GetName().EqualsI(L"UnitSpecifications"))
-                status = MergeUnitSpecificationsCustomAttribute(consolidatedCustomAttributeContainer, *supplementalCustomAttribute, consolidatedCustomAttribute.get(), precedence);
-            else
-                status = MergeStandardCustomAttribute(consolidatedCustomAttributeContainer, *supplementalCustomAttribute, consolidatedCustomAttribute.get(), precedence);
-            }
-        else
-            status = MergeStandardCustomAttribute(consolidatedCustomAttributeContainer, *supplementalCustomAttribute, consolidatedCustomAttribute.get(), precedence);
-
-        if (SUPPLEMENTED_SCHEMA_STATUS_Success != status)
-            return status;
-        }
-    for (IECInstancePtr const & customAttribute : consolidatedCustomAttributeContainer.GetPrimaryCustomAttributes(false))
-        {
-        ECClassCR classDefinition = customAttribute->GetClass();
-        bool found = false;
-        for (IECInstancePtr const & customAttribute : consolidatedCustomAttributeContainer.GetCustomAttributes(false))
-            {
-            ECClassCR currentClass = customAttribute->GetClass();
-            if (ECClass::ClassesAreEqualByName(&classDefinition, &currentClass))
-               {
-               found = true;
-               }
-            }
-        if (!found)
-            {
-            consolidatedCustomAttributeContainer.SetConsolidatedCustomAttribute(*customAttribute);
-            }
-        }
-
-
-
-    return status;
-    }
-
-/*---------------------------------------------------------------------------------**//**
-* @bsimethod                                    Affan.Khan                      11/2012
-+---------------+---------------+---------------+---------------+---------------+------*/
-ECObjectsStatus SupplementedSchemaBuilder::SetMergedCustomAttribute(IECCustomAttributeContainerR container, IECInstanceR customAttributeInstance, SchemaPrecedence precedence)
-    {
-    ECSchemaR customAttributeSchema = const_cast<ECSchemaR>(customAttributeInstance.GetClass().GetSchema());
-    ECSchemaP containerSchema = container.GetContainerSchema();
-    if (containerSchema != &(customAttributeSchema))
-        {
-        if (!ECSchema::IsSchemaReferenced (*containerSchema, customAttributeSchema))
-            {
-            ECObjectsStatus status = containerSchema->AddReferencedSchema (customAttributeSchema);
-            if (status != ECOBJECTS_STATUS_Success)
-                return status;
-            }
-        }
-
-    if (precedence == SCHEMA_PRECEDENCE_Equal)
-        return container.SetPrimaryCustomAttribute (customAttributeInstance);
-    else
-        return container.SetConsolidatedCustomAttribute (customAttributeInstance);
-    }
-
-/*---------------------------------------------------------------------------------**//**
-* @bsimethod                                    Carole.MacDonald                05/2012
-+---------------+---------------+---------------+---------------+---------------+------*/
-SupplementedSchemaStatus SupplementedSchemaBuilder::SupplementClass
-(
-ECSchemaR primarySchema,
-ECSchemaP supplementalSchema,
-ECClassP supplementalECClass,
-SchemaPrecedence precedence,
-WStringCP supplementalSchemaFullName
-)
-    {
-    SupplementedSchemaStatus status = SUPPLEMENTED_SCHEMA_STATUS_Success;
-    ECClassP consolidatedECClass = primarySchema.GetClassP(supplementalECClass->GetName().c_str());
-    if (NULL == consolidatedECClass)
-        return SUPPLEMENTED_SCHEMA_STATUS_Success;
-
-    if (supplementalECClass->HasBaseClasses())
-        {
-        LOG.errorv(L"The class '%ls' from the Supplemental Schema '%ls' has one or more base classes.  This is not allowed.",
-            supplementalECClass->GetName().c_str(), supplementalSchemaFullName->c_str());
-        return SUPPLEMENTED_SCHEMA_STATUS_SupplementalClassHasBaseClass;
-        }
-
-    ECRelationshipClassP relationship = supplementalECClass->GetRelationshipClassP();
-    // If this is a relationship class merge custom attributes on the source and target constraints
-    if (NULL != relationship)
-        status = MergeRelationshipClassConstraints(consolidatedECClass, relationship, precedence);
-
-    if (SUPPLEMENTED_SCHEMA_STATUS_Success != status)
-        return status;
-
-    // Merge the custom attributes on the class
-    ECCustomAttributeInstanceIterable supplementalCustomAttributes = supplementalECClass->GetCustomAttributes(false);
-    status = MergeCustomAttributeClasses(*consolidatedECClass, supplementalCustomAttributes, precedence, supplementalSchemaFullName, NULL);
-
-    if (SUPPLEMENTED_SCHEMA_STATUS_Success != status)
-        return status;
-
-    // work on Custom Attributes applied to each property
-    status = MergePropertyCustomAttributes(consolidatedECClass, supplementalECClass, precedence);
-
-    return status;
-    }
-
-/*---------------------------------------------------------------------------------**//**
-* @bsimethod                                    Carole.MacDonald                05/2012
-+---------------+---------------+---------------+---------------+---------------+------*/
-SupplementedSchemaStatus SupplementedSchemaBuilder::MergeRelationshipClassConstraints
-(
-ECClassP consolidatedECClass, 
-ECRelationshipClassP supplementalECRelationshipClass, 
-SchemaPrecedence precedence
-)
-    {
-    WString supplementalSchemaFullName = supplementalECRelationshipClass->GetSchema().GetFullSchemaName();
-
-    ECRelationshipClassP consolidatedECRelationshipClass = consolidatedECClass ? consolidatedECClass->GetRelationshipClassP() : NULL;
-    if (NULL == consolidatedECRelationshipClass)
-        {
-        LOG.errorv(L"The supplemental class is an ECRelationshipClass but the primary class is not.  Class name: '%ls.%ls'",
-            supplementalSchemaFullName.c_str(), supplementalECRelationshipClass->GetName().c_str());
-        return SUPPLEMENTED_SCHEMA_STATUS_SchemaMergeException;
-        }
-
-    WString consolidatedSchemaFullName = consolidatedECRelationshipClass->GetSchema().GetFullSchemaName();
-
-    SupplementedSchemaStatus status;
-    status = MergeCustomAttributeClasses(consolidatedECRelationshipClass->GetTarget(), supplementalECRelationshipClass->GetTarget().GetCustomAttributes(false),
-        precedence, &supplementalSchemaFullName, &consolidatedSchemaFullName);
-
-    if (SUPPLEMENTED_SCHEMA_STATUS_Success != status)
-        return status;
-
-    return MergeCustomAttributeClasses(consolidatedECRelationshipClass->GetSource(), supplementalECRelationshipClass->GetSource().GetCustomAttributes(false),
-        precedence, &supplementalSchemaFullName, &consolidatedSchemaFullName);
-    }
-
-/*---------------------------------------------------------------------------------**//**
-* @bsimethod                                    Carole.MacDonald                05/2012
-+---------------+---------------+---------------+---------------+---------------+------*/
-SupplementedSchemaStatus SupplementedSchemaBuilder::MergePropertyCustomAttributes
-(
-ECClassP consolidatedECClass, 
-ECClassP supplementalECClass, 
-SchemaPrecedence precedence
-)
-    {
-    SupplementedSchemaStatus status = SUPPLEMENTED_SCHEMA_STATUS_Success;
-    for(ECPropertyP supplementalECProperty: supplementalECClass->GetProperties(false))
-        {
-        ECCustomAttributeInstanceIterable supplementalCustomAttributes = supplementalECProperty->GetCustomAttributes(false);
-
-        if (supplementalCustomAttributes.begin() == supplementalCustomAttributes.end())
-            continue;
-
-       ECPropertyP consolidatedECProperty = consolidatedECClass->GetPropertyP(supplementalECProperty->GetName(), false);
-        if (NULL == consolidatedECProperty)
-            {
-            ECPropertyP inheritedECProperty = consolidatedECClass->GetPropertyP(supplementalECProperty->GetName(), true);
-            if (NULL == inheritedECProperty)
-                {
-                LOG.debugv(L"%ls supplements non-existent ECProperty %ls.%ls",
-                    supplementalECClass->GetFullName(), consolidatedECClass->GetFullName(), supplementalECProperty->GetName().c_str());
-                continue;
-                }
-
-            ECObjectsStatus status = consolidatedECClass->CopyPropertyForSupplementation(consolidatedECProperty, inheritedECProperty, false);
-            if (ECOBJECTS_STATUS_Success != status)
-                continue;
-
-            consolidatedECProperty->SetBaseProperty (inheritedECProperty);
-            // By adding this property override it is possible that classes derived from this one that override this property
-            // will need to have the BaseProperty updated to the newly added temp property.
-            for(ECClassP derivedClass: consolidatedECClass->GetDerivedClasses())
-                {
-                ECPropertyP derivedECProperty = derivedClass->GetPropertyP(supplementalECProperty->GetName(), false);
-                if (NULL != derivedECProperty)
-                    derivedECProperty->SetBaseProperty(consolidatedECProperty);
-                }
-            }
-
-        WString schemaName = supplementalECClass->GetSchema().GetFullSchemaName();
-        status = MergeCustomAttributeClasses(*consolidatedECProperty, supplementalCustomAttributes, precedence, &schemaName, NULL);
-        if (SUPPLEMENTED_SCHEMA_STATUS_Success != status)
-            return status;
-        }
-    return status;
-    }
-
-/*---------------------------------------------------------------------------------**//**
-* @bsimethod                                    Carole.MacDonald                05/2012
-+---------------+---------------+---------------+---------------+---------------+------*/
-SupplementedSchemaStatus SupplementedSchemaBuilder::MergeStandardCustomAttribute
-(
-IECCustomAttributeContainerR consolidatedCustomAttributeContainer, 
-IECInstanceR supplementalCustomAttribute, 
-IECInstanceP consolidatedCustomAttribute, 
-SchemaPrecedence precedence
-)
-    {
-    ECClassCR customAttributeClass = supplementalCustomAttribute.GetClass();
-    if (SCHEMA_PRECEDENCE_Greater == precedence)
-        {
-        if (ECOBJECTS_STATUS_Success != SetMergedCustomAttribute(consolidatedCustomAttributeContainer, supplementalCustomAttribute, precedence))
-            return SUPPLEMENTED_SCHEMA_STATUS_SchemaMergeException;
-        }
-    // This case is ONLY for dealing with two supplemental ECSchemas that have the same precedence.
-    // A supplemental schema CAN NOT be a primary schema and hence can NOT be supplemented,
-    // because of that we must work on the actual primary custom attributes.
-    else if (SCHEMA_PRECEDENCE_Equal == precedence)
-        {
-        IECInstancePtr primaryCustomAttribute = consolidatedCustomAttributeContainer.GetPrimaryCustomAttribute(customAttributeClass);
-        if (primaryCustomAttribute.IsValid())
-            {
-            LOG.errorv(L"The ECCustomAttribute: %ls:%ls exists in the same place in two ECSchemas that have the same precedence",
-                customAttributeClass.GetSchema().GetFullSchemaName().c_str(), customAttributeClass.GetName().c_str());
-            return SUPPLEMENTED_SCHEMA_STATUS_SchemaMergeException;
-            }
-
-        if (ECOBJECTS_STATUS_Success != SetMergedCustomAttribute (consolidatedCustomAttributeContainer, supplementalCustomAttribute, precedence))
-            return SUPPLEMENTED_SCHEMA_STATUS_SchemaMergeException;
-        }
-    else if (NULL == consolidatedCustomAttribute)
-        if (ECOBJECTS_STATUS_Success != SetMergedCustomAttribute (consolidatedCustomAttributeContainer, supplementalCustomAttribute, precedence))
-            return SUPPLEMENTED_SCHEMA_STATUS_SchemaMergeException;
-
-    return SUPPLEMENTED_SCHEMA_STATUS_Success;
-    }
-
-/*---------------------------------------------------------------------------------**//**
-* @bsimethod                                                    Paul.Connelly   12/12
-+---------------+---------------+---------------+---------------+---------------+------*/
-static SupplementedSchemaStatus mergeAttributeProperty (IECInstanceR to, IECInstanceCR from, WCharCP accessor, bool checkForConflict)
-    {
-    ECValue vFrom;
-    from.GetValue (vFrom, accessor);
-
-    bool toIsNull;
-    if (ECOBJECTS_STATUS_Success != to.IsPropertyNull (toIsNull, accessor))
-        return SUPPLEMENTED_SCHEMA_STATUS_SchemaMergeException;
-
-    if (toIsNull)
-        to.SetValue (accessor, vFrom);
-    else if (checkForConflict)
-        {
-        ECValue vTo;
-        to.GetValue (vTo, accessor);
-        if (!vTo.Equals (vFrom))
-            return SUPPLEMENTED_SCHEMA_STATUS_SchemaMergeException;
-        }
-    
-    return SUPPLEMENTED_SCHEMA_STATUS_Success;
-    }
-
-/*---------------------------------------------------------------------------------**//**
-* @bsimethod                                                    Paul.Connelly   12/12
-+---------------+---------------+---------------+---------------+---------------+------*/
-static bool allowableUnitsContains (WCharCP search, IECInstanceCR instance, uint32_t size)
-    {
-    ECValue v;
-    for (uint32_t i = 0; i < size; i++)
-        {
-        if (ECOBJECTS_STATUS_Success == instance.GetValue (v, L"AllowableUnits", i) && !v.IsNull() && 0 == wcscmp (search, v.GetString()))
-            return true;
-        }
-
-    return false;
-    }
-
-/*---------------------------------------------------------------------------------**//**
-* @bsimethod                                                    Paul.Connelly   12/12
-+---------------+---------------+---------------+---------------+---------------+------*/
-static SupplementedSchemaStatus mergeUnitSpecification (IECInstanceR to, IECInstanceCR from, bool detectConflicts)
-    {
-    WCharCP propertyNames[] = { L"DimensionName", L"KindOfQuantityName", L"UnitName" };
-    for (size_t i = 0; i < _countof(propertyNames); i++)
-        {
-        SupplementedSchemaStatus mergeStatus = mergeAttributeProperty (to, from, propertyNames[i], detectConflicts);
-        if (SUPPLEMENTED_SCHEMA_STATUS_Success != mergeStatus)
-            return mergeStatus;
-        }
-
-    if (detectConflicts)
-        {
-        // Native code doesn't use AllowableUnits, but we have to compare them for managed (though managed doesn't really seem to use them either...)
-        ECValue listTo, listFrom;
-        to.GetValue (listTo, L"AllowableUnits");
-        from.GetValue (listFrom, L"AllowableUnits");
-        if (listTo.IsNull() != listFrom.IsNull())
-            return SUPPLEMENTED_SCHEMA_STATUS_SchemaMergeException; // they differ
-        else if (!listTo.IsNull())  // both are non-null, compare them
-            {
-            ArrayInfo infoTo    = listTo.GetArrayInfo(),
-                      infoFrom  = listFrom.GetArrayInfo();
-            if (infoTo.GetCount() != infoFrom.GetCount())
-                return SUPPLEMENTED_SCHEMA_STATUS_SchemaMergeException; // they differ
-
-            // compare contents.
-            uint32_t size = infoTo.GetCount();
-            for (uint32_t i = 0; i < size; i++)
-                {
-                ECValue v;
-                if (ECOBJECTS_STATUS_Success == to.GetValue (v, L"AllowableUnits", i) && !v.IsNull() && !allowableUnitsContains (v.GetString(), from, size))
-                    return SUPPLEMENTED_SCHEMA_STATUS_SchemaMergeException; // unit in one list not found in another
-                }
-            }
-        }
-
-    return SUPPLEMENTED_SCHEMA_STATUS_Success; 
-    }
-
-/*---------------------------------------------------------------------------------**//**
-* @bsimethod                                    Carole.MacDonald                05/2012
-+---------------+---------------+---------------+---------------+---------------+------*/
-SupplementedSchemaStatus SupplementedSchemaBuilder::MergeUnitSpecificationCustomAttribute
-(
-IECCustomAttributeContainerR consolidatedCustomAttributeContainer, 
-IECInstanceR supplementalCustomAttribute, 
-IECInstanceP consolidatedCustomAttribute, 
-SchemaPrecedence precedence
-)
-    {
-    ECObjectsStatus setStatus = ECOBJECTS_STATUS_Success;
-    if (NULL != consolidatedCustomAttribute)
-        {
-        IECInstanceP to = SCHEMA_PRECEDENCE_Greater == precedence ? &supplementalCustomAttribute : consolidatedCustomAttribute;
-        IECInstanceCP from = to == &supplementalCustomAttribute ? consolidatedCustomAttribute : &supplementalCustomAttribute;
-        bool detectConflicts = SCHEMA_PRECEDENCE_Equal == precedence;
-        
-        SupplementedSchemaStatus mergeStatus = mergeUnitSpecification (*to, *from, detectConflicts);
-        if (SUPPLEMENTED_SCHEMA_STATUS_Success != mergeStatus)
-            return mergeStatus;
-
-        setStatus = SetMergedCustomAttribute (consolidatedCustomAttributeContainer, *to, precedence);
-        }
-    else
-        setStatus = SetMergedCustomAttribute (consolidatedCustomAttributeContainer, supplementalCustomAttribute, precedence);
-
-    return setStatus == ECOBJECTS_STATUS_Success ? SUPPLEMENTED_SCHEMA_STATUS_Success : SUPPLEMENTED_SCHEMA_STATUS_SchemaMergeException;
-    }
-
-/*---------------------------------------------------------------------------------**//**
-* @bsimethod                                                    Paul.Connelly   12/12
-+---------------+---------------+---------------+---------------+---------------+------*/
-static void buildUnitSpecificationKey (WStringR key, IECInstanceCR spec)
-    {
-    ECValue v;
-    if (ECOBJECTS_STATUS_Success == spec.GetValue (v, L"KindOfQuantityName") && !v.IsNull())
-        key = v.GetString();
-    else if (ECOBJECTS_STATUS_Success == spec.GetValue (v, L"DimensionName") && !v.IsNull())
-        key = v.GetString();
-    else
-        key = L"@#$";   // a Dimension or KOQ name must be a valid ECClass name, so any invalid string suffices to represent "KindOfQuantity and Dimension not present"
-    }
-
-/*---------------------------------------------------------------------------------**//**
-* @bsimethod                                    Carole.MacDonald                05/2012
-+---------------+---------------+---------------+---------------+---------------+------*/
-SupplementedSchemaStatus SupplementedSchemaBuilder::MergeUnitSpecificationsCustomAttribute
-(
-IECCustomAttributeContainerR consolidatedCustomAttributeContainer, 
-IECInstanceR supplementalCustomAttribute, 
-IECInstanceP consolidatedCustomAttribute, 
-SchemaPrecedence precedence
-)
-    {
-    IECInstanceP attributeToStore = &supplementalCustomAttribute;
-    if (NULL != consolidatedCustomAttribute)
-        {
-        // Each attribute contains a list of UnitSpecification instances
-        // We want to combine both lists into one
-        // Where both lists contain an entry with the same "key", we select or merge based on precedence
-        IECInstanceP to = SCHEMA_PRECEDENCE_Greater == precedence ? &supplementalCustomAttribute : consolidatedCustomAttribute;
-        IECInstanceCP from = to == &supplementalCustomAttribute ? consolidatedCustomAttribute : &supplementalCustomAttribute;
-        bool detectConflicts = SCHEMA_PRECEDENCE_Equal == precedence;
-
-        ECValue toList, fromList;
-        to->GetValue (toList, L"UnitSpecificationList");
-        from->GetValue (fromList, L"UnitSpecificationList");
-
-        ArrayInfo toInfo    = toList.GetArrayInfo();
-        ArrayInfo fromInfo  = fromList.GetArrayInfo();
-
-        // build the set UnitSpecification instances in destination list
-        bmap<WString, IECInstancePtr> toSpecs;
-        WString unitSpecKey;
-        for (uint32_t i = 0; i < toInfo.GetCount(); i++)
-            {
-            ECValue spec;
-            if (ECOBJECTS_STATUS_Success == to->GetValue (spec, L"UnitSpecificationList", i) && !spec.IsNull())
-                {
-                buildUnitSpecificationKey (unitSpecKey, *spec.GetStruct());
-                toSpecs[unitSpecKey] = spec.GetStruct();
-                }
-            }
-
-        // merge each UnitSpecification instance from source list
-        uint32_t specCount = toInfo.GetCount();
-        for (uint32_t i = 0; i < fromInfo.GetCount(); i++)
-            {
-            ECValue spec;
-            if (ECOBJECTS_STATUS_Success == from->GetValue (spec, L"UnitSpecificationList", i) && !spec.IsNull())
-                {
-                buildUnitSpecificationKey (unitSpecKey, *spec.GetStruct());
-                bmap<WString, IECInstancePtr>::const_iterator found = toSpecs.find (unitSpecKey);
-                if (toSpecs.end() != found)
-                    {
-                    SupplementedSchemaStatus mergeStatus = mergeUnitSpecification (*(found->second), *spec.GetStruct(), detectConflicts);
-                    if (SUPPLEMENTED_SCHEMA_STATUS_Success != mergeStatus)
-                        return mergeStatus;
-                    }
-                else
-                    {
-                    // add the spec
-                    to->AddArrayElements (L"UnitSpecificationList", 1);
-                    ++specCount;
-                    ECValue newSpec;
-                    newSpec.SetStruct (spec.GetStruct().get());
-                    to->SetValue (L"UnitSpecificationList", newSpec, specCount - 1);
-                    }
-                }
-            }
-
-        attributeToStore = to;
-        }
-
-    return ECOBJECTS_STATUS_Success == SetMergedCustomAttribute (consolidatedCustomAttributeContainer, *attributeToStore, precedence) ? SUPPLEMENTED_SCHEMA_STATUS_Success : SUPPLEMENTED_SCHEMA_STATUS_SchemaMergeException;
-    }
-
-WCharCP SupplementalSchemaInfo::s_customAttributeAccessor = L"SupplementalProvenance";
-
-/*---------------------------------------------------------------------------------**//**
-* @bsimethod                                    Carole.MacDonald                05/2012
-+---------------+---------------+---------------+---------------+---------------+------*/
-SupplementalSchemaInfo::SupplementalSchemaInfo
-(
-WStringCR primarySchemaFullName, 
-SchemaNamePurposeMap& schemaFullNameToPurposeMapping
-) : m_primarySchemaFullName(primarySchemaFullName)
-    {
-    SchemaNamePurposeMap::const_iterator iter;
-    for (iter = schemaFullNameToPurposeMapping.begin(); iter != schemaFullNameToPurposeMapping.end(); iter++)
-        {
-        bpair<WString, WString>const& entry = *iter;
-        m_supplementalSchemaNamesAndPurpose[WString(entry.first)] = WString(entry.second);
-        }
-    }
-
-/*---------------------------------------------------------------------------------**//**
-* @bsimethod                                    Carole.MacDonald                05/2012
-+---------------+---------------+---------------+---------------+---------------+------*/
-SupplementalSchemaInfoPtr SupplementalSchemaInfo::Create
-(
-WStringCR primarySchemaFullName, 
-SchemaNamePurposeMap& schemaFullNameToPurposeMapping
-)
-    {
-    return new SupplementalSchemaInfo(primarySchemaFullName, schemaFullNameToPurposeMapping);
-    }
-
-/*---------------------------------------------------------------------------------**//**
-* @bsimethod                                    Carole.MacDonald                05/2012
-+---------------+---------------+---------------+---------------+---------------+------*/
-ECObjectsStatus SupplementalSchemaInfo::GetSupplementalSchemaNames
-(
-bvector<WString>& supplementalSchemaNames
-) const
-    {
-    if (m_supplementalSchemaNamesAndPurpose.size() < 1)
-        return ECOBJECTS_STATUS_SchemaNotSupplemented;
-
-    // make sure the list starts out empty
-    supplementalSchemaNames.clear();
-    SchemaNamePurposeMap::const_iterator iter;
-    for (iter = m_supplementalSchemaNamesAndPurpose.begin(); iter != m_supplementalSchemaNamesAndPurpose.end(); iter++)
-        {
-        bpair<WString, WString>const& entry = *iter;
-        supplementalSchemaNames.push_back(entry.first);
-        }
-
-    return ECOBJECTS_STATUS_Success;
-    }
-
-/*---------------------------------------------------------------------------------**//**
-* @bsimethod                                    Carole.MacDonald                05/2012
-+---------------+---------------+---------------+---------------+---------------+------*/
-WStringCP SupplementalSchemaInfo::GetPurposeOfSupplementalSchema
-(
-WStringCR fullSchemaName
-) const
-    {
-    SchemaNamePurposeMap::const_iterator iter;
-    iter = m_supplementalSchemaNamesAndPurpose.find(fullSchemaName);
-    if (m_supplementalSchemaNamesAndPurpose.end() == iter)
-        return NULL;
-    return &(iter->second);
-    }
-
-/*---------------------------------------------------------------------------------**//**
-* @bsimethod                                    Carole.MacDonald                05/2012
-+---------------+---------------+---------------+---------------+---------------+------*/
-ECObjectsStatus SupplementalSchemaInfo::GetSupplementalSchemasWithPurpose
-(
-bvector<WString>& supplementalSchemaNames, 
-WStringCR purpose
-) const
-    {
-    if (m_supplementalSchemaNamesAndPurpose.size() < 1)
-        return ECOBJECTS_STATUS_SchemaNotSupplemented;
-
-    // make sure the list starts out empty
-    supplementalSchemaNames.clear();
-    SchemaNamePurposeMap::const_iterator iter;
-    for (iter = m_supplementalSchemaNamesAndPurpose.begin(); iter != m_supplementalSchemaNamesAndPurpose.end(); iter++)
-        {
-        bpair<WString, WString>const& entry = *iter;
-        WString storedPurpose = entry.second;
-        if (0 == storedPurpose.CompareTo(purpose))
-            supplementalSchemaNames.push_back(entry.first);
-        }
-
-    return ECOBJECTS_STATUS_Success;
-    }
-
-/*---------------------------------------------------------------------------------**//**
-* @bsimethod                                    Carole.MacDonald                05/2012
-+---------------+---------------+---------------+---------------+---------------+------*/
-bool SupplementalSchemaInfo::HasSameSupplementalSchemasForPurpose
-(
-ECSchemaCR secondSchema, 
-WStringCR purpose
-) const
-    {
-    bvector<WString> supplementalSchemas;
-    bvector<WString> secondSupplementalSchemas;
-    GetSupplementalSchemasWithPurpose(supplementalSchemas, purpose);
-    SupplementalSchemaInfoPtr schemaInfo = secondSchema.GetSupplementalInfo();
-    if (!schemaInfo.IsValid())
-        return false;
-    schemaInfo->GetSupplementalSchemasWithPurpose(secondSupplementalSchemas, purpose);
-
-    if (supplementalSchemas.size() == 0 && secondSupplementalSchemas.size() == 0)
-        return true;
-
-    if (supplementalSchemas.size() != secondSupplementalSchemas.size())
-        return false;
-
-    bvector<WString>::const_iterator namesInSchema;
-    for (namesInSchema = supplementalSchemas.begin(); namesInSchema != supplementalSchemas.end(); ++namesInSchema)
-        {
-        WString name = *namesInSchema;
-        bool foundIt = false;
-        for (size_t i = 0; i < secondSupplementalSchemas.size(); i++)
-            {
-            if (0 == name.compare(secondSupplementalSchemas[i]))
-                {
-                foundIt = true;
-                break;
-                }
-            }
-        if (!foundIt)
-            return false;
-        }
-    return true;
-    }
-
-/*---------------------------------------------------------------------------------**//**
-* @bsimethod                                    Carole.MacDonald                09/2013
-+---------------+---------------+---------------+---------------+---------------+------*/
-WCharCP SupplementalSchemaInfo::GetCustomAttributeAccessor()
-    {
-    return s_customAttributeAccessor;
-    }
-
-/*---------------------------------------------------------------------------------**//**
-* @bsimethod                                    Carole.MacDonald                09/2013
-+---------------+---------------+---------------+---------------+---------------+------*/
-IECInstancePtr SupplementalSchemaInfo::CreateCustomAttribute()
-    {
-    IECInstancePtr instance = StandardCustomAttributeHelper::CreateCustomAttributeInstance(GetCustomAttributeAccessor());
-    if (!instance.IsValid())
-        return instance;
-
-    ECClassCP schemaNameAndPurpose = StandardCustomAttributeHelper::GetCustomAttributeClass(L"SchemaNameAndPurpose");
-    if (NULL == schemaNameAndPurpose)
-        return instance;
-
-    StandaloneECEnablerPtr classEnabler = schemaNameAndPurpose->GetDefaultStandaloneEnabler();
-    StandaloneECEnablerPtr memberEnabler = classEnabler->GetEnablerForStructArrayMember (schemaNameAndPurpose->GetSchema().GetSchemaKey(), schemaNameAndPurpose->GetName().c_str()); 
-
-    SchemaNamePurposeMap::const_iterator iter;
-    uint32_t arrayIndex = 0;
-    for (iter = m_supplementalSchemaNamesAndPurpose.begin(); iter != m_supplementalSchemaNamesAndPurpose.end(); iter++)
-        {
-        bpair<WString, WString>const& entry = *iter;
-        WString storedPurpose = entry.second;
-        StandaloneECInstancePtr memberInst = memberEnabler->CreateInstance().get();
-
-        ECValue v1(entry.first.c_str());
-        memberInst->SetValue(L"SchemaName", v1);
-        ECValue v2(entry.second.c_str());
-        memberInst->SetValue(L"Purpose", v2);
-
-        ECValue v;
-        v.SetStruct (memberInst.get());
-        instance->SetValue (L"SupplementalSchemaNamesAndPurposes", v, arrayIndex++);
-
-        }
-
-    return instance;
-    }
-END_BENTLEY_ECOBJECT_NAMESPACE
-
+/*--------------------------------------------------------------------------------------+
+|
+|     $Source: src/SupplementalSchema.cpp $
+|
+|   $Copyright: (c) 2015 Bentley Systems, Incorporated. All rights reserved. $
+|
++--------------------------------------------------------------------------------------*/
+
+#include "ECObjectsPch.h"
+
+BEGIN_BENTLEY_ECOBJECT_NAMESPACE
+
+/*---------------------------------------------------------------------------------**//**
+* @bsimethod                                    Carole.MacDonald                03/2012
++---------------+---------------+---------------+---------------+---------------+------*/
+SupplementalSchemaMetaData::SupplementalSchemaMetaData
+(
+WString primarySchemaName, 
+uint32_t primarySchemaMajorVersion, 
+uint32_t primarySchemaMinorVersion, 
+uint32_t supplementalSchemaPrecedence, 
+WString supplementalSchemaPurpose, 
+bool isUserSpecific 
+)
+    {
+    m_primarySchemaName            = primarySchemaName;
+    m_primarySchemaMajorVersion    = primarySchemaMajorVersion;
+    m_primarySchemaMinorVersion    = primarySchemaMinorVersion;
+    m_supplementalSchemaPrecedence = supplementalSchemaPrecedence;
+    m_supplementalSchemaPurpose    = supplementalSchemaPurpose;
+    m_isUserSpecific               = isUserSpecific;
+    }
+
+WCharCP SupplementalSchemaMetaData::s_customAttributeAccessor = L"SupplementalSchemaMetaData";
+
+/*---------------------------------------------------------------------------------**//**
+* @bsimethod                                    Carole.MacDonald                03/2012
++---------------+---------------+---------------+---------------+---------------+------*/
+SupplementalSchemaMetaData::SupplementalSchemaMetaData
+(
+IECInstanceCR supplementalSchemaMetaDataCustomAttribute
+)
+    {
+    assert (0 == supplementalSchemaMetaDataCustomAttribute.GetClass().GetName().compare(GetCustomAttributeAccessor()));
+
+    ECValue propertyValue;
+    if (ECOBJECTS_STATUS_Success == supplementalSchemaMetaDataCustomAttribute.GetValue(propertyValue, GetPrimarySchemaNamePropertyAccessor()) && !propertyValue.IsNull())
+        m_primarySchemaName = propertyValue.GetString();
+
+    if (ECOBJECTS_STATUS_Success == supplementalSchemaMetaDataCustomAttribute.GetValue(propertyValue, GetPrimarySchemaMajorVersionPropertyAccessor()) && !propertyValue.IsNull())
+        m_primarySchemaMajorVersion = propertyValue.GetInteger();
+
+    if (ECOBJECTS_STATUS_Success == supplementalSchemaMetaDataCustomAttribute.GetValue(propertyValue, GetPrimarySchemaMinorVersionPropertyAccessor()) && !propertyValue.IsNull())
+        m_primarySchemaMinorVersion = propertyValue.GetInteger();
+
+    if (ECOBJECTS_STATUS_Success == supplementalSchemaMetaDataCustomAttribute.GetValue(propertyValue, GetPrecedencePropertyAccessor()) && !propertyValue.IsNull())
+        m_supplementalSchemaPrecedence = propertyValue.GetInteger();
+
+    if (ECOBJECTS_STATUS_Success == supplementalSchemaMetaDataCustomAttribute.GetValue(propertyValue, GetPurposePropertyAccessor()) && !propertyValue.IsNull())
+        m_supplementalSchemaPurpose = propertyValue.GetString();
+
+    if (ECOBJECTS_STATUS_Success == supplementalSchemaMetaDataCustomAttribute.GetValue(propertyValue, GetIsUserSpecificPropertyAccessor()) && !propertyValue.IsNull())
+        m_isUserSpecific = propertyValue.GetBoolean();
+    }
+
+/*---------------------------------------------------------------------------------**//**
+* @bsimethod                                    Carole.MacDonald                06/2012
++---------------+---------------+---------------+---------------+---------------+------*/
+SupplementalSchemaMetaDataPtr SupplementalSchemaMetaData::Create
+( 
+WString primarySchemaName, 
+uint32_t primarySchemaMajorVersion, 
+uint32_t primarySchemaMinorVersion, 
+uint32_t supplementalSchemaPrecedence, 
+WString supplementalSchemaPurpose, 
+bool isUserSpecific
+)
+    {
+    return new SupplementalSchemaMetaData(primarySchemaName, primarySchemaMajorVersion, primarySchemaMinorVersion, supplementalSchemaPrecedence, supplementalSchemaPurpose, isUserSpecific);
+    }
+
+/*---------------------------------------------------------------------------------**//**
+* @bsimethod                                    Carole.MacDonald                06/2012
++---------------+---------------+---------------+---------------+---------------+------*/
+SupplementalSchemaMetaDataPtr SupplementalSchemaMetaData::Create(IECInstanceCR supplementalSchemaMetaDataCustomAttribute)
+    {
+    return new SupplementalSchemaMetaData(supplementalSchemaMetaDataCustomAttribute);
+    }
+
+/*---------------------------------------------------------------------------------**//**
+* @bsimethod                                    Carole.MacDonald                03/2012
++---------------+---------------+---------------+---------------+---------------+------*/
+WCharCP SupplementalSchemaMetaData::GetCustomAttributeAccessor()
+    {
+    return s_customAttributeAccessor;
+    }
+
+static WCharCP s_primarySchemaNameAccessor = L"PrimarySchemaName";
+/*---------------------------------------------------------------------------------**//**
+* @bsimethod                                    Carole.MacDonald                03/2012
++---------------+---------------+---------------+---------------+---------------+------*/
+WCharCP SupplementalSchemaMetaData::GetPrimarySchemaNamePropertyAccessor()
+    {
+    return s_primarySchemaNameAccessor;
+    }
+
+static WCharCP s_primarySchemaVersionMajorAccessor = L"PrimarySchemaMajorVersion";
+/*---------------------------------------------------------------------------------**//**
+* @bsimethod                                    Carole.MacDonald                03/2012
++---------------+---------------+---------------+---------------+---------------+------*/
+WCharCP SupplementalSchemaMetaData::GetPrimarySchemaMajorVersionPropertyAccessor()
+    {
+    return s_primarySchemaVersionMajorAccessor;
+    }
+
+static WCharCP s_primarySchemaVersionMinorAccessor = L"PrimarySchemaMinorVersion";
+/*---------------------------------------------------------------------------------**//**
+* @bsimethod                                    Carole.MacDonald                03/2012
++---------------+---------------+---------------+---------------+---------------+------*/
+WCharCP SupplementalSchemaMetaData::GetPrimarySchemaMinorVersionPropertyAccessor()
+    {
+    return s_primarySchemaVersionMinorAccessor;
+    }
+
+static WCharCP s_precedenceAccessor = L"Precedence";
+/*---------------------------------------------------------------------------------**//**
+* @bsimethod                                    Carole.MacDonald                03/2012
++---------------+---------------+---------------+---------------+---------------+------*/
+WCharCP SupplementalSchemaMetaData::GetPrecedencePropertyAccessor()
+    {
+    return s_precedenceAccessor;
+    }
+
+static WCharCP s_purposeAccessor = L"Purpose";
+/*---------------------------------------------------------------------------------**//**
+* @bsimethod                                    Carole.MacDonald                03/2012
++---------------+---------------+---------------+---------------+---------------+------*/
+WCharCP SupplementalSchemaMetaData::GetPurposePropertyAccessor()
+    {
+    return s_purposeAccessor;
+    }
+
+static WCharCP s_isUserSpecificAccessor = L"IsUserSpecific";
+/*---------------------------------------------------------------------------------**//**
+* @bsimethod                                    Carole.MacDonald                03/2012
++---------------+---------------+---------------+---------------+---------------+------*/
+WCharCP SupplementalSchemaMetaData::GetIsUserSpecificPropertyAccessor()
+    {
+    return s_isUserSpecificAccessor;
+    }
+
+/*---------------------------------------------------------------------------------**//**
+* @bsimethod                                    Carole.MacDonald                03/2012
++---------------+---------------+---------------+---------------+---------------+------*/
+bool SupplementalSchemaMetaData::TryGetFromSchema
+(
+SupplementalSchemaMetaDataPtr& supplementalSchemaMetadata, 
+ECSchemaCR supplementalSchema
+)
+    {
+    IECInstancePtr supplementalSchemaMetaDataCustomAttribute = supplementalSchema.GetCustomAttribute(GetCustomAttributeAccessor());
+    if (!supplementalSchemaMetaDataCustomAttribute.IsValid())
+        return false;
+
+    supplementalSchemaMetadata = Create(*supplementalSchemaMetaDataCustomAttribute);
+    return true;
+    }
+
+/*---------------------------------------------------------------------------------**//**
+* @bsimethod                                    Carole.MacDonald                04/2012
++---------------+---------------+---------------+---------------+---------------+------*/
+void SupplementalSchemaMetaData::SetMetadata
+(
+ECSchemaR supplementalSchema, 
+SupplementalSchemaMetaDataR supplementalSchemaData
+)
+    {
+    IECInstancePtr instance = supplementalSchemaData.CreateCustomAttribute();
+    supplementalSchema.SetCustomAttribute(*instance);
+    }
+
+/*---------------------------------------------------------------------------------**//**
+* @bsimethod                                    Carole.MacDonald                04/2012
++---------------+---------------+---------------+---------------+---------------+------*/
+bool SupplementalSchemaMetaData::IsSupplemental
+(
+ECSchemaP supplementalSchema
+)
+    {
+    if (NULL == supplementalSchema)
+        return false;
+
+    return supplementalSchema->IsDefined(GetCustomAttributeAccessor());
+    }
+
+/*---------------------------------------------------------------------------------**//**
+* @bsimethod                                    Carole.MacDonald                04/2012
++---------------+---------------+---------------+---------------+---------------+------*/
+IECInstancePtr SupplementalSchemaMetaData::CreateCustomAttribute()
+    {
+    IECInstancePtr instance = StandardCustomAttributeHelper::CreateCustomAttributeInstance(SupplementalSchemaMetaData::GetCustomAttributeAccessor());
+    instance->SetValue(GetPrimarySchemaNamePropertyAccessor(), ECValue(GetPrimarySchemaName().c_str()));
+    instance->SetValue(GetPrimarySchemaMajorVersionPropertyAccessor(), ECValue((::int32_t)GetPrimarySchemaMajorVersion()));
+    instance->SetValue(GetPrimarySchemaMinorVersionPropertyAccessor(), ECValue((::int32_t)GetPrimarySchemaMinorVersion()));
+    instance->SetValue(GetPrecedencePropertyAccessor(), ECValue((::int32_t)GetSupplementalSchemaPrecedence()));
+    instance->SetValue(GetPurposePropertyAccessor(), ECValue(GetSupplementalSchemaPurpose().c_str()));
+    instance->SetValue(GetIsUserSpecificPropertyAccessor(), ECValue(IsUserSpecific()));
+
+    return instance;
+    }
+
+/*---------------------------------------------------------------------------------**//**
+* @bsimethod                                    Carole.MacDonald                04/2012
++---------------+---------------+---------------+---------------+---------------+------*/
+WStringCR SupplementalSchemaMetaData::GetPrimarySchemaName() const
+    {
+    return m_primarySchemaName;
+    }
+
+/*---------------------------------------------------------------------------------**//**
+* @bsimethod                                    Carole.MacDonald                04/2012
++---------------+---------------+---------------+---------------+---------------+------*/
+void SupplementalSchemaMetaData::SetPrimarySchemaName
+(
+WStringCR name
+)
+    {
+    m_primarySchemaName = name;
+    }
+
+/*---------------------------------------------------------------------------------**//**
+* @bsimethod                                    Carole.MacDonald                04/2012
++---------------+---------------+---------------+---------------+---------------+------*/
+uint32_t SupplementalSchemaMetaData::GetPrimarySchemaMajorVersion() const
+    {
+    return m_primarySchemaMajorVersion;
+    }
+
+/*---------------------------------------------------------------------------------**//**
+* @bsimethod                                    Carole.MacDonald                04/2012
++---------------+---------------+---------------+---------------+---------------+------*/
+void SupplementalSchemaMetaData::SetPrimarySchemaMajorVersion
+(
+uint32_t major
+)
+    {
+    m_primarySchemaMajorVersion = major;
+    }
+
+/*---------------------------------------------------------------------------------**//**
+* @bsimethod                                    Carole.MacDonald                04/2012
++---------------+---------------+---------------+---------------+---------------+------*/
+uint32_t SupplementalSchemaMetaData::GetPrimarySchemaMinorVersion() const
+    {
+    return m_primarySchemaMinorVersion;
+    }
+
+/*---------------------------------------------------------------------------------**//**
+* @bsimethod                                    Carole.MacDonald                04/2012
++---------------+---------------+---------------+---------------+---------------+------*/
+void SupplementalSchemaMetaData::SetPrimarySchemaMinorVersion
+(
+uint32_t minor
+)
+    {
+    m_primarySchemaMinorVersion = minor;
+    }
+
+/*---------------------------------------------------------------------------------**//**
+* @bsimethod                                    Carole.MacDonald                04/2012
++---------------+---------------+---------------+---------------+---------------+------*/
+uint32_t SupplementalSchemaMetaData::GetSupplementalSchemaPrecedence() const
+    {
+    return m_supplementalSchemaPrecedence;
+    }
+
+/*---------------------------------------------------------------------------------**//**
+* @bsimethod                                    Carole.MacDonald                04/2012
++---------------+---------------+---------------+---------------+---------------+------*/
+void SupplementalSchemaMetaData::SetSupplementalSchemaPrecedence
+(
+uint32_t precedence
+)
+    {
+    m_supplementalSchemaPrecedence = precedence;
+    }
+
+/*---------------------------------------------------------------------------------**//**
+* @bsimethod                                    Carole.MacDonald                04/2012
++---------------+---------------+---------------+---------------+---------------+------*/
+WStringCR SupplementalSchemaMetaData::GetSupplementalSchemaPurpose() const
+    {
+    return m_supplementalSchemaPurpose;
+    }
+
+/*---------------------------------------------------------------------------------**//**
+* @bsimethod                                    Carole.MacDonald                04/2012
++---------------+---------------+---------------+---------------+---------------+------*/
+void SupplementalSchemaMetaData::SetSupplementalSchemaPurpose
+(
+WStringCR purpose
+)
+    {
+    m_supplementalSchemaPurpose = purpose;
+    }
+
+/*---------------------------------------------------------------------------------**//**
+* @bsimethod                                    Carole.MacDonald                04/2012
++---------------+---------------+---------------+---------------+---------------+------*/
+bool SupplementalSchemaMetaData::IsUserSpecific() const
+    {
+    return m_isUserSpecific;
+    }
+
+/*---------------------------------------------------------------------------------**//**
+* @bsimethod                                    Carole.MacDonald                04/2012
++---------------+---------------+---------------+---------------+---------------+------*/
+void SupplementalSchemaMetaData::SetUserSpecific
+(
+bool userSpecific
+)
+    {
+    m_isUserSpecific = userSpecific;
+    }
+
+/*---------------------------------------------------------------------------------**//**
+* @bsimethod                                    Carole.MacDonald                04/2012
++---------------+---------------+---------------+---------------+---------------+------*/
+bool SupplementalSchemaMetaData::IsForPrimarySchema
+(
+WStringCR querySchemaName, 
+uint32_t querySchemaMajorVersion, 
+uint32_t querySchemaMinorVersion, 
+SchemaMatchType matchType
+) const
+    {
+    SchemaKey primaryKey(m_primarySchemaName.c_str(), m_primarySchemaMajorVersion, m_primarySchemaMinorVersion);
+    SchemaKey queryKey(querySchemaName.c_str(), querySchemaMajorVersion, querySchemaMinorVersion);
+    return primaryKey.Matches(queryKey, matchType);
+    }
+
+/*---------------------------------------------------------------------------------**//**
+* @bsimethod                                    Carole.MacDonald                04/2012
++---------------+---------------+---------------+---------------+---------------+------*/
+SupplementedSchemaStatus SupplementedSchemaBuilder::UpdateSchema
+(
+ECSchemaR primarySchema, 
+bvector<ECSchemaP>& supplementalSchemaList,
+bool createCopyOfSupplementalCustomAttribute
+)
+    {
+    return UpdateSchema(primarySchema, supplementalSchemaList, L"", createCopyOfSupplementalCustomAttribute);
+    }
+
+/*---------------------------------------------------------------------------------**//**
+* @bsimethod                                    Carole.MacDonald                04/2012
++---------------+---------------+---------------+---------------+---------------+------*/
+SupplementedSchemaStatus SupplementedSchemaBuilder::UpdateSchema
+(
+ECSchemaR           primarySchema,
+bvector<ECSchemaP>& supplementalSchemaList,
+WCharCP             locale,
+bool createCopyOfSupplementalCustomAttribute
+)
+    {
+    m_createCopyOfSupplementalCustomAttribute = createCopyOfSupplementalCustomAttribute;
+    StopWatch timer (L"", true);
+    bmap<uint32_t, ECSchemaP> schemasByPrecedence;
+    bvector<ECSchemaP> localizationSchemas;
+    SupplementedSchemaStatus status = OrderSupplementalSchemas(schemasByPrecedence, primarySchema, supplementalSchemaList, localizationSchemas);
+    if (SUPPLEMENTED_SCHEMA_STATUS_Success != status)
+        return status;
+
+    // If it is already supplemented, need to unsupplement it first
+    if (primarySchema.IsSupplemented())
+        {
+        //UnsupplementSchemaContainer ();
+        //if (NULL != m_classesToUpdate)
+        //    UnsupplementClasses (m_classesToUpdate);
+        //else
+        //    UnsupplementClasses (m_supplementedSchema.GetClasses ());
+        }
+    if (SUPPLEMENTED_SCHEMA_STATUS_Success != status)
+        return status;
+
+    status = MergeSchemasIntoSupplementedSchema(primarySchema, schemasByPrecedence);
+    primarySchema.SetIsSupplemented(true);
+    SupplementalSchemaInfoPtr info = SupplementalSchemaInfo::Create(primarySchema.GetFullSchemaName().c_str(), m_supplementalSchemaNamesAndPurposes);
+    primarySchema.SetSupplementalSchemaInfo(info.get());
+
+    ApplyLocalizationSupplementals(primarySchema, locale, localizationSchemas);
+    
+    timer.Stop();
+    WString primarySchemaName = primarySchema.GetFullSchemaName();
+    LOG.infov (L"Supplemented (in %.4f seconds) %ls with %d supplemental ECSchemas", timer.GetElapsedSeconds(), 
+        primarySchemaName.c_str(), supplementalSchemaList.size());
+
+    return status;
+    }
+
+/*---------------------------------------------------------------------------------**//**
+* @bsimethod                                    Colin.Kerr                      03/2015
++---------------+---------------+---------------+---------------+---------------+------*/
+void SupplementedSchemaBuilder::ApplyLocalizationSupplementals
+(
+ECSchemaR primarySchema,
+WCharCP locale,
+bvector<ECSchemaP>& localizationSchemas
+)
+    {
+    ECSchemaP locSchema = nullptr;
+    // If not locale specified use the first localization supplemental found.
+    if (0 == wcscmp(L"", locale))
+        {
+        if (localizationSchemas.begin() != localizationSchemas.end ())
+            {
+            LOG.debugv("No locale set choosing first localization supplemental found");
+            locSchema = *(localizationSchemas.begin());
+            }
+        }
+    else // Find the localization supplemental with the matching locale
+        {
+        for (ECSchemaP supplemental : localizationSchemas)
+            {
+            if (0 == wcscmp(locale, SchemaLocalizedStrings::GetLocaleFromSupplementalSchema(supplemental).c_str()))
+                {
+                locSchema = supplemental;
+                }
+            }
+        }
+    if (nullptr == locSchema)
+        return;
+
+    LOG.debugv("Applying localizations from %ls to %ls", locSchema->GetName(), primarySchema.GetName());
+
+    primarySchema.m_localizedStrings = SchemaLocalizedStrings(locSchema, primarySchema);
+    }
+
+/*---------------------------------------------------------------------------------**//**
+* @bsimethod                                    Carole.MacDonald                05/2012
++---------------+---------------+---------------+---------------+---------------+------*/
+SupplementedSchemaStatus SupplementedSchemaBuilder::OrderSupplementalSchemas
+(
+bmap<uint32_t, ECSchemaP>& schemasByPrecedence, 
+ECSchemaR primarySchema, 
+const bvector<ECSchemaP>& supplementalSchemaList, 
+bvector<ECSchemaP>& localizationSchemas 
+)
+    {
+    SupplementedSchemaStatus status = SUPPLEMENTED_SCHEMA_STATUS_Success;
+    for (ECSchemaP supplemental : supplementalSchemaList)
+        {
+        if (SchemaLocalizedStrings::IsLocalizationSupplementalSchema(supplemental))
+            {
+            localizationSchemas.push_back(supplemental);
+            continue;
+            }
+
+        SupplementalSchemaMetaDataPtr metaData;
+        if (!SupplementalSchemaMetaData::TryGetFromSchema(metaData, *supplemental))
+            return SUPPLEMENTED_SCHEMA_STATUS_Metadata_Missing;
+        if (!metaData.IsValid())
+            return SUPPLEMENTED_SCHEMA_STATUS_Metadata_Missing;
+
+        m_supplementalSchemaNamesAndPurposes[supplemental->GetFullSchemaName()] = metaData->GetSupplementalSchemaPurpose();
+        uint32_t precedence = metaData->GetSupplementalSchemaPrecedence();
+
+        bmap<uint32_t, ECSchemaP>::const_iterator precedenceIterator = schemasByPrecedence.find(precedence);
+
+        // If multiple schemas have the same precedence, they need to be merged into a single schema.  
+        if (precedenceIterator != schemasByPrecedence.end())
+            {
+            ECSchemaP schema1 = precedenceIterator->second;
+            status = CreateMergedSchemaFromSchemasWithEqualPrecedence(schema1, supplemental);
+            if (SUPPLEMENTED_SCHEMA_STATUS_Success != status)
+                return status;
+            SchemaKey key(schema1->GetName().c_str(), schema1->GetVersionMajor(), schema1->GetVersionMinor());
+            schemasByPrecedence[precedence] = m_schemaCache->GetSchema(key);
+            }
+        else
+            {
+            schemasByPrecedence[precedence] = supplemental;
+            }
+        }
+    return status;
+    }
+
+/*---------------------------------------------------------------------------------**//**
+* @bsimethod                                    Carole.MacDonald                05/2012
++---------------+---------------+---------------+---------------+---------------+------*/
+SupplementedSchemaStatus SupplementedSchemaBuilder::CreateMergedSchemaFromSchemasWithEqualPrecedence
+(
+ECSchemaP schema1, 
+ECSchemaP schema2
+)
+    {
+    ECSchemaPtr mergedSchema;
+    schema1->CopySchema(mergedSchema);  //Do we need to copy it?
+
+    WString supplementalSchemaFullName = schema2->GetFullSchemaName();
+    WString mergedSchemaFullName = schema1->GetFullSchemaName();
+    LOG.infov (L"Merging %ls into %ls", supplementalSchemaFullName.c_str(), mergedSchemaFullName.c_str());
+    MergeCustomAttributeClasses(*mergedSchema, schema2->GetPrimaryCustomAttributes(false), SCHEMA_PRECEDENCE_Equal, &supplementalSchemaFullName, &mergedSchemaFullName);
+
+    SupplementedSchemaStatus status = SUPPLEMENTED_SCHEMA_STATUS_Success;
+    for(ECClassP supplementalClass: schema2->GetClasses())
+        {
+        status = MergeClassesWithEqualPrecedence(mergedSchema.get(), supplementalClass, supplementalSchemaFullName, mergedSchemaFullName);
+        if (SUPPLEMENTED_SCHEMA_STATUS_Success != status)
+            return status;
+        }
+    m_schemaCache->AddSchema(*mergedSchema);
+    return status;
+    }
+
+/*---------------------------------------------------------------------------------**//**
+* @bsimethod                                    Carole.MacDonald                05/2012
++---------------+---------------+---------------+---------------+---------------+------*/
+SupplementedSchemaStatus SupplementedSchemaBuilder::MergeClassesWithEqualPrecedence
+(
+ECSchemaP mergedSchema, 
+ECClassP supplementalClass, 
+WStringCR supplementalSchemaFullName, 
+WStringCR mergedSchemaFullName
+)
+    {
+    ECClassP mergedClass = mergedSchema->GetClassP(supplementalClass->GetName().c_str());
+    // The class doesn't already exist, we need to create a new one
+    if (NULL == mergedClass)
+        {
+        if (ECOBJECTS_STATUS_Success != mergedSchema->CopyClass(mergedClass, *supplementalClass))
+            return SUPPLEMENTED_SCHEMA_STATUS_SchemaMergeException;
+        return SUPPLEMENTED_SCHEMA_STATUS_Success;
+        }
+
+    // The class does exist, we need to do a merge
+    ECRelationshipClassP supplementalRelationship = supplementalClass->GetRelationshipClassP();
+    if (NULL != supplementalRelationship)
+        MergeRelationshipClassConstraints(mergedClass, supplementalRelationship, SCHEMA_PRECEDENCE_Equal);
+
+    for(ECPropertyP supplementalProperty: supplementalClass->GetProperties(false))
+        {
+        ECPropertyP mergedProperty = mergedClass->GetPropertyP(supplementalProperty->GetName(), false);
+        // Class exists but this property does not
+        if (NULL == mergedProperty)
+            {
+            mergedClass->CopyPropertyForSupplementation(mergedProperty, supplementalProperty, true);
+            }
+        // Class and property exist, merge property custom attributes
+        else
+            {
+            SupplementedSchemaStatus status = MergeCustomAttributeClasses(*mergedProperty, supplementalProperty->GetCustomAttributes(false), SCHEMA_PRECEDENCE_Equal, &supplementalSchemaFullName, &mergedSchemaFullName);
+            if (SUPPLEMENTED_SCHEMA_STATUS_Success != status)
+                return status;
+            }
+        }
+
+    // Merge class custom attributes
+    return MergeCustomAttributeClasses(*mergedClass, supplementalClass->GetCustomAttributes(false), SCHEMA_PRECEDENCE_Equal, &supplementalSchemaFullName, &mergedSchemaFullName);
+    }
+
+/*---------------------------------------------------------------------------------**//**
+* @bsimethod                                    Carole.MacDonald                05/2012
++---------------+---------------+---------------+---------------+---------------+------*/
+SupplementedSchemaStatus SupplementedSchemaBuilder::MergeSchemasIntoSupplementedSchema
+(
+ECSchemaR primarySchema,
+bmap<uint32_t, ECSchemaP> schemasByPrecedence
+)
+    {
+    bvector<ECSchemaP> lowPrecedenceSchemas;
+
+    SupplementedSchemaStatus status = SUPPLEMENTED_SCHEMA_STATUS_Success;
+
+    for ( bmap<uint32_t, ECSchemaP>::iterator schemaWithPrecedence = schemasByPrecedence.begin(); 
+          schemaWithPrecedence != schemasByPrecedence.end(); schemaWithPrecedence++)
+        {
+        int precedence = schemaWithPrecedence->first;
+        ECSchemaP schema = schemaWithPrecedence->second;
+        if (precedence <= PRECEDENCE_THRESHOLD)
+            lowPrecedenceSchemas.insert(lowPrecedenceSchemas.begin(), schema);
+        else
+            {
+            status = MergeIntoSupplementedSchema(primarySchema, schema, SCHEMA_PRECEDENCE_Greater);
+            if (SUPPLEMENTED_SCHEMA_STATUS_Success != status)
+                return status;
+            }
+        }
+
+    for (bvector<ECSchemaP>::iterator lowPrecedenceSchema = lowPrecedenceSchemas.begin();
+        lowPrecedenceSchema != lowPrecedenceSchemas.end(); lowPrecedenceSchema++)
+        {
+        ECSchemaP schema = *lowPrecedenceSchema;
+        status = MergeIntoSupplementedSchema(primarySchema, schema, SCHEMA_PRECEDENCE_Lower);
+        if (SUPPLEMENTED_SCHEMA_STATUS_Success != status)
+            return status;
+        }
+    return status;
+    }
+
+/*---------------------------------------------------------------------------------**//**
+* @bsimethod                                    Carole.MacDonald                05/2012
++---------------+---------------+---------------+---------------+---------------+------*/
+SupplementedSchemaStatus SupplementedSchemaBuilder::MergeIntoSupplementedSchema
+(
+ECSchemaR primarySchema,
+ECSchemaP supplementalSchema,
+SchemaPrecedence precedence
+)
+    {
+    ECCustomAttributeInstanceIterable supplementalCustomAttributes = supplementalSchema->GetCustomAttributes(false);
+    WString supplementalSchemaFullName = supplementalSchema->GetFullSchemaName();
+
+    SupplementedSchemaStatus status = MergeCustomAttributeClasses(primarySchema.GetCustomAttributeContainer(), supplementalCustomAttributes, precedence, &supplementalSchemaFullName, NULL);
+    if (SUPPLEMENTED_SCHEMA_STATUS_Success != status)
+        {
+        LOG.errorv (L"Failed to merge the custom attributes from the supplemental schema '%ls' into the supplemented schema '%ls'", supplementalSchemaFullName.c_str(), primarySchema.GetFullSchemaName().c_str());
+        return status;
+        }
+
+    for (ECClassP ecClass: supplementalSchema->GetClasses())
+        {
+        status = SupplementClass(primarySchema, supplementalSchema, ecClass, precedence, &supplementalSchemaFullName);
+        if (SUPPLEMENTED_SCHEMA_STATUS_Success != status)
+            {
+            LOG.errorv(L"Failed to merge the custom attributes from the supplemental class '%ls' into the supplemented class '%ls:%ls'",
+                                           ecClass->GetFullName(),  primarySchema.GetFullSchemaName().c_str(), ecClass->GetName().c_str());
+            return status;
+            }
+        }
+
+    return SUPPLEMENTED_SCHEMA_STATUS_Success;
+    }
+
+/*---------------------------------------------------------------------------------**//**
+* @bsimethod                                    Carole.MacDonald                05/2012
++---------------+---------------+---------------+---------------+---------------+------*/
+ECN::SupplementedSchemaStatus SupplementedSchemaBuilder::MergeCustomAttributeClasses
+( 
+IECCustomAttributeContainerR consolidatedCustomAttributeContainer, 
+ECCustomAttributeInstanceIterable supplementalCustomAttributes, 
+SchemaPrecedence precedence, 
+WStringCP supplementalSchemaFullName, 
+WStringCP consolidatedSchemaFullName 
+)
+    {
+    SupplementedSchemaStatus status = SUPPLEMENTED_SCHEMA_STATUS_Success;
+    for (IECInstancePtr const & customAttribute: supplementalCustomAttributes)
+        {
+        WString className = customAttribute->GetClass().GetName();
+        if (0 == wcscmp(SupplementalSchemaMetaData::GetCustomAttributeAccessor(), className.c_str()))
+            continue;
+
+        IECInstancePtr supplementalCustomAttribute = m_createCopyOfSupplementalCustomAttribute ? customAttribute->CreateCopyThroughSerialization() : customAttribute;
+        IECInstancePtr localCustomAttribute = consolidatedCustomAttributeContainer.GetCustomAttributeLocal(customAttribute->GetClass());
+        IECInstancePtr consolidatedCustomAttribute;
+        
+        if (localCustomAttribute.IsNull())
+            {
+            if (SetMergedCustomAttribute (consolidatedCustomAttributeContainer, *customAttribute, precedence) != ECN::ECOBJECTS_STATUS_Success)
+                return SUPPLEMENTED_SCHEMA_STATUS_SchemaMergeException;
+
+            continue;
+            }
+
+        if (m_createCopyOfSupplementalCustomAttribute)
+            consolidatedCustomAttribute = localCustomAttribute->CreateCopyThroughSerialization();
+        else
+            consolidatedCustomAttribute = localCustomAttribute;
+
+        // We don't use merging delegates like in the managed world, but Units custom attributes still need to be treated specially
+        if (customAttribute->GetClass().GetSchema().GetName().EqualsI(L"Unit_Attributes"))  // changed from "Unit_Attributes.01.00" - ECSchema::GetName() does not include the version numbers...
+            {
+            if (customAttribute->GetClass().GetName().EqualsI(L"UnitSpecification"))
+                status = MergeUnitSpecificationCustomAttribute(consolidatedCustomAttributeContainer, *supplementalCustomAttribute, consolidatedCustomAttribute.get(), precedence);
+            else if (customAttribute->GetClass().GetName().EqualsI(L"UnitSpecifications"))
+                status = MergeUnitSpecificationsCustomAttribute(consolidatedCustomAttributeContainer, *supplementalCustomAttribute, consolidatedCustomAttribute.get(), precedence);
+            else
+                status = MergeStandardCustomAttribute(consolidatedCustomAttributeContainer, *supplementalCustomAttribute, consolidatedCustomAttribute.get(), precedence);
+            }
+        else
+            status = MergeStandardCustomAttribute(consolidatedCustomAttributeContainer, *supplementalCustomAttribute, consolidatedCustomAttribute.get(), precedence);
+
+        if (SUPPLEMENTED_SCHEMA_STATUS_Success != status)
+            return status;
+        }
+    for (IECInstancePtr const & customAttribute : consolidatedCustomAttributeContainer.GetPrimaryCustomAttributes(false))
+        {
+        ECClassCR classDefinition = customAttribute->GetClass();
+        bool found = false;
+        for (IECInstancePtr const & customAttribute : consolidatedCustomAttributeContainer.GetCustomAttributes(false))
+            {
+            ECClassCR currentClass = customAttribute->GetClass();
+            if (ECClass::ClassesAreEqualByName(&classDefinition, &currentClass))
+               {
+               found = true;
+               }
+            }
+        if (!found)
+            {
+            consolidatedCustomAttributeContainer.SetConsolidatedCustomAttribute(*customAttribute);
+            }
+        }
+
+
+
+    return status;
+    }
+
+/*---------------------------------------------------------------------------------**//**
+* @bsimethod                                    Affan.Khan                      11/2012
++---------------+---------------+---------------+---------------+---------------+------*/
+ECObjectsStatus SupplementedSchemaBuilder::SetMergedCustomAttribute(IECCustomAttributeContainerR container, IECInstanceR customAttributeInstance, SchemaPrecedence precedence)
+    {
+    ECSchemaR customAttributeSchema = const_cast<ECSchemaR>(customAttributeInstance.GetClass().GetSchema());
+    ECSchemaP containerSchema = container.GetContainerSchema();
+    if (containerSchema != &(customAttributeSchema))
+        {
+        if (!ECSchema::IsSchemaReferenced (*containerSchema, customAttributeSchema))
+            {
+            ECObjectsStatus status = containerSchema->AddReferencedSchema (customAttributeSchema);
+            if (status != ECOBJECTS_STATUS_Success)
+                return status;
+            }
+        }
+
+    if (precedence == SCHEMA_PRECEDENCE_Equal)
+        return container.SetPrimaryCustomAttribute (customAttributeInstance);
+    else
+        return container.SetConsolidatedCustomAttribute (customAttributeInstance);
+    }
+
+/*---------------------------------------------------------------------------------**//**
+* @bsimethod                                    Carole.MacDonald                05/2012
++---------------+---------------+---------------+---------------+---------------+------*/
+SupplementedSchemaStatus SupplementedSchemaBuilder::SupplementClass
+(
+ECSchemaR primarySchema,
+ECSchemaP supplementalSchema,
+ECClassP supplementalECClass,
+SchemaPrecedence precedence,
+WStringCP supplementalSchemaFullName
+)
+    {
+    SupplementedSchemaStatus status = SUPPLEMENTED_SCHEMA_STATUS_Success;
+    ECClassP consolidatedECClass = primarySchema.GetClassP(supplementalECClass->GetName().c_str());
+    if (NULL == consolidatedECClass)
+        return SUPPLEMENTED_SCHEMA_STATUS_Success;
+
+    if (supplementalECClass->HasBaseClasses())
+        {
+        LOG.errorv(L"The class '%ls' from the Supplemental Schema '%ls' has one or more base classes.  This is not allowed.",
+            supplementalECClass->GetName().c_str(), supplementalSchemaFullName->c_str());
+        return SUPPLEMENTED_SCHEMA_STATUS_SupplementalClassHasBaseClass;
+        }
+
+    ECRelationshipClassP relationship = supplementalECClass->GetRelationshipClassP();
+    // If this is a relationship class merge custom attributes on the source and target constraints
+    if (NULL != relationship)
+        status = MergeRelationshipClassConstraints(consolidatedECClass, relationship, precedence);
+
+    if (SUPPLEMENTED_SCHEMA_STATUS_Success != status)
+        return status;
+
+    // Merge the custom attributes on the class
+    ECCustomAttributeInstanceIterable supplementalCustomAttributes = supplementalECClass->GetCustomAttributes(false);
+    status = MergeCustomAttributeClasses(*consolidatedECClass, supplementalCustomAttributes, precedence, supplementalSchemaFullName, NULL);
+
+    if (SUPPLEMENTED_SCHEMA_STATUS_Success != status)
+        return status;
+
+    // work on Custom Attributes applied to each property
+    status = MergePropertyCustomAttributes(consolidatedECClass, supplementalECClass, precedence);
+
+    return status;
+    }
+
+/*---------------------------------------------------------------------------------**//**
+* @bsimethod                                    Carole.MacDonald                05/2012
++---------------+---------------+---------------+---------------+---------------+------*/
+SupplementedSchemaStatus SupplementedSchemaBuilder::MergeRelationshipClassConstraints
+(
+ECClassP consolidatedECClass, 
+ECRelationshipClassP supplementalECRelationshipClass, 
+SchemaPrecedence precedence
+)
+    {
+    WString supplementalSchemaFullName = supplementalECRelationshipClass->GetSchema().GetFullSchemaName();
+
+    ECRelationshipClassP consolidatedECRelationshipClass = consolidatedECClass ? consolidatedECClass->GetRelationshipClassP() : NULL;
+    if (NULL == consolidatedECRelationshipClass)
+        {
+        LOG.errorv(L"The supplemental class is an ECRelationshipClass but the primary class is not.  Class name: '%ls.%ls'",
+            supplementalSchemaFullName.c_str(), supplementalECRelationshipClass->GetName().c_str());
+        return SUPPLEMENTED_SCHEMA_STATUS_SchemaMergeException;
+        }
+
+    WString consolidatedSchemaFullName = consolidatedECRelationshipClass->GetSchema().GetFullSchemaName();
+
+    SupplementedSchemaStatus status;
+    status = MergeCustomAttributeClasses(consolidatedECRelationshipClass->GetTarget(), supplementalECRelationshipClass->GetTarget().GetCustomAttributes(false),
+        precedence, &supplementalSchemaFullName, &consolidatedSchemaFullName);
+
+    if (SUPPLEMENTED_SCHEMA_STATUS_Success != status)
+        return status;
+
+    return MergeCustomAttributeClasses(consolidatedECRelationshipClass->GetSource(), supplementalECRelationshipClass->GetSource().GetCustomAttributes(false),
+        precedence, &supplementalSchemaFullName, &consolidatedSchemaFullName);
+    }
+
+/*---------------------------------------------------------------------------------**//**
+* @bsimethod                                    Carole.MacDonald                05/2012
++---------------+---------------+---------------+---------------+---------------+------*/
+SupplementedSchemaStatus SupplementedSchemaBuilder::MergePropertyCustomAttributes
+(
+ECClassP consolidatedECClass, 
+ECClassP supplementalECClass, 
+SchemaPrecedence precedence
+)
+    {
+    SupplementedSchemaStatus status = SUPPLEMENTED_SCHEMA_STATUS_Success;
+    for(ECPropertyP supplementalECProperty: supplementalECClass->GetProperties(false))
+        {
+        ECCustomAttributeInstanceIterable supplementalCustomAttributes = supplementalECProperty->GetCustomAttributes(false);
+
+        if (supplementalCustomAttributes.begin() == supplementalCustomAttributes.end())
+            continue;
+
+       ECPropertyP consolidatedECProperty = consolidatedECClass->GetPropertyP(supplementalECProperty->GetName(), false);
+        if (NULL == consolidatedECProperty)
+            {
+            ECPropertyP inheritedECProperty = consolidatedECClass->GetPropertyP(supplementalECProperty->GetName(), true);
+            if (NULL == inheritedECProperty)
+                {
+                LOG.debugv(L"%ls supplements non-existent ECProperty %ls.%ls",
+                    supplementalECClass->GetFullName(), consolidatedECClass->GetFullName(), supplementalECProperty->GetName().c_str());
+                continue;
+                }
+
+            ECObjectsStatus status = consolidatedECClass->CopyPropertyForSupplementation(consolidatedECProperty, inheritedECProperty, false);
+            if (ECOBJECTS_STATUS_Success != status)
+                continue;
+
+            consolidatedECProperty->SetBaseProperty (inheritedECProperty);
+            // By adding this property override it is possible that classes derived from this one that override this property
+            // will need to have the BaseProperty updated to the newly added temp property.
+            for(ECClassP derivedClass: consolidatedECClass->GetDerivedClasses())
+                {
+                ECPropertyP derivedECProperty = derivedClass->GetPropertyP(supplementalECProperty->GetName(), false);
+                if (NULL != derivedECProperty)
+                    derivedECProperty->SetBaseProperty(consolidatedECProperty);
+                }
+            }
+
+        WString schemaName = supplementalECClass->GetSchema().GetFullSchemaName();
+        status = MergeCustomAttributeClasses(*consolidatedECProperty, supplementalCustomAttributes, precedence, &schemaName, NULL);
+        if (SUPPLEMENTED_SCHEMA_STATUS_Success != status)
+            return status;
+        }
+    return status;
+    }
+
+/*---------------------------------------------------------------------------------**//**
+* @bsimethod                                    Carole.MacDonald                05/2012
++---------------+---------------+---------------+---------------+---------------+------*/
+SupplementedSchemaStatus SupplementedSchemaBuilder::MergeStandardCustomAttribute
+(
+IECCustomAttributeContainerR consolidatedCustomAttributeContainer, 
+IECInstanceR supplementalCustomAttribute, 
+IECInstanceP consolidatedCustomAttribute, 
+SchemaPrecedence precedence
+)
+    {
+    ECClassCR customAttributeClass = supplementalCustomAttribute.GetClass();
+    if (SCHEMA_PRECEDENCE_Greater == precedence)
+        {
+        if (ECOBJECTS_STATUS_Success != SetMergedCustomAttribute(consolidatedCustomAttributeContainer, supplementalCustomAttribute, precedence))
+            return SUPPLEMENTED_SCHEMA_STATUS_SchemaMergeException;
+        }
+    // This case is ONLY for dealing with two supplemental ECSchemas that have the same precedence.
+    // A supplemental schema CAN NOT be a primary schema and hence can NOT be supplemented,
+    // because of that we must work on the actual primary custom attributes.
+    else if (SCHEMA_PRECEDENCE_Equal == precedence)
+        {
+        IECInstancePtr primaryCustomAttribute = consolidatedCustomAttributeContainer.GetPrimaryCustomAttribute(customAttributeClass);
+        if (primaryCustomAttribute.IsValid())
+            {
+            LOG.errorv(L"The ECCustomAttribute: %ls:%ls exists in the same place in two ECSchemas that have the same precedence",
+                customAttributeClass.GetSchema().GetFullSchemaName().c_str(), customAttributeClass.GetName().c_str());
+            return SUPPLEMENTED_SCHEMA_STATUS_SchemaMergeException;
+            }
+
+        if (ECOBJECTS_STATUS_Success != SetMergedCustomAttribute (consolidatedCustomAttributeContainer, supplementalCustomAttribute, precedence))
+            return SUPPLEMENTED_SCHEMA_STATUS_SchemaMergeException;
+        }
+    else if (NULL == consolidatedCustomAttribute)
+        if (ECOBJECTS_STATUS_Success != SetMergedCustomAttribute (consolidatedCustomAttributeContainer, supplementalCustomAttribute, precedence))
+            return SUPPLEMENTED_SCHEMA_STATUS_SchemaMergeException;
+
+    return SUPPLEMENTED_SCHEMA_STATUS_Success;
+    }
+
+/*---------------------------------------------------------------------------------**//**
+* @bsimethod                                                    Paul.Connelly   12/12
++---------------+---------------+---------------+---------------+---------------+------*/
+static SupplementedSchemaStatus mergeAttributeProperty (IECInstanceR to, IECInstanceCR from, WCharCP accessor, bool checkForConflict)
+    {
+    ECValue vFrom;
+    from.GetValue (vFrom, accessor);
+
+    bool toIsNull;
+    if (ECOBJECTS_STATUS_Success != to.IsPropertyNull (toIsNull, accessor))
+        return SUPPLEMENTED_SCHEMA_STATUS_SchemaMergeException;
+
+    if (toIsNull)
+        to.SetValue (accessor, vFrom);
+    else if (checkForConflict)
+        {
+        ECValue vTo;
+        to.GetValue (vTo, accessor);
+        if (!vTo.Equals (vFrom))
+            return SUPPLEMENTED_SCHEMA_STATUS_SchemaMergeException;
+        }
+    
+    return SUPPLEMENTED_SCHEMA_STATUS_Success;
+    }
+
+/*---------------------------------------------------------------------------------**//**
+* @bsimethod                                                    Paul.Connelly   12/12
++---------------+---------------+---------------+---------------+---------------+------*/
+static bool allowableUnitsContains (WCharCP search, IECInstanceCR instance, uint32_t size)
+    {
+    ECValue v;
+    for (uint32_t i = 0; i < size; i++)
+        {
+        if (ECOBJECTS_STATUS_Success == instance.GetValue (v, L"AllowableUnits", i) && !v.IsNull() && 0 == wcscmp (search, v.GetString()))
+            return true;
+        }
+
+    return false;
+    }
+
+/*---------------------------------------------------------------------------------**//**
+* @bsimethod                                                    Paul.Connelly   12/12
++---------------+---------------+---------------+---------------+---------------+------*/
+static SupplementedSchemaStatus mergeUnitSpecification (IECInstanceR to, IECInstanceCR from, bool detectConflicts)
+    {
+    WCharCP propertyNames[] = { L"DimensionName", L"KindOfQuantityName", L"UnitName" };
+    for (size_t i = 0; i < _countof(propertyNames); i++)
+        {
+        SupplementedSchemaStatus mergeStatus = mergeAttributeProperty (to, from, propertyNames[i], detectConflicts);
+        if (SUPPLEMENTED_SCHEMA_STATUS_Success != mergeStatus)
+            return mergeStatus;
+        }
+
+    if (detectConflicts)
+        {
+        // Native code doesn't use AllowableUnits, but we have to compare them for managed (though managed doesn't really seem to use them either...)
+        ECValue listTo, listFrom;
+        to.GetValue (listTo, L"AllowableUnits");
+        from.GetValue (listFrom, L"AllowableUnits");
+        if (listTo.IsNull() != listFrom.IsNull())
+            return SUPPLEMENTED_SCHEMA_STATUS_SchemaMergeException; // they differ
+        else if (!listTo.IsNull())  // both are non-null, compare them
+            {
+            ArrayInfo infoTo    = listTo.GetArrayInfo(),
+                      infoFrom  = listFrom.GetArrayInfo();
+            if (infoTo.GetCount() != infoFrom.GetCount())
+                return SUPPLEMENTED_SCHEMA_STATUS_SchemaMergeException; // they differ
+
+            // compare contents.
+            uint32_t size = infoTo.GetCount();
+            for (uint32_t i = 0; i < size; i++)
+                {
+                ECValue v;
+                if (ECOBJECTS_STATUS_Success == to.GetValue (v, L"AllowableUnits", i) && !v.IsNull() && !allowableUnitsContains (v.GetString(), from, size))
+                    return SUPPLEMENTED_SCHEMA_STATUS_SchemaMergeException; // unit in one list not found in another
+                }
+            }
+        }
+
+    return SUPPLEMENTED_SCHEMA_STATUS_Success; 
+    }
+
+/*---------------------------------------------------------------------------------**//**
+* @bsimethod                                    Carole.MacDonald                05/2012
++---------------+---------------+---------------+---------------+---------------+------*/
+SupplementedSchemaStatus SupplementedSchemaBuilder::MergeUnitSpecificationCustomAttribute
+(
+IECCustomAttributeContainerR consolidatedCustomAttributeContainer, 
+IECInstanceR supplementalCustomAttribute, 
+IECInstanceP consolidatedCustomAttribute, 
+SchemaPrecedence precedence
+)
+    {
+    ECObjectsStatus setStatus = ECOBJECTS_STATUS_Success;
+    if (NULL != consolidatedCustomAttribute)
+        {
+        IECInstanceP to = SCHEMA_PRECEDENCE_Greater == precedence ? &supplementalCustomAttribute : consolidatedCustomAttribute;
+        IECInstanceCP from = to == &supplementalCustomAttribute ? consolidatedCustomAttribute : &supplementalCustomAttribute;
+        bool detectConflicts = SCHEMA_PRECEDENCE_Equal == precedence;
+        
+        SupplementedSchemaStatus mergeStatus = mergeUnitSpecification (*to, *from, detectConflicts);
+        if (SUPPLEMENTED_SCHEMA_STATUS_Success != mergeStatus)
+            return mergeStatus;
+
+        setStatus = SetMergedCustomAttribute (consolidatedCustomAttributeContainer, *to, precedence);
+        }
+    else
+        setStatus = SetMergedCustomAttribute (consolidatedCustomAttributeContainer, supplementalCustomAttribute, precedence);
+
+    return setStatus == ECOBJECTS_STATUS_Success ? SUPPLEMENTED_SCHEMA_STATUS_Success : SUPPLEMENTED_SCHEMA_STATUS_SchemaMergeException;
+    }
+
+/*---------------------------------------------------------------------------------**//**
+* @bsimethod                                                    Paul.Connelly   12/12
++---------------+---------------+---------------+---------------+---------------+------*/
+static void buildUnitSpecificationKey (WStringR key, IECInstanceCR spec)
+    {
+    ECValue v;
+    if (ECOBJECTS_STATUS_Success == spec.GetValue (v, L"KindOfQuantityName") && !v.IsNull())
+        key = v.GetString();
+    else if (ECOBJECTS_STATUS_Success == spec.GetValue (v, L"DimensionName") && !v.IsNull())
+        key = v.GetString();
+    else
+        key = L"@#$";   // a Dimension or KOQ name must be a valid ECClass name, so any invalid string suffices to represent "KindOfQuantity and Dimension not present"
+    }
+
+/*---------------------------------------------------------------------------------**//**
+* @bsimethod                                    Carole.MacDonald                05/2012
++---------------+---------------+---------------+---------------+---------------+------*/
+SupplementedSchemaStatus SupplementedSchemaBuilder::MergeUnitSpecificationsCustomAttribute
+(
+IECCustomAttributeContainerR consolidatedCustomAttributeContainer, 
+IECInstanceR supplementalCustomAttribute, 
+IECInstanceP consolidatedCustomAttribute, 
+SchemaPrecedence precedence
+)
+    {
+    IECInstanceP attributeToStore = &supplementalCustomAttribute;
+    if (NULL != consolidatedCustomAttribute)
+        {
+        // Each attribute contains a list of UnitSpecification instances
+        // We want to combine both lists into one
+        // Where both lists contain an entry with the same "key", we select or merge based on precedence
+        IECInstanceP to = SCHEMA_PRECEDENCE_Greater == precedence ? &supplementalCustomAttribute : consolidatedCustomAttribute;
+        IECInstanceCP from = to == &supplementalCustomAttribute ? consolidatedCustomAttribute : &supplementalCustomAttribute;
+        bool detectConflicts = SCHEMA_PRECEDENCE_Equal == precedence;
+
+        ECValue toList, fromList;
+        to->GetValue (toList, L"UnitSpecificationList");
+        from->GetValue (fromList, L"UnitSpecificationList");
+
+        ArrayInfo toInfo    = toList.GetArrayInfo();
+        ArrayInfo fromInfo  = fromList.GetArrayInfo();
+
+        // build the set UnitSpecification instances in destination list
+        bmap<WString, IECInstancePtr> toSpecs;
+        WString unitSpecKey;
+        for (uint32_t i = 0; i < toInfo.GetCount(); i++)
+            {
+            ECValue spec;
+            if (ECOBJECTS_STATUS_Success == to->GetValue (spec, L"UnitSpecificationList", i) && !spec.IsNull())
+                {
+                buildUnitSpecificationKey (unitSpecKey, *spec.GetStruct());
+                toSpecs[unitSpecKey] = spec.GetStruct();
+                }
+            }
+
+        // merge each UnitSpecification instance from source list
+        uint32_t specCount = toInfo.GetCount();
+        for (uint32_t i = 0; i < fromInfo.GetCount(); i++)
+            {
+            ECValue spec;
+            if (ECOBJECTS_STATUS_Success == from->GetValue (spec, L"UnitSpecificationList", i) && !spec.IsNull())
+                {
+                buildUnitSpecificationKey (unitSpecKey, *spec.GetStruct());
+                bmap<WString, IECInstancePtr>::const_iterator found = toSpecs.find (unitSpecKey);
+                if (toSpecs.end() != found)
+                    {
+                    SupplementedSchemaStatus mergeStatus = mergeUnitSpecification (*(found->second), *spec.GetStruct(), detectConflicts);
+                    if (SUPPLEMENTED_SCHEMA_STATUS_Success != mergeStatus)
+                        return mergeStatus;
+                    }
+                else
+                    {
+                    // add the spec
+                    to->AddArrayElements (L"UnitSpecificationList", 1);
+                    ++specCount;
+                    ECValue newSpec;
+                    newSpec.SetStruct (spec.GetStruct().get());
+                    to->SetValue (L"UnitSpecificationList", newSpec, specCount - 1);
+                    }
+                }
+            }
+
+        attributeToStore = to;
+        }
+
+    return ECOBJECTS_STATUS_Success == SetMergedCustomAttribute (consolidatedCustomAttributeContainer, *attributeToStore, precedence) ? SUPPLEMENTED_SCHEMA_STATUS_Success : SUPPLEMENTED_SCHEMA_STATUS_SchemaMergeException;
+    }
+
+WCharCP SupplementalSchemaInfo::s_customAttributeAccessor = L"SupplementalProvenance";
+
+/*---------------------------------------------------------------------------------**//**
+* @bsimethod                                    Carole.MacDonald                05/2012
++---------------+---------------+---------------+---------------+---------------+------*/
+SupplementalSchemaInfo::SupplementalSchemaInfo
+(
+WStringCR primarySchemaFullName, 
+SchemaNamePurposeMap& schemaFullNameToPurposeMapping
+) : m_primarySchemaFullName(primarySchemaFullName)
+    {
+    SchemaNamePurposeMap::const_iterator iter;
+    for (iter = schemaFullNameToPurposeMapping.begin(); iter != schemaFullNameToPurposeMapping.end(); iter++)
+        {
+        bpair<WString, WString>const& entry = *iter;
+        m_supplementalSchemaNamesAndPurpose[WString(entry.first)] = WString(entry.second);
+        }
+    }
+
+/*---------------------------------------------------------------------------------**//**
+* @bsimethod                                    Carole.MacDonald                05/2012
++---------------+---------------+---------------+---------------+---------------+------*/
+SupplementalSchemaInfoPtr SupplementalSchemaInfo::Create
+(
+WStringCR primarySchemaFullName, 
+SchemaNamePurposeMap& schemaFullNameToPurposeMapping
+)
+    {
+    return new SupplementalSchemaInfo(primarySchemaFullName, schemaFullNameToPurposeMapping);
+    }
+
+/*---------------------------------------------------------------------------------**//**
+* @bsimethod                                    Carole.MacDonald                05/2012
++---------------+---------------+---------------+---------------+---------------+------*/
+ECObjectsStatus SupplementalSchemaInfo::GetSupplementalSchemaNames
+(
+bvector<WString>& supplementalSchemaNames
+) const
+    {
+    if (m_supplementalSchemaNamesAndPurpose.size() < 1)
+        return ECOBJECTS_STATUS_SchemaNotSupplemented;
+
+    // make sure the list starts out empty
+    supplementalSchemaNames.clear();
+    SchemaNamePurposeMap::const_iterator iter;
+    for (iter = m_supplementalSchemaNamesAndPurpose.begin(); iter != m_supplementalSchemaNamesAndPurpose.end(); iter++)
+        {
+        bpair<WString, WString>const& entry = *iter;
+        supplementalSchemaNames.push_back(entry.first);
+        }
+
+    return ECOBJECTS_STATUS_Success;
+    }
+
+/*---------------------------------------------------------------------------------**//**
+* @bsimethod                                    Carole.MacDonald                05/2012
++---------------+---------------+---------------+---------------+---------------+------*/
+WStringCP SupplementalSchemaInfo::GetPurposeOfSupplementalSchema
+(
+WStringCR fullSchemaName
+) const
+    {
+    SchemaNamePurposeMap::const_iterator iter;
+    iter = m_supplementalSchemaNamesAndPurpose.find(fullSchemaName);
+    if (m_supplementalSchemaNamesAndPurpose.end() == iter)
+        return NULL;
+    return &(iter->second);
+    }
+
+/*---------------------------------------------------------------------------------**//**
+* @bsimethod                                    Carole.MacDonald                05/2012
++---------------+---------------+---------------+---------------+---------------+------*/
+ECObjectsStatus SupplementalSchemaInfo::GetSupplementalSchemasWithPurpose
+(
+bvector<WString>& supplementalSchemaNames, 
+WStringCR purpose
+) const
+    {
+    if (m_supplementalSchemaNamesAndPurpose.size() < 1)
+        return ECOBJECTS_STATUS_SchemaNotSupplemented;
+
+    // make sure the list starts out empty
+    supplementalSchemaNames.clear();
+    SchemaNamePurposeMap::const_iterator iter;
+    for (iter = m_supplementalSchemaNamesAndPurpose.begin(); iter != m_supplementalSchemaNamesAndPurpose.end(); iter++)
+        {
+        bpair<WString, WString>const& entry = *iter;
+        WString storedPurpose = entry.second;
+        if (0 == storedPurpose.CompareTo(purpose))
+            supplementalSchemaNames.push_back(entry.first);
+        }
+
+    return ECOBJECTS_STATUS_Success;
+    }
+
+/*---------------------------------------------------------------------------------**//**
+* @bsimethod                                    Carole.MacDonald                05/2012
++---------------+---------------+---------------+---------------+---------------+------*/
+bool SupplementalSchemaInfo::HasSameSupplementalSchemasForPurpose
+(
+ECSchemaCR secondSchema, 
+WStringCR purpose
+) const
+    {
+    bvector<WString> supplementalSchemas;
+    bvector<WString> secondSupplementalSchemas;
+    GetSupplementalSchemasWithPurpose(supplementalSchemas, purpose);
+    SupplementalSchemaInfoPtr schemaInfo = secondSchema.GetSupplementalInfo();
+    if (!schemaInfo.IsValid())
+        return false;
+    schemaInfo->GetSupplementalSchemasWithPurpose(secondSupplementalSchemas, purpose);
+
+    if (supplementalSchemas.size() == 0 && secondSupplementalSchemas.size() == 0)
+        return true;
+
+    if (supplementalSchemas.size() != secondSupplementalSchemas.size())
+        return false;
+
+    bvector<WString>::const_iterator namesInSchema;
+    for (namesInSchema = supplementalSchemas.begin(); namesInSchema != supplementalSchemas.end(); ++namesInSchema)
+        {
+        WString name = *namesInSchema;
+        bool foundIt = false;
+        for (size_t i = 0; i < secondSupplementalSchemas.size(); i++)
+            {
+            if (0 == name.compare(secondSupplementalSchemas[i]))
+                {
+                foundIt = true;
+                break;
+                }
+            }
+        if (!foundIt)
+            return false;
+        }
+    return true;
+    }
+
+/*---------------------------------------------------------------------------------**//**
+* @bsimethod                                    Carole.MacDonald                09/2013
++---------------+---------------+---------------+---------------+---------------+------*/
+WCharCP SupplementalSchemaInfo::GetCustomAttributeAccessor()
+    {
+    return s_customAttributeAccessor;
+    }
+
+/*---------------------------------------------------------------------------------**//**
+* @bsimethod                                    Carole.MacDonald                09/2013
++---------------+---------------+---------------+---------------+---------------+------*/
+IECInstancePtr SupplementalSchemaInfo::CreateCustomAttribute()
+    {
+    IECInstancePtr instance = StandardCustomAttributeHelper::CreateCustomAttributeInstance(GetCustomAttributeAccessor());
+    if (!instance.IsValid())
+        return instance;
+
+    ECClassCP schemaNameAndPurpose = StandardCustomAttributeHelper::GetCustomAttributeClass(L"SchemaNameAndPurpose");
+    if (NULL == schemaNameAndPurpose)
+        return instance;
+
+    StandaloneECEnablerPtr classEnabler = schemaNameAndPurpose->GetDefaultStandaloneEnabler();
+    StandaloneECEnablerPtr memberEnabler = classEnabler->GetEnablerForStructArrayMember (schemaNameAndPurpose->GetSchema().GetSchemaKey(), schemaNameAndPurpose->GetName().c_str()); 
+
+    SchemaNamePurposeMap::const_iterator iter;
+    uint32_t arrayIndex = 0;
+    for (iter = m_supplementalSchemaNamesAndPurpose.begin(); iter != m_supplementalSchemaNamesAndPurpose.end(); iter++)
+        {
+        bpair<WString, WString>const& entry = *iter;
+        WString storedPurpose = entry.second;
+        StandaloneECInstancePtr memberInst = memberEnabler->CreateInstance().get();
+
+        ECValue v1(entry.first.c_str());
+        memberInst->SetValue(L"SchemaName", v1);
+        ECValue v2(entry.second.c_str());
+        memberInst->SetValue(L"Purpose", v2);
+
+        ECValue v;
+        v.SetStruct (memberInst.get());
+        instance->SetValue (L"SupplementalSchemaNamesAndPurposes", v, arrayIndex++);
+
+        }
+
+    return instance;
+    }
+END_BENTLEY_ECOBJECT_NAMESPACE
+