/*--------------------------------------------------------------------------------------+
|
|     $Source: src/Units/Units.cpp $
|
|   $Copyright: (c) 2012 Bentley Systems, Incorporated. All rights reserved. $
|
+--------------------------------------------------------------------------------------*/
#include "ECObjectsPch.h"
#include <ECUnits/Units.h>
#include <Bentley/BeAssert.h>

BEGIN_BENTLEY_ECOBJECT_NAMESPACE

static WCharCP const  UNITS_SCHEMA                      = L"Units_Schema";
static WCharCP const  KOQ_SCHEMA                        = L"KindOfQuantity_Schema";
static WCharCP const  DIMENSION_SCHEMA                  = L"Dimension_Schema";

static WCharCP const  UNIT_ATTRIBUTES                   = L"Unit_Attributes";
static WCharCP const  KOQ_ATTRIBUTES                    = L"KindOfQuantity_Attributes";
static WCharCP const  IS_UNIT_SYSTEM_SCHEMA             = L"IsUnitSystemSchema";

static WCharCP const  CONVERSION_TYPE                   = L"ConversionType";
static WCharCP const  CONVERSION_FACTOR                 = L"ConversionFactor";
static WCharCP const  CONVERSION_OFFSET                 = L"ConversionOffset";
static WCharCP const  SHORT_LABEL                       = L"ShortLabel";
static WCharCP const  BASE_UNIT                         = L"BaseUnit";
static WCharCP const  UNIT_SPECIFICATION                = L"UnitSpecification";
static WCharCP const  UNIT_SPECIFICATIONS               = L"UnitSpecifications";
static WCharCP const  UNIT_SPECIFICATION_LIST           = L"UnitSpecificationList[]";
static WCharCP const  DISPLAY_UNIT_SPECIFICATION        = L"DisplayUnitSpecification";
static WCharCP const  UNIT_NAME                         = L"UnitName";
static WCharCP const  KOQ_NAME                          = L"KindOfQuantityName";
static WCharCP const  DIMENSION_NAME                    = L"DimensionName";
static WCharCP const  DISPLAY_UNIT_NAME                 = L"DisplayUnitName";
static WCharCP const  DISPLAY_FORMAT_STRING             = L"DisplayFormatString";
static WCharCP const  DIMENSION                         = L"Dimension";

static WCharCP const  FACTOR_CONVERTER                  = L"Factor Converter";
static WCharCP const  FACTOR_OFFSET_CONVERTER           = L"Factor Offset Converter";
static WCharCP const  BASEUNIT_CONVERTER                = L"BaseUnit Converter";
static WCharCP const  NOOP_CONVERTER                    = L"NoOp Converter";
static WCharCP const  SLOPE_CONVERTER                   = L"Slope Converter";

/*---------------------------------------------------------------------------------**//**
* @bsimethod                                                    Paul.Connelly   10/12
+---------------+---------------+---------------+---------------+---------------+------*/
double UnitConverter::ToBase (double val) const
    {
    switch (m_type)
        {
    case UnitConversionType_Identity:           return val;
    case UnitConversionType_Factor:             return val / m_factor;
    case UnitConversionType_Slope:              return 0.0 == val ? 0.0 : 1.0 / val; 
    case UnitConversionType_FactorAndOffset:    return (val - m_offset) / m_factor;
    default:                                    BeAssert (false); return 0.0;
        }
    }

/*---------------------------------------------------------------------------------**//**
* @bsimethod                                                    Paul.Connelly   10/12
+---------------+---------------+---------------+---------------+---------------+------*/
double UnitConverter::FromBase (double val) const
    {
    switch (m_type)
        {
    case UnitConversionType_Identity:           return val;
    case UnitConversionType_Factor:             return val * m_factor;
    case UnitConversionType_Slope:              return 0.0 == val ? 0.0 : 1.0 / val;
    case UnitConversionType_FactorAndOffset:    return (val * m_factor) + m_offset;
    default:                                    BeAssert (false); return 0.0;
        }
    }

/*---------------------------------------------------------------------------------**//**
* @bsimethod                                                    Paul.Connelly   10/12
+---------------+---------------+---------------+---------------+---------------+------*/
bool Unit::ConvertTo (double& value, UnitCR target) const
    {
    PRECONDITION (IsCompatible (target), false);

    value = target.GetConverter().FromBase (this->GetConverter().ToBase (value));
    return true;
    }

/*---------------------------------------------------------------------------------**//**
* Because Graphite loads ECClasses from schemas dynamically, ECSchemas are not pre-
* processed for units info and units info is not cached.
* This mechanism may later be virtualized so that caching and preprocessing can be
* implemented in non-Graphite contexts.
* @bsistruct                                                    Paul.Connelly   09/12
+---------------+---------------+---------------+---------------+---------------+------*/
struct ECClassLocater
    {
public:
    ECClassCP       LocateClass (WCharCP schemaName, WCharCP className) const
        {
        static ECSchemaReadContextPtr   s_context;
        static ECSchemaPtr              s_unitsSchema, s_koqSchema;

        if (s_context.IsNull())
            {
            // WIP_UNITS: thread safety...
            // WIP_UNITS: In a non-graphite build we want to hang on to the standard schemas...
            s_context = ECSchemaReadContext::CreateContext (NULL, false);
            SchemaKey key (UNITS_SCHEMA, 1, 0);
            s_unitsSchema = s_context->LocateSchema (key, SCHEMAMATCHTYPE_LatestCompatible);
            key.m_schemaName = KOQ_SCHEMA;
            s_koqSchema = s_context->LocateSchema (key, SCHEMAMATCHTYPE_LatestCompatible);
            }

        if (KOQ_SCHEMA == schemaName)
            return s_koqSchema->GetClassP (className);
        else if (UNITS_SCHEMA == schemaName)
            return s_unitsSchema->GetClassP (className);
        else
            return NULL;
        }
    };

/*---------------------------------------------------------------------------------**//**
* Note that the managed Units framework expects the client app to load any extra Units or
* units customizations manually. Since schemas using Units from external units schemas
* do not require a reference to those schemas, we have no way of locating those units.
* Therefore, this implementation only supports units defined in the standard schemas.
* @bsistruct                                                    Paul.Connelly   09/12
+---------------+---------------+---------------+---------------+---------------+------*/
struct UnitLocater
    {
private:
    ECPropertyCR            m_ecprop;
    ECClassLocater          m_classLocater;
    bool                    m_createIfNonStandard;

    bool    GetUnitFromAttribute (UnitR unit, IECInstanceCR attr, WCharCP unitName) const;
    bool    LocateUnitBySpecification (UnitR unit, WCharCP propName, WCharCP propValue) const;
    bool    LocateUnitByKOQ (UnitR unit, WCharCP koqName) const;
    bool    GetUnitFromSpecifications (UnitR unit, WCharCP propName, WCharCP propValue, IECInstanceCR specsAttr) const;
public:
    UnitLocater (ECPropertyCR ecprop, bool createIfNonStandard) : m_ecprop(ecprop), m_createIfNonStandard(createIfNonStandard) { }

    bool    LocateUnit (UnitR unit) const;
    bool    LocateUnitByName (UnitR unit, WCharCP unitName) const;
    };

/*---------------------------------------------------------------------------------**//**
* @bsimethod                                                    Paul.Connelly   10/12
+---------------+---------------+---------------+---------------+---------------+------*/
bool UnitLocater::LocateUnit (UnitR unit) const
    {
    IECInstancePtr unitSpecAttr = m_ecprop.GetCustomAttribute (UNIT_SPECIFICATION);
    if (unitSpecAttr.IsNull())
        return false;

    // If the unit specification defines the Unit, we're done
    ECValue v;
    if (ECOBJECTS_STATUS_Success == unitSpecAttr->GetValue (v, UNIT_NAME) && !v.IsNull() && LocateUnitByName (unit, v.GetString()))
        return true;

    // If the unit specification defines a KindOfQuantity, locate a matching UnitSpecification at schema level defining the Unit
    if (ECOBJECTS_STATUS_Success == unitSpecAttr->GetValue (v, KOQ_NAME) && !v.IsNull() && LocateUnitByKOQ (unit, v.GetString()))
        return true;

    // If the unit specification defines a Dimension, locate matching UnitSpecification defining the Unit
    if (ECOBJECTS_STATUS_Success == unitSpecAttr->GetValue (v, DIMENSION_NAME) && !v.IsNull() && LocateUnitBySpecification (unit, DIMENSION_NAME, v.GetString()))
        return true;

    return false;
    }

/*---------------------------------------------------------------------------------**//**
* In managed, if a Unit specified by name is not found, the system creates a Unit with
* that name, using the name as the label and itself as the base unit. This inherently
* forbids converting to/from this Unit to any other.
* @bsimethod                                                    Paul.Connelly   10/12
+---------------+---------------+---------------+---------------+---------------+------*/
bool UnitLocater::LocateUnitByName (UnitR unit, WCharCP unitName) const
    {
    IECInstancePtr unitAttr;
    ECClassCP unitClass = m_classLocater.LocateClass (UNITS_SCHEMA, unitName);
    if (NULL != unitClass && (unitAttr = unitClass->GetCustomAttribute (UNIT_ATTRIBUTES)).IsValid())
        return GetUnitFromAttribute (unit, *unitAttr, unitName);
    else if (m_createIfNonStandard)
        {
<<<<<<< HEAD
        unit = Unit (unitName, UnitConverter (false), unitName);
=======
        unit = Unit (unitName, unitName, UnitConverter (false), unitName);
>>>>>>> 8442e498
        return true;
        }
    else
        return false;
    }

/*---------------------------------------------------------------------------------**//**
* @bsimethod                                                    Paul.Connelly   10/12
+---------------+---------------+---------------+---------------+---------------+------*/
bool UnitLocater::GetUnitFromAttribute (UnitR unit, IECInstanceCR attr, WCharCP unitName) const
    {
    // 1. Extract conversion info
    ECValue v;
    if (ECOBJECTS_STATUS_Success != attr.GetValue (v, CONVERSION_TYPE) || v.IsNull())
        return false;

    bool isSlope = (0 == wcscmp (v.GetString(), SLOPE_CONVERTER));
    bool isFactorOffset = !isSlope && (0 == wcscmp (v.GetString(), FACTOR_OFFSET_CONVERTER));
    UnitConverter cvtr (isSlope);
    if (isFactorOffset || 0 == wcscmp (v.GetString(), FACTOR_CONVERTER))
        {
        if (ECOBJECTS_STATUS_Success != attr.GetValue (v, CONVERSION_FACTOR) || v.IsNull())
            return false;

        double conversionFactor = v.GetDouble();
        if (isFactorOffset)
            {
            if (ECOBJECTS_STATUS_Success != attr.GetValue (v, CONVERSION_OFFSET) || v.IsNull())
                return false;

            cvtr = UnitConverter (conversionFactor, v.GetDouble());
            }
        else
            cvtr = UnitConverter (conversionFactor);
        }
    else if (!isSlope && 0 != wcscmp (v.GetString(), BASEUNIT_CONVERTER) && 0 != wcscmp (v.GetString(), NOOP_CONVERTER))
        return false;       // unknown conversion type

    // 2. Extract label
    ECValue labelV;
    if (ECOBJECTS_STATUS_Success != attr.GetValue (labelV, SHORT_LABEL) || labelV.IsNull())
        return false;

    // 3. Extract base unit name
    WCharCP baseUnitName = (ECOBJECTS_STATUS_Success == attr.GetValue (v, BASE_UNIT) && !v.IsNull()) ? v.GetString() : unitName;

    unit = Unit (unitName, labelV.GetString(), cvtr, baseUnitName);
    return true;
    }

/*---------------------------------------------------------------------------------**//**
* The domain schema can contain a UnitSpecifications custom attribute containing a list
* of UnitSpecification[] which associate Dimensions or Kinds of Quantity with a Unit.
* The schema may also reference a schema defining defaults.
* @bsimethod                                                    Paul.Connelly   10/12
+---------------+---------------+---------------+---------------+---------------+------*/
bool UnitLocater::LocateUnitBySpecification (UnitR unit, WCharCP propName, WCharCP propValue) const
    {
    ECSchemaCR schema = m_ecprop.GetClass().GetSchema();
    IECInstancePtr specsAttr = schema.GetCustomAttribute (UNIT_SPECIFICATIONS);
    if (specsAttr.IsValid() && GetUnitFromSpecifications (unit, propName, propValue, *specsAttr))
        return true;
    
    // WIP_UNITS: figure out which (if any) referenced schema contains specifications once and cache it
    // (not sure how this works on graphite)
    FOR_EACH (ECSchemaReferenceList::value_type const& refSchemaEntry, schema.GetReferencedSchemas())
        {
        ECSchemaPtr refSchema = refSchemaEntry.second;
        if (refSchema->GetCustomAttribute (IS_UNIT_SYSTEM_SCHEMA).IsValid() && (specsAttr = refSchema->GetCustomAttribute (UNIT_SPECIFICATIONS)).IsValid())
            return GetUnitFromSpecifications (unit, propName, propValue, *specsAttr);
        }

    return false;
    }

/*---------------------------------------------------------------------------------**//**
* @bsimethod                                                    Paul.Connelly   10/12
+---------------+---------------+---------------+---------------+---------------+------*/
bool UnitLocater::GetUnitFromSpecifications (UnitR unit, WCharCP propName, WCharCP propValue, IECInstanceCR specsAttr) const
    {
    ECValue v;
    if (ECOBJECTS_STATUS_Success != specsAttr.GetValue (v, UNIT_SPECIFICATION_LIST))
        return false;

    UInt32 nSpecs = v.GetArrayInfo().GetCount();

    for (UInt32 i = 0; i < nSpecs; i++)
        {
        // Find the UnitSpecifications[] entry matching the input criterion
        IECInstancePtr spec;
        if (ECOBJECTS_STATUS_Success == specsAttr.GetValue (v, UNIT_SPECIFICATION_LIST, i) && (spec = v.GetStruct()).IsValid())
            {
            if (ECOBJECTS_STATUS_Success == spec->GetValue (v, propName) && !v.IsNull() && 0 == wcscmp (v.GetString(), propValue))
                {
                // Find a UnitName defined on this UnitSpecification, and from that get the Unit
                if (ECOBJECTS_STATUS_Success == spec->GetValue (v, UNIT_NAME) && !v.IsNull() && LocateUnitByName (unit, v.GetString()))
                    return true;
                else if (0 == wcscmp (KOQ_NAME, propName) && ECOBJECTS_STATUS_Success == spec->GetValue (v, DIMENSION_NAME) && !v.IsNull())
                    {
                    // Managed supports creating a KindOfQuantity simply by referencing it in conjunction with a DimensionName in a UnitSpecification....
                    if (LocateUnitBySpecification (unit, DIMENSION_NAME, v.GetString()))
                        return true;
                    }
                }
            }
        }

    return false;
    }

/*---------------------------------------------------------------------------------**//**
* @bsimethod                                                    Paul.Connelly   10/12
+---------------+---------------+---------------+---------------+---------------+------*/
bool UnitLocater::LocateUnitByKOQ (UnitR unit, WCharCP koqName) const
    {
    if (LocateUnitBySpecification (unit, KOQ_NAME, koqName))
        return true;

    // Recurse on parent KOQ (KOQ ECClasses are defined in a hierarchy)
    ECClassCP koqClass = m_classLocater.LocateClass (KOQ_SCHEMA, koqName);
    if (NULL != koqClass)
        {
        if (koqClass->HasBaseClasses())
            return LocateUnitByKOQ (unit, koqClass->GetBaseClasses()[0]->GetName().c_str());
        else
            {
            // check Dimension of the base KOQ
            ECValue v;
            IECInstancePtr koqAttr = koqClass->GetCustomAttribute (KOQ_ATTRIBUTES);
            if (koqAttr.IsValid() && ECOBJECTS_STATUS_Success == koqAttr->GetValue (v, DIMENSION) && !v.IsNull())
                return LocateUnitBySpecification (unit, DIMENSION_NAME, v.GetString());
            }
        }

    return false;
    }

/*---------------------------------------------------------------------------------**//**
* @bsimethod                                                    Paul.Connelly   10/12
+---------------+---------------+---------------+---------------+---------------+------*/
bool Unit::GetUnitForECProperty (UnitR unit, ECPropertyCR ecprop)
    {
    IECInstancePtr unitSpecAttr = ecprop.GetCustomAttribute (UNIT_SPECIFICATION);
    return unitSpecAttr.IsValid() ? UnitLocater (ecprop, true).LocateUnit (unit) : false;
    }

/*---------------------------------------------------------------------------------**//**
* @bsimethod                                                    Paul.Connelly   10/12
+---------------+---------------+---------------+---------------+---------------+------*/
bool Unit::GetDisplayUnitForECProperty (UnitR unit, WStringR fmt, ECPropertyCR ecprop)
    {
    ECValue v;
    IECInstancePtr attr = ecprop.GetCustomAttribute (DISPLAY_UNIT_SPECIFICATION);
    if (attr.IsValid() && ECOBJECTS_STATUS_Success == attr->GetValue (v, DISPLAY_UNIT_NAME) && !v.IsNull() && UnitLocater (ecprop, false).LocateUnitByName (unit, v.GetString()))
        {
        fmt.clear();
        if (ECOBJECTS_STATUS_Success == attr->GetValue (v, DISPLAY_FORMAT_STRING) && !v.IsNull())
            fmt = v.GetString();
        
        return true;
        }

    return false;
    }

END_BENTLEY_ECOBJECT_NAMESPACE

<|MERGE_RESOLUTION|>--- conflicted
+++ resolved
@@ -1,355 +1,351 @@
-/*--------------------------------------------------------------------------------------+
-|
-|     $Source: src/Units/Units.cpp $
-|
-|   $Copyright: (c) 2012 Bentley Systems, Incorporated. All rights reserved. $
-|
-+--------------------------------------------------------------------------------------*/
-#include "ECObjectsPch.h"
-#include <ECUnits/Units.h>
-#include <Bentley/BeAssert.h>
-
-BEGIN_BENTLEY_ECOBJECT_NAMESPACE
-
-static WCharCP const  UNITS_SCHEMA                      = L"Units_Schema";
-static WCharCP const  KOQ_SCHEMA                        = L"KindOfQuantity_Schema";
-static WCharCP const  DIMENSION_SCHEMA                  = L"Dimension_Schema";
-
-static WCharCP const  UNIT_ATTRIBUTES                   = L"Unit_Attributes";
-static WCharCP const  KOQ_ATTRIBUTES                    = L"KindOfQuantity_Attributes";
-static WCharCP const  IS_UNIT_SYSTEM_SCHEMA             = L"IsUnitSystemSchema";
-
-static WCharCP const  CONVERSION_TYPE                   = L"ConversionType";
-static WCharCP const  CONVERSION_FACTOR                 = L"ConversionFactor";
-static WCharCP const  CONVERSION_OFFSET                 = L"ConversionOffset";
-static WCharCP const  SHORT_LABEL                       = L"ShortLabel";
-static WCharCP const  BASE_UNIT                         = L"BaseUnit";
-static WCharCP const  UNIT_SPECIFICATION                = L"UnitSpecification";
-static WCharCP const  UNIT_SPECIFICATIONS               = L"UnitSpecifications";
-static WCharCP const  UNIT_SPECIFICATION_LIST           = L"UnitSpecificationList[]";
-static WCharCP const  DISPLAY_UNIT_SPECIFICATION        = L"DisplayUnitSpecification";
-static WCharCP const  UNIT_NAME                         = L"UnitName";
-static WCharCP const  KOQ_NAME                          = L"KindOfQuantityName";
-static WCharCP const  DIMENSION_NAME                    = L"DimensionName";
-static WCharCP const  DISPLAY_UNIT_NAME                 = L"DisplayUnitName";
-static WCharCP const  DISPLAY_FORMAT_STRING             = L"DisplayFormatString";
-static WCharCP const  DIMENSION                         = L"Dimension";
-
-static WCharCP const  FACTOR_CONVERTER                  = L"Factor Converter";
-static WCharCP const  FACTOR_OFFSET_CONVERTER           = L"Factor Offset Converter";
-static WCharCP const  BASEUNIT_CONVERTER                = L"BaseUnit Converter";
-static WCharCP const  NOOP_CONVERTER                    = L"NoOp Converter";
-static WCharCP const  SLOPE_CONVERTER                   = L"Slope Converter";
-
-/*---------------------------------------------------------------------------------**//**
-* @bsimethod                                                    Paul.Connelly   10/12
-+---------------+---------------+---------------+---------------+---------------+------*/
-double UnitConverter::ToBase (double val) const
-    {
-    switch (m_type)
-        {
-    case UnitConversionType_Identity:           return val;
-    case UnitConversionType_Factor:             return val / m_factor;
-    case UnitConversionType_Slope:              return 0.0 == val ? 0.0 : 1.0 / val; 
-    case UnitConversionType_FactorAndOffset:    return (val - m_offset) / m_factor;
-    default:                                    BeAssert (false); return 0.0;
-        }
-    }
-
-/*---------------------------------------------------------------------------------**//**
-* @bsimethod                                                    Paul.Connelly   10/12
-+---------------+---------------+---------------+---------------+---------------+------*/
-double UnitConverter::FromBase (double val) const
-    {
-    switch (m_type)
-        {
-    case UnitConversionType_Identity:           return val;
-    case UnitConversionType_Factor:             return val * m_factor;
-    case UnitConversionType_Slope:              return 0.0 == val ? 0.0 : 1.0 / val;
-    case UnitConversionType_FactorAndOffset:    return (val * m_factor) + m_offset;
-    default:                                    BeAssert (false); return 0.0;
-        }
-    }
-
-/*---------------------------------------------------------------------------------**//**
-* @bsimethod                                                    Paul.Connelly   10/12
-+---------------+---------------+---------------+---------------+---------------+------*/
-bool Unit::ConvertTo (double& value, UnitCR target) const
-    {
-    PRECONDITION (IsCompatible (target), false);
-
-    value = target.GetConverter().FromBase (this->GetConverter().ToBase (value));
-    return true;
-    }
-
-/*---------------------------------------------------------------------------------**//**
-* Because Graphite loads ECClasses from schemas dynamically, ECSchemas are not pre-
-* processed for units info and units info is not cached.
-* This mechanism may later be virtualized so that caching and preprocessing can be
-* implemented in non-Graphite contexts.
-* @bsistruct                                                    Paul.Connelly   09/12
-+---------------+---------------+---------------+---------------+---------------+------*/
-struct ECClassLocater
-    {
-public:
-    ECClassCP       LocateClass (WCharCP schemaName, WCharCP className) const
-        {
-        static ECSchemaReadContextPtr   s_context;
-        static ECSchemaPtr              s_unitsSchema, s_koqSchema;
-
-        if (s_context.IsNull())
-            {
-            // WIP_UNITS: thread safety...
-            // WIP_UNITS: In a non-graphite build we want to hang on to the standard schemas...
-            s_context = ECSchemaReadContext::CreateContext (NULL, false);
-            SchemaKey key (UNITS_SCHEMA, 1, 0);
-            s_unitsSchema = s_context->LocateSchema (key, SCHEMAMATCHTYPE_LatestCompatible);
-            key.m_schemaName = KOQ_SCHEMA;
-            s_koqSchema = s_context->LocateSchema (key, SCHEMAMATCHTYPE_LatestCompatible);
-            }
-
-        if (KOQ_SCHEMA == schemaName)
-            return s_koqSchema->GetClassP (className);
-        else if (UNITS_SCHEMA == schemaName)
-            return s_unitsSchema->GetClassP (className);
-        else
-            return NULL;
-        }
-    };
-
-/*---------------------------------------------------------------------------------**//**
-* Note that the managed Units framework expects the client app to load any extra Units or
-* units customizations manually. Since schemas using Units from external units schemas
-* do not require a reference to those schemas, we have no way of locating those units.
-* Therefore, this implementation only supports units defined in the standard schemas.
-* @bsistruct                                                    Paul.Connelly   09/12
-+---------------+---------------+---------------+---------------+---------------+------*/
-struct UnitLocater
-    {
-private:
-    ECPropertyCR            m_ecprop;
-    ECClassLocater          m_classLocater;
-    bool                    m_createIfNonStandard;
-
-    bool    GetUnitFromAttribute (UnitR unit, IECInstanceCR attr, WCharCP unitName) const;
-    bool    LocateUnitBySpecification (UnitR unit, WCharCP propName, WCharCP propValue) const;
-    bool    LocateUnitByKOQ (UnitR unit, WCharCP koqName) const;
-    bool    GetUnitFromSpecifications (UnitR unit, WCharCP propName, WCharCP propValue, IECInstanceCR specsAttr) const;
-public:
-    UnitLocater (ECPropertyCR ecprop, bool createIfNonStandard) : m_ecprop(ecprop), m_createIfNonStandard(createIfNonStandard) { }
-
-    bool    LocateUnit (UnitR unit) const;
-    bool    LocateUnitByName (UnitR unit, WCharCP unitName) const;
-    };
-
-/*---------------------------------------------------------------------------------**//**
-* @bsimethod                                                    Paul.Connelly   10/12
-+---------------+---------------+---------------+---------------+---------------+------*/
-bool UnitLocater::LocateUnit (UnitR unit) const
-    {
-    IECInstancePtr unitSpecAttr = m_ecprop.GetCustomAttribute (UNIT_SPECIFICATION);
-    if (unitSpecAttr.IsNull())
-        return false;
-
-    // If the unit specification defines the Unit, we're done
-    ECValue v;
-    if (ECOBJECTS_STATUS_Success == unitSpecAttr->GetValue (v, UNIT_NAME) && !v.IsNull() && LocateUnitByName (unit, v.GetString()))
-        return true;
-
-    // If the unit specification defines a KindOfQuantity, locate a matching UnitSpecification at schema level defining the Unit
-    if (ECOBJECTS_STATUS_Success == unitSpecAttr->GetValue (v, KOQ_NAME) && !v.IsNull() && LocateUnitByKOQ (unit, v.GetString()))
-        return true;
-
-    // If the unit specification defines a Dimension, locate matching UnitSpecification defining the Unit
-    if (ECOBJECTS_STATUS_Success == unitSpecAttr->GetValue (v, DIMENSION_NAME) && !v.IsNull() && LocateUnitBySpecification (unit, DIMENSION_NAME, v.GetString()))
-        return true;
-
-    return false;
-    }
-
-/*---------------------------------------------------------------------------------**//**
-* In managed, if a Unit specified by name is not found, the system creates a Unit with
-* that name, using the name as the label and itself as the base unit. This inherently
-* forbids converting to/from this Unit to any other.
-* @bsimethod                                                    Paul.Connelly   10/12
-+---------------+---------------+---------------+---------------+---------------+------*/
-bool UnitLocater::LocateUnitByName (UnitR unit, WCharCP unitName) const
-    {
-    IECInstancePtr unitAttr;
-    ECClassCP unitClass = m_classLocater.LocateClass (UNITS_SCHEMA, unitName);
-    if (NULL != unitClass && (unitAttr = unitClass->GetCustomAttribute (UNIT_ATTRIBUTES)).IsValid())
-        return GetUnitFromAttribute (unit, *unitAttr, unitName);
-    else if (m_createIfNonStandard)
-        {
-<<<<<<< HEAD
-        unit = Unit (unitName, UnitConverter (false), unitName);
-=======
-        unit = Unit (unitName, unitName, UnitConverter (false), unitName);
->>>>>>> 8442e498
-        return true;
-        }
-    else
-        return false;
-    }
-
-/*---------------------------------------------------------------------------------**//**
-* @bsimethod                                                    Paul.Connelly   10/12
-+---------------+---------------+---------------+---------------+---------------+------*/
-bool UnitLocater::GetUnitFromAttribute (UnitR unit, IECInstanceCR attr, WCharCP unitName) const
-    {
-    // 1. Extract conversion info
-    ECValue v;
-    if (ECOBJECTS_STATUS_Success != attr.GetValue (v, CONVERSION_TYPE) || v.IsNull())
-        return false;
-
-    bool isSlope = (0 == wcscmp (v.GetString(), SLOPE_CONVERTER));
-    bool isFactorOffset = !isSlope && (0 == wcscmp (v.GetString(), FACTOR_OFFSET_CONVERTER));
-    UnitConverter cvtr (isSlope);
-    if (isFactorOffset || 0 == wcscmp (v.GetString(), FACTOR_CONVERTER))
-        {
-        if (ECOBJECTS_STATUS_Success != attr.GetValue (v, CONVERSION_FACTOR) || v.IsNull())
-            return false;
-
-        double conversionFactor = v.GetDouble();
-        if (isFactorOffset)
-            {
-            if (ECOBJECTS_STATUS_Success != attr.GetValue (v, CONVERSION_OFFSET) || v.IsNull())
-                return false;
-
-            cvtr = UnitConverter (conversionFactor, v.GetDouble());
-            }
-        else
-            cvtr = UnitConverter (conversionFactor);
-        }
-    else if (!isSlope && 0 != wcscmp (v.GetString(), BASEUNIT_CONVERTER) && 0 != wcscmp (v.GetString(), NOOP_CONVERTER))
-        return false;       // unknown conversion type
-
-    // 2. Extract label
-    ECValue labelV;
-    if (ECOBJECTS_STATUS_Success != attr.GetValue (labelV, SHORT_LABEL) || labelV.IsNull())
-        return false;
-
-    // 3. Extract base unit name
-    WCharCP baseUnitName = (ECOBJECTS_STATUS_Success == attr.GetValue (v, BASE_UNIT) && !v.IsNull()) ? v.GetString() : unitName;
-
-    unit = Unit (unitName, labelV.GetString(), cvtr, baseUnitName);
-    return true;
-    }
-
-/*---------------------------------------------------------------------------------**//**
-* The domain schema can contain a UnitSpecifications custom attribute containing a list
-* of UnitSpecification[] which associate Dimensions or Kinds of Quantity with a Unit.
-* The schema may also reference a schema defining defaults.
-* @bsimethod                                                    Paul.Connelly   10/12
-+---------------+---------------+---------------+---------------+---------------+------*/
-bool UnitLocater::LocateUnitBySpecification (UnitR unit, WCharCP propName, WCharCP propValue) const
-    {
-    ECSchemaCR schema = m_ecprop.GetClass().GetSchema();
-    IECInstancePtr specsAttr = schema.GetCustomAttribute (UNIT_SPECIFICATIONS);
-    if (specsAttr.IsValid() && GetUnitFromSpecifications (unit, propName, propValue, *specsAttr))
-        return true;
-    
-    // WIP_UNITS: figure out which (if any) referenced schema contains specifications once and cache it
-    // (not sure how this works on graphite)
-    FOR_EACH (ECSchemaReferenceList::value_type const& refSchemaEntry, schema.GetReferencedSchemas())
-        {
-        ECSchemaPtr refSchema = refSchemaEntry.second;
-        if (refSchema->GetCustomAttribute (IS_UNIT_SYSTEM_SCHEMA).IsValid() && (specsAttr = refSchema->GetCustomAttribute (UNIT_SPECIFICATIONS)).IsValid())
-            return GetUnitFromSpecifications (unit, propName, propValue, *specsAttr);
-        }
-
-    return false;
-    }
-
-/*---------------------------------------------------------------------------------**//**
-* @bsimethod                                                    Paul.Connelly   10/12
-+---------------+---------------+---------------+---------------+---------------+------*/
-bool UnitLocater::GetUnitFromSpecifications (UnitR unit, WCharCP propName, WCharCP propValue, IECInstanceCR specsAttr) const
-    {
-    ECValue v;
-    if (ECOBJECTS_STATUS_Success != specsAttr.GetValue (v, UNIT_SPECIFICATION_LIST))
-        return false;
-
-    UInt32 nSpecs = v.GetArrayInfo().GetCount();
-
-    for (UInt32 i = 0; i < nSpecs; i++)
-        {
-        // Find the UnitSpecifications[] entry matching the input criterion
-        IECInstancePtr spec;
-        if (ECOBJECTS_STATUS_Success == specsAttr.GetValue (v, UNIT_SPECIFICATION_LIST, i) && (spec = v.GetStruct()).IsValid())
-            {
-            if (ECOBJECTS_STATUS_Success == spec->GetValue (v, propName) && !v.IsNull() && 0 == wcscmp (v.GetString(), propValue))
-                {
-                // Find a UnitName defined on this UnitSpecification, and from that get the Unit
-                if (ECOBJECTS_STATUS_Success == spec->GetValue (v, UNIT_NAME) && !v.IsNull() && LocateUnitByName (unit, v.GetString()))
-                    return true;
-                else if (0 == wcscmp (KOQ_NAME, propName) && ECOBJECTS_STATUS_Success == spec->GetValue (v, DIMENSION_NAME) && !v.IsNull())
-                    {
-                    // Managed supports creating a KindOfQuantity simply by referencing it in conjunction with a DimensionName in a UnitSpecification....
-                    if (LocateUnitBySpecification (unit, DIMENSION_NAME, v.GetString()))
-                        return true;
-                    }
-                }
-            }
-        }
-
-    return false;
-    }
-
-/*---------------------------------------------------------------------------------**//**
-* @bsimethod                                                    Paul.Connelly   10/12
-+---------------+---------------+---------------+---------------+---------------+------*/
-bool UnitLocater::LocateUnitByKOQ (UnitR unit, WCharCP koqName) const
-    {
-    if (LocateUnitBySpecification (unit, KOQ_NAME, koqName))
-        return true;
-
-    // Recurse on parent KOQ (KOQ ECClasses are defined in a hierarchy)
-    ECClassCP koqClass = m_classLocater.LocateClass (KOQ_SCHEMA, koqName);
-    if (NULL != koqClass)
-        {
-        if (koqClass->HasBaseClasses())
-            return LocateUnitByKOQ (unit, koqClass->GetBaseClasses()[0]->GetName().c_str());
-        else
-            {
-            // check Dimension of the base KOQ
-            ECValue v;
-            IECInstancePtr koqAttr = koqClass->GetCustomAttribute (KOQ_ATTRIBUTES);
-            if (koqAttr.IsValid() && ECOBJECTS_STATUS_Success == koqAttr->GetValue (v, DIMENSION) && !v.IsNull())
-                return LocateUnitBySpecification (unit, DIMENSION_NAME, v.GetString());
-            }
-        }
-
-    return false;
-    }
-
-/*---------------------------------------------------------------------------------**//**
-* @bsimethod                                                    Paul.Connelly   10/12
-+---------------+---------------+---------------+---------------+---------------+------*/
-bool Unit::GetUnitForECProperty (UnitR unit, ECPropertyCR ecprop)
-    {
-    IECInstancePtr unitSpecAttr = ecprop.GetCustomAttribute (UNIT_SPECIFICATION);
-    return unitSpecAttr.IsValid() ? UnitLocater (ecprop, true).LocateUnit (unit) : false;
-    }
-
-/*---------------------------------------------------------------------------------**//**
-* @bsimethod                                                    Paul.Connelly   10/12
-+---------------+---------------+---------------+---------------+---------------+------*/
-bool Unit::GetDisplayUnitForECProperty (UnitR unit, WStringR fmt, ECPropertyCR ecprop)
-    {
-    ECValue v;
-    IECInstancePtr attr = ecprop.GetCustomAttribute (DISPLAY_UNIT_SPECIFICATION);
-    if (attr.IsValid() && ECOBJECTS_STATUS_Success == attr->GetValue (v, DISPLAY_UNIT_NAME) && !v.IsNull() && UnitLocater (ecprop, false).LocateUnitByName (unit, v.GetString()))
-        {
-        fmt.clear();
-        if (ECOBJECTS_STATUS_Success == attr->GetValue (v, DISPLAY_FORMAT_STRING) && !v.IsNull())
-            fmt = v.GetString();
-        
-        return true;
-        }
-
-    return false;
-    }
-
-END_BENTLEY_ECOBJECT_NAMESPACE
-
+/*--------------------------------------------------------------------------------------+
+|
+|     $Source: src/Units/Units.cpp $
+|
+|   $Copyright: (c) 2012 Bentley Systems, Incorporated. All rights reserved. $
+|
++--------------------------------------------------------------------------------------*/
+#include "ECObjectsPch.h"
+#include <ECUnits/Units.h>
+#include <Bentley/BeAssert.h>
+
+BEGIN_BENTLEY_ECOBJECT_NAMESPACE
+
+static WCharCP const  UNITS_SCHEMA                      = L"Units_Schema";
+static WCharCP const  KOQ_SCHEMA                        = L"KindOfQuantity_Schema";
+static WCharCP const  DIMENSION_SCHEMA                  = L"Dimension_Schema";
+
+static WCharCP const  UNIT_ATTRIBUTES                   = L"Unit_Attributes";
+static WCharCP const  KOQ_ATTRIBUTES                    = L"KindOfQuantity_Attributes";
+static WCharCP const  IS_UNIT_SYSTEM_SCHEMA             = L"IsUnitSystemSchema";
+
+static WCharCP const  CONVERSION_TYPE                   = L"ConversionType";
+static WCharCP const  CONVERSION_FACTOR                 = L"ConversionFactor";
+static WCharCP const  CONVERSION_OFFSET                 = L"ConversionOffset";
+static WCharCP const  SHORT_LABEL                       = L"ShortLabel";
+static WCharCP const  BASE_UNIT                         = L"BaseUnit";
+static WCharCP const  UNIT_SPECIFICATION                = L"UnitSpecification";
+static WCharCP const  UNIT_SPECIFICATIONS               = L"UnitSpecifications";
+static WCharCP const  UNIT_SPECIFICATION_LIST           = L"UnitSpecificationList[]";
+static WCharCP const  DISPLAY_UNIT_SPECIFICATION        = L"DisplayUnitSpecification";
+static WCharCP const  UNIT_NAME                         = L"UnitName";
+static WCharCP const  KOQ_NAME                          = L"KindOfQuantityName";
+static WCharCP const  DIMENSION_NAME                    = L"DimensionName";
+static WCharCP const  DISPLAY_UNIT_NAME                 = L"DisplayUnitName";
+static WCharCP const  DISPLAY_FORMAT_STRING             = L"DisplayFormatString";
+static WCharCP const  DIMENSION                         = L"Dimension";
+
+static WCharCP const  FACTOR_CONVERTER                  = L"Factor Converter";
+static WCharCP const  FACTOR_OFFSET_CONVERTER           = L"Factor Offset Converter";
+static WCharCP const  BASEUNIT_CONVERTER                = L"BaseUnit Converter";
+static WCharCP const  NOOP_CONVERTER                    = L"NoOp Converter";
+static WCharCP const  SLOPE_CONVERTER                   = L"Slope Converter";
+
+/*---------------------------------------------------------------------------------**//**
+* @bsimethod                                                    Paul.Connelly   10/12
++---------------+---------------+---------------+---------------+---------------+------*/
+double UnitConverter::ToBase (double val) const
+    {
+    switch (m_type)
+        {
+    case UnitConversionType_Identity:           return val;
+    case UnitConversionType_Factor:             return val / m_factor;
+    case UnitConversionType_Slope:              return 0.0 == val ? 0.0 : 1.0 / val; 
+    case UnitConversionType_FactorAndOffset:    return (val - m_offset) / m_factor;
+    default:                                    BeAssert (false); return 0.0;
+        }
+    }
+
+/*---------------------------------------------------------------------------------**//**
+* @bsimethod                                                    Paul.Connelly   10/12
++---------------+---------------+---------------+---------------+---------------+------*/
+double UnitConverter::FromBase (double val) const
+    {
+    switch (m_type)
+        {
+    case UnitConversionType_Identity:           return val;
+    case UnitConversionType_Factor:             return val * m_factor;
+    case UnitConversionType_Slope:              return 0.0 == val ? 0.0 : 1.0 / val;
+    case UnitConversionType_FactorAndOffset:    return (val * m_factor) + m_offset;
+    default:                                    BeAssert (false); return 0.0;
+        }
+    }
+
+/*---------------------------------------------------------------------------------**//**
+* @bsimethod                                                    Paul.Connelly   10/12
++---------------+---------------+---------------+---------------+---------------+------*/
+bool Unit::ConvertTo (double& value, UnitCR target) const
+    {
+    PRECONDITION (IsCompatible (target), false);
+
+    value = target.GetConverter().FromBase (this->GetConverter().ToBase (value));
+    return true;
+    }
+
+/*---------------------------------------------------------------------------------**//**
+* Because Graphite loads ECClasses from schemas dynamically, ECSchemas are not pre-
+* processed for units info and units info is not cached.
+* This mechanism may later be virtualized so that caching and preprocessing can be
+* implemented in non-Graphite contexts.
+* @bsistruct                                                    Paul.Connelly   09/12
++---------------+---------------+---------------+---------------+---------------+------*/
+struct ECClassLocater
+    {
+public:
+    ECClassCP       LocateClass (WCharCP schemaName, WCharCP className) const
+        {
+        static ECSchemaReadContextPtr   s_context;
+        static ECSchemaPtr              s_unitsSchema, s_koqSchema;
+
+        if (s_context.IsNull())
+            {
+            // WIP_UNITS: thread safety...
+            // WIP_UNITS: In a non-graphite build we want to hang on to the standard schemas...
+            s_context = ECSchemaReadContext::CreateContext (NULL, false);
+            SchemaKey key (UNITS_SCHEMA, 1, 0);
+            s_unitsSchema = s_context->LocateSchema (key, SCHEMAMATCHTYPE_LatestCompatible);
+            key.m_schemaName = KOQ_SCHEMA;
+            s_koqSchema = s_context->LocateSchema (key, SCHEMAMATCHTYPE_LatestCompatible);
+            }
+
+        if (KOQ_SCHEMA == schemaName)
+            return s_koqSchema->GetClassP (className);
+        else if (UNITS_SCHEMA == schemaName)
+            return s_unitsSchema->GetClassP (className);
+        else
+            return NULL;
+        }
+    };
+
+/*---------------------------------------------------------------------------------**//**
+* Note that the managed Units framework expects the client app to load any extra Units or
+* units customizations manually. Since schemas using Units from external units schemas
+* do not require a reference to those schemas, we have no way of locating those units.
+* Therefore, this implementation only supports units defined in the standard schemas.
+* @bsistruct                                                    Paul.Connelly   09/12
++---------------+---------------+---------------+---------------+---------------+------*/
+struct UnitLocater
+    {
+private:
+    ECPropertyCR            m_ecprop;
+    ECClassLocater          m_classLocater;
+    bool                    m_createIfNonStandard;
+
+    bool    GetUnitFromAttribute (UnitR unit, IECInstanceCR attr, WCharCP unitName) const;
+    bool    LocateUnitBySpecification (UnitR unit, WCharCP propName, WCharCP propValue) const;
+    bool    LocateUnitByKOQ (UnitR unit, WCharCP koqName) const;
+    bool    GetUnitFromSpecifications (UnitR unit, WCharCP propName, WCharCP propValue, IECInstanceCR specsAttr) const;
+public:
+    UnitLocater (ECPropertyCR ecprop, bool createIfNonStandard) : m_ecprop(ecprop), m_createIfNonStandard(createIfNonStandard) { }
+
+    bool    LocateUnit (UnitR unit) const;
+    bool    LocateUnitByName (UnitR unit, WCharCP unitName) const;
+    };
+
+/*---------------------------------------------------------------------------------**//**
+* @bsimethod                                                    Paul.Connelly   10/12
++---------------+---------------+---------------+---------------+---------------+------*/
+bool UnitLocater::LocateUnit (UnitR unit) const
+    {
+    IECInstancePtr unitSpecAttr = m_ecprop.GetCustomAttribute (UNIT_SPECIFICATION);
+    if (unitSpecAttr.IsNull())
+        return false;
+
+    // If the unit specification defines the Unit, we're done
+    ECValue v;
+    if (ECOBJECTS_STATUS_Success == unitSpecAttr->GetValue (v, UNIT_NAME) && !v.IsNull() && LocateUnitByName (unit, v.GetString()))
+        return true;
+
+    // If the unit specification defines a KindOfQuantity, locate a matching UnitSpecification at schema level defining the Unit
+    if (ECOBJECTS_STATUS_Success == unitSpecAttr->GetValue (v, KOQ_NAME) && !v.IsNull() && LocateUnitByKOQ (unit, v.GetString()))
+        return true;
+
+    // If the unit specification defines a Dimension, locate matching UnitSpecification defining the Unit
+    if (ECOBJECTS_STATUS_Success == unitSpecAttr->GetValue (v, DIMENSION_NAME) && !v.IsNull() && LocateUnitBySpecification (unit, DIMENSION_NAME, v.GetString()))
+        return true;
+
+    return false;
+    }
+
+/*---------------------------------------------------------------------------------**//**
+* In managed, if a Unit specified by name is not found, the system creates a Unit with
+* that name, using the name as the label and itself as the base unit. This inherently
+* forbids converting to/from this Unit to any other.
+* @bsimethod                                                    Paul.Connelly   10/12
++---------------+---------------+---------------+---------------+---------------+------*/
+bool UnitLocater::LocateUnitByName (UnitR unit, WCharCP unitName) const
+    {
+    IECInstancePtr unitAttr;
+    ECClassCP unitClass = m_classLocater.LocateClass (UNITS_SCHEMA, unitName);
+    if (NULL != unitClass && (unitAttr = unitClass->GetCustomAttribute (UNIT_ATTRIBUTES)).IsValid())
+        return GetUnitFromAttribute (unit, *unitAttr, unitName);
+    else if (m_createIfNonStandard)
+        {
+        unit = Unit (unitName, unitName, UnitConverter (false), unitName);
+        return true;
+        }
+    else
+        return false;
+    }
+
+/*---------------------------------------------------------------------------------**//**
+* @bsimethod                                                    Paul.Connelly   10/12
++---------------+---------------+---------------+---------------+---------------+------*/
+bool UnitLocater::GetUnitFromAttribute (UnitR unit, IECInstanceCR attr, WCharCP unitName) const
+    {
+    // 1. Extract conversion info
+    ECValue v;
+    if (ECOBJECTS_STATUS_Success != attr.GetValue (v, CONVERSION_TYPE) || v.IsNull())
+        return false;
+
+    bool isSlope = (0 == wcscmp (v.GetString(), SLOPE_CONVERTER));
+    bool isFactorOffset = !isSlope && (0 == wcscmp (v.GetString(), FACTOR_OFFSET_CONVERTER));
+    UnitConverter cvtr (isSlope);
+    if (isFactorOffset || 0 == wcscmp (v.GetString(), FACTOR_CONVERTER))
+        {
+        if (ECOBJECTS_STATUS_Success != attr.GetValue (v, CONVERSION_FACTOR) || v.IsNull())
+            return false;
+
+        double conversionFactor = v.GetDouble();
+        if (isFactorOffset)
+            {
+            if (ECOBJECTS_STATUS_Success != attr.GetValue (v, CONVERSION_OFFSET) || v.IsNull())
+                return false;
+
+            cvtr = UnitConverter (conversionFactor, v.GetDouble());
+            }
+        else
+            cvtr = UnitConverter (conversionFactor);
+        }
+    else if (!isSlope && 0 != wcscmp (v.GetString(), BASEUNIT_CONVERTER) && 0 != wcscmp (v.GetString(), NOOP_CONVERTER))
+        return false;       // unknown conversion type
+
+    // 2. Extract label
+    ECValue labelV;
+    if (ECOBJECTS_STATUS_Success != attr.GetValue (labelV, SHORT_LABEL) || labelV.IsNull())
+        return false;
+
+    // 3. Extract base unit name
+    WCharCP baseUnitName = (ECOBJECTS_STATUS_Success == attr.GetValue (v, BASE_UNIT) && !v.IsNull()) ? v.GetString() : unitName;
+
+    unit = Unit (unitName, labelV.GetString(), cvtr, baseUnitName);
+    return true;
+    }
+
+/*---------------------------------------------------------------------------------**//**
+* The domain schema can contain a UnitSpecifications custom attribute containing a list
+* of UnitSpecification[] which associate Dimensions or Kinds of Quantity with a Unit.
+* The schema may also reference a schema defining defaults.
+* @bsimethod                                                    Paul.Connelly   10/12
++---------------+---------------+---------------+---------------+---------------+------*/
+bool UnitLocater::LocateUnitBySpecification (UnitR unit, WCharCP propName, WCharCP propValue) const
+    {
+    ECSchemaCR schema = m_ecprop.GetClass().GetSchema();
+    IECInstancePtr specsAttr = schema.GetCustomAttribute (UNIT_SPECIFICATIONS);
+    if (specsAttr.IsValid() && GetUnitFromSpecifications (unit, propName, propValue, *specsAttr))
+        return true;
+    
+    // WIP_UNITS: figure out which (if any) referenced schema contains specifications once and cache it
+    // (not sure how this works on graphite)
+    FOR_EACH (ECSchemaReferenceList::value_type const& refSchemaEntry, schema.GetReferencedSchemas())
+        {
+        ECSchemaPtr refSchema = refSchemaEntry.second;
+        if (refSchema->GetCustomAttribute (IS_UNIT_SYSTEM_SCHEMA).IsValid() && (specsAttr = refSchema->GetCustomAttribute (UNIT_SPECIFICATIONS)).IsValid())
+            return GetUnitFromSpecifications (unit, propName, propValue, *specsAttr);
+        }
+
+    return false;
+    }
+
+/*---------------------------------------------------------------------------------**//**
+* @bsimethod                                                    Paul.Connelly   10/12
++---------------+---------------+---------------+---------------+---------------+------*/
+bool UnitLocater::GetUnitFromSpecifications (UnitR unit, WCharCP propName, WCharCP propValue, IECInstanceCR specsAttr) const
+    {
+    ECValue v;
+    if (ECOBJECTS_STATUS_Success != specsAttr.GetValue (v, UNIT_SPECIFICATION_LIST))
+        return false;
+
+    UInt32 nSpecs = v.GetArrayInfo().GetCount();
+
+    for (UInt32 i = 0; i < nSpecs; i++)
+        {
+        // Find the UnitSpecifications[] entry matching the input criterion
+        IECInstancePtr spec;
+        if (ECOBJECTS_STATUS_Success == specsAttr.GetValue (v, UNIT_SPECIFICATION_LIST, i) && (spec = v.GetStruct()).IsValid())
+            {
+            if (ECOBJECTS_STATUS_Success == spec->GetValue (v, propName) && !v.IsNull() && 0 == wcscmp (v.GetString(), propValue))
+                {
+                // Find a UnitName defined on this UnitSpecification, and from that get the Unit
+                if (ECOBJECTS_STATUS_Success == spec->GetValue (v, UNIT_NAME) && !v.IsNull() && LocateUnitByName (unit, v.GetString()))
+                    return true;
+                else if (0 == wcscmp (KOQ_NAME, propName) && ECOBJECTS_STATUS_Success == spec->GetValue (v, DIMENSION_NAME) && !v.IsNull())
+                    {
+                    // Managed supports creating a KindOfQuantity simply by referencing it in conjunction with a DimensionName in a UnitSpecification....
+                    if (LocateUnitBySpecification (unit, DIMENSION_NAME, v.GetString()))
+                        return true;
+                    }
+                }
+            }
+        }
+
+    return false;
+    }
+
+/*---------------------------------------------------------------------------------**//**
+* @bsimethod                                                    Paul.Connelly   10/12
++---------------+---------------+---------------+---------------+---------------+------*/
+bool UnitLocater::LocateUnitByKOQ (UnitR unit, WCharCP koqName) const
+    {
+    if (LocateUnitBySpecification (unit, KOQ_NAME, koqName))
+        return true;
+
+    // Recurse on parent KOQ (KOQ ECClasses are defined in a hierarchy)
+    ECClassCP koqClass = m_classLocater.LocateClass (KOQ_SCHEMA, koqName);
+    if (NULL != koqClass)
+        {
+        if (koqClass->HasBaseClasses())
+            return LocateUnitByKOQ (unit, koqClass->GetBaseClasses()[0]->GetName().c_str());
+        else
+            {
+            // check Dimension of the base KOQ
+            ECValue v;
+            IECInstancePtr koqAttr = koqClass->GetCustomAttribute (KOQ_ATTRIBUTES);
+            if (koqAttr.IsValid() && ECOBJECTS_STATUS_Success == koqAttr->GetValue (v, DIMENSION) && !v.IsNull())
+                return LocateUnitBySpecification (unit, DIMENSION_NAME, v.GetString());
+            }
+        }
+
+    return false;
+    }
+
+/*---------------------------------------------------------------------------------**//**
+* @bsimethod                                                    Paul.Connelly   10/12
++---------------+---------------+---------------+---------------+---------------+------*/
+bool Unit::GetUnitForECProperty (UnitR unit, ECPropertyCR ecprop)
+    {
+    IECInstancePtr unitSpecAttr = ecprop.GetCustomAttribute (UNIT_SPECIFICATION);
+    return unitSpecAttr.IsValid() ? UnitLocater (ecprop, true).LocateUnit (unit) : false;
+    }
+
+/*---------------------------------------------------------------------------------**//**
+* @bsimethod                                                    Paul.Connelly   10/12
++---------------+---------------+---------------+---------------+---------------+------*/
+bool Unit::GetDisplayUnitForECProperty (UnitR unit, WStringR fmt, ECPropertyCR ecprop)
+    {
+    ECValue v;
+    IECInstancePtr attr = ecprop.GetCustomAttribute (DISPLAY_UNIT_SPECIFICATION);
+    if (attr.IsValid() && ECOBJECTS_STATUS_Success == attr->GetValue (v, DISPLAY_UNIT_NAME) && !v.IsNull() && UnitLocater (ecprop, false).LocateUnitByName (unit, v.GetString()))
+        {
+        fmt.clear();
+        if (ECOBJECTS_STATUS_Success == attr->GetValue (v, DISPLAY_FORMAT_STRING) && !v.IsNull())
+            fmt = v.GetString();
+        
+        return true;
+        }
+
+    return false;
+    }
+
+END_BENTLEY_ECOBJECT_NAMESPACE
+