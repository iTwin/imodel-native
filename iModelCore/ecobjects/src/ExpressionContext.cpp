--- conflicted
+++ resolved
@@ -1,1346 +1,1331 @@
-/*--------------------------------------------------------------------------------------+
-|
-|     $Source: src/ExpressionContext.cpp $
-|
-|  $Copyright: (c) 2015 Bentley Systems, Incorporated. All rights reserved. $
-|
-+--------------------------------------------------------------------------------------*/
-#include "ECObjectsPch.h"
-
-#include <ECObjects/ECExpressionNode.h>
-
-static ECN::IECSymbolProvider::ExternalSymbolPublisher   s_externalSymbolPublisher;
-
-BEGIN_BENTLEY_ECOBJECT_NAMESPACE
-
-/*---------------------------------------------------------------------------------**//**
-* @bsimethod                                    John.Gooding                    02/2011
-+---------------+---------------+---------------+---------------+---------------+------*/
-ExpressionStatus InstanceListExpressionContext::GetReference(EvaluationResultR evalResult, ReferenceResult& refResult, PrimaryListNodeR primaryList, ExpressionContextR globalContext, ::uint32_t startIndex, IECInstanceCR rootInstance)
-    {
-    BeAssert(m_initialized);
-
-    size_t      numberOfOperators = primaryList.GetNumberOfOperators();
-    size_t      index = startIndex;
-    bool        appendDot = false;
-    WString     accessString;
-    ECN::IECInstancePtr  instance = const_cast<ECN::IECInstanceP>(&rootInstance);
-    ECN::ECEnablerCP     enabler = &instance->GetEnabler();
-    ECN::ECClassCP       ecClass = &enabler->GetClass();
-
-    accessString.reserve(50);
-
-    if (index == numberOfOperators)
-        {
-        //  This is an instance expression
-        return ExprStatus_UnknownError;    // Report invalid reference
-        }
-
-    evalResult.InitECValue().SetStruct (const_cast<IECInstanceP>(&rootInstance));
-
-    ExpressionToken        nextOperation = primaryList.GetOperation(index);
-    ECN::ECPropertyP             currentProperty = NULL;
-    
-    while (TOKEN_None != nextOperation)
-        {
-        while (TOKEN_Dot == nextOperation || TOKEN_Ident == nextOperation || TOKEN_LeftBracket == nextOperation)    // Handle instance["AccessString"] and instance.AccessString property access
-            {
-            WString memberName;
-            if (TOKEN_LeftBracket == nextOperation)
-                {
-                // Property access or array indexer?
-                if (NULL != currentProperty && currentProperty->GetIsArray())
-                    break;
-                else
-                    {
-                    LBracketNodeCP lBracketNode = static_cast<LBracketNodeCP>(primaryList.GetOperatorNode(index));
-                    EvaluationResult accessorResult;
-                    NodePtr accessorNode = lBracketNode->GetIndexNode();
-                    ExpressionStatus exprStatus = accessorNode->GetValue (accessorResult, globalContext);
-                    if (ExprStatus_Success != exprStatus)
-                        {
-                        evalResult.Clear();
-                        return exprStatus;
-                        }
-                    else if (!accessorResult.IsECValue())
-                        {
-                        evalResult.Clear();
-                        return ExprStatus_PrimitiveRequired;
-                        }
-
-                    memberName = accessorResult.GetECValue()->GetString();
-                    }
-                }
-            else
-                {
-                BeAssert (NULL != dynamic_cast<IdentNodeCP>(primaryList.GetOperatorNode(index)));
-                IdentNodeCP       identNode = static_cast<IdentNodeCP>(primaryList.GetOperatorNode(index));
-                memberName = identNode->GetName();
-                }
-
-            //  Will be TOKEN_None if index is at the end
-            nextOperation = primaryList.GetOperation(++index);
-
-            if (appendDot)
-                accessString.append(L".");
-
-            appendDot = true;
-
-            accessString.append(memberName);
-
-            currentProperty = ecClass->GetPropertyP(memberName);
-            if (NULL == currentProperty)
-                {
-                evalResult.Clear();
-                return ExprStatus_UnknownMember;
-                }
-
-            if (!currentProperty->GetIsStruct())
-                break;
-
-            if (TOKEN_None == nextOperation)
-                {
-                //  Since we don't allow struct values there must be another operator
-                //  We might want to require DOT here. We need to decide
-                //  -- will we allow indexing via a property name?
-                //  -- will we allow passing an struct to a method?
-                evalResult.Clear();
-                return ExprStatus_PrimitiveRequired;
-                }
-
-            ECN::StructECPropertyCP  structProperty = currentProperty->GetAsStructProperty();
-            BeAssert (NULL != structProperty);
-
-            ecClass = &structProperty->GetType();
-            }
-
-        if (TOKEN_None == nextOperation)
-            {
-            if (NULL == currentProperty)
-                return ExprStatus_UnknownSymbol;
-
-            ECN::PrimitiveECPropertyCP   primProp = currentProperty->GetAsPrimitiveProperty();
-            if (NULL == primProp)
-                {
-                evalResult.Clear();
-                return ExprStatus_PrimitiveRequired;
-                }
-
-            ::uint32_t   propertyIndex;
-            if (enabler->GetPropertyIndex(propertyIndex, accessString.c_str()) != ECN::ECOBJECTS_STATUS_Success)
-                {
-                evalResult.Clear();
-                return ExprStatus_UnknownError;
-                }
-
-
-            refResult.m_accessString = accessString;
-            refResult.m_memberSelector = -1;
-            refResult.m_property = currentProperty;
-
-            return ExprStatus_Success;
-            }
-
-        if (TOKEN_LParen == nextOperation)
-            {
-            //  Might want to allow a method to setting properties on an object returned from a method.  For now, just return an error.
-            return ExprStatus_UnknownError;
-            }
-
-        if (TOKEN_LeftBracket == nextOperation)
-            {
-            if (NULL == currentProperty)
-                {
-                evalResult.Clear();
-                return ExprStatus_ArrayRequired;
-                }
-
-            ECN::ArrayECPropertyCP   arrayProp = currentProperty->GetAsArrayProperty();
-
-            if (NULL == arrayProp)
-                {
-                evalResult.Clear();
-                return ExprStatus_ArrayRequired;
-                }
-
-            LBracketNodeCP       lBracketNode = static_cast<LBracketNodeCP>(primaryList.GetOperatorNode(index++));
-
-            //  Will be TOKEN_None if index is at the end
-            nextOperation = primaryList.GetOperation(index);
-
-            EvaluationResult    indexResult;
-            NodePtr             indexNode = lBracketNode->GetIndexNode();
-
-            ExpressionStatus exprStatus = indexNode->GetValue(indexResult, globalContext);
-            if (ExprStatus_Success != exprStatus)
-                {
-                evalResult.Clear();
-                return exprStatus;
-                }
-            else if (!indexResult.IsECValue())
-                {
-                evalResult.Clear();
-                return ExprStatus_PrimitiveRequired;
-                }
-
-            //  Need to convert this to an int if it is not already an int
-            uint32_t       arrayIndex = (uint32_t)indexResult.GetECValue()->GetInteger();
-
-            //  May need to get an instance or primitive value.
-            if (arrayProp->GetKind() == ECN::ARRAYKIND_Primitive)
-                {
-                if (TOKEN_None != nextOperation)
-                    {
-                    evalResult.Clear();
-                    return ExprStatus_StructRequired;  //  might be method required.  Should check next node
-                    }
-
-                refResult.m_accessString = accessString;
-                refResult.m_arrayIndex = arrayIndex;
-                refResult.m_property = currentProperty;
-
-                return ExprStatus_Success;
-                }
-
-            BeAssert(ECN::ARRAYKIND_Struct == arrayProp->GetKind());
-
-            ::uint32_t   propertyIndex;
-            if (enabler->GetPropertyIndex(propertyIndex, accessString.c_str()) != ECN::ECOBJECTS_STATUS_Success)
-                {
-                evalResult.Clear();
-                return ExprStatus_UnknownError;
-                }
-
-            ECN::ECValue         ecValue;
-            ECN::ECObjectsStatus  ecStatus = instance->GetValue(ecValue, propertyIndex, arrayIndex);
-
-            if (ECN::ECOBJECTS_STATUS_Success != ecStatus)
-                {
-                evalResult.Clear();
-                return ExprStatus_UnknownError;             //  This should return a good translation of the ECOBJECTS_STATUS_ value
-                }
-
-            if (ecValue.IsNull())
-                {
-                evalResult = ecValue;
-                //  Should we initialize the array?
-                return ExprStatus_UnknownError;
-                }
-
-            if (TOKEN_None == nextOperation)
-                {
-                //  Returning a struct instance.
-                evalResult.Clear();
-                return ExprStatus_UnknownError;
-                }
-
-            appendDot   = false;
-            accessString.clear();
-            instance = ecValue.GetStruct().get();
-            enabler = &instance->GetEnabler();
-            ecClass = &enabler->GetClass();
-            evalResult.InitECValue().SetStruct(instance.get());
-            }
-        }
-
-    return ExprStatus_UnknownError;
-    }
-
-/*---------------------------------------------------------------------------------**//**
-* @bsimethod                                                    Paul.Connelly   06/14
-+---------------+---------------+---------------+---------------+---------------+------*/
-static uint32_t getComponentIndex (NodeCP node, bool is2d)
-    {
-    uint32_t componentIndex = IECTypeAdapterContext::COMPONENT_INDEX_None;
-    IdentNodeCP ident = dynamic_cast<IdentNodeCP>(node);
-    WCharCP componentName = nullptr != ident ? ident->GetName() : nullptr;
-    if (nullptr != componentName && 0 != *componentName && 0 == *(componentName + 1))
-        {
-        switch (towlower (*componentName))
-            {
-            case 'x':
-                componentIndex = 0;
-                break;
-            case 'y':
-                componentIndex = 1;
-                break;
-            case 'z':
-                if (!is2d)
-                    componentIndex = 2;
-                break;
-            }
-        }
-
-    return componentIndex;
-    }
-
-/*---------------------------------------------------------------------------------**//**
-* @bsimethod                                                    Paul.Connelly   06/14
-+---------------+---------------+---------------+---------------+---------------+------*/
-static bool isPointProperty (bool& is2d, PrimitiveType primType)
-    {
-    switch (primType)
-        {
-        case PRIMITIVETYPE_Point3D:
-            is2d = false;
-            return true;
-        case PRIMITIVETYPE_Point2D:
-            is2d = true;
-            return true;
-        default:
-            return false;
-        }
-    }
-/*---------------------------------------------------------------------------------**//**
-* @bsimethod                                                    Paul.Connelly   06/14
-+---------------+---------------+---------------+---------------+---------------+------*/
-static bool isPointProperty (bool& is2d, ECPropertyCP prop)
-    {
-    PrimitiveECPropertyCP primProp = nullptr != prop ? prop->GetAsPrimitiveProperty() : nullptr;
-    return nullptr != primProp ? isPointProperty (is2d, primProp->GetType()) : false;
-    }
-
-/*---------------------------------------------------------------------------------**//**
-* @bsimethod                                                    Paul.Connelly   06/14
-+---------------+---------------+---------------+---------------+---------------+------*/
-static bool isPointArrayProperty (bool& is2d, ECPropertyCP prop)
-    {
-    ArrayECPropertyCP arrayProp = nullptr != prop ? prop->GetAsArrayProperty() : nullptr;
-    return nullptr != arrayProp && ARRAYKIND_Primitive == arrayProp->GetKind() ? isPointProperty (is2d, arrayProp->GetPrimitiveElementType()) : false;
-    }
-
-/*---------------------------------------------------------------------------------**//**
-* @bsimethod                                                    Paul.Connelly   10/13
-+---------------+---------------+---------------+---------------+---------------+------*/
-ExpressionStatus InstanceListExpressionContext::GetInstanceValue (EvaluationResultR evalResult, size_t& index, PrimaryListNodeR primaryList, ExpressionContextR globalContext, IECInstanceCR instance)
-    {
-    BeAssert(m_initialized);
-
-    ExpressionToken nextOperation = primaryList.GetOperation (index);
-    if (TOKEN_Dot != nextOperation && TOKEN_Ident != nextOperation && TOKEN_LeftBracket != nextOperation)
-        {
-        BeAssert (false);
-        return ExprStatus_UnknownError;
-        }
-    
-    bool appendDot = false;
-    WString accessString;
-    ECClassCP ecClass = &instance.GetClass();
-
-    accessString.reserve (50);
-
-    ECPropertyCP currentProperty = NULL;
-    while (TOKEN_Dot == nextOperation || TOKEN_Ident == nextOperation || TOKEN_LeftBracket == nextOperation)
-        {
-        WString memberName;
-        if (TOKEN_LeftBracket == nextOperation)
-            {
-            if (NULL != currentProperty && currentProperty->GetIsArray())
-                break;
-
-            BeAssert (NULL != dynamic_cast<LBracketNodeCP> (primaryList.GetOperatorNode (index)));
-            LBracketNodeCP lBracketNode = static_cast<LBracketNodeCP> (primaryList.GetOperatorNode (index));
-            EvaluationResult accessorResult;
-            NodePtr accessorNode = lBracketNode->GetIndexNode();
-            ExpressionStatus exprStatus = accessorNode->GetValue (accessorResult, globalContext);
-            if (ExprStatus_Success != exprStatus)
-                { evalResult.Clear(); return exprStatus; }
-            else if (accessorResult.GetValueType() != ValType_ECValue || !accessorResult.GetECValue()->IsString())
-                { evalResult.Clear(); return ExprStatus_WrongType; }
-
-            // ###TODO: NEEDSWORK: this doesn't work for expressions like 'this["Struct.Member"]'
-            memberName = accessorResult.GetECValue()->GetString();
-            }
-        else
-            {
-            BeAssert (NULL != dynamic_cast<IdentNodeCP> (primaryList.GetOperatorNode (index)));
-            IdentNodeCP identNode = static_cast<IdentNodeCP> (primaryList.GetOperatorNode (index));
-            if (TOKEN_Dot == nextOperation)
-                {
-                // Handle fully-qualified property accessor. Expect two qualifiers: schema name and class name
-                bvector<WString> const& qualifiers = identNode->GetQualifiers();
-                if (2 == qualifiers.size() && !instance.GetClass().Is (qualifiers[0].c_str(), qualifiers[1].c_str()))
-                    {
-                    evalResult.Clear();
-                    return ExprStatus_UnknownMember;
-                    }
-                }
-
-            memberName = identNode->GetName();
-            }
-
-        nextOperation = primaryList.GetOperation (++index);
-        if (appendDot)
-            accessString.append (L".");
-        else
-            appendDot = true;
-
-        accessString.append (memberName);
-
-        currentProperty = ecClass->GetPropertyP (memberName);
-        if (NULL == currentProperty)
-            { evalResult.Clear(); return ExprStatus_UnknownMember; }
-        else if (!currentProperty->GetIsStruct())
-            break;
-
-        if (TOKEN_None == nextOperation)
-            { evalResult.Clear(); return ExprStatus_PrimitiveRequired; }
-
-        ecClass = &currentProperty->GetAsStructProperty()->GetType();
-        }
-
-    bool is2d = false;
-    uint32_t componentIndex = IECTypeAdapterContext::COMPONENT_INDEX_None;
-    if (TOKEN_Dot == nextOperation && isPointProperty (is2d, currentProperty))
-        {
-        // handle point member access
-        componentIndex = getComponentIndex (primaryList.GetOperatorNode (index), is2d);
-        if (IECTypeAdapterContext::COMPONENT_INDEX_None == componentIndex)
-            return ExprStatus_UnknownMember;
-
-        // we'll get the component value below if no more operations
-        nextOperation = primaryList.GetOperation (++index);
-        }
-
-    if (TOKEN_None == nextOperation)
-        {
-        evalResult.Clear();
-        if (NULL == currentProperty)
-            return ExprStatus_UnknownSymbol;
-        else if (currentProperty->GetIsArray())
-            {
-            uint32_t propIdx;
-            if (ECOBJECTS_STATUS_Success != instance.GetEnabler().GetPropertyIndex (propIdx, accessString.c_str()))
-                return ExprStatus_UnknownSymbol;
-
-            IValueListResultPtr list = IValueListResult::Create (const_cast<IECInstanceR>(instance), propIdx);
-            evalResult.SetValueList (*list);
-            return ExprStatus_Success;
-            }
-
-        UnitSpec units;
-        ECValue ecval;
-        PrimitiveECPropertyCP primProp = currentProperty->GetAsPrimitiveProperty();
-        if (NULL == primProp || ECOBJECTS_STATUS_Success != instance.GetValue (ecval, accessString.c_str()))
-            return ExprStatus_UnknownError;
-
-        if (IECTypeAdapterContext::COMPONENT_INDEX_None != componentIndex)
-            {
-            if (ecval.IsNull() || (is2d && !ecval.IsPoint2D()) || (!is2d && !ecval.IsPoint3D()))
-                return ExprStatus_DotNotSupported;
-
-            DPoint3d pt = !is2d ? ecval.GetPoint3D() : DPoint3d::From (ecval.GetPoint2D().x, ecval.GetPoint2D().y, 0.0);
-            double* component = (&pt.x) + componentIndex;
-            ecval.SetDouble (*component);
-            }
-
-        if (globalContext.AllowsTypeConversion () || globalContext.EnforceGlobalRepresentation () || globalContext.EnforcesUnits ())
-            {
-            IECTypeAdapter* typeAdapter = primProp->GetTypeAdapter();
-            if (nullptr != typeAdapter)
-                {
-                IECTypeAdapterContextPtr context = IECTypeAdapterContext::Create (*primProp, instance, accessString.c_str ());
-                context->SetEvaluationOptions (globalContext.GetEvaluationOptions ());
-                if (globalContext.AllowsTypeConversion () || globalContext.EnforceGlobalRepresentation ())
-                    {
-<<<<<<< HEAD
-                    if (typeAdapter->RequiresExpressionTypeConversion() && !typeAdapter->ConvertToExpressionType (ecval, *IECTypeAdapterContext::Create (*primProp, instance)))
-                        return ExprStatus_UnknownError;
-                    }
-                else if (typeAdapter->SupportsUnits() && !typeAdapter->GetUnits (units, *IECTypeAdapterContext::Create (*primProp, instance)))
-=======
-                    if (typeAdapter->RequiresExpressionTypeConversion (globalContext.GetEvaluationOptions ()) && !typeAdapter->ConvertToExpressionType (ecval, *context))
-                        return ExprStatus_UnknownError;
-                    }
-                else if (typeAdapter->SupportsUnits () && !typeAdapter->GetUnits (units, *context))
->>>>>>> 9ff264fa
-                    return ExprStatus_UnknownError;
-                }
-            }
-
-        evalResult = ecval;
-        evalResult.SetUnits (units);
-        return ExprStatus_Success;
-        }
-    else if (TOKEN_LeftBracket == nextOperation)
-        {
-        ArrayECPropertyCP arrayProp = NULL;
-        if (NULL == currentProperty || NULL == (arrayProp = currentProperty->GetAsArrayProperty()))
-            { evalResult.Clear(); return ExprStatus_ArrayRequired; }
-
-        LBracketNodeCP lBracketNode = static_cast<LBracketNodeCP> (primaryList.GetOperatorNode (index++));
-        nextOperation = primaryList.GetOperation (index);
-
-        bool isPrimitive = (ARRAYKIND_Primitive == arrayProp->GetKind());
-        bool is2d = false;
-        uint32_t componentIndex = IECTypeAdapterContext::COMPONENT_INDEX_None;
-        if (isPrimitive && TOKEN_Dot == nextOperation && isPointArrayProperty (is2d, currentProperty))
-            {
-            componentIndex = getComponentIndex (primaryList.GetOperatorNode (index), is2d);
-            if (IECTypeAdapterContext::COMPONENT_INDEX_None == componentIndex)
-                return ExprStatus_UnknownMember;
-
-            // we'll get the component value below if no more operations
-            nextOperation = primaryList.GetOperation (++index);
-            }
-
-        if (isPrimitive && TOKEN_None != nextOperation)
-            { evalResult.Clear(); return ExprStatus_StructRequired; }
-
-        EvaluationResult indexResult;
-        NodePtr indexNode = lBracketNode->GetIndexNode();
-
-        ExpressionStatus exprStatus = indexNode->GetValue (indexResult, globalContext);
-        if (ExprStatus_Success != exprStatus)
-            { evalResult.Clear(); return exprStatus; }
-        else if (indexResult.GetValueType() != ValType_ECValue || !indexResult.GetECValue()->ConvertToPrimitiveType (PRIMITIVETYPE_Integer) || indexResult.GetECValue()->IsNull())
-            { evalResult.Clear(); return ExprStatus_PrimitiveRequired; }
-
-        ECValue arrayVal;
-        UnitSpec units;
-        if (ECOBJECTS_STATUS_Success != instance.GetValue (arrayVal, accessString.c_str(), (uint32_t)indexResult.GetECValue()->GetInteger()))
-            { evalResult.Clear(); return ExprStatus_UnknownError; }
-
-        if (isPrimitive && IECTypeAdapterContext::COMPONENT_INDEX_None != componentIndex)
-            {
-            if (arrayVal.IsNull() || (is2d && !arrayVal.IsPoint3D()) || (!is2d && !arrayVal.IsPoint3D()))
-                return ExprStatus_DotNotSupported;
-
-            DPoint3d pt = !is2d ? arrayVal.GetPoint3D() : DPoint3d::From (arrayVal.GetPoint2D().x, arrayVal.GetPoint2D().y, 0.0);
-            double* component = (&pt.x) + componentIndex;
-            arrayVal.SetDouble (*component);
-            }
-
-        if (isPrimitive && (globalContext.AllowsTypeConversion () || globalContext.EnforceGlobalRepresentation () || globalContext.EnforcesUnits ()))
-            {
-            IECTypeAdapter* adapter = arrayProp->GetMemberTypeAdapter();
-            if (nullptr != adapter)
-                {
-                IECTypeAdapterContextPtr context = IECTypeAdapterContext::Create (*arrayProp, instance, accessString.c_str ());
-                context->SetEvaluationOptions (globalContext.GetEvaluationOptions ());
-                if (globalContext.AllowsTypeConversion () || globalContext.EnforceGlobalRepresentation ())
-                    {
-<<<<<<< HEAD
-                    if (adapter->RequiresExpressionTypeConversion() && !adapter->ConvertToExpressionType (arrayVal, *IECTypeAdapterContext::Create (*arrayProp, instance)))
-=======
-                    if (adapter->RequiresExpressionTypeConversion (globalContext.GetEvaluationOptions ()) && !adapter->ConvertToExpressionType (arrayVal, *context))
->>>>>>> 9ff264fa
-                        {
-                        evalResult.Clear();
-                        return ExprStatus_UnknownError;
-                        }
-                    }
-<<<<<<< HEAD
-                else if (adapter->SupportsUnits() && !adapter->GetUnits (units, *IECTypeAdapterContext::Create (*arrayProp, instance)))
-=======
-                else if (adapter->SupportsUnits () && !adapter->GetUnits (units, *context))
->>>>>>> 9ff264fa
-                    {
-                    evalResult.Clear();
-                    return ExprStatus_UnknownError;
-                    }
-                }
-            }
-
-        if (TOKEN_None == nextOperation)
-            {
-            evalResult = arrayVal;
-            evalResult.SetUnits (units);
-            return ExprStatus_Success;
-            }
-
-        BeAssert (ARRAYKIND_Struct == arrayProp->GetKind());
-
-        if (arrayVal.IsNull())
-            {
-            evalResult = arrayVal;
-            return ExprStatus_Success;
-            }
-        else if (!arrayVal.IsStruct())
-            { evalResult.Clear(); return ExprStatus_StructRequired; }
-
-        if (TOKEN_LParen == nextOperation)
-            {
-            --index;    // place the LParen back in queue, caller will handle it.
-            evalResult = arrayVal;
-            return ExprStatus_Success;
-            }
-        else
-            return GetInstanceValue (evalResult, index, primaryList, globalContext, *arrayVal.GetStruct());
-        }
-    else if (TOKEN_Dot == nextOperation || TOKEN_LParen == nextOperation)
-        {
-        // we get here if we find a dot following something that is not a struct. e.g., 'someArray.Count', 'someArray.Any (x => x < 5)', etc.
-        if (NULL != currentProperty && currentProperty->GetIsArray())
-            {
-            uint32_t propIdx;
-            if (ECOBJECTS_STATUS_Success == instance.GetEnabler().GetPropertyIndex (propIdx, accessString.c_str()))
-                {
-                IValueListResultPtr list = IValueListResult::Create (const_cast<IECInstanceR>(instance), propIdx);
-                evalResult.SetValueList (*list);
-                }
-            }
-
-        if (evalResult.IsValueList())
-            {
-            IValueListResultPtr list = evalResult.GetValueList();
-            if (TOKEN_Dot == nextOperation)
-                {
-                IdentNodeCP ident = dynamic_cast<IdentNodeCP>(primaryList.GetOperatorNode (index));
-                WCharCP arrayPropName = NULL != ident ? ident->GetName() : NULL;
-                uint32_t count = list->GetCount();
-                if (NULL != arrayPropName)
-                    {
-                    if (0 == wcscmp (L"Count", arrayPropName))
-                        {
-                        evalResult.InitECValue().SetInteger ((int32_t)count);
-                        return ExprStatus_Success;
-                        }
-
-                    bool wantFirst = 0 == wcscmp (L"First", arrayPropName);
-                    if (wantFirst || 0 == wcscmp (L"Last", arrayPropName))
-                        {
-                        // if array is empty, we return null successfully. Otherwise get array member.
-                        if (0 == count)
-                            {
-                            evalResult.InitECValue().SetToNull();
-                            return ExprStatus_Success;
-                            }
-                        else
-                            return list->GetValueAt (evalResult, wantFirst ? 0 : count - 1);
-                        }
-                    }
-                }
-            else
-                {
-                // put the LParen back in queue, caller will handle it.
-                --index;
-                return ExprStatus_Success;
-                }
-            }
-        }
-
-    return ExprStatus_UnknownError;
-    }
-
-/*---------------------------------------------------------------------------------**//**
-* @bsimethod                                                    Paul.Connelly   10/13
-+---------------+---------------+---------------+---------------+---------------+------*/
-ExpressionStatus InstanceListExpressionContext::GetInstanceValue (EvaluationResultR evalResult, size_t& startIndex, PrimaryListNodeR primaryList, ExpressionContextR globalContext, ECInstanceListCR instanceList)
-    {
-    BeAssert(m_initialized);
-
-    ExpressionStatus status = ExprStatus_StructRequired;
-    for (IECInstancePtr const& instance: instanceList)
-        {
-        size_t index = startIndex;
-        if (instance.IsNull())
-            {
-            BeAssert (false); continue;
-            }
-
-        status = GetInstanceValue (evalResult, index, primaryList, globalContext, *instance);
-        if (ExprStatus_Success == status)
-            {
-            startIndex = index;
-            break;
-            }
-        }
-
-    return status;
-    }
-            
-/*---------------------------------------------------------------------------------**//**
-* @bsimethod                                                    Paul.Connelly   10/13
-+---------------+---------------+---------------+---------------+---------------+------*/
-static bool convertResultToInstanceList (EvaluationResultR result, bool requireInstance)
-    {
-    if (result.GetValueType() == ValType_InstanceList)
-        return true;
-    else if (result.GetValueType() == ValType_ECValue && result.GetECValue()->IsStruct() && !result.GetECValue()->IsNull())
-        {
-        result.SetInstance (*result.GetECValue()->GetStruct());
-        return true;
-        }
-    else
-        return !requireInstance;
-    }
-
-/*---------------------------------------------------------------------------------**//**
-* @bsimethod                                    John.Gooding                    02/2011
-+---------------+---------------+---------------+---------------+---------------+------*/
-ExpressionStatus InstanceListExpressionContext::_GetValue(EvaluationResultR evalResult, PrimaryListNodeR primaryList, ExpressionContextR globalContext, ::uint32_t startIndex)
-    {
-    Initialize();
-
-    evalResult.SetInstanceList (m_instances, false);
-
-    size_t      numberOfOperators = primaryList.GetNumberOfOperators();
-    size_t      index = startIndex;
-
-    if (index == numberOfOperators)
-        {
-        //  This is an instance expression
-        return ExprStatus_Success;
-        }
-
-    ExpressionToken     nextOperation = primaryList.GetOperation(index);
-
-    while (TOKEN_None != nextOperation)
-        {
-        if (TOKEN_Dot == nextOperation || TOKEN_Ident == nextOperation || TOKEN_LeftBracket == nextOperation)
-            {
-            EvaluationResult valueResult;
-            ExpressionStatus instanceStatus = GetInstanceValue (valueResult, index, primaryList, globalContext, *evalResult.GetInstanceList());
-            if (ExprStatus_Success != instanceStatus)
-                {
-                if (0 == startIndex && 0 == index)
-                    {
-                    ExpressionContextP  outer = GetOuterP();
-                    if (NULL != outer)
-                        return outer->GetValue(evalResult, primaryList, globalContext, startIndex);
-                    }
-
-                evalResult.Clear();
-                return instanceStatus;
-                }
-
-            evalResult = valueResult;
-            nextOperation = primaryList.GetOperation (++index);
-            if (TOKEN_None == nextOperation)
-                {
-                convertResultToInstanceList (evalResult, false);
-                //  -- will we allow passing an struct t a method?
-                return ExprStatus_Success;
-                }
-            else if (!evalResult.IsValueList() && !convertResultToInstanceList (evalResult, true))
-                {
-                evalResult.Clear();
-                return ExprStatus_StructRequired;
-                }
-            }
-
-        if (TOKEN_LParen == nextOperation)
-            {
-            CallNodeP               callNode = static_cast<CallNodeP>(primaryList.GetOperatorNode(index++));
-            nextOperation           = primaryList.GetOperation(index);
-
-            EvaluationResult        methodResult;
-            ExpressionStatus exprStatus = ExprStatus_UnknownError;
-            switch (evalResult.GetValueType())
-                {
-            case ValType_InstanceList:
-                exprStatus = callNode->InvokeInstanceMethod (methodResult, *evalResult.GetInstanceList(), globalContext);
-                break;
-            case ValType_ValueList:
-                exprStatus = callNode->InvokeValueListMethod (methodResult, *evalResult.GetValueList(), globalContext);
-                break;
-                }
-
-            if (ExprStatus_Success != exprStatus)
-                {
-                evalResult.Clear();
-                return exprStatus;
-                }
-
-            evalResult = methodResult;
-            if (TOKEN_None == nextOperation)
-                {
-                convertResultToInstanceList (evalResult, false);
-                return ExprStatus_Success;
-                }
-            else if (!convertResultToInstanceList (evalResult, true))
-                {
-                evalResult.Clear();
-                return ExprStatus_StructRequired;
-                }
-            }
-        }
-
-    return ExprStatus_UnknownError;
-    }
-
-/*---------------------------------------------------------------------------------**//**
-* @bsimethod                                    John.Gooding                    02/2011
-+---------------+---------------+---------------+---------------+---------------+------*/
-MethodReferenceStandard::MethodReferenceStandard(ExpressionStaticMethod_t staticMethod, ExpressionInstanceMethod_t instanceMethod)
-    : m_staticMethod(staticMethod), m_instanceMethod(instanceMethod), m_valueListMethod(NULL)
-    {
-    }
-
-/*---------------------------------------------------------------------------------**//**
-* @bsimethod                                                    Paul.Connelly   12/13
-+---------------+---------------+---------------+---------------+---------------+------*/
-MethodReferenceStandard::MethodReferenceStandard(ExpressionValueListMethod_t valueListMethod)
-    : m_staticMethod(NULL), m_instanceMethod(NULL), m_valueListMethod(valueListMethod)
-    {
-    //
-    }
-
-/*---------------------------------------------------------------------------------**//**
-* @bsimethod                                    John.Gooding                    02/2011
-+---------------+---------------+---------------+---------------+---------------+------*/
-ExpressionStatus MethodReferenceStandard::_InvokeStaticMethod (EvaluationResultR evalResult, EvaluationResultVector& arguments)
-    {
-    if (NULL == m_staticMethod)
-        return ExprStatus_StaticMethodRequired;
-
-    return (*m_staticMethod)(evalResult, arguments);
-    }
-
-/*---------------------------------------------------------------------------------**//**
-* @bsimethod                                                    Paul.Connelly   12/13
-+---------------+---------------+---------------+---------------+---------------+------*/
-ExpressionStatus MethodReferenceStandard::_InvokeValueListMethod (EvaluationResultR evalResult, IValueListResultCR valueList, EvaluationResultVector& args)
-    {
-    return NULL != m_valueListMethod ? (*m_valueListMethod)(evalResult, valueList, args) : ExprStatus_InstanceMethodRequired;
-    }
-
-//---------------------------------------------------------------------------------------
-// @bsimethod                                                   John.Gooding    10/2013
-//---------------------------------------------------------------------------------------
-MethodReferenceStaticWithContext::MethodReferenceStaticWithContext(ExpressionStaticMethodWithContext_t staticMethod, void*methodData)
-    : m_staticMethod(staticMethod), m_context(methodData) {}
-
-//---------------------------------------------------------------------------------------
-// @bsimethod                                                   John.Gooding    10/2013
-//---------------------------------------------------------------------------------------
-MethodReferencePtr MethodReferenceStaticWithContext::Create(ExpressionStaticMethodWithContext_t staticMethod, void*context)
-    {
-    return new MethodReferenceStaticWithContext(staticMethod, context);
-    }
-
-//---------------------------------------------------------------------------------------
-// @bsimethod                                                   John.Gooding    10/2013
-//---------------------------------------------------------------------------------------
-ExpressionStatus MethodReferenceStaticWithContext::_InvokeStaticMethod (EvaluationResultR evalResult, EvaluationResultVector& arguments)
-    {
-    if (NULL == m_staticMethod)
-        return ExprStatus_StaticMethodRequired;
-
-    return (*m_staticMethod)(evalResult, m_context, arguments);
-    }
-
-
-/*---------------------------------------------------------------------------------**//**
-* @bsimethod                                    John.Gooding                    02/2011
-+---------------+---------------+---------------+---------------+---------------+------*/
-ExpressionStatus MethodReferenceStandard::_InvokeInstanceMethod (EvaluationResultR evalResult, ECInstanceListCR instanceData, EvaluationResultVector& arguments)
-    {
-    if (NULL == m_instanceMethod)
-        return ExprStatus_InstanceMethodRequired;
-
-    return (*m_instanceMethod)(evalResult, instanceData, arguments);
-    }
-
-/*---------------------------------------------------------------------------------**//**
-* @bsimethod                                    John.Gooding                    02/2011
-+---------------+---------------+---------------+---------------+---------------+------*/
-MethodReferencePtr MethodReferenceStandard::Create(ExpressionStaticMethod_t staticMethod, ExpressionInstanceMethod_t instanceMethod)
-    {
-    return new MethodReferenceStandard(staticMethod, instanceMethod);
-    }
-
-/*---------------------------------------------------------------------------------**//**
-* @bsimethod                                                    Paul.Connelly   12/13
-+---------------+---------------+---------------+---------------+---------------+------*/
-MethodReferencePtr MethodReferenceStandard::Create (ExpressionValueListMethod_t method)
-    {
-    return new MethodReferenceStandard (method);
-    }
-
-/*---------------------------------------------------------------------------------**//**
-* @bsimethod                                    John.Gooding                    02/2011
-+---------------+---------------+---------------+---------------+---------------+------*/
-MethodSymbol::MethodSymbol(wchar_t const* name, MethodReferenceR methodReference)
-    : Symbol(name)
-    {
-    m_methodReference = &methodReference;
-    }
-
-/*---------------------------------------------------------------------------------**//**
-* @bsimethod                                                    Paul.Connelly   12/13
-+---------------+---------------+---------------+---------------+---------------+------*/
-MethodSymbol::MethodSymbol (WCharCP name, ExpressionValueListMethod_t method)
-    : Symbol (name)
-    {
-    m_methodReference = MethodReferenceStandard::Create (method);
-    }
-
-/*---------------------------------------------------------------------------------**//**
-* @bsimethod                                    John.Gooding                    02/2011
-+---------------+---------------+---------------+---------------+---------------+------*/
-MethodSymbolPtr MethodSymbol::Create(wchar_t const* name, ExpressionStaticMethod_t staticMethod, ExpressionInstanceMethod_t instanceMethod)
-    {
-    MethodReferencePtr  ref = MethodReferenceStandard::Create(staticMethod, instanceMethod);
-    return new MethodSymbol(name, *ref);
-    }
-
-/*---------------------------------------------------------------------------------**//**
-* @bsimethod                                                    Paul.Connelly   12/13
-+---------------+---------------+---------------+---------------+---------------+------*/
-MethodSymbolPtr MethodSymbol::Create (WCharCP name, ExpressionValueListMethod_t method)
-    {
-    return new MethodSymbol (name, method);
-    }
-    
-//---------------------------------------------------------------------------------------
-// @bsimethod                                                   John.Gooding    10/2013
-//---------------------------------------------------------------------------------------
-MethodSymbolPtr MethodSymbol::Create(wchar_t const* name, ExpressionStaticMethodWithContext_t staticMethod, void*context)
-    {
-    MethodReferencePtr  ref = MethodReferenceStaticWithContext::Create(staticMethod, context);
-    return new MethodSymbol(name, *ref);
-    }
-
-/*---------------------------------------------------------------------------------**//**
-* @bsimethod                                    John.Gooding                    02/2011
-+---------------+---------------+---------------+---------------+---------------+------*/
-ExpressionStatus MethodSymbol::_GetValue(EvaluationResultR evalResult, PrimaryListNodeR primaryList, ExpressionContextR globalContext, ::uint32_t startIndex)
-    {
-    //  We only get here if the symbol was resolved directly from a context. The context may be a global context, or a namespace context. If the
-    //  context is a global context then startIndex is 1 and the callNode should be 0. If the context is a namespace context, then startIndex - 1
-    //  should be the context used to find this symbol. It must be a CallNode.
-    //
-    //  For now assuming this has to be a static method; may want to support having a MethodSymbol in a context. That would require that this
-    //  method receive a pointer to the context used to invoke it.
-
-    BeAssert(1 <= startIndex);
-    ::uint32_t      callNodeIndex = startIndex - 1;
-
-    if (primaryList.GetOperation(callNodeIndex) != TOKEN_LParen)
-        {
-        evalResult.InitECValue().Clear();
-        return ExprStatus_UnknownError;    // Invalid operation on method
-        }
-
-    // NEEDSWORK: If a static method returns an ECInstanceList, we can never access properties of those instances??
-    if (primaryList.GetNumberOfOperators() != startIndex)
-        {
-        evalResult.InitECValue().Clear();
-        return ExprStatus_UnknownError;    // Invalid operation on method
-        }
-
-    CallNodeP   callNode = static_cast<CallNodeP>(primaryList.GetOperatorNode(callNodeIndex));
-
-    return callNode->InvokeStaticMethod(evalResult, *m_methodReference, globalContext);
-    }
-
-/*---------------------------------------------------------------------------------**//**
-* @bsimethod                                    John.Gooding                    02/2011
-+---------------+---------------+---------------+---------------+---------------+------*/
-BentleyStatus   SymbolExpressionContext::AddSymbol (SymbolR symbol)
-    {
-    //  Check for duplicates in context
-    if (NULL != FindCP (symbol.GetName ()))
-        return BSIERROR;
-
-    m_symbols.push_back (SymbolPtr (&symbol));
-    return BSISUCCESS;
-    }
-
-/*---------------------------------------------------------------------------------**//**
-* @bsimethod                                    Grigas.Petraitis                12/2013
-+---------------+---------------+---------------+---------------+---------------+------*/
-SymbolCP        SymbolExpressionContext::FindCP (wchar_t const* ident)
-    {
-    for (bvector<SymbolPtr>::iterator curr = m_symbols.begin (); curr != m_symbols.end (); curr++)
-        {
-        SymbolP symbol = (*curr).get ();
-        if (0 == wcscmp (ident, symbol->GetName ()))
-            return symbol;
-        }
-    return NULL;
-    }
-
-/*---------------------------------------------------------------------------------**//**
-* @bsimethod                                    Grigas.Petraitis                12/2013
-+---------------+---------------+---------------+---------------+---------------+------*/
-BentleyStatus   SymbolExpressionContext::RemoveSymbol (wchar_t const* ident)
-    {
-    for (bvector<SymbolPtr>::iterator curr = m_symbols.begin (); curr != m_symbols.end (); curr++)
-        {
-        SymbolP symbol = (*curr).get ();
-        if (0 == wcscmp (ident, symbol->GetName ()))
-            {
-            m_symbols.erase (curr);
-            return BSISUCCESS;
-            }
-        }
-    return BSIERROR;
-    }
-
-/*---------------------------------------------------------------------------------**//**
-* @bsimethod                                    Grigas.Petraitis                12/2013
-+---------------+---------------+---------------+---------------+---------------+------*/
-BentleyStatus   SymbolExpressionContext::RemoveSymbol (SymbolR symbol)
-    {
-    for (bvector<SymbolPtr>::iterator curr = m_symbols.begin (); curr != m_symbols.end (); curr++)
-        {
-        if ((*curr).get () == &symbol)
-            {
-            m_symbols.erase (curr);
-            return BSISUCCESS;
-            }
-        }
-    return BSIERROR;
-    }
-
-/*---------------------------------------------------------------------------------**//**
-* @bsimethod                                    John.Gooding                    02/2011
-+---------------+---------------+---------------+---------------+---------------+------*/
-SymbolExpressionContextPtr SymbolExpressionContext::Create(ExpressionContextP outer)
-    {
-    return new SymbolExpressionContext (outer);
-    }
-
-/*---------------------------------------------------------------------------------**//**
-* @bsimethod                                    John.Gooding                    02/2011
-+---------------+---------------+---------------+---------------+---------------+------*/
-ExpressionStatus SymbolExpressionContext::_GetValue(EvaluationResultR evalResult, PrimaryListNodeR primaryList, ExpressionContextR globalContext, ::uint32_t startIndex)
-    {
-    wchar_t const* ident = primaryList.GetName(startIndex);
-    if (NULL == ident)
-        return ExprStatus_UnknownSymbol;
-
-    for (bvector<SymbolPtr>::iterator curr = m_symbols.begin(); curr != m_symbols.end(); curr++)
-        {
-        SymbolP symbol = (*curr).get();
-        if (0 == wcscmp(ident, symbol->GetName()))
-            return symbol->GetValue(evalResult, primaryList, globalContext, startIndex + 1);
-        }
-
-    ExpressionContextP  outer = GetOuterP();
-    if (NULL != outer)
-        return outer->GetValue(evalResult, primaryList, globalContext, startIndex);
-
-    return ExprStatus_UnknownSymbol;
-    }
-
-/*---------------------------------------------------------------------------------**//**
-* @bsimethod                                    John.Gooding                    02/2011
-+---------------+---------------+---------------+---------------+---------------+------*/
-ExpressionStatus SymbolExpressionContext::_GetReference(EvaluationResultR evalResult, ReferenceResultR refResult, PrimaryListNodeR primaryList, ExpressionContextR globalContext, ::uint32_t startIndex)
-    {
-    wchar_t const* ident = primaryList.GetName(startIndex);
-    if (NULL == ident)
-        return ExprStatus_UnknownSymbol;
-
-    for (bvector<SymbolPtr>::iterator curr = m_symbols.begin(); curr != m_symbols.end(); curr++)
-        {
-        SymbolP symbol = (*curr).get();
-        if (0 == wcscmp(ident, symbol->GetName()))
-            return symbol->GetReference(evalResult, refResult, primaryList, globalContext, startIndex + 1);
-        }
-
-    ExpressionContextP  outer = GetOuterP();
-    if (NULL != outer)
-        return outer->GetValue(evalResult, primaryList, globalContext, startIndex);
-
-    return ExprStatus_UnknownSymbol;
-    }
-
-/*---------------------------------------------------------------------------------**//**
-* @bsimethod                                    John.Gooding                    02/2011
-+---------------+---------------+---------------+---------------+---------------+------*/
-ExpressionStatus SymbolExpressionContext::_ResolveMethod(MethodReferencePtr& result, wchar_t const* ident, bool useOuterIfNecessary)
-    {
-    for (bvector<SymbolPtr>::iterator curr = m_symbols.begin(); curr != m_symbols.end(); curr++)
-        {
-        SymbolP symbol = (*curr).get();
-        if (0 == wcscmp(ident, symbol->GetName()))
-            return symbol->CreateMethodResult(result);
-        }
-
-    if (useOuterIfNecessary)
-        {
-        ExpressionContextP  outer = GetOuterP();
-        if (NULL != outer)
-            return outer->ResolveMethod(result, ident, useOuterIfNecessary);
-        }
-
-    return ExprStatus_UnknownSymbol;
-    }
-
-/*---------------------------------------------------------------------------------**//**
-* @bsimethod                                    John.Gooding                    02/2011
-+---------------+---------------+---------------+---------------+---------------+------*/
-ExpressionStatus ContextSymbol::_GetValue(EvaluationResultR evalResult, PrimaryListNodeR primaryList, ExpressionContextR globalContext, ::uint32_t startIndex)
-    {
-    return m_context->GetValue(evalResult, primaryList, globalContext, startIndex);
-    }
-
-/*---------------------------------------------------------------------------------**//**
-* @bsimethod                                    John.Gooding                    02/2011
-+---------------+---------------+---------------+---------------+---------------+------*/
-ExpressionStatus ContextSymbol::_GetReference(EvaluationResultR evalResult, ReferenceResult& refResult, PrimaryListNodeR primaryList, ExpressionContextR globalContext, ::uint32_t startIndex)
-    {
-    return m_context->GetReference(evalResult, refResult, primaryList, globalContext, startIndex);
-    }
-
-/*---------------------------------------------------------------------------------**//**
-* @bsimethod                                    John.Gooding                    02/2011
-+---------------+---------------+---------------+---------------+---------------+------*/
-ContextSymbolPtr ContextSymbol::CreateContextSymbol(wchar_t const* name, ExpressionContextR context) 
-    { 
-    return new ContextSymbol(name, context); 
-    }
-
-/*---------------------------------------------------------------------------------**//**
-* Without this the compiler generates a destructor that invokes the ECValue. That
-* can happen in code that does not use any of this stuff and does not link
-* with the ECObjects DLL.
-* @bsimethod                                    John.Gooding                    03/2011
-+---------------+---------------+---------------+---------------+---------------+------*/
-ValueSymbol::~ValueSymbol()
-    {
-    //
-    }
-
-/*---------------------------------------------------------------------------------**//**
-* @bsimethod                                    John.Gooding                    03/2011
-+---------------+---------------+---------------+---------------+---------------+------*/
-ValueSymbol::ValueSymbol (wchar_t const* name, EvaluationResultCR value) : Symbol(name)
-    {
-    m_expressionValue = value;
-    }
-
-/*---------------------------------------------------------------------------------**//**
-* @bsimethod                                    John.Gooding                    03/2011
-+---------------+---------------+---------------+---------------+---------------+------*/
-ExpressionStatus ValueSymbol::_GetValue(EvaluationResultR evalResult, PrimaryListNodeR primaryList, ExpressionContextR globalContext, ::uint32_t startIndex)
-    {
-    if (primaryList.GetNumberOfOperators() > startIndex)
-        {
-        ExpressionToken token = primaryList.GetOperation(startIndex);
-        if (ECN::TOKEN_Dot == token)
-            return ExprStatus_StructRequired;
-
-        if (ECN::TOKEN_LParen == token)
-            return ExprStatus_MethodRequired;
-
-        if (ECN::TOKEN_LeftBracket == token)
-            return ExprStatus_ArrayRequired;
-
-        return ExprStatus_UnknownError;
-        }
-
-    evalResult = m_expressionValue;
-    return ExprStatus_Success;
-    }
-
-//---------------------------------------------------------------------------------------
-// @bsimethod                                                   John.Gooding    07/2012
-//--------------+------------------------------------------------------------------------
-ValueSymbolPtr  ValueSymbol::Create(wchar_t const* name, ECN::ECValueCR exprValue)
-    {
-    EvaluationResult evalResult;
-    evalResult = exprValue;
-    return new ValueSymbol (name, evalResult);
-    }
-
-/*---------------------------------------------------------------------------------**//**
-* @bsimethod                                                    Paul.Connelly   12/13
-+---------------+---------------+---------------+---------------+---------------+------*/
-ValueSymbolPtr ValueSymbol::Create (wchar_t const* name, EvaluationResultCR value) { return new ValueSymbol (name, value); }
-EvaluationResultCR ValueSymbol::GetValue() const { return m_expressionValue; }
-void ValueSymbol::SetValue (EvaluationResultCR value) { m_expressionValue = value; }
-void ValueSymbol::SetValue (ECValueCR value) { m_expressionValue = value; }
-
-/*---------------------------------------------------------------------------------**//**
-* @bsimethod                                    Grigas.Petraitis                12/2013
-+---------------+---------------+---------------+---------------+---------------+------*/
-PropertySymbol::PropertySymbol (WCharCP name, RefCountedPtr<PropertySymbol::PropertyEvaluator> evaluator) 
-    : Symbol (name), m_evaluator (evaluator) 
-    {
-    }
-
-/*---------------------------------------------------------------------------------**//**
-* @bsimethod                                    Grigas.Petraitis                12/2013
-+---------------+---------------+---------------+---------------+---------------+------*/
-RefCountedPtr<PropertySymbol> PropertySymbol::Create (WCharCP name, RefCountedPtr<PropertySymbol::PropertyEvaluator> evaluator)
-    {
-    return new PropertySymbol (name, evaluator);
-    }
-
-/*---------------------------------------------------------------------------------**//**
-* @bsimethod                                    Grigas.Petraitis                12/2013
-+---------------+---------------+---------------+---------------+---------------+------*/
-ExpressionStatus PropertySymbol::_GetValue (EvaluationResultR evalResult, PrimaryListNodeR primaryList, ExpressionContextR globalContext, ::uint32_t startIndex)
-    {
-    if (primaryList.GetNumberOfOperators() > startIndex)
-        {
-        ExpressionToken token = primaryList.GetOperation(startIndex);
-        if (ECN::TOKEN_Dot == token)
-            return ExprStatus_StructRequired;
-
-        if (ECN::TOKEN_LParen == token)
-            return ExprStatus_MethodRequired;
-
-        if (ECN::TOKEN_LeftBracket == token)
-            return ExprStatus_ArrayRequired;
-
-        return ExprStatus_UnknownError;
-        }
-
-    evalResult = m_evaluator->EvaluateProperty ();
-    return ExprStatus_Success;
-    }
-
-/*---------------------------------------------------------------------------------**//**
-* @bsimethod                                                    Paul.Connelly   08/12
-+---------------+---------------+---------------+---------------+---------------+------*/
-void IECSymbolProvider::RegisterExternalSymbolPublisher (ExternalSymbolPublisher publisher)
-    {
-    // MT: This is a function pointer passed down from DgnPlatform. The function wraps access to the host object which actually provides the symbols.
-    if (NULL == s_externalSymbolPublisher)
-        s_externalSymbolPublisher = publisher;
-    }
-
-/*---------------------------------------------------------------------------------**//**
-* @bsimethod                                                    Paul.Connelly   08/12
-+---------------+---------------+---------------+---------------+---------------+------*/
-SymbolExpressionContextPtr SymbolExpressionContext::Create (bvector<WString> const& requestedSymbolSets, ExpressionContextP outer)
-    {
-    SymbolExpressionContextPtr context = Create (outer);
-    if (context.IsValid())
-        {
-        if (NULL != s_externalSymbolPublisher)
-            s_externalSymbolPublisher (*context, requestedSymbolSets);
-        }
-    
-    return context;
-    }
-
-/*---------------------------------------------------------------------------------**//**
-* @bsimethod                                                    Paul.Connelly   10/13
-+---------------+---------------+---------------+---------------+---------------+------*/
-InstanceExpressionContextPtr InstanceExpressionContext::Create (ExpressionContextP outer)
-    {
-    return new InstanceExpressionContext (outer);
-    }
-
-/*---------------------------------------------------------------------------------**//**
-* @bsimethod                                                    Paul.Connelly   10/13
-+---------------+---------------+---------------+---------------+---------------+------*/
-void InstanceExpressionContext::SetInstance (IECInstanceCR instance)
-    {
-    ECInstanceList list;
-    list.push_back (const_cast<IECInstanceP>(&instance));
-    SetInstanceList (list);
-    }
-
-/*---------------------------------------------------------------------------------**//**
-* @bsimethod                                                    Paul.Connelly   10/13
-+---------------+---------------+---------------+---------------+---------------+------*/
-void InstanceExpressionContext::SetInstances (ECInstanceListCR instances)
-    {
-    SetInstanceList (instances);
-    }
-
-/*---------------------------------------------------------------------------------**//**
-* @bsimethod                                                    Paul.Connelly   01/13
-+---------------+---------------+---------------+---------------+---------------+------*/
-InstanceListExpressionContext::InstanceListExpressionContext (ExpressionContextP outer)
-  : ExpressionContext (outer), m_initialized (false)
-    {
-    //
-    }
-
-/*---------------------------------------------------------------------------------**//**
-* @bsimethod                                                    Paul.Connelly   01/13
-+---------------+---------------+---------------+---------------+---------------+------*/
-InstanceListExpressionContext::InstanceListExpressionContext (ECInstanceListCR instances, ExpressionContextP outer)
-  : ExpressionContext(outer), m_instances(instances), m_initialized(true)
-    {
-    //
-    }
-
-/*---------------------------------------------------------------------------------**//**
-* @bsimethod                                                    Paul.Connelly   01/13
-+---------------+---------------+---------------+---------------+---------------+------*/
-void InstanceListExpressionContext::Initialize()
-    {
-    if (!m_initialized)
-        {
-        _GetInstances (m_instances);
-        m_initialized = true;
-        }
-    }
-
-/*---------------------------------------------------------------------------------**//**
-* @bsimethod                                                    Paul.Connelly   01/13
-+---------------+---------------+---------------+---------------+---------------+------*/
-ExpressionStatus InstanceListExpressionContext::_GetReference (EvaluationResultR evalResult, ReferenceResultR refResult, PrimaryListNodeR primaryList, ExpressionContextR globalContext, uint32_t startIndex)
-    {
-    Initialize();
-
-    if (startIndex == primaryList.GetNumberOfOperators())
-        {
-        // This is an instance expression
-        return ExprStatus_UnknownError;
-        }
-
-    ExpressionStatus status = ExprStatus_UnknownSymbol;
-    WCharCP name = primaryList.GetName (startIndex);
-    if (NULL != name)
-        {
-        for (IECInstancePtr const& instance: m_instances)
-            {
-            if (instance.IsValid() && ExprStatus_Success == (status = GetReference (evalResult, refResult, primaryList, globalContext, startIndex, *instance)))
-                break;
-            }
-        }
-
-    return status;
-    }
-
-/*---------------------------------------------------------------------------------**//**
-* @bsimethod                                                    Paul.Connelly   01/13
-+---------------+---------------+---------------+---------------+---------------+------*/
-InstanceListExpressionContextPtr InstanceListExpressionContext::Create (ECInstanceListCR instances, ExpressionContextP outer)
-    {
-    return new InstanceListExpressionContext (instances, outer);
-    }
-
-/*---------------------------------------------------------------------------------**//**
-* @bsimethod                                                    Paul.Connelly   06/13
-+---------------+---------------+---------------+---------------+---------------+------*/
-bool ExpressionContext::AllowsTypeConversion() const
-    {
-    return 0 == (GetEvaluationOptions() & EVALOPT_SuppressTypeConversions);
-    }
-
-/*---------------------------------------------------------------------------------**//**
-* @bsimethod                                                    Paul.Connelly   06/13
-+---------------+---------------+---------------+---------------+---------------+------*/
-void ExpressionContext::SetEvaluationOptions (EvaluationOptions opts)
-    {
-    m_options = opts;
-    }
-
-/*---------------------------------------------------------------------------------**//**
-* @bsimethod                                                    Paul.Connelly   06/14
-+---------------+---------------+---------------+---------------+---------------+------*/
-bool ExpressionContext::EnforcesUnits() const
-    {
-    return 0 != (GetEvaluationOptions() & EVALOPT_EnforceUnits);
-    }
-
-/*---------------------------------------------------------------------------------**//**
-* @bsimethod                                                    Eligijus.Mauragas 01/15
-+---------------+---------------+---------------+---------------+---------------+------*/
-bool ExpressionContext::EnforceGlobalRepresentation () const
-    {
-    return 0 != (GetEvaluationOptions () & EVALOPT_EnforceGlobalRepresentation);
-    }
-
-/*---------------------------------------------------------------------------------**//**
-* @bsimethod                                                    Paul.Connelly   06/14
-+---------------+---------------+---------------+---------------+---------------+------*/
-EvaluationOptions ExpressionContext::GetEvaluationOptions() const
-    {
-    return nullptr != GetOuterP() ? GetOuterP()->GetEvaluationOptions() : m_options;
-    }
-
-END_BENTLEY_ECOBJECT_NAMESPACE
+/*--------------------------------------------------------------------------------------+
+|
+|     $Source: src/ExpressionContext.cpp $
+|
+|  $Copyright: (c) 2015 Bentley Systems, Incorporated. All rights reserved. $
+|
++--------------------------------------------------------------------------------------*/
+#include "ECObjectsPch.h"
+
+#include <ECObjects/ECExpressionNode.h>
+
+static ECN::IECSymbolProvider::ExternalSymbolPublisher   s_externalSymbolPublisher;
+
+BEGIN_BENTLEY_ECOBJECT_NAMESPACE
+
+/*---------------------------------------------------------------------------------**//**
+* @bsimethod                                    John.Gooding                    02/2011
++---------------+---------------+---------------+---------------+---------------+------*/
+ExpressionStatus InstanceListExpressionContext::GetReference(EvaluationResultR evalResult, ReferenceResult& refResult, PrimaryListNodeR primaryList, ExpressionContextR globalContext, ::uint32_t startIndex, IECInstanceCR rootInstance)
+    {
+    BeAssert(m_initialized);
+
+    size_t      numberOfOperators = primaryList.GetNumberOfOperators();
+    size_t      index = startIndex;
+    bool        appendDot = false;
+    WString     accessString;
+    ECN::IECInstancePtr  instance = const_cast<ECN::IECInstanceP>(&rootInstance);
+    ECN::ECEnablerCP     enabler = &instance->GetEnabler();
+    ECN::ECClassCP       ecClass = &enabler->GetClass();
+
+    accessString.reserve(50);
+
+    if (index == numberOfOperators)
+        {
+        //  This is an instance expression
+        return ExprStatus_UnknownError;    // Report invalid reference
+        }
+
+    evalResult.InitECValue().SetStruct (const_cast<IECInstanceP>(&rootInstance));
+
+    ExpressionToken        nextOperation = primaryList.GetOperation(index);
+    ECN::ECPropertyP             currentProperty = NULL;
+    
+    while (TOKEN_None != nextOperation)
+        {
+        while (TOKEN_Dot == nextOperation || TOKEN_Ident == nextOperation || TOKEN_LeftBracket == nextOperation)    // Handle instance["AccessString"] and instance.AccessString property access
+            {
+            WString memberName;
+            if (TOKEN_LeftBracket == nextOperation)
+                {
+                // Property access or array indexer?
+                if (NULL != currentProperty && currentProperty->GetIsArray())
+                    break;
+                else
+                    {
+                    LBracketNodeCP lBracketNode = static_cast<LBracketNodeCP>(primaryList.GetOperatorNode(index));
+                    EvaluationResult accessorResult;
+                    NodePtr accessorNode = lBracketNode->GetIndexNode();
+                    ExpressionStatus exprStatus = accessorNode->GetValue (accessorResult, globalContext);
+                    if (ExprStatus_Success != exprStatus)
+                        {
+                        evalResult.Clear();
+                        return exprStatus;
+                        }
+                    else if (!accessorResult.IsECValue())
+                        {
+                        evalResult.Clear();
+                        return ExprStatus_PrimitiveRequired;
+                        }
+
+                    memberName = accessorResult.GetECValue()->GetString();
+                    }
+                }
+            else
+                {
+                BeAssert (NULL != dynamic_cast<IdentNodeCP>(primaryList.GetOperatorNode(index)));
+                IdentNodeCP       identNode = static_cast<IdentNodeCP>(primaryList.GetOperatorNode(index));
+                memberName = identNode->GetName();
+                }
+
+            //  Will be TOKEN_None if index is at the end
+            nextOperation = primaryList.GetOperation(++index);
+
+            if (appendDot)
+                accessString.append(L".");
+
+            appendDot = true;
+
+            accessString.append(memberName);
+
+            currentProperty = ecClass->GetPropertyP(memberName);
+            if (NULL == currentProperty)
+                {
+                evalResult.Clear();
+                return ExprStatus_UnknownMember;
+                }
+
+            if (!currentProperty->GetIsStruct())
+                break;
+
+            if (TOKEN_None == nextOperation)
+                {
+                //  Since we don't allow struct values there must be another operator
+                //  We might want to require DOT here. We need to decide
+                //  -- will we allow indexing via a property name?
+                //  -- will we allow passing an struct to a method?
+                evalResult.Clear();
+                return ExprStatus_PrimitiveRequired;
+                }
+
+            ECN::StructECPropertyCP  structProperty = currentProperty->GetAsStructProperty();
+            BeAssert (NULL != structProperty);
+
+            ecClass = &structProperty->GetType();
+            }
+
+        if (TOKEN_None == nextOperation)
+            {
+            if (NULL == currentProperty)
+                return ExprStatus_UnknownSymbol;
+
+            ECN::PrimitiveECPropertyCP   primProp = currentProperty->GetAsPrimitiveProperty();
+            if (NULL == primProp)
+                {
+                evalResult.Clear();
+                return ExprStatus_PrimitiveRequired;
+                }
+
+            ::uint32_t   propertyIndex;
+            if (enabler->GetPropertyIndex(propertyIndex, accessString.c_str()) != ECN::ECOBJECTS_STATUS_Success)
+                {
+                evalResult.Clear();
+                return ExprStatus_UnknownError;
+                }
+
+
+            refResult.m_accessString = accessString;
+            refResult.m_memberSelector = -1;
+            refResult.m_property = currentProperty;
+
+            return ExprStatus_Success;
+            }
+
+        if (TOKEN_LParen == nextOperation)
+            {
+            //  Might want to allow a method to setting properties on an object returned from a method.  For now, just return an error.
+            return ExprStatus_UnknownError;
+            }
+
+        if (TOKEN_LeftBracket == nextOperation)
+            {
+            if (NULL == currentProperty)
+                {
+                evalResult.Clear();
+                return ExprStatus_ArrayRequired;
+                }
+
+            ECN::ArrayECPropertyCP   arrayProp = currentProperty->GetAsArrayProperty();
+
+            if (NULL == arrayProp)
+                {
+                evalResult.Clear();
+                return ExprStatus_ArrayRequired;
+                }
+
+            LBracketNodeCP       lBracketNode = static_cast<LBracketNodeCP>(primaryList.GetOperatorNode(index++));
+
+            //  Will be TOKEN_None if index is at the end
+            nextOperation = primaryList.GetOperation(index);
+
+            EvaluationResult    indexResult;
+            NodePtr             indexNode = lBracketNode->GetIndexNode();
+
+            ExpressionStatus exprStatus = indexNode->GetValue(indexResult, globalContext);
+            if (ExprStatus_Success != exprStatus)
+                {
+                evalResult.Clear();
+                return exprStatus;
+                }
+            else if (!indexResult.IsECValue())
+                {
+                evalResult.Clear();
+                return ExprStatus_PrimitiveRequired;
+                }
+
+            //  Need to convert this to an int if it is not already an int
+            uint32_t       arrayIndex = (uint32_t)indexResult.GetECValue()->GetInteger();
+
+            //  May need to get an instance or primitive value.
+            if (arrayProp->GetKind() == ECN::ARRAYKIND_Primitive)
+                {
+                if (TOKEN_None != nextOperation)
+                    {
+                    evalResult.Clear();
+                    return ExprStatus_StructRequired;  //  might be method required.  Should check next node
+                    }
+
+                refResult.m_accessString = accessString;
+                refResult.m_arrayIndex = arrayIndex;
+                refResult.m_property = currentProperty;
+
+                return ExprStatus_Success;
+                }
+
+            BeAssert(ECN::ARRAYKIND_Struct == arrayProp->GetKind());
+
+            ::uint32_t   propertyIndex;
+            if (enabler->GetPropertyIndex(propertyIndex, accessString.c_str()) != ECN::ECOBJECTS_STATUS_Success)
+                {
+                evalResult.Clear();
+                return ExprStatus_UnknownError;
+                }
+
+            ECN::ECValue         ecValue;
+            ECN::ECObjectsStatus  ecStatus = instance->GetValue(ecValue, propertyIndex, arrayIndex);
+
+            if (ECN::ECOBJECTS_STATUS_Success != ecStatus)
+                {
+                evalResult.Clear();
+                return ExprStatus_UnknownError;             //  This should return a good translation of the ECOBJECTS_STATUS_ value
+                }
+
+            if (ecValue.IsNull())
+                {
+                evalResult = ecValue;
+                //  Should we initialize the array?
+                return ExprStatus_UnknownError;
+                }
+
+            if (TOKEN_None == nextOperation)
+                {
+                //  Returning a struct instance.
+                evalResult.Clear();
+                return ExprStatus_UnknownError;
+                }
+
+            appendDot   = false;
+            accessString.clear();
+            instance = ecValue.GetStruct().get();
+            enabler = &instance->GetEnabler();
+            ecClass = &enabler->GetClass();
+            evalResult.InitECValue().SetStruct(instance.get());
+            }
+        }
+
+    return ExprStatus_UnknownError;
+    }
+
+/*---------------------------------------------------------------------------------**//**
+* @bsimethod                                                    Paul.Connelly   06/14
++---------------+---------------+---------------+---------------+---------------+------*/
+static uint32_t getComponentIndex (NodeCP node, bool is2d)
+    {
+    uint32_t componentIndex = IECTypeAdapterContext::COMPONENT_INDEX_None;
+    IdentNodeCP ident = dynamic_cast<IdentNodeCP>(node);
+    WCharCP componentName = nullptr != ident ? ident->GetName() : nullptr;
+    if (nullptr != componentName && 0 != *componentName && 0 == *(componentName + 1))
+        {
+        switch (towlower (*componentName))
+            {
+            case 'x':
+                componentIndex = 0;
+                break;
+            case 'y':
+                componentIndex = 1;
+                break;
+            case 'z':
+                if (!is2d)
+                    componentIndex = 2;
+                break;
+            }
+        }
+
+    return componentIndex;
+    }
+
+/*---------------------------------------------------------------------------------**//**
+* @bsimethod                                                    Paul.Connelly   06/14
++---------------+---------------+---------------+---------------+---------------+------*/
+static bool isPointProperty (bool& is2d, PrimitiveType primType)
+    {
+    switch (primType)
+        {
+        case PRIMITIVETYPE_Point3D:
+            is2d = false;
+            return true;
+        case PRIMITIVETYPE_Point2D:
+            is2d = true;
+            return true;
+        default:
+            return false;
+        }
+    }
+/*---------------------------------------------------------------------------------**//**
+* @bsimethod                                                    Paul.Connelly   06/14
++---------------+---------------+---------------+---------------+---------------+------*/
+static bool isPointProperty (bool& is2d, ECPropertyCP prop)
+    {
+    PrimitiveECPropertyCP primProp = nullptr != prop ? prop->GetAsPrimitiveProperty() : nullptr;
+    return nullptr != primProp ? isPointProperty (is2d, primProp->GetType()) : false;
+    }
+
+/*---------------------------------------------------------------------------------**//**
+* @bsimethod                                                    Paul.Connelly   06/14
++---------------+---------------+---------------+---------------+---------------+------*/
+static bool isPointArrayProperty (bool& is2d, ECPropertyCP prop)
+    {
+    ArrayECPropertyCP arrayProp = nullptr != prop ? prop->GetAsArrayProperty() : nullptr;
+    return nullptr != arrayProp && ARRAYKIND_Primitive == arrayProp->GetKind() ? isPointProperty (is2d, arrayProp->GetPrimitiveElementType()) : false;
+    }
+
+/*---------------------------------------------------------------------------------**//**
+* @bsimethod                                                    Paul.Connelly   10/13
++---------------+---------------+---------------+---------------+---------------+------*/
+ExpressionStatus InstanceListExpressionContext::GetInstanceValue (EvaluationResultR evalResult, size_t& index, PrimaryListNodeR primaryList, ExpressionContextR globalContext, IECInstanceCR instance)
+    {
+    BeAssert(m_initialized);
+
+    ExpressionToken nextOperation = primaryList.GetOperation (index);
+    if (TOKEN_Dot != nextOperation && TOKEN_Ident != nextOperation && TOKEN_LeftBracket != nextOperation)
+        {
+        BeAssert (false);
+        return ExprStatus_UnknownError;
+        }
+    
+    bool appendDot = false;
+    WString accessString;
+    ECClassCP ecClass = &instance.GetClass();
+
+    accessString.reserve (50);
+
+    ECPropertyCP currentProperty = NULL;
+    while (TOKEN_Dot == nextOperation || TOKEN_Ident == nextOperation || TOKEN_LeftBracket == nextOperation)
+        {
+        WString memberName;
+        if (TOKEN_LeftBracket == nextOperation)
+            {
+            if (NULL != currentProperty && currentProperty->GetIsArray())
+                break;
+
+            BeAssert (NULL != dynamic_cast<LBracketNodeCP> (primaryList.GetOperatorNode (index)));
+            LBracketNodeCP lBracketNode = static_cast<LBracketNodeCP> (primaryList.GetOperatorNode (index));
+            EvaluationResult accessorResult;
+            NodePtr accessorNode = lBracketNode->GetIndexNode();
+            ExpressionStatus exprStatus = accessorNode->GetValue (accessorResult, globalContext);
+            if (ExprStatus_Success != exprStatus)
+                { evalResult.Clear(); return exprStatus; }
+            else if (accessorResult.GetValueType() != ValType_ECValue || !accessorResult.GetECValue()->IsString())
+                { evalResult.Clear(); return ExprStatus_WrongType; }
+
+            // ###TODO: NEEDSWORK: this doesn't work for expressions like 'this["Struct.Member"]'
+            memberName = accessorResult.GetECValue()->GetString();
+            }
+        else
+            {
+            BeAssert (NULL != dynamic_cast<IdentNodeCP> (primaryList.GetOperatorNode (index)));
+            IdentNodeCP identNode = static_cast<IdentNodeCP> (primaryList.GetOperatorNode (index));
+            if (TOKEN_Dot == nextOperation)
+                {
+                // Handle fully-qualified property accessor. Expect two qualifiers: schema name and class name
+                bvector<WString> const& qualifiers = identNode->GetQualifiers();
+                if (2 == qualifiers.size() && !instance.GetClass().Is (qualifiers[0].c_str(), qualifiers[1].c_str()))
+                    {
+                    evalResult.Clear();
+                    return ExprStatus_UnknownMember;
+                    }
+                }
+
+            memberName = identNode->GetName();
+            }
+
+        nextOperation = primaryList.GetOperation (++index);
+        if (appendDot)
+            accessString.append (L".");
+        else
+            appendDot = true;
+
+        accessString.append (memberName);
+
+        currentProperty = ecClass->GetPropertyP (memberName);
+        if (NULL == currentProperty)
+            { evalResult.Clear(); return ExprStatus_UnknownMember; }
+        else if (!currentProperty->GetIsStruct())
+            break;
+
+        if (TOKEN_None == nextOperation)
+            { evalResult.Clear(); return ExprStatus_PrimitiveRequired; }
+
+        ecClass = &currentProperty->GetAsStructProperty()->GetType();
+        }
+
+    bool is2d = false;
+    uint32_t componentIndex = IECTypeAdapterContext::COMPONENT_INDEX_None;
+    if (TOKEN_Dot == nextOperation && isPointProperty (is2d, currentProperty))
+        {
+        // handle point member access
+        componentIndex = getComponentIndex (primaryList.GetOperatorNode (index), is2d);
+        if (IECTypeAdapterContext::COMPONENT_INDEX_None == componentIndex)
+            return ExprStatus_UnknownMember;
+
+        // we'll get the component value below if no more operations
+        nextOperation = primaryList.GetOperation (++index);
+        }
+
+    if (TOKEN_None == nextOperation)
+        {
+        evalResult.Clear();
+        if (NULL == currentProperty)
+            return ExprStatus_UnknownSymbol;
+        else if (currentProperty->GetIsArray())
+            {
+            uint32_t propIdx;
+            if (ECOBJECTS_STATUS_Success != instance.GetEnabler().GetPropertyIndex (propIdx, accessString.c_str()))
+                return ExprStatus_UnknownSymbol;
+
+            IValueListResultPtr list = IValueListResult::Create (const_cast<IECInstanceR>(instance), propIdx);
+            evalResult.SetValueList (*list);
+            return ExprStatus_Success;
+            }
+
+        UnitSpec units;
+        ECValue ecval;
+        PrimitiveECPropertyCP primProp = currentProperty->GetAsPrimitiveProperty();
+        if (NULL == primProp || ECOBJECTS_STATUS_Success != instance.GetValue (ecval, accessString.c_str()))
+            return ExprStatus_UnknownError;
+
+        if (IECTypeAdapterContext::COMPONENT_INDEX_None != componentIndex)
+            {
+            if (ecval.IsNull() || (is2d && !ecval.IsPoint2D()) || (!is2d && !ecval.IsPoint3D()))
+                return ExprStatus_DotNotSupported;
+
+            DPoint3d pt = !is2d ? ecval.GetPoint3D() : DPoint3d::From (ecval.GetPoint2D().x, ecval.GetPoint2D().y, 0.0);
+            double* component = (&pt.x) + componentIndex;
+            ecval.SetDouble (*component);
+            }
+
+        if (globalContext.AllowsTypeConversion () || globalContext.EnforceGlobalRepresentation () || globalContext.EnforcesUnits ())
+            {
+            IECTypeAdapter* typeAdapter = primProp->GetTypeAdapter();
+            if (nullptr != typeAdapter)
+                {
+                IECTypeAdapterContextPtr context = IECTypeAdapterContext::Create (*primProp, instance);
+                context->SetEvaluationOptions (globalContext.GetEvaluationOptions ());
+                if (globalContext.AllowsTypeConversion () || globalContext.EnforceGlobalRepresentation ())
+                    {
+                    if (typeAdapter->RequiresExpressionTypeConversion (globalContext.GetEvaluationOptions ()) && !typeAdapter->ConvertToExpressionType (ecval, *context))
+                        return ExprStatus_UnknownError;
+                    }
+                else if (typeAdapter->SupportsUnits () && !typeAdapter->GetUnits (units, *context))
+                    return ExprStatus_UnknownError;
+                }
+            }
+
+        evalResult = ecval;
+        evalResult.SetUnits (units);
+        return ExprStatus_Success;
+        }
+    else if (TOKEN_LeftBracket == nextOperation)
+        {
+        ArrayECPropertyCP arrayProp = NULL;
+        if (NULL == currentProperty || NULL == (arrayProp = currentProperty->GetAsArrayProperty()))
+            { evalResult.Clear(); return ExprStatus_ArrayRequired; }
+
+        LBracketNodeCP lBracketNode = static_cast<LBracketNodeCP> (primaryList.GetOperatorNode (index++));
+        nextOperation = primaryList.GetOperation (index);
+
+        bool isPrimitive = (ARRAYKIND_Primitive == arrayProp->GetKind());
+        bool is2d = false;
+        uint32_t componentIndex = IECTypeAdapterContext::COMPONENT_INDEX_None;
+        if (isPrimitive && TOKEN_Dot == nextOperation && isPointArrayProperty (is2d, currentProperty))
+            {
+            componentIndex = getComponentIndex (primaryList.GetOperatorNode (index), is2d);
+            if (IECTypeAdapterContext::COMPONENT_INDEX_None == componentIndex)
+                return ExprStatus_UnknownMember;
+
+            // we'll get the component value below if no more operations
+            nextOperation = primaryList.GetOperation (++index);
+            }
+
+        if (isPrimitive && TOKEN_None != nextOperation)
+            { evalResult.Clear(); return ExprStatus_StructRequired; }
+
+        EvaluationResult indexResult;
+        NodePtr indexNode = lBracketNode->GetIndexNode();
+
+        ExpressionStatus exprStatus = indexNode->GetValue (indexResult, globalContext);
+        if (ExprStatus_Success != exprStatus)
+            { evalResult.Clear(); return exprStatus; }
+        else if (indexResult.GetValueType() != ValType_ECValue || !indexResult.GetECValue()->ConvertToPrimitiveType (PRIMITIVETYPE_Integer) || indexResult.GetECValue()->IsNull())
+            { evalResult.Clear(); return ExprStatus_PrimitiveRequired; }
+
+        ECValue arrayVal;
+        UnitSpec units;
+        if (ECOBJECTS_STATUS_Success != instance.GetValue (arrayVal, accessString.c_str(), (uint32_t)indexResult.GetECValue()->GetInteger()))
+            { evalResult.Clear(); return ExprStatus_UnknownError; }
+
+        if (isPrimitive && IECTypeAdapterContext::COMPONENT_INDEX_None != componentIndex)
+            {
+            if (arrayVal.IsNull() || (is2d && !arrayVal.IsPoint3D()) || (!is2d && !arrayVal.IsPoint3D()))
+                return ExprStatus_DotNotSupported;
+
+            DPoint3d pt = !is2d ? arrayVal.GetPoint3D() : DPoint3d::From (arrayVal.GetPoint2D().x, arrayVal.GetPoint2D().y, 0.0);
+            double* component = (&pt.x) + componentIndex;
+            arrayVal.SetDouble (*component);
+            }
+
+        if (isPrimitive && (globalContext.AllowsTypeConversion () || globalContext.EnforceGlobalRepresentation () || globalContext.EnforcesUnits ()))
+            {
+            IECTypeAdapter* adapter = arrayProp->GetMemberTypeAdapter();
+            if (nullptr != adapter)
+                {
+                IECTypeAdapterContextPtr context = IECTypeAdapterContext::Create (*arrayProp, instance);
+                context->SetEvaluationOptions (globalContext.GetEvaluationOptions ());
+                if (globalContext.AllowsTypeConversion () || globalContext.EnforceGlobalRepresentation ())
+                    {
+                    if (adapter->RequiresExpressionTypeConversion (globalContext.GetEvaluationOptions ()) && !adapter->ConvertToExpressionType (arrayVal, *context))
+                        {
+                        evalResult.Clear();
+                        return ExprStatus_UnknownError;
+                        }
+                    }
+                else if (adapter->SupportsUnits () && !adapter->GetUnits (units, *context))
+                    {
+                    evalResult.Clear();
+                    return ExprStatus_UnknownError;
+                    }
+                }
+            }
+
+        if (TOKEN_None == nextOperation)
+            {
+            evalResult = arrayVal;
+            evalResult.SetUnits (units);
+            return ExprStatus_Success;
+            }
+
+        BeAssert (ARRAYKIND_Struct == arrayProp->GetKind());
+
+        if (arrayVal.IsNull())
+            {
+            evalResult = arrayVal;
+            return ExprStatus_Success;
+            }
+        else if (!arrayVal.IsStruct())
+            { evalResult.Clear(); return ExprStatus_StructRequired; }
+
+        if (TOKEN_LParen == nextOperation)
+            {
+            --index;    // place the LParen back in queue, caller will handle it.
+            evalResult = arrayVal;
+            return ExprStatus_Success;
+            }
+        else
+            return GetInstanceValue (evalResult, index, primaryList, globalContext, *arrayVal.GetStruct());
+        }
+    else if (TOKEN_Dot == nextOperation || TOKEN_LParen == nextOperation)
+        {
+        // we get here if we find a dot following something that is not a struct. e.g., 'someArray.Count', 'someArray.Any (x => x < 5)', etc.
+        if (NULL != currentProperty && currentProperty->GetIsArray())
+            {
+            uint32_t propIdx;
+            if (ECOBJECTS_STATUS_Success == instance.GetEnabler().GetPropertyIndex (propIdx, accessString.c_str()))
+                {
+                IValueListResultPtr list = IValueListResult::Create (const_cast<IECInstanceR>(instance), propIdx);
+                evalResult.SetValueList (*list);
+                }
+            }
+
+        if (evalResult.IsValueList())
+            {
+            IValueListResultPtr list = evalResult.GetValueList();
+            if (TOKEN_Dot == nextOperation)
+                {
+                IdentNodeCP ident = dynamic_cast<IdentNodeCP>(primaryList.GetOperatorNode (index));
+                WCharCP arrayPropName = NULL != ident ? ident->GetName() : NULL;
+                uint32_t count = list->GetCount();
+                if (NULL != arrayPropName)
+                    {
+                    if (0 == wcscmp (L"Count", arrayPropName))
+                        {
+                        evalResult.InitECValue().SetInteger ((int32_t)count);
+                        return ExprStatus_Success;
+                        }
+
+                    bool wantFirst = 0 == wcscmp (L"First", arrayPropName);
+                    if (wantFirst || 0 == wcscmp (L"Last", arrayPropName))
+                        {
+                        // if array is empty, we return null successfully. Otherwise get array member.
+                        if (0 == count)
+                            {
+                            evalResult.InitECValue().SetToNull();
+                            return ExprStatus_Success;
+                            }
+                        else
+                            return list->GetValueAt (evalResult, wantFirst ? 0 : count - 1);
+                        }
+                    }
+                }
+            else
+                {
+                // put the LParen back in queue, caller will handle it.
+                --index;
+                return ExprStatus_Success;
+                }
+            }
+        }
+
+    return ExprStatus_UnknownError;
+    }
+
+/*---------------------------------------------------------------------------------**//**
+* @bsimethod                                                    Paul.Connelly   10/13
++---------------+---------------+---------------+---------------+---------------+------*/
+ExpressionStatus InstanceListExpressionContext::GetInstanceValue (EvaluationResultR evalResult, size_t& startIndex, PrimaryListNodeR primaryList, ExpressionContextR globalContext, ECInstanceListCR instanceList)
+    {
+    BeAssert(m_initialized);
+
+    ExpressionStatus status = ExprStatus_StructRequired;
+    for (IECInstancePtr const& instance: instanceList)
+        {
+        size_t index = startIndex;
+        if (instance.IsNull())
+            {
+            BeAssert (false); continue;
+            }
+
+        status = GetInstanceValue (evalResult, index, primaryList, globalContext, *instance);
+        if (ExprStatus_Success == status)
+            {
+            startIndex = index;
+            break;
+            }
+        }
+
+    return status;
+    }
+            
+/*---------------------------------------------------------------------------------**//**
+* @bsimethod                                                    Paul.Connelly   10/13
++---------------+---------------+---------------+---------------+---------------+------*/
+static bool convertResultToInstanceList (EvaluationResultR result, bool requireInstance)
+    {
+    if (result.GetValueType() == ValType_InstanceList)
+        return true;
+    else if (result.GetValueType() == ValType_ECValue && result.GetECValue()->IsStruct() && !result.GetECValue()->IsNull())
+        {
+        result.SetInstance (*result.GetECValue()->GetStruct());
+        return true;
+        }
+    else
+        return !requireInstance;
+    }
+
+/*---------------------------------------------------------------------------------**//**
+* @bsimethod                                    John.Gooding                    02/2011
++---------------+---------------+---------------+---------------+---------------+------*/
+ExpressionStatus InstanceListExpressionContext::_GetValue(EvaluationResultR evalResult, PrimaryListNodeR primaryList, ExpressionContextR globalContext, ::uint32_t startIndex)
+    {
+    Initialize();
+
+    evalResult.SetInstanceList (m_instances, false);
+
+    size_t      numberOfOperators = primaryList.GetNumberOfOperators();
+    size_t      index = startIndex;
+
+    if (index == numberOfOperators)
+        {
+        //  This is an instance expression
+        return ExprStatus_Success;
+        }
+
+    ExpressionToken     nextOperation = primaryList.GetOperation(index);
+
+    while (TOKEN_None != nextOperation)
+        {
+        if (TOKEN_Dot == nextOperation || TOKEN_Ident == nextOperation || TOKEN_LeftBracket == nextOperation)
+            {
+            EvaluationResult valueResult;
+            ExpressionStatus instanceStatus = GetInstanceValue (valueResult, index, primaryList, globalContext, *evalResult.GetInstanceList());
+            if (ExprStatus_Success != instanceStatus)
+                {
+                if (0 == startIndex && 0 == index)
+                    {
+                    ExpressionContextP  outer = GetOuterP();
+                    if (NULL != outer)
+                        return outer->GetValue(evalResult, primaryList, globalContext, startIndex);
+                    }
+
+                evalResult.Clear();
+                return instanceStatus;
+                }
+
+            evalResult = valueResult;
+            nextOperation = primaryList.GetOperation (++index);
+            if (TOKEN_None == nextOperation)
+                {
+                convertResultToInstanceList (evalResult, false);
+                //  -- will we allow passing an struct t a method?
+                return ExprStatus_Success;
+                }
+            else if (!evalResult.IsValueList() && !convertResultToInstanceList (evalResult, true))
+                {
+                evalResult.Clear();
+                return ExprStatus_StructRequired;
+                }
+            }
+
+        if (TOKEN_LParen == nextOperation)
+            {
+            CallNodeP               callNode = static_cast<CallNodeP>(primaryList.GetOperatorNode(index++));
+            nextOperation           = primaryList.GetOperation(index);
+
+            EvaluationResult        methodResult;
+            ExpressionStatus exprStatus = ExprStatus_UnknownError;
+            switch (evalResult.GetValueType())
+                {
+            case ValType_InstanceList:
+                exprStatus = callNode->InvokeInstanceMethod (methodResult, *evalResult.GetInstanceList(), globalContext);
+                break;
+            case ValType_ValueList:
+                exprStatus = callNode->InvokeValueListMethod (methodResult, *evalResult.GetValueList(), globalContext);
+                break;
+                }
+
+            if (ExprStatus_Success != exprStatus)
+                {
+                evalResult.Clear();
+                return exprStatus;
+                }
+
+            evalResult = methodResult;
+            if (TOKEN_None == nextOperation)
+                {
+                convertResultToInstanceList (evalResult, false);
+                return ExprStatus_Success;
+                }
+            else if (!convertResultToInstanceList (evalResult, true))
+                {
+                evalResult.Clear();
+                return ExprStatus_StructRequired;
+                }
+            }
+        }
+
+    return ExprStatus_UnknownError;
+    }
+
+/*---------------------------------------------------------------------------------**//**
+* @bsimethod                                    John.Gooding                    02/2011
++---------------+---------------+---------------+---------------+---------------+------*/
+MethodReferenceStandard::MethodReferenceStandard(ExpressionStaticMethod_t staticMethod, ExpressionInstanceMethod_t instanceMethod)
+    : m_staticMethod(staticMethod), m_instanceMethod(instanceMethod), m_valueListMethod(NULL)
+    {
+    }
+
+/*---------------------------------------------------------------------------------**//**
+* @bsimethod                                                    Paul.Connelly   12/13
++---------------+---------------+---------------+---------------+---------------+------*/
+MethodReferenceStandard::MethodReferenceStandard(ExpressionValueListMethod_t valueListMethod)
+    : m_staticMethod(NULL), m_instanceMethod(NULL), m_valueListMethod(valueListMethod)
+    {
+    //
+    }
+
+/*---------------------------------------------------------------------------------**//**
+* @bsimethod                                    John.Gooding                    02/2011
++---------------+---------------+---------------+---------------+---------------+------*/
+ExpressionStatus MethodReferenceStandard::_InvokeStaticMethod (EvaluationResultR evalResult, EvaluationResultVector& arguments)
+    {
+    if (NULL == m_staticMethod)
+        return ExprStatus_StaticMethodRequired;
+
+    return (*m_staticMethod)(evalResult, arguments);
+    }
+
+/*---------------------------------------------------------------------------------**//**
+* @bsimethod                                                    Paul.Connelly   12/13
++---------------+---------------+---------------+---------------+---------------+------*/
+ExpressionStatus MethodReferenceStandard::_InvokeValueListMethod (EvaluationResultR evalResult, IValueListResultCR valueList, EvaluationResultVector& args)
+    {
+    return NULL != m_valueListMethod ? (*m_valueListMethod)(evalResult, valueList, args) : ExprStatus_InstanceMethodRequired;
+    }
+
+//---------------------------------------------------------------------------------------
+// @bsimethod                                                   John.Gooding    10/2013
+//---------------------------------------------------------------------------------------
+MethodReferenceStaticWithContext::MethodReferenceStaticWithContext(ExpressionStaticMethodWithContext_t staticMethod, void*methodData)
+    : m_staticMethod(staticMethod), m_context(methodData) {}
+
+//---------------------------------------------------------------------------------------
+// @bsimethod                                                   John.Gooding    10/2013
+//---------------------------------------------------------------------------------------
+MethodReferencePtr MethodReferenceStaticWithContext::Create(ExpressionStaticMethodWithContext_t staticMethod, void*context)
+    {
+    return new MethodReferenceStaticWithContext(staticMethod, context);
+    }
+
+//---------------------------------------------------------------------------------------
+// @bsimethod                                                   John.Gooding    10/2013
+//---------------------------------------------------------------------------------------
+ExpressionStatus MethodReferenceStaticWithContext::_InvokeStaticMethod (EvaluationResultR evalResult, EvaluationResultVector& arguments)
+    {
+    if (NULL == m_staticMethod)
+        return ExprStatus_StaticMethodRequired;
+
+    return (*m_staticMethod)(evalResult, m_context, arguments);
+    }
+
+
+/*---------------------------------------------------------------------------------**//**
+* @bsimethod                                    John.Gooding                    02/2011
++---------------+---------------+---------------+---------------+---------------+------*/
+ExpressionStatus MethodReferenceStandard::_InvokeInstanceMethod (EvaluationResultR evalResult, ECInstanceListCR instanceData, EvaluationResultVector& arguments)
+    {
+    if (NULL == m_instanceMethod)
+        return ExprStatus_InstanceMethodRequired;
+
+    return (*m_instanceMethod)(evalResult, instanceData, arguments);
+    }
+
+/*---------------------------------------------------------------------------------**//**
+* @bsimethod                                    John.Gooding                    02/2011
++---------------+---------------+---------------+---------------+---------------+------*/
+MethodReferencePtr MethodReferenceStandard::Create(ExpressionStaticMethod_t staticMethod, ExpressionInstanceMethod_t instanceMethod)
+    {
+    return new MethodReferenceStandard(staticMethod, instanceMethod);
+    }
+
+/*---------------------------------------------------------------------------------**//**
+* @bsimethod                                                    Paul.Connelly   12/13
++---------------+---------------+---------------+---------------+---------------+------*/
+MethodReferencePtr MethodReferenceStandard::Create (ExpressionValueListMethod_t method)
+    {
+    return new MethodReferenceStandard (method);
+    }
+
+/*---------------------------------------------------------------------------------**//**
+* @bsimethod                                    John.Gooding                    02/2011
++---------------+---------------+---------------+---------------+---------------+------*/
+MethodSymbol::MethodSymbol(wchar_t const* name, MethodReferenceR methodReference)
+    : Symbol(name)
+    {
+    m_methodReference = &methodReference;
+    }
+
+/*---------------------------------------------------------------------------------**//**
+* @bsimethod                                                    Paul.Connelly   12/13
++---------------+---------------+---------------+---------------+---------------+------*/
+MethodSymbol::MethodSymbol (WCharCP name, ExpressionValueListMethod_t method)
+    : Symbol (name)
+    {
+    m_methodReference = MethodReferenceStandard::Create (method);
+    }
+
+/*---------------------------------------------------------------------------------**//**
+* @bsimethod                                    John.Gooding                    02/2011
++---------------+---------------+---------------+---------------+---------------+------*/
+MethodSymbolPtr MethodSymbol::Create(wchar_t const* name, ExpressionStaticMethod_t staticMethod, ExpressionInstanceMethod_t instanceMethod)
+    {
+    MethodReferencePtr  ref = MethodReferenceStandard::Create(staticMethod, instanceMethod);
+    return new MethodSymbol(name, *ref);
+    }
+
+/*---------------------------------------------------------------------------------**//**
+* @bsimethod                                                    Paul.Connelly   12/13
++---------------+---------------+---------------+---------------+---------------+------*/
+MethodSymbolPtr MethodSymbol::Create (WCharCP name, ExpressionValueListMethod_t method)
+    {
+    return new MethodSymbol (name, method);
+    }
+    
+//---------------------------------------------------------------------------------------
+// @bsimethod                                                   John.Gooding    10/2013
+//---------------------------------------------------------------------------------------
+MethodSymbolPtr MethodSymbol::Create(wchar_t const* name, ExpressionStaticMethodWithContext_t staticMethod, void*context)
+    {
+    MethodReferencePtr  ref = MethodReferenceStaticWithContext::Create(staticMethod, context);
+    return new MethodSymbol(name, *ref);
+    }
+
+/*---------------------------------------------------------------------------------**//**
+* @bsimethod                                    John.Gooding                    02/2011
++---------------+---------------+---------------+---------------+---------------+------*/
+ExpressionStatus MethodSymbol::_GetValue(EvaluationResultR evalResult, PrimaryListNodeR primaryList, ExpressionContextR globalContext, ::uint32_t startIndex)
+    {
+    //  We only get here if the symbol was resolved directly from a context. The context may be a global context, or a namespace context. If the
+    //  context is a global context then startIndex is 1 and the callNode should be 0. If the context is a namespace context, then startIndex - 1
+    //  should be the context used to find this symbol. It must be a CallNode.
+    //
+    //  For now assuming this has to be a static method; may want to support having a MethodSymbol in a context. That would require that this
+    //  method receive a pointer to the context used to invoke it.
+
+    BeAssert(1 <= startIndex);
+    ::uint32_t      callNodeIndex = startIndex - 1;
+
+    if (primaryList.GetOperation(callNodeIndex) != TOKEN_LParen)
+        {
+        evalResult.InitECValue().Clear();
+        return ExprStatus_UnknownError;    // Invalid operation on method
+        }
+
+    // NEEDSWORK: If a static method returns an ECInstanceList, we can never access properties of those instances??
+    if (primaryList.GetNumberOfOperators() != startIndex)
+        {
+        evalResult.InitECValue().Clear();
+        return ExprStatus_UnknownError;    // Invalid operation on method
+        }
+
+    CallNodeP   callNode = static_cast<CallNodeP>(primaryList.GetOperatorNode(callNodeIndex));
+
+    return callNode->InvokeStaticMethod(evalResult, *m_methodReference, globalContext);
+    }
+
+/*---------------------------------------------------------------------------------**//**
+* @bsimethod                                    John.Gooding                    02/2011
++---------------+---------------+---------------+---------------+---------------+------*/
+BentleyStatus   SymbolExpressionContext::AddSymbol (SymbolR symbol)
+    {
+    //  Check for duplicates in context
+    if (NULL != FindCP (symbol.GetName ()))
+        return BSIERROR;
+
+    m_symbols.push_back (SymbolPtr (&symbol));
+    return BSISUCCESS;
+    }
+
+/*---------------------------------------------------------------------------------**//**
+* @bsimethod                                    Grigas.Petraitis                12/2013
++---------------+---------------+---------------+---------------+---------------+------*/
+SymbolCP        SymbolExpressionContext::FindCP (wchar_t const* ident)
+    {
+    for (bvector<SymbolPtr>::iterator curr = m_symbols.begin (); curr != m_symbols.end (); curr++)
+        {
+        SymbolP symbol = (*curr).get ();
+        if (0 == wcscmp (ident, symbol->GetName ()))
+            return symbol;
+        }
+    return NULL;
+    }
+
+/*---------------------------------------------------------------------------------**//**
+* @bsimethod                                    Grigas.Petraitis                12/2013
++---------------+---------------+---------------+---------------+---------------+------*/
+BentleyStatus   SymbolExpressionContext::RemoveSymbol (wchar_t const* ident)
+    {
+    for (bvector<SymbolPtr>::iterator curr = m_symbols.begin (); curr != m_symbols.end (); curr++)
+        {
+        SymbolP symbol = (*curr).get ();
+        if (0 == wcscmp (ident, symbol->GetName ()))
+            {
+            m_symbols.erase (curr);
+            return BSISUCCESS;
+            }
+        }
+    return BSIERROR;
+    }
+
+/*---------------------------------------------------------------------------------**//**
+* @bsimethod                                    Grigas.Petraitis                12/2013
++---------------+---------------+---------------+---------------+---------------+------*/
+BentleyStatus   SymbolExpressionContext::RemoveSymbol (SymbolR symbol)
+    {
+    for (bvector<SymbolPtr>::iterator curr = m_symbols.begin (); curr != m_symbols.end (); curr++)
+        {
+        if ((*curr).get () == &symbol)
+            {
+            m_symbols.erase (curr);
+            return BSISUCCESS;
+            }
+        }
+    return BSIERROR;
+    }
+
+/*---------------------------------------------------------------------------------**//**
+* @bsimethod                                    John.Gooding                    02/2011
++---------------+---------------+---------------+---------------+---------------+------*/
+SymbolExpressionContextPtr SymbolExpressionContext::Create(ExpressionContextP outer)
+    {
+    return new SymbolExpressionContext (outer);
+    }
+
+/*---------------------------------------------------------------------------------**//**
+* @bsimethod                                    John.Gooding                    02/2011
++---------------+---------------+---------------+---------------+---------------+------*/
+ExpressionStatus SymbolExpressionContext::_GetValue(EvaluationResultR evalResult, PrimaryListNodeR primaryList, ExpressionContextR globalContext, ::uint32_t startIndex)
+    {
+    wchar_t const* ident = primaryList.GetName(startIndex);
+    if (NULL == ident)
+        return ExprStatus_UnknownSymbol;
+
+    for (bvector<SymbolPtr>::iterator curr = m_symbols.begin(); curr != m_symbols.end(); curr++)
+        {
+        SymbolP symbol = (*curr).get();
+        if (0 == wcscmp(ident, symbol->GetName()))
+            return symbol->GetValue(evalResult, primaryList, globalContext, startIndex + 1);
+        }
+
+    ExpressionContextP  outer = GetOuterP();
+    if (NULL != outer)
+        return outer->GetValue(evalResult, primaryList, globalContext, startIndex);
+
+    return ExprStatus_UnknownSymbol;
+    }
+
+/*---------------------------------------------------------------------------------**//**
+* @bsimethod                                    John.Gooding                    02/2011
++---------------+---------------+---------------+---------------+---------------+------*/
+ExpressionStatus SymbolExpressionContext::_GetReference(EvaluationResultR evalResult, ReferenceResultR refResult, PrimaryListNodeR primaryList, ExpressionContextR globalContext, ::uint32_t startIndex)
+    {
+    wchar_t const* ident = primaryList.GetName(startIndex);
+    if (NULL == ident)
+        return ExprStatus_UnknownSymbol;
+
+    for (bvector<SymbolPtr>::iterator curr = m_symbols.begin(); curr != m_symbols.end(); curr++)
+        {
+        SymbolP symbol = (*curr).get();
+        if (0 == wcscmp(ident, symbol->GetName()))
+            return symbol->GetReference(evalResult, refResult, primaryList, globalContext, startIndex + 1);
+        }
+
+    ExpressionContextP  outer = GetOuterP();
+    if (NULL != outer)
+        return outer->GetValue(evalResult, primaryList, globalContext, startIndex);
+
+    return ExprStatus_UnknownSymbol;
+    }
+
+/*---------------------------------------------------------------------------------**//**
+* @bsimethod                                    John.Gooding                    02/2011
++---------------+---------------+---------------+---------------+---------------+------*/
+ExpressionStatus SymbolExpressionContext::_ResolveMethod(MethodReferencePtr& result, wchar_t const* ident, bool useOuterIfNecessary)
+    {
+    for (bvector<SymbolPtr>::iterator curr = m_symbols.begin(); curr != m_symbols.end(); curr++)
+        {
+        SymbolP symbol = (*curr).get();
+        if (0 == wcscmp(ident, symbol->GetName()))
+            return symbol->CreateMethodResult(result);
+        }
+
+    if (useOuterIfNecessary)
+        {
+        ExpressionContextP  outer = GetOuterP();
+        if (NULL != outer)
+            return outer->ResolveMethod(result, ident, useOuterIfNecessary);
+        }
+
+    return ExprStatus_UnknownSymbol;
+    }
+
+/*---------------------------------------------------------------------------------**//**
+* @bsimethod                                    John.Gooding                    02/2011
++---------------+---------------+---------------+---------------+---------------+------*/
+ExpressionStatus ContextSymbol::_GetValue(EvaluationResultR evalResult, PrimaryListNodeR primaryList, ExpressionContextR globalContext, ::uint32_t startIndex)
+    {
+    return m_context->GetValue(evalResult, primaryList, globalContext, startIndex);
+    }
+
+/*---------------------------------------------------------------------------------**//**
+* @bsimethod                                    John.Gooding                    02/2011
++---------------+---------------+---------------+---------------+---------------+------*/
+ExpressionStatus ContextSymbol::_GetReference(EvaluationResultR evalResult, ReferenceResult& refResult, PrimaryListNodeR primaryList, ExpressionContextR globalContext, ::uint32_t startIndex)
+    {
+    return m_context->GetReference(evalResult, refResult, primaryList, globalContext, startIndex);
+    }
+
+/*---------------------------------------------------------------------------------**//**
+* @bsimethod                                    John.Gooding                    02/2011
++---------------+---------------+---------------+---------------+---------------+------*/
+ContextSymbolPtr ContextSymbol::CreateContextSymbol(wchar_t const* name, ExpressionContextR context) 
+    { 
+    return new ContextSymbol(name, context); 
+    }
+
+/*---------------------------------------------------------------------------------**//**
+* Without this the compiler generates a destructor that invokes the ECValue. That
+* can happen in code that does not use any of this stuff and does not link
+* with the ECObjects DLL.
+* @bsimethod                                    John.Gooding                    03/2011
++---------------+---------------+---------------+---------------+---------------+------*/
+ValueSymbol::~ValueSymbol()
+    {
+    //
+    }
+
+/*---------------------------------------------------------------------------------**//**
+* @bsimethod                                    John.Gooding                    03/2011
++---------------+---------------+---------------+---------------+---------------+------*/
+ValueSymbol::ValueSymbol (wchar_t const* name, EvaluationResultCR value) : Symbol(name)
+    {
+    m_expressionValue = value;
+    }
+
+/*---------------------------------------------------------------------------------**//**
+* @bsimethod                                    John.Gooding                    03/2011
++---------------+---------------+---------------+---------------+---------------+------*/
+ExpressionStatus ValueSymbol::_GetValue(EvaluationResultR evalResult, PrimaryListNodeR primaryList, ExpressionContextR globalContext, ::uint32_t startIndex)
+    {
+    if (primaryList.GetNumberOfOperators() > startIndex)
+        {
+        ExpressionToken token = primaryList.GetOperation(startIndex);
+        if (ECN::TOKEN_Dot == token)
+            return ExprStatus_StructRequired;
+
+        if (ECN::TOKEN_LParen == token)
+            return ExprStatus_MethodRequired;
+
+        if (ECN::TOKEN_LeftBracket == token)
+            return ExprStatus_ArrayRequired;
+
+        return ExprStatus_UnknownError;
+        }
+
+    evalResult = m_expressionValue;
+    return ExprStatus_Success;
+    }
+
+//---------------------------------------------------------------------------------------
+// @bsimethod                                                   John.Gooding    07/2012
+//--------------+------------------------------------------------------------------------
+ValueSymbolPtr  ValueSymbol::Create(wchar_t const* name, ECN::ECValueCR exprValue)
+    {
+    EvaluationResult evalResult;
+    evalResult = exprValue;
+    return new ValueSymbol (name, evalResult);
+    }
+
+/*---------------------------------------------------------------------------------**//**
+* @bsimethod                                                    Paul.Connelly   12/13
++---------------+---------------+---------------+---------------+---------------+------*/
+ValueSymbolPtr ValueSymbol::Create (wchar_t const* name, EvaluationResultCR value) { return new ValueSymbol (name, value); }
+EvaluationResultCR ValueSymbol::GetValue() const { return m_expressionValue; }
+void ValueSymbol::SetValue (EvaluationResultCR value) { m_expressionValue = value; }
+void ValueSymbol::SetValue (ECValueCR value) { m_expressionValue = value; }
+
+/*---------------------------------------------------------------------------------**//**
+* @bsimethod                                    Grigas.Petraitis                12/2013
++---------------+---------------+---------------+---------------+---------------+------*/
+PropertySymbol::PropertySymbol (WCharCP name, RefCountedPtr<PropertySymbol::PropertyEvaluator> evaluator) 
+    : Symbol (name), m_evaluator (evaluator) 
+    {
+    }
+
+/*---------------------------------------------------------------------------------**//**
+* @bsimethod                                    Grigas.Petraitis                12/2013
++---------------+---------------+---------------+---------------+---------------+------*/
+RefCountedPtr<PropertySymbol> PropertySymbol::Create (WCharCP name, RefCountedPtr<PropertySymbol::PropertyEvaluator> evaluator)
+    {
+    return new PropertySymbol (name, evaluator);
+    }
+
+/*---------------------------------------------------------------------------------**//**
+* @bsimethod                                    Grigas.Petraitis                12/2013
++---------------+---------------+---------------+---------------+---------------+------*/
+ExpressionStatus PropertySymbol::_GetValue (EvaluationResultR evalResult, PrimaryListNodeR primaryList, ExpressionContextR globalContext, ::uint32_t startIndex)
+    {
+    if (primaryList.GetNumberOfOperators() > startIndex)
+        {
+        ExpressionToken token = primaryList.GetOperation(startIndex);
+        if (ECN::TOKEN_Dot == token)
+            return ExprStatus_StructRequired;
+
+        if (ECN::TOKEN_LParen == token)
+            return ExprStatus_MethodRequired;
+
+        if (ECN::TOKEN_LeftBracket == token)
+            return ExprStatus_ArrayRequired;
+
+        return ExprStatus_UnknownError;
+        }
+
+    evalResult = m_evaluator->EvaluateProperty ();
+    return ExprStatus_Success;
+    }
+
+/*---------------------------------------------------------------------------------**//**
+* @bsimethod                                                    Paul.Connelly   08/12
++---------------+---------------+---------------+---------------+---------------+------*/
+void IECSymbolProvider::RegisterExternalSymbolPublisher (ExternalSymbolPublisher publisher)
+    {
+    // MT: This is a function pointer passed down from DgnPlatform. The function wraps access to the host object which actually provides the symbols.
+    if (NULL == s_externalSymbolPublisher)
+        s_externalSymbolPublisher = publisher;
+    }
+
+/*---------------------------------------------------------------------------------**//**
+* @bsimethod                                                    Paul.Connelly   08/12
++---------------+---------------+---------------+---------------+---------------+------*/
+SymbolExpressionContextPtr SymbolExpressionContext::Create (bvector<WString> const& requestedSymbolSets, ExpressionContextP outer)
+    {
+    SymbolExpressionContextPtr context = Create (outer);
+    if (context.IsValid())
+        {
+        if (NULL != s_externalSymbolPublisher)
+            s_externalSymbolPublisher (*context, requestedSymbolSets);
+        }
+    
+    return context;
+    }
+
+/*---------------------------------------------------------------------------------**//**
+* @bsimethod                                                    Paul.Connelly   10/13
++---------------+---------------+---------------+---------------+---------------+------*/
+InstanceExpressionContextPtr InstanceExpressionContext::Create (ExpressionContextP outer)
+    {
+    return new InstanceExpressionContext (outer);
+    }
+
+/*---------------------------------------------------------------------------------**//**
+* @bsimethod                                                    Paul.Connelly   10/13
++---------------+---------------+---------------+---------------+---------------+------*/
+void InstanceExpressionContext::SetInstance (IECInstanceCR instance)
+    {
+    ECInstanceList list;
+    list.push_back (const_cast<IECInstanceP>(&instance));
+    SetInstanceList (list);
+    }
+
+/*---------------------------------------------------------------------------------**//**
+* @bsimethod                                                    Paul.Connelly   10/13
++---------------+---------------+---------------+---------------+---------------+------*/
+void InstanceExpressionContext::SetInstances (ECInstanceListCR instances)
+    {
+    SetInstanceList (instances);
+    }
+
+/*---------------------------------------------------------------------------------**//**
+* @bsimethod                                                    Paul.Connelly   01/13
++---------------+---------------+---------------+---------------+---------------+------*/
+InstanceListExpressionContext::InstanceListExpressionContext (ExpressionContextP outer)
+  : ExpressionContext (outer), m_initialized (false)
+    {
+    //
+    }
+
+/*---------------------------------------------------------------------------------**//**
+* @bsimethod                                                    Paul.Connelly   01/13
++---------------+---------------+---------------+---------------+---------------+------*/
+InstanceListExpressionContext::InstanceListExpressionContext (ECInstanceListCR instances, ExpressionContextP outer)
+  : ExpressionContext(outer), m_instances(instances), m_initialized(true)
+    {
+    //
+    }
+
+/*---------------------------------------------------------------------------------**//**
+* @bsimethod                                                    Paul.Connelly   01/13
++---------------+---------------+---------------+---------------+---------------+------*/
+void InstanceListExpressionContext::Initialize()
+    {
+    if (!m_initialized)
+        {
+        _GetInstances (m_instances);
+        m_initialized = true;
+        }
+    }
+
+/*---------------------------------------------------------------------------------**//**
+* @bsimethod                                                    Paul.Connelly   01/13
++---------------+---------------+---------------+---------------+---------------+------*/
+ExpressionStatus InstanceListExpressionContext::_GetReference (EvaluationResultR evalResult, ReferenceResultR refResult, PrimaryListNodeR primaryList, ExpressionContextR globalContext, uint32_t startIndex)
+    {
+    Initialize();
+
+    if (startIndex == primaryList.GetNumberOfOperators())
+        {
+        // This is an instance expression
+        return ExprStatus_UnknownError;
+        }
+
+    ExpressionStatus status = ExprStatus_UnknownSymbol;
+    WCharCP name = primaryList.GetName (startIndex);
+    if (NULL != name)
+        {
+        for (IECInstancePtr const& instance: m_instances)
+            {
+            if (instance.IsValid() && ExprStatus_Success == (status = GetReference (evalResult, refResult, primaryList, globalContext, startIndex, *instance)))
+                break;
+            }
+        }
+
+    return status;
+    }
+
+/*---------------------------------------------------------------------------------**//**
+* @bsimethod                                                    Paul.Connelly   01/13
++---------------+---------------+---------------+---------------+---------------+------*/
+InstanceListExpressionContextPtr InstanceListExpressionContext::Create (ECInstanceListCR instances, ExpressionContextP outer)
+    {
+    return new InstanceListExpressionContext (instances, outer);
+    }
+
+/*---------------------------------------------------------------------------------**//**
+* @bsimethod                                                    Paul.Connelly   06/13
++---------------+---------------+---------------+---------------+---------------+------*/
+bool ExpressionContext::AllowsTypeConversion() const
+    {
+    return 0 == (GetEvaluationOptions() & EVALOPT_SuppressTypeConversions);
+    }
+
+/*---------------------------------------------------------------------------------**//**
+* @bsimethod                                                    Paul.Connelly   06/13
++---------------+---------------+---------------+---------------+---------------+------*/
+void ExpressionContext::SetEvaluationOptions (EvaluationOptions opts)
+    {
+    m_options = opts;
+    }
+
+/*---------------------------------------------------------------------------------**//**
+* @bsimethod                                                    Paul.Connelly   06/14
++---------------+---------------+---------------+---------------+---------------+------*/
+bool ExpressionContext::EnforcesUnits() const
+    {
+    return 0 != (GetEvaluationOptions() & EVALOPT_EnforceUnits);
+    }
+
+/*---------------------------------------------------------------------------------**//**
+* @bsimethod                                                    Eligijus.Mauragas 01/15
++---------------+---------------+---------------+---------------+---------------+------*/
+bool ExpressionContext::EnforceGlobalRepresentation () const
+    {
+    return 0 != (GetEvaluationOptions () & EVALOPT_EnforceGlobalRepresentation);
+    }
+
+/*---------------------------------------------------------------------------------**//**
+* @bsimethod                                                    Paul.Connelly   06/14
++---------------+---------------+---------------+---------------+---------------+------*/
+EvaluationOptions ExpressionContext::GetEvaluationOptions() const
+    {
+    return nullptr != GetOuterP() ? GetOuterP()->GetEvaluationOptions() : m_options;
+    }
+
+END_BENTLEY_ECOBJECT_NAMESPACE