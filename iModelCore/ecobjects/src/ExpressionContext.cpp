--- conflicted
+++ resolved
@@ -1,863 +1,857 @@
-/*--------------------------------------------------------------------------------------+
-|
-|     $Source: src/ExpressionContext.cpp $
-|
-|  $Copyright: (c) 2012 Bentley Systems, Incorporated. All rights reserved. $
-|
-+--------------------------------------------------------------------------------------*/
-#include "ECObjectsPch.h"
-
-#include <ECObjects/ECExpressionNode.h>
-#include <Bentley/BeCriticalSection.h>
-
-static BeCriticalSection                                s_ecexpressionsCS;
-static ECN::IECSymbolProvider::ExternalSymbolPublisher   s_externalSymbolPublisher;
-
-BEGIN_BENTLEY_ECOBJECT_NAMESPACE
-
-/*---------------------------------------------------------------------------------**//**
-* @bsimethod                                    John.Gooding                    02/2011
-+---------------+---------------+---------------+---------------+---------------+------*/
-InstanceExpressionContextPtr InstanceExpressionContext::Create(ExpressionContextP outer)
-    { 
-    return new InstanceExpressionContext(outer); 
-    }
-
-/*---------------------------------------------------------------------------------**//**
-* @bsimethod                                    John.Gooding                    02/2011
-+---------------+---------------+---------------+---------------+---------------+------*/
-ExpressionStatus InstanceExpressionContext::_GetReference(EvaluationResultR evalResult, ReferenceResult& refResult, PrimaryListNodeR primaryList, ExpressionContextR globalContext, ::UInt32 startIndex)
-    {
-    size_t      numberOfOperators = primaryList.GetNumberOfOperators();
-    size_t      index = startIndex;
-    bool        appendDot = false;
-    WString     accessString;
-    ECN::IECInstancePtr  instance = const_cast<ECN::IECInstanceP>(GetInstanceCP());
-    ECN::ECEnablerCP     enabler = &instance->GetEnabler();
-    ECN::ECClassCP       ecClass = &enabler->GetClass();
-
-
-    accessString.reserve(50);
-
-    evalResult.GetECValueR().SetStruct(instance.get());
-
-    if (index == numberOfOperators)
-        {
-        //  This is an instance expression
-        return ExprStatus_UnknownError;    // Report invalid reference
-        }
-
-    ExpressionToken        nextOperation = primaryList.GetOperation(index);
-    ECN::ECPropertyP             currentProperty = NULL;
-    
-    while (TOKEN_None != nextOperation)
-        {
-        while (TOKEN_Dot == nextOperation || TOKEN_Ident == nextOperation || TOKEN_LeftBracket == nextOperation)    // Handle instance["AccessString"] and instance.AccessString property access
-            {
-            WString memberName;
-            if (TOKEN_LeftBracket == nextOperation)
-                {
-                // Property access or array indexer?
-                if (NULL != currentProperty && currentProperty->GetIsArray())
-                    break;
-                else
-                    {
-                    LBracketNodeCP lBracketNode = static_cast<LBracketNodeCP>(primaryList.GetOperatorNode(index));
-                    EvaluationResult accessorResult;
-                    NodePtr accessorNode = lBracketNode->GetIndexNode();
-                    ExpressionStatus exprStatus = accessorNode->GetValue (accessorResult, globalContext, false, true);
-                    if (ExprStatus_Success != exprStatus)
-                        {
-                        evalResult.Clear();
-                        return exprStatus;
-                        }
-                    
-                    memberName = accessorResult.GetECValue().GetString();
-                    }
-                }
-            else
-                {
-                BeAssert (NULL != dynamic_cast<IdentNodeCP>(primaryList.GetOperatorNode(index)));
-                IdentNodeCP       identNode = static_cast<IdentNodeCP>(primaryList.GetOperatorNode(index));
-                memberName = identNode->GetName();
-                }
-
-            //  Will be TOKEN_None if index is at the end
-            nextOperation = primaryList.GetOperation(++index);
-
-            if (appendDot)
-                accessString.append(L".");
-
-            appendDot = true;
-
-            accessString.append(memberName);
-
-            currentProperty = ecClass->GetPropertyP(memberName);
-            if (NULL == currentProperty)
-                {
-                evalResult.Clear();
-                return ExprStatus_UnknownMember;
-                }
-
-            if (!currentProperty->GetIsStruct())
-                break;
-
-            if (TOKEN_None == nextOperation)
-                {
-                //  Since we don't allow struct values there must be another operator
-                //  We might want to require DOT here. We need to decide
-                //  -- will we allow indexing via a property name?
-                //  -- will we allow passing an struct to a method?
-                evalResult.Clear();
-                return ExprStatus_PrimitiveRequired;
-                }
-
-            ECN::StructECPropertyCP  structProperty = currentProperty->GetAsStructProperty();
-            BeAssert (NULL != structProperty);
-
-            ecClass = &structProperty->GetType();
-            }
-
-        if (TOKEN_None == nextOperation)
-            {
-            if (NULL == currentProperty)
-                return ExprStatus_UnknownSymbol;
-
-            ECN::PrimitiveECPropertyCP   primProp = currentProperty->GetAsPrimitiveProperty();
-            if (NULL == primProp)
-                {
-                evalResult.Clear();
-                return ExprStatus_PrimitiveRequired;
-                }
-
-            ::UInt32     propertyIndex;
-            if (enabler->GetPropertyIndex(propertyIndex, accessString.c_str()) != ECN::ECOBJECTS_STATUS_Success)
-                {
-                evalResult.Clear();
-                return ExprStatus_UnknownError;
-                }
-
-
-            refResult.m_accessString = accessString;
-            refResult.m_memberSelector = -1;
-            refResult.m_property = currentProperty;
-
-            return ExprStatus_Success;
-            }
-
-        if (TOKEN_LParen == nextOperation)
-            {
-            //  Might want to allow a method to setting properties on an object returned from a method.  For now, just return an error.
-            return ExprStatus_UnknownError;
-            }
-
-        if (TOKEN_LeftBracket == nextOperation)
-            {
-<<<<<<< HEAD
-=======
-            if (NULL == currentProperty)
-                {
-                evalResult.Clear();
-                return ExprStatus_ArrayRequired;
-                }
-
->>>>>>> 3a14ebad
-            ECN::ArrayECPropertyCP   arrayProp = currentProperty->GetAsArrayProperty();
-
-            if (NULL == arrayProp)
-                {
-                evalResult.Clear();
-                return ExprStatus_ArrayRequired;
-                }
-
-            LBracketNodeCP       lBracketNode = static_cast<LBracketNodeCP>(primaryList.GetOperatorNode(index++));
-
-            //  Will be TOKEN_None if index is at the end
-            nextOperation = primaryList.GetOperation(index);
-
-            EvaluationResult    indexResult;
-            NodePtr             indexNode = lBracketNode->GetIndexNode();
-
-            ExpressionStatus exprStatus = indexNode->GetValue(indexResult, globalContext, false, true);
-            if (ExprStatus_Success != exprStatus)
-                {
-                evalResult.Clear();
-                return exprStatus;
-                }
-
-            //  Need to convert this to an int if it is not already an int
-            UInt32         arrayIndex = (UInt32)indexResult.GetECValue().GetInteger();
-
-            //  May need to get an instance or primitive value.
-            if (arrayProp->GetKind() == ECN::ARRAYKIND_Primitive)
-                {
-                if (TOKEN_None != nextOperation)
-                    {
-                    evalResult.Clear();
-                    return ExprStatus_StructRequired;  //  might be method required.  Should check next node
-                    }
-
-                refResult.m_accessString = accessString;
-                refResult.m_arrayIndex = arrayIndex;
-                refResult.m_property = currentProperty;
-
-                return ExprStatus_Success;
-                }
-
-            BeAssert(ECN::ARRAYKIND_Struct == arrayProp->GetKind());
-
-            ::UInt32     propertyIndex;
-            if (enabler->GetPropertyIndex(propertyIndex, accessString.c_str()) != ECN::ECOBJECTS_STATUS_Success)
-                {
-                evalResult.Clear();
-                return ExprStatus_UnknownError;
-                }
-
-            ECN::ECValue         ecValue;
-            ECN::ECObjectsStatus  ecStatus = instance->GetValue(ecValue, propertyIndex, arrayIndex);
-
-            if (ECN::ECOBJECTS_STATUS_Success != ecStatus)
-                {
-                evalResult.Clear();
-                return ExprStatus_UnknownError;             //  This should return a good translation of the ECOBJECTS_STATUS_ value
-                }
-
-            if (ecValue.IsNull())
-                {
-                evalResult = ecValue;
-                //  Should we initialize the array?
-                return ExprStatus_UnknownError;
-                }
-
-            if (TOKEN_None == nextOperation)
-                {
-                //  Returning a struct instance.
-                evalResult.Clear();
-                return ExprStatus_UnknownError;
-                }
-
-            appendDot   = false;
-            accessString.clear();
-            instance = ecValue.GetStruct().get();
-            enabler = &instance->GetEnabler();
-            ecClass = &enabler->GetClass();
-            evalResult.GetECValueR().SetStruct(instance.get());
-            }
-        }
-
-    return ExprStatus_UnknownError;
-    }
-
-/*---------------------------------------------------------------------------------**//**
-* @bsimethod                                    John.Gooding                    02/2011
-+---------------+---------------+---------------+---------------+---------------+------*/
-ExpressionStatus InstanceExpressionContext::_GetValue(EvaluationResultR evalResult, PrimaryListNodeR primaryList, ExpressionContextR globalContext, ::UInt32 startIndex)
-    {
-    size_t      numberOfOperators = primaryList.GetNumberOfOperators();
-    size_t      index = startIndex;
-    bool        appendDot = false;
-    WString     accessString;
-    ECN::IECInstancePtr  instance = const_cast<ECN::IECInstanceP>(GetInstanceCP());
-    ECN::ECEnablerCP     enabler = &instance->GetEnabler();
-    ECN::ECClassCP       ecClass = &enabler->GetClass();
-
-    accessString.reserve(50);
-
-    evalResult.GetECValueR().SetStruct(instance.get());
-
-    if (index == numberOfOperators)
-        {
-        //  This is an instance expression
-        return ExprStatus_Success;
-        }
-
-    ExpressionToken        nextOperation = primaryList.GetOperation(index);
-
-    while (TOKEN_None != nextOperation)
-        {
-        ECN::ECPropertyP             currentProperty = NULL;
-
-        while (TOKEN_Dot == nextOperation || TOKEN_Ident == nextOperation || TOKEN_LeftBracket == nextOperation)
-            {
-            WString memberName;
-            if (TOKEN_LeftBracket == nextOperation)
-                {
-                if (NULL != currentProperty && currentProperty->GetIsArray())
-                    break;
-                else
-                    {
-                    BeAssert (NULL != dynamic_cast<LBracketNodeCP>(primaryList.GetOperatorNode(index)));
-
-                    LBracketNodeCP lBracketNode = static_cast<LBracketNodeCP>(primaryList.GetOperatorNode (index));
-                    EvaluationResult accessorResult;
-                    NodePtr accessorNode = lBracketNode->GetIndexNode();
-                    ExpressionStatus exprStatus = accessorNode->GetValue (accessorResult, globalContext, false, true);
-                    if (ExprStatus_Success != exprStatus)
-                        {
-                        evalResult.Clear();
-                        return exprStatus;
-                        }
-
-                    memberName = accessorResult.GetECValue().GetString();
-                    }
-                }
-            else
-                {
-                BeAssert(NULL != dynamic_cast<IdentNodeCP>(primaryList.GetOperatorNode(index)));
-
-                IdentNodeCP       identNode = static_cast<IdentNodeCP>(primaryList.GetOperatorNode(index));
-                memberName = identNode->GetName();
-                }
-
-            //  Will be TOKEN_None if index is at the end
-            nextOperation = primaryList.GetOperation(++index);
-
-            if (appendDot)
-                accessString.append(L".");
-
-            appendDot = true;
-
-            accessString.append(memberName);
-
-            currentProperty = ecClass->GetPropertyP(memberName);
-            if (NULL == currentProperty)
-                {
-                evalResult.Clear();
-                return ExprStatus_UnknownMember;
-                }
-
-            if (!currentProperty->GetIsStruct())
-                break;
-
-            if (TOKEN_None == nextOperation)
-                {
-                //  Since we don't allow struct values there must be another operator
-                //  We might want to require DOT here. We need to decide
-                //  -- will we allow indexing via a property name?
-                //  -- will we allow passing an struct t a method?
-                evalResult.Clear();
-                return ExprStatus_PrimitiveRequired;
-                }
-
-            ECN::StructECPropertyCP  structProperty = currentProperty->GetAsStructProperty();
-            BeAssert (NULL != structProperty);
-
-            ecClass = &structProperty->GetType();
-            }
-
-        if (TOKEN_None == nextOperation)
-            {
-            if (NULL == currentProperty)
-                return ExprStatus_UnknownSymbol;
-
-            ECN::PrimitiveECPropertyCP   primProp = currentProperty->GetAsPrimitiveProperty();
-            if (NULL == primProp)
-                {
-                evalResult.Clear();
-                return ExprStatus_PrimitiveRequired;
-                }
-
-            ::UInt32     propertyIndex;
-            if (enabler->GetPropertyIndex(propertyIndex, accessString.c_str()) != ECN::ECOBJECTS_STATUS_Success)
-                {
-                evalResult.Clear();
-                return ExprStatus_UnknownError;
-                }
-
-            ECN::ECValue         ecValue;
-            ECN::ECObjectsStatus  status = instance->GetValue(ecValue, propertyIndex);
-
-            BeAssert (ECN::ECOBJECTS_STATUS_Success == status);
-
-            if (ECN::ECOBJECTS_STATUS_Success != status || ecValue.IsNull())
-                {
-                evalResult.Clear();
-                return ExprStatus_UnknownError;
-                }
-
-            evalResult = ecValue;
-            return ExprStatus_Success;
-            }
-
-        if (TOKEN_LParen == nextOperation)
-            {
-            if (accessString.size() != 0)
-                {
-                //  Does not seem worth trying this. There is no way to access a struct independently.
-                ::UInt32     propertyIndex;
-                if (enabler->GetPropertyIndex(propertyIndex, accessString.c_str()) != ECN::ECOBJECTS_STATUS_Success)
-                    {
-                    evalResult.Clear();
-                    return ExprStatus_UnknownError;
-                    }
-
-                ECN::ECValue         ecValue;
-                ECN::ECObjectsStatus  status = instance->GetValue(ecValue, propertyIndex);
-
-                if (ECN::ECOBJECTS_STATUS_Success != status)
-                    {
-                    evalResult.Clear();
-                    return ExprStatus_UnknownError;
-                    }
-
-                if (ecValue.GetKind () !=- ECN::VALUEKIND_Struct)
-                    {
-                    evalResult.Clear();
-                    return ExprStatus_StructRequired;;
-                    }
-
-                ECN::IECInstancePtr  valueInstance = ecValue.GetStruct();
-                evalResult.GetECValueR().SetStruct(valueInstance.get());
-                }
-
-            CallNodeP               callNode = static_cast<CallNodeP>(primaryList.GetOperatorNode(index++));
-            nextOperation           = primaryList.GetOperation(index);
-
-            EvaluationResult        methodResult;
-            ExpressionStatus exprStatus = callNode->InvokeInstanceMethod(methodResult, evalResult, globalContext);
-            if (ExprStatus_Success != exprStatus)
-                {
-                evalResult.Clear();
-                return exprStatus;
-                }
-
-            evalResult = methodResult.GetECValue();
-
-            if (TOKEN_None == nextOperation)
-                {
-                //  Do we require a primitive here?
-                return ExprStatus_Success;
-                }
-
-            if (!evalResult.GetECValue().IsStruct())
-                {
-                evalResult.Clear();
-                return ExprStatus_StructRequired;
-                }
-
-            appendDot = false;
-            accessString.clear();
-            instance = evalResult.GetECValue().GetStruct().get();
-            enabler = &instance->GetEnabler();
-            ecClass = &enabler->GetClass();
-            evalResult.GetECValueR().SetStruct(instance.get());
-            }
-
-        if (TOKEN_LeftBracket == nextOperation)
-            {
-<<<<<<< HEAD
-=======
-            if (NULL == currentProperty)
-                {
-                evalResult.Clear();
-                return ExprStatus_ArrayRequired;
-                }
-
->>>>>>> 3a14ebad
-            ECN::ArrayECPropertyCP   arrayProp = currentProperty->GetAsArrayProperty();
-
-            if (NULL == arrayProp)
-                {
-                evalResult.Clear();
-                return ExprStatus_ArrayRequired;
-                }
-
-            LBracketNodeCP       lBracketNode = static_cast<LBracketNodeCP>(primaryList.GetOperatorNode(index++));
-
-            //  Will be TOKEN_None if index is at the end
-            nextOperation = primaryList.GetOperation(index);
-
-            EvaluationResult    indexResult;
-            NodePtr             indexNode = lBracketNode->GetIndexNode();
-
-            ExpressionStatus exprStatus = indexNode->GetValue(indexResult, globalContext, false, true);
-            if (ExprStatus_Success != exprStatus)
-                {
-                evalResult.Clear();
-                return exprStatus;
-                }
-
-            //  Need to convert this to an int if it is not already an int
-            UInt32         arrayIndex = (UInt32)indexResult.GetECValue().GetInteger();
-
-            //  May need to get an instance or primitive value.
-            if (arrayProp->GetKind() == ECN::ARRAYKIND_Primitive)
-                {
-                if (index < numberOfOperators)
-                    {
-                    evalResult.Clear();
-                    return ExprStatus_StructRequired;  //  might be method required.  Should check next node
-                    }
-
-                ::UInt32     propertyIndex;
-                if (enabler->GetPropertyIndex(propertyIndex, accessString.c_str()) != ECN::ECOBJECTS_STATUS_Success)
-                    {
-                    evalResult.Clear();
-                    return ExprStatus_UnknownError;
-                    }
-
-                ECN::ECValue         ecValue;
-                ECN::ECObjectsStatus  ecStatus = instance->GetValue(ecValue, propertyIndex, arrayIndex);
-
-                BeAssert (ECN::ECOBJECTS_STATUS_Success == ecStatus);
-
-                if (ECN::ECOBJECTS_STATUS_Success != ecStatus)
-                    {
-                    evalResult.Clear();
-                    return ExprStatus_UnknownError;
-                    }
-
-                evalResult = ecValue;
-                return ExprStatus_Success;
-                }
-
-            BeAssert(ECN::ARRAYKIND_Struct == arrayProp->GetKind());
-
-            ::UInt32     propertyIndex;
-            if (enabler->GetPropertyIndex(propertyIndex, accessString.c_str()) != ECN::ECOBJECTS_STATUS_Success)
-                {
-                evalResult.Clear();
-                return ExprStatus_UnknownError;
-                }
-
-            ECN::ECValue         ecValue;
-            ECN::ECObjectsStatus  ecStatus = instance->GetValue(ecValue, propertyIndex, arrayIndex);
-
-            if (ECN::ECOBJECTS_STATUS_Success != ecStatus)
-                {
-                evalResult.Clear();
-                return ExprStatus_UnknownError;             //  This should return a good translation of the ECOBJECTS_STATUS_ value
-                }
-
-            if (ecValue.IsNull())
-                {
-                evalResult = ecValue;
-                return ExprStatus_Success;
-                }
-
-            if (TOKEN_None == nextOperation)
-                {
-                //  Returning a struct instance.
-                evalResult = ecValue;
-                return ExprStatus_Success;
-                }
-
-            appendDot   = false;
-            accessString.clear();
-            instance = ecValue.GetStruct().get();
-            enabler = &instance->GetEnabler();
-            ecClass = &enabler->GetClass();
-            evalResult.GetECValueR().SetStruct(instance.get());
-            }
-        }
-
-    return ExprStatus_UnknownError;
-    }
-
-/*---------------------------------------------------------------------------------**//**
-* @bsimethod                                    John.Gooding                    02/2011
-+---------------+---------------+---------------+---------------+---------------+------*/
-ECN::IECInstanceCP   InstanceExpressionContext::GetInstanceCP() const 
-    { 
-    return m_instance.get(); 
-    }
-
-/*---------------------------------------------------------------------------------**//**
-* @bsimethod                                    John.Gooding                    02/2011
-+---------------+---------------+---------------+---------------+---------------+------*/
-void            InstanceExpressionContext::SetInstance(ECN::IECInstanceCR instance)
-    { 
-    m_instance = &const_cast<ECN::IECInstanceR>(instance); 
-    }
-
-/*---------------------------------------------------------------------------------**//**
-* @bsimethod                                    John.Gooding                    02/2011
-+---------------+---------------+---------------+---------------+---------------+------*/
-                MethodReferenceStandard::MethodReferenceStandard(ExpressionStaticMethod_t staticMethod, ExpressionInstanceMethod_t instanceMethod)
-                : m_staticMethod(staticMethod), m_instanceMethod(instanceMethod)
-    {
-    }
-
-/*---------------------------------------------------------------------------------**//**
-* @bsimethod                                    John.Gooding                    02/2011
-+---------------+---------------+---------------+---------------+---------------+------*/
-ExpressionStatus MethodReferenceStandard::_InvokeStaticMethod (EvaluationResultR evalResult, EvaluationResultVector& arguments)
-    {
-    if (NULL == m_staticMethod)
-        return ExprStatus_InstanceMethodRequired;
-
-    return (*m_staticMethod)(evalResult, arguments);
-    }
-
-/*---------------------------------------------------------------------------------**//**
-* @bsimethod                                    John.Gooding                    02/2011
-+---------------+---------------+---------------+---------------+---------------+------*/
-ExpressionStatus MethodReferenceStandard::_InvokeInstanceMethod (EvaluationResultR evalResult, EvaluationResultCR instanceData, EvaluationResultVector& arguments)
-    {
-    if (NULL == m_instanceMethod)
-        return ExprStatus_StaticMethodRequired;
-
-    return (*m_instanceMethod)(evalResult, instanceData, arguments);
-    }
-
-/*---------------------------------------------------------------------------------**//**
-* @bsimethod                                    John.Gooding                    02/2011
-+---------------+---------------+---------------+---------------+---------------+------*/
-MethodReferencePtr MethodReferenceStandard::Create(ExpressionStaticMethod_t staticMethod, ExpressionInstanceMethod_t instanceMethod)
-    {
-    return new MethodReferenceStandard(staticMethod, instanceMethod);
-    }
-
-/*---------------------------------------------------------------------------------**//**
-* @bsimethod                                    John.Gooding                    02/2011
-+---------------+---------------+---------------+---------------+---------------+------*/
-                MethodSymbol::MethodSymbol(wchar_t const* name, ExpressionStaticMethod_t staticMethod, ExpressionInstanceMethod_t instanceMethod)
-                : Symbol(name)
-    {
-    m_methodReference = MethodReferenceStandard::Create(staticMethod, instanceMethod);
-    }
-
-/*---------------------------------------------------------------------------------**//**
-* @bsimethod                                    John.Gooding                    02/2011
-+---------------+---------------+---------------+---------------+---------------+------*/
-MethodSymbolPtr MethodSymbol::Create(wchar_t const* name, ExpressionStaticMethod_t staticMethod, ExpressionInstanceMethod_t instanceMethod)
-    {
-    return new MethodSymbol(name, staticMethod, instanceMethod);
-    }
-
-/*---------------------------------------------------------------------------------**//**
-* @bsimethod                                    John.Gooding                    02/2011
-+---------------+---------------+---------------+---------------+---------------+------*/
-ExpressionStatus MethodSymbol::_GetValue(EvaluationResultR evalResult, PrimaryListNodeR primaryList, ExpressionContextR globalContext, ::UInt32 startIndex)
-    {
-    //  We only get here if the symbol was resolved directly from a context. The context may be a global context, or a namespace context. If the
-    //  context is a global context then startIndex is 1 and the callNode should be 0. If the context is a namespace context, then startIndex - 1
-    //  should be the context used to find this symbol. It must be a CallNode.
-    //
-    //  For now assuming this has to be a static method; may want to support having a MethodSymbol in a context. That would require that this
-    //  method receive a pointer to the context used to invoke it.
-
-    BeAssert(1 <= startIndex);
-    ::UInt32        callNodeIndex = startIndex - 1;
-
-    if (primaryList.GetOperation(callNodeIndex) != TOKEN_LParen)
-        {
-        evalResult.GetECValueR().Clear();
-        return ExprStatus_UnknownError;    // Invalid operation on method
-        }
-
-    if (primaryList.GetNumberOfOperators() != startIndex)
-        {
-        evalResult.GetECValueR().Clear();
-        return ExprStatus_UnknownError;    // Invalid operation on method
-        }
-
-    CallNodeP   callNode = static_cast<CallNodeP>(primaryList.GetOperatorNode(callNodeIndex));
-
-    return callNode->InvokeStaticMethod(evalResult, *m_methodReference, globalContext);
-    }
-
-/*---------------------------------------------------------------------------------**//**
-* @bsimethod                                    John.Gooding                    02/2011
-+---------------+---------------+---------------+---------------+---------------+------*/
-BentleyStatus   SymbolExpressionContext::AddSymbol (SymbolR symbol)
-    {
-    //  Check for duplicates in context
-    m_symbols.push_back(SymbolPtr(&symbol));
-
-    return BSISUCCESS;
-    }
-
-/*---------------------------------------------------------------------------------**//**
-* @bsimethod                                    John.Gooding                    02/2011
-+---------------+---------------+---------------+---------------+---------------+------*/
-SymbolExpressionContextPtr SymbolExpressionContext::Create(ExpressionContextP outer)
-    {
-    return new SymbolExpressionContext (outer);
-    }
-
-/*---------------------------------------------------------------------------------**//**
-* @bsimethod                                    John.Gooding                    02/2011
-+---------------+---------------+---------------+---------------+---------------+------*/
-ExpressionStatus SymbolExpressionContext::_GetValue(EvaluationResultR evalResult, PrimaryListNodeR primaryList, ExpressionContextR globalContext, ::UInt32 startIndex)
-    {
-    wchar_t const* ident = primaryList.GetName(startIndex);
-    if (NULL == ident)
-        return ExprStatus_UnknownSymbol;
-
-    for (bvector<SymbolPtr>::iterator curr = m_symbols.begin(); curr != m_symbols.end(); curr++)
-        {
-        SymbolP symbol = (*curr).get();
-        if (0 == wcscmp(ident, symbol->GetName()))
-            return symbol->GetValue(evalResult, primaryList, globalContext, startIndex + 1);
-        }
-
-    ExpressionContextP  outer = GetOuterP();
-    if (NULL != outer)
-        return outer->GetValue(evalResult, primaryList, globalContext, startIndex);
-
-    return ExprStatus_UnknownSymbol;
-    }
-
-/*---------------------------------------------------------------------------------**//**
-* @bsimethod                                    John.Gooding                    02/2011
-+---------------+---------------+---------------+---------------+---------------+------*/
-ExpressionStatus SymbolExpressionContext::_GetReference(EvaluationResultR evalResult, ReferenceResultR refResult, PrimaryListNodeR primaryList, ExpressionContextR globalContext, ::UInt32 startIndex)
-    {
-    wchar_t const* ident = primaryList.GetName(startIndex);
-    if (NULL == ident)
-        return ExprStatus_UnknownSymbol;
-
-    for (bvector<SymbolPtr>::iterator curr = m_symbols.begin(); curr != m_symbols.end(); curr++)
-        {
-        SymbolP symbol = (*curr).get();
-        if (0 == wcscmp(ident, symbol->GetName()))
-            return symbol->GetReference(evalResult, refResult, primaryList, globalContext, startIndex + 1);
-        }
-
-    ExpressionContextP  outer = GetOuterP();
-    if (NULL != outer)
-        return outer->GetValue(evalResult, primaryList, globalContext, startIndex);
-
-    return ExprStatus_UnknownSymbol;
-    }
-
-/*---------------------------------------------------------------------------------**//**
-* @bsimethod                                    John.Gooding                    02/2011
-+---------------+---------------+---------------+---------------+---------------+------*/
-ExpressionStatus SymbolExpressionContext::_ResolveMethod(MethodReferencePtr& result, wchar_t const* ident, bool useOuterIfNecessary)
-    {
-    for (bvector<SymbolPtr>::iterator curr = m_symbols.begin(); curr != m_symbols.end(); curr++)
-        {
-        SymbolP symbol = (*curr).get();
-        if (0 == wcscmp(ident, symbol->GetName()))
-            return symbol->CreateMethodResult(result);
-        }
-
-    if (useOuterIfNecessary)
-        {
-        ExpressionContextP  outer = GetOuterP();
-        if (NULL != outer)
-            return outer->ResolveMethod(result, ident, useOuterIfNecessary);
-        }
-
-    return ExprStatus_UnknownSymbol;
-    }
-
-/*---------------------------------------------------------------------------------**//**
-* @bsimethod                                    John.Gooding                    02/2011
-+---------------+---------------+---------------+---------------+---------------+------*/
-ExpressionStatus ContextSymbol::_GetValue(EvaluationResultR evalResult, PrimaryListNodeR primaryList, ExpressionContextR globalContext, ::UInt32 startIndex)
-    {
-    return m_context->GetValue(evalResult, primaryList, globalContext, startIndex);
-    }
-
-/*---------------------------------------------------------------------------------**//**
-* @bsimethod                                    John.Gooding                    02/2011
-+---------------+---------------+---------------+---------------+---------------+------*/
-ExpressionStatus ContextSymbol::_GetReference(EvaluationResultR evalResult, ReferenceResult& refResult, PrimaryListNodeR primaryList, ExpressionContextR globalContext, ::UInt32 startIndex)
-    {
-    return m_context->GetReference(evalResult, refResult, primaryList, globalContext, startIndex);
-    }
-
-/*---------------------------------------------------------------------------------**//**
-* @bsimethod                                    John.Gooding                    02/2011
-+---------------+---------------+---------------+---------------+---------------+------*/
-ContextSymbolPtr ContextSymbol::CreateContextSymbol(wchar_t const* name, ExpressionContextR context) 
-    { 
-    return new ContextSymbol(name, context); 
-    }
-
-/*---------------------------------------------------------------------------------**//**
-* Without this the compiler generates a destructor that invokes the ECValue. That
-* can happen in code that does not use any of this stuff and does not link
-* with the ECObjects DLL.
-* @bsimethod                                    John.Gooding                    03/2011
-+---------------+---------------+---------------+---------------+---------------+------*/
-                ValueSymbol::~ValueSymbol()
-    {
-    }
-
-/*---------------------------------------------------------------------------------**//**
-* @bsimethod                                    John.Gooding                    03/2011
-+---------------+---------------+---------------+---------------+---------------+------*/
-                ValueSymbol::ValueSymbol (wchar_t const* name, ECN::ECValueCR value) : Symbol(name)
-    {
-    m_expressionValue = value;
-    }
-
-/*---------------------------------------------------------------------------------**//**
-* @bsimethod                                    John.Gooding                    03/2011
-+---------------+---------------+---------------+---------------+---------------+------*/
-ExpressionStatus ValueSymbol::_GetValue(EvaluationResultR evalResult, PrimaryListNodeR primaryList, ExpressionContextR globalContext, ::UInt32 startIndex)
-    {
-    if (primaryList.GetNumberOfOperators() > startIndex)
-        {
-        ExpressionToken token = primaryList.GetOperation(startIndex);
-        if (ECN::TOKEN_Dot == token)
-            return ExprStatus_StructRequired;
-
-        if (ECN::TOKEN_LParen == token)
-            return ExprStatus_MethodRequired;
-
-        if (ECN::TOKEN_LeftBracket == token)
-            return ExprStatus_ArrayRequired;
-
-        return ExprStatus_UnknownError;
-        }
-
-    evalResult = m_expressionValue;
-    return ExprStatus_Success;
-    }
-
-/*---------------------------------------------------------------------------------**//**
-* @bsimethod                                    John.Gooding                    03/2011
-+---------------+---------------+---------------+---------------+---------------+------*/
-void            ValueSymbol::GetValue(ECN::ECValueR exprValue)
-    {
-    exprValue = m_expressionValue; 
-    }
-
-//---------------------------------------------------------------------------------------
-// @bsimethod                                                   John.Gooding    07/2012
-//--------------+------------------------------------------------------------------------
-void            ValueSymbol::SetValue(ECN::ECValueCR exprValue)
-    {
-    m_expressionValue = exprValue; 
-    }
-
-//---------------------------------------------------------------------------------------
-// @bsimethod                                                   John.Gooding    07/2012
-//--------------+------------------------------------------------------------------------
-ValueSymbolPtr  ValueSymbol::Create(wchar_t const* name, ECN::ECValueCR exprValue)
-    {
-    return new ValueSymbol (name, exprValue);
-    }
-
-/*---------------------------------------------------------------------------------**//**
-* @bsimethod                                                    Paul.Connelly   08/12
-+---------------+---------------+---------------+---------------+---------------+------*/
-void IECSymbolProvider::RegisterExternalSymbolPublisher (ExternalSymbolPublisher publisher)
-    {
-    BeCriticalSectionHolder cs (s_ecexpressionsCS);
-    if (NULL == s_externalSymbolPublisher)
-        s_externalSymbolPublisher = publisher;
-    }
-
-/*---------------------------------------------------------------------------------**//**
-* @bsimethod                                                    Paul.Connelly   08/12
-+---------------+---------------+---------------+---------------+---------------+------*/
-SymbolExpressionContextPtr SymbolExpressionContext::Create (bvector<WString> const& requestedSymbolSets)
-    {
-    SymbolExpressionContextPtr context = Create (NULL);
-    if (context.IsValid())
-        {
-        BeCriticalSectionHolder cs (s_ecexpressionsCS);
-        if (NULL != s_externalSymbolPublisher)
-            s_externalSymbolPublisher (*context, requestedSymbolSets);
-        }
-    
-    return context;
-    }
-
-END_BENTLEY_ECOBJECT_NAMESPACE
+/*--------------------------------------------------------------------------------------+
+|
+|     $Source: src/ExpressionContext.cpp $
+|
+|  $Copyright: (c) 2012 Bentley Systems, Incorporated. All rights reserved. $
+|
++--------------------------------------------------------------------------------------*/
+#include "ECObjectsPch.h"
+
+#include <ECObjects/ECExpressionNode.h>
+#include <Bentley/BeCriticalSection.h>
+
+static BeCriticalSection                                s_ecexpressionsCS;
+static ECN::IECSymbolProvider::ExternalSymbolPublisher   s_externalSymbolPublisher;
+
+BEGIN_BENTLEY_ECOBJECT_NAMESPACE
+
+/*---------------------------------------------------------------------------------**//**
+* @bsimethod                                    John.Gooding                    02/2011
++---------------+---------------+---------------+---------------+---------------+------*/
+InstanceExpressionContextPtr InstanceExpressionContext::Create(ExpressionContextP outer)
+    { 
+    return new InstanceExpressionContext(outer); 
+    }
+
+/*---------------------------------------------------------------------------------**//**
+* @bsimethod                                    John.Gooding                    02/2011
++---------------+---------------+---------------+---------------+---------------+------*/
+ExpressionStatus InstanceExpressionContext::_GetReference(EvaluationResultR evalResult, ReferenceResult& refResult, PrimaryListNodeR primaryList, ExpressionContextR globalContext, ::UInt32 startIndex)
+    {
+    size_t      numberOfOperators = primaryList.GetNumberOfOperators();
+    size_t      index = startIndex;
+    bool        appendDot = false;
+    WString     accessString;
+    ECN::IECInstancePtr  instance = const_cast<ECN::IECInstanceP>(GetInstanceCP());
+    ECN::ECEnablerCP     enabler = &instance->GetEnabler();
+    ECN::ECClassCP       ecClass = &enabler->GetClass();
+
+
+    accessString.reserve(50);
+
+    evalResult.GetECValueR().SetStruct(instance.get());
+
+    if (index == numberOfOperators)
+        {
+        //  This is an instance expression
+        return ExprStatus_UnknownError;    // Report invalid reference
+        }
+
+    ExpressionToken        nextOperation = primaryList.GetOperation(index);
+    ECN::ECPropertyP             currentProperty = NULL;
+    
+    while (TOKEN_None != nextOperation)
+        {
+        while (TOKEN_Dot == nextOperation || TOKEN_Ident == nextOperation || TOKEN_LeftBracket == nextOperation)    // Handle instance["AccessString"] and instance.AccessString property access
+            {
+            WString memberName;
+            if (TOKEN_LeftBracket == nextOperation)
+                {
+                // Property access or array indexer?
+                if (NULL != currentProperty && currentProperty->GetIsArray())
+                    break;
+                else
+                    {
+                    LBracketNodeCP lBracketNode = static_cast<LBracketNodeCP>(primaryList.GetOperatorNode(index));
+                    EvaluationResult accessorResult;
+                    NodePtr accessorNode = lBracketNode->GetIndexNode();
+                    ExpressionStatus exprStatus = accessorNode->GetValue (accessorResult, globalContext, false, true);
+                    if (ExprStatus_Success != exprStatus)
+                        {
+                        evalResult.Clear();
+                        return exprStatus;
+                        }
+                    
+                    memberName = accessorResult.GetECValue().GetString();
+                    }
+                }
+            else
+                {
+                BeAssert (NULL != dynamic_cast<IdentNodeCP>(primaryList.GetOperatorNode(index)));
+                IdentNodeCP       identNode = static_cast<IdentNodeCP>(primaryList.GetOperatorNode(index));
+                memberName = identNode->GetName();
+                }
+
+            //  Will be TOKEN_None if index is at the end
+            nextOperation = primaryList.GetOperation(++index);
+
+            if (appendDot)
+                accessString.append(L".");
+
+            appendDot = true;
+
+            accessString.append(memberName);
+
+            currentProperty = ecClass->GetPropertyP(memberName);
+            if (NULL == currentProperty)
+                {
+                evalResult.Clear();
+                return ExprStatus_UnknownMember;
+                }
+
+            if (!currentProperty->GetIsStruct())
+                break;
+
+            if (TOKEN_None == nextOperation)
+                {
+                //  Since we don't allow struct values there must be another operator
+                //  We might want to require DOT here. We need to decide
+                //  -- will we allow indexing via a property name?
+                //  -- will we allow passing an struct to a method?
+                evalResult.Clear();
+                return ExprStatus_PrimitiveRequired;
+                }
+
+            ECN::StructECPropertyCP  structProperty = currentProperty->GetAsStructProperty();
+            BeAssert (NULL != structProperty);
+
+            ecClass = &structProperty->GetType();
+            }
+
+        if (TOKEN_None == nextOperation)
+            {
+            if (NULL == currentProperty)
+                return ExprStatus_UnknownSymbol;
+
+            ECN::PrimitiveECPropertyCP   primProp = currentProperty->GetAsPrimitiveProperty();
+            if (NULL == primProp)
+                {
+                evalResult.Clear();
+                return ExprStatus_PrimitiveRequired;
+                }
+
+            ::UInt32     propertyIndex;
+            if (enabler->GetPropertyIndex(propertyIndex, accessString.c_str()) != ECN::ECOBJECTS_STATUS_Success)
+                {
+                evalResult.Clear();
+                return ExprStatus_UnknownError;
+                }
+
+
+            refResult.m_accessString = accessString;
+            refResult.m_memberSelector = -1;
+            refResult.m_property = currentProperty;
+
+            return ExprStatus_Success;
+            }
+
+        if (TOKEN_LParen == nextOperation)
+            {
+            //  Might want to allow a method to setting properties on an object returned from a method.  For now, just return an error.
+            return ExprStatus_UnknownError;
+            }
+
+        if (TOKEN_LeftBracket == nextOperation)
+            {
+            if (NULL == currentProperty)
+                {
+                evalResult.Clear();
+                return ExprStatus_ArrayRequired;
+                }
+
+            ECN::ArrayECPropertyCP   arrayProp = currentProperty->GetAsArrayProperty();
+
+            if (NULL == arrayProp)
+                {
+                evalResult.Clear();
+                return ExprStatus_ArrayRequired;
+                }
+
+            LBracketNodeCP       lBracketNode = static_cast<LBracketNodeCP>(primaryList.GetOperatorNode(index++));
+
+            //  Will be TOKEN_None if index is at the end
+            nextOperation = primaryList.GetOperation(index);
+
+            EvaluationResult    indexResult;
+            NodePtr             indexNode = lBracketNode->GetIndexNode();
+
+            ExpressionStatus exprStatus = indexNode->GetValue(indexResult, globalContext, false, true);
+            if (ExprStatus_Success != exprStatus)
+                {
+                evalResult.Clear();
+                return exprStatus;
+                }
+
+            //  Need to convert this to an int if it is not already an int
+            UInt32         arrayIndex = (UInt32)indexResult.GetECValue().GetInteger();
+
+            //  May need to get an instance or primitive value.
+            if (arrayProp->GetKind() == ECN::ARRAYKIND_Primitive)
+                {
+                if (TOKEN_None != nextOperation)
+                    {
+                    evalResult.Clear();
+                    return ExprStatus_StructRequired;  //  might be method required.  Should check next node
+                    }
+
+                refResult.m_accessString = accessString;
+                refResult.m_arrayIndex = arrayIndex;
+                refResult.m_property = currentProperty;
+
+                return ExprStatus_Success;
+                }
+
+            BeAssert(ECN::ARRAYKIND_Struct == arrayProp->GetKind());
+
+            ::UInt32     propertyIndex;
+            if (enabler->GetPropertyIndex(propertyIndex, accessString.c_str()) != ECN::ECOBJECTS_STATUS_Success)
+                {
+                evalResult.Clear();
+                return ExprStatus_UnknownError;
+                }
+
+            ECN::ECValue         ecValue;
+            ECN::ECObjectsStatus  ecStatus = instance->GetValue(ecValue, propertyIndex, arrayIndex);
+
+            if (ECN::ECOBJECTS_STATUS_Success != ecStatus)
+                {
+                evalResult.Clear();
+                return ExprStatus_UnknownError;             //  This should return a good translation of the ECOBJECTS_STATUS_ value
+                }
+
+            if (ecValue.IsNull())
+                {
+                evalResult = ecValue;
+                //  Should we initialize the array?
+                return ExprStatus_UnknownError;
+                }
+
+            if (TOKEN_None == nextOperation)
+                {
+                //  Returning a struct instance.
+                evalResult.Clear();
+                return ExprStatus_UnknownError;
+                }
+
+            appendDot   = false;
+            accessString.clear();
+            instance = ecValue.GetStruct().get();
+            enabler = &instance->GetEnabler();
+            ecClass = &enabler->GetClass();
+            evalResult.GetECValueR().SetStruct(instance.get());
+            }
+        }
+
+    return ExprStatus_UnknownError;
+    }
+
+/*---------------------------------------------------------------------------------**//**
+* @bsimethod                                    John.Gooding                    02/2011
++---------------+---------------+---------------+---------------+---------------+------*/
+ExpressionStatus InstanceExpressionContext::_GetValue(EvaluationResultR evalResult, PrimaryListNodeR primaryList, ExpressionContextR globalContext, ::UInt32 startIndex)
+    {
+    size_t      numberOfOperators = primaryList.GetNumberOfOperators();
+    size_t      index = startIndex;
+    bool        appendDot = false;
+    WString     accessString;
+    ECN::IECInstancePtr  instance = const_cast<ECN::IECInstanceP>(GetInstanceCP());
+    ECN::ECEnablerCP     enabler = &instance->GetEnabler();
+    ECN::ECClassCP       ecClass = &enabler->GetClass();
+
+    accessString.reserve(50);
+
+    evalResult.GetECValueR().SetStruct(instance.get());
+
+    if (index == numberOfOperators)
+        {
+        //  This is an instance expression
+        return ExprStatus_Success;
+        }
+
+    ExpressionToken        nextOperation = primaryList.GetOperation(index);
+
+    while (TOKEN_None != nextOperation)
+        {
+        ECN::ECPropertyP             currentProperty = NULL;
+
+        while (TOKEN_Dot == nextOperation || TOKEN_Ident == nextOperation || TOKEN_LeftBracket == nextOperation)
+            {
+            WString memberName;
+            if (TOKEN_LeftBracket == nextOperation)
+                {
+                if (NULL != currentProperty && currentProperty->GetIsArray())
+                    break;
+                else
+                    {
+                    BeAssert (NULL != dynamic_cast<LBracketNodeCP>(primaryList.GetOperatorNode(index)));
+
+                    LBracketNodeCP lBracketNode = static_cast<LBracketNodeCP>(primaryList.GetOperatorNode (index));
+                    EvaluationResult accessorResult;
+                    NodePtr accessorNode = lBracketNode->GetIndexNode();
+                    ExpressionStatus exprStatus = accessorNode->GetValue (accessorResult, globalContext, false, true);
+                    if (ExprStatus_Success != exprStatus)
+                        {
+                        evalResult.Clear();
+                        return exprStatus;
+                        }
+
+                    memberName = accessorResult.GetECValue().GetString();
+                    }
+                }
+            else
+                {
+                BeAssert(NULL != dynamic_cast<IdentNodeCP>(primaryList.GetOperatorNode(index)));
+
+                IdentNodeCP       identNode = static_cast<IdentNodeCP>(primaryList.GetOperatorNode(index));
+                memberName = identNode->GetName();
+                }
+
+            //  Will be TOKEN_None if index is at the end
+            nextOperation = primaryList.GetOperation(++index);
+
+            if (appendDot)
+                accessString.append(L".");
+
+            appendDot = true;
+
+            accessString.append(memberName);
+
+            currentProperty = ecClass->GetPropertyP(memberName);
+            if (NULL == currentProperty)
+                {
+                evalResult.Clear();
+                return ExprStatus_UnknownMember;
+                }
+
+            if (!currentProperty->GetIsStruct())
+                break;
+
+            if (TOKEN_None == nextOperation)
+                {
+                //  Since we don't allow struct values there must be another operator
+                //  We might want to require DOT here. We need to decide
+                //  -- will we allow indexing via a property name?
+                //  -- will we allow passing an struct t a method?
+                evalResult.Clear();
+                return ExprStatus_PrimitiveRequired;
+                }
+
+            ECN::StructECPropertyCP  structProperty = currentProperty->GetAsStructProperty();
+            BeAssert (NULL != structProperty);
+
+            ecClass = &structProperty->GetType();
+            }
+
+        if (TOKEN_None == nextOperation)
+            {
+            if (NULL == currentProperty)
+                return ExprStatus_UnknownSymbol;
+
+            ECN::PrimitiveECPropertyCP   primProp = currentProperty->GetAsPrimitiveProperty();
+            if (NULL == primProp)
+                {
+                evalResult.Clear();
+                return ExprStatus_PrimitiveRequired;
+                }
+
+            ::UInt32     propertyIndex;
+            if (enabler->GetPropertyIndex(propertyIndex, accessString.c_str()) != ECN::ECOBJECTS_STATUS_Success)
+                {
+                evalResult.Clear();
+                return ExprStatus_UnknownError;
+                }
+
+            ECN::ECValue         ecValue;
+            ECN::ECObjectsStatus  status = instance->GetValue(ecValue, propertyIndex);
+
+            BeAssert (ECN::ECOBJECTS_STATUS_Success == status);
+
+            if (ECN::ECOBJECTS_STATUS_Success != status || ecValue.IsNull())
+                {
+                evalResult.Clear();
+                return ExprStatus_UnknownError;
+                }
+
+            evalResult = ecValue;
+            return ExprStatus_Success;
+            }
+
+        if (TOKEN_LParen == nextOperation)
+            {
+            if (accessString.size() != 0)
+                {
+                //  Does not seem worth trying this. There is no way to access a struct independently.
+                ::UInt32     propertyIndex;
+                if (enabler->GetPropertyIndex(propertyIndex, accessString.c_str()) != ECN::ECOBJECTS_STATUS_Success)
+                    {
+                    evalResult.Clear();
+                    return ExprStatus_UnknownError;
+                    }
+
+                ECN::ECValue         ecValue;
+                ECN::ECObjectsStatus  status = instance->GetValue(ecValue, propertyIndex);
+
+                if (ECN::ECOBJECTS_STATUS_Success != status)
+                    {
+                    evalResult.Clear();
+                    return ExprStatus_UnknownError;
+                    }
+
+                if (ecValue.GetKind () !=- ECN::VALUEKIND_Struct)
+                    {
+                    evalResult.Clear();
+                    return ExprStatus_StructRequired;;
+                    }
+
+                ECN::IECInstancePtr  valueInstance = ecValue.GetStruct();
+                evalResult.GetECValueR().SetStruct(valueInstance.get());
+                }
+
+            CallNodeP               callNode = static_cast<CallNodeP>(primaryList.GetOperatorNode(index++));
+            nextOperation           = primaryList.GetOperation(index);
+
+            EvaluationResult        methodResult;
+            ExpressionStatus exprStatus = callNode->InvokeInstanceMethod(methodResult, evalResult, globalContext);
+            if (ExprStatus_Success != exprStatus)
+                {
+                evalResult.Clear();
+                return exprStatus;
+                }
+
+            evalResult = methodResult.GetECValue();
+
+            if (TOKEN_None == nextOperation)
+                {
+                //  Do we require a primitive here?
+                return ExprStatus_Success;
+                }
+
+            if (!evalResult.GetECValue().IsStruct())
+                {
+                evalResult.Clear();
+                return ExprStatus_StructRequired;
+                }
+
+            appendDot = false;
+            accessString.clear();
+            instance = evalResult.GetECValue().GetStruct().get();
+            enabler = &instance->GetEnabler();
+            ecClass = &enabler->GetClass();
+            evalResult.GetECValueR().SetStruct(instance.get());
+            }
+
+        if (TOKEN_LeftBracket == nextOperation)
+            {
+            if (NULL == currentProperty)
+                {
+                evalResult.Clear();
+                return ExprStatus_ArrayRequired;
+                }
+
+            ECN::ArrayECPropertyCP   arrayProp = currentProperty->GetAsArrayProperty();
+
+            if (NULL == arrayProp)
+                {
+                evalResult.Clear();
+                return ExprStatus_ArrayRequired;
+                }
+
+            LBracketNodeCP       lBracketNode = static_cast<LBracketNodeCP>(primaryList.GetOperatorNode(index++));
+
+            //  Will be TOKEN_None if index is at the end
+            nextOperation = primaryList.GetOperation(index);
+
+            EvaluationResult    indexResult;
+            NodePtr             indexNode = lBracketNode->GetIndexNode();
+
+            ExpressionStatus exprStatus = indexNode->GetValue(indexResult, globalContext, false, true);
+            if (ExprStatus_Success != exprStatus)
+                {
+                evalResult.Clear();
+                return exprStatus;
+                }
+
+            //  Need to convert this to an int if it is not already an int
+            UInt32         arrayIndex = (UInt32)indexResult.GetECValue().GetInteger();
+
+            //  May need to get an instance or primitive value.
+            if (arrayProp->GetKind() == ECN::ARRAYKIND_Primitive)
+                {
+                if (index < numberOfOperators)
+                    {
+                    evalResult.Clear();
+                    return ExprStatus_StructRequired;  //  might be method required.  Should check next node
+                    }
+
+                ::UInt32     propertyIndex;
+                if (enabler->GetPropertyIndex(propertyIndex, accessString.c_str()) != ECN::ECOBJECTS_STATUS_Success)
+                    {
+                    evalResult.Clear();
+                    return ExprStatus_UnknownError;
+                    }
+
+                ECN::ECValue         ecValue;
+                ECN::ECObjectsStatus  ecStatus = instance->GetValue(ecValue, propertyIndex, arrayIndex);
+
+                BeAssert (ECN::ECOBJECTS_STATUS_Success == ecStatus);
+
+                if (ECN::ECOBJECTS_STATUS_Success != ecStatus)
+                    {
+                    evalResult.Clear();
+                    return ExprStatus_UnknownError;
+                    }
+
+                evalResult = ecValue;
+                return ExprStatus_Success;
+                }
+
+            BeAssert(ECN::ARRAYKIND_Struct == arrayProp->GetKind());
+
+            ::UInt32     propertyIndex;
+            if (enabler->GetPropertyIndex(propertyIndex, accessString.c_str()) != ECN::ECOBJECTS_STATUS_Success)
+                {
+                evalResult.Clear();
+                return ExprStatus_UnknownError;
+                }
+
+            ECN::ECValue         ecValue;
+            ECN::ECObjectsStatus  ecStatus = instance->GetValue(ecValue, propertyIndex, arrayIndex);
+
+            if (ECN::ECOBJECTS_STATUS_Success != ecStatus)
+                {
+                evalResult.Clear();
+                return ExprStatus_UnknownError;             //  This should return a good translation of the ECOBJECTS_STATUS_ value
+                }
+
+            if (ecValue.IsNull())
+                {
+                evalResult = ecValue;
+                return ExprStatus_Success;
+                }
+
+            if (TOKEN_None == nextOperation)
+                {
+                //  Returning a struct instance.
+                evalResult = ecValue;
+                return ExprStatus_Success;
+                }
+
+            appendDot   = false;
+            accessString.clear();
+            instance = ecValue.GetStruct().get();
+            enabler = &instance->GetEnabler();
+            ecClass = &enabler->GetClass();
+            evalResult.GetECValueR().SetStruct(instance.get());
+            }
+        }
+
+    return ExprStatus_UnknownError;
+    }
+
+/*---------------------------------------------------------------------------------**//**
+* @bsimethod                                    John.Gooding                    02/2011
++---------------+---------------+---------------+---------------+---------------+------*/
+ECN::IECInstanceCP   InstanceExpressionContext::GetInstanceCP() const 
+    { 
+    return m_instance.get(); 
+    }
+
+/*---------------------------------------------------------------------------------**//**
+* @bsimethod                                    John.Gooding                    02/2011
++---------------+---------------+---------------+---------------+---------------+------*/
+void            InstanceExpressionContext::SetInstance(ECN::IECInstanceCR instance)
+    { 
+    m_instance = &const_cast<ECN::IECInstanceR>(instance); 
+    }
+
+/*---------------------------------------------------------------------------------**//**
+* @bsimethod                                    John.Gooding                    02/2011
++---------------+---------------+---------------+---------------+---------------+------*/
+                MethodReferenceStandard::MethodReferenceStandard(ExpressionStaticMethod_t staticMethod, ExpressionInstanceMethod_t instanceMethod)
+                : m_staticMethod(staticMethod), m_instanceMethod(instanceMethod)
+    {
+    }
+
+/*---------------------------------------------------------------------------------**//**
+* @bsimethod                                    John.Gooding                    02/2011
++---------------+---------------+---------------+---------------+---------------+------*/
+ExpressionStatus MethodReferenceStandard::_InvokeStaticMethod (EvaluationResultR evalResult, EvaluationResultVector& arguments)
+    {
+    if (NULL == m_staticMethod)
+        return ExprStatus_InstanceMethodRequired;
+
+    return (*m_staticMethod)(evalResult, arguments);
+    }
+
+/*---------------------------------------------------------------------------------**//**
+* @bsimethod                                    John.Gooding                    02/2011
++---------------+---------------+---------------+---------------+---------------+------*/
+ExpressionStatus MethodReferenceStandard::_InvokeInstanceMethod (EvaluationResultR evalResult, EvaluationResultCR instanceData, EvaluationResultVector& arguments)
+    {
+    if (NULL == m_instanceMethod)
+        return ExprStatus_StaticMethodRequired;
+
+    return (*m_instanceMethod)(evalResult, instanceData, arguments);
+    }
+
+/*---------------------------------------------------------------------------------**//**
+* @bsimethod                                    John.Gooding                    02/2011
++---------------+---------------+---------------+---------------+---------------+------*/
+MethodReferencePtr MethodReferenceStandard::Create(ExpressionStaticMethod_t staticMethod, ExpressionInstanceMethod_t instanceMethod)
+    {
+    return new MethodReferenceStandard(staticMethod, instanceMethod);
+    }
+
+/*---------------------------------------------------------------------------------**//**
+* @bsimethod                                    John.Gooding                    02/2011
++---------------+---------------+---------------+---------------+---------------+------*/
+                MethodSymbol::MethodSymbol(wchar_t const* name, ExpressionStaticMethod_t staticMethod, ExpressionInstanceMethod_t instanceMethod)
+                : Symbol(name)
+    {
+    m_methodReference = MethodReferenceStandard::Create(staticMethod, instanceMethod);
+    }
+
+/*---------------------------------------------------------------------------------**//**
+* @bsimethod                                    John.Gooding                    02/2011
++---------------+---------------+---------------+---------------+---------------+------*/
+MethodSymbolPtr MethodSymbol::Create(wchar_t const* name, ExpressionStaticMethod_t staticMethod, ExpressionInstanceMethod_t instanceMethod)
+    {
+    return new MethodSymbol(name, staticMethod, instanceMethod);
+    }
+
+/*---------------------------------------------------------------------------------**//**
+* @bsimethod                                    John.Gooding                    02/2011
++---------------+---------------+---------------+---------------+---------------+------*/
+ExpressionStatus MethodSymbol::_GetValue(EvaluationResultR evalResult, PrimaryListNodeR primaryList, ExpressionContextR globalContext, ::UInt32 startIndex)
+    {
+    //  We only get here if the symbol was resolved directly from a context. The context may be a global context, or a namespace context. If the
+    //  context is a global context then startIndex is 1 and the callNode should be 0. If the context is a namespace context, then startIndex - 1
+    //  should be the context used to find this symbol. It must be a CallNode.
+    //
+    //  For now assuming this has to be a static method; may want to support having a MethodSymbol in a context. That would require that this
+    //  method receive a pointer to the context used to invoke it.
+
+    BeAssert(1 <= startIndex);
+    ::UInt32        callNodeIndex = startIndex - 1;
+
+    if (primaryList.GetOperation(callNodeIndex) != TOKEN_LParen)
+        {
+        evalResult.GetECValueR().Clear();
+        return ExprStatus_UnknownError;    // Invalid operation on method
+        }
+
+    if (primaryList.GetNumberOfOperators() != startIndex)
+        {
+        evalResult.GetECValueR().Clear();
+        return ExprStatus_UnknownError;    // Invalid operation on method
+        }
+
+    CallNodeP   callNode = static_cast<CallNodeP>(primaryList.GetOperatorNode(callNodeIndex));
+
+    return callNode->InvokeStaticMethod(evalResult, *m_methodReference, globalContext);
+    }
+
+/*---------------------------------------------------------------------------------**//**
+* @bsimethod                                    John.Gooding                    02/2011
++---------------+---------------+---------------+---------------+---------------+------*/
+BentleyStatus   SymbolExpressionContext::AddSymbol (SymbolR symbol)
+    {
+    //  Check for duplicates in context
+    m_symbols.push_back(SymbolPtr(&symbol));
+
+    return BSISUCCESS;
+    }
+
+/*---------------------------------------------------------------------------------**//**
+* @bsimethod                                    John.Gooding                    02/2011
++---------------+---------------+---------------+---------------+---------------+------*/
+SymbolExpressionContextPtr SymbolExpressionContext::Create(ExpressionContextP outer)
+    {
+    return new SymbolExpressionContext (outer);
+    }
+
+/*---------------------------------------------------------------------------------**//**
+* @bsimethod                                    John.Gooding                    02/2011
++---------------+---------------+---------------+---------------+---------------+------*/
+ExpressionStatus SymbolExpressionContext::_GetValue(EvaluationResultR evalResult, PrimaryListNodeR primaryList, ExpressionContextR globalContext, ::UInt32 startIndex)
+    {
+    wchar_t const* ident = primaryList.GetName(startIndex);
+    if (NULL == ident)
+        return ExprStatus_UnknownSymbol;
+
+    for (bvector<SymbolPtr>::iterator curr = m_symbols.begin(); curr != m_symbols.end(); curr++)
+        {
+        SymbolP symbol = (*curr).get();
+        if (0 == wcscmp(ident, symbol->GetName()))
+            return symbol->GetValue(evalResult, primaryList, globalContext, startIndex + 1);
+        }
+
+    ExpressionContextP  outer = GetOuterP();
+    if (NULL != outer)
+        return outer->GetValue(evalResult, primaryList, globalContext, startIndex);
+
+    return ExprStatus_UnknownSymbol;
+    }
+
+/*---------------------------------------------------------------------------------**//**
+* @bsimethod                                    John.Gooding                    02/2011
++---------------+---------------+---------------+---------------+---------------+------*/
+ExpressionStatus SymbolExpressionContext::_GetReference(EvaluationResultR evalResult, ReferenceResultR refResult, PrimaryListNodeR primaryList, ExpressionContextR globalContext, ::UInt32 startIndex)
+    {
+    wchar_t const* ident = primaryList.GetName(startIndex);
+    if (NULL == ident)
+        return ExprStatus_UnknownSymbol;
+
+    for (bvector<SymbolPtr>::iterator curr = m_symbols.begin(); curr != m_symbols.end(); curr++)
+        {
+        SymbolP symbol = (*curr).get();
+        if (0 == wcscmp(ident, symbol->GetName()))
+            return symbol->GetReference(evalResult, refResult, primaryList, globalContext, startIndex + 1);
+        }
+
+    ExpressionContextP  outer = GetOuterP();
+    if (NULL != outer)
+        return outer->GetValue(evalResult, primaryList, globalContext, startIndex);
+
+    return ExprStatus_UnknownSymbol;
+    }
+
+/*---------------------------------------------------------------------------------**//**
+* @bsimethod                                    John.Gooding                    02/2011
++---------------+---------------+---------------+---------------+---------------+------*/
+ExpressionStatus SymbolExpressionContext::_ResolveMethod(MethodReferencePtr& result, wchar_t const* ident, bool useOuterIfNecessary)
+    {
+    for (bvector<SymbolPtr>::iterator curr = m_symbols.begin(); curr != m_symbols.end(); curr++)
+        {
+        SymbolP symbol = (*curr).get();
+        if (0 == wcscmp(ident, symbol->GetName()))
+            return symbol->CreateMethodResult(result);
+        }
+
+    if (useOuterIfNecessary)
+        {
+        ExpressionContextP  outer = GetOuterP();
+        if (NULL != outer)
+            return outer->ResolveMethod(result, ident, useOuterIfNecessary);
+        }
+
+    return ExprStatus_UnknownSymbol;
+    }
+
+/*---------------------------------------------------------------------------------**//**
+* @bsimethod                                    John.Gooding                    02/2011
++---------------+---------------+---------------+---------------+---------------+------*/
+ExpressionStatus ContextSymbol::_GetValue(EvaluationResultR evalResult, PrimaryListNodeR primaryList, ExpressionContextR globalContext, ::UInt32 startIndex)
+    {
+    return m_context->GetValue(evalResult, primaryList, globalContext, startIndex);
+    }
+
+/*---------------------------------------------------------------------------------**//**
+* @bsimethod                                    John.Gooding                    02/2011
++---------------+---------------+---------------+---------------+---------------+------*/
+ExpressionStatus ContextSymbol::_GetReference(EvaluationResultR evalResult, ReferenceResult& refResult, PrimaryListNodeR primaryList, ExpressionContextR globalContext, ::UInt32 startIndex)
+    {
+    return m_context->GetReference(evalResult, refResult, primaryList, globalContext, startIndex);
+    }
+
+/*---------------------------------------------------------------------------------**//**
+* @bsimethod                                    John.Gooding                    02/2011
++---------------+---------------+---------------+---------------+---------------+------*/
+ContextSymbolPtr ContextSymbol::CreateContextSymbol(wchar_t const* name, ExpressionContextR context) 
+    { 
+    return new ContextSymbol(name, context); 
+    }
+
+/*---------------------------------------------------------------------------------**//**
+* Without this the compiler generates a destructor that invokes the ECValue. That
+* can happen in code that does not use any of this stuff and does not link
+* with the ECObjects DLL.
+* @bsimethod                                    John.Gooding                    03/2011
++---------------+---------------+---------------+---------------+---------------+------*/
+                ValueSymbol::~ValueSymbol()
+    {
+    }
+
+/*---------------------------------------------------------------------------------**//**
+* @bsimethod                                    John.Gooding                    03/2011
++---------------+---------------+---------------+---------------+---------------+------*/
+                ValueSymbol::ValueSymbol (wchar_t const* name, ECN::ECValueCR value) : Symbol(name)
+    {
+    m_expressionValue = value;
+    }
+
+/*---------------------------------------------------------------------------------**//**
+* @bsimethod                                    John.Gooding                    03/2011
++---------------+---------------+---------------+---------------+---------------+------*/
+ExpressionStatus ValueSymbol::_GetValue(EvaluationResultR evalResult, PrimaryListNodeR primaryList, ExpressionContextR globalContext, ::UInt32 startIndex)
+    {
+    if (primaryList.GetNumberOfOperators() > startIndex)
+        {
+        ExpressionToken token = primaryList.GetOperation(startIndex);
+        if (ECN::TOKEN_Dot == token)
+            return ExprStatus_StructRequired;
+
+        if (ECN::TOKEN_LParen == token)
+            return ExprStatus_MethodRequired;
+
+        if (ECN::TOKEN_LeftBracket == token)
+            return ExprStatus_ArrayRequired;
+
+        return ExprStatus_UnknownError;
+        }
+
+    evalResult = m_expressionValue;
+    return ExprStatus_Success;
+    }
+
+/*---------------------------------------------------------------------------------**//**
+* @bsimethod                                    John.Gooding                    03/2011
++---------------+---------------+---------------+---------------+---------------+------*/
+void            ValueSymbol::GetValue(ECN::ECValueR exprValue)
+    {
+    exprValue = m_expressionValue; 
+    }
+
+//---------------------------------------------------------------------------------------
+// @bsimethod                                                   John.Gooding    07/2012
+//--------------+------------------------------------------------------------------------
+void            ValueSymbol::SetValue(ECN::ECValueCR exprValue)
+    {
+    m_expressionValue = exprValue; 
+    }
+
+//---------------------------------------------------------------------------------------
+// @bsimethod                                                   John.Gooding    07/2012
+//--------------+------------------------------------------------------------------------
+ValueSymbolPtr  ValueSymbol::Create(wchar_t const* name, ECN::ECValueCR exprValue)
+    {
+    return new ValueSymbol (name, exprValue);
+    }
+
+/*---------------------------------------------------------------------------------**//**
+* @bsimethod                                                    Paul.Connelly   08/12
++---------------+---------------+---------------+---------------+---------------+------*/
+void IECSymbolProvider::RegisterExternalSymbolPublisher (ExternalSymbolPublisher publisher)
+    {
+    BeCriticalSectionHolder cs (s_ecexpressionsCS);
+    if (NULL == s_externalSymbolPublisher)
+        s_externalSymbolPublisher = publisher;
+    }
+
+/*---------------------------------------------------------------------------------**//**
+* @bsimethod                                                    Paul.Connelly   08/12
++---------------+---------------+---------------+---------------+---------------+------*/
+SymbolExpressionContextPtr SymbolExpressionContext::Create (bvector<WString> const& requestedSymbolSets)
+    {
+    SymbolExpressionContextPtr context = Create (NULL);
+    if (context.IsValid())
+        {
+        BeCriticalSectionHolder cs (s_ecexpressionsCS);
+        if (NULL != s_externalSymbolPublisher)
+            s_externalSymbolPublisher (*context, requestedSymbolSets);
+        }
+    
+    return context;
+    }
+
+END_BENTLEY_ECOBJECT_NAMESPACE