--- conflicted
+++ resolved
@@ -1,795 +1,786 @@
-/*--------------------------------------------------------------------------------------+
-|
-|     $Source: ecobjects/native/StandaloneECInstance.cpp $
-|
-|   $Copyright: (c) 2010 Bentley Systems, Incorporated. All rights reserved. $
-|
-+--------------------------------------------------------------------------------------*/
-#include "ECObjectsPch.h"
-
-BEGIN_BENTLEY_EC_NAMESPACE
-
-///////////////////////////////////////////////////////////////////////////////////////////
-//  MemoryECInstanceBase
-///////////////////////////////////////////////////////////////////////////////////////////
-/*---------------------------------------------------------------------------------**//**
-* @bsimethod                                    Bill.Steinbock                  04/2010
-+---------------+---------------+---------------+---------------+---------------+------*/
-MemoryECInstanceBase::MemoryECInstanceBase (byte * data, UInt32 size, bool allowWritingDirectlyToInstanceMemory) :
-        MemoryInstanceSupport (allowWritingDirectlyToInstanceMemory),
-        m_bytesAllocated(size), m_data(data), m_structValueId (0)
-    {
-    m_isInManagedInstance = false;
-    m_structInstances = NULL;
-    }
-
-/*---------------------------------------------------------------------------------**//**
-* @bsimethod                                    Bill.Steinbock                  04/2010
-+---------------+---------------+---------------+---------------+---------------+------*/
-MemoryECInstanceBase::MemoryECInstanceBase (ClassLayoutCR classLayout, UInt32 minimumBufferSize, bool allowWritingDirectlyToInstanceMemory) :
-        MemoryInstanceSupport (allowWritingDirectlyToInstanceMemory),
-        m_bytesAllocated(0), m_data(NULL), m_structValueId (0)
-    {
-    m_isInManagedInstance = false;
-    m_structInstances = NULL;
-
-    UInt32 size = max (minimumBufferSize, classLayout.GetSizeOfFixedSection());
-    m_data = (byte*)malloc (size);
-    m_bytesAllocated = size;
-
-    InitializeMemory (classLayout, m_data, m_bytesAllocated);
-    }
-
-/*---------------------------------------------------------------------------------**//**
-* @bsimethod                                    Bill.Steinbock                  04/2010
-+---------------+---------------+---------------+---------------+---------------+------*/
-MemoryECInstanceBase::~MemoryECInstanceBase ()
-    {
-    _FreeAllocation();
-    }
-
-/*---------------------------------------------------------------------------------**//**
-* @bsimethod                                    Bill.Steinbock                  04/2010
-+---------------+---------------+---------------+---------------+---------------+------*/
-void MemoryECInstanceBase::SetData (byte * data, UInt32 size, bool freeExisitingData) //The MemoryECInstanceBase will take ownership of the memory
-    {
-    if (freeExisitingData)
-        {
-        if (m_data)
-            {
-            free (m_data);
-            m_data = NULL;
-            }
-
-        // allocate memory that the MemoryECInstanceBase will take ownership of 
-        m_data = (byte*)malloc (size);
-        if (NULL == m_data)
-            {
-            DEBUG_EXPECT (false && "unable to allocate memory for instance data");
-            return;
-            }
-
-        memcpy (m_data, data, size);
-        }
-    else
-        {
-        m_data = data;
-        }
-
-    m_bytesAllocated = size;
-    }
-
-/*---------------------------------------------------------------------------------**//**
-* @bsimethod                                                    CaseyMullen     09/09
-+---------------+---------------+---------------+---------------+---------------+------*/
-bool                MemoryECInstanceBase::_IsMemoryInitialized () const
-    {
-    return m_data != NULL;
-    }
-     
-/*---------------------------------------------------------------------------------**//**
-* @bsimethod                                    Bill.Steinbock                  12/2010
-+---------------+---------------+---------------+---------------+---------------+------*/
-size_t                MemoryECInstanceBase::GetObjectSize () const
-    {
-    return _GetObjectSize();
-    }
-
-/*---------------------------------------------------------------------------------**//**
-* @bsimethod                                    Bill.Steinbock                  04/2010
-+---------------+---------------+---------------+---------------+---------------+------*/
-size_t          MemoryECInstanceBase::CalculateSupportingInstanceDataSize () const
-    {
-    if (!m_structInstances)
-        return 0;
-
-    size_t size = (m_structInstances->size() * sizeof (StructArrayEntry));
-    for (size_t i = 0; i<m_structInstances->size(); i++)
-        {
-        StructArrayEntry const& entry = (*m_structInstances)[i];
-        
-        MemoryECInstanceBase* mbInstance = entry.structInstance->GetAsMemoryECInstance();
-        DEBUG_EXPECT (NULL != mbInstance);
-        if (!mbInstance)
-            continue;
-
-        size += mbInstance->GetObjectSize ();
-        }
-
-    return size;
-    }
-
-/*---------------------------------------------------------------------------------**//**
-* @bsimethod                                    Bill.Steinbock                  12/2010
-+---------------+---------------+---------------+---------------+---------------+------*/
-size_t          MemoryECInstanceBase::LoadDataIntoManagedInstance (byte* managedBuffer, size_t sizeOfManagedBuffer) const
-    {
-    // let each native instance load its own object data
-    size_t offset = _LoadObjectDataIntoManagedInstance (managedBuffer);
-
-    // set the m_isInManagedInstance value to true  in managedBuffer
-    bool   isInManagedInstance         = true;
-    size_t offsetToIsInManagedInstance = (size_t)((byte const* )&m_isInManagedInstance - (byte const* )this); 
-    memcpy (managedBuffer+offsetToIsInManagedInstance, &isInManagedInstance, sizeof(isInManagedInstance));
-
-    // store the allocated size of the managed buffer in m_bytesAllocated in managedBuffer
-    size_t offsetToAllocatedSize = (size_t)((byte const* )&m_bytesAllocated - (byte const* )this); 
-    UInt32 managedBufferSize = (UInt32)sizeOfManagedBuffer;
-    memcpy (managedBuffer+offsetToAllocatedSize, &managedBufferSize, sizeof(managedBufferSize));
-
-    // store the number of supporting struct instances in m_structValueId within managedBuffer   - this will need to change if we allow property changes in managed code
-    size_t offsetToStructValueId = (size_t)((byte const* )&m_structValueId - (byte const* )this); 
-    UInt32 numArrayInstances     = m_structInstances ? (UInt32)m_structInstances->size() : 0;
-    memcpy (managedBuffer+offsetToStructValueId, &numArrayInstances, sizeof(numArrayInstances));
-
-    // store the offset to the property data in m_data within managedBuffer
-    size_t offsetToPropertyData = (size_t)((byte const* )&m_data - (byte const* )this); 
-    memcpy (managedBuffer+offsetToPropertyData, &offset, sizeof(offset));
-
-    // now copy the property data
-    size_t currentBytesUsed = (size_t)GetBytesUsed ();
-    memcpy (managedBuffer+offset, m_data, currentBytesUsed);
-
-    offset += currentBytesUsed;
-
-    if (!m_structInstances)
-        return offset;
-
-    // the current offset is set to the location to store the first StructArrayEntry. Store this offset in location of m_structInstances within managedBuffer
-    size_t offsetToFirstStructArrayEntry = (size_t)((byte const* )&m_structInstances - (byte const* )this); 
-    memcpy (managedBuffer+offsetToFirstStructArrayEntry, &offset, sizeof(offset));
-    
-    // all the following pointer to offset "hocus pocus" assumes that sizeof(IECInstancePtr) >= sizeof(offset) so that it is 
-    // safe to stuff the offset into the pointer.
-    DEBUG_EXPECT (sizeof(IECInstancePtr) >= sizeof(offset));
-
-    // find the offset to the location in managed memory for the first struct instance
-    // Note: on 64 bit  sizeof (structValueIdentifier) + sizeof (IECInstancePtr) is not equal to sizeof(StructArrayEntry)
-    size_t offsetToStructInstance = offset + (numArrayInstances * sizeof(StructArrayEntry));
-
-    // calculate offset to instance pointer in array entry - on 64 bit we can not just use sizeof(entry.structValueIdentifier)
-    StructArrayEntry const& firstEntry = (*m_structInstances)[0];
-    size_t offsetToInstancePtr = (byte const* )&firstEntry.structInstance - (byte const* )&firstEntry.structValueIdentifier;
-
-    size_t iecInstanceOffset;
-    size_t sizeOfStructInstance;
-
-    // step through the array and store the StructValueIdentifier and the offset to the 
-    // concrete struct array instance which is typically a StandaloneECInstance
-    for (size_t i = 0; i<numArrayInstances; i++)
-        {
-        StructArrayEntry const& entry = (*m_structInstances)[i];
-
-        // store the StructValueIdentifier
-        memcpy (managedBuffer+offset, &entry.structValueIdentifier, sizeof(entry.structValueIdentifier));
-
-        // At this point the offsetToStructInstance is the offset to the concrete object (most likely a StandAloneECInstance). We need to adjust this to
-        // point to the vtable of a IECInstance 
-        iecInstanceOffset = offsetToStructInstance + entry.structInstance->GetOffsetToIECInstance();
-
-        // store the offset to the instance
-        memcpy (managedBuffer+(offset+offsetToInstancePtr), &iecInstanceOffset, sizeof(iecInstanceOffset)); 
-        offset += sizeof (StructArrayEntry);
-
-        // store the struct instance
-        MemoryECInstanceBase* mbInstance = entry.structInstance->GetAsMemoryECInstance();
-        DEBUG_EXPECT (NULL != mbInstance);
-        if (!mbInstance)
-            continue;
-        sizeOfStructInstance = mbInstance->LoadDataIntoManagedInstance (managedBuffer+offsetToStructInstance, sizeOfManagedBuffer-offsetToStructInstance);
-        offsetToStructInstance += sizeOfStructInstance; 
-        }
-
-    return  offsetToStructInstance;
-    }
-
-/*---------------------------------------------------------------------------------**//**
-* @bsimethod                                                    CaseyMullen     09/09
-+---------------+---------------+---------------+---------------+---------------+------*/
-ECObjectsStatus           MemoryECInstanceBase::_ModifyData (UInt32 offset, void const * newData, UInt32 dataLength)
-    {
-    PRECONDITION (NULL != m_data, ECOBJECTS_STATUS_PreconditionViolated);
-    PRECONDITION (offset + dataLength <= m_bytesAllocated, ECOBJECTS_STATUS_MemoryBoundsOverrun);
-    byte * dest = m_data + offset;
-    memcpy (dest, newData, dataLength);
-    
-    return ECOBJECTS_STATUS_Success;
-    }
-    
-/*---------------------------------------------------------------------------------**//**
-* @bsimethod                                                    CaseyMullen     09/09
-+---------------+---------------+---------------+---------------+---------------+------*/
-void                MemoryECInstanceBase::_ShrinkAllocation (UInt32 newAllocation)
-    {
-    DEBUG_EXPECT (false && "WIP_FUSION: needs implementation");
-    } 
-
-/*---------------------------------------------------------------------------------**//**
-* @bsimethod                                                    CaseyMullen     09/09
-+---------------+---------------+---------------+---------------+---------------+------*/
-void                MemoryECInstanceBase::_FreeAllocation ()
-    {
-    if (m_isInManagedInstance)
-        return;
-
-    free (m_data); 
-    m_data = NULL;
-
-    if (m_structInstances)
-        {
-        m_structInstances->clear ();
-        delete m_structInstances;
-        m_structInstances = NULL;
-        }
-    }
-    
-/*---------------------------------------------------------------------------------**//**
-* @bsimethod                                                    CaseyMullen     10/09
-+---------------+---------------+---------------+---------------+---------------+------*/
-ECObjectsStatus           MemoryECInstanceBase::_GrowAllocation (UInt32 bytesNeeded)
-    {
-    DEBUG_EXPECT (!m_isInManagedInstance);
-    if (m_isInManagedInstance)
-        return ECOBJECTS_STATUS_Error;
-
-    DEBUG_EXPECT (m_bytesAllocated > 0);
-    DEBUG_EXPECT (NULL != m_data);
-    // WIP_FUSION: add performance counter
-            
-    UInt32 newSize = 2 * (m_bytesAllocated + bytesNeeded); // Assume the growing trend will continue.
-    byte * reallocedData = (byte*)realloc(m_data, newSize);
-    DEBUG_EXPECT (NULL != reallocedData);
-    if (NULL == reallocedData)
-        return ECOBJECTS_STATUS_UnableToAllocateMemory;
-        
-    m_data = reallocedData;    
-    m_bytesAllocated = newSize;
-    
-    return ECOBJECTS_STATUS_Success;
-    }
-
-/*---------------------------------------------------------------------------------**//**
-* @bsimethod                                                    CaseyMullen     09/09
-+---------------+---------------+---------------+---------------+---------------+------*/
-byte const *        MemoryECInstanceBase::_GetData () const
-    {
-    if (m_isInManagedInstance)
-        {
-        byte const* baseAddress = (byte const*)this;
-        byte const* dataAddress =  baseAddress + (size_t)m_data;
-        return dataAddress;
-        }
-
-    return m_data;
-    }
-
-/*---------------------------------------------------------------------------------**//**
-* @bsimethod                                                    CaseyMullen     09/09
-+---------------+---------------+---------------+---------------+---------------+------*/
-UInt32              MemoryECInstanceBase::_GetBytesAllocated () const
-    {
-    return m_bytesAllocated;
-    }
-
-/*---------------------------------------------------------------------------------**//**
-* @bsimethod                                    Adam.Klatzkin                   02/2010
-+---------------+---------------+---------------+---------------+---------------+------*/
-ECObjectsStatus     MemoryECInstanceBase::_SetStructArrayValueToMemory (ECValueCR v, ClassLayoutCR classLayout, PropertyLayoutCR propertyLayout, UInt32 index)
-    {
-    DEBUG_EXPECT (!m_isInManagedInstance);
-    if (m_isInManagedInstance)
-        return ECOBJECTS_STATUS_Error;
-
-    IECInstancePtr p;
-    ECValue binaryValue (PRIMITIVETYPE_Binary);
-    m_structValueId++;
-    if (v.IsNull())
-        {
-        p = NULL;
-        binaryValue.SetToNull();
-        }
-    else
-        {
-        p = v.GetStruct();    
-        binaryValue.SetBinary ((const byte *)&(m_structValueId), sizeof (StructValueIdentifier));
-        }
-        
-    ECObjectsStatus status = SetPrimitiveValueToMemory (binaryValue, classLayout, propertyLayout, true, index);      
-    if (status != ECOBJECTS_STATUS_Success)
-        return status;
-                 
-    if (NULL == m_structInstances)
-        m_structInstances = new StructInstanceVector ();
-
-    m_structInstances->push_back (StructArrayEntry (m_structValueId, p));
-    
-    return ECOBJECTS_STATUS_Success; 
-    }    
-    
-/*---------------------------------------------------------------------------------**//**
-* @bsimethod                                    Bill.Steinbock                  12/2010
-+---------------+---------------+---------------+---------------+---------------+------*/
-StructArrayEntry const* MemoryECInstanceBase::GetAddressOfStructArrayEntry (StructValueIdentifier key) const
-    {
-    if (!m_structInstances)
-        return NULL;
-
-    StructArrayEntry const* instanceArray = NULL;
-    size_t numEntries = 0;
-
-    if (!m_isInManagedInstance)
-        {
-        numEntries = m_structInstances->size();
-        instanceArray = &(*m_structInstances)[0];
-        }
-    else
-        {
-        numEntries = m_structValueId;
-
-        byte const* baseAddress = (byte const*)this;
-        byte const* arrayAddress =  baseAddress + (size_t)m_structInstances;
-
-        instanceArray = (StructArrayEntry const*)arrayAddress;
-        }
-
-    for (size_t i = 0; i<numEntries; i++)
-        {
-        StructArrayEntry const& entry = instanceArray[i];
-        if (entry.structValueIdentifier != key)
-            continue;
-        return &entry;
-        }
-
-    return NULL;
-    }
-
-/*---------------------------------------------------------------------------------**//**
-* @bsimethod                                    Bill.Steinbock                  12/2010
-+---------------+---------------+---------------+---------------+---------------+------*/
-IECInstancePtr  MemoryECInstanceBase::GetStructArrayInstance (StructValueIdentifier structValueId) const
-    {
-    StructArrayEntry const* entry = GetAddressOfStructArrayEntry (structValueId);
-
-    if (!entry)
-        return NULL;
-
-    if (!m_isInManagedInstance)
-        return entry->structInstance;
-
-    byte const* baseAddress = (byte const*)this;
-    size_t offset = (size_t)(entry->structInstance.get());
-    byte const* arrayAddress =  baseAddress + offset;
-
-    // since the offset we put us at the vtable of the IECInstance and not to the start of the concrete object 
-    // we can cast is directly to an IECInstanceP. See comments in method LoadDataIntoManagedInstance
-    IECInstanceP iecInstanceP = (IECInstanceP) const_cast<byte*>(arrayAddress);
-    return iecInstanceP;
-    }
-
-/*---------------------------------------------------------------------------------**//**
-* @bsimethod                                    Adam.Klatzkin                   02/2010
-+---------------+---------------+---------------+---------------+---------------+------*/    
-ECObjectsStatus           MemoryECInstanceBase::_GetStructArrayValueFromMemory (ECValueR v, PropertyLayoutCR propertyLayout, UInt32 index) const
-    {
-    ECValue binaryValue;
-    ECObjectsStatus status = GetPrimitiveValueFromMemory (binaryValue, propertyLayout, true, index);      
-    if (status != ECOBJECTS_STATUS_Success)
-        return status;
-        
-    if (binaryValue.IsNull())
-        {
-        v.SetStruct(NULL);
-        return ECOBJECTS_STATUS_Success;
-        }        
-                    
-    size_t size;
-    StructValueIdentifier structValueId = *(StructValueIdentifier*)binaryValue.GetBinary (size);    
-
-    IECInstancePtr instancePtr = GetStructArrayInstance (structValueId);
-    v.SetStruct (instancePtr.get());
-    
-    return ECOBJECTS_STATUS_Success;
-    }
-
-/*---------------------------------------------------------------------------------**//**
-* @bsimethod                                                    CaseyMullen     01/10
-+---------------+---------------+---------------+---------------+---------------+------*/
-byte const *        MemoryECInstanceBase::GetData () const
-    {
-    return _GetData();
-    }
-    
-/*---------------------------------------------------------------------------------**//**
-* @bsimethod                                                    CaseyMullen     09/09
-+---------------+---------------+---------------+---------------+---------------+------*/
-UInt32              MemoryECInstanceBase::GetBytesUsed () const
-    {
-    if (NULL == m_data)
-        return 0;
-
-    return GetClassLayout().CalculateBytesUsed(m_data);
-    }
-
-/*---------------------------------------------------------------------------------**//**
-* @bsimethod                                                    CaseyMullen     09/09
-+---------------+---------------+---------------+---------------+---------------+------*/        
-void                MemoryECInstanceBase::ClearValues ()
-    {
-    DEBUG_EXPECT (!m_isInManagedInstance);
-    if (m_isInManagedInstance)
-        return;
-
-    if (m_structInstances)
-        m_structInstances->clear ();
-
-    InitializeMemory (GetClassLayout(), m_data, m_bytesAllocated);
-    }
-   
-/*---------------------------------------------------------------------------------**//**
-* @bsimethod                                    Bill.Steinbock                  04/2010
-+---------------+---------------+---------------+---------------+---------------+------*/
-ClassLayoutCR       MemoryECInstanceBase::GetClassLayout () const
-    {
-    return _GetClassLayout();
-    }
-
-/*---------------------------------------------------------------------------------**//**
-* @bsimethod                                    Bill.Steinbock                  04/2010
-+---------------+---------------+---------------+---------------+---------------+------*/
-IECInstancePtr       MemoryECInstanceBase::GetAsIECInstance () const
-    {
-    return _GetAsIECInstance();
-    }
-
-///////////////////////////////////////////////////////////////////////////////////////////
-//  StandaloneECInstance
-///////////////////////////////////////////////////////////////////////////////////////////
-/*---------------------------------------------------------------------------------**//**
-* @bsimethod                                    Bill.Steinbock                  12/2010
-+---------------+---------------+---------------+---------------+---------------+------*/
-size_t                StandaloneECInstance::_GetOffsetToIECInstance () const
-    {
-    EC::IECInstanceP iecInstanceP   = (EC::IECInstanceP)this;
-    byte const* baseAddressOfIECInstance = (byte const *)iecInstanceP;
-    byte const* baseAddressOfConcrete = (byte const *)this;
-
-    return (size_t)(baseAddressOfIECInstance - baseAddressOfConcrete);
-    }
-
-/*---------------------------------------------------------------------------------**//**
-* @bsimethod                                                    CaseyMullen     09/09
-+---------------+---------------+---------------+---------------+---------------+------*/        
-StandaloneECInstance::StandaloneECInstance (StandaloneECEnablerCR enabler, byte * data, UInt32 size) :
-        MemoryECInstanceBase (data, size, true),
-        m_sharedWipEnabler(const_cast<StandaloneECEnablerP>(&enabler)) // WIP_FUSION: can we get rid of the const cast?
-    {
-    m_sharedWipEnabler->AddRef ();
-    }
-
-/*---------------------------------------------------------------------------------**//**
-* @bsimethod                                                    CaseyMullen     01/10
-+---------------+---------------+---------------+---------------+---------------+------*/        
-StandaloneECInstance::StandaloneECInstance (StandaloneECEnablerCR enabler, UInt32 minimumBufferSize) :
-        MemoryECInstanceBase (enabler.GetClassLayout(), minimumBufferSize, true),
-        m_sharedWipEnabler(const_cast<StandaloneECEnablerP>(&enabler)) // WIP_FUSION: can we get rid of the const cast?
-    {
-    m_sharedWipEnabler->AddRef ();
-    }
-    
-/*---------------------------------------------------------------------------------**//**
-* @bsimethod                                                    CaseyMullen     01/10
-+---------------+---------------+---------------+---------------+---------------+------*/        
-StandaloneECInstance::~StandaloneECInstance ()
-    {
-    m_sharedWipEnabler->Release ();
-
-    //ECObjectsLogger::Log()->tracev (L"StandaloneECInstance at 0x%x is being destructed. It references enabler 0x%x", this, m_sharedWipEnabler);
-    }
-
-/*---------------------------------------------------------------------------------**//**
-* @bsimethod                                                    Dylan.Rush      11/10
-+---------------+---------------+---------------+---------------+---------------+------*/ 
-StandaloneECInstancePtr         StandaloneECInstance::Duplicate(IECInstanceCR instance)
-    {
-<<<<<<< HEAD
-    ClassLayoutCP           layout      = ECValueAccessor::TryGetClassLayout(&instance);
-    if(NULL == layout)
-        return NULL;
-    StandaloneECEnablerPtr  enabler     = StandaloneECEnabler::CreateEnabler(instance.GetClass(), *layout, false);
-    StandaloneECInstancePtr newInstance = enabler->CreateInstance();
-    ECValueAccessorPairCollection collection(&instance);
-=======
-
-    ECClassCR    ecClass     = instance.GetClass();
-    ClassLayoutP classLayout = ClassLayout::BuildFromClass (ecClass, 0, 0);
-    StandaloneECEnablerPtr standaloneEnabler   = StandaloneECEnabler::CreateEnabler (ecClass, *classLayout);
-
-    StandaloneECInstancePtr newInstance = standaloneEnabler->CreateInstance();
-    ECValueAccessorPairCollectionOptionsPtr options = ECValueAccessorPairCollectionOptions::Create (instance, false);
-    ECValueAccessorPairCollection collection (*options);
->>>>>>> 70c63fa3
-    for each (ECValueAccessorPair pair in collection)
-        {
-        newInstance->SetValueUsingAccessor(pair.GetAccessor(), pair.GetValue());
-        }
-    return newInstance;
-    }
-    
-/*---------------------------------------------------------------------------------**//**
-* @bsimethod                                    Bill.Steinbock                  12/2010
-+---------------+---------------+---------------+---------------+---------------+------*/
-size_t                StandaloneECInstance::_GetObjectSize () const
-    {
-    size_t objectSize = sizeof(*this);
-    size_t primaryInstanceDataSize = (size_t)GetBytesUsed();
-    size_t supportingInstanceDataSize = CalculateSupportingInstanceDataSize ();
-
-    return objectSize+primaryInstanceDataSize+supportingInstanceDataSize;
-    }
-
-/*---------------------------------------------------------------------------------**//**
-* @bsimethod                                    Bill.Steinbock                  12/2010
-+---------------+---------------+---------------+---------------+---------------+------*/
-size_t                StandaloneECInstance::_LoadObjectDataIntoManagedInstance (byte* managedBuffer) const
-    {
-    size_t size = sizeof(*this);
-    memcpy (managedBuffer, this, size);
-    return size;
-    }
-
-/*---------------------------------------------------------------------------------**//**
-* @bsimethod                                    Bill.Steinbock                  12/2010
-+---------------+---------------+---------------+---------------+---------------+------*/
-IECInstancePtr      StandaloneECInstance::_GetAsIECInstance () const
-    {
-    return const_cast<StandaloneECInstance*>(this);
-    }
-
-/*---------------------------------------------------------------------------------**//**
-* @bsimethod                                    Bill.Steinbock                  12/2010
-+---------------+---------------+---------------+---------------+---------------+------*/
-MemoryECInstanceBase* StandaloneECInstance::_GetAsMemoryECInstance () const
-    {
-    return const_cast<StandaloneECInstance*>(this);
-    }
-
-/*---------------------------------------------------------------------------------**//**
-* @bsimethod                                                    CaseyMullen     10/09
-+---------------+---------------+---------------+---------------+---------------+------*/    
-ECEnablerCR         StandaloneECInstance::_GetEnabler() const
-    {
-    return *m_sharedWipEnabler;
-    }
-
-/*---------------------------------------------------------------------------------**//**
-* @bsimethod                                                    CaseyMullen     10/09
-+---------------+---------------+---------------+---------------+---------------+------*/    
-bwstring        StandaloneECInstance::_GetInstanceId() const
-    {
-    if (m_instanceId.size() == 0)
-        {
-        wchar_t id[1024];
-        swprintf(id, sizeof(id)/sizeof(wchar_t), L"%s-0x%X", _GetEnabler().GetClass().GetName().c_str(), this);
-        StandaloneECInstanceP thisNotConst = const_cast<StandaloneECInstanceP>(this);
-        thisNotConst->m_instanceId = id;        
-        }
-
-    return m_instanceId;
-    }
-
-/*---------------------------------------------------------------------------------**//**
-* @bsimethod                                                    CaseyMullen     01/10
-+---------------+---------------+---------------+---------------+---------------+------*/
-ClassLayoutCR       StandaloneECInstance::_GetClassLayout () const
-    {
-    return m_sharedWipEnabler->GetClassLayout();
-    }
-
-/*---------------------------------------------------------------------------------**//**
-* @bsimethod                                                    CaseyMullen     09/09
-+---------------+---------------+---------------+---------------+---------------+------*/
-bool                StandaloneECInstance::_IsReadOnly() const
-    {
-    return false;
-    }
-
-/*---------------------------------------------------------------------------------**//**
-* @bsimethod                                                    CaseyMullen     09/09
-+---------------+---------------+---------------+---------------+---------------+------*/
-ECObjectsStatus           StandaloneECInstance::_GetValue (ECValueR v, const wchar_t * propertyAccessString, bool useArrayIndex, UInt32 arrayIndex) const
-    {
-    ClassLayoutCR classLayout = GetClassLayout();
-
-    return GetValueFromMemory (classLayout, v, propertyAccessString, useArrayIndex, arrayIndex);
-    }
-
-/*---------------------------------------------------------------------------------**//**
-* @bsimethod                                                    JoshSchifter    05/10
-+---------------+---------------+---------------+---------------+---------------+------*/
-ECObjectsStatus           StandaloneECInstance::_GetValue (ECValueR v, UInt32 propertyIndex, bool useArrayIndex, UInt32 arrayIndex) const
-    {
-    ClassLayoutCR classLayout = GetClassLayout();
-
-    return GetValueFromMemory (classLayout, v, propertyIndex, useArrayIndex, arrayIndex);
-    }
-
-/*---------------------------------------------------------------------------------**//**
-* @bsimethod                                                    CaseyMullen     09/09
-+---------------+---------------+---------------+---------------+---------------+------*/
-ECObjectsStatus           StandaloneECInstance::_SetValue (const wchar_t * propertyAccessString, ECValueCR v, bool useArrayIndex, UInt32 arrayIndex)
-    {
-    ClassLayoutCR classLayout = GetClassLayout();
-    return SetValueToMemory (classLayout, propertyAccessString, v, useArrayIndex, arrayIndex);
-    }
-
-/*---------------------------------------------------------------------------------**//**
-* @bsimethod                                                    JoshSchifter    05/10
-+---------------+---------------+---------------+---------------+---------------+------*/
-ECObjectsStatus           StandaloneECInstance::_SetValue (UInt32 propertyIndex, ECValueCR v, bool useArrayIndex, UInt32 arrayIndex)
-    {
-    ClassLayoutCR classLayout = GetClassLayout();
-    return SetValueToMemory (classLayout, propertyIndex, v, useArrayIndex, arrayIndex);
-    }
-
-/*---------------------------------------------------------------------------------**//**
-* @bsimethod                                    Adam.Klatzkin                   01/2010
-+---------------+---------------+---------------+---------------+---------------+------*/
-ECObjectsStatus           StandaloneECInstance::_InsertArrayElements (const wchar_t * propertyAccessString, UInt32 index, UInt32 size)
-    {
-    ClassLayoutCR classLayout = GetClassLayout();
-    ECObjectsStatus status = InsertNullArrayElementsAt (classLayout, propertyAccessString, index, size);
-    
-    return status;
-    } 
-    
-/*---------------------------------------------------------------------------------**//**
-* @bsimethod                                    Adam.Klatzkin                   01/2010
-+---------------+---------------+---------------+---------------+---------------+------*/
-ECObjectsStatus           StandaloneECInstance::_AddArrayElements (const wchar_t * propertyAccessString, UInt32 size)
-    {
-    ClassLayoutCR classLayout = GetClassLayout();    
-    ECObjectsStatus status = AddNullArrayElementsAt (classLayout, propertyAccessString, size);
-    
-    return status;
-    }        
-
-/*---------------------------------------------------------------------------------**//**
-* @bsimethod                                    Adam.Klatzkin                   01/2010
-+---------------+---------------+---------------+---------------+---------------+------*/
-ECObjectsStatus           StandaloneECInstance::_RemoveArrayElement (const wchar_t * propertyAccessString, UInt32 index)
-    {
-    return ECOBJECTS_STATUS_OperationNotSupported;
-    } 
-
- /*---------------------------------------------------------------------------------**//**
-* @bsimethod                                    Adam.Klatzkin                   01/2010
-+---------------+---------------+---------------+---------------+---------------+------*/
-ECObjectsStatus           StandaloneECInstance::_ClearArray (const wchar_t * propertyAccessString)
-    {
-    return ECOBJECTS_STATUS_OperationNotSupported;
-    }                      
-
-/*---------------------------------------------------------------------------------**//**
-* @bsimethod                                                    CaseyMullen     10/09
-+---------------+---------------+---------------+---------------+---------------+------*/    
-bwstring        StandaloneECInstance::_ToString (const wchar_t* indent) const
-    {
-    return InstanceDataToString (indent, GetClassLayout());
-    }
-
-///////////////////////////////////////////////////////////////////////////////////////////
-//  StandaloneECEnabler
-///////////////////////////////////////////////////////////////////////////////////////////
-/*---------------------------------------------------------------------------------**//**
-* @bsimethod                                                    CaseyMullen     12/09
-+---------------+---------------+---------------+---------------+---------------+------*/    
-StandaloneECEnabler::StandaloneECEnabler (ECClassCR ecClass, ClassLayoutCR classLayout, bool ownsClassLayout) :
-    ECEnabler (ecClass),
-    ClassLayoutHolder (classLayout),
-    m_ownsClassLayout (ownsClassLayout)
-    {
-    }
-
-/*---------------------------------------------------------------------------------**//**
-* @bsimethod                                                    JoshSchifter    11/10
-+---------------+---------------+---------------+---------------+---------------+------*/    
-StandaloneECEnabler::~StandaloneECEnabler ()
-    {
-    if (m_ownsClassLayout)
-        {
-        ClassLayoutP classLayoutP = (ClassLayoutP)&GetClassLayout();
-        delete classLayoutP;
-        }
-    }
-
-/*---------------------------------------------------------------------------------**//**
-* @bsimethod                                                    CaseyMullen     12/09
-+---------------+---------------+---------------+---------------+---------------+------*/    
-StandaloneECEnablerPtr    StandaloneECEnabler::CreateEnabler (ECClassCR ecClass, ClassLayoutCR classLayout, bool ownsClassLayout)
-    {
-    return new StandaloneECEnabler (ecClass, classLayout, ownsClassLayout);
-    }
-    
-/*---------------------------------------------------------------------------------**//**
-* @bsimethod                                                    CaseyMullen     12/09
-+---------------+---------------+---------------+---------------+---------------+------*/
-wchar_t const *           StandaloneECEnabler::_GetName() const
-    {
-    return L"Bentley::EC::StandaloneECEnabler";
-    }
-    
-/*---------------------------------------------------------------------------------**//**
-* @bsimethod                                                    JoshSchifter    05/10
-+---------------+---------------+---------------+---------------+---------------+------*/
-ECObjectsStatus           StandaloneECEnabler::_GetPropertyIndex(UInt32& propertyIndex, const wchar_t * propertyAccessString) const
-    {
-    ClassLayoutCR       classLayout = GetClassLayout();
-
-    return classLayout.GetPropertyIndex (propertyIndex, propertyAccessString);
-    }
-
-/*---------------------------------------------------------------------------------**//**
-* @bsimethod                                                    Dylan.Rush      12/10
-+---------------+---------------+---------------+---------------+---------------+------*/
-ECObjectsStatus           StandaloneECEnabler::_GetAccessString(wchar_t const *& accessString, UInt32 propertyIndex) const
-    {
-    ClassLayoutCR       classLayout = GetClassLayout();
-    PropertyLayoutCP    propertyLayout;
-    ECObjectsStatus     status = classLayout.GetPropertyLayoutByIndex (propertyLayout, propertyIndex);
-    if (ECOBJECTS_STATUS_Success != status)
-        return status;
-    accessString = propertyLayout->GetAccessString();
-    return ECOBJECTS_STATUS_Success;
-    }
-
-/*---------------------------------------------------------------------------------**//**
-* @bsimethod                                                    Dylan.Rush      12/10
-+---------------+---------------+---------------+---------------+---------------+------*/
-UInt32                    StandaloneECEnabler::_GetPropertyCount() const
-    {
-    ClassLayoutCR       classLayout = GetClassLayout();
-
-    return classLayout.GetPropertyCount ();
-    }
-
-
-/*---------------------------------------------------------------------------------**//**
-* @bsimethod                                                    CaseyMullen     09/09
-+---------------+---------------+---------------+---------------+---------------+------*/        
-/*StandaloneECInstanceP   StandaloneECEnabler::CreateInstanceFromUninitializedMemory (byte * data, UInt32 size)
-    {
-    StandaloneECInstanceP instance = new StandaloneECInstance (*this, data, size);
-    instance->ClearValues();
-    
-    return instance;
-    }*/
-    
-/*---------------------------------------------------------------------------------**//**
-* @bsimethod                                                    CaseyMullen     09/09
-+---------------+---------------+---------------+---------------+---------------+------*/        
-StandaloneECInstancePtr   StandaloneECEnabler::CreateInstance (UInt32 minimumBufferSize) const
-    {
-    return new StandaloneECInstance (*this, minimumBufferSize);
-    }    
-    
+/*--------------------------------------------------------------------------------------+
+|
+|     $Source: ecobjects/native/StandaloneECInstance.cpp $
+|
+|   $Copyright: (c) 2011 Bentley Systems, Incorporated. All rights reserved. $
+|
++--------------------------------------------------------------------------------------*/
+#include "ECObjectsPch.h"
+
+BEGIN_BENTLEY_EC_NAMESPACE
+
+///////////////////////////////////////////////////////////////////////////////////////////
+//  MemoryECInstanceBase
+///////////////////////////////////////////////////////////////////////////////////////////
+/*---------------------------------------------------------------------------------**//**
+* @bsimethod                                    Bill.Steinbock                  04/2010
++---------------+---------------+---------------+---------------+---------------+------*/
+MemoryECInstanceBase::MemoryECInstanceBase (byte * data, UInt32 size, bool allowWritingDirectlyToInstanceMemory) :
+        MemoryInstanceSupport (allowWritingDirectlyToInstanceMemory),
+        m_bytesAllocated(size), m_data(data), m_structValueId (0)
+    {
+    m_isInManagedInstance = false;
+    m_structInstances = NULL;
+    }
+
+/*---------------------------------------------------------------------------------**//**
+* @bsimethod                                    Bill.Steinbock                  04/2010
++---------------+---------------+---------------+---------------+---------------+------*/
+MemoryECInstanceBase::MemoryECInstanceBase (ClassLayoutCR classLayout, UInt32 minimumBufferSize, bool allowWritingDirectlyToInstanceMemory) :
+        MemoryInstanceSupport (allowWritingDirectlyToInstanceMemory),
+        m_bytesAllocated(0), m_data(NULL), m_structValueId (0)
+    {
+    m_isInManagedInstance = false;
+    m_structInstances = NULL;
+
+    UInt32 size = max (minimumBufferSize, classLayout.GetSizeOfFixedSection());
+    m_data = (byte*)malloc (size);
+    m_bytesAllocated = size;
+
+    InitializeMemory (classLayout, m_data, m_bytesAllocated);
+    }
+
+/*---------------------------------------------------------------------------------**//**
+* @bsimethod                                    Bill.Steinbock                  04/2010
++---------------+---------------+---------------+---------------+---------------+------*/
+MemoryECInstanceBase::~MemoryECInstanceBase ()
+    {
+    _FreeAllocation();
+    }
+
+/*---------------------------------------------------------------------------------**//**
+* @bsimethod                                    Bill.Steinbock                  04/2010
++---------------+---------------+---------------+---------------+---------------+------*/
+void MemoryECInstanceBase::SetData (byte * data, UInt32 size, bool freeExisitingData) //The MemoryECInstanceBase will take ownership of the memory
+    {
+    if (freeExisitingData)
+        {
+        if (m_data)
+            {
+            free (m_data);
+            m_data = NULL;
+            }
+
+        // allocate memory that the MemoryECInstanceBase will take ownership of 
+        m_data = (byte*)malloc (size);
+        if (NULL == m_data)
+            {
+            DEBUG_EXPECT (false && "unable to allocate memory for instance data");
+            return;
+            }
+
+        memcpy (m_data, data, size);
+        }
+    else
+        {
+        m_data = data;
+        }
+
+    m_bytesAllocated = size;
+    }
+
+/*---------------------------------------------------------------------------------**//**
+* @bsimethod                                                    CaseyMullen     09/09
++---------------+---------------+---------------+---------------+---------------+------*/
+bool                MemoryECInstanceBase::_IsMemoryInitialized () const
+    {
+    return m_data != NULL;
+    }
+     
+/*---------------------------------------------------------------------------------**//**
+* @bsimethod                                    Bill.Steinbock                  12/2010
++---------------+---------------+---------------+---------------+---------------+------*/
+size_t                MemoryECInstanceBase::GetObjectSize () const
+    {
+    return _GetObjectSize();
+    }
+
+/*---------------------------------------------------------------------------------**//**
+* @bsimethod                                    Bill.Steinbock                  04/2010
++---------------+---------------+---------------+---------------+---------------+------*/
+size_t          MemoryECInstanceBase::CalculateSupportingInstanceDataSize () const
+    {
+    if (!m_structInstances)
+        return 0;
+
+    size_t size = (m_structInstances->size() * sizeof (StructArrayEntry));
+    for (size_t i = 0; i<m_structInstances->size(); i++)
+        {
+        StructArrayEntry const& entry = (*m_structInstances)[i];
+        
+        MemoryECInstanceBase* mbInstance = entry.structInstance->GetAsMemoryECInstance();
+        DEBUG_EXPECT (NULL != mbInstance);
+        if (!mbInstance)
+            continue;
+
+        size += mbInstance->GetObjectSize ();
+        }
+
+    return size;
+    }
+
+/*---------------------------------------------------------------------------------**//**
+* @bsimethod                                    Bill.Steinbock                  12/2010
++---------------+---------------+---------------+---------------+---------------+------*/
+size_t          MemoryECInstanceBase::LoadDataIntoManagedInstance (byte* managedBuffer, size_t sizeOfManagedBuffer) const
+    {
+    // let each native instance load its own object data
+    size_t offset = _LoadObjectDataIntoManagedInstance (managedBuffer);
+
+    // set the m_isInManagedInstance value to true  in managedBuffer
+    bool   isInManagedInstance         = true;
+    size_t offsetToIsInManagedInstance = (size_t)((byte const* )&m_isInManagedInstance - (byte const* )this); 
+    memcpy (managedBuffer+offsetToIsInManagedInstance, &isInManagedInstance, sizeof(isInManagedInstance));
+
+    // store the allocated size of the managed buffer in m_bytesAllocated in managedBuffer
+    size_t offsetToAllocatedSize = (size_t)((byte const* )&m_bytesAllocated - (byte const* )this); 
+    UInt32 managedBufferSize = (UInt32)sizeOfManagedBuffer;
+    memcpy (managedBuffer+offsetToAllocatedSize, &managedBufferSize, sizeof(managedBufferSize));
+
+    // store the number of supporting struct instances in m_structValueId within managedBuffer   - this will need to change if we allow property changes in managed code
+    size_t offsetToStructValueId = (size_t)((byte const* )&m_structValueId - (byte const* )this); 
+    UInt32 numArrayInstances     = m_structInstances ? (UInt32)m_structInstances->size() : 0;
+    memcpy (managedBuffer+offsetToStructValueId, &numArrayInstances, sizeof(numArrayInstances));
+
+    // store the offset to the property data in m_data within managedBuffer
+    size_t offsetToPropertyData = (size_t)((byte const* )&m_data - (byte const* )this); 
+    memcpy (managedBuffer+offsetToPropertyData, &offset, sizeof(offset));
+
+    // now copy the property data
+    size_t currentBytesUsed = (size_t)GetBytesUsed ();
+    memcpy (managedBuffer+offset, m_data, currentBytesUsed);
+
+    offset += currentBytesUsed;
+
+    if (!m_structInstances)
+        return offset;
+
+    // the current offset is set to the location to store the first StructArrayEntry. Store this offset in location of m_structInstances within managedBuffer
+    size_t offsetToFirstStructArrayEntry = (size_t)((byte const* )&m_structInstances - (byte const* )this); 
+    memcpy (managedBuffer+offsetToFirstStructArrayEntry, &offset, sizeof(offset));
+    
+    // all the following pointer to offset "hocus pocus" assumes that sizeof(IECInstancePtr) >= sizeof(offset) so that it is 
+    // safe to stuff the offset into the pointer.
+    DEBUG_EXPECT (sizeof(IECInstancePtr) >= sizeof(offset));
+
+    // find the offset to the location in managed memory for the first struct instance
+    // Note: on 64 bit  sizeof (structValueIdentifier) + sizeof (IECInstancePtr) is not equal to sizeof(StructArrayEntry)
+    size_t offsetToStructInstance = offset + (numArrayInstances * sizeof(StructArrayEntry));
+
+    // calculate offset to instance pointer in array entry - on 64 bit we can not just use sizeof(entry.structValueIdentifier)
+    StructArrayEntry const& firstEntry = (*m_structInstances)[0];
+    size_t offsetToInstancePtr = (byte const* )&firstEntry.structInstance - (byte const* )&firstEntry.structValueIdentifier;
+
+    size_t iecInstanceOffset;
+    size_t sizeOfStructInstance;
+
+    // step through the array and store the StructValueIdentifier and the offset to the 
+    // concrete struct array instance which is typically a StandaloneECInstance
+    for (size_t i = 0; i<numArrayInstances; i++)
+        {
+        StructArrayEntry const& entry = (*m_structInstances)[i];
+
+        // store the StructValueIdentifier
+        memcpy (managedBuffer+offset, &entry.structValueIdentifier, sizeof(entry.structValueIdentifier));
+
+        // At this point the offsetToStructInstance is the offset to the concrete object (most likely a StandAloneECInstance). We need to adjust this to
+        // point to the vtable of a IECInstance 
+        iecInstanceOffset = offsetToStructInstance + entry.structInstance->GetOffsetToIECInstance();
+
+        // store the offset to the instance
+        memcpy (managedBuffer+(offset+offsetToInstancePtr), &iecInstanceOffset, sizeof(iecInstanceOffset)); 
+        offset += sizeof (StructArrayEntry);
+
+        // store the struct instance
+        MemoryECInstanceBase* mbInstance = entry.structInstance->GetAsMemoryECInstance();
+        DEBUG_EXPECT (NULL != mbInstance);
+        if (!mbInstance)
+            continue;
+        sizeOfStructInstance = mbInstance->LoadDataIntoManagedInstance (managedBuffer+offsetToStructInstance, sizeOfManagedBuffer-offsetToStructInstance);
+        offsetToStructInstance += sizeOfStructInstance; 
+        }
+
+    return  offsetToStructInstance;
+    }
+
+/*---------------------------------------------------------------------------------**//**
+* @bsimethod                                                    CaseyMullen     09/09
++---------------+---------------+---------------+---------------+---------------+------*/
+ECObjectsStatus           MemoryECInstanceBase::_ModifyData (UInt32 offset, void const * newData, UInt32 dataLength)
+    {
+    PRECONDITION (NULL != m_data, ECOBJECTS_STATUS_PreconditionViolated);
+    PRECONDITION (offset + dataLength <= m_bytesAllocated, ECOBJECTS_STATUS_MemoryBoundsOverrun);
+    byte * dest = m_data + offset;
+    memcpy (dest, newData, dataLength);
+    
+    return ECOBJECTS_STATUS_Success;
+    }
+    
+/*---------------------------------------------------------------------------------**//**
+* @bsimethod                                                    CaseyMullen     09/09
++---------------+---------------+---------------+---------------+---------------+------*/
+void                MemoryECInstanceBase::_ShrinkAllocation (UInt32 newAllocation)
+    {
+    DEBUG_EXPECT (false && "WIP_FUSION: needs implementation");
+    } 
+
+/*---------------------------------------------------------------------------------**//**
+* @bsimethod                                                    CaseyMullen     09/09
++---------------+---------------+---------------+---------------+---------------+------*/
+void                MemoryECInstanceBase::_FreeAllocation ()
+    {
+    if (m_isInManagedInstance)
+        return;
+
+    free (m_data); 
+    m_data = NULL;
+
+    if (m_structInstances)
+        {
+        m_structInstances->clear ();
+        delete m_structInstances;
+        m_structInstances = NULL;
+        }
+    }
+    
+/*---------------------------------------------------------------------------------**//**
+* @bsimethod                                                    CaseyMullen     10/09
++---------------+---------------+---------------+---------------+---------------+------*/
+ECObjectsStatus           MemoryECInstanceBase::_GrowAllocation (UInt32 bytesNeeded)
+    {
+    DEBUG_EXPECT (!m_isInManagedInstance);
+    if (m_isInManagedInstance)
+        return ECOBJECTS_STATUS_Error;
+
+    DEBUG_EXPECT (m_bytesAllocated > 0);
+    DEBUG_EXPECT (NULL != m_data);
+    // WIP_FUSION: add performance counter
+            
+    UInt32 newSize = 2 * (m_bytesAllocated + bytesNeeded); // Assume the growing trend will continue.
+    byte * reallocedData = (byte*)realloc(m_data, newSize);
+    DEBUG_EXPECT (NULL != reallocedData);
+    if (NULL == reallocedData)
+        return ECOBJECTS_STATUS_UnableToAllocateMemory;
+        
+    m_data = reallocedData;    
+    m_bytesAllocated = newSize;
+    
+    return ECOBJECTS_STATUS_Success;
+    }
+
+/*---------------------------------------------------------------------------------**//**
+* @bsimethod                                                    CaseyMullen     09/09
++---------------+---------------+---------------+---------------+---------------+------*/
+byte const *        MemoryECInstanceBase::_GetData () const
+    {
+    if (m_isInManagedInstance)
+        {
+        byte const* baseAddress = (byte const*)this;
+        byte const* dataAddress =  baseAddress + (size_t)m_data;
+        return dataAddress;
+        }
+
+    return m_data;
+    }
+
+/*---------------------------------------------------------------------------------**//**
+* @bsimethod                                                    CaseyMullen     09/09
++---------------+---------------+---------------+---------------+---------------+------*/
+UInt32              MemoryECInstanceBase::_GetBytesAllocated () const
+    {
+    return m_bytesAllocated;
+    }
+
+/*---------------------------------------------------------------------------------**//**
+* @bsimethod                                    Adam.Klatzkin                   02/2010
++---------------+---------------+---------------+---------------+---------------+------*/
+ECObjectsStatus     MemoryECInstanceBase::_SetStructArrayValueToMemory (ECValueCR v, ClassLayoutCR classLayout, PropertyLayoutCR propertyLayout, UInt32 index)
+    {
+    DEBUG_EXPECT (!m_isInManagedInstance);
+    if (m_isInManagedInstance)
+        return ECOBJECTS_STATUS_Error;
+
+    IECInstancePtr p;
+    ECValue binaryValue (PRIMITIVETYPE_Binary);
+    m_structValueId++;
+    if (v.IsNull())
+        {
+        p = NULL;
+        binaryValue.SetToNull();
+        }
+    else
+        {
+        p = v.GetStruct();    
+        binaryValue.SetBinary ((const byte *)&(m_structValueId), sizeof (StructValueIdentifier));
+        }
+        
+    ECObjectsStatus status = SetPrimitiveValueToMemory (binaryValue, classLayout, propertyLayout, true, index);      
+    if (status != ECOBJECTS_STATUS_Success)
+        return status;
+                 
+    if (NULL == m_structInstances)
+        m_structInstances = new StructInstanceVector ();
+
+    m_structInstances->push_back (StructArrayEntry (m_structValueId, p));
+    
+    return ECOBJECTS_STATUS_Success; 
+    }    
+    
+/*---------------------------------------------------------------------------------**//**
+* @bsimethod                                    Bill.Steinbock                  12/2010
++---------------+---------------+---------------+---------------+---------------+------*/
+StructArrayEntry const* MemoryECInstanceBase::GetAddressOfStructArrayEntry (StructValueIdentifier key) const
+    {
+    if (!m_structInstances)
+        return NULL;
+
+    StructArrayEntry const* instanceArray = NULL;
+    size_t numEntries = 0;
+
+    if (!m_isInManagedInstance)
+        {
+        numEntries = m_structInstances->size();
+        instanceArray = &(*m_structInstances)[0];
+        }
+    else
+        {
+        numEntries = m_structValueId;
+
+        byte const* baseAddress = (byte const*)this;
+        byte const* arrayAddress =  baseAddress + (size_t)m_structInstances;
+
+        instanceArray = (StructArrayEntry const*)arrayAddress;
+        }
+
+    for (size_t i = 0; i<numEntries; i++)
+        {
+        StructArrayEntry const& entry = instanceArray[i];
+        if (entry.structValueIdentifier != key)
+            continue;
+        return &entry;
+        }
+
+    return NULL;
+    }
+
+/*---------------------------------------------------------------------------------**//**
+* @bsimethod                                    Bill.Steinbock                  12/2010
++---------------+---------------+---------------+---------------+---------------+------*/
+IECInstancePtr  MemoryECInstanceBase::GetStructArrayInstance (StructValueIdentifier structValueId) const
+    {
+    StructArrayEntry const* entry = GetAddressOfStructArrayEntry (structValueId);
+
+    if (!entry)
+        return NULL;
+
+    if (!m_isInManagedInstance)
+        return entry->structInstance;
+
+    byte const* baseAddress = (byte const*)this;
+    size_t offset = (size_t)(entry->structInstance.get());
+    byte const* arrayAddress =  baseAddress + offset;
+
+    // since the offset we put us at the vtable of the IECInstance and not to the start of the concrete object 
+    // we can cast is directly to an IECInstanceP. See comments in method LoadDataIntoManagedInstance
+    IECInstanceP iecInstanceP = (IECInstanceP) const_cast<byte*>(arrayAddress);
+    return iecInstanceP;
+    }
+
+/*---------------------------------------------------------------------------------**//**
+* @bsimethod                                    Adam.Klatzkin                   02/2010
++---------------+---------------+---------------+---------------+---------------+------*/    
+ECObjectsStatus           MemoryECInstanceBase::_GetStructArrayValueFromMemory (ECValueR v, PropertyLayoutCR propertyLayout, UInt32 index) const
+    {
+    ECValue binaryValue;
+    ECObjectsStatus status = GetPrimitiveValueFromMemory (binaryValue, propertyLayout, true, index);      
+    if (status != ECOBJECTS_STATUS_Success)
+        return status;
+        
+    if (binaryValue.IsNull())
+        {
+        v.SetStruct(NULL);
+        return ECOBJECTS_STATUS_Success;
+        }        
+                    
+    size_t size;
+    StructValueIdentifier structValueId = *(StructValueIdentifier*)binaryValue.GetBinary (size);    
+
+    IECInstancePtr instancePtr = GetStructArrayInstance (structValueId);
+    v.SetStruct (instancePtr.get());
+    
+    return ECOBJECTS_STATUS_Success;
+    }
+
+/*---------------------------------------------------------------------------------**//**
+* @bsimethod                                                    CaseyMullen     01/10
++---------------+---------------+---------------+---------------+---------------+------*/
+byte const *        MemoryECInstanceBase::GetData () const
+    {
+    return _GetData();
+    }
+    
+/*---------------------------------------------------------------------------------**//**
+* @bsimethod                                                    CaseyMullen     09/09
++---------------+---------------+---------------+---------------+---------------+------*/
+UInt32              MemoryECInstanceBase::GetBytesUsed () const
+    {
+    if (NULL == m_data)
+        return 0;
+
+    return GetClassLayout().CalculateBytesUsed(m_data);
+    }
+
+/*---------------------------------------------------------------------------------**//**
+* @bsimethod                                                    CaseyMullen     09/09
++---------------+---------------+---------------+---------------+---------------+------*/        
+void                MemoryECInstanceBase::ClearValues ()
+    {
+    DEBUG_EXPECT (!m_isInManagedInstance);
+    if (m_isInManagedInstance)
+        return;
+
+    if (m_structInstances)
+        m_structInstances->clear ();
+
+    InitializeMemory (GetClassLayout(), m_data, m_bytesAllocated);
+    }
+   
+/*---------------------------------------------------------------------------------**//**
+* @bsimethod                                    Bill.Steinbock                  04/2010
++---------------+---------------+---------------+---------------+---------------+------*/
+ClassLayoutCR       MemoryECInstanceBase::GetClassLayout () const
+    {
+    return _GetClassLayout();
+    }
+
+/*---------------------------------------------------------------------------------**//**
+* @bsimethod                                    Bill.Steinbock                  04/2010
++---------------+---------------+---------------+---------------+---------------+------*/
+IECInstancePtr       MemoryECInstanceBase::GetAsIECInstance () const
+    {
+    return _GetAsIECInstance();
+    }
+
+///////////////////////////////////////////////////////////////////////////////////////////
+//  StandaloneECInstance
+///////////////////////////////////////////////////////////////////////////////////////////
+/*---------------------------------------------------------------------------------**//**
+* @bsimethod                                    Bill.Steinbock                  12/2010
++---------------+---------------+---------------+---------------+---------------+------*/
+size_t                StandaloneECInstance::_GetOffsetToIECInstance () const
+    {
+    EC::IECInstanceP iecInstanceP   = (EC::IECInstanceP)this;
+    byte const* baseAddressOfIECInstance = (byte const *)iecInstanceP;
+    byte const* baseAddressOfConcrete = (byte const *)this;
+
+    return (size_t)(baseAddressOfIECInstance - baseAddressOfConcrete);
+    }
+
+/*---------------------------------------------------------------------------------**//**
+* @bsimethod                                                    CaseyMullen     09/09
++---------------+---------------+---------------+---------------+---------------+------*/        
+StandaloneECInstance::StandaloneECInstance (StandaloneECEnablerCR enabler, byte * data, UInt32 size) :
+        MemoryECInstanceBase (data, size, true),
+        m_sharedWipEnabler(const_cast<StandaloneECEnablerP>(&enabler)) // WIP_FUSION: can we get rid of the const cast?
+    {
+    m_sharedWipEnabler->AddRef ();
+    }
+
+/*---------------------------------------------------------------------------------**//**
+* @bsimethod                                                    CaseyMullen     01/10
++---------------+---------------+---------------+---------------+---------------+------*/        
+StandaloneECInstance::StandaloneECInstance (StandaloneECEnablerCR enabler, UInt32 minimumBufferSize) :
+        MemoryECInstanceBase (enabler.GetClassLayout(), minimumBufferSize, true),
+        m_sharedWipEnabler(const_cast<StandaloneECEnablerP>(&enabler)) // WIP_FUSION: can we get rid of the const cast?
+    {
+    m_sharedWipEnabler->AddRef ();
+    }
+    
+/*---------------------------------------------------------------------------------**//**
+* @bsimethod                                                    CaseyMullen     01/10
++---------------+---------------+---------------+---------------+---------------+------*/        
+StandaloneECInstance::~StandaloneECInstance ()
+    {
+    m_sharedWipEnabler->Release ();
+
+    //ECObjectsLogger::Log()->tracev (L"StandaloneECInstance at 0x%x is being destructed. It references enabler 0x%x", this, m_sharedWipEnabler);
+    }
+
+/*---------------------------------------------------------------------------------**//**
+* @bsimethod                                                    Dylan.Rush      11/10
++---------------+---------------+---------------+---------------+---------------+------*/ 
+StandaloneECInstancePtr         StandaloneECInstance::Duplicate(IECInstanceCR instance)
+    {
+
+    ECClassCR    ecClass     = instance.GetClass();
+    ClassLayoutP classLayout = ClassLayout::BuildFromClass (ecClass, 0, 0);
+    StandaloneECEnablerPtr standaloneEnabler   = StandaloneECEnabler::CreateEnabler (ecClass, *classLayout, false);
+
+    StandaloneECInstancePtr newInstance = standaloneEnabler->CreateInstance();
+    ECValueAccessorPairCollectionOptionsPtr options = ECValueAccessorPairCollectionOptions::Create (instance, false);
+    ECValueAccessorPairCollection collection (*options);
+    for each (ECValueAccessorPair pair in collection)
+        {
+        newInstance->SetValueUsingAccessor(pair.GetAccessor(), pair.GetValue());
+        }
+    return newInstance;
+    }
+    
+/*---------------------------------------------------------------------------------**//**
+* @bsimethod                                    Bill.Steinbock                  12/2010
++---------------+---------------+---------------+---------------+---------------+------*/
+size_t                StandaloneECInstance::_GetObjectSize () const
+    {
+    size_t objectSize = sizeof(*this);
+    size_t primaryInstanceDataSize = (size_t)GetBytesUsed();
+    size_t supportingInstanceDataSize = CalculateSupportingInstanceDataSize ();
+
+    return objectSize+primaryInstanceDataSize+supportingInstanceDataSize;
+    }
+
+/*---------------------------------------------------------------------------------**//**
+* @bsimethod                                    Bill.Steinbock                  12/2010
++---------------+---------------+---------------+---------------+---------------+------*/
+size_t                StandaloneECInstance::_LoadObjectDataIntoManagedInstance (byte* managedBuffer) const
+    {
+    size_t size = sizeof(*this);
+    memcpy (managedBuffer, this, size);
+    return size;
+    }
+
+/*---------------------------------------------------------------------------------**//**
+* @bsimethod                                    Bill.Steinbock                  12/2010
++---------------+---------------+---------------+---------------+---------------+------*/
+IECInstancePtr      StandaloneECInstance::_GetAsIECInstance () const
+    {
+    return const_cast<StandaloneECInstance*>(this);
+    }
+
+/*---------------------------------------------------------------------------------**//**
+* @bsimethod                                    Bill.Steinbock                  12/2010
++---------------+---------------+---------------+---------------+---------------+------*/
+MemoryECInstanceBase* StandaloneECInstance::_GetAsMemoryECInstance () const
+    {
+    return const_cast<StandaloneECInstance*>(this);
+    }
+
+/*---------------------------------------------------------------------------------**//**
+* @bsimethod                                                    CaseyMullen     10/09
++---------------+---------------+---------------+---------------+---------------+------*/    
+ECEnablerCR         StandaloneECInstance::_GetEnabler() const
+    {
+    return *m_sharedWipEnabler;
+    }
+
+/*---------------------------------------------------------------------------------**//**
+* @bsimethod                                                    CaseyMullen     10/09
++---------------+---------------+---------------+---------------+---------------+------*/    
+bwstring        StandaloneECInstance::_GetInstanceId() const
+    {
+    if (m_instanceId.size() == 0)
+        {
+        wchar_t id[1024];
+        swprintf(id, sizeof(id)/sizeof(wchar_t), L"%s-0x%X", _GetEnabler().GetClass().GetName().c_str(), this);
+        StandaloneECInstanceP thisNotConst = const_cast<StandaloneECInstanceP>(this);
+        thisNotConst->m_instanceId = id;        
+        }
+
+    return m_instanceId;
+    }
+
+/*---------------------------------------------------------------------------------**//**
+* @bsimethod                                                    CaseyMullen     01/10
++---------------+---------------+---------------+---------------+---------------+------*/
+ClassLayoutCR       StandaloneECInstance::_GetClassLayout () const
+    {
+    return m_sharedWipEnabler->GetClassLayout();
+    }
+
+/*---------------------------------------------------------------------------------**//**
+* @bsimethod                                                    CaseyMullen     09/09
++---------------+---------------+---------------+---------------+---------------+------*/
+bool                StandaloneECInstance::_IsReadOnly() const
+    {
+    return false;
+    }
+
+/*---------------------------------------------------------------------------------**//**
+* @bsimethod                                                    CaseyMullen     09/09
++---------------+---------------+---------------+---------------+---------------+------*/
+ECObjectsStatus           StandaloneECInstance::_GetValue (ECValueR v, const wchar_t * propertyAccessString, bool useArrayIndex, UInt32 arrayIndex) const
+    {
+    ClassLayoutCR classLayout = GetClassLayout();
+
+    return GetValueFromMemory (classLayout, v, propertyAccessString, useArrayIndex, arrayIndex);
+    }
+
+/*---------------------------------------------------------------------------------**//**
+* @bsimethod                                                    JoshSchifter    05/10
++---------------+---------------+---------------+---------------+---------------+------*/
+ECObjectsStatus           StandaloneECInstance::_GetValue (ECValueR v, UInt32 propertyIndex, bool useArrayIndex, UInt32 arrayIndex) const
+    {
+    ClassLayoutCR classLayout = GetClassLayout();
+
+    return GetValueFromMemory (classLayout, v, propertyIndex, useArrayIndex, arrayIndex);
+    }
+
+/*---------------------------------------------------------------------------------**//**
+* @bsimethod                                                    CaseyMullen     09/09
++---------------+---------------+---------------+---------------+---------------+------*/
+ECObjectsStatus           StandaloneECInstance::_SetValue (const wchar_t * propertyAccessString, ECValueCR v, bool useArrayIndex, UInt32 arrayIndex)
+    {
+    ClassLayoutCR classLayout = GetClassLayout();
+    return SetValueToMemory (classLayout, propertyAccessString, v, useArrayIndex, arrayIndex);
+    }
+
+/*---------------------------------------------------------------------------------**//**
+* @bsimethod                                                    JoshSchifter    05/10
++---------------+---------------+---------------+---------------+---------------+------*/
+ECObjectsStatus           StandaloneECInstance::_SetValue (UInt32 propertyIndex, ECValueCR v, bool useArrayIndex, UInt32 arrayIndex)
+    {
+    ClassLayoutCR classLayout = GetClassLayout();
+    return SetValueToMemory (classLayout, propertyIndex, v, useArrayIndex, arrayIndex);
+    }
+
+/*---------------------------------------------------------------------------------**//**
+* @bsimethod                                    Adam.Klatzkin                   01/2010
++---------------+---------------+---------------+---------------+---------------+------*/
+ECObjectsStatus           StandaloneECInstance::_InsertArrayElements (const wchar_t * propertyAccessString, UInt32 index, UInt32 size)
+    {
+    ClassLayoutCR classLayout = GetClassLayout();
+    ECObjectsStatus status = InsertNullArrayElementsAt (classLayout, propertyAccessString, index, size);
+    
+    return status;
+    } 
+    
+/*---------------------------------------------------------------------------------**//**
+* @bsimethod                                    Adam.Klatzkin                   01/2010
++---------------+---------------+---------------+---------------+---------------+------*/
+ECObjectsStatus           StandaloneECInstance::_AddArrayElements (const wchar_t * propertyAccessString, UInt32 size)
+    {
+    ClassLayoutCR classLayout = GetClassLayout();    
+    ECObjectsStatus status = AddNullArrayElementsAt (classLayout, propertyAccessString, size);
+    
+    return status;
+    }        
+
+/*---------------------------------------------------------------------------------**//**
+* @bsimethod                                    Adam.Klatzkin                   01/2010
++---------------+---------------+---------------+---------------+---------------+------*/
+ECObjectsStatus           StandaloneECInstance::_RemoveArrayElement (const wchar_t * propertyAccessString, UInt32 index)
+    {
+    return ECOBJECTS_STATUS_OperationNotSupported;
+    } 
+
+ /*---------------------------------------------------------------------------------**//**
+* @bsimethod                                    Adam.Klatzkin                   01/2010
++---------------+---------------+---------------+---------------+---------------+------*/
+ECObjectsStatus           StandaloneECInstance::_ClearArray (const wchar_t * propertyAccessString)
+    {
+    return ECOBJECTS_STATUS_OperationNotSupported;
+    }                      
+
+/*---------------------------------------------------------------------------------**//**
+* @bsimethod                                                    CaseyMullen     10/09
++---------------+---------------+---------------+---------------+---------------+------*/    
+bwstring        StandaloneECInstance::_ToString (const wchar_t* indent) const
+    {
+    return InstanceDataToString (indent, GetClassLayout());
+    }
+
+///////////////////////////////////////////////////////////////////////////////////////////
+//  StandaloneECEnabler
+///////////////////////////////////////////////////////////////////////////////////////////
+/*---------------------------------------------------------------------------------**//**
+* @bsimethod                                                    CaseyMullen     12/09
++---------------+---------------+---------------+---------------+---------------+------*/    
+StandaloneECEnabler::StandaloneECEnabler (ECClassCR ecClass, ClassLayoutCR classLayout, bool ownsClassLayout) :
+    ECEnabler (ecClass),
+    ClassLayoutHolder (classLayout),
+    m_ownsClassLayout (ownsClassLayout)
+    {
+    }
+
+/*---------------------------------------------------------------------------------**//**
+* @bsimethod                                                    JoshSchifter    11/10
++---------------+---------------+---------------+---------------+---------------+------*/    
+StandaloneECEnabler::~StandaloneECEnabler ()
+    {
+    if (m_ownsClassLayout)
+        {
+        ClassLayoutP classLayoutP = (ClassLayoutP)&GetClassLayout();
+        delete classLayoutP;
+        }
+    }
+
+/*---------------------------------------------------------------------------------**//**
+* @bsimethod                                                    CaseyMullen     12/09
++---------------+---------------+---------------+---------------+---------------+------*/    
+StandaloneECEnablerPtr    StandaloneECEnabler::CreateEnabler (ECClassCR ecClass, ClassLayoutCR classLayout, bool ownsClassLayout)
+    {
+    return new StandaloneECEnabler (ecClass, classLayout, ownsClassLayout);
+    }
+    
+/*---------------------------------------------------------------------------------**//**
+* @bsimethod                                                    CaseyMullen     12/09
++---------------+---------------+---------------+---------------+---------------+------*/
+wchar_t const *           StandaloneECEnabler::_GetName() const
+    {
+    return L"Bentley::EC::StandaloneECEnabler";
+    }
+    
+/*---------------------------------------------------------------------------------**//**
+* @bsimethod                                                    JoshSchifter    05/10
++---------------+---------------+---------------+---------------+---------------+------*/
+ECObjectsStatus           StandaloneECEnabler::_GetPropertyIndex(UInt32& propertyIndex, const wchar_t * propertyAccessString) const
+    {
+    ClassLayoutCR       classLayout = GetClassLayout();
+
+    return classLayout.GetPropertyIndex (propertyIndex, propertyAccessString);
+    }
+
+/*---------------------------------------------------------------------------------**//**
+* @bsimethod                                                    Dylan.Rush      12/10
++---------------+---------------+---------------+---------------+---------------+------*/
+ECObjectsStatus           StandaloneECEnabler::_GetAccessString(wchar_t const *& accessString, UInt32 propertyIndex) const
+    {
+    ClassLayoutCR       classLayout = GetClassLayout();
+    PropertyLayoutCP    propertyLayout;
+    ECObjectsStatus     status = classLayout.GetPropertyLayoutByIndex (propertyLayout, propertyIndex);
+    if (ECOBJECTS_STATUS_Success != status)
+        return status;
+    accessString = propertyLayout->GetAccessString();
+    return ECOBJECTS_STATUS_Success;
+    }
+
+/*---------------------------------------------------------------------------------**//**
+* @bsimethod                                                    Dylan.Rush      12/10
++---------------+---------------+---------------+---------------+---------------+------*/
+UInt32                    StandaloneECEnabler::_GetPropertyCount() const
+    {
+    ClassLayoutCR       classLayout = GetClassLayout();
+
+    return classLayout.GetPropertyCount ();
+    }
+
+
+/*---------------------------------------------------------------------------------**//**
+* @bsimethod                                                    CaseyMullen     09/09
++---------------+---------------+---------------+---------------+---------------+------*/        
+/*StandaloneECInstanceP   StandaloneECEnabler::CreateInstanceFromUninitializedMemory (byte * data, UInt32 size)
+    {
+    StandaloneECInstanceP instance = new StandaloneECInstance (*this, data, size);
+    instance->ClearValues();
+    
+    return instance;
+    }*/
+    
+/*---------------------------------------------------------------------------------**//**
+* @bsimethod                                                    CaseyMullen     09/09
++---------------+---------------+---------------+---------------+---------------+------*/        
+StandaloneECInstancePtr   StandaloneECEnabler::CreateInstance (UInt32 minimumBufferSize) const
+    {
+    return new StandaloneECInstance (*this, minimumBufferSize);
+    }    
+    
 END_BENTLEY_EC_NAMESPACE