--- conflicted
+++ resolved
@@ -1,573 +1,567 @@
-/*--------------------------------------------------------------------------------------+
-|
-|     $Source: src/ECSchemaValidator.cpp $
-|
-|  $Copyright: (c) 2018 Bentley Systems, Incorporated. All rights reserved. $
-|
-+--------------------------------------------------------------------------------------*/
-#include "ECObjectsPch.h"
-#define BISCORE_CLASS_IParentElement        "BisCore:IParentElement"
-#define BISCORE_CLASS_ISubModeledElement    "BisCore:ISubModeledElement"
-#define ElementMultiAspect                  "ElementMultiAspect"
-#define ElementUniqueAspect                 "ElementUniqueAspect"
-#define ElementOwnsUniqueAspect             "ElementOwnsUniqueAspect"
-#define ElementOwnsMultiAspects             "ElementOwnsMultiAspects"
-#define LinkedElementId                     "LinkedElementId"
-#define MarkupSchema                        "Markup"
-
-BEGIN_BENTLEY_ECOBJECT_NAMESPACE
-
-// Format strings used by validator components for logging.
-// "<action> <element-type> '<element-name>' validation"
-// example: "Starting Schema 'MyExampleSchema' validation"
-#define FMTSTR_VALIDATION_START   "Starting validation of %s '%s'"
-#define FMTSTR_VALIDATION_SUCCESS "Succeeded validation of %s '%s'"
-#define FMTSTR_VALIDATION_FAILURE "Failed validation of %s '%s'"
-
-static Utf8CP oldStandardSchemaNames[] =
-    {
-    "Bentley_Standard_CustomAttributes",
-    "Bentley_Standard_Classes",
-    "Bentley_ECSchemaMap",
-    "EditorCustomAttributes",
-    "Bentley_Common_Classes",
-    "Dimension_Schema",
-    "iip_mdb_customAttributes",
-    "KindOfQuantity_Schema",
-    "rdl_customAttributes",
-    "SIUnitSystemDefaults",
-    "Unit_Attributes",
-    "Units_Schema",
-    "USCustomaryUnitSystemDefaults",
-    "ECDbMap"
-    };
-
-//---------------------------------------------------------------------------------------
-// @bsimethod                                    Victor.Cushman              01/2018
-//+---------------+---------------+---------------+---------------+---------------+------
-void ECSchemaValidator::RunSchemaValidators(ECSchemaCR schema)
-    {
-    for (auto const validator : m_schemaValidators)
-        {
-        if (ECObjectsStatus::Success != validator(schema))
-            m_validated = false;
-        }
-    }
-
-//---------------------------------------------------------------------------------------
-// @bsimethod                                    Victor.Cushman              01/2018
-//+---------------+---------------+---------------+---------------+---------------+------
-void ECSchemaValidator::RunClassValidators(ECClassCR ecClass)
-    {
-    LOG.debugv(FMTSTR_VALIDATION_START, "Class", ecClass.GetName().c_str());
-    bool classValidated = true;
-    for (auto const validator : m_classValidators)
-        {
-        if (ECObjectsStatus::Success != validator(ecClass))
-            classValidated = false;
-        }
-    if (classValidated)
-        LOG.debugv(FMTSTR_VALIDATION_SUCCESS, "Class", ecClass.GetName().c_str());
-    else
-        {
-        LOG.errorv(FMTSTR_VALIDATION_FAILURE, "Class", ecClass.GetName().c_str());
-        m_validated = false;
-        }
-    }
-
-//---------------------------------------------------------------------------------------
-// @bsimethod                                    Victor.Cushman              01/2018
-//+---------------+---------------+---------------+---------------+---------------+------
-void ECSchemaValidator::RunKindOfQuantityValidators(KindOfQuantityCR koq)
-    {
-    LOG.debugv(FMTSTR_VALIDATION_START, "KindOfQuantity", koq.GetName().c_str());
-    bool koqValidated = true;
-    for (auto const validator : m_koqValidators)
-        {
-        if (ECObjectsStatus::Success != validator(koq))
-            koqValidated = false;
-        }
-    if (koqValidated)
-        LOG.debugv(FMTSTR_VALIDATION_SUCCESS, "KindOfQuantity", koq.GetName().c_str());
-    else
-        {
-        LOG.errorv(FMTSTR_VALIDATION_FAILURE, "KindOfQuantity", koq.GetName().c_str());
-        m_validated = false;
-        }
-    }
-
-//---------------------------------------------------------------------------------------
-// @bsimethod                                    Victor.Cushman              01/2018
-//+---------------+---------------+---------------+---------------+---------------+------
-ECSchemaValidator::ECSchemaValidator()
-    {
-    AddSchemaValidator(BaseECValidator);
-    AddClassValidator(AllClassValidator);
-    AddClassValidator(EntityValidator);
-    AddClassValidator(MixinValidator);
-    AddClassValidator(StructValidator);
-    AddClassValidator(CustomAttributeClassValidator);
-    AddClassValidator(RelationshipValidator);
-    AddKindOfQuantityValidator(KindOfQuantityValidator);
-    }
-
-//---------------------------------------------------------------------------------------
-// @bsimethod                                    Victor.Cushman              01/2018
-//+---------------+---------------+---------------+---------------+---------------+------
-bool ECSchemaValidator::Validate(ECSchemaCR schema)
-    {
-    LOG.debugv(FMTSTR_VALIDATION_START, "Schema", schema.GetName().c_str());
-    m_validated = true;
-
-    RunSchemaValidators(schema);
-    for (ECClassCP c : schema.GetClasses())
-        RunClassValidators(*c);
-    for (KindOfQuantityCP koq : schema.GetKindOfQuantities())
-        RunKindOfQuantityValidators(*koq);
-
-    if (m_validated)
-        LOG.debugv(FMTSTR_VALIDATION_SUCCESS, "Schema", schema.GetName().c_str());
-    else
-        LOG.errorv(FMTSTR_VALIDATION_FAILURE, "Schema", schema.GetName().c_str());
-    return m_validated;
-    }
-
-//---------------------------------------------------------------------------------------
-// @bsimethod                                    Victor.Cushman              01/2018
-//+---------------+---------------+---------------+---------------+---------------+------
-void ECSchemaValidator::AddSchemaValidator(Validator<ECSchemaCR> validator)
-    {
-    m_schemaValidators.push_back(validator);
-    }
-
-//---------------------------------------------------------------------------------------
-// @bsimethod                                    Victor.Cushman              01/2018
-//+---------------+---------------+---------------+---------------+---------------+------
-void ECSchemaValidator::AddClassValidator(Validator<ECClassCR> validator)
-    {
-    m_classValidators.push_back(validator);
-    }
-
-//---------------------------------------------------------------------------------------
-// @bsimethod                                    Victor.Cushman              01/2018
-//+---------------+---------------+---------------+---------------+---------------+------
-void ECSchemaValidator::AddKindOfQuantityValidator(Validator<KindOfQuantityCR> validator)
-    {
-    m_koqValidators.push_back(validator);
-    }
-
-//---------------------------------------------------------------------------------------
-// @bsimethod                                    Caleb.Shafer                  02/2017
-//+---------------+---------------+---------------+---------------+---------------+------
-// static
-ECObjectsStatus ECSchemaValidator::BaseECValidator(ECSchemaCR schema)
-    {
-    ECObjectsStatus status = ECObjectsStatus::Success;
-
-    // RULE: The schema must be valid and convertible to the latest ECVersion.
-    // TODO: const_cast is evil, but the Validate method is const iff called with the argument of false.
-    //       An enhancement should go towards making a const correct Validate in the future.
-    if (!const_cast<ECSchemaR>(schema).Validate(false) || !schema.IsECVersion(ECVersion::Latest))
-        {
-        LOG.errorv("Schema is not valid as ECVersion, %s", ECSchema::GetECVersionString(ECVersion::Latest));
-        status = ECObjectsStatus::Error;
-        }
-
-    // RULE: The schema's written version must be the lastest ECVersion.
-    if (!schema.OriginalECXmlVersionAtLeast(ECVersion::Latest))
-        {
-        LOG.errorv("Schema ECXML Version is not the latest ECVersion, %s", ECSchema::GetECVersionString(ECVersion::Latest));
-        status = ECObjectsStatus::Error;
-        }
-
-    // RULE: If the schema contains 'dynamic' (case-insensitive) in its name it must apply the CoreCA:DynamicSchema custom attribute.
-    if (schema.GetName().ContainsI("dynamic"))
-        {
-        bool containsDynamicSchemaCA = schema.GetCustomAttributes(true).end() != std::find_if(
-            schema.GetCustomAttributes(true).begin(),
-            schema.GetCustomAttributes(true).end(),
-            [](auto const& custAttr) {return custAttr->GetClass().GetName().Equals("DynamicSchema");});
-        if (!containsDynamicSchemaCA)
-            {
-            LOG.errorv("Schema name contains 'dynamic' but does not appy the 'DynamicSchema' ECCustomAttribute");
-            status = ECObjectsStatus::Error;
-            }
-        }
-
-    for (bpair<SchemaKey, ECSchemaPtr> ref : schema.GetReferencedSchemas())
-        {
-        ECSchemaPtr refSchema = ref.second;
-        Utf8String refName = refSchema->GetName();
-
-        // RULE*: The schema may not reference an EC2 standard schema (with the exception of the latest ECDbMap schema).
-        static auto const IsOldStandardSchema = [](Utf8String schemaName) -> bool
-            {
-            for (auto oldSchemaName : oldStandardSchemaNames)
-                {
-                if (schemaName.Equals(oldSchemaName))
-                    return true;
-                }
-            return false;
-            };
-        if (!IsOldStandardSchema(refName))
-            continue;
-        if (refName.EqualsIAscii("ECDbMap"))
-            {
-            // RULE: Only the latest ECDbMap is valid.
-            if (refSchema->GetVersionRead() < 2)
-                {
-                LOG.errorv("Referenced Schema ECDbMap has read version less than 2.0. Only ECDbMap.2.0 is allowed.");
-                status = ECObjectsStatus::Error;
-                }
-            }
-        else
-            {
-            // RULE* (cont.)
-            LOG.errorv("Schema references the old standard schema '%s'. Only new standard schemas should be used.",
-                refSchema->GetFullSchemaName().c_str());
-            status = ECObjectsStatus::Error;
-            }
-        }
-
-    return status;
-    }
-
-//---------------------------------------------------------------------------------------
-// @bsimethod                                    Colin.Kerr                  09/2017
-//+---------------+---------------+---------------+---------------+---------------+------
-// static
-ECObjectsStatus ECSchemaValidator::AllClassValidator(ECClassCR ecClass)
-    {
-    ECObjectsStatus status = ECObjectsStatus::Success;
-
-    // RULE: Properties should not be of type long.
-    for (ECPropertyP prop : ecClass.GetProperties(false))
-        {
-        if (prop->GetTypeName().Equals("long") && !prop->GetIsNavigation())
-            {
-            LOG.errorv("Warning treated as error. Property '%s.%s' is of type 'long' and long properties are not allowed. Use int, double or if this represents a FK use a navigiation property",
-                ecClass.GetFullName(), prop->GetName().c_str());
-            status = ECObjectsStatus::Error;
-            }
-        }
-
-    return status;
-    }
-
-//---------------------------------------------------------------------------------------
-// @bsimethod
-//+---------------+---------------+---------------+---------------+---------------+------
-static ECObjectsStatus CheckBisAspects(bool& entityDerivesFromSpecifiedClass, ECClassCR entity, Utf8CP derivedClassName, Utf8CP derivedRelationshipClassName)
-    {
-    if (ECClassModifier::Abstract == entity.GetClassModifier() || entity.GetName().Equals(derivedClassName) || !entity.Is("BisCore", derivedClassName))
-        return ECObjectsStatus::Success;
-
-    bool foundValidRelationshipConstraint = false;
-
-    // There must be a relationship that derives from derivedClassName with this class as its constraint
-    for (ECClassCP classInCurrentSchema : entity.GetSchema().GetClasses())
-        {
-        ECRelationshipClassCP relClass = classInCurrentSchema->GetRelationshipClassCP();
-        if (nullptr == relClass)
-            continue;
-
-        if (!relClass->GetName().Equals(derivedRelationshipClassName) && relClass->Is("BisCore", derivedRelationshipClassName) &&
-            (relClass->GetTarget().SupportsClass(entity)) && !relClass->GetTarget().GetConstraintClasses()[0]->GetName().Equals(derivedClassName))
-            {
-            foundValidRelationshipConstraint = true;
-            break;
-            }
-        }
-
-    entityDerivesFromSpecifiedClass = true;
-    if (!foundValidRelationshipConstraint)
-        {
-        LOG.errorv("Entity class derives from '%s' so it must be a supported target constraint in a relationship that derives from '%s'",
-            derivedClassName, derivedRelationshipClassName);
-        return ECObjectsStatus::Error;
-        }
-
-    return ECObjectsStatus::Success;
-    }
-
-//---------------------------------------------------------------------------------------
-// @bsimethod                                    Dan.Perlman                  04/2017
-//+---------------+---------------+---------------+---------------+---------------+------
-// static
-ECObjectsStatus ECSchemaValidator::EntityValidator(ECClassCR entity)
-    {
-    if (!entity.IsEntityClass())
-        return ECObjectsStatus::Success;
-
-    ECObjectsStatus status = ECObjectsStatus::Success;
-    bool entityDerivesFromSpecifiedClass = false;
-
-    // BisAspects
-    // RULE: If any aspect (ECClass which derives from ElementMultiAspect) exists, there must be a relationship that
-    //       derives from the ElementOwnsMultiAspects relationship with this class supported as a target constraint.
-    // RULE: If any aspect (ECClass which derives from ElementUniqueAspect) exists, there must be a relationship that
-    //       derives from the ElementOwnsUniqueAspect relationship with this class supported as a target constraint.
-    if (ECObjectsStatus::Success != CheckBisAspects(entityDerivesFromSpecifiedClass, entity, ElementMultiAspect, ElementOwnsMultiAspects))
-        status = ECObjectsStatus::Error;
-    if (!entityDerivesFromSpecifiedClass && (ECObjectsStatus::Success != CheckBisAspects(entityDerivesFromSpecifiedClass, entity, ElementUniqueAspect, ElementOwnsUniqueAspect)))
-        status = ECObjectsStatus::Error;
-
-    // RULE: An Entity Class may not implement both bis:IParentElement and bis:ISubModeledElement.
-    bool foundIParentElement = false;
-    bool foundISubModelElement = false;
-    for (ECClassCP baseClass : entity.GetBaseClasses())
-        {
-        if (strcmp(baseClass->GetFullName(), BISCORE_CLASS_IParentElement) == 0)
-            foundIParentElement = true;
-        if (strcmp(baseClass->GetFullName(), BISCORE_CLASS_ISubModeledElement) == 0)
-            foundISubModelElement = true;
-        }
-    if (foundIParentElement && foundISubModelElement)
-        {
-        LOG.errorv("Entity class implements both bis:IParentElement and bis:ISubModeledElement. Entity Classes may implement bis:IParentElement or bis:ISubModeledElement but not both.");
-        status = ECObjectsStatus::Error;
-        }
-
-    // RULE: Root entity classes must derive from the bis hierarchy.
-    auto const isBisCoreClass = [](ECClassCP entity) -> bool {return entity->GetSchema().GetName().Equals("BisCore");};
-    std::function<bool(ECClassCP entity)> derivesFromBisHierarchy = [&derivesFromBisHierarchy, &isBisCoreClass](ECClassCP entity) -> bool
-        {
-        return isBisCoreClass(entity) ||
-            (entity->GetBaseClasses().end() != std::find_if(
-                entity->GetBaseClasses().begin(),
-                entity->GetBaseClasses().end(),
-                derivesFromBisHierarchy));
-        };
-    if (!entity.GetEntityClassCP()->IsMixin() && !isBisCoreClass(&entity) && !derivesFromBisHierarchy(&entity))
-        {
-        LOG.errorv("Entity class does not derive from the bis hierarchy");
-        status = ECObjectsStatus::Error;
-        }
-
-    for (ECPropertyP prop : entity.GetProperties(false))
-        {
-        if (nullptr == prop->GetBaseProperty())
-            continue;
-
-        // RULE: Entity classes may not inherit a property from more than one base class.
-        size_t numBaseClasses = 0;
-        for (ECClassP baseClass : entity.GetBaseClasses())
-            {
-            if (nullptr != baseClass->GetPropertyP(prop->GetName().c_str()))
-                numBaseClasses += 1;
-            }
-        if (numBaseClasses > 1)
-            {
-            LOG.errorv("Property '%s.%s' is inherited from more than one base class. A property may only be inherited from a single base class.",
-                prop->GetClass().GetFullName(), prop->GetName().c_str());
-
-            status = ECObjectsStatus::Error;
-            }
-
-        if (prop->IsKindOfQuantityDefinedLocally())
-            {
-            auto propKOQ = prop->GetKindOfQuantity();
-            auto basePropKOQ = prop->GetBaseProperty()->GetKindOfQuantity();
-            // RULE: Defined kind of quantities on derived properties of entity classes must override their base property's kind of quantity. 
-            if (nullptr == basePropKOQ)
-                {
-                LOG.errorv("Property '%s.%s' specifies a KindOfQuantity locally but its base property '%s.%s' does not define or inherit a KindOfQuantity",
-                    prop->GetClass().GetFullName(), prop->GetName().c_str(), prop->GetBaseProperty()->GetClass().GetFullName(), prop->GetBaseProperty()->GetName().c_str());
-                status = ECObjectsStatus::Error;
-                }
-            // RULE: Property overrides must not change the persistence unit.
-            else if (!Units::Unit::AreEqual(propKOQ->GetPersistenceUnit().GetUnit(), basePropKOQ->GetPersistenceUnit().GetUnit()))
-                {
-                LOG.errorv("Property '%s.%s' specifies a KindOfQuantity '%s' which has a different persistence unit than the KindOfQuantity '%s' specified on the base property '%s.%s'",
-                    prop->GetClass().GetFullName(), prop->GetName().c_str(), propKOQ->GetFullName().c_str(),
-                    prop->GetBaseProperty()->GetClass().GetFullName(), prop->GetBaseProperty()->GetName().c_str(), basePropKOQ->GetFullName().c_str());
-                status = ECObjectsStatus::Error;
-                }
-            }
-
-        // RULE: Entity classes must not override a property inherited from a mixin class.
-        if (prop->GetBaseProperty()->GetClass().GetEntityClassCP()->IsMixin())
-            {
-            LOG.errorv("Property '%s.%s' overrides an inherited property from MixinClass %s. Entity Classes cannot override Mixin class properties",
-                prop->GetClass().GetFullName(), prop->GetName().c_str(), prop->GetBaseProperty()->GetClass().GetFullName());
-            status = ECObjectsStatus::Error;
-            }
-        }
-
-    return status;
-    }
-
-//---------------------------------------------------------------------------------------
-// @bsimethod                                    Dan.Perlman                  04/2017
-//+---------------+---------------+---------------+---------------+---------------+------
-// static
-ECObjectsStatus ECSchemaValidator::MixinValidator(ECClassCR mixin)
-    {
-    if (!(mixin.IsEntityClass() && mixin.GetEntityClassCP()->IsMixin()))
-        return ECObjectsStatus::Success;
-
-    for (ECPropertyP prop : mixin.GetProperties(false))
-        {
-        // RULE: A mixin class must not override an inherited property.
-        if (nullptr != prop->GetBaseProperty())
-            {
-            LOG.errorv("Mixin overrides an inherited property '%s'. A mixin class must not override an inherited property.", prop->GetName().c_str());
-            return ECObjectsStatus::Error;
-            }
-        }
-
-    return ECObjectsStatus::Success;
-    }
-
-//---------------------------------------------------------------------------------------
-// @bsimethod                                    Colin.Kerr                  09/2017
-//+---------------+---------------+---------------+---------------+---------------+------
-// static
-ECObjectsStatus ECSchemaValidator::StructValidator(ECClassCR structClass)
-    {
-    if (!structClass.IsStructClass())
-        return ECObjectsStatus::Success;
-
-    // RULE: Struct classes must not have base classes.
-    if (structClass.HasBaseClasses())
-        {
-        LOG.errorv("Struct class has base classes, but structs should not have base classes");
-        return ECObjectsStatus::Error;
-        }
-    return ECObjectsStatus::Success;
-    }
-
-//---------------------------------------------------------------------------------------
-// @bsimethod                                    Colin.Kerr                  09/2017
-//+---------------+---------------+---------------+---------------+---------------+------
-// static
-ECObjectsStatus ECSchemaValidator::CustomAttributeClassValidator(ECClassCR caClass)
-    {
-    if (!caClass.IsCustomAttributeClass())
-        return ECObjectsStatus::Success;
-
-    // RULE: Custom attribute classes must not have base classes.
-    if (caClass.HasBaseClasses())
-        {
-        LOG.errorv("Custom Attribute class has base classes, but a custom attribute class should not have base classes");
-        return ECObjectsStatus::Error;
-        }
-    return ECObjectsStatus::Success;
-    }
-
-//---------------------------------------------------------------------------------------
-// @bsimethod                                    Dan.Perlman                  05/2017
-//+---------------+---------------+---------------+---------------+---------------+------
-static ECObjectsStatus CheckStrength(ECRelationshipClassCP relClass)
-    {
-    ECObjectsStatus returnStatus = ECObjectsStatus::Success;
-
-    // RULE: Relationship classes must not have strength set to 'holding'.
-    if (StrengthType::Holding == relClass->GetStrength())
-        {
-        LOG.errorv("Relationship class strength must not be set to 'holding'.");
-        returnStatus = ECObjectsStatus::Error;
-        }
-
-    if (StrengthType::Embedding == relClass->GetStrength())
-        {
-        // RULE: Relationship classes must not have a source constraint multiplicity upper bound greater than 1 if the strength is embedding and the direction is forward.
-        if (ECRelatedInstanceDirection::Forward == relClass->GetStrengthDirection() && relClass->GetSource().GetMultiplicity().GetUpperLimit() > 1)
-            {
-            LOG.errorv("Relationship class has an 'embedding' strength with a forward direction so the source constraint may not have a multiplicity upper bound greater than 1");
-            returnStatus = ECObjectsStatus::Error;
-            }
-        // RULE: Relationship classes must not have a target constraint multiplicity upper bound greater than 1 if the strength is embedding and the direction is backward.
-        else if (ECRelatedInstanceDirection::Backward == relClass->GetStrengthDirection() && relClass->GetTarget().GetMultiplicity().GetUpperLimit() > 1)
-            {
-            LOG.errorv("Relationship class has an 'embedding' strength with a backward direction so the target constraint may not have a multiplicity upper bound greater than 1");
-            returnStatus = ECObjectsStatus::Error;
-            }
-
-        // RULE: Embedding relationships should not have 'Has' (case-sensitive) in the class name.
-        if (relClass->GetName().Contains("Has"))
-            {
-            LOG.errorv("Relationship class has an 'embedding' strength and contains 'Has' in its name. Consider renaming this class.");
-            returnStatus = ECObjectsStatus::Error;
-            }
-        }
-
-    return returnStatus;
-    }
-
-//---------------------------------------------------------------------------------------
-// @bsimethod                                    Dan.Perlman                  06/2017
-//+---------------+---------------+---------------+---------------+---------------+------
-static ECObjectsStatus CheckLocalDefinitions(ECRelationshipConstraintCR constraint, Utf8String constraintType)
-    {
-    ECObjectsStatus status = ECObjectsStatus::Success;
-
-    if (constraint.IsAbstractConstraintDefined() && constraint.GetConstraintClasses().size() == 1)
-        {
-        LOG.errorv("Relationship class has an abstract constraint, '%s', and only one concrete constraint set in '%s'",
-            constraint.GetAbstractConstraint()->GetFullName(), constraintType.c_str());
-        status = ECObjectsStatus::Error;
-        }
-
-    return status;
-    }
-
-//---------------------------------------------------------------------------------------
-// @bsimethod                                    Dan.Perlman                  04/2017
-//+---------------+---------------+---------------+---------------+---------------+------
-// static
-ECObjectsStatus ECSchemaValidator::RelationshipValidator(ECClassCR ecClass)
-    {
-    if (!ecClass.IsRelationshipClass())
-        return ECObjectsStatus::Success;
-
-    ECObjectsStatus status = ECObjectsStatus::Success;
-    ECRelationshipClassCP relClass = ecClass.GetRelationshipClassCP();
-    if (nullptr == relClass)
-        return status;
-
-    // Validate relationship strength
-    status = CheckStrength(relClass);
-
-    ECRelationshipConstraintCR targetConstraint = relClass->GetTarget();
-    ECRelationshipConstraintCR sourceConstraint = relClass->GetSource();
-
-    // RULE: Relationship classes must not have an abstract constraint if there is only one concrete constraint set.
-    if (ECObjectsStatus::Success != CheckLocalDefinitions(targetConstraint, "Target"))
-        status = ECObjectsStatus::Error;
-    if (ECObjectsStatus::Success != CheckLocalDefinitions(sourceConstraint, "Source"))
-        status = ECObjectsStatus::Error;
-
-    return status;
-    }
-
-//---------------------------------------------------------------------------------------
-// @bsimethod                                    Dan.Perlman                  06/2017
-//+---------------+---------------+---------------+---------------+---------------+------
-// static
-ECObjectsStatus ECSchemaValidator::KindOfQuantityValidator(KindOfQuantityCR koq)
-    {
-    // RULE: Persistence unit of phenomenon 'PERCENTAGE' (or other unitless ratios) are not allowed.
-    if (0 == strcmp(koq.GetPersistenceUnit().GetUnit()->GetPhenomenon()->GetName(), "PERCENTAGE"))
-        {
-        LOG.errorv("KindOfQuantity has persistence unit of Phenomenon 'PERCENTAGE'. Unitless ratios are not allowed. Use a ratio phenomenon which includes units like VOLUME_RATIO");
-        return ECObjectsStatus::Error;
-        }
-
-    // RULE: KindOfQuantity must have an SI unit for its persistence unit.
-<<<<<<< HEAD
-    if (0 != strcmp(koq.GetPersistenceUnit().GetUnit()->GetUnitSystem(), "SI"))
-        {
-        LOG.errorv("KindOfQuantity has persistence unit of unit system '%s' but must have an SI unit system", koq.GetPersistenceUnit().GetUnit()->GetUnitSystem());
-=======
-    if (0 != strcmp(koq.GetPersistenceUnit().GetUnit()->GetUnitSystem()->GetName(), "SI"))
-        {
-        LOG.errorv("KindOfQuantity has persistence unit of unit system '%s' but must have an SI unit system", koq.GetPersistenceUnit().GetUnit()->GetUnitSystem()->GetName());
->>>>>>> b00ac900
-        return ECObjectsStatus::Error;
-        }
-
-    return ECObjectsStatus::Success;
-    }
-
-END_BENTLEY_ECOBJECT_NAMESPACE
+/*--------------------------------------------------------------------------------------+
+|
+|     $Source: src/ECSchemaValidator.cpp $
+|
+|  $Copyright: (c) 2018 Bentley Systems, Incorporated. All rights reserved. $
+|
++--------------------------------------------------------------------------------------*/
+#include "ECObjectsPch.h"
+#define BISCORE_CLASS_IParentElement        "BisCore:IParentElement"
+#define BISCORE_CLASS_ISubModeledElement    "BisCore:ISubModeledElement"
+#define ElementMultiAspect                  "ElementMultiAspect"
+#define ElementUniqueAspect                 "ElementUniqueAspect"
+#define ElementOwnsUniqueAspect             "ElementOwnsUniqueAspect"
+#define ElementOwnsMultiAspects             "ElementOwnsMultiAspects"
+#define LinkedElementId                     "LinkedElementId"
+#define MarkupSchema                        "Markup"
+
+BEGIN_BENTLEY_ECOBJECT_NAMESPACE
+
+// Format strings used by validator components for logging.
+// "<action> <element-type> '<element-name>' validation"
+// example: "Starting Schema 'MyExampleSchema' validation"
+#define FMTSTR_VALIDATION_START   "Starting validation of %s '%s'"
+#define FMTSTR_VALIDATION_SUCCESS "Succeeded validation of %s '%s'"
+#define FMTSTR_VALIDATION_FAILURE "Failed validation of %s '%s'"
+
+static Utf8CP oldStandardSchemaNames[] =
+    {
+    "Bentley_Standard_CustomAttributes",
+    "Bentley_Standard_Classes",
+    "Bentley_ECSchemaMap",
+    "EditorCustomAttributes",
+    "Bentley_Common_Classes",
+    "Dimension_Schema",
+    "iip_mdb_customAttributes",
+    "KindOfQuantity_Schema",
+    "rdl_customAttributes",
+    "SIUnitSystemDefaults",
+    "Unit_Attributes",
+    "Units_Schema",
+    "USCustomaryUnitSystemDefaults",
+    "ECDbMap"
+    };
+
+//---------------------------------------------------------------------------------------
+// @bsimethod                                    Victor.Cushman              01/2018
+//+---------------+---------------+---------------+---------------+---------------+------
+void ECSchemaValidator::RunSchemaValidators(ECSchemaCR schema)
+    {
+    for (auto const validator : m_schemaValidators)
+        {
+        if (ECObjectsStatus::Success != validator(schema))
+            m_validated = false;
+        }
+    }
+
+//---------------------------------------------------------------------------------------
+// @bsimethod                                    Victor.Cushman              01/2018
+//+---------------+---------------+---------------+---------------+---------------+------
+void ECSchemaValidator::RunClassValidators(ECClassCR ecClass)
+    {
+    LOG.debugv(FMTSTR_VALIDATION_START, "Class", ecClass.GetName().c_str());
+    bool classValidated = true;
+    for (auto const validator : m_classValidators)
+        {
+        if (ECObjectsStatus::Success != validator(ecClass))
+            classValidated = false;
+        }
+    if (classValidated)
+        LOG.debugv(FMTSTR_VALIDATION_SUCCESS, "Class", ecClass.GetName().c_str());
+    else
+        {
+        LOG.errorv(FMTSTR_VALIDATION_FAILURE, "Class", ecClass.GetName().c_str());
+        m_validated = false;
+        }
+    }
+
+//---------------------------------------------------------------------------------------
+// @bsimethod                                    Victor.Cushman              01/2018
+//+---------------+---------------+---------------+---------------+---------------+------
+void ECSchemaValidator::RunKindOfQuantityValidators(KindOfQuantityCR koq)
+    {
+    LOG.debugv(FMTSTR_VALIDATION_START, "KindOfQuantity", koq.GetName().c_str());
+    bool koqValidated = true;
+    for (auto const validator : m_koqValidators)
+        {
+        if (ECObjectsStatus::Success != validator(koq))
+            koqValidated = false;
+        }
+    if (koqValidated)
+        LOG.debugv(FMTSTR_VALIDATION_SUCCESS, "KindOfQuantity", koq.GetName().c_str());
+    else
+        {
+        LOG.errorv(FMTSTR_VALIDATION_FAILURE, "KindOfQuantity", koq.GetName().c_str());
+        m_validated = false;
+        }
+    }
+
+//---------------------------------------------------------------------------------------
+// @bsimethod                                    Victor.Cushman              01/2018
+//+---------------+---------------+---------------+---------------+---------------+------
+ECSchemaValidator::ECSchemaValidator()
+    {
+    AddSchemaValidator(BaseECValidator);
+    AddClassValidator(AllClassValidator);
+    AddClassValidator(EntityValidator);
+    AddClassValidator(MixinValidator);
+    AddClassValidator(StructValidator);
+    AddClassValidator(CustomAttributeClassValidator);
+    AddClassValidator(RelationshipValidator);
+    AddKindOfQuantityValidator(KindOfQuantityValidator);
+    }
+
+//---------------------------------------------------------------------------------------
+// @bsimethod                                    Victor.Cushman              01/2018
+//+---------------+---------------+---------------+---------------+---------------+------
+bool ECSchemaValidator::Validate(ECSchemaCR schema)
+    {
+    LOG.debugv(FMTSTR_VALIDATION_START, "Schema", schema.GetName().c_str());
+    m_validated = true;
+
+    RunSchemaValidators(schema);
+    for (ECClassCP c : schema.GetClasses())
+        RunClassValidators(*c);
+    for (KindOfQuantityCP koq : schema.GetKindOfQuantities())
+        RunKindOfQuantityValidators(*koq);
+
+    if (m_validated)
+        LOG.debugv(FMTSTR_VALIDATION_SUCCESS, "Schema", schema.GetName().c_str());
+    else
+        LOG.errorv(FMTSTR_VALIDATION_FAILURE, "Schema", schema.GetName().c_str());
+    return m_validated;
+    }
+
+//---------------------------------------------------------------------------------------
+// @bsimethod                                    Victor.Cushman              01/2018
+//+---------------+---------------+---------------+---------------+---------------+------
+void ECSchemaValidator::AddSchemaValidator(Validator<ECSchemaCR> validator)
+    {
+    m_schemaValidators.push_back(validator);
+    }
+
+//---------------------------------------------------------------------------------------
+// @bsimethod                                    Victor.Cushman              01/2018
+//+---------------+---------------+---------------+---------------+---------------+------
+void ECSchemaValidator::AddClassValidator(Validator<ECClassCR> validator)
+    {
+    m_classValidators.push_back(validator);
+    }
+
+//---------------------------------------------------------------------------------------
+// @bsimethod                                    Victor.Cushman              01/2018
+//+---------------+---------------+---------------+---------------+---------------+------
+void ECSchemaValidator::AddKindOfQuantityValidator(Validator<KindOfQuantityCR> validator)
+    {
+    m_koqValidators.push_back(validator);
+    }
+
+//---------------------------------------------------------------------------------------
+// @bsimethod                                    Caleb.Shafer                  02/2017
+//+---------------+---------------+---------------+---------------+---------------+------
+// static
+ECObjectsStatus ECSchemaValidator::BaseECValidator(ECSchemaCR schema)
+    {
+    ECObjectsStatus status = ECObjectsStatus::Success;
+
+    // RULE: The schema must be valid and convertible to the latest ECVersion.
+    // TODO: const_cast is evil, but the Validate method is const iff called with the argument of false.
+    //       An enhancement should go towards making a const correct Validate in the future.
+    if (!const_cast<ECSchemaR>(schema).Validate(false) || !schema.IsECVersion(ECVersion::Latest))
+        {
+        LOG.errorv("Schema is not valid as ECVersion, %s", ECSchema::GetECVersionString(ECVersion::Latest));
+        status = ECObjectsStatus::Error;
+        }
+
+    // RULE: The schema's written version must be the lastest ECVersion.
+    if (!schema.OriginalECXmlVersionAtLeast(ECVersion::Latest))
+        {
+        LOG.errorv("Schema ECXML Version is not the latest ECVersion, %s", ECSchema::GetECVersionString(ECVersion::Latest));
+        status = ECObjectsStatus::Error;
+        }
+
+    // RULE: If the schema contains 'dynamic' (case-insensitive) in its name it must apply the CoreCA:DynamicSchema custom attribute.
+    if (schema.GetName().ContainsI("dynamic"))
+        {
+        bool containsDynamicSchemaCA = schema.GetCustomAttributes(true).end() != std::find_if(
+            schema.GetCustomAttributes(true).begin(),
+            schema.GetCustomAttributes(true).end(),
+            [](auto const& custAttr) {return custAttr->GetClass().GetName().Equals("DynamicSchema");});
+        if (!containsDynamicSchemaCA)
+            {
+            LOG.errorv("Schema name contains 'dynamic' but does not appy the 'DynamicSchema' ECCustomAttribute");
+            status = ECObjectsStatus::Error;
+            }
+        }
+
+    for (bpair<SchemaKey, ECSchemaPtr> ref : schema.GetReferencedSchemas())
+        {
+        ECSchemaPtr refSchema = ref.second;
+        Utf8String refName = refSchema->GetName();
+
+        // RULE*: The schema may not reference an EC2 standard schema (with the exception of the latest ECDbMap schema).
+        static auto const IsOldStandardSchema = [](Utf8String schemaName) -> bool
+            {
+            for (auto oldSchemaName : oldStandardSchemaNames)
+                {
+                if (schemaName.Equals(oldSchemaName))
+                    return true;
+                }
+            return false;
+            };
+        if (!IsOldStandardSchema(refName))
+            continue;
+        if (refName.EqualsIAscii("ECDbMap"))
+            {
+            // RULE: Only the latest ECDbMap is valid.
+            if (refSchema->GetVersionRead() < 2)
+                {
+                LOG.errorv("Referenced Schema ECDbMap has read version less than 2.0. Only ECDbMap.2.0 is allowed.");
+                status = ECObjectsStatus::Error;
+                }
+            }
+        else
+            {
+            // RULE* (cont.)
+            LOG.errorv("Schema references the old standard schema '%s'. Only new standard schemas should be used.",
+                refSchema->GetFullSchemaName().c_str());
+            status = ECObjectsStatus::Error;
+            }
+        }
+
+    return status;
+    }
+
+//---------------------------------------------------------------------------------------
+// @bsimethod                                    Colin.Kerr                  09/2017
+//+---------------+---------------+---------------+---------------+---------------+------
+// static
+ECObjectsStatus ECSchemaValidator::AllClassValidator(ECClassCR ecClass)
+    {
+    ECObjectsStatus status = ECObjectsStatus::Success;
+
+    // RULE: Properties should not be of type long.
+    for (ECPropertyP prop : ecClass.GetProperties(false))
+        {
+        if (prop->GetTypeName().Equals("long") && !prop->GetIsNavigation())
+            {
+            LOG.errorv("Warning treated as error. Property '%s.%s' is of type 'long' and long properties are not allowed. Use int, double or if this represents a FK use a navigiation property",
+                ecClass.GetFullName(), prop->GetName().c_str());
+            status = ECObjectsStatus::Error;
+            }
+        }
+
+    return status;
+    }
+
+//---------------------------------------------------------------------------------------
+// @bsimethod
+//+---------------+---------------+---------------+---------------+---------------+------
+static ECObjectsStatus CheckBisAspects(bool& entityDerivesFromSpecifiedClass, ECClassCR entity, Utf8CP derivedClassName, Utf8CP derivedRelationshipClassName)
+    {
+    if (ECClassModifier::Abstract == entity.GetClassModifier() || entity.GetName().Equals(derivedClassName) || !entity.Is("BisCore", derivedClassName))
+        return ECObjectsStatus::Success;
+
+    bool foundValidRelationshipConstraint = false;
+
+    // There must be a relationship that derives from derivedClassName with this class as its constraint
+    for (ECClassCP classInCurrentSchema : entity.GetSchema().GetClasses())
+        {
+        ECRelationshipClassCP relClass = classInCurrentSchema->GetRelationshipClassCP();
+        if (nullptr == relClass)
+            continue;
+
+        if (!relClass->GetName().Equals(derivedRelationshipClassName) && relClass->Is("BisCore", derivedRelationshipClassName) &&
+            (relClass->GetTarget().SupportsClass(entity)) && !relClass->GetTarget().GetConstraintClasses()[0]->GetName().Equals(derivedClassName))
+            {
+            foundValidRelationshipConstraint = true;
+            break;
+            }
+        }
+
+    entityDerivesFromSpecifiedClass = true;
+    if (!foundValidRelationshipConstraint)
+        {
+        LOG.errorv("Entity class derives from '%s' so it must be a supported target constraint in a relationship that derives from '%s'",
+            derivedClassName, derivedRelationshipClassName);
+        return ECObjectsStatus::Error;
+        }
+
+    return ECObjectsStatus::Success;
+    }
+
+//---------------------------------------------------------------------------------------
+// @bsimethod                                    Dan.Perlman                  04/2017
+//+---------------+---------------+---------------+---------------+---------------+------
+// static
+ECObjectsStatus ECSchemaValidator::EntityValidator(ECClassCR entity)
+    {
+    if (!entity.IsEntityClass())
+        return ECObjectsStatus::Success;
+
+    ECObjectsStatus status = ECObjectsStatus::Success;
+    bool entityDerivesFromSpecifiedClass = false;
+
+    // BisAspects
+    // RULE: If any aspect (ECClass which derives from ElementMultiAspect) exists, there must be a relationship that
+    //       derives from the ElementOwnsMultiAspects relationship with this class supported as a target constraint.
+    // RULE: If any aspect (ECClass which derives from ElementUniqueAspect) exists, there must be a relationship that
+    //       derives from the ElementOwnsUniqueAspect relationship with this class supported as a target constraint.
+    if (ECObjectsStatus::Success != CheckBisAspects(entityDerivesFromSpecifiedClass, entity, ElementMultiAspect, ElementOwnsMultiAspects))
+        status = ECObjectsStatus::Error;
+    if (!entityDerivesFromSpecifiedClass && (ECObjectsStatus::Success != CheckBisAspects(entityDerivesFromSpecifiedClass, entity, ElementUniqueAspect, ElementOwnsUniqueAspect)))
+        status = ECObjectsStatus::Error;
+
+    // RULE: An Entity Class may not implement both bis:IParentElement and bis:ISubModeledElement.
+    bool foundIParentElement = false;
+    bool foundISubModelElement = false;
+    for (ECClassCP baseClass : entity.GetBaseClasses())
+        {
+        if (strcmp(baseClass->GetFullName(), BISCORE_CLASS_IParentElement) == 0)
+            foundIParentElement = true;
+        if (strcmp(baseClass->GetFullName(), BISCORE_CLASS_ISubModeledElement) == 0)
+            foundISubModelElement = true;
+        }
+    if (foundIParentElement && foundISubModelElement)
+        {
+        LOG.errorv("Entity class implements both bis:IParentElement and bis:ISubModeledElement. Entity Classes may implement bis:IParentElement or bis:ISubModeledElement but not both.");
+        status = ECObjectsStatus::Error;
+        }
+
+    // RULE: Root entity classes must derive from the bis hierarchy.
+    auto const isBisCoreClass = [](ECClassCP entity) -> bool {return entity->GetSchema().GetName().Equals("BisCore");};
+    std::function<bool(ECClassCP entity)> derivesFromBisHierarchy = [&derivesFromBisHierarchy, &isBisCoreClass](ECClassCP entity) -> bool
+        {
+        return isBisCoreClass(entity) ||
+            (entity->GetBaseClasses().end() != std::find_if(
+                entity->GetBaseClasses().begin(),
+                entity->GetBaseClasses().end(),
+                derivesFromBisHierarchy));
+        };
+    if (!entity.GetEntityClassCP()->IsMixin() && !isBisCoreClass(&entity) && !derivesFromBisHierarchy(&entity))
+        {
+        LOG.errorv("Entity class does not derive from the bis hierarchy");
+        status = ECObjectsStatus::Error;
+        }
+
+    for (ECPropertyP prop : entity.GetProperties(false))
+        {
+        if (nullptr == prop->GetBaseProperty())
+            continue;
+
+        // RULE: Entity classes may not inherit a property from more than one base class.
+        size_t numBaseClasses = 0;
+        for (ECClassP baseClass : entity.GetBaseClasses())
+            {
+            if (nullptr != baseClass->GetPropertyP(prop->GetName().c_str()))
+                numBaseClasses += 1;
+            }
+        if (numBaseClasses > 1)
+            {
+            LOG.errorv("Property '%s.%s' is inherited from more than one base class. A property may only be inherited from a single base class.",
+                prop->GetClass().GetFullName(), prop->GetName().c_str());
+
+            status = ECObjectsStatus::Error;
+            }
+
+        if (prop->IsKindOfQuantityDefinedLocally())
+            {
+            auto propKOQ = prop->GetKindOfQuantity();
+            auto basePropKOQ = prop->GetBaseProperty()->GetKindOfQuantity();
+            // RULE: Defined kind of quantities on derived properties of entity classes must override their base property's kind of quantity. 
+            if (nullptr == basePropKOQ)
+                {
+                LOG.errorv("Property '%s.%s' specifies a KindOfQuantity locally but its base property '%s.%s' does not define or inherit a KindOfQuantity",
+                    prop->GetClass().GetFullName(), prop->GetName().c_str(), prop->GetBaseProperty()->GetClass().GetFullName(), prop->GetBaseProperty()->GetName().c_str());
+                status = ECObjectsStatus::Error;
+                }
+            // RULE: Property overrides must not change the persistence unit.
+            else if (!Units::Unit::AreEqual(propKOQ->GetPersistenceUnit().GetUnit(), basePropKOQ->GetPersistenceUnit().GetUnit()))
+                {
+                LOG.errorv("Property '%s.%s' specifies a KindOfQuantity '%s' which has a different persistence unit than the KindOfQuantity '%s' specified on the base property '%s.%s'",
+                    prop->GetClass().GetFullName(), prop->GetName().c_str(), propKOQ->GetFullName().c_str(),
+                    prop->GetBaseProperty()->GetClass().GetFullName(), prop->GetBaseProperty()->GetName().c_str(), basePropKOQ->GetFullName().c_str());
+                status = ECObjectsStatus::Error;
+                }
+            }
+
+        // RULE: Entity classes must not override a property inherited from a mixin class.
+        if (prop->GetBaseProperty()->GetClass().GetEntityClassCP()->IsMixin())
+            {
+            LOG.errorv("Property '%s.%s' overrides an inherited property from MixinClass %s. Entity Classes cannot override Mixin class properties",
+                prop->GetClass().GetFullName(), prop->GetName().c_str(), prop->GetBaseProperty()->GetClass().GetFullName());
+            status = ECObjectsStatus::Error;
+            }
+        }
+
+    return status;
+    }
+
+//---------------------------------------------------------------------------------------
+// @bsimethod                                    Dan.Perlman                  04/2017
+//+---------------+---------------+---------------+---------------+---------------+------
+// static
+ECObjectsStatus ECSchemaValidator::MixinValidator(ECClassCR mixin)
+    {
+    if (!(mixin.IsEntityClass() && mixin.GetEntityClassCP()->IsMixin()))
+        return ECObjectsStatus::Success;
+
+    for (ECPropertyP prop : mixin.GetProperties(false))
+        {
+        // RULE: A mixin class must not override an inherited property.
+        if (nullptr != prop->GetBaseProperty())
+            {
+            LOG.errorv("Mixin overrides an inherited property '%s'. A mixin class must not override an inherited property.", prop->GetName().c_str());
+            return ECObjectsStatus::Error;
+            }
+        }
+
+    return ECObjectsStatus::Success;
+    }
+
+//---------------------------------------------------------------------------------------
+// @bsimethod                                    Colin.Kerr                  09/2017
+//+---------------+---------------+---------------+---------------+---------------+------
+// static
+ECObjectsStatus ECSchemaValidator::StructValidator(ECClassCR structClass)
+    {
+    if (!structClass.IsStructClass())
+        return ECObjectsStatus::Success;
+
+    // RULE: Struct classes must not have base classes.
+    if (structClass.HasBaseClasses())
+        {
+        LOG.errorv("Struct class has base classes, but structs should not have base classes");
+        return ECObjectsStatus::Error;
+        }
+    return ECObjectsStatus::Success;
+    }
+
+//---------------------------------------------------------------------------------------
+// @bsimethod                                    Colin.Kerr                  09/2017
+//+---------------+---------------+---------------+---------------+---------------+------
+// static
+ECObjectsStatus ECSchemaValidator::CustomAttributeClassValidator(ECClassCR caClass)
+    {
+    if (!caClass.IsCustomAttributeClass())
+        return ECObjectsStatus::Success;
+
+    // RULE: Custom attribute classes must not have base classes.
+    if (caClass.HasBaseClasses())
+        {
+        LOG.errorv("Custom Attribute class has base classes, but a custom attribute class should not have base classes");
+        return ECObjectsStatus::Error;
+        }
+    return ECObjectsStatus::Success;
+    }
+
+//---------------------------------------------------------------------------------------
+// @bsimethod                                    Dan.Perlman                  05/2017
+//+---------------+---------------+---------------+---------------+---------------+------
+static ECObjectsStatus CheckStrength(ECRelationshipClassCP relClass)
+    {
+    ECObjectsStatus returnStatus = ECObjectsStatus::Success;
+
+    // RULE: Relationship classes must not have strength set to 'holding'.
+    if (StrengthType::Holding == relClass->GetStrength())
+        {
+        LOG.errorv("Relationship class strength must not be set to 'holding'.");
+        returnStatus = ECObjectsStatus::Error;
+        }
+
+    if (StrengthType::Embedding == relClass->GetStrength())
+        {
+        // RULE: Relationship classes must not have a source constraint multiplicity upper bound greater than 1 if the strength is embedding and the direction is forward.
+        if (ECRelatedInstanceDirection::Forward == relClass->GetStrengthDirection() && relClass->GetSource().GetMultiplicity().GetUpperLimit() > 1)
+            {
+            LOG.errorv("Relationship class has an 'embedding' strength with a forward direction so the source constraint may not have a multiplicity upper bound greater than 1");
+            returnStatus = ECObjectsStatus::Error;
+            }
+        // RULE: Relationship classes must not have a target constraint multiplicity upper bound greater than 1 if the strength is embedding and the direction is backward.
+        else if (ECRelatedInstanceDirection::Backward == relClass->GetStrengthDirection() && relClass->GetTarget().GetMultiplicity().GetUpperLimit() > 1)
+            {
+            LOG.errorv("Relationship class has an 'embedding' strength with a backward direction so the target constraint may not have a multiplicity upper bound greater than 1");
+            returnStatus = ECObjectsStatus::Error;
+            }
+
+        // RULE: Embedding relationships should not have 'Has' (case-sensitive) in the class name.
+        if (relClass->GetName().Contains("Has"))
+            {
+            LOG.errorv("Relationship class has an 'embedding' strength and contains 'Has' in its name. Consider renaming this class.");
+            returnStatus = ECObjectsStatus::Error;
+            }
+        }
+
+    return returnStatus;
+    }
+
+//---------------------------------------------------------------------------------------
+// @bsimethod                                    Dan.Perlman                  06/2017
+//+---------------+---------------+---------------+---------------+---------------+------
+static ECObjectsStatus CheckLocalDefinitions(ECRelationshipConstraintCR constraint, Utf8String constraintType)
+    {
+    ECObjectsStatus status = ECObjectsStatus::Success;
+
+    if (constraint.IsAbstractConstraintDefined() && constraint.GetConstraintClasses().size() == 1)
+        {
+        LOG.errorv("Relationship class has an abstract constraint, '%s', and only one concrete constraint set in '%s'",
+            constraint.GetAbstractConstraint()->GetFullName(), constraintType.c_str());
+        status = ECObjectsStatus::Error;
+        }
+
+    return status;
+    }
+
+//---------------------------------------------------------------------------------------
+// @bsimethod                                    Dan.Perlman                  04/2017
+//+---------------+---------------+---------------+---------------+---------------+------
+// static
+ECObjectsStatus ECSchemaValidator::RelationshipValidator(ECClassCR ecClass)
+    {
+    if (!ecClass.IsRelationshipClass())
+        return ECObjectsStatus::Success;
+
+    ECObjectsStatus status = ECObjectsStatus::Success;
+    ECRelationshipClassCP relClass = ecClass.GetRelationshipClassCP();
+    if (nullptr == relClass)
+        return status;
+
+    // Validate relationship strength
+    status = CheckStrength(relClass);
+
+    ECRelationshipConstraintCR targetConstraint = relClass->GetTarget();
+    ECRelationshipConstraintCR sourceConstraint = relClass->GetSource();
+
+    // RULE: Relationship classes must not have an abstract constraint if there is only one concrete constraint set.
+    if (ECObjectsStatus::Success != CheckLocalDefinitions(targetConstraint, "Target"))
+        status = ECObjectsStatus::Error;
+    if (ECObjectsStatus::Success != CheckLocalDefinitions(sourceConstraint, "Source"))
+        status = ECObjectsStatus::Error;
+
+    return status;
+    }
+
+//---------------------------------------------------------------------------------------
+// @bsimethod                                    Dan.Perlman                  06/2017
+//+---------------+---------------+---------------+---------------+---------------+------
+// static
+ECObjectsStatus ECSchemaValidator::KindOfQuantityValidator(KindOfQuantityCR koq)
+    {
+    // RULE: Persistence unit of phenomenon 'PERCENTAGE' (or other unitless ratios) are not allowed.
+    if (0 == strcmp(koq.GetPersistenceUnit().GetUnit()->GetPhenomenon()->GetName(), "PERCENTAGE"))
+        {
+        LOG.errorv("KindOfQuantity has persistence unit of Phenomenon 'PERCENTAGE'. Unitless ratios are not allowed. Use a ratio phenomenon which includes units like VOLUME_RATIO");
+        return ECObjectsStatus::Error;
+        }
+
+    // RULE: KindOfQuantity must have an SI unit for its persistence unit.
+    if (0 != strcmp(koq.GetPersistenceUnit().GetUnit()->GetUnitSystem()->GetName(), "SI"))
+        {
+        LOG.errorv("KindOfQuantity has persistence unit of unit system '%s' but must have an SI unit system", koq.GetPersistenceUnit().GetUnit()->GetUnitSystem()->GetName());
+        return ECObjectsStatus::Error;
+        }
+
+    return ECObjectsStatus::Success;
+    }
+
+END_BENTLEY_ECOBJECT_NAMESPACE