/*--------------------------------------------------------------------------------------+
|
|     $Source: src/ECSchemaValidator.cpp $
|
|  $Copyright: (c) 2018 Bentley Systems, Incorporated. All rights reserved. $
|
+--------------------------------------------------------------------------------------*/
#include "ECObjectsPch.h"
#define BISCORE_CLASS_IParentElement        "BisCore:IParentElement"
#define BISCORE_CLASS_ISubModeledElement    "BisCore:ISubModeledElement"
#define ElementMultiAspect                  "ElementMultiAspect"
#define ElementUniqueAspect                 "ElementUniqueAspect"
#define ElementOwnsUniqueAspect             "ElementOwnsUniqueAspect"
#define ElementOwnsMultiAspects             "ElementOwnsMultiAspects"
#define LinkedElementId                     "LinkedElementId"
#define MarkupSchema                        "Markup"

BEGIN_BENTLEY_ECOBJECT_NAMESPACE

// Format strings used by validator components for logging.
// "<action> <element-type> '<element-name>' validation"
// example: "Starting Schema 'MyExampleSchema' validation"
#define FMTSTR_VALIDATION_START   "Starting validation of %s '%s'"
#define FMTSTR_VALIDATION_SUCCESS "Succeeded validation of %s '%s'"
#define FMTSTR_VALIDATION_FAILURE "Failed validation of %s '%s'"

static Utf8CP oldStandardSchemaNames[] =
    {
    "Bentley_Standard_CustomAttributes",
    "Bentley_Standard_Classes",
    "Bentley_ECSchemaMap",
    "EditorCustomAttributes",
    "Bentley_Common_Classes",
    "Dimension_Schema",
    "iip_mdb_customAttributes",
    "KindOfQuantity_Schema",
    "rdl_customAttributes",
    "SIUnitSystemDefaults",
    "Unit_Attributes",
    "Units_Schema",
    "USCustomaryUnitSystemDefaults",
    "ECDbMap"
    };

//---------------------------------------------------------------------------------------
// @bsimethod                                    Victor.Cushman              01/2018
//+---------------+---------------+---------------+---------------+---------------+------
void ECSchemaValidator::RunSchemaValidators(ECSchemaCR schema)
    {
    for (auto const validator : m_schemaValidators)
        {
        if (ECObjectsStatus::Success != validator(schema))
            m_validated = false;
        }
    }

//---------------------------------------------------------------------------------------
// @bsimethod                                    Victor.Cushman              01/2018
//+---------------+---------------+---------------+---------------+---------------+------
void ECSchemaValidator::RunClassValidators(ECClassCR ecClass)
    {
    LOG.debugv(FMTSTR_VALIDATION_START, "Class", ecClass.GetName().c_str());
    bool classValidated = true;
    for (auto const validator : m_classValidators)
        {
        if (ECObjectsStatus::Success != validator(ecClass))
            classValidated = false;
        }
    if (classValidated)
        LOG.debugv(FMTSTR_VALIDATION_SUCCESS, "Class", ecClass.GetName().c_str());
    else
        {
        LOG.errorv(FMTSTR_VALIDATION_FAILURE, "Class", ecClass.GetName().c_str());
        m_validated = false;
        }
    }

//---------------------------------------------------------------------------------------
// @bsimethod                                    Victor.Cushman              01/2018
//+---------------+---------------+---------------+---------------+---------------+------
void ECSchemaValidator::RunKindOfQuantityValidators(KindOfQuantityCR koq)
    {
    LOG.debugv(FMTSTR_VALIDATION_START, "KindOfQuantity", koq.GetName().c_str());
    bool koqValidated = true;
    for (auto const validator : m_koqValidators)
        {
        if (ECObjectsStatus::Success != validator(koq))
            koqValidated = false;
        }
    if (koqValidated)
        LOG.debugv(FMTSTR_VALIDATION_SUCCESS, "KindOfQuantity", koq.GetName().c_str());
    else
        {
        LOG.errorv(FMTSTR_VALIDATION_FAILURE, "KindOfQuantity", koq.GetName().c_str());
        m_validated = false;
        }
    }

//---------------------------------------------------------------------------------------
// @bsimethod                                    Victor.Cushman              01/2018
//+---------------+---------------+---------------+---------------+---------------+------
ECSchemaValidator::ECSchemaValidator()
    {
    AddSchemaValidator(BaseECValidator);
    AddClassValidator(AllClassValidator);
    AddClassValidator(EntityValidator);
    AddClassValidator(MixinValidator);
    AddClassValidator(StructValidator);
    AddClassValidator(CustomAttributeClassValidator);
    AddClassValidator(RelationshipValidator);
    AddKindOfQuantityValidator(KindOfQuantityValidator);
    }

//---------------------------------------------------------------------------------------
// @bsimethod                                    Victor.Cushman              01/2018
//+---------------+---------------+---------------+---------------+---------------+------
bool ECSchemaValidator::Validate(ECSchemaCR schema)
    {
    LOG.debugv(FMTSTR_VALIDATION_START, "Schema", schema.GetName().c_str());
    m_validated = true;

    RunSchemaValidators(schema);
    for (ECClassCP c : schema.GetClasses())
        RunClassValidators(*c);
    for (KindOfQuantityCP koq : schema.GetKindOfQuantities())
        RunKindOfQuantityValidators(*koq);

    if (m_validated)
        LOG.debugv(FMTSTR_VALIDATION_SUCCESS, "Schema", schema.GetName().c_str());
    else
        LOG.errorv(FMTSTR_VALIDATION_FAILURE, "Schema", schema.GetName().c_str());
    return m_validated;
    }

//---------------------------------------------------------------------------------------
// @bsimethod                                    Victor.Cushman              01/2018
//+---------------+---------------+---------------+---------------+---------------+------
void ECSchemaValidator::AddSchemaValidator(Validator<ECSchemaCR> validator)
    {
    m_schemaValidators.push_back(validator);
    }

//---------------------------------------------------------------------------------------
// @bsimethod                                    Victor.Cushman              01/2018
//+---------------+---------------+---------------+---------------+---------------+------
void ECSchemaValidator::AddClassValidator(Validator<ECClassCR> validator)
    {
    m_classValidators.push_back(validator);
    }

//---------------------------------------------------------------------------------------
// @bsimethod                                    Victor.Cushman              01/2018
//+---------------+---------------+---------------+---------------+---------------+------
void ECSchemaValidator::AddKindOfQuantityValidator(Validator<KindOfQuantityCR> validator)
    {
    m_koqValidators.push_back(validator);
    }

//---------------------------------------------------------------------------------------
// @bsimethod                                    Caleb.Shafer                  02/2017
//+---------------+---------------+---------------+---------------+---------------+------
// static
ECObjectsStatus ECSchemaValidator::BaseECValidator(ECSchemaCR schema)
    {
    ECObjectsStatus status = ECObjectsStatus::Success;

    // RULE: The schema must be valid and convertible to the latest ECVersion.
    // TODO: const_cast is evil, but the Validate method is const iff called with the argument of false.
    //       An enhancement should go towards making a const correct Validate in the future.
    if (!const_cast<ECSchemaR>(schema).Validate(false) || !schema.IsECVersion(ECVersion::Latest))
        {
        LOG.errorv("Schema is not valid as ECVersion, %s", ECSchema::GetECVersionString(ECVersion::Latest));
        status = ECObjectsStatus::Error;
        }

    // RULE: The schema's written version must be the lastest ECVersion.
    if (!schema.OriginalECXmlVersionAtLeast(ECVersion::Latest))
        {
        LOG.errorv("Schema ECXML Version is not the latest ECVersion, %s", ECSchema::GetECVersionString(ECVersion::Latest));
        status = ECObjectsStatus::Error;
        }

    // RULE: If the schema contains 'dynamic' (case-insensitive) in its name it must apply the CoreCA:DynamicSchema custom attribute.
    if (schema.GetName().ContainsI("dynamic"))
        {
        bool containsDynamicSchemaCA = schema.GetCustomAttributes(true).end() != std::find_if(
            schema.GetCustomAttributes(true).begin(),
            schema.GetCustomAttributes(true).end(),
            [](auto const& custAttr) {return custAttr->GetClass().GetName().Equals("DynamicSchema");});
        if (!containsDynamicSchemaCA)
            {
            LOG.errorv("Schema name contains 'dynamic' but does not appy the 'DynamicSchema' ECCustomAttribute");
            status = ECObjectsStatus::Error;
            }
        }

    for (bpair<SchemaKey, ECSchemaPtr> ref : schema.GetReferencedSchemas())
        {
        ECSchemaPtr refSchema = ref.second;
        Utf8String refName = refSchema->GetName();

        // RULE*: The schema may not reference an EC2 standard schema (with the exception of the latest ECDbMap schema).
        static auto const IsOldStandardSchema = [](Utf8String schemaName) -> bool
            {
            for (auto oldSchemaName : oldStandardSchemaNames)
                {
                if (schemaName.Equals(oldSchemaName))
                    return true;
                }
            return false;
            };
        if (IsOldStandardSchema(refName))
            {
            if (refName.EqualsIAscii("ECDbMap"))
                {
                // RULE: Only the latest ECDbMap is valid
                if (refSchema->GetVersionRead() <= 1) 
                    {
                    LOG.errorv("Failed to validate '%s' as the read version is less than 2.0",
                               schema.GetFullSchemaName().c_str(), refSchema->GetFullSchemaName().c_str());
                    status = ECObjectsStatus::Error;
                    }
                }
            else
                {
                LOG.errorv("Failed to validate '%s' since it references the old standard schema '%s'. Only new standard schemas should be used.",
                            schema.GetFullSchemaName().c_str(), refSchema->GetFullSchemaName().c_str());
                status = ECObjectsStatus::Error;
                }
            }

        if (refSchema->OriginalECXmlVersionLessThan(ECVersion::V3_1))
            {
            LOG.errorv("Failed to validate '%s' since it references '%s' using EC%d.%d. A schema may not reference any EC2 or EC3.0 schemas.",
                       schema.GetFullSchemaName().c_str(), refSchema->GetFullSchemaName().c_str(), refSchema->GetOriginalECXmlVersionMajor(), refSchema->GetOriginalECXmlVersionMinor());
             status = ECObjectsStatus::Error;
            }
        }

    // RULE: Entity classes within the same schema should not have the same display label
    bvector<ECClassCP> entityClasses;
    for (ECClassCP ecClass : schema.GetClasses())
        {
        if (ecClass->IsEntityClass() && !ecClass->GetEntityClassCP()->IsMixin())
            {
            for (ECClassCP prevClass : entityClasses)
                {
                if (ecClass->GetDisplayLabel().EqualsIAscii(prevClass->GetDisplayLabel()))
                    {
                    LOG.errorv("Failed to validate '%s'. Entity classes '%s' and '%s' have the same display label '%s'",
                               schema.GetFullSchemaName().c_str(), prevClass->GetFullName(), ecClass->GetFullName(), ecClass->GetDisplayLabel().c_str());
                    status = ECObjectsStatus::Error;
                    }
                }
            entityClasses.push_back(ecClass);
            }
        }
    
    // RULE: Entity classes within the same schema should not have the same display label
    bvector<ECClassCP> entityClasses;
    for (ECClassCP ecClass : schema.GetClasses())
        {
        if (ecClass->IsEntityClass() && !ecClass->GetEntityClassCP()->IsMixin())
            {
            for (ECClassCP prevClass : entityClasses)
                {
                if (ecClass->GetDisplayLabel().EqualsIAscii(prevClass->GetDisplayLabel()))
                    {
                    LOG.errorv("Failed to validate '%s'. Entity classes '%s' and '%s' have the same display label '%s'",
                               schema.GetFullSchemaName().c_str(), prevClass->GetFullName(), ecClass->GetFullName(), ecClass->GetDisplayLabel().c_str());
                    status = ECObjectsStatus::Error;
                    }
                }
            entityClasses.push_back(ecClass);
            }
        }

    return status;
    }

//---------------------------------------------------------------------------------------
// @bsimethod                                    Colin.Kerr                  09/2017
//+---------------+---------------+---------------+---------------+---------------+------
// static
ECObjectsStatus ECSchemaValidator::AllClassValidator(ECClassCR ecClass)
    {
    ECObjectsStatus status = ECObjectsStatus::Success;

    // RULE: Properties should not be of type long.
    for (ECPropertyP prop : ecClass.GetProperties(false))
        {
        if (prop->GetTypeName().Equals("long") && !prop->GetIsNavigation())
            {
            LOG.errorv("Warning treated as error. Property '%s.%s' is of type 'long' and long properties are not allowed. Use int, double or if this represents a FK use a navigiation property",
                ecClass.GetFullName(), prop->GetName().c_str());
            status = ECObjectsStatus::Error;
            }
        }

    // RULE: No properties can have the same display label and category
    bvector<ECPropertyP> propertiesList;
    for (ECPropertyP prop : ecClass.GetProperties(true))
        {
        Utf8StringCR displayLabel = prop->GetDisplayLabel();
        PropertyCategoryCP category = prop->GetCategory();

        for (ECPropertyP prevProp : propertiesList)
            {
            if (prevProp->GetDisplayLabel().EqualsIAscii(displayLabel))
                {
                PropertyCategoryCP prevCategory = prevProp->GetCategory();
                if (prevCategory == nullptr && category == nullptr) // neither have defined category
                    {
                    LOG.errorv("Class '%s' has properties '%s' and '%s' with the same display label '%s'",
                               ecClass.GetFullName(), prevProp->GetName().c_str(), prop->GetName().c_str(), displayLabel.c_str());
                    status = ECObjectsStatus::Error;
                    }

                if (prevCategory == nullptr || category == nullptr)
                    continue;
                if (prevCategory->GetFullName().EqualsIAscii(category->GetFullName()))
                    {
                    LOG.errorv("Class '%s' has properties '%s' and '%s' with the same display label '%s' and category '%s'",
                               ecClass.GetFullName(), prop->GetName().c_str(), prevProp->GetName().c_str(), displayLabel.c_str(), category->GetFullName().c_str());
                    status = ECObjectsStatus::Error;
                    }
                }
            }
        propertiesList.push_back(prop);
        }

    return status;
    }

//---------------------------------------------------------------------------------------
// @bsimethod
//+---------------+---------------+---------------+---------------+---------------+------
static ECObjectsStatus CheckBisAspects(bool& entityDerivesFromSpecifiedClass, ECClassCR entity, Utf8CP derivedClassName, Utf8CP derivedRelationshipClassName)
    {
    if (ECClassModifier::Abstract == entity.GetClassModifier() || entity.GetName().Equals(derivedClassName) || !entity.Is("BisCore", derivedClassName))
        return ECObjectsStatus::Success;

    bool foundValidRelationshipConstraint = false;

    // There must be a relationship that derives from derivedClassName with this class as its constraint
    for (ECClassCP classInCurrentSchema : entity.GetSchema().GetClasses())
        {
        ECRelationshipClassCP relClass = classInCurrentSchema->GetRelationshipClassCP();
        if (nullptr == relClass)
            continue;

        if (!relClass->GetName().Equals(derivedRelationshipClassName) && relClass->Is("BisCore", derivedRelationshipClassName) &&
            (relClass->GetTarget().SupportsClass(entity)) && !relClass->GetTarget().GetConstraintClasses()[0]->GetName().Equals(derivedClassName))
            {
            foundValidRelationshipConstraint = true;
            break;
            }
        }

    entityDerivesFromSpecifiedClass = true;
    if (!foundValidRelationshipConstraint)
        {
        LOG.errorv("Entity class derives from '%s' so it must be a supported target constraint in a relationship that derives from '%s'",
            derivedClassName, derivedRelationshipClassName);
        return ECObjectsStatus::Error;
        }

    return ECObjectsStatus::Success;
    }

//---------------------------------------------------------------------------------------
<<<<<<< HEAD
=======
// @bsimethod                                    Colin.Kerr                  09/2017
//+---------------+---------------+---------------+---------------+---------------+------
ECObjectsStatus CustomAttributeClassValidator::Validate(ECClassCR caClass) const
    {
    if (caClass.HasBaseClasses())
        {
        LOG.errorv("The Custom Attribute class '%s' has base classes, but a custom attribute class should not have base classes", caClass.GetFullName());
        return ECObjectsStatus::Error;
        }
    return ECObjectsStatus::Success;
    }

//---------------------------------------------------------------------------------------
// @bsimethod                                    Colin.Kerr                  09/2017
//+---------------+---------------+---------------+---------------+---------------+------
ECObjectsStatus StructValidator::Validate(ECClassCR structClass) const
    {
    if (structClass.HasBaseClasses())
        {
        LOG.errorv("The struct class '%s' has base classes, but structs should not have base classes", structClass.GetFullName());
        return ECObjectsStatus::Error;
        }
    return ECObjectsStatus::Success;
    }

//---------------------------------------------------------------------------------------
// @bsimethod                                    Colin.Kerr                  09/2017
//+---------------+---------------+---------------+---------------+---------------+------
ECObjectsStatus AllClassValidator::Validate(ECClassCR ecClass) const
    {
    ECObjectsStatus status = ECObjectsStatus::Success;

    // RULE: Properties should not be of type long.
    for (ECPropertyP prop : ecClass.GetProperties(false))
        {
        if (prop->GetTypeName().Equals("long") && !prop->GetIsNavigation())
            {
            LOG.errorv("Warning treated as error. Property '%s.%s' is of type 'long' and long properties are not allowed. Use int, double or if this represents a FK use a navigiation property",
                ecClass.GetFullName(), prop->GetName().c_str());
            status = ECObjectsStatus::Error;
            }
        }

    // RULE: No properties can have the same display label and category
    bvector<ECPropertyP> propertiesList;
    for (ECPropertyP prop : ecClass.GetProperties(true))
        {
        Utf8StringCR displayLabel = prop->GetDisplayLabel();
        PropertyCategoryCP category = prop->GetCategory();

        for (ECPropertyP prevProp : propertiesList)
            {
            if (prevProp->GetDisplayLabel().EqualsIAscii(displayLabel))
                {
                PropertyCategoryCP prevCategory = prevProp->GetCategory();
                if (prevCategory == nullptr && category == nullptr) // neither have defined category
                    {
                    LOG.errorv("Class '%s' has properties '%s' and '%s' with the same display label '%s'",
                               ecClass.GetFullName(), prevProp->GetName().c_str(), prop->GetName().c_str(), displayLabel.c_str());
                    status = ECObjectsStatus::Error;
                    }

                if (prevCategory == nullptr || category == nullptr)
                    continue;
                if (prevCategory->GetFullName().EqualsIAscii(category->GetFullName()))
                    {
                    LOG.errorv("Class '%s' has properties '%s' and '%s' with the same display label '%s' and category '%s'",
                               ecClass.GetFullName(), prop->GetName().c_str(), prevProp->GetName().c_str(), displayLabel.c_str(), category->GetFullName().c_str());
                    status = ECObjectsStatus::Error;
                    }
                }
            }
        propertiesList.push_back(prop);
        }

    return status;
    }

//---------------------------------------------------------------------------------------
>>>>>>> d2116ee6
// @bsimethod                                    Dan.Perlman                  04/2017
//+---------------+---------------+---------------+---------------+---------------+------
// static
ECObjectsStatus ECSchemaValidator::EntityValidator(ECClassCR entity)
    {
    if (!entity.IsEntityClass())
        return ECObjectsStatus::Success;

    ECObjectsStatus status = ECObjectsStatus::Success;
    bool entityDerivesFromSpecifiedClass = false;

    // BisAspects
    // RULE: If any aspect (ECClass which derives from ElementMultiAspect) exists, there must be a relationship that
    //       derives from the ElementOwnsMultiAspects relationship with this class supported as a target constraint.
    // RULE: If any aspect (ECClass which derives from ElementUniqueAspect) exists, there must be a relationship that
    //       derives from the ElementOwnsUniqueAspect relationship with this class supported as a target constraint.
    if (ECObjectsStatus::Success != CheckBisAspects(entityDerivesFromSpecifiedClass, entity, ElementMultiAspect, ElementOwnsMultiAspects))
        status = ECObjectsStatus::Error;
    if (!entityDerivesFromSpecifiedClass && (ECObjectsStatus::Success != CheckBisAspects(entityDerivesFromSpecifiedClass, entity, ElementUniqueAspect, ElementOwnsUniqueAspect)))
        status = ECObjectsStatus::Error;

    // RULE: An Entity Class may not implement both bis:IParentElement and bis:ISubModeledElement.
    bool foundIParentElement = false;
    bool foundISubModelElement = false;
    for (ECClassCP baseClass : entity.GetBaseClasses())
        {
        if (strcmp(baseClass->GetFullName(), BISCORE_CLASS_IParentElement) == 0)
            foundIParentElement = true;
        if (strcmp(baseClass->GetFullName(), BISCORE_CLASS_ISubModeledElement) == 0)
            foundISubModelElement = true;

        // Class may not subclass bis:SpatialLocationModel
        if (baseClass->Is("BisCore", "SpatialLocationModel"))
            {
            LOG.errorv("Entity class '%s' may not subclass bis:SpatialLocationModel.", entity.GetFullName());
            status = ECObjectsStatus::Error;
            }
        // Class may not subclass bis:PhysicalModel
        if (baseClass->Is("BisCore", "PhysicalModel"))
            {
            LOG.errorv("Entity class '%s' may not subclass bis:PhysicalModel.", entity.GetFullName());
            status = ECObjectsStatus::Error;
            }
        }
    if (foundIParentElement && foundISubModelElement)
        {
        LOG.errorv("Entity class implements both bis:IParentElement and bis:ISubModeledElement. Entity Classes may implement bis:IParentElement or bis:ISubModeledElement but not both.");
        status = ECObjectsStatus::Error;
        }

    // RULE: Class may not subclass bis:PhysicalModel
    for (ECClassCP baseClass : entity.GetBaseClasses())
        {
        if (baseClass->Is("BisCore", "PhysicalModel"))
            {
            LOG.errorv("Entity class '%s' may not subclass bis:PhysicalModel.", entity.GetFullName());
            status = ECObjectsStatus::Error;
            }
        }

    // RULE: Root entity classes must derive from the bis hierarchy.
    auto const isBisCoreClass = [](ECClassCP entity) -> bool {return entity->GetSchema().GetName().Equals("BisCore");};
    std::function<bool(ECClassCP entity)> derivesFromBisHierarchy = [&derivesFromBisHierarchy, &isBisCoreClass](ECClassCP entity) -> bool
        {
        return isBisCoreClass(entity) ||
            (entity->GetBaseClasses().end() != std::find_if(
                entity->GetBaseClasses().begin(),
                entity->GetBaseClasses().end(),
                derivesFromBisHierarchy));
        };
    if (!entity.GetEntityClassCP()->IsMixin() && !isBisCoreClass(&entity) && !derivesFromBisHierarchy(&entity))
        {
        LOG.errorv("Root entity class '%s' does not derive from bis hierarchy", entity.GetFullName());
        status = ECObjectsStatus::Error;
        }
        // RULE: entity class may only have one entity base class
        int numBaseClasses = 0;
        for (ECClassCP baseClass : entity.GetBaseClasses())
            {
            if (!baseClass->GetEntityClassCP()->IsMixin())
                numBaseClasses++;
            }
        if (numBaseClasses > 1)
            {
            LOG.errorv("Entity class '%s' inherits from more than one entity class", entity.GetFullName());
            status = ECObjectsStatus::Error;
        }

    for (ECPropertyP prop : entity.GetProperties(false))
        {
        if (nullptr == prop->GetBaseProperty())
            continue;

        if (prop->IsKindOfQuantityDefinedLocally())
            {
            auto propKOQ = prop->GetKindOfQuantity();
            auto basePropKOQ = prop->GetBaseProperty()->GetKindOfQuantity();
            // RULE: Defined kind of quantities on derived properties of entity classes must override their base property's kind of quantity. 
            if (nullptr == basePropKOQ)
                {
                LOG.errorv("Property '%s.%s' specifies a KindOfQuantity locally but its base property '%s.%s' does not define or inherit a KindOfQuantity",
                    prop->GetClass().GetFullName(), prop->GetName().c_str(), prop->GetBaseProperty()->GetClass().GetFullName(), prop->GetBaseProperty()->GetName().c_str());
                status = ECObjectsStatus::Error;
                }
            // RULE: Property overrides must not change the persistence unit. -- no longer possible because of changes to make this invalid directly in EC API
            else if (!Units::Unit::AreEqual(propKOQ->GetPersistenceUnit(), basePropKOQ->GetPersistenceUnit()))
                {
                LOG.errorv("Property '%s.%s' specifies a KindOfQuantity '%s' which has a different persistence unit than the KindOfQuantity '%s' specified on the base property '%s.%s'",
                    prop->GetClass().GetFullName(), prop->GetName().c_str(), propKOQ->GetFullName().c_str(),
                    prop->GetBaseProperty()->GetClass().GetFullName(), prop->GetBaseProperty()->GetName().c_str(), basePropKOQ->GetFullName().c_str());
                status = ECObjectsStatus::Error;
                }
            }

        }

    // mixin property may not override an inherited property
    bvector<bpair<ECPropertyP, ECClassP>> seenProperties;
    
    auto const isPropertyMatch = [](bpair<ECPropertyP, ECClassP> propPair, ECPropertyP prop) -> bool
        {
        return propPair.first->GetName().EqualsIAscii(prop->GetName());
        };
    auto const findProperty = [&isPropertyMatch, &seenProperties] (ECPropertyP prop) -> bpair<ECPropertyP, ECClassP>*
        {
        auto isMatch = std::bind(isPropertyMatch, std::placeholders::_1, prop);
        return std::find_if(
            seenProperties.begin(),
            seenProperties.end(),
            isMatch);
        };

    // iterate through all inherited properties and check for duplicates
    for (ECClassP baseClass : entity.GetBaseClasses())
        {
        for (ECPropertyP prop : baseClass->GetProperties(true))
            {
            bpair<ECPropertyP, ECClassP>* propertyClassPair = findProperty(prop);
            if (seenProperties.end() != propertyClassPair) // already seen property
                {
                if (prop != propertyClassPair->first)
                    {
                    ECClassP prevClass = propertyClassPair->second;
                    bool prevIsMixin = prevClass->GetEntityClassCP()->IsMixin();
                    if (baseClass->GetEntityClassCP()->IsMixin() && prevIsMixin)
                        {
                        LOG.errorv("Error at property '%s'. Mixin class '%s' overrides a property inherited from mixin class '%s'",
                                   prop->GetName().c_str(), baseClass->GetFullName(), prevClass->GetFullName());
                        status = ECObjectsStatus::Error;
                        }
                    else
                        {
                        LOG.errorv("Error at property '%s'. Mixin class '%s' overrides a property inherited from entity class '%s'",
                                   prop->GetName().c_str(),
                                   prevIsMixin ? prevClass->GetFullName() : baseClass->GetFullName(),
                                   prevIsMixin ? baseClass->GetFullName() : prevClass->GetFullName());
                        status = ECObjectsStatus::Error;
                        }
                    }
                }
            else
                {
                seenProperties.push_back(make_bpair<ECPropertyP, ECClassP>(prop, baseClass));
                }
            }
        }

    return status;
    }

//---------------------------------------------------------------------------------------
// @bsimethod                                    Dan.Perlman                  04/2017
//+---------------+---------------+---------------+---------------+---------------+------
// static
ECObjectsStatus ECSchemaValidator::MixinValidator(ECClassCR mixin)
    {
    if (!(mixin.IsEntityClass() && mixin.GetEntityClassCP()->IsMixin()))
        return ECObjectsStatus::Success;

    for (ECPropertyP prop : mixin.GetProperties(false))
        {
        // RULE: A mixin class must not override an inherited property.
        if (nullptr != prop->GetBaseProperty())
            {
            LOG.errorv("Mixin overrides an inherited property '%s'. A mixin class must not override an inherited property.", prop->GetName().c_str());
            return ECObjectsStatus::Error;
            }
        }

    return ECObjectsStatus::Success;
    }

//---------------------------------------------------------------------------------------
// @bsimethod                                    Colin.Kerr                  09/2017
//+---------------+---------------+---------------+---------------+---------------+------
// static
ECObjectsStatus ECSchemaValidator::StructValidator(ECClassCR structClass)
    {
    if (!structClass.IsStructClass())
        return ECObjectsStatus::Success;

    // RULE: Struct classes must not have base classes.
    if (structClass.HasBaseClasses())
        {
        LOG.errorv("Struct class has base classes, but structs should not have base classes");
        return ECObjectsStatus::Error;
        }
    return ECObjectsStatus::Success;
    }

//---------------------------------------------------------------------------------------
// @bsimethod                                    Colin.Kerr                  09/2017
//+---------------+---------------+---------------+---------------+---------------+------
// static
ECObjectsStatus ECSchemaValidator::CustomAttributeClassValidator(ECClassCR caClass)
    {
    if (!caClass.IsCustomAttributeClass())
        return ECObjectsStatus::Success;

    // RULE: Custom attribute classes must not have base classes.
    if (caClass.HasBaseClasses())
        {
        LOG.errorv("Custom Attribute class has base classes, but a custom attribute class should not have base classes");
        return ECObjectsStatus::Error;
        }
    return ECObjectsStatus::Success;
    }

//---------------------------------------------------------------------------------------
// @bsimethod                                    Dan.Perlman                  05/2017
//+---------------+---------------+---------------+---------------+---------------+------
static ECObjectsStatus CheckStrength(ECRelationshipClassCP relClass)
    {
    ECObjectsStatus returnStatus = ECObjectsStatus::Success;

    // RULE: Relationship classes must not have strength set to 'holding'.
    if (StrengthType::Holding == relClass->GetStrength())
        {
        LOG.errorv("Relationship class strength must not be set to 'holding'.");
        returnStatus = ECObjectsStatus::Error;
        }

    if (StrengthType::Embedding == relClass->GetStrength())
        {
        // RULE: Relationship classes must not have a source constraint multiplicity upper bound greater than 1 if the strength is embedding and the direction is forward.
        if (ECRelatedInstanceDirection::Forward == relClass->GetStrengthDirection() && relClass->GetSource().GetMultiplicity().GetUpperLimit() > 1)
            {
            LOG.errorv("Relationship class has an 'embedding' strength with a forward direction so the source constraint may not have a multiplicity upper bound greater than 1");
            returnStatus = ECObjectsStatus::Error;
            }
        // RULE: Relationship classes must not have a target constraint multiplicity upper bound greater than 1 if the strength is embedding and the direction is backward.
        else if (ECRelatedInstanceDirection::Backward == relClass->GetStrengthDirection() && relClass->GetTarget().GetMultiplicity().GetUpperLimit() > 1)
            {
            LOG.errorv("Relationship class has an 'embedding' strength with a backward direction so the target constraint may not have a multiplicity upper bound greater than 1");
            returnStatus = ECObjectsStatus::Error;
            }

        // RULE: Embedding relationships should not have 'Has' (case-sensitive) in the class name.
        if (relClass->GetName().Contains("Has"))
            {
            LOG.errorv("Relationship class has an 'embedding' strength and contains 'Has' in its name. Consider renaming this class.");
            returnStatus = ECObjectsStatus::Error;
            }
        }

    return returnStatus;
    }

//---------------------------------------------------------------------------------------
// @bsimethod                                    Dan.Perlman                  06/2017
//+---------------+---------------+---------------+---------------+---------------+------
static ECObjectsStatus CheckLocalDefinitions(ECRelationshipConstraintCR constraint, Utf8String constraintType)
    {
    ECObjectsStatus status = ECObjectsStatus::Success;

    if (constraint.IsAbstractConstraintDefined() && constraint.GetConstraintClasses().size() == 1)
        {
        LOG.errorv("Relationship class has an abstract constraint, '%s', and only one concrete constraint set in '%s'",
            constraint.GetAbstractConstraint()->GetFullName(), constraintType.c_str());
        status = ECObjectsStatus::Error;
        }

    return status;
    }

//---------------------------------------------------------------------------------------
// @bsimethod                                    Dan.Perlman                  04/2017
//+---------------+---------------+---------------+---------------+---------------+------
// static
ECObjectsStatus ECSchemaValidator::RelationshipValidator(ECClassCR ecClass)
    {
    if (!ecClass.IsRelationshipClass())
        return ECObjectsStatus::Success;

    ECObjectsStatus status = ECObjectsStatus::Success;
    ECRelationshipClassCP relClass = ecClass.GetRelationshipClassCP();
    if (nullptr == relClass)
        return status;

    // Validate relationship strength
    status = CheckStrength(relClass);

    ECRelationshipConstraintCR targetConstraint = relClass->GetTarget();
    ECRelationshipConstraintCR sourceConstraint = relClass->GetSource();

    // RULE: Relationship classes must not have an abstract constraint if there is only one concrete constraint set.
    if (ECObjectsStatus::Success != CheckLocalDefinitions(targetConstraint, "Target"))
        status = ECObjectsStatus::Error;
    if (ECObjectsStatus::Success != CheckLocalDefinitions(sourceConstraint, "Source"))
        status = ECObjectsStatus::Error;

    return status;
    }

//---------------------------------------------------------------------------------------
// @bsimethod                                    Dan.Perlman                  06/2017
//+---------------+---------------+---------------+---------------+---------------+------
// static
ECObjectsStatus ECSchemaValidator::KindOfQuantityValidator(KindOfQuantityCR koq)
    {
    // RULE: Persistence unit of phenomenon 'PERCENTAGE' (or other unitless ratios) are not allowed.
    if (0 == strcmp(koq.GetPersistenceUnit()->GetPhenomenon()->GetName().c_str(), "PERCENTAGE"))
        {
        LOG.errorv("KindOfQuantity %s has persistence unit of Phenomenon 'PERCENTAGE'. Unitless ratios are not allowed. Use a ratio phenomenon which includes units like VOLUME_RATIO", koq.GetFullName().c_str());
        return ECObjectsStatus::Error;
        }

    // RULE: KindOfQuantity must have an SI unit for its persistence unit.
    if (0 != strcmp(koq.GetPersistenceUnit()->GetUnitSystem()->GetName().c_str(), "SI"))
        {
        LOG.errorv("KindOfQuantity has persistence unit of unit system '%s' but must have an SI unit system", koq.GetPersistenceUnit()->GetUnitSystem()->GetName().c_str());
        return ECObjectsStatus::Error;
        }

    return ECObjectsStatus::Success;
    }

END_BENTLEY_ECOBJECT_NAMESPACE
 <|MERGE_RESOLUTION|>--- conflicted
+++ resolved
@@ -1,792 +1,691 @@
-/*--------------------------------------------------------------------------------------+
-|
-|     $Source: src/ECSchemaValidator.cpp $
-|
-|  $Copyright: (c) 2018 Bentley Systems, Incorporated. All rights reserved. $
-|
-+--------------------------------------------------------------------------------------*/
-#include "ECObjectsPch.h"
-#define BISCORE_CLASS_IParentElement        "BisCore:IParentElement"
-#define BISCORE_CLASS_ISubModeledElement    "BisCore:ISubModeledElement"
-#define ElementMultiAspect                  "ElementMultiAspect"
-#define ElementUniqueAspect                 "ElementUniqueAspect"
-#define ElementOwnsUniqueAspect             "ElementOwnsUniqueAspect"
-#define ElementOwnsMultiAspects             "ElementOwnsMultiAspects"
-#define LinkedElementId                     "LinkedElementId"
-#define MarkupSchema                        "Markup"
-
-BEGIN_BENTLEY_ECOBJECT_NAMESPACE
-
-// Format strings used by validator components for logging.
-// "<action> <element-type> '<element-name>' validation"
-// example: "Starting Schema 'MyExampleSchema' validation"
-#define FMTSTR_VALIDATION_START   "Starting validation of %s '%s'"
-#define FMTSTR_VALIDATION_SUCCESS "Succeeded validation of %s '%s'"
-#define FMTSTR_VALIDATION_FAILURE "Failed validation of %s '%s'"
-
-static Utf8CP oldStandardSchemaNames[] =
-    {
-    "Bentley_Standard_CustomAttributes",
-    "Bentley_Standard_Classes",
-    "Bentley_ECSchemaMap",
-    "EditorCustomAttributes",
-    "Bentley_Common_Classes",
-    "Dimension_Schema",
-    "iip_mdb_customAttributes",
-    "KindOfQuantity_Schema",
-    "rdl_customAttributes",
-    "SIUnitSystemDefaults",
-    "Unit_Attributes",
-    "Units_Schema",
-    "USCustomaryUnitSystemDefaults",
-    "ECDbMap"
-    };
-
-//---------------------------------------------------------------------------------------
-// @bsimethod                                    Victor.Cushman              01/2018
-//+---------------+---------------+---------------+---------------+---------------+------
-void ECSchemaValidator::RunSchemaValidators(ECSchemaCR schema)
-    {
-    for (auto const validator : m_schemaValidators)
-        {
-        if (ECObjectsStatus::Success != validator(schema))
-            m_validated = false;
-        }
-    }
-
-//---------------------------------------------------------------------------------------
-// @bsimethod                                    Victor.Cushman              01/2018
-//+---------------+---------------+---------------+---------------+---------------+------
-void ECSchemaValidator::RunClassValidators(ECClassCR ecClass)
-    {
-    LOG.debugv(FMTSTR_VALIDATION_START, "Class", ecClass.GetName().c_str());
-    bool classValidated = true;
-    for (auto const validator : m_classValidators)
-        {
-        if (ECObjectsStatus::Success != validator(ecClass))
-            classValidated = false;
-        }
-    if (classValidated)
-        LOG.debugv(FMTSTR_VALIDATION_SUCCESS, "Class", ecClass.GetName().c_str());
-    else
-        {
-        LOG.errorv(FMTSTR_VALIDATION_FAILURE, "Class", ecClass.GetName().c_str());
-        m_validated = false;
-        }
-    }
-
-//---------------------------------------------------------------------------------------
-// @bsimethod                                    Victor.Cushman              01/2018
-//+---------------+---------------+---------------+---------------+---------------+------
-void ECSchemaValidator::RunKindOfQuantityValidators(KindOfQuantityCR koq)
-    {
-    LOG.debugv(FMTSTR_VALIDATION_START, "KindOfQuantity", koq.GetName().c_str());
-    bool koqValidated = true;
-    for (auto const validator : m_koqValidators)
-        {
-        if (ECObjectsStatus::Success != validator(koq))
-            koqValidated = false;
-        }
-    if (koqValidated)
-        LOG.debugv(FMTSTR_VALIDATION_SUCCESS, "KindOfQuantity", koq.GetName().c_str());
-    else
-        {
-        LOG.errorv(FMTSTR_VALIDATION_FAILURE, "KindOfQuantity", koq.GetName().c_str());
-        m_validated = false;
-        }
-    }
-
-//---------------------------------------------------------------------------------------
-// @bsimethod                                    Victor.Cushman              01/2018
-//+---------------+---------------+---------------+---------------+---------------+------
-ECSchemaValidator::ECSchemaValidator()
-    {
-    AddSchemaValidator(BaseECValidator);
-    AddClassValidator(AllClassValidator);
-    AddClassValidator(EntityValidator);
-    AddClassValidator(MixinValidator);
-    AddClassValidator(StructValidator);
-    AddClassValidator(CustomAttributeClassValidator);
-    AddClassValidator(RelationshipValidator);
-    AddKindOfQuantityValidator(KindOfQuantityValidator);
-    }
-
-//---------------------------------------------------------------------------------------
-// @bsimethod                                    Victor.Cushman              01/2018
-//+---------------+---------------+---------------+---------------+---------------+------
-bool ECSchemaValidator::Validate(ECSchemaCR schema)
-    {
-    LOG.debugv(FMTSTR_VALIDATION_START, "Schema", schema.GetName().c_str());
-    m_validated = true;
-
-    RunSchemaValidators(schema);
-    for (ECClassCP c : schema.GetClasses())
-        RunClassValidators(*c);
-    for (KindOfQuantityCP koq : schema.GetKindOfQuantities())
-        RunKindOfQuantityValidators(*koq);
-
-    if (m_validated)
-        LOG.debugv(FMTSTR_VALIDATION_SUCCESS, "Schema", schema.GetName().c_str());
-    else
-        LOG.errorv(FMTSTR_VALIDATION_FAILURE, "Schema", schema.GetName().c_str());
-    return m_validated;
-    }
-
-//---------------------------------------------------------------------------------------
-// @bsimethod                                    Victor.Cushman              01/2018
-//+---------------+---------------+---------------+---------------+---------------+------
-void ECSchemaValidator::AddSchemaValidator(Validator<ECSchemaCR> validator)
-    {
-    m_schemaValidators.push_back(validator);
-    }
-
-//---------------------------------------------------------------------------------------
-// @bsimethod                                    Victor.Cushman              01/2018
-//+---------------+---------------+---------------+---------------+---------------+------
-void ECSchemaValidator::AddClassValidator(Validator<ECClassCR> validator)
-    {
-    m_classValidators.push_back(validator);
-    }
-
-//---------------------------------------------------------------------------------------
-// @bsimethod                                    Victor.Cushman              01/2018
-//+---------------+---------------+---------------+---------------+---------------+------
-void ECSchemaValidator::AddKindOfQuantityValidator(Validator<KindOfQuantityCR> validator)
-    {
-    m_koqValidators.push_back(validator);
-    }
-
-//---------------------------------------------------------------------------------------
-// @bsimethod                                    Caleb.Shafer                  02/2017
-//+---------------+---------------+---------------+---------------+---------------+------
-// static
-ECObjectsStatus ECSchemaValidator::BaseECValidator(ECSchemaCR schema)
-    {
-    ECObjectsStatus status = ECObjectsStatus::Success;
-
-    // RULE: The schema must be valid and convertible to the latest ECVersion.
-    // TODO: const_cast is evil, but the Validate method is const iff called with the argument of false.
-    //       An enhancement should go towards making a const correct Validate in the future.
-    if (!const_cast<ECSchemaR>(schema).Validate(false) || !schema.IsECVersion(ECVersion::Latest))
-        {
-        LOG.errorv("Schema is not valid as ECVersion, %s", ECSchema::GetECVersionString(ECVersion::Latest));
-        status = ECObjectsStatus::Error;
-        }
-
-    // RULE: The schema's written version must be the lastest ECVersion.
-    if (!schema.OriginalECXmlVersionAtLeast(ECVersion::Latest))
-        {
-        LOG.errorv("Schema ECXML Version is not the latest ECVersion, %s", ECSchema::GetECVersionString(ECVersion::Latest));
-        status = ECObjectsStatus::Error;
-        }
-
-    // RULE: If the schema contains 'dynamic' (case-insensitive) in its name it must apply the CoreCA:DynamicSchema custom attribute.
-    if (schema.GetName().ContainsI("dynamic"))
-        {
-        bool containsDynamicSchemaCA = schema.GetCustomAttributes(true).end() != std::find_if(
-            schema.GetCustomAttributes(true).begin(),
-            schema.GetCustomAttributes(true).end(),
-            [](auto const& custAttr) {return custAttr->GetClass().GetName().Equals("DynamicSchema");});
-        if (!containsDynamicSchemaCA)
-            {
-            LOG.errorv("Schema name contains 'dynamic' but does not appy the 'DynamicSchema' ECCustomAttribute");
-            status = ECObjectsStatus::Error;
-            }
-        }
-
-    for (bpair<SchemaKey, ECSchemaPtr> ref : schema.GetReferencedSchemas())
-        {
-        ECSchemaPtr refSchema = ref.second;
-        Utf8String refName = refSchema->GetName();
-
-        // RULE*: The schema may not reference an EC2 standard schema (with the exception of the latest ECDbMap schema).
-        static auto const IsOldStandardSchema = [](Utf8String schemaName) -> bool
-            {
-            for (auto oldSchemaName : oldStandardSchemaNames)
-                {
-                if (schemaName.Equals(oldSchemaName))
-                    return true;
-                }
-            return false;
-            };
-        if (IsOldStandardSchema(refName))
-            {
-            if (refName.EqualsIAscii("ECDbMap"))
-                {
-                // RULE: Only the latest ECDbMap is valid
-                if (refSchema->GetVersionRead() <= 1) 
-                    {
-                    LOG.errorv("Failed to validate '%s' as the read version is less than 2.0",
-                               schema.GetFullSchemaName().c_str(), refSchema->GetFullSchemaName().c_str());
-                    status = ECObjectsStatus::Error;
-                    }
-                }
-            else
-                {
-                LOG.errorv("Failed to validate '%s' since it references the old standard schema '%s'. Only new standard schemas should be used.",
-                            schema.GetFullSchemaName().c_str(), refSchema->GetFullSchemaName().c_str());
-                status = ECObjectsStatus::Error;
-                }
-            }
-
-        if (refSchema->OriginalECXmlVersionLessThan(ECVersion::V3_1))
-            {
-            LOG.errorv("Failed to validate '%s' since it references '%s' using EC%d.%d. A schema may not reference any EC2 or EC3.0 schemas.",
-                       schema.GetFullSchemaName().c_str(), refSchema->GetFullSchemaName().c_str(), refSchema->GetOriginalECXmlVersionMajor(), refSchema->GetOriginalECXmlVersionMinor());
-             status = ECObjectsStatus::Error;
-            }
-        }
-
-    // RULE: Entity classes within the same schema should not have the same display label
-    bvector<ECClassCP> entityClasses;
-    for (ECClassCP ecClass : schema.GetClasses())
-        {
-        if (ecClass->IsEntityClass() && !ecClass->GetEntityClassCP()->IsMixin())
-            {
-            for (ECClassCP prevClass : entityClasses)
-                {
-                if (ecClass->GetDisplayLabel().EqualsIAscii(prevClass->GetDisplayLabel()))
-                    {
-                    LOG.errorv("Failed to validate '%s'. Entity classes '%s' and '%s' have the same display label '%s'",
-                               schema.GetFullSchemaName().c_str(), prevClass->GetFullName(), ecClass->GetFullName(), ecClass->GetDisplayLabel().c_str());
-                    status = ECObjectsStatus::Error;
-                    }
-                }
-            entityClasses.push_back(ecClass);
-            }
-        }
-    
-    // RULE: Entity classes within the same schema should not have the same display label
-    bvector<ECClassCP> entityClasses;
-    for (ECClassCP ecClass : schema.GetClasses())
-        {
-        if (ecClass->IsEntityClass() && !ecClass->GetEntityClassCP()->IsMixin())
-            {
-            for (ECClassCP prevClass : entityClasses)
-                {
-                if (ecClass->GetDisplayLabel().EqualsIAscii(prevClass->GetDisplayLabel()))
-                    {
-                    LOG.errorv("Failed to validate '%s'. Entity classes '%s' and '%s' have the same display label '%s'",
-                               schema.GetFullSchemaName().c_str(), prevClass->GetFullName(), ecClass->GetFullName(), ecClass->GetDisplayLabel().c_str());
-                    status = ECObjectsStatus::Error;
-                    }
-                }
-            entityClasses.push_back(ecClass);
-            }
-        }
-
-    return status;
-    }
-
-//---------------------------------------------------------------------------------------
-// @bsimethod                                    Colin.Kerr                  09/2017
-//+---------------+---------------+---------------+---------------+---------------+------
-// static
-ECObjectsStatus ECSchemaValidator::AllClassValidator(ECClassCR ecClass)
-    {
-    ECObjectsStatus status = ECObjectsStatus::Success;
-
-    // RULE: Properties should not be of type long.
-    for (ECPropertyP prop : ecClass.GetProperties(false))
-        {
-        if (prop->GetTypeName().Equals("long") && !prop->GetIsNavigation())
-            {
-            LOG.errorv("Warning treated as error. Property '%s.%s' is of type 'long' and long properties are not allowed. Use int, double or if this represents a FK use a navigiation property",
-                ecClass.GetFullName(), prop->GetName().c_str());
-            status = ECObjectsStatus::Error;
-            }
-        }
-
-    // RULE: No properties can have the same display label and category
-    bvector<ECPropertyP> propertiesList;
-    for (ECPropertyP prop : ecClass.GetProperties(true))
-        {
-        Utf8StringCR displayLabel = prop->GetDisplayLabel();
-        PropertyCategoryCP category = prop->GetCategory();
-
-        for (ECPropertyP prevProp : propertiesList)
-            {
-            if (prevProp->GetDisplayLabel().EqualsIAscii(displayLabel))
-                {
-                PropertyCategoryCP prevCategory = prevProp->GetCategory();
-                if (prevCategory == nullptr && category == nullptr) // neither have defined category
-                    {
-                    LOG.errorv("Class '%s' has properties '%s' and '%s' with the same display label '%s'",
-                               ecClass.GetFullName(), prevProp->GetName().c_str(), prop->GetName().c_str(), displayLabel.c_str());
-                    status = ECObjectsStatus::Error;
-                    }
-
-                if (prevCategory == nullptr || category == nullptr)
-                    continue;
-                if (prevCategory->GetFullName().EqualsIAscii(category->GetFullName()))
-                    {
-                    LOG.errorv("Class '%s' has properties '%s' and '%s' with the same display label '%s' and category '%s'",
-                               ecClass.GetFullName(), prop->GetName().c_str(), prevProp->GetName().c_str(), displayLabel.c_str(), category->GetFullName().c_str());
-                    status = ECObjectsStatus::Error;
-                    }
-                }
-            }
-        propertiesList.push_back(prop);
-        }
-
-    return status;
-    }
-
-//---------------------------------------------------------------------------------------
-// @bsimethod
-//+---------------+---------------+---------------+---------------+---------------+------
-static ECObjectsStatus CheckBisAspects(bool& entityDerivesFromSpecifiedClass, ECClassCR entity, Utf8CP derivedClassName, Utf8CP derivedRelationshipClassName)
-    {
-    if (ECClassModifier::Abstract == entity.GetClassModifier() || entity.GetName().Equals(derivedClassName) || !entity.Is("BisCore", derivedClassName))
-        return ECObjectsStatus::Success;
-
-    bool foundValidRelationshipConstraint = false;
-
-    // There must be a relationship that derives from derivedClassName with this class as its constraint
-    for (ECClassCP classInCurrentSchema : entity.GetSchema().GetClasses())
-        {
-        ECRelationshipClassCP relClass = classInCurrentSchema->GetRelationshipClassCP();
-        if (nullptr == relClass)
-            continue;
-
-        if (!relClass->GetName().Equals(derivedRelationshipClassName) && relClass->Is("BisCore", derivedRelationshipClassName) &&
-            (relClass->GetTarget().SupportsClass(entity)) && !relClass->GetTarget().GetConstraintClasses()[0]->GetName().Equals(derivedClassName))
-            {
-            foundValidRelationshipConstraint = true;
-            break;
-            }
-        }
-
-    entityDerivesFromSpecifiedClass = true;
-    if (!foundValidRelationshipConstraint)
-        {
-        LOG.errorv("Entity class derives from '%s' so it must be a supported target constraint in a relationship that derives from '%s'",
-            derivedClassName, derivedRelationshipClassName);
-        return ECObjectsStatus::Error;
-        }
-
-    return ECObjectsStatus::Success;
-    }
-
-//---------------------------------------------------------------------------------------
-<<<<<<< HEAD
-=======
-// @bsimethod                                    Colin.Kerr                  09/2017
-//+---------------+---------------+---------------+---------------+---------------+------
-ECObjectsStatus CustomAttributeClassValidator::Validate(ECClassCR caClass) const
-    {
-    if (caClass.HasBaseClasses())
-        {
-        LOG.errorv("The Custom Attribute class '%s' has base classes, but a custom attribute class should not have base classes", caClass.GetFullName());
-        return ECObjectsStatus::Error;
-        }
-    return ECObjectsStatus::Success;
-    }
-
-//---------------------------------------------------------------------------------------
-// @bsimethod                                    Colin.Kerr                  09/2017
-//+---------------+---------------+---------------+---------------+---------------+------
-ECObjectsStatus StructValidator::Validate(ECClassCR structClass) const
-    {
-    if (structClass.HasBaseClasses())
-        {
-        LOG.errorv("The struct class '%s' has base classes, but structs should not have base classes", structClass.GetFullName());
-        return ECObjectsStatus::Error;
-        }
-    return ECObjectsStatus::Success;
-    }
-
-//---------------------------------------------------------------------------------------
-// @bsimethod                                    Colin.Kerr                  09/2017
-//+---------------+---------------+---------------+---------------+---------------+------
-ECObjectsStatus AllClassValidator::Validate(ECClassCR ecClass) const
-    {
-    ECObjectsStatus status = ECObjectsStatus::Success;
-
-    // RULE: Properties should not be of type long.
-    for (ECPropertyP prop : ecClass.GetProperties(false))
-        {
-        if (prop->GetTypeName().Equals("long") && !prop->GetIsNavigation())
-            {
-            LOG.errorv("Warning treated as error. Property '%s.%s' is of type 'long' and long properties are not allowed. Use int, double or if this represents a FK use a navigiation property",
-                ecClass.GetFullName(), prop->GetName().c_str());
-            status = ECObjectsStatus::Error;
-            }
-        }
-
-    // RULE: No properties can have the same display label and category
-    bvector<ECPropertyP> propertiesList;
-    for (ECPropertyP prop : ecClass.GetProperties(true))
-        {
-        Utf8StringCR displayLabel = prop->GetDisplayLabel();
-        PropertyCategoryCP category = prop->GetCategory();
-
-        for (ECPropertyP prevProp : propertiesList)
-            {
-            if (prevProp->GetDisplayLabel().EqualsIAscii(displayLabel))
-                {
-                PropertyCategoryCP prevCategory = prevProp->GetCategory();
-                if (prevCategory == nullptr && category == nullptr) // neither have defined category
-                    {
-                    LOG.errorv("Class '%s' has properties '%s' and '%s' with the same display label '%s'",
-                               ecClass.GetFullName(), prevProp->GetName().c_str(), prop->GetName().c_str(), displayLabel.c_str());
-                    status = ECObjectsStatus::Error;
-                    }
-
-                if (prevCategory == nullptr || category == nullptr)
-                    continue;
-                if (prevCategory->GetFullName().EqualsIAscii(category->GetFullName()))
-                    {
-                    LOG.errorv("Class '%s' has properties '%s' and '%s' with the same display label '%s' and category '%s'",
-                               ecClass.GetFullName(), prop->GetName().c_str(), prevProp->GetName().c_str(), displayLabel.c_str(), category->GetFullName().c_str());
-                    status = ECObjectsStatus::Error;
-                    }
-                }
-            }
-        propertiesList.push_back(prop);
-        }
-
-    return status;
-    }
-
-//---------------------------------------------------------------------------------------
->>>>>>> d2116ee6
-// @bsimethod                                    Dan.Perlman                  04/2017
-//+---------------+---------------+---------------+---------------+---------------+------
-// static
-ECObjectsStatus ECSchemaValidator::EntityValidator(ECClassCR entity)
-    {
-    if (!entity.IsEntityClass())
-        return ECObjectsStatus::Success;
-
-    ECObjectsStatus status = ECObjectsStatus::Success;
-    bool entityDerivesFromSpecifiedClass = false;
-
-    // BisAspects
-    // RULE: If any aspect (ECClass which derives from ElementMultiAspect) exists, there must be a relationship that
-    //       derives from the ElementOwnsMultiAspects relationship with this class supported as a target constraint.
-    // RULE: If any aspect (ECClass which derives from ElementUniqueAspect) exists, there must be a relationship that
-    //       derives from the ElementOwnsUniqueAspect relationship with this class supported as a target constraint.
-    if (ECObjectsStatus::Success != CheckBisAspects(entityDerivesFromSpecifiedClass, entity, ElementMultiAspect, ElementOwnsMultiAspects))
-        status = ECObjectsStatus::Error;
-    if (!entityDerivesFromSpecifiedClass && (ECObjectsStatus::Success != CheckBisAspects(entityDerivesFromSpecifiedClass, entity, ElementUniqueAspect, ElementOwnsUniqueAspect)))
-        status = ECObjectsStatus::Error;
-
-    // RULE: An Entity Class may not implement both bis:IParentElement and bis:ISubModeledElement.
-    bool foundIParentElement = false;
-    bool foundISubModelElement = false;
-    for (ECClassCP baseClass : entity.GetBaseClasses())
-        {
-        if (strcmp(baseClass->GetFullName(), BISCORE_CLASS_IParentElement) == 0)
-            foundIParentElement = true;
-        if (strcmp(baseClass->GetFullName(), BISCORE_CLASS_ISubModeledElement) == 0)
-            foundISubModelElement = true;
-
-        // Class may not subclass bis:SpatialLocationModel
-        if (baseClass->Is("BisCore", "SpatialLocationModel"))
-            {
-            LOG.errorv("Entity class '%s' may not subclass bis:SpatialLocationModel.", entity.GetFullName());
-            status = ECObjectsStatus::Error;
-            }
-        // Class may not subclass bis:PhysicalModel
-        if (baseClass->Is("BisCore", "PhysicalModel"))
-            {
-            LOG.errorv("Entity class '%s' may not subclass bis:PhysicalModel.", entity.GetFullName());
-            status = ECObjectsStatus::Error;
-            }
-        }
-    if (foundIParentElement && foundISubModelElement)
-        {
-        LOG.errorv("Entity class implements both bis:IParentElement and bis:ISubModeledElement. Entity Classes may implement bis:IParentElement or bis:ISubModeledElement but not both.");
-        status = ECObjectsStatus::Error;
-        }
-
-    // RULE: Class may not subclass bis:PhysicalModel
-    for (ECClassCP baseClass : entity.GetBaseClasses())
-        {
-        if (baseClass->Is("BisCore", "PhysicalModel"))
-            {
-            LOG.errorv("Entity class '%s' may not subclass bis:PhysicalModel.", entity.GetFullName());
-            status = ECObjectsStatus::Error;
-            }
-        }
-
-    // RULE: Root entity classes must derive from the bis hierarchy.
-    auto const isBisCoreClass = [](ECClassCP entity) -> bool {return entity->GetSchema().GetName().Equals("BisCore");};
-    std::function<bool(ECClassCP entity)> derivesFromBisHierarchy = [&derivesFromBisHierarchy, &isBisCoreClass](ECClassCP entity) -> bool
-        {
-        return isBisCoreClass(entity) ||
-            (entity->GetBaseClasses().end() != std::find_if(
-                entity->GetBaseClasses().begin(),
-                entity->GetBaseClasses().end(),
-                derivesFromBisHierarchy));
-        };
-    if (!entity.GetEntityClassCP()->IsMixin() && !isBisCoreClass(&entity) && !derivesFromBisHierarchy(&entity))
-        {
-        LOG.errorv("Root entity class '%s' does not derive from bis hierarchy", entity.GetFullName());
-        status = ECObjectsStatus::Error;
-        }
-        // RULE: entity class may only have one entity base class
-        int numBaseClasses = 0;
-        for (ECClassCP baseClass : entity.GetBaseClasses())
-            {
-            if (!baseClass->GetEntityClassCP()->IsMixin())
-                numBaseClasses++;
-            }
-        if (numBaseClasses > 1)
-            {
-            LOG.errorv("Entity class '%s' inherits from more than one entity class", entity.GetFullName());
-            status = ECObjectsStatus::Error;
-        }
-
-    for (ECPropertyP prop : entity.GetProperties(false))
-        {
-        if (nullptr == prop->GetBaseProperty())
-            continue;
-
-        if (prop->IsKindOfQuantityDefinedLocally())
-            {
-            auto propKOQ = prop->GetKindOfQuantity();
-            auto basePropKOQ = prop->GetBaseProperty()->GetKindOfQuantity();
-            // RULE: Defined kind of quantities on derived properties of entity classes must override their base property's kind of quantity. 
-            if (nullptr == basePropKOQ)
-                {
-                LOG.errorv("Property '%s.%s' specifies a KindOfQuantity locally but its base property '%s.%s' does not define or inherit a KindOfQuantity",
-                    prop->GetClass().GetFullName(), prop->GetName().c_str(), prop->GetBaseProperty()->GetClass().GetFullName(), prop->GetBaseProperty()->GetName().c_str());
-                status = ECObjectsStatus::Error;
-                }
-            // RULE: Property overrides must not change the persistence unit. -- no longer possible because of changes to make this invalid directly in EC API
-            else if (!Units::Unit::AreEqual(propKOQ->GetPersistenceUnit(), basePropKOQ->GetPersistenceUnit()))
-                {
-                LOG.errorv("Property '%s.%s' specifies a KindOfQuantity '%s' which has a different persistence unit than the KindOfQuantity '%s' specified on the base property '%s.%s'",
-                    prop->GetClass().GetFullName(), prop->GetName().c_str(), propKOQ->GetFullName().c_str(),
-                    prop->GetBaseProperty()->GetClass().GetFullName(), prop->GetBaseProperty()->GetName().c_str(), basePropKOQ->GetFullName().c_str());
-                status = ECObjectsStatus::Error;
-                }
-            }
-
-        }
-
-    // mixin property may not override an inherited property
-    bvector<bpair<ECPropertyP, ECClassP>> seenProperties;
-    
-    auto const isPropertyMatch = [](bpair<ECPropertyP, ECClassP> propPair, ECPropertyP prop) -> bool
-        {
-        return propPair.first->GetName().EqualsIAscii(prop->GetName());
-        };
-    auto const findProperty = [&isPropertyMatch, &seenProperties] (ECPropertyP prop) -> bpair<ECPropertyP, ECClassP>*
-        {
-        auto isMatch = std::bind(isPropertyMatch, std::placeholders::_1, prop);
-        return std::find_if(
-            seenProperties.begin(),
-            seenProperties.end(),
-            isMatch);
-        };
-
-    // iterate through all inherited properties and check for duplicates
-    for (ECClassP baseClass : entity.GetBaseClasses())
-        {
-        for (ECPropertyP prop : baseClass->GetProperties(true))
-            {
-            bpair<ECPropertyP, ECClassP>* propertyClassPair = findProperty(prop);
-            if (seenProperties.end() != propertyClassPair) // already seen property
-                {
-                if (prop != propertyClassPair->first)
-                    {
-                    ECClassP prevClass = propertyClassPair->second;
-                    bool prevIsMixin = prevClass->GetEntityClassCP()->IsMixin();
-                    if (baseClass->GetEntityClassCP()->IsMixin() && prevIsMixin)
-                        {
-                        LOG.errorv("Error at property '%s'. Mixin class '%s' overrides a property inherited from mixin class '%s'",
-                                   prop->GetName().c_str(), baseClass->GetFullName(), prevClass->GetFullName());
-                        status = ECObjectsStatus::Error;
-                        }
-                    else
-                        {
-                        LOG.errorv("Error at property '%s'. Mixin class '%s' overrides a property inherited from entity class '%s'",
-                                   prop->GetName().c_str(),
-                                   prevIsMixin ? prevClass->GetFullName() : baseClass->GetFullName(),
-                                   prevIsMixin ? baseClass->GetFullName() : prevClass->GetFullName());
-                        status = ECObjectsStatus::Error;
-                        }
-                    }
-                }
-            else
-                {
-                seenProperties.push_back(make_bpair<ECPropertyP, ECClassP>(prop, baseClass));
-                }
-            }
-        }
-
-    return status;
-    }
-
-//---------------------------------------------------------------------------------------
-// @bsimethod                                    Dan.Perlman                  04/2017
-//+---------------+---------------+---------------+---------------+---------------+------
-// static
-ECObjectsStatus ECSchemaValidator::MixinValidator(ECClassCR mixin)
-    {
-    if (!(mixin.IsEntityClass() && mixin.GetEntityClassCP()->IsMixin()))
-        return ECObjectsStatus::Success;
-
-    for (ECPropertyP prop : mixin.GetProperties(false))
-        {
-        // RULE: A mixin class must not override an inherited property.
-        if (nullptr != prop->GetBaseProperty())
-            {
-            LOG.errorv("Mixin overrides an inherited property '%s'. A mixin class must not override an inherited property.", prop->GetName().c_str());
-            return ECObjectsStatus::Error;
-            }
-        }
-
-    return ECObjectsStatus::Success;
-    }
-
-//---------------------------------------------------------------------------------------
-// @bsimethod                                    Colin.Kerr                  09/2017
-//+---------------+---------------+---------------+---------------+---------------+------
-// static
-ECObjectsStatus ECSchemaValidator::StructValidator(ECClassCR structClass)
-    {
-    if (!structClass.IsStructClass())
-        return ECObjectsStatus::Success;
-
-    // RULE: Struct classes must not have base classes.
-    if (structClass.HasBaseClasses())
-        {
-        LOG.errorv("Struct class has base classes, but structs should not have base classes");
-        return ECObjectsStatus::Error;
-        }
-    return ECObjectsStatus::Success;
-    }
-
-//---------------------------------------------------------------------------------------
-// @bsimethod                                    Colin.Kerr                  09/2017
-//+---------------+---------------+---------------+---------------+---------------+------
-// static
-ECObjectsStatus ECSchemaValidator::CustomAttributeClassValidator(ECClassCR caClass)
-    {
-    if (!caClass.IsCustomAttributeClass())
-        return ECObjectsStatus::Success;
-
-    // RULE: Custom attribute classes must not have base classes.
-    if (caClass.HasBaseClasses())
-        {
-        LOG.errorv("Custom Attribute class has base classes, but a custom attribute class should not have base classes");
-        return ECObjectsStatus::Error;
-        }
-    return ECObjectsStatus::Success;
-    }
-
-//---------------------------------------------------------------------------------------
-// @bsimethod                                    Dan.Perlman                  05/2017
-//+---------------+---------------+---------------+---------------+---------------+------
-static ECObjectsStatus CheckStrength(ECRelationshipClassCP relClass)
-    {
-    ECObjectsStatus returnStatus = ECObjectsStatus::Success;
-
-    // RULE: Relationship classes must not have strength set to 'holding'.
-    if (StrengthType::Holding == relClass->GetStrength())
-        {
-        LOG.errorv("Relationship class strength must not be set to 'holding'.");
-        returnStatus = ECObjectsStatus::Error;
-        }
-
-    if (StrengthType::Embedding == relClass->GetStrength())
-        {
-        // RULE: Relationship classes must not have a source constraint multiplicity upper bound greater than 1 if the strength is embedding and the direction is forward.
-        if (ECRelatedInstanceDirection::Forward == relClass->GetStrengthDirection() && relClass->GetSource().GetMultiplicity().GetUpperLimit() > 1)
-            {
-            LOG.errorv("Relationship class has an 'embedding' strength with a forward direction so the source constraint may not have a multiplicity upper bound greater than 1");
-            returnStatus = ECObjectsStatus::Error;
-            }
-        // RULE: Relationship classes must not have a target constraint multiplicity upper bound greater than 1 if the strength is embedding and the direction is backward.
-        else if (ECRelatedInstanceDirection::Backward == relClass->GetStrengthDirection() && relClass->GetTarget().GetMultiplicity().GetUpperLimit() > 1)
-            {
-            LOG.errorv("Relationship class has an 'embedding' strength with a backward direction so the target constraint may not have a multiplicity upper bound greater than 1");
-            returnStatus = ECObjectsStatus::Error;
-            }
-
-        // RULE: Embedding relationships should not have 'Has' (case-sensitive) in the class name.
-        if (relClass->GetName().Contains("Has"))
-            {
-            LOG.errorv("Relationship class has an 'embedding' strength and contains 'Has' in its name. Consider renaming this class.");
-            returnStatus = ECObjectsStatus::Error;
-            }
-        }
-
-    return returnStatus;
-    }
-
-//---------------------------------------------------------------------------------------
-// @bsimethod                                    Dan.Perlman                  06/2017
-//+---------------+---------------+---------------+---------------+---------------+------
-static ECObjectsStatus CheckLocalDefinitions(ECRelationshipConstraintCR constraint, Utf8String constraintType)
-    {
-    ECObjectsStatus status = ECObjectsStatus::Success;
-
-    if (constraint.IsAbstractConstraintDefined() && constraint.GetConstraintClasses().size() == 1)
-        {
-        LOG.errorv("Relationship class has an abstract constraint, '%s', and only one concrete constraint set in '%s'",
-            constraint.GetAbstractConstraint()->GetFullName(), constraintType.c_str());
-        status = ECObjectsStatus::Error;
-        }
-
-    return status;
-    }
-
-//---------------------------------------------------------------------------------------
-// @bsimethod                                    Dan.Perlman                  04/2017
-//+---------------+---------------+---------------+---------------+---------------+------
-// static
-ECObjectsStatus ECSchemaValidator::RelationshipValidator(ECClassCR ecClass)
-    {
-    if (!ecClass.IsRelationshipClass())
-        return ECObjectsStatus::Success;
-
-    ECObjectsStatus status = ECObjectsStatus::Success;
-    ECRelationshipClassCP relClass = ecClass.GetRelationshipClassCP();
-    if (nullptr == relClass)
-        return status;
-
-    // Validate relationship strength
-    status = CheckStrength(relClass);
-
-    ECRelationshipConstraintCR targetConstraint = relClass->GetTarget();
-    ECRelationshipConstraintCR sourceConstraint = relClass->GetSource();
-
-    // RULE: Relationship classes must not have an abstract constraint if there is only one concrete constraint set.
-    if (ECObjectsStatus::Success != CheckLocalDefinitions(targetConstraint, "Target"))
-        status = ECObjectsStatus::Error;
-    if (ECObjectsStatus::Success != CheckLocalDefinitions(sourceConstraint, "Source"))
-        status = ECObjectsStatus::Error;
-
-    return status;
-    }
-
-//---------------------------------------------------------------------------------------
-// @bsimethod                                    Dan.Perlman                  06/2017
-//+---------------+---------------+---------------+---------------+---------------+------
-// static
-ECObjectsStatus ECSchemaValidator::KindOfQuantityValidator(KindOfQuantityCR koq)
-    {
-    // RULE: Persistence unit of phenomenon 'PERCENTAGE' (or other unitless ratios) are not allowed.
-    if (0 == strcmp(koq.GetPersistenceUnit()->GetPhenomenon()->GetName().c_str(), "PERCENTAGE"))
-        {
-        LOG.errorv("KindOfQuantity %s has persistence unit of Phenomenon 'PERCENTAGE'. Unitless ratios are not allowed. Use a ratio phenomenon which includes units like VOLUME_RATIO", koq.GetFullName().c_str());
-        return ECObjectsStatus::Error;
-        }
-
-    // RULE: KindOfQuantity must have an SI unit for its persistence unit.
-    if (0 != strcmp(koq.GetPersistenceUnit()->GetUnitSystem()->GetName().c_str(), "SI"))
-        {
-        LOG.errorv("KindOfQuantity has persistence unit of unit system '%s' but must have an SI unit system", koq.GetPersistenceUnit()->GetUnitSystem()->GetName().c_str());
-        return ECObjectsStatus::Error;
-        }
-
-    return ECObjectsStatus::Success;
-    }
-
-END_BENTLEY_ECOBJECT_NAMESPACE
+/*--------------------------------------------------------------------------------------+
+|
+|     $Source: src/ECSchemaValidator.cpp $
+|
+|  $Copyright: (c) 2018 Bentley Systems, Incorporated. All rights reserved. $
+|
++--------------------------------------------------------------------------------------*/
+#include "ECObjectsPch.h"
+#define BISCORE_CLASS_IParentElement        "BisCore:IParentElement"
+#define BISCORE_CLASS_ISubModeledElement    "BisCore:ISubModeledElement"
+#define ElementMultiAspect                  "ElementMultiAspect"
+#define ElementUniqueAspect                 "ElementUniqueAspect"
+#define ElementOwnsUniqueAspect             "ElementOwnsUniqueAspect"
+#define ElementOwnsMultiAspects             "ElementOwnsMultiAspects"
+#define LinkedElementId                     "LinkedElementId"
+#define MarkupSchema                        "Markup"
+
+BEGIN_BENTLEY_ECOBJECT_NAMESPACE
+
+// Format strings used by validator components for logging.
+// "<action> <element-type> '<element-name>' validation"
+// example: "Starting Schema 'MyExampleSchema' validation"
+#define FMTSTR_VALIDATION_START   "Starting validation of %s '%s'"
+#define FMTSTR_VALIDATION_SUCCESS "Succeeded validation of %s '%s'"
+#define FMTSTR_VALIDATION_FAILURE "Failed validation of %s '%s'"
+
+static Utf8CP oldStandardSchemaNames[] =
+    {
+    "Bentley_Standard_CustomAttributes",
+    "Bentley_Standard_Classes",
+    "Bentley_ECSchemaMap",
+    "EditorCustomAttributes",
+    "Bentley_Common_Classes",
+    "Dimension_Schema",
+    "iip_mdb_customAttributes",
+    "KindOfQuantity_Schema",
+    "rdl_customAttributes",
+    "SIUnitSystemDefaults",
+    "Unit_Attributes",
+    "Units_Schema",
+    "USCustomaryUnitSystemDefaults",
+    "ECDbMap"
+    };
+
+//---------------------------------------------------------------------------------------
+// @bsimethod                                    Victor.Cushman              01/2018
+//+---------------+---------------+---------------+---------------+---------------+------
+void ECSchemaValidator::RunSchemaValidators(ECSchemaCR schema)
+    {
+    for (auto const validator : m_schemaValidators)
+        {
+        if (ECObjectsStatus::Success != validator(schema))
+            m_validated = false;
+        }
+    }
+
+//---------------------------------------------------------------------------------------
+// @bsimethod                                    Victor.Cushman              01/2018
+//+---------------+---------------+---------------+---------------+---------------+------
+void ECSchemaValidator::RunClassValidators(ECClassCR ecClass)
+    {
+    LOG.debugv(FMTSTR_VALIDATION_START, "Class", ecClass.GetName().c_str());
+    bool classValidated = true;
+    for (auto const validator : m_classValidators)
+        {
+        if (ECObjectsStatus::Success != validator(ecClass))
+            classValidated = false;
+        }
+    if (classValidated)
+        LOG.debugv(FMTSTR_VALIDATION_SUCCESS, "Class", ecClass.GetName().c_str());
+    else
+        {
+        LOG.errorv(FMTSTR_VALIDATION_FAILURE, "Class", ecClass.GetName().c_str());
+        m_validated = false;
+        }
+    }
+
+//---------------------------------------------------------------------------------------
+// @bsimethod                                    Victor.Cushman              01/2018
+//+---------------+---------------+---------------+---------------+---------------+------
+void ECSchemaValidator::RunKindOfQuantityValidators(KindOfQuantityCR koq)
+    {
+    LOG.debugv(FMTSTR_VALIDATION_START, "KindOfQuantity", koq.GetName().c_str());
+    bool koqValidated = true;
+    for (auto const validator : m_koqValidators)
+        {
+        if (ECObjectsStatus::Success != validator(koq))
+            koqValidated = false;
+        }
+    if (koqValidated)
+        LOG.debugv(FMTSTR_VALIDATION_SUCCESS, "KindOfQuantity", koq.GetName().c_str());
+    else
+        {
+        LOG.errorv(FMTSTR_VALIDATION_FAILURE, "KindOfQuantity", koq.GetName().c_str());
+        m_validated = false;
+        }
+    }
+
+//---------------------------------------------------------------------------------------
+// @bsimethod                                    Victor.Cushman              01/2018
+//+---------------+---------------+---------------+---------------+---------------+------
+ECSchemaValidator::ECSchemaValidator()
+    {
+    AddSchemaValidator(BaseECValidator);
+    AddClassValidator(AllClassValidator);
+    AddClassValidator(EntityValidator);
+    AddClassValidator(MixinValidator);
+    AddClassValidator(StructValidator);
+    AddClassValidator(CustomAttributeClassValidator);
+    AddClassValidator(RelationshipValidator);
+    AddKindOfQuantityValidator(KindOfQuantityValidator);
+    }
+
+//---------------------------------------------------------------------------------------
+// @bsimethod                                    Victor.Cushman              01/2018
+//+---------------+---------------+---------------+---------------+---------------+------
+bool ECSchemaValidator::Validate(ECSchemaCR schema)
+    {
+    LOG.debugv(FMTSTR_VALIDATION_START, "Schema", schema.GetName().c_str());
+    m_validated = true;
+
+    RunSchemaValidators(schema);
+    for (ECClassCP c : schema.GetClasses())
+        RunClassValidators(*c);
+    for (KindOfQuantityCP koq : schema.GetKindOfQuantities())
+        RunKindOfQuantityValidators(*koq);
+
+    if (m_validated)
+        LOG.debugv(FMTSTR_VALIDATION_SUCCESS, "Schema", schema.GetName().c_str());
+    else
+        LOG.errorv(FMTSTR_VALIDATION_FAILURE, "Schema", schema.GetName().c_str());
+    return m_validated;
+    }
+
+//---------------------------------------------------------------------------------------
+// @bsimethod                                    Victor.Cushman              01/2018
+//+---------------+---------------+---------------+---------------+---------------+------
+void ECSchemaValidator::AddSchemaValidator(Validator<ECSchemaCR> validator)
+    {
+    m_schemaValidators.push_back(validator);
+    }
+
+//---------------------------------------------------------------------------------------
+// @bsimethod                                    Victor.Cushman              01/2018
+//+---------------+---------------+---------------+---------------+---------------+------
+void ECSchemaValidator::AddClassValidator(Validator<ECClassCR> validator)
+    {
+    m_classValidators.push_back(validator);
+    }
+
+//---------------------------------------------------------------------------------------
+// @bsimethod                                    Victor.Cushman              01/2018
+//+---------------+---------------+---------------+---------------+---------------+------
+void ECSchemaValidator::AddKindOfQuantityValidator(Validator<KindOfQuantityCR> validator)
+    {
+    m_koqValidators.push_back(validator);
+    }
+
+//---------------------------------------------------------------------------------------
+// @bsimethod                                    Caleb.Shafer                  02/2017
+//+---------------+---------------+---------------+---------------+---------------+------
+// static
+ECObjectsStatus ECSchemaValidator::BaseECValidator(ECSchemaCR schema)
+    {
+    ECObjectsStatus status = ECObjectsStatus::Success;
+
+    // RULE: The schema must be valid and convertible to the latest ECVersion.
+    // TODO: const_cast is evil, but the Validate method is const iff called with the argument of false.
+    //       An enhancement should go towards making a const correct Validate in the future.
+    if (!const_cast<ECSchemaR>(schema).Validate(false) || !schema.IsECVersion(ECVersion::Latest))
+        {
+        LOG.errorv("Schema is not valid as ECVersion, %s", ECSchema::GetECVersionString(ECVersion::Latest));
+        status = ECObjectsStatus::Error;
+        }
+
+    // RULE: The schema's written version must be the lastest ECVersion.
+    if (!schema.OriginalECXmlVersionAtLeast(ECVersion::Latest))
+        {
+        LOG.errorv("Schema ECXML Version is not the latest ECVersion, %s", ECSchema::GetECVersionString(ECVersion::Latest));
+        status = ECObjectsStatus::Error;
+        }
+
+    // RULE: If the schema contains 'dynamic' (case-insensitive) in its name it must apply the CoreCA:DynamicSchema custom attribute.
+    if (schema.GetName().ContainsI("dynamic"))
+        {
+        bool containsDynamicSchemaCA = schema.GetCustomAttributes(true).end() != std::find_if(
+            schema.GetCustomAttributes(true).begin(),
+            schema.GetCustomAttributes(true).end(),
+            [](auto const& custAttr) {return custAttr->GetClass().GetName().Equals("DynamicSchema");});
+        if (!containsDynamicSchemaCA)
+            {
+            LOG.errorv("Schema name contains 'dynamic' but does not appy the 'DynamicSchema' ECCustomAttribute");
+            status = ECObjectsStatus::Error;
+            }
+        }
+
+    for (bpair<SchemaKey, ECSchemaPtr> ref : schema.GetReferencedSchemas())
+        {
+        ECSchemaPtr refSchema = ref.second;
+        Utf8String refName = refSchema->GetName();
+
+        // RULE*: The schema may not reference an EC2 standard schema (with the exception of the latest ECDbMap schema).
+        static auto const IsOldStandardSchema = [](Utf8String schemaName) -> bool
+            {
+            for (auto oldSchemaName : oldStandardSchemaNames)
+                {
+                if (schemaName.Equals(oldSchemaName))
+                    return true;
+                }
+            return false;
+            };
+        if (IsOldStandardSchema(refName))
+            {
+            if (refName.EqualsIAscii("ECDbMap"))
+                {
+                // RULE: Only the latest ECDbMap is valid
+                if (refSchema->GetVersionRead() <= 1) 
+                    {
+                    LOG.errorv("Failed to validate '%s' as the read version is less than 2.0",
+                               schema.GetFullSchemaName().c_str(), refSchema->GetFullSchemaName().c_str());
+                    status = ECObjectsStatus::Error;
+                    }
+                }
+            else
+                {
+                LOG.errorv("Failed to validate '%s' since it references the old standard schema '%s'. Only new standard schemas should be used.",
+                            schema.GetFullSchemaName().c_str(), refSchema->GetFullSchemaName().c_str());
+                status = ECObjectsStatus::Error;
+                }
+            }
+
+        if (refSchema->OriginalECXmlVersionLessThan(ECVersion::V3_1))
+            {
+            LOG.errorv("Failed to validate '%s' since it references '%s' using EC%d.%d. A schema may not reference any EC2 or EC3.0 schemas.",
+                       schema.GetFullSchemaName().c_str(), refSchema->GetFullSchemaName().c_str(), refSchema->GetOriginalECXmlVersionMajor(), refSchema->GetOriginalECXmlVersionMinor());
+             status = ECObjectsStatus::Error;
+            }
+        }
+
+    // RULE: Entity classes within the same schema should not have the same display label
+    bvector<ECClassCP> entityClasses;
+    for (ECClassCP ecClass : schema.GetClasses())
+        {
+        if (ecClass->IsEntityClass() && !ecClass->GetEntityClassCP()->IsMixin())
+            {
+            for (ECClassCP prevClass : entityClasses)
+                {
+                if (ecClass->GetDisplayLabel().EqualsIAscii(prevClass->GetDisplayLabel()))
+                    {
+                    LOG.errorv("Failed to validate '%s'. Entity classes '%s' and '%s' have the same display label '%s'",
+                               schema.GetFullSchemaName().c_str(), prevClass->GetFullName(), ecClass->GetFullName(), ecClass->GetDisplayLabel().c_str());
+                    status = ECObjectsStatus::Error;
+                    }
+                }
+            entityClasses.push_back(ecClass);
+            }
+        }
+
+    return status;
+    }
+
+//---------------------------------------------------------------------------------------
+// @bsimethod                                    Colin.Kerr                  09/2017
+//+---------------+---------------+---------------+---------------+---------------+------
+// static
+ECObjectsStatus ECSchemaValidator::AllClassValidator(ECClassCR ecClass)
+    {
+    ECObjectsStatus status = ECObjectsStatus::Success;
+
+    // RULE: Properties should not be of type long.
+    for (ECPropertyP prop : ecClass.GetProperties(false))
+        {
+        if (prop->GetTypeName().Equals("long") && !prop->GetIsNavigation())
+            {
+            LOG.errorv("Warning treated as error. Property '%s.%s' is of type 'long' and long properties are not allowed. Use int, double or if this represents a FK use a navigiation property",
+                ecClass.GetFullName(), prop->GetName().c_str());
+            status = ECObjectsStatus::Error;
+            }
+        }
+
+    // RULE: No properties can have the same display label and category
+    bvector<ECPropertyP> propertiesList;
+    for (ECPropertyP prop : ecClass.GetProperties(true))
+        {
+        Utf8StringCR displayLabel = prop->GetDisplayLabel();
+        PropertyCategoryCP category = prop->GetCategory();
+
+        for (ECPropertyP prevProp : propertiesList)
+            {
+            if (prevProp->GetDisplayLabel().EqualsIAscii(displayLabel))
+                {
+                PropertyCategoryCP prevCategory = prevProp->GetCategory();
+                if (prevCategory == nullptr && category == nullptr) // neither have defined category
+                    {
+                    LOG.errorv("Class '%s' has properties '%s' and '%s' with the same display label '%s'",
+                               ecClass.GetFullName(), prevProp->GetName().c_str(), prop->GetName().c_str(), displayLabel.c_str());
+                    status = ECObjectsStatus::Error;
+                    }
+
+                if (prevCategory == nullptr || category == nullptr)
+                    continue;
+                if (prevCategory->GetFullName().EqualsIAscii(category->GetFullName()))
+                    {
+                    LOG.errorv("Class '%s' has properties '%s' and '%s' with the same display label '%s' and category '%s'",
+                               ecClass.GetFullName(), prop->GetName().c_str(), prevProp->GetName().c_str(), displayLabel.c_str(), category->GetFullName().c_str());
+                    status = ECObjectsStatus::Error;
+                    }
+                }
+            }
+        propertiesList.push_back(prop);
+        }
+
+    return status;
+    }
+
+//---------------------------------------------------------------------------------------
+// @bsimethod
+//+---------------+---------------+---------------+---------------+---------------+------
+static ECObjectsStatus CheckBisAspects(bool& entityDerivesFromSpecifiedClass, ECClassCR entity, Utf8CP derivedClassName, Utf8CP derivedRelationshipClassName)
+    {
+    if (ECClassModifier::Abstract == entity.GetClassModifier() || entity.GetName().Equals(derivedClassName) || !entity.Is("BisCore", derivedClassName))
+        return ECObjectsStatus::Success;
+
+    bool foundValidRelationshipConstraint = false;
+
+    // There must be a relationship that derives from derivedClassName with this class as its constraint
+    for (ECClassCP classInCurrentSchema : entity.GetSchema().GetClasses())
+        {
+        ECRelationshipClassCP relClass = classInCurrentSchema->GetRelationshipClassCP();
+        if (nullptr == relClass)
+            continue;
+
+        if (!relClass->GetName().Equals(derivedRelationshipClassName) && relClass->Is("BisCore", derivedRelationshipClassName) &&
+            (relClass->GetTarget().SupportsClass(entity)) && !relClass->GetTarget().GetConstraintClasses()[0]->GetName().Equals(derivedClassName))
+            {
+            foundValidRelationshipConstraint = true;
+            break;
+            }
+        }
+
+    entityDerivesFromSpecifiedClass = true;
+    if (!foundValidRelationshipConstraint)
+        {
+        LOG.errorv("Entity class derives from '%s' so it must be a supported target constraint in a relationship that derives from '%s'",
+            derivedClassName, derivedRelationshipClassName);
+        return ECObjectsStatus::Error;
+        }
+
+    return ECObjectsStatus::Success;
+    }
+
+//---------------------------------------------------------------------------------------
+// @bsimethod                                    Dan.Perlman                  04/2017
+//+---------------+---------------+---------------+---------------+---------------+------
+// static
+ECObjectsStatus ECSchemaValidator::EntityValidator(ECClassCR entity)
+    {
+    if (!entity.IsEntityClass())
+        return ECObjectsStatus::Success;
+
+    ECObjectsStatus status = ECObjectsStatus::Success;
+    bool entityDerivesFromSpecifiedClass = false;
+
+    // BisAspects
+    // RULE: If any aspect (ECClass which derives from ElementMultiAspect) exists, there must be a relationship that
+    //       derives from the ElementOwnsMultiAspects relationship with this class supported as a target constraint.
+    // RULE: If any aspect (ECClass which derives from ElementUniqueAspect) exists, there must be a relationship that
+    //       derives from the ElementOwnsUniqueAspect relationship with this class supported as a target constraint.
+    if (ECObjectsStatus::Success != CheckBisAspects(entityDerivesFromSpecifiedClass, entity, ElementMultiAspect, ElementOwnsMultiAspects))
+        status = ECObjectsStatus::Error;
+    if (!entityDerivesFromSpecifiedClass && (ECObjectsStatus::Success != CheckBisAspects(entityDerivesFromSpecifiedClass, entity, ElementUniqueAspect, ElementOwnsUniqueAspect)))
+        status = ECObjectsStatus::Error;
+
+    // RULE: An Entity Class may not implement both bis:IParentElement and bis:ISubModeledElement.
+    bool foundIParentElement = false;
+    bool foundISubModelElement = false;
+    for (ECClassCP baseClass : entity.GetBaseClasses())
+        {
+        if (strcmp(baseClass->GetFullName(), BISCORE_CLASS_IParentElement) == 0)
+            foundIParentElement = true;
+        if (strcmp(baseClass->GetFullName(), BISCORE_CLASS_ISubModeledElement) == 0)
+            foundISubModelElement = true;
+
+        // Class may not subclass bis:SpatialLocationModel
+        if (baseClass->Is("BisCore", "SpatialLocationModel"))
+            {
+            LOG.errorv("Entity class '%s' may not subclass bis:SpatialLocationModel.", entity.GetFullName());
+            status = ECObjectsStatus::Error;
+            }
+        // Class may not subclass bis:PhysicalModel
+        if (baseClass->Is("BisCore", "PhysicalModel"))
+            {
+            LOG.errorv("Entity class '%s' may not subclass bis:PhysicalModel.", entity.GetFullName());
+            status = ECObjectsStatus::Error;
+            }
+        }
+    if (foundIParentElement && foundISubModelElement)
+        {
+        LOG.errorv("Entity class implements both bis:IParentElement and bis:ISubModeledElement. Entity Classes may implement bis:IParentElement or bis:ISubModeledElement but not both.");
+        status = ECObjectsStatus::Error;
+        }
+
+    // RULE: Class may not subclass bis:PhysicalModel
+    for (ECClassCP baseClass : entity.GetBaseClasses())
+        {
+        if (baseClass->Is("BisCore", "PhysicalModel"))
+            {
+            LOG.errorv("Entity class '%s' may not subclass bis:PhysicalModel.", entity.GetFullName());
+            status = ECObjectsStatus::Error;
+            }
+        }
+
+    // RULE: Root entity classes must derive from the bis hierarchy.
+    auto const isBisCoreClass = [](ECClassCP entity) -> bool {return entity->GetSchema().GetName().Equals("BisCore");};
+    std::function<bool(ECClassCP entity)> derivesFromBisHierarchy = [&derivesFromBisHierarchy, &isBisCoreClass](ECClassCP entity) -> bool
+        {
+        return isBisCoreClass(entity) ||
+            (entity->GetBaseClasses().end() != std::find_if(
+                entity->GetBaseClasses().begin(),
+                entity->GetBaseClasses().end(),
+                derivesFromBisHierarchy));
+        };
+    if (!entity.GetEntityClassCP()->IsMixin() && !isBisCoreClass(&entity) && !derivesFromBisHierarchy(&entity))
+        {
+        LOG.errorv("Root entity class '%s' does not derive from bis hierarchy", entity.GetFullName());
+        status = ECObjectsStatus::Error;
+        }
+        // RULE: entity class may only have one entity base class
+        int numBaseClasses = 0;
+        for (ECClassCP baseClass : entity.GetBaseClasses())
+            {
+            if (!baseClass->GetEntityClassCP()->IsMixin())
+                numBaseClasses++;
+            }
+        if (numBaseClasses > 1)
+            {
+            LOG.errorv("Entity class '%s' inherits from more than one entity class", entity.GetFullName());
+            status = ECObjectsStatus::Error;
+        }
+
+    for (ECPropertyP prop : entity.GetProperties(false))
+        {
+        if (nullptr == prop->GetBaseProperty())
+            continue;
+
+        if (prop->IsKindOfQuantityDefinedLocally())
+            {
+            auto propKOQ = prop->GetKindOfQuantity();
+            auto basePropKOQ = prop->GetBaseProperty()->GetKindOfQuantity();
+            // RULE: Defined kind of quantities on derived properties of entity classes must override their base property's kind of quantity. 
+            if (nullptr == basePropKOQ)
+                {
+                LOG.errorv("Property '%s.%s' specifies a KindOfQuantity locally but its base property '%s.%s' does not define or inherit a KindOfQuantity",
+                    prop->GetClass().GetFullName(), prop->GetName().c_str(), prop->GetBaseProperty()->GetClass().GetFullName(), prop->GetBaseProperty()->GetName().c_str());
+                status = ECObjectsStatus::Error;
+                }
+            // RULE: Property overrides must not change the persistence unit. -- no longer possible because of changes to make this invalid directly in EC API
+            else if (!Units::Unit::AreEqual(propKOQ->GetPersistenceUnit(), basePropKOQ->GetPersistenceUnit()))
+                {
+                LOG.errorv("Property '%s.%s' specifies a KindOfQuantity '%s' which has a different persistence unit than the KindOfQuantity '%s' specified on the base property '%s.%s'",
+                    prop->GetClass().GetFullName(), prop->GetName().c_str(), propKOQ->GetFullName().c_str(),
+                    prop->GetBaseProperty()->GetClass().GetFullName(), prop->GetBaseProperty()->GetName().c_str(), basePropKOQ->GetFullName().c_str());
+                status = ECObjectsStatus::Error;
+                }
+            }
+
+        }
+
+    // mixin property may not override an inherited property
+    bvector<bpair<ECPropertyP, ECClassP>> seenProperties;
+    
+    auto const isPropertyMatch = [](bpair<ECPropertyP, ECClassP> propPair, ECPropertyP prop) -> bool
+        {
+        return propPair.first->GetName().EqualsIAscii(prop->GetName());
+        };
+    auto const findProperty = [&isPropertyMatch, &seenProperties] (ECPropertyP prop) -> bpair<ECPropertyP, ECClassP>*
+        {
+        auto isMatch = std::bind(isPropertyMatch, std::placeholders::_1, prop);
+        return std::find_if(
+            seenProperties.begin(),
+            seenProperties.end(),
+            isMatch);
+        };
+
+    // iterate through all inherited properties and check for duplicates
+    for (ECClassP baseClass : entity.GetBaseClasses())
+        {
+        for (ECPropertyP prop : baseClass->GetProperties(true))
+            {
+            bpair<ECPropertyP, ECClassP>* propertyClassPair = findProperty(prop);
+            if (seenProperties.end() != propertyClassPair) // already seen property
+                {
+                if (prop != propertyClassPair->first)
+                    {
+                    ECClassP prevClass = propertyClassPair->second;
+                    bool prevIsMixin = prevClass->GetEntityClassCP()->IsMixin();
+                    if (baseClass->GetEntityClassCP()->IsMixin() && prevIsMixin)
+                        {
+                        LOG.errorv("Error at property '%s'. Mixin class '%s' overrides a property inherited from mixin class '%s'",
+                                   prop->GetName().c_str(), baseClass->GetFullName(), prevClass->GetFullName());
+                        status = ECObjectsStatus::Error;
+                        }
+                    else
+                        {
+                        LOG.errorv("Error at property '%s'. Mixin class '%s' overrides a property inherited from entity class '%s'",
+                                   prop->GetName().c_str(),
+                                   prevIsMixin ? prevClass->GetFullName() : baseClass->GetFullName(),
+                                   prevIsMixin ? baseClass->GetFullName() : prevClass->GetFullName());
+                        status = ECObjectsStatus::Error;
+                        }
+                    }
+                }
+            else
+                {
+                seenProperties.push_back(make_bpair<ECPropertyP, ECClassP>(prop, baseClass));
+                }
+            }
+        }
+
+    return status;
+    }
+
+//---------------------------------------------------------------------------------------
+// @bsimethod                                    Dan.Perlman                  04/2017
+//+---------------+---------------+---------------+---------------+---------------+------
+// static
+ECObjectsStatus ECSchemaValidator::MixinValidator(ECClassCR mixin)
+    {
+    if (!(mixin.IsEntityClass() && mixin.GetEntityClassCP()->IsMixin()))
+        return ECObjectsStatus::Success;
+
+    for (ECPropertyP prop : mixin.GetProperties(false))
+        {
+        // RULE: A mixin class must not override an inherited property.
+        if (nullptr != prop->GetBaseProperty())
+            {
+            LOG.errorv("Mixin overrides an inherited property '%s'. A mixin class must not override an inherited property.", prop->GetName().c_str());
+            return ECObjectsStatus::Error;
+            }
+        }
+
+    return ECObjectsStatus::Success;
+    }
+
+//---------------------------------------------------------------------------------------
+// @bsimethod                                    Colin.Kerr                  09/2017
+//+---------------+---------------+---------------+---------------+---------------+------
+// static
+ECObjectsStatus ECSchemaValidator::StructValidator(ECClassCR structClass)
+    {
+    if (!structClass.IsStructClass())
+        return ECObjectsStatus::Success;
+
+    // RULE: Struct classes must not have base classes.
+    if (structClass.HasBaseClasses())
+        {
+        LOG.errorv("Struct class has base classes, but structs should not have base classes");
+        return ECObjectsStatus::Error;
+        }
+    return ECObjectsStatus::Success;
+    }
+
+//---------------------------------------------------------------------------------------
+// @bsimethod                                    Colin.Kerr                  09/2017
+//+---------------+---------------+---------------+---------------+---------------+------
+// static
+ECObjectsStatus ECSchemaValidator::CustomAttributeClassValidator(ECClassCR caClass)
+    {
+    if (!caClass.IsCustomAttributeClass())
+        return ECObjectsStatus::Success;
+
+    // RULE: Custom attribute classes must not have base classes.
+    if (caClass.HasBaseClasses())
+        {
+        LOG.errorv("Custom Attribute class has base classes, but a custom attribute class should not have base classes");
+        return ECObjectsStatus::Error;
+        }
+    return ECObjectsStatus::Success;
+    }
+
+//---------------------------------------------------------------------------------------
+// @bsimethod                                    Dan.Perlman                  05/2017
+//+---------------+---------------+---------------+---------------+---------------+------
+static ECObjectsStatus CheckStrength(ECRelationshipClassCP relClass)
+    {
+    ECObjectsStatus returnStatus = ECObjectsStatus::Success;
+
+    // RULE: Relationship classes must not have strength set to 'holding'.
+    if (StrengthType::Holding == relClass->GetStrength())
+        {
+        LOG.errorv("Relationship class strength must not be set to 'holding'.");
+        returnStatus = ECObjectsStatus::Error;
+        }
+
+    if (StrengthType::Embedding == relClass->GetStrength())
+        {
+        // RULE: Relationship classes must not have a source constraint multiplicity upper bound greater than 1 if the strength is embedding and the direction is forward.
+        if (ECRelatedInstanceDirection::Forward == relClass->GetStrengthDirection() && relClass->GetSource().GetMultiplicity().GetUpperLimit() > 1)
+            {
+            LOG.errorv("Relationship class has an 'embedding' strength with a forward direction so the source constraint may not have a multiplicity upper bound greater than 1");
+            returnStatus = ECObjectsStatus::Error;
+            }
+        // RULE: Relationship classes must not have a target constraint multiplicity upper bound greater than 1 if the strength is embedding and the direction is backward.
+        else if (ECRelatedInstanceDirection::Backward == relClass->GetStrengthDirection() && relClass->GetTarget().GetMultiplicity().GetUpperLimit() > 1)
+            {
+            LOG.errorv("Relationship class has an 'embedding' strength with a backward direction so the target constraint may not have a multiplicity upper bound greater than 1");
+            returnStatus = ECObjectsStatus::Error;
+            }
+
+        // RULE: Embedding relationships should not have 'Has' (case-sensitive) in the class name.
+        if (relClass->GetName().Contains("Has"))
+            {
+            LOG.errorv("Relationship class has an 'embedding' strength and contains 'Has' in its name. Consider renaming this class.");
+            returnStatus = ECObjectsStatus::Error;
+            }
+        }
+
+    return returnStatus;
+    }
+
+//---------------------------------------------------------------------------------------
+// @bsimethod                                    Dan.Perlman                  06/2017
+//+---------------+---------------+---------------+---------------+---------------+------
+static ECObjectsStatus CheckLocalDefinitions(ECRelationshipConstraintCR constraint, Utf8String constraintType)
+    {
+    ECObjectsStatus status = ECObjectsStatus::Success;
+
+    if (constraint.IsAbstractConstraintDefined() && constraint.GetConstraintClasses().size() == 1)
+        {
+        LOG.errorv("Relationship class has an abstract constraint, '%s', and only one concrete constraint set in '%s'",
+            constraint.GetAbstractConstraint()->GetFullName(), constraintType.c_str());
+        status = ECObjectsStatus::Error;
+        }
+
+    return status;
+    }
+
+//---------------------------------------------------------------------------------------
+// @bsimethod                                    Dan.Perlman                  04/2017
+//+---------------+---------------+---------------+---------------+---------------+------
+// static
+ECObjectsStatus ECSchemaValidator::RelationshipValidator(ECClassCR ecClass)
+    {
+    if (!ecClass.IsRelationshipClass())
+        return ECObjectsStatus::Success;
+
+    ECObjectsStatus status = ECObjectsStatus::Success;
+    ECRelationshipClassCP relClass = ecClass.GetRelationshipClassCP();
+    if (nullptr == relClass)
+        return status;
+
+    // Validate relationship strength
+    status = CheckStrength(relClass);
+
+    ECRelationshipConstraintCR targetConstraint = relClass->GetTarget();
+    ECRelationshipConstraintCR sourceConstraint = relClass->GetSource();
+
+    // RULE: Relationship classes must not have an abstract constraint if there is only one concrete constraint set.
+    if (ECObjectsStatus::Success != CheckLocalDefinitions(targetConstraint, "Target"))
+        status = ECObjectsStatus::Error;
+    if (ECObjectsStatus::Success != CheckLocalDefinitions(sourceConstraint, "Source"))
+        status = ECObjectsStatus::Error;
+
+    return status;
+    }
+
+//---------------------------------------------------------------------------------------
+// @bsimethod                                    Dan.Perlman                  06/2017
+//+---------------+---------------+---------------+---------------+---------------+------
+// static
+ECObjectsStatus ECSchemaValidator::KindOfQuantityValidator(KindOfQuantityCR koq)
+    {
+    // RULE: Persistence unit of phenomenon 'PERCENTAGE' (or other unitless ratios) are not allowed.
+    if (0 == strcmp(koq.GetPersistenceUnit()->GetPhenomenon()->GetName().c_str(), "PERCENTAGE"))
+        {
+        LOG.errorv("KindOfQuantity %s has persistence unit of Phenomenon 'PERCENTAGE'. Unitless ratios are not allowed. Use a ratio phenomenon which includes units like VOLUME_RATIO", koq.GetFullName().c_str());
+        return ECObjectsStatus::Error;
+        }
+
+    // RULE: KindOfQuantity must have an SI unit for its persistence unit.
+    if (0 != strcmp(koq.GetPersistenceUnit()->GetUnitSystem()->GetName().c_str(), "SI"))
+        {
+        LOG.errorv("KindOfQuantity has persistence unit of unit system '%s' but must have an SI unit system", koq.GetPersistenceUnit()->GetUnitSystem()->GetName().c_str());
+        return ECObjectsStatus::Error;
+        }
+
+    return ECObjectsStatus::Success;
+    }
+
+END_BENTLEY_ECOBJECT_NAMESPACE
  