--- conflicted
+++ resolved
@@ -1,407 +1,395 @@
-/*--------------------------------------------------------------------------------------+
-|
-|     $Source: src/ECcontext.cpp $
-|
-|  $Copyright: (c) 2015 Bentley Systems, Incorporated. All rights reserved. $
-|
-+--------------------------------------------------------------------------------------*/
-#include "ECObjectsPch.h"
-#include <ECObjects/ECContext.h>
-
-USING_NAMESPACE_EC
-
-static BeFileName s_rootDirectory;
-
-/*---------------------------------------------------------------------------------**//**
-* @bsimethod                                                    ShaunSewall     06/12
-+---------------+---------------+---------------+---------------+---------------+------*/
-//static
-void            ECSchemaReadContext::Initialize (BeFileNameCR rootDirectory)
-    {
-    s_rootDirectory = rootDirectory;
-    s_rootDirectory.AppendSeparator();
-    }
-
-//---------------------------------------------------------------------------------------
-// @bsimethod                                                   Krischan.Eberle     10/14
-//+---------------+---------------+---------------+---------------+---------------+------
-//static
-BeFileNameCR ECSchemaReadContext::GetHostAssetsDirectory ()
-    {
-    return s_rootDirectory;
-    }
-
-/*---------------------------------------------------------------------------------**//**
-* @bsimethod                                                    JoshSchifter    06/10
-+---------------+---------------+---------------+---------------+---------------+------*/
-bool            ECSchemaReadContext::GetStandardPaths (bvector<WString>& searchPaths)
-    {
-    BeFileName rootDir (s_rootDirectory);
-    if (0 == *rootDir.GetName())
-        return false;
-
-    rootDir.AppendSeparator();
-    searchPaths.push_back (rootDir.GetName());
-
-    rootDir.AppendToPath (L"ECSchemas");
-
-    BeFileName standardPath = rootDir;
-    standardPath.AppendToPath (L"Standard");
-    standardPath.AppendSeparator();
-    searchPaths.push_back (standardPath.GetName());
-
-#if defined (LEGACY_ECSCHEMAS_FOLDER_STRUCTURE)
-    // For Graphite, there are no subfolders under "Standard"
-    BeFileName generalPath = standardPath;
-    generalPath.AppendToPath (L"General");
-    generalPath.AppendSeparator();
-    searchPaths.push_back (generalPath.GetName());
-
-    BeFileName libraryPath = standardPath;
-    libraryPath.AppendToPath (L"LibraryUnits");
-    libraryPath.AppendSeparator();
-    searchPaths.push_back (libraryPath.GetName());
-#endif
-
-    return true;
-    }
-
-/*---------------------------------------------------------------------------------**//**
-* @bsimethod                                                    JoshSchifter    06/10
-+---------------+---------------+---------------+---------------+---------------+------*/
-ECSchemaReadContext::ECSchemaReadContext(IStandaloneEnablerLocaterP enablerLocater, bool acceptLegacyImperfectLatestCompatibleMatch)
-    :
-    m_standaloneEnablerLocater(enablerLocater),
-    m_acceptLegacyImperfectLatestCompatibleMatch(acceptLegacyImperfectLatestCompatibleMatch),
-    m_remapper (nullptr)
-    {
-    m_knownSchemas = ECSchemaCache::Create();
-    m_locaters.push_back(m_knownSchemas.get());
-
-    m_userAddedLocatersCount = 0;
-    m_searchPathLocatersCount = 0;
-
-    bvector<WString> searchPaths;
-    if (GetStandardPaths (searchPaths))
-        {
-        for (bvector<WString>::const_iterator iter = searchPaths.begin(); iter != searchPaths.end(); ++iter)
-            m_searchPaths.insert(*iter);
-
-        SearchPathSchemaFileLocaterPtr locator = SearchPathSchemaFileLocater::CreateSearchPathSchemaFileLocater (searchPaths);
-        m_locaters.push_back(locator.get());
-        m_searchPathLocatersCount++;
-        m_ownedLocators.push_back(locator);
-        }
-    }
-
-/*---------------------------------------------------------------------------------**//**
-* @bsimethod                                                    Paul.Connelly   01/15
-+---------------+---------------+---------------+---------------+---------------+------*/
-void ECSchemaReadContext::ResolveClassName (WStringR className, ECSchemaCR schema) const
-    {
-    if (nullptr != m_remapper)
-        m_remapper->ResolveClassName (className, schema);
-    }
-
-/*---------------------------------------------------------------------------------**//**
-* @bsimethod                                                    JoshSchifter    06/10
-+---------------+---------------+---------------+---------------+---------------+------*/
-ECSchemaReadContextPtr  ECSchemaReadContext::CreateContext (IStandaloneEnablerLocaterP enablerLocater, bool acceptLegacyImperfectLatestCompatibleMatch)
-    {
-    return new ECSchemaReadContext(enablerLocater, acceptLegacyImperfectLatestCompatibleMatch);
-    }
-ECSchemaReadContextPtr  ECSchemaReadContext::CreateContext (bool acceptLegacyImperfectLatestCompatibleMatch)
-    {
-    return CreateContext (NULL, acceptLegacyImperfectLatestCompatibleMatch);
-    }
-
-/*---------------------------------------------------------------------------------**//**
-* @bsimethod                                    Abeesh.Basheer                  03/2012
-+---------------+---------------+---------------+---------------+---------------+------*/
-void  ECSchemaReadContext::AddSchemaLocaters (bvector<ECN::IECSchemaLocaterP> const& locators)
-    {
-    for (bvector<ECN::IECSchemaLocaterP>::const_iterator locatorIter = locators.begin(); locatorIter != locators.end(); ++locatorIter)
-        m_locaters.insert(m_locaters.begin() + ++m_userAddedLocatersCount, *locatorIter);
-    }
-
-/*---------------------------------------------------------------------------------**//**
-* @bsimethod                                    Abeesh.Basheer                  03/2012
-+---------------+---------------+---------------+---------------+---------------+------*/
-void  ECSchemaReadContext::AddSchemaLocater (IECSchemaLocaterR locater)
-    {
-    m_locaters.insert (m_locaters.begin() + ++m_userAddedLocatersCount, &locater);
-    }
-
-/*---------------------------------------------------------------------------------**//**
-* @bsimethod                                    Abeesh.Basheer                  03/2012
-+---------------+---------------+---------------+---------------+---------------+------*/
-void    ECSchemaReadContext::RemoveSchemaLocater (IECSchemaLocaterR locator)
-    {
-    for (bvector<IECSchemaLocaterP>::iterator iter = m_locaters.begin(); iter != m_locaters.end();)
-        {
-        if (*iter == &locator)
-            {
-            iter = m_locaters.erase(iter);
-            m_userAddedLocatersCount--;
-            }
-        else
-            ++iter;
-        }
-    }
-
-/*---------------------------------------------------------------------------------**//**
-* @bsimethod                                    Abeesh.Basheer                  03/2012
-+---------------+---------------+---------------+---------------+---------------+------*/
-void  ECSchemaReadContext::AddSchemaPath (WCharCP path)
-    {
-    BeFileName pathStr(path);
-    pathStr.AppendSeparator();
-
-    if (m_searchPaths.end() != m_searchPaths.find (pathStr.GetName()))
-        return;
-
-    bvector<WString> pathVector;
-    pathVector.push_back(pathStr.GetName());
-    SearchPathSchemaFileLocaterPtr locator = SearchPathSchemaFileLocater::CreateSearchPathSchemaFileLocater (pathVector);
-
-    m_searchPaths.insert(pathStr.GetName());
-    m_locaters.insert (m_locaters.begin() + m_userAddedLocatersCount + ++m_searchPathLocatersCount, locator.get());
-    m_ownedLocators.push_back(locator);
-    }
-
-/*---------------------------------------------------------------------------------**//**
-* @bsimethod                                    Abeesh.Basheer                  03/2012
-+---------------+---------------+---------------+---------------+---------------+------*/
-void                        ECSchemaReadContext::SetFinalSchemaLocater (IECSchemaLocaterR locater)
-    {
-    m_locaters.push_back (&locater);
-    }
-
-IStandaloneEnablerLocaterP  ECSchemaReadContext::GetStandaloneEnablerLocater()       { return m_standaloneEnablerLocater;  }
-
-/*---------------------------------------------------------------------------------**//**
-* @bsimethod                                    Abeesh.Basheer                  03/2012
-+---------------+---------------+---------------+---------------+---------------+------*/
-ECSchemaPtr     ECSchemaReadContext::LocateSchema (SchemaKeyR key, SchemaMatchType matchType)
-    {
-    m_knownSchemaDirtyStack.push_back(false);
-
-    ECSchemaPtr schema;
-    for (bvector<IECSchemaLocaterP>::const_iterator iter = m_locaters.begin(); iter != m_locaters.end(); ++iter)
-        {
-        if ( ! EXPECTED_CONDITION (NULL != *iter))
-            continue;
-
-        schema = (*iter)->LocateSchema(key, matchType, *this);
-        if (schema.IsValid())
-            break;
-
-        if (m_knownSchemaDirtyStack.back())
-            {
-            schema = m_knownSchemas->LocateSchema (key, matchType, *this);
-            m_knownSchemaDirtyStack.back() = false;
-            }
-
-        if (schema.IsValid())
-            break;
-        }
-
-    m_knownSchemaDirtyStack.pop_back();
-    return schema;
-    }
-
-/*---------------------------------------------------------------------------------**//**
-* @bsimethod                                    Abeesh.Basheer                  03/2012
-+---------------+---------------+---------------+---------------+---------------+------*/
-ECSchemaPtr     ECSchemaReadContext::LocateSchema (SchemaKeyR key, bset<SchemaMatchType> const& matches)
-    {
-    m_knownSchemaDirtyStack.push_back(false);
-
-    ECSchemaPtr schema;
-    for (bvector<IECSchemaLocaterP>::const_iterator iter = m_locaters.begin(); iter != m_locaters.end(); ++iter)
-        {
-        if ( ! EXPECTED_CONDITION (NULL != *iter))
-            continue;
-
-        for (bset<SchemaMatchType>::const_iterator matchIter = matches.begin(); matchIter != matches.end(); ++matchIter)
-            {
-            schema = (*iter)->LocateSchema(key, *matchIter, *this); //Doing this will change m_knownSchemas
-            if (schema.IsValid())
-                break;
-
-            if (m_knownSchemaDirtyStack.back())
-                {
-                for (bset<SchemaMatchType>::const_iterator kmatchIter = matches.begin(); matchIter != matches.end(); ++matchIter)
-                    {
-                    schema = m_knownSchemas->LocateSchema (key, *kmatchIter, *this);
-                    if (schema.IsValid())
-                        break;
-                    }
-                m_knownSchemaDirtyStack.back() = false;
-                }
-
-            if (schema.IsValid())
-                break;
-            }
-
-        if (schema.IsValid())
-            break;
-        }
-
-    m_knownSchemaDirtyStack.pop_back();
-    return schema;
-    }
-
-/*---------------------------------------------------------------------------------**//**
-* @bsimethod                                    Abeesh.Basheer                  03/2012
-+---------------+---------------+---------------+---------------+---------------+------*/
-ECSchemaCacheR ECSchemaReadContext::GetCache ()
-    {
-    return *m_knownSchemas;
-    }
-
-
-/*---------------------------------------------------------------------------------**//**
-* @bsimethod                                    Abeesh.Basheer                  03/2012
-+---------------+---------------+---------------+---------------+---------------+------*/
-struct ECSchemaBackedInstanceReadContext: public ECInstanceReadContext
-    {
-    private:
-    ECSchemaCR                          m_schema;
-    SchemaKey                           m_key;
-    public:
-    ECSchemaBackedInstanceReadContext(ECSchemaCR schema, IStandaloneEnablerLocaterP standaloneEnablerLocater, IPrimitiveTypeResolver const* typeResolver)
-        :m_schema(schema), ECInstanceReadContext(standaloneEnablerLocater, schema, typeResolver), m_key(schema.GetSchemaKey())
-        {
-        }
-
-    virtual ECSchemaCP               _FindSchemaCP(SchemaKeyCR key, SchemaMatchType matchType) const override
-        {
-        return key.Matches(m_key, matchType) ? &m_schema : NULL;
-        }
-    };
-
-/*---------------------------------------------------------------------------------**//**
-* @bsimethod                                                    JoshSchifter    10/10
-+---------------+---------------+---------------+---------------+---------------+------*/
-ECInstanceReadContextPtr ECInstanceReadContext::CreateContext (ECSchemaCR schema, IStandaloneEnablerLocaterP standaloneEnablerLocater, IPrimitiveTypeResolver const* typeResolver)
-    {
-    return new ECSchemaBackedInstanceReadContext (schema, standaloneEnablerLocater, typeResolver);
-    }
-
-/*---------------------------------------------------------------------------------**//**
-* @bsimethod                                    Abeesh.Basheer                  03/2012
-+---------------+---------------+---------------+---------------+---------------+------*/
-struct ECSchemaReadContextBackedInstanceReadContext: public ECInstanceReadContext
-    {
-    private:
-    ECSchemaReadContextR    m_schemaReadContext;
-    ECSchemaPtr*            m_foundSchema;
-    public:
-    ECSchemaReadContextBackedInstanceReadContext(ECSchemaReadContextR schemaReadContext,  ECSchemaCR fallBackSchema, ECSchemaPtr* foundSchema)
-        :m_schemaReadContext(schemaReadContext), m_foundSchema (foundSchema), ECInstanceReadContext(schemaReadContext.GetStandaloneEnablerLocater(), fallBackSchema, NULL)
-        {
-        }
-
-    /*---------------------------------------------------------------------------------**//**
-    * @bsimethod                                                    JoshSchifter    10/10
-    +---------------+---------------+---------------+---------------+---------------+------*/
-    virtual ECSchemaCP               _FindSchemaCP(SchemaKeyCR keyIn, SchemaMatchType matchType) const
-        {
-        SchemaKey key(keyIn);
-        ECSchemaPtr schema = m_schemaReadContext.LocateSchema (key, matchType);
-        if (schema.IsNull())
-            return NULL;
-
-        if (NULL != m_foundSchema)
-            (*m_foundSchema) = schema;
-
-        return schema.get();
-        }
-    };
-
-/*---------------------------------------------------------------------------------**//**
-* @bsimethod                                                    JoshSchifter    10/10
-+---------------+---------------+---------------+---------------+---------------+------*/
-ECInstanceReadContextPtr ECInstanceReadContext::CreateContext (ECSchemaReadContextR context, ECSchemaCR fallBackSchema, ECSchemaPtr* foundSchema)
-    {
-    return new ECSchemaReadContextBackedInstanceReadContext (context, fallBackSchema, foundSchema);
-    }
-
-/*---------------------------------------------------------------------------------**//**
-* @bsimethod                                                    CaseyMullen     09/11
-+---------------+---------------+---------------+---------------+---------------+------*/
-IECInstancePtr ECInstanceReadContext::_CreateStandaloneInstance (ECClassCR ecClass)
-    {
-    StandaloneECEnablerPtr standaloneEnabler = ecClass.GetDefaultStandaloneEnabler();
-
-    return standaloneEnabler->CreateInstance();
-    }
-
-/*---------------------------------------------------------------------------------**//**
-* @bsimethod                                                    CaseyMullen     09/11
-+---------------+---------------+---------------+---------------+---------------+------*/
-IECInstancePtr ECInstanceReadContext::CreateStandaloneInstance (ECClassCR ecClass)
-    {
-    return _CreateStandaloneInstance (ecClass);
-    }
-
-/*---------------------------------------------------------------------------------**//**
-* @bsimethod                                                    ColinKerr     08/12
-+---------------+---------------+---------------+---------------+---------------+------*/
-ECSchemaCR      ECInstanceReadContext::GetFallBackSchema ()
-    {
-    return m_fallBackSchema;
-    }
-
-/*---------------------------------------------------------------------------------**//**
-* @bsimethod                                    Abeesh.Basheer                  03/2012
-+---------------+---------------+---------------+---------------+---------------+------*/
-ECSchemaPtr     ECSchemaReadContext::GetFoundSchema (SchemaKeyCR key, SchemaMatchType matchType)
-    {
-    return m_knownSchemas->GetSchema(key, matchType);
-    }
-
-/*---------------------------------------------------------------------------------**//**
-* @bsimethod                                    Abeesh.Basheer                  04/2012
-+---------------+---------------+---------------+---------------+---------------+------*/
-ECObjectsStatus   ECSchemaReadContext::AddSchema(ECSchemaR schema)
-    {
-    if (NULL != m_knownSchemas->GetSchema(schema.GetSchemaKey()))
-        return ECOBJECTS_STATUS_DuplicateSchema;
-
-    _AddSchema(schema);
-    return ECOBJECTS_STATUS_Success;
-    }
-
-/*---------------------------------------------------------------------------------**//**
-* @bsimethod                                    Abeesh.Basheer                  03/2012
-+---------------+---------------+---------------+---------------+---------------+------*/
-void            ECSchemaReadContext::_AddSchema(ECSchemaR schema)
-    {
-    if (ECOBJECTS_STATUS_Success != m_knownSchemas->AddSchema(schema))
-        return;
-
-    for (bvector<bool>::iterator iter = m_knownSchemaDirtyStack.begin(); iter != m_knownSchemaDirtyStack.end(); ++iter)
-        (*iter) = true;
-    }
-
-/*---------------------------------------------------------------------------------**//**
-* @bsimethod                                    Abeesh.Basheer                  03/2012
-+---------------+---------------+---------------+---------------+---------------+------*/
-void            ECSchemaReadContext::RemoveSchema(ECSchemaR schema)
-    {
-<<<<<<< HEAD
-    m_knownSchemas->DropAllReferencesOfSchema(schema.GetSchemaKey());
-=======
-    m_knownSchemas->DropAllReferencesOfSchema(schema);
-    }
-
-/*---------------------------------------------------------------------------------**//**
-* @bsimethod                                    Abeesh.Basheer                  04/2012
-+---------------+---------------+---------------+---------------+---------------+------*/
-ECSchemaCacheR  ECSchemaReadContext::GetFoundSchemas ()
-    {
-    return *m_knownSchemas;
->>>>>>> 1857a630
-    }
+/*--------------------------------------------------------------------------------------+
+|
+|     $Source: src/ECcontext.cpp $
+|
+|  $Copyright: (c) 2015 Bentley Systems, Incorporated. All rights reserved. $
+|
++--------------------------------------------------------------------------------------*/
+#include "ECObjectsPch.h"
+#include <ECObjects/ECContext.h>
+
+USING_NAMESPACE_EC
+
+static BeFileName s_rootDirectory;
+
+/*---------------------------------------------------------------------------------**//**
+* @bsimethod                                                    ShaunSewall     06/12
++---------------+---------------+---------------+---------------+---------------+------*/
+//static
+void            ECSchemaReadContext::Initialize (BeFileNameCR rootDirectory)
+    {
+    s_rootDirectory = rootDirectory;
+    s_rootDirectory.AppendSeparator();
+    }
+
+//---------------------------------------------------------------------------------------
+// @bsimethod                                                   Krischan.Eberle     10/14
+//+---------------+---------------+---------------+---------------+---------------+------
+//static
+BeFileNameCR ECSchemaReadContext::GetHostAssetsDirectory ()
+    {
+    return s_rootDirectory;
+    }
+
+/*---------------------------------------------------------------------------------**//**
+* @bsimethod                                                    JoshSchifter    06/10
++---------------+---------------+---------------+---------------+---------------+------*/
+bool            ECSchemaReadContext::GetStandardPaths (bvector<WString>& searchPaths)
+    {
+    BeFileName rootDir (s_rootDirectory);
+    if (0 == *rootDir.GetName())
+        return false;
+
+    rootDir.AppendSeparator();
+    searchPaths.push_back (rootDir.GetName());
+
+    rootDir.AppendToPath (L"ECSchemas");
+
+    BeFileName standardPath = rootDir;
+    standardPath.AppendToPath (L"Standard");
+    standardPath.AppendSeparator();
+    searchPaths.push_back (standardPath.GetName());
+
+#if defined (LEGACY_ECSCHEMAS_FOLDER_STRUCTURE)
+    // For Graphite, there are no subfolders under "Standard"
+    BeFileName generalPath = standardPath;
+    generalPath.AppendToPath (L"General");
+    generalPath.AppendSeparator();
+    searchPaths.push_back (generalPath.GetName());
+
+    BeFileName libraryPath = standardPath;
+    libraryPath.AppendToPath (L"LibraryUnits");
+    libraryPath.AppendSeparator();
+    searchPaths.push_back (libraryPath.GetName());
+#endif
+
+    return true;
+    }
+
+/*---------------------------------------------------------------------------------**//**
+* @bsimethod                                                    JoshSchifter    06/10
++---------------+---------------+---------------+---------------+---------------+------*/
+ECSchemaReadContext::ECSchemaReadContext(IStandaloneEnablerLocaterP enablerLocater, bool acceptLegacyImperfectLatestCompatibleMatch)
+    :
+    m_standaloneEnablerLocater(enablerLocater),
+    m_acceptLegacyImperfectLatestCompatibleMatch(acceptLegacyImperfectLatestCompatibleMatch),
+    m_remapper (nullptr)
+    {
+    m_knownSchemas = ECSchemaCache::Create();
+    m_locaters.push_back(m_knownSchemas.get());
+
+    m_userAddedLocatersCount = 0;
+    m_searchPathLocatersCount = 0;
+
+    bvector<WString> searchPaths;
+    if (GetStandardPaths (searchPaths))
+        {
+        for (bvector<WString>::const_iterator iter = searchPaths.begin(); iter != searchPaths.end(); ++iter)
+            m_searchPaths.insert(*iter);
+
+        SearchPathSchemaFileLocaterPtr locator = SearchPathSchemaFileLocater::CreateSearchPathSchemaFileLocater (searchPaths);
+        m_locaters.push_back(locator.get());
+        m_searchPathLocatersCount++;
+        m_ownedLocators.push_back(locator);
+        }
+    }
+
+/*---------------------------------------------------------------------------------**//**
+* @bsimethod                                                    Paul.Connelly   01/15
++---------------+---------------+---------------+---------------+---------------+------*/
+void ECSchemaReadContext::ResolveClassName (WStringR className, ECSchemaCR schema) const
+    {
+    if (nullptr != m_remapper)
+        m_remapper->ResolveClassName (className, schema);
+    }
+
+/*---------------------------------------------------------------------------------**//**
+* @bsimethod                                                    JoshSchifter    06/10
++---------------+---------------+---------------+---------------+---------------+------*/
+ECSchemaReadContextPtr  ECSchemaReadContext::CreateContext (IStandaloneEnablerLocaterP enablerLocater, bool acceptLegacyImperfectLatestCompatibleMatch)
+    {
+    return new ECSchemaReadContext(enablerLocater, acceptLegacyImperfectLatestCompatibleMatch);
+    }
+ECSchemaReadContextPtr  ECSchemaReadContext::CreateContext (bool acceptLegacyImperfectLatestCompatibleMatch)
+    {
+    return CreateContext (NULL, acceptLegacyImperfectLatestCompatibleMatch);
+    }
+
+/*---------------------------------------------------------------------------------**//**
+* @bsimethod                                    Abeesh.Basheer                  03/2012
++---------------+---------------+---------------+---------------+---------------+------*/
+void  ECSchemaReadContext::AddSchemaLocaters (bvector<ECN::IECSchemaLocaterP> const& locators)
+    {
+    for (bvector<ECN::IECSchemaLocaterP>::const_iterator locatorIter = locators.begin(); locatorIter != locators.end(); ++locatorIter)
+        m_locaters.insert(m_locaters.begin() + ++m_userAddedLocatersCount, *locatorIter);
+    }
+
+/*---------------------------------------------------------------------------------**//**
+* @bsimethod                                    Abeesh.Basheer                  03/2012
++---------------+---------------+---------------+---------------+---------------+------*/
+void  ECSchemaReadContext::AddSchemaLocater (IECSchemaLocaterR locater)
+    {
+    m_locaters.insert (m_locaters.begin() + ++m_userAddedLocatersCount, &locater);
+    }
+
+/*---------------------------------------------------------------------------------**//**
+* @bsimethod                                    Abeesh.Basheer                  03/2012
++---------------+---------------+---------------+---------------+---------------+------*/
+void    ECSchemaReadContext::RemoveSchemaLocater (IECSchemaLocaterR locator)
+    {
+    for (bvector<IECSchemaLocaterP>::iterator iter = m_locaters.begin(); iter != m_locaters.end();)
+        {
+        if (*iter == &locator)
+            {
+            iter = m_locaters.erase(iter);
+            m_userAddedLocatersCount--;
+            }
+        else
+            ++iter;
+        }
+    }
+
+/*---------------------------------------------------------------------------------**//**
+* @bsimethod                                    Abeesh.Basheer                  03/2012
++---------------+---------------+---------------+---------------+---------------+------*/
+void  ECSchemaReadContext::AddSchemaPath (WCharCP path)
+    {
+    BeFileName pathStr(path);
+    pathStr.AppendSeparator();
+
+    if (m_searchPaths.end() != m_searchPaths.find (pathStr.GetName()))
+        return;
+
+    bvector<WString> pathVector;
+    pathVector.push_back(pathStr.GetName());
+    SearchPathSchemaFileLocaterPtr locator = SearchPathSchemaFileLocater::CreateSearchPathSchemaFileLocater (pathVector);
+
+    m_searchPaths.insert(pathStr.GetName());
+    m_locaters.insert (m_locaters.begin() + m_userAddedLocatersCount + ++m_searchPathLocatersCount, locator.get());
+    m_ownedLocators.push_back(locator);
+    }
+
+/*---------------------------------------------------------------------------------**//**
+* @bsimethod                                    Abeesh.Basheer                  03/2012
++---------------+---------------+---------------+---------------+---------------+------*/
+void                        ECSchemaReadContext::SetFinalSchemaLocater (IECSchemaLocaterR locater)
+    {
+    m_locaters.push_back (&locater);
+    }
+
+IStandaloneEnablerLocaterP  ECSchemaReadContext::GetStandaloneEnablerLocater()       { return m_standaloneEnablerLocater;  }
+
+/*---------------------------------------------------------------------------------**//**
+* @bsimethod                                    Abeesh.Basheer                  03/2012
++---------------+---------------+---------------+---------------+---------------+------*/
+ECSchemaPtr     ECSchemaReadContext::LocateSchema (SchemaKeyR key, SchemaMatchType matchType)
+    {
+    m_knownSchemaDirtyStack.push_back(false);
+
+    ECSchemaPtr schema;
+    for (bvector<IECSchemaLocaterP>::const_iterator iter = m_locaters.begin(); iter != m_locaters.end(); ++iter)
+        {
+        if ( ! EXPECTED_CONDITION (NULL != *iter))
+            continue;
+
+        schema = (*iter)->LocateSchema(key, matchType, *this);
+        if (schema.IsValid())
+            break;
+
+        if (m_knownSchemaDirtyStack.back())
+            {
+            schema = m_knownSchemas->LocateSchema (key, matchType, *this);
+            m_knownSchemaDirtyStack.back() = false;
+            }
+
+        if (schema.IsValid())
+            break;
+        }
+
+    m_knownSchemaDirtyStack.pop_back();
+    return schema;
+    }
+
+/*---------------------------------------------------------------------------------**//**
+* @bsimethod                                    Abeesh.Basheer                  03/2012
++---------------+---------------+---------------+---------------+---------------+------*/
+ECSchemaPtr     ECSchemaReadContext::LocateSchema (SchemaKeyR key, bset<SchemaMatchType> const& matches)
+    {
+    m_knownSchemaDirtyStack.push_back(false);
+
+    ECSchemaPtr schema;
+    for (bvector<IECSchemaLocaterP>::const_iterator iter = m_locaters.begin(); iter != m_locaters.end(); ++iter)
+        {
+        if ( ! EXPECTED_CONDITION (NULL != *iter))
+            continue;
+
+        for (bset<SchemaMatchType>::const_iterator matchIter = matches.begin(); matchIter != matches.end(); ++matchIter)
+            {
+            schema = (*iter)->LocateSchema(key, *matchIter, *this); //Doing this will change m_knownSchemas
+            if (schema.IsValid())
+                break;
+
+            if (m_knownSchemaDirtyStack.back())
+                {
+                for (bset<SchemaMatchType>::const_iterator kmatchIter = matches.begin(); matchIter != matches.end(); ++matchIter)
+                    {
+                    schema = m_knownSchemas->LocateSchema (key, *kmatchIter, *this);
+                    if (schema.IsValid())
+                        break;
+                    }
+                m_knownSchemaDirtyStack.back() = false;
+                }
+
+            if (schema.IsValid())
+                break;
+            }
+
+        if (schema.IsValid())
+            break;
+        }
+
+    m_knownSchemaDirtyStack.pop_back();
+    return schema;
+    }
+
+/*---------------------------------------------------------------------------------**//**
+* @bsimethod                                    Abeesh.Basheer                  03/2012
++---------------+---------------+---------------+---------------+---------------+------*/
+ECSchemaCacheR ECSchemaReadContext::GetCache ()
+    {
+    return *m_knownSchemas;
+    }
+
+
+/*---------------------------------------------------------------------------------**//**
+* @bsimethod                                    Abeesh.Basheer                  03/2012
++---------------+---------------+---------------+---------------+---------------+------*/
+struct ECSchemaBackedInstanceReadContext: public ECInstanceReadContext
+    {
+    private:
+    ECSchemaCR                          m_schema;
+    SchemaKey                           m_key;
+    public:
+    ECSchemaBackedInstanceReadContext(ECSchemaCR schema, IStandaloneEnablerLocaterP standaloneEnablerLocater, IPrimitiveTypeResolver const* typeResolver)
+        :m_schema(schema), ECInstanceReadContext(standaloneEnablerLocater, schema, typeResolver), m_key(schema.GetSchemaKey())
+        {
+        }
+
+    virtual ECSchemaCP               _FindSchemaCP(SchemaKeyCR key, SchemaMatchType matchType) const override
+        {
+        return key.Matches(m_key, matchType) ? &m_schema : NULL;
+        }
+    };
+
+/*---------------------------------------------------------------------------------**//**
+* @bsimethod                                                    JoshSchifter    10/10
++---------------+---------------+---------------+---------------+---------------+------*/
+ECInstanceReadContextPtr ECInstanceReadContext::CreateContext (ECSchemaCR schema, IStandaloneEnablerLocaterP standaloneEnablerLocater, IPrimitiveTypeResolver const* typeResolver)
+    {
+    return new ECSchemaBackedInstanceReadContext (schema, standaloneEnablerLocater, typeResolver);
+    }
+
+/*---------------------------------------------------------------------------------**//**
+* @bsimethod                                    Abeesh.Basheer                  03/2012
++---------------+---------------+---------------+---------------+---------------+------*/
+struct ECSchemaReadContextBackedInstanceReadContext: public ECInstanceReadContext
+    {
+    private:
+    ECSchemaReadContextR    m_schemaReadContext;
+    ECSchemaPtr*            m_foundSchema;
+    public:
+    ECSchemaReadContextBackedInstanceReadContext(ECSchemaReadContextR schemaReadContext,  ECSchemaCR fallBackSchema, ECSchemaPtr* foundSchema)
+        :m_schemaReadContext(schemaReadContext), m_foundSchema (foundSchema), ECInstanceReadContext(schemaReadContext.GetStandaloneEnablerLocater(), fallBackSchema, NULL)
+        {
+        }
+
+    /*---------------------------------------------------------------------------------**//**
+    * @bsimethod                                                    JoshSchifter    10/10
+    +---------------+---------------+---------------+---------------+---------------+------*/
+    virtual ECSchemaCP               _FindSchemaCP(SchemaKeyCR keyIn, SchemaMatchType matchType) const
+        {
+        SchemaKey key(keyIn);
+        ECSchemaPtr schema = m_schemaReadContext.LocateSchema (key, matchType);
+        if (schema.IsNull())
+            return NULL;
+
+        if (NULL != m_foundSchema)
+            (*m_foundSchema) = schema;
+
+        return schema.get();
+        }
+    };
+
+/*---------------------------------------------------------------------------------**//**
+* @bsimethod                                                    JoshSchifter    10/10
++---------------+---------------+---------------+---------------+---------------+------*/
+ECInstanceReadContextPtr ECInstanceReadContext::CreateContext (ECSchemaReadContextR context, ECSchemaCR fallBackSchema, ECSchemaPtr* foundSchema)
+    {
+    return new ECSchemaReadContextBackedInstanceReadContext (context, fallBackSchema, foundSchema);
+    }
+
+/*---------------------------------------------------------------------------------**//**
+* @bsimethod                                                    CaseyMullen     09/11
++---------------+---------------+---------------+---------------+---------------+------*/
+IECInstancePtr ECInstanceReadContext::_CreateStandaloneInstance (ECClassCR ecClass)
+    {
+    StandaloneECEnablerPtr standaloneEnabler = ecClass.GetDefaultStandaloneEnabler();
+
+    return standaloneEnabler->CreateInstance();
+    }
+
+/*---------------------------------------------------------------------------------**//**
+* @bsimethod                                                    CaseyMullen     09/11
++---------------+---------------+---------------+---------------+---------------+------*/
+IECInstancePtr ECInstanceReadContext::CreateStandaloneInstance (ECClassCR ecClass)
+    {
+    return _CreateStandaloneInstance (ecClass);
+    }
+
+/*---------------------------------------------------------------------------------**//**
+* @bsimethod                                                    ColinKerr     08/12
++---------------+---------------+---------------+---------------+---------------+------*/
+ECSchemaCR      ECInstanceReadContext::GetFallBackSchema ()
+    {
+    return m_fallBackSchema;
+    }
+
+/*---------------------------------------------------------------------------------**//**
+* @bsimethod                                    Abeesh.Basheer                  03/2012
++---------------+---------------+---------------+---------------+---------------+------*/
+ECSchemaPtr     ECSchemaReadContext::GetFoundSchema (SchemaKeyCR key, SchemaMatchType matchType)
+    {
+    return m_knownSchemas->GetSchema(key, matchType);
+    }
+
+/*---------------------------------------------------------------------------------**//**
+* @bsimethod                                    Abeesh.Basheer                  04/2012
++---------------+---------------+---------------+---------------+---------------+------*/
+ECObjectsStatus   ECSchemaReadContext::AddSchema(ECSchemaR schema)
+    {
+    if (NULL != m_knownSchemas->GetSchema(schema.GetSchemaKey()))
+        return ECOBJECTS_STATUS_DuplicateSchema;
+
+    _AddSchema(schema);
+    return ECOBJECTS_STATUS_Success;
+    }
+
+/*---------------------------------------------------------------------------------**//**
+* @bsimethod                                    Abeesh.Basheer                  03/2012
++---------------+---------------+---------------+---------------+---------------+------*/
+void            ECSchemaReadContext::_AddSchema(ECSchemaR schema)
+    {
+    if (ECOBJECTS_STATUS_Success != m_knownSchemas->AddSchema(schema))
+        return;
+
+    for (bvector<bool>::iterator iter = m_knownSchemaDirtyStack.begin(); iter != m_knownSchemaDirtyStack.end(); ++iter)
+        (*iter) = true;
+    }
+
+/*---------------------------------------------------------------------------------**//**
+* @bsimethod                                    Abeesh.Basheer                  03/2012
++---------------+---------------+---------------+---------------+---------------+------*/
+void            ECSchemaReadContext::RemoveSchema(ECSchemaR schema)
+    {
+    m_knownSchemas->DropAllReferencesOfSchema(schema);
+    }