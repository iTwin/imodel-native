--- conflicted
+++ resolved
@@ -1,1012 +1,1008 @@
-/*--------------------------------------------------------------------------------------+
-|
-|     $Source: src/ECCustomAttribute.cpp $
-|
-|  $Copyright: (c) 2016 Bentley Systems, Incorporated. All rights reserved. $
-|
-+--------------------------------------------------------------------------------------*/
-
-#include "ECObjectsPch.h"
-
-BEGIN_BENTLEY_ECOBJECT_NAMESPACE
-/*---------------------------------------------------------------------------------**//**
-* @bsimethod                                    Carole.MacDonald                06/2010
-+---------------+---------------+---------------+---------------+---------------+------*/
-IECCustomAttributeContainer::~IECCustomAttributeContainer() 
-    {
-    m_primaryCustomAttributes.clear();
-    m_supplementedCustomAttributes.clear();
-    }
-
-/*---------------------------------------------------------------------------------**//**
-* @bsimethod                                    Carole.MacDonald                06/2010
-+---------------+---------------+---------------+---------------+---------------+------*/
-void IECCustomAttributeContainer::_GetBaseContainers
-(
-bvector<IECCustomAttributeContainerP>& returnList
-)const
-    {
-    }
-
-/*---------------------------------------------------------------------------------**//**
-* @bsimethod                                    Carole.MacDonald                06/2010
-+---------------+---------------+---------------+---------------+---------------+------*/
-void IECCustomAttributeContainer::AddUniqueCustomAttributesToList
-(
-ECCustomAttributeCollection& returnList
-) 
-    {
-    for (IECInstancePtr instance: GetCustomAttributes(false))
-        {
-        bool alreadyFound = false;
-        ECClassCR classDefinition = instance->GetClass();
-
-        // only add the instance if there isn't already one with the same classDefinition in the list
-        for (IECInstancePtr testInstance: returnList)
-            {
-            ECClassCR testClass = testInstance->GetClass();
-            if (&classDefinition == &testClass || ECClass::ClassesAreEqualByName(&classDefinition, &testClass))
-                {
-                alreadyFound = true;
-                break;
-                }
-            }
-        if (!alreadyFound)
-            returnList.push_back(instance);
-        }
-
-    // do base containers
-    bvector<IECCustomAttributeContainerP> baseContainers;
-    _GetBaseContainers(baseContainers);
-    for (IECCustomAttributeContainerP container: baseContainers)
-        {
-        container->AddUniqueCustomAttributesToList(returnList);
-        }
-    }
-
-/*---------------------------------------------------------------------------------**//**
-* @bsimethod                                    Carole.MacDonald                05/2012
-+---------------+---------------+---------------+---------------+---------------+------*/
-void IECCustomAttributeContainer::AddUniquePrimaryCustomAttributesToList
-(
-ECCustomAttributeCollection& returnList
-) 
-    {
-    for (IECInstancePtr instance: GetPrimaryCustomAttributes(false))
-        {
-        bool alreadyFound = false;
-        ECClassCR classDefinition = instance->GetClass();
-
-        // only add the instance if there isn't already one with the same classDefinition in the list
-        for (IECInstancePtr testInstance: returnList)
-            {
-            ECClassCR testClass = testInstance->GetClass();
-            if (&classDefinition == &testClass || ECClass::ClassesAreEqualByName(&classDefinition, &testClass))
-                {
-                alreadyFound = true;
-                break;
-                }
-            }
-        if (!alreadyFound)
-            returnList.push_back(instance);
-        }
-
-    // do base containers
-    bvector<IECCustomAttributeContainerP> baseContainers;
-    _GetBaseContainers(baseContainers);
-    for (IECCustomAttributeContainerP container: baseContainers)
-        {
-        container->AddUniquePrimaryCustomAttributesToList(returnList);
-        }
-    }
-/*---------------------------------------------------------------------------------**//**
-* @bsimethod                                    Carole.MacDonald                06/2010
-+---------------+---------------+---------------+---------------+---------------+------*/
-bool IECCustomAttributeContainer::IsDefined (Utf8StringCR schemaName, Utf8StringCR className) const
-    {
-    ECCustomAttributeCollection::const_iterator iter;
-    for (iter = m_primaryCustomAttributes.begin(); iter != m_primaryCustomAttributes.end(); iter++)
-        {
-        ECClassCR currentClass = (*iter)->GetClass();
-        ECSchemaCR classSchema = currentClass.GetSchema();
-        if (0 == className.compare(currentClass.GetName()) &&
-            0 == schemaName.compare(classSchema.GetName()))
-            return true;
-        }
-
-    // check base containers
-    bvector<IECCustomAttributeContainerP> baseContainers;
-    _GetBaseContainers(baseContainers);
-    for (IECCustomAttributeContainerP container: baseContainers)
-        {
-        if (container->IsDefined(schemaName, className))
-            return true;
-        }
-    return false;
-    }
-
-/*---------------------------------------------------------------------------------**//**
-* @bsimethod                                    Carole.MacDonald                06/2010
-+---------------+---------------+---------------+---------------+---------------+------*/
-bool IECCustomAttributeContainer::IsDefined
-(
-ECClassCR classDefinition
-) const
-    {
-    ECCustomAttributeCollection::const_iterator iter;
-    for (iter = m_primaryCustomAttributes.begin(); iter != m_primaryCustomAttributes.end(); iter++)
-        {
-        ECClassCR currentClass = (*iter)->GetClass();
-        if (&classDefinition == &currentClass || ECClass::ClassesAreEqualByName(&classDefinition, &currentClass))
-            return true;
-        }
-    // check base containers
-    bvector<IECCustomAttributeContainerP> baseContainers;
-    _GetBaseContainers(baseContainers);
-    for (IECCustomAttributeContainerP container: baseContainers)
-        {
-        if (container->IsDefined(classDefinition))
-            return true;
-        }
-    return false;
-    }
-
-/*---------------------------------------------------------------------------------**//**
-* @bsimethod                                    Carole.MacDonald                06/2010
-+---------------+---------------+---------------+---------------+---------------+------*/
-IECInstancePtr IECCustomAttributeContainer::GetCustomAttributeInternal
-(
-Utf8StringCR schemaName,
-Utf8StringCR className,
-bool      includeBaseClasses,
-bool      includeSupplementalAttributes
-) const
-    {
-    IECInstancePtr result;
-    ECCustomAttributeCollection::const_iterator iter;
-
-    if (includeSupplementalAttributes)
-        {
-        for (iter = m_supplementedCustomAttributes.begin(); iter != m_supplementedCustomAttributes.end(); iter++)
-            {
-            ECClassCR currentClass = (*iter)->GetClass();
-            ECSchemaCR classSchema = currentClass.GetSchema();
-
-            if (0 == className.compare(currentClass.GetName()) &&
-                0 == schemaName.compare(classSchema.GetName()))
-                {
-                return *iter;
-                }
-            }
-        }
-
-    for (iter = m_primaryCustomAttributes.begin(); iter != m_primaryCustomAttributes.end(); iter++)
-        {
-        ECClassCR currentClass = (*iter)->GetClass();
-        ECSchemaCR classSchema = currentClass.GetSchema();
-
-        if (0 == className.compare(currentClass.GetName()) &&
-            0 == schemaName.compare(classSchema.GetName()))
-            {
-            return *iter;
-            }
-        }
-
-    if (!includeBaseClasses)
-        return NULL;
-    bvector<IECCustomAttributeContainerP> baseContainers;
-    _GetBaseContainers(baseContainers);
-    for (IECCustomAttributeContainerP container: baseContainers)
-        {
-        result = container->GetCustomAttribute(schemaName, className);
-        if (result.IsValid())
-            return result;
-        }
-    return result;
-    }
-
-/*---------------------------------------------------------------------------------**//**
-* @bsimethod                                    Colin.Kerr                      05/2015
-+---------------+---------------+---------------+---------------+---------------+------*/
-IECInstancePtr IECCustomAttributeContainer::GetLocalAttributeAsSupplemented(Utf8StringCR schemaName, Utf8StringCR className)
-    {
-    for(auto const& caIter : m_supplementedCustomAttributes)
-        {
-        ECClassCR caClass = caIter->GetClass();
-        ECSchemaCR caSchema = caClass.GetSchema();
-
-        if (0 == className.compare(caClass.GetName()) &&
-            0 == schemaName.compare(caSchema.GetName()))
-            return caIter;
-        }
-    
-    IECInstancePtr customAttribute;
-    for(auto const& caIter : m_primaryCustomAttributes)
-        {
-        ECClassCR caClass = caIter->GetClass();
-        ECSchemaCR caSchema = caClass.GetSchema();
-
-        if(0 == className.compare(caClass.GetName()) &&
-           0 == schemaName.compare(caSchema.GetName()))
-            {
-            customAttribute = caIter;
-            break;
-            }
-        }
-
-    if (!customAttribute.IsValid())
-        return customAttribute;
-
-    IECInstancePtr caCopy = customAttribute->CreateCopyThroughSerialization();
-    SetSupplementedCustomAttribute(*caCopy);
-    return caCopy;
-    }
-
-/*---------------------------------------------------------------------------------**//**
-* @bsimethod                                    Carole.MacDonald                06/2010
-+---------------+---------------+---------------+---------------+---------------+------*/
-IECInstancePtr IECCustomAttributeContainer::GetCustomAttribute
-(
-Utf8StringCR schemaName,
-Utf8StringCR className
-) const
-    {
-    return GetCustomAttributeInternal (schemaName, className, true, true);
-    }
-
-/*---------------------------------------------------------------------------------**//**
-* @bsimethod                                    Carole.MacDonald                05/2012
-+---------------+---------------+---------------+---------------+---------------+------*/
-IECInstancePtr IECCustomAttributeContainer::GetPrimaryCustomAttribute
-(
-Utf8StringCR schemaName,
-Utf8StringCR className
-) const
-    {
-    return GetCustomAttributeInternal (schemaName, className, true, false);
-    }
-
-//---------------------------------------------------------------------------------------
-// @bsimethod                                    Basanta.Kharel                01/2016
-//+---------------+---------------+---------------+---------------+---------------+------
-IECInstancePtr IECCustomAttributeContainer::GetPrimaryCustomAttributeLocal
-(
-Utf8StringCR schemaName,
-Utf8StringCR className
-) const
-    {
-    return GetCustomAttributeInternal(schemaName, className, false, false);
-    }
-
-/*---------------------------------------------------------------------------------**//**
-* @bsimethod                                                    Casey.Mullen      11/2011
-+---------------+---------------+---------------+---------------+---------------+------*/
-IECInstancePtr IECCustomAttributeContainer::GetCustomAttributeLocal
-(
-Utf8StringCR schemaName,
-Utf8StringCR className
-) const
-    {
-    return GetCustomAttributeInternal(schemaName, className, false, true);
-    }
-
-/*---------------------------------------------------------------------------------**//**
-* @bsimethod                                                    Casey.Mullen      11/2011
-+---------------+---------------+---------------+---------------+---------------+------*/
-IECInstancePtr IECCustomAttributeContainer::GetCustomAttributeLocal
-(
-ECClassCR   ecClass
-) const
-    {
-    return GetCustomAttributeInternal(ecClass, false, true);
-    }
-
-/*---------------------------------------------------------------------------------**//**
-* @bsimethod                                    Carole.MacDonald                06/2010
-+---------------+---------------+---------------+---------------+---------------+------*/
-IECInstancePtr IECCustomAttributeContainer::GetCustomAttributeInternal
-(
-ECClassCR classDefinition,
-bool      includeBaseClasses,
-bool      includeSupplementalAttributes
-) const
-    {
-    IECInstancePtr result;
-    ECCustomAttributeCollection::const_iterator iter;
-
-    if (includeSupplementalAttributes)
-        {
-        for (iter = m_supplementedCustomAttributes.begin(); iter != m_supplementedCustomAttributes.end(); iter++)
-            {
-            ECClassCR currentClass = (*iter)->GetClass();
-            if (&classDefinition == &currentClass || ECClass::ClassesAreEqualByName(&classDefinition, &currentClass))
-                {
-                return *iter;
-                }
-            }
-        }
-
-    for (iter = m_primaryCustomAttributes.begin(); iter != m_primaryCustomAttributes.end(); iter++)
-        {
-        ECClassCR currentClass = (*iter)->GetClass();
-        if (&classDefinition == &currentClass || ECClass::ClassesAreEqualByName(&classDefinition, &currentClass))
-            {
-            return *iter;
-            }
-        }
-
-    if (!includeBaseClasses)
-        return NULL;
-
-    bvector<IECCustomAttributeContainerP> baseContainers;
-    _GetBaseContainers(baseContainers);
-    for (IECCustomAttributeContainerP container: baseContainers)
-        {
-        result = container->GetCustomAttribute(classDefinition);
-        if (result.IsValid())
-            return result;
-        }
-    return result;
-    }
-
-/*---------------------------------------------------------------------------------**//**
-* @bsimethod                                    Carole.MacDonald                06/2010
-+---------------+---------------+---------------+---------------+---------------+------*/
-IECInstancePtr IECCustomAttributeContainer::GetCustomAttribute
-(
-ECClassCR classDefinition
-) const
-    {
-    return GetCustomAttributeInternal (classDefinition, true, true);
-    }
-
-/*---------------------------------------------------------------------------------**//**
-* @bsimethod                                    Carole.MacDonald                05/2012
-+---------------+---------------+---------------+---------------+---------------+------*/
-IECInstancePtr IECCustomAttributeContainer::GetPrimaryCustomAttribute
-(
-ECClassCR classDefinition
-) const
-    {
-    return GetCustomAttributeInternal (classDefinition, true, false);
-    }
-
-//---------------------------------------------------------------------------------------
-// @bsimethod                                    Basanta.Kharel                01/2016
-//+---------------+---------------+---------------+---------------+---------------+------
-IECInstancePtr IECCustomAttributeContainer::GetPrimaryCustomAttributeLocal
-(
-    ECClassCR classDefinition
-    ) const
-    {
-    return GetCustomAttributeInternal(classDefinition, false, false);
-    }
-
-/*---------------------------------------------------------------------------------**//**
-* @bsimethod                                    Carole.MacDonald                06/2010
-+---------------+---------------+---------------+---------------+---------------+------*/
-ECCustomAttributeInstanceIterable IECCustomAttributeContainer::GetCustomAttributes
-(
-bool includeBase
-) const
-    {
-    return ECCustomAttributeInstanceIterable(*this, includeBase, true);
-    }
-
-/*---------------------------------------------------------------------------------**//**
-* @bsimethod                                    Deepak.Malkan                   04/2012
-+---------------+---------------+---------------+---------------+---------------+------*/
-ECPropertyIterable::ECPropertyIterable(ECClassCR ecClass, bool includeBaseProperties)
-    : m_ecClass(ecClass), m_includeBaseProperties(includeBaseProperties)
-    {
-    }
-
-/*---------------------------------------------------------------------------------**//**
-* @bsimethod                                    Deepak.Malkan                   04/2012
-+---------------+---------------+---------------+---------------+---------------+------*/
-bool    ECPropertyIterable::const_iterator::operator==(const_iterator const& rhs) const
-    {
-    return !(*this != rhs);
-    }
-
-/*---------------------------------------------------------------------------------**//**
-* @bsimethod                                    Carole.MacDonald                06/2010
-+---------------+---------------+---------------+---------------+---------------+------*/
-ECCustomAttributeInstanceIterable IECCustomAttributeContainer::GetPrimaryCustomAttributes
-(
-bool includeBase
-) const
-    {
-    return ECCustomAttributeInstanceIterable(*this, includeBase, false);
-    }
-
-/*---------------------------------------------------------------------------------**//**
-* @bsimethod                                    Carole.MacDonald                06/2010
-+---------------+---------------+---------------+---------------+---------------+------*/
-ECObjectsStatus IECCustomAttributeContainer::SetCustomAttributeInternal
-(
-ECCustomAttributeCollection& customAttributeCollection,
-IECInstanceR customAttributeInstance,
-bool requireSchemaReference
-)
-    {
-    ECClassCR classDefinition = customAttributeInstance.GetClass();
-    ECCustomAttributeClassCP caClass = classDefinition.GetCustomAttributeClassCP();
-    if (nullptr == caClass)
-        {
-        BeAssert (false);
-        LOG.errorv("Cannot add instance of class %s:%s as a custom attribute because the class is not a custom attribute class",
-                   classDefinition.GetSchema().GetName().c_str(), classDefinition.GetName().c_str());
-        return ECObjectsStatus::NotCustomAttributeClass;
-        }
-
-    CustomAttributeContainerType containerType = _GetContainerType();
-    if (!caClass->CanBeAppliedTo(containerType))
-        {
-        BeAssert(false);
-        Utf8String caContainerTypeString = ECXml::ContainerTypeToString(caClass->GetContainerType());
-        Utf8String containerTypeString = ECXml::ContainerTypeToString(containerType);
-        LOG.errorv("Cannot add custom attribute of class %s:%s to a container of type %s because the custom attribute has an incompatible 'appliesTo' attribute of %s",
-                   classDefinition.GetSchema().GetName().c_str(), classDefinition.GetName().c_str(), containerTypeString.c_str(), caContainerTypeString.c_str());
-        return ECObjectsStatus::CustomAttributeContainerTypesNotCompatible;
-        }
-
-    // first need to verify that this custom attribute instance is from either the current schema or a referenced schema
-    ECSchemaCP containerSchema = _GetContainerSchema();
-    if (containerSchema != &(classDefinition.GetSchema()))
-        {
-        if (!ECSchema::IsSchemaReferenced(*containerSchema, classDefinition.GetSchema()))
-            {
-            if (requireSchemaReference)
-                {
-                LOG.errorv("%s (used in ECSchema %s) requires a (missing) reference to ECSchema %s", 
-                    classDefinition.GetFullName(), 
-                    containerSchema->GetFullSchemaName().c_str(), 
-                    classDefinition.GetSchema().GetFullSchemaName().c_str());
-                BeAssert (false);
-                return ECObjectsStatus::SchemaNotFound;
-                }
-            }
-        }
-
-    // remove existing custom attributes with matching class
-    ECCustomAttributeCollection::iterator iter;
-    for (iter = customAttributeCollection.begin(); iter != customAttributeCollection.end(); iter++)
-        {
-        ECClassCR currentClass = (*iter)->GetClass();
-        if (&classDefinition == &currentClass || ECClass::ClassesAreEqualByName(&classDefinition, &currentClass))
-            {
-            customAttributeCollection.erase(iter);
-            break;
-            }
-        }
-
-    customAttributeCollection.push_back(&customAttributeInstance);
-    return ECObjectsStatus::Success;
-    }
-
-/*---------------------------------------------------------------------------------**//**
-* @bsimethod                                    Carole.MacDonald                05/2012
-+---------------+---------------+---------------+---------------+---------------+------*/
-ECObjectsStatus IECCustomAttributeContainer::SetCustomAttribute
-(
-IECInstanceR customAttributeInstance
-)
-    {
-    return SetCustomAttributeInternal(m_primaryCustomAttributes, customAttributeInstance, true);
-    }
-
-/*---------------------------------------------------------------------------------**//**
-* @bsimethod                                    Carole.MacDonald                05/2012
-+---------------+---------------+---------------+---------------+---------------+------*/
-ECObjectsStatus IECCustomAttributeContainer::SetPrimaryCustomAttribute
-(
-IECInstanceR customAttributeInstance
-)
-    {
-    return SetCustomAttributeInternal(m_primaryCustomAttributes, customAttributeInstance, false);
-    }
-
-/*---------------------------------------------------------------------------------**//**
-* @bsimethod                                    Carole.MacDonald                05/2012
-+---------------+---------------+---------------+---------------+---------------+------*/
-ECObjectsStatus IECCustomAttributeContainer::SetSupplementedCustomAttribute
-(
-IECInstanceR customAttributeInstance
-)
-    {
-    return SetCustomAttributeInternal(m_supplementedCustomAttributes, customAttributeInstance, false);
-    }
-
-/*---------------------------------------------------------------------------------**//**
-* @bsimethod                                    Carole.MacDonald                06/2010
-+---------------+---------------+---------------+---------------+---------------+------*/
-bool IECCustomAttributeContainer::RemoveCustomAttribute
-(
-Utf8StringCR schemaName,
-Utf8StringCR className
-)
-    {
-    ECCustomAttributeCollection::iterator iter;
-    for (iter = m_primaryCustomAttributes.begin(); iter != m_primaryCustomAttributes.end(); iter++)
-        {
-        ECClassCR currentClass = (*iter)->GetClass();
-        ECSchemaCR classSchema = currentClass.GetSchema();
-
-        if (0 == className.compare(currentClass.GetName()) &&
-            0 == schemaName.compare(classSchema.GetName()))
-            {
-            m_primaryCustomAttributes.erase(iter);
-            return true;
-            }
-        }
-
-    return false;
-    }
-
-/*---------------------------------------------------------------------------------**//**
-* @bsimethod                                    Carole.MacDonald                06/2010
-+---------------+---------------+---------------+---------------+---------------+------*/
-bool IECCustomAttributeContainer::RemoveCustomAttribute
-(
-ECClassCR classDefinition
-)
-    {
-    ECCustomAttributeCollection::iterator iter;
-    for (iter = m_primaryCustomAttributes.begin(); iter != m_primaryCustomAttributes.end(); iter++)
-        {
-        ECClassCR currentClass = (*iter)->GetClass();
-        if (&classDefinition == &currentClass || ECClass::ClassesAreEqualByName(&classDefinition, &currentClass))
-            {
-            m_primaryCustomAttributes.erase(iter);
-            return true;
-            }
-        }
-    return false;
-    }
-
-/*---------------------------------------------------------------------------------**//**
-* @bsimethod                                    Carole.MacDonald                06/2010
-+---------------+---------------+---------------+---------------+---------------+------*/
-bool IECCustomAttributeContainer::RemoveSupplementedCustomAttribute
-(
-Utf8StringCR schemaName,
-Utf8StringCR className
-)
-    {
-    ECCustomAttributeCollection::iterator iter;
-    for (iter = m_supplementedCustomAttributes.begin(); iter != m_supplementedCustomAttributes.end(); iter++)
-        {
-        ECClassCR currentClass = (*iter)->GetClass();
-        ECSchemaCR classSchema = currentClass.GetSchema();
-
-        if (0 == className.compare(currentClass.GetName()) &&
-            0 == schemaName.compare(classSchema.GetName()))
-            {
-            m_supplementedCustomAttributes.erase(iter);
-            return true;
-            }
-        }
-
-    return false;
-    }
-
-/*---------------------------------------------------------------------------------**//**
-* @bsimethod                                    Carole.MacDonald                09/2013
-+---------------+---------------+---------------+---------------+---------------+------*/
-bool IECCustomAttributeContainer::RemoveSupplementedCustomAttribute
-(
-ECClassCR classDefinition
-)
-    {
-    ECCustomAttributeCollection::iterator iter;
-    for (iter = m_supplementedCustomAttributes.begin(); iter != m_supplementedCustomAttributes.end(); iter++)
-        {
-        ECClassCR currentClass = (*iter)->GetClass();
-        if (&classDefinition == &currentClass || ECClass::ClassesAreEqualByName(&classDefinition, &currentClass))
-            {
-            m_supplementedCustomAttributes.erase(iter);
-            return true;
-            }
-        }
-    return false;
-    }
-
-/*---------------------------------------------------------------------------------**//**
-* @bsimethod                                    Carole.MacDonald                06/2010
-+---------------+---------------+---------------+---------------+---------------+------*/
-CustomAttributeReadStatus IECCustomAttributeContainer::ReadCustomAttributes (BeXmlNodeR containerNode, ECSchemaReadContextR schemaContext, ECSchemaCR fallBackSchema, int ecXmlVersionMajor)
-    {
-    CustomAttributeReadStatus status = CustomAttributeReadStatus::Success;
-
-    // allow for multiple <ECCustomAttributes> nodes, even though we only ever write one.
-    for (BeXmlNodeP customAttributeNode = containerNode.GetFirstChild (); NULL != customAttributeNode; customAttributeNode = customAttributeNode->GetNextSibling ())
-        {
-        if (0 != strcmp (customAttributeNode->GetName (), EC_CUSTOM_ATTRIBUTES_ELEMENT))
-            continue;
-
-        for (BeXmlNodeP customAttributeClassNode = customAttributeNode->GetFirstChild(); NULL != customAttributeClassNode; customAttributeClassNode = customAttributeClassNode->GetNextSibling())
-            {
-            ECInstanceReadContextPtr context = ECInstanceReadContext::CreateContext (schemaContext, fallBackSchema, NULL);
-
-            IECInstancePtr  customAttributeInstance;
-            Utf8String         customAttributeXmlString;
-            customAttributeClassNode->GetXmlString (customAttributeXmlString);
-            InstanceReadStatus thisStatus = InstanceReadStatus::Success;
-            ICustomAttributeDeserializerP CustomAttributeDeserializerP = CustomAttributeDeserializerManager::GetManager ().GetCustomDeserializer (customAttributeClassNode->GetName());
-            if (CustomAttributeDeserializerP)
-                thisStatus = CustomAttributeDeserializerP->LoadCustomAttributeFromString (customAttributeInstance, *customAttributeClassNode, *context, schemaContext, *this);
-            else
-                thisStatus = IECInstance::ReadFromBeXmlNode (customAttributeInstance, *customAttributeClassNode, *context);
-            if (InstanceReadStatus::Success != thisStatus && InstanceReadStatus::CommentOnly != thisStatus)
-                {
-                // In EC3 we will fail to load the schema if any invalid custom attributes are found, for EC2 schemas we will skip the invalid attributes and continue to load the schema
-                if (ecXmlVersionMajor >= 3)
-                    status = CustomAttributeReadStatus::InvalidCustomAttributes;
-                else if (CustomAttributeReadStatus::Success == status) 
-                    status = CustomAttributeReadStatus::SkippedCustomAttributes;
-                }
-            if (customAttributeInstance.IsValid())
-                {
-<<<<<<< HEAD
-                ECObjectsStatus caSetStatus = SetCustomAttribute(*customAttributeInstance);
-                if (ECObjectsStatus::Success != caSetStatus)
-=======
-                if (ECObjectsStatus::CustomAttributeContainerTypesNotCompatible == SetPrimaryCustomAttribute(*customAttributeInstance))
->>>>>>> 543abbff
-                    {
-                    // In EC3 we will fail to load the schema if any invalid custom attributes are found, for EC2 schemas we will skip the invalid attributes and continue to load the schema
-                    if (ecXmlVersionMajor >= 3)
-                        status = CustomAttributeReadStatus::InvalidCustomAttributes;
-                    else if (CustomAttributeReadStatus::Success == status)
-                        status = CustomAttributeReadStatus::SkippedCustomAttributes;
-                    }
-                }
-            }
-        }
-    return status;
-    }
-
-/*---------------------------------------------------------------------------------**//**
-* @bsimethod                                    Carole.MacDonald                06/2010
-+---------------+---------------+---------------+---------------+---------------+------*/
-SchemaWriteStatus IECCustomAttributeContainer::WriteCustomAttributes 
-(
-BeXmlWriterR xmlWriter
-) const
-    {
-    if (m_primaryCustomAttributes.size() < 1)
-        return SchemaWriteStatus::Success;
-
-    SchemaWriteStatus   status = SchemaWriteStatus::Success;
-    ECCustomAttributeCollection::const_iterator iter;
-    if (m_primaryCustomAttributes.begin() == m_primaryCustomAttributes.end())
-        return status;
-
-    // Add the <ECCustomAttributes> node.
-    xmlWriter.WriteElementStart(EC_CUSTOM_ATTRIBUTES_ELEMENT);
-    for (iter = m_primaryCustomAttributes.begin(); iter != m_primaryCustomAttributes.end(); iter++)
-        {
-        Utf8CP className = (*iter)->GetClass().GetName().c_str();
-        
-        if (0 == BeStringUtilities::StricmpAscii(className, "UnitSpecificationAttr"))
-            className = "UnitSpecification";
-        else if (0 == BeStringUtilities::StricmpAscii(className, "DisplayUnitSpecificationAttr"))
-            className = "DisplayUnitSpecification";
-
-        (*iter)->WriteToBeXmlNode (xmlWriter, className);
-        }
-    xmlWriter.WriteElementEnd();
-
-    return status;
-    }
-
-/*---------------------------------------------------------------------------------**//**
-* @bsimethod                                    Carole.MacDonald                05/2012
-+---------------+---------------+---------------+---------------+---------------+------*/
-ECObjectsStatus IECCustomAttributeContainer::CopyCustomAttributesTo
-(
-IECCustomAttributeContainerR destContainer
-) const
-    {
-    ECObjectsStatus status = ECObjectsStatus::Success;
-    for (IECInstancePtr customAttribute: GetPrimaryCustomAttributes(false))
-        {
-        status = destContainer.SetPrimaryCustomAttribute(*(customAttribute->CreateCopyThroughSerialization()));
-        if (ECObjectsStatus::Success != status)
-            return status;
-        }
-    return status;
-    }
-
-/*---------------------------------------------------------------------------------**//**
-* @bsimethod                                    Paul.Connelly                   07/2012
-+---------------+---------------+---------------+---------------+---------------+------*/
-ECSchemaP IECCustomAttributeContainer::GetContainerSchema()
-    {
-    return const_cast<ECSchemaP> (_GetContainerSchema());
-    }
-
-/*---------------------------------------------------------------------------------**//**
-* @bsimethod                                    Carole.MacDonald                06/2010
-+---------------+---------------+---------------+---------------+---------------+------*/
-ECCustomAttributeInstanceIterable::const_iterator::const_iterator
-(
-IECCustomAttributeContainerCR container,
-bool includeBase,
-bool includeSupplementalAttributes
-)
-    {
-    m_state = IteratorState::Create(container, includeBase, includeSupplementalAttributes);
-    if (m_state->m_customAttributesIterator == m_state->m_customAttributes->end())
-        m_isEnd = true;
-    else
-        m_isEnd = false;
-    }
-  
-/*---------------------------------------------------------------------------------**//**
-* @bsimethod                                    Carole.MacDonald                06/2010
-+---------------+---------------+---------------+---------------+---------------+------*/
-ECCustomAttributeInstanceIterable::const_iterator ECCustomAttributeInstanceIterable::begin() const
-    {
-    return ECCustomAttributeInstanceIterable::const_iterator(m_container, m_includeBaseContainers, m_includeSupplementalAttributes);
-    }
-
-/*---------------------------------------------------------------------------------**//**
-* @bsimethod                                    Carole.MacDonald                06/2010
-+---------------+---------------+---------------+---------------+---------------+------*/
-ECCustomAttributeInstanceIterable::const_iterator ECCustomAttributeInstanceIterable::end () const
-    {
-    return ECCustomAttributeInstanceIterable::const_iterator();
-    }
-
-/*---------------------------------------------------------------------------------**//**
-* @bsimethod                                    Carole.MacDonald                06/2010
-+---------------+---------------+---------------+---------------+---------------+------*/
-ECCustomAttributeInstanceIterable::const_iterator& ECCustomAttributeInstanceIterable::const_iterator::operator++()
-    {
-    m_state->m_customAttributesIterator++;
-    if (m_state->m_customAttributesIterator == m_state->m_customAttributes->end())
-        m_isEnd = true;
-    return *this;
-    }
-
-/*---------------------------------------------------------------------------------**//**
-* @bsimethod                                    Carole.MacDonald                06/2010
-+---------------+---------------+---------------+---------------+---------------+------*/
-bool ECCustomAttributeInstanceIterable::const_iterator::operator!= (const_iterator const& rhs) const
-    {
-    if (m_isEnd && rhs.m_isEnd)
-        return false;
-    if (m_state.IsNull() && !(rhs.m_state.IsNull()))
-        return true;
-    if (!(m_state.IsNull()) && rhs.m_state.IsNull())
-        return true;
-    return (m_state->m_customAttributesIterator != rhs.m_state->m_customAttributesIterator);
-    }
-
-/*---------------------------------------------------------------------------------**//**
-* @bsimethod                                    Deepak.Malkan                   04/2012
-+---------------+---------------+---------------+---------------+---------------+------*/
-bool    ECCustomAttributeInstanceIterable::const_iterator::operator==(const_iterator const& rhs) const
-    {
-    return !(*this != rhs);
-    }
-
-static const IECInstancePtr s_nullInstancePtr;
-/*---------------------------------------------------------------------------------**//**
-* @bsimethod                                    Carole.MacDonald                06/2010
-+---------------+---------------+---------------+---------------+---------------+------*/
-IECInstancePtr const& ECCustomAttributeInstanceIterable::const_iterator::operator*() const
-    {
-    if (m_isEnd)
-        return s_nullInstancePtr;
-
-    return *(m_state->m_customAttributesIterator);
-    }
-
-/*---------------------------------------------------------------------------------**//**
-* @bsimethod                                    Carole.MacDonald                06/2010
-+---------------+---------------+---------------+---------------+---------------+------*/
-ECCustomAttributeInstanceIterable::IteratorState::IteratorState
-(
-IECCustomAttributeContainerCR container,
-bool includeBase,
-bool includeSupplementalAttributes
-)
-    {
-    m_customAttributes = new ECCustomAttributeCollection();
-    if (includeSupplementalAttributes && container.m_supplementedCustomAttributes.size() > 0)
-        {
-        for (IECInstancePtr ptr : container.m_supplementedCustomAttributes)
-            m_customAttributes->push_back(ptr);
-        }
-    else
-        {
-        for (IECInstancePtr ptr : container.m_primaryCustomAttributes)
-            m_customAttributes->push_back(ptr);
-        }
-
-    if (includeBase)
-        {
-        bvector<IECCustomAttributeContainerP> baseContainers;
-        container._GetBaseContainers(baseContainers);
-        for (IECCustomAttributeContainerP baseContainer: baseContainers)
-            {
-            if (includeSupplementalAttributes)
-                baseContainer->AddUniqueCustomAttributesToList(*m_customAttributes);
-            else
-                baseContainer->AddUniquePrimaryCustomAttributesToList(*m_customAttributes);
-            }
-        }
-    m_customAttributesIterator = m_customAttributes->begin();
-    }
-
-/*---------------------------------------------------------------------------------**//**
-* @bsimethod                                    Carole.MacDonald                06/2010
-+---------------+---------------+---------------+---------------+---------------+------*/
-ECCustomAttributeInstanceIterable::IteratorState::~IteratorState()
-    {
-    delete m_customAttributes;
-    }
-			
-/*---------------------------------------------------------------------------------**//**
-* @bsimethod                                    Carole.MacDonald                06/2010
-+---------------+---------------+---------------+---------------+---------------+------*/
-bool IECCustomAttributeContainer::IsDefined (Utf8StringCR className) const
-    {
-    ECCustomAttributeCollection::const_iterator iter;
-    for (iter = m_primaryCustomAttributes.begin(); iter != m_primaryCustomAttributes.end(); iter++)
-        {
-        ECClassCR currentClass = (*iter)->GetClass();
-        if (0 == className.compare(currentClass.GetName()))
-            return true;
-        }
-
-    // check base containers
-    bvector<IECCustomAttributeContainerP> baseContainers;
-    _GetBaseContainers(baseContainers);
-    for (IECCustomAttributeContainerP container: baseContainers)
-        {
-        if (container->IsDefined(className))
-            return true;
-        }
-    return false;
-    }
-		
-/*---------------------------------------------------------------------------------**//**
-* @bsimethod                                    Carole.MacDonald                06/2010
-+---------------+---------------+---------------+---------------+---------------+------*/
-IECInstancePtr IECCustomAttributeContainer::GetCustomAttributeInternal
-(
-Utf8StringCR className,
-bool      includeBaseClasses,
-bool      includeSupplementalAttributes
-) const
-    {
-    IECInstancePtr result;
-    ECCustomAttributeCollection::const_iterator iter;
-
-    if (includeSupplementalAttributes)
-        {
-        for (iter = m_supplementedCustomAttributes.begin(); iter != m_supplementedCustomAttributes.end(); iter++)
-            {
-            ECClassCR currentClass = (*iter)->GetClass();
-            if (0 == className.compare(currentClass.GetName()))
-                {
-                return *iter;
-                }
-            }
-        }
-
-    for (iter = m_primaryCustomAttributes.begin(); iter != m_primaryCustomAttributes.end(); iter++)
-        {
-        ECClassCR currentClass = (*iter)->GetClass();
-        if (0 == className.compare(currentClass.GetName()))
-            {
-            return *iter;
-            }
-        }
-
-    if (!includeBaseClasses)
-        return NULL;
-    bvector<IECCustomAttributeContainerP> baseContainers;
-    _GetBaseContainers(baseContainers);
-    for (IECCustomAttributeContainerP container: baseContainers)
-        {
-        result = container->GetCustomAttribute(className);
-        if (result.IsValid())
-            return result;
-        }
-    return result;
-    }
-		
-/*---------------------------------------------------------------------------------**//**
-* @bsimethod                                    Colin.Kerr                      05/2015
-+---------------+---------------+---------------+---------------+---------------+------*/
-IECInstancePtr IECCustomAttributeContainer::GetLocalAttributeAsSupplemented
-(
-Utf8StringCR className
-)
-    {
-    for(auto const& caIter : m_supplementedCustomAttributes)
-        {
-        ECClassCR caClass = caIter->GetClass();
-        if (0 == className.compare(caClass.GetName()))
-            return caIter;
-        }
-    
-    IECInstancePtr customAttribute;
-    for(auto const& caIter : m_primaryCustomAttributes)
-        {
-        ECClassCR caClass = caIter->GetClass();
-        if(0 == className.compare(caClass.GetName()))
-            {
-            customAttribute = caIter;
-            break;
-            }
-        }
-
-    if (!customAttribute.IsValid())
-        return customAttribute;
-
-    IECInstancePtr caCopy = customAttribute->CreateCopyThroughSerialization();
-    SetSupplementedCustomAttribute(*caCopy);
-    return caCopy;
-    }
-
-/*---------------------------------------------------------------------------------**//**
-* @bsimethod                                    Carole.MacDonald                06/2010
-+---------------+---------------+---------------+---------------+---------------+------*/
-IECInstancePtr IECCustomAttributeContainer::GetCustomAttribute
-(
-Utf8StringCR className
-) const
-    {
-    return GetCustomAttributeInternal (className, true, true);
-    }
-
-/*---------------------------------------------------------------------------------**//**
-* @bsimethod                                    Carole.MacDonald                05/2012
-+---------------+---------------+---------------+---------------+---------------+------*/
-IECInstancePtr IECCustomAttributeContainer::GetPrimaryCustomAttribute
-(
-Utf8StringCR className
-) const
-    {
-    return GetCustomAttributeInternal (className, true, false);
-    }
-
-/*---------------------------------------------------------------------------------**//**
-* @bsimethod                                                    Casey.Mullen      11/2011
-+---------------+---------------+---------------+---------------+---------------+------*/
-IECInstancePtr IECCustomAttributeContainer::GetCustomAttributeLocal
-(
-Utf8StringCR className
-) const
-    {
-    return GetCustomAttributeInternal(className, false, true);
-    }
-		
-/*---------------------------------------------------------------------------------**//**
-* @bsimethod                                    Carole.MacDonald                06/2010
-+---------------+---------------+---------------+---------------+---------------+------*/
-bool IECCustomAttributeContainer::RemoveCustomAttribute
-(
-Utf8StringCR className
-)
-    {
-    ECCustomAttributeCollection::iterator iter;
-    for (iter = m_primaryCustomAttributes.begin(); iter != m_primaryCustomAttributes.end(); iter++)
-        {
-        ECClassCR currentClass = (*iter)->GetClass();
-        if (0 == className.compare(currentClass.GetName()))
-            {
-            m_primaryCustomAttributes.erase(iter);
-            return true;
-            }
-        }
-
-    return false;
-    }
-END_BENTLEY_ECOBJECT_NAMESPACE
+/*--------------------------------------------------------------------------------------+
+|
+|     $Source: src/ECCustomAttribute.cpp $
+|
+|  $Copyright: (c) 2016 Bentley Systems, Incorporated. All rights reserved. $
+|
++--------------------------------------------------------------------------------------*/
+
+#include "ECObjectsPch.h"
+
+BEGIN_BENTLEY_ECOBJECT_NAMESPACE
+/*---------------------------------------------------------------------------------**//**
+* @bsimethod                                    Carole.MacDonald                06/2010
++---------------+---------------+---------------+---------------+---------------+------*/
+IECCustomAttributeContainer::~IECCustomAttributeContainer() 
+    {
+    m_primaryCustomAttributes.clear();
+    m_supplementedCustomAttributes.clear();
+    }
+
+/*---------------------------------------------------------------------------------**//**
+* @bsimethod                                    Carole.MacDonald                06/2010
++---------------+---------------+---------------+---------------+---------------+------*/
+void IECCustomAttributeContainer::_GetBaseContainers
+(
+bvector<IECCustomAttributeContainerP>& returnList
+)const
+    {
+    }
+
+/*---------------------------------------------------------------------------------**//**
+* @bsimethod                                    Carole.MacDonald                06/2010
++---------------+---------------+---------------+---------------+---------------+------*/
+void IECCustomAttributeContainer::AddUniqueCustomAttributesToList
+(
+ECCustomAttributeCollection& returnList
+) 
+    {
+    for (IECInstancePtr instance: GetCustomAttributes(false))
+        {
+        bool alreadyFound = false;
+        ECClassCR classDefinition = instance->GetClass();
+
+        // only add the instance if there isn't already one with the same classDefinition in the list
+        for (IECInstancePtr testInstance: returnList)
+            {
+            ECClassCR testClass = testInstance->GetClass();
+            if (&classDefinition == &testClass || ECClass::ClassesAreEqualByName(&classDefinition, &testClass))
+                {
+                alreadyFound = true;
+                break;
+                }
+            }
+        if (!alreadyFound)
+            returnList.push_back(instance);
+        }
+
+    // do base containers
+    bvector<IECCustomAttributeContainerP> baseContainers;
+    _GetBaseContainers(baseContainers);
+    for (IECCustomAttributeContainerP container: baseContainers)
+        {
+        container->AddUniqueCustomAttributesToList(returnList);
+        }
+    }
+
+/*---------------------------------------------------------------------------------**//**
+* @bsimethod                                    Carole.MacDonald                05/2012
++---------------+---------------+---------------+---------------+---------------+------*/
+void IECCustomAttributeContainer::AddUniquePrimaryCustomAttributesToList
+(
+ECCustomAttributeCollection& returnList
+) 
+    {
+    for (IECInstancePtr instance: GetPrimaryCustomAttributes(false))
+        {
+        bool alreadyFound = false;
+        ECClassCR classDefinition = instance->GetClass();
+
+        // only add the instance if there isn't already one with the same classDefinition in the list
+        for (IECInstancePtr testInstance: returnList)
+            {
+            ECClassCR testClass = testInstance->GetClass();
+            if (&classDefinition == &testClass || ECClass::ClassesAreEqualByName(&classDefinition, &testClass))
+                {
+                alreadyFound = true;
+                break;
+                }
+            }
+        if (!alreadyFound)
+            returnList.push_back(instance);
+        }
+
+    // do base containers
+    bvector<IECCustomAttributeContainerP> baseContainers;
+    _GetBaseContainers(baseContainers);
+    for (IECCustomAttributeContainerP container: baseContainers)
+        {
+        container->AddUniquePrimaryCustomAttributesToList(returnList);
+        }
+    }
+/*---------------------------------------------------------------------------------**//**
+* @bsimethod                                    Carole.MacDonald                06/2010
++---------------+---------------+---------------+---------------+---------------+------*/
+bool IECCustomAttributeContainer::IsDefined (Utf8StringCR schemaName, Utf8StringCR className) const
+    {
+    ECCustomAttributeCollection::const_iterator iter;
+    for (iter = m_primaryCustomAttributes.begin(); iter != m_primaryCustomAttributes.end(); iter++)
+        {
+        ECClassCR currentClass = (*iter)->GetClass();
+        ECSchemaCR classSchema = currentClass.GetSchema();
+        if (0 == className.compare(currentClass.GetName()) &&
+            0 == schemaName.compare(classSchema.GetName()))
+            return true;
+        }
+
+    // check base containers
+    bvector<IECCustomAttributeContainerP> baseContainers;
+    _GetBaseContainers(baseContainers);
+    for (IECCustomAttributeContainerP container: baseContainers)
+        {
+        if (container->IsDefined(schemaName, className))
+            return true;
+        }
+    return false;
+    }
+
+/*---------------------------------------------------------------------------------**//**
+* @bsimethod                                    Carole.MacDonald                06/2010
++---------------+---------------+---------------+---------------+---------------+------*/
+bool IECCustomAttributeContainer::IsDefined
+(
+ECClassCR classDefinition
+) const
+    {
+    ECCustomAttributeCollection::const_iterator iter;
+    for (iter = m_primaryCustomAttributes.begin(); iter != m_primaryCustomAttributes.end(); iter++)
+        {
+        ECClassCR currentClass = (*iter)->GetClass();
+        if (&classDefinition == &currentClass || ECClass::ClassesAreEqualByName(&classDefinition, &currentClass))
+            return true;
+        }
+    // check base containers
+    bvector<IECCustomAttributeContainerP> baseContainers;
+    _GetBaseContainers(baseContainers);
+    for (IECCustomAttributeContainerP container: baseContainers)
+        {
+        if (container->IsDefined(classDefinition))
+            return true;
+        }
+    return false;
+    }
+
+/*---------------------------------------------------------------------------------**//**
+* @bsimethod                                    Carole.MacDonald                06/2010
++---------------+---------------+---------------+---------------+---------------+------*/
+IECInstancePtr IECCustomAttributeContainer::GetCustomAttributeInternal
+(
+Utf8StringCR schemaName,
+Utf8StringCR className,
+bool      includeBaseClasses,
+bool      includeSupplementalAttributes
+) const
+    {
+    IECInstancePtr result;
+    ECCustomAttributeCollection::const_iterator iter;
+
+    if (includeSupplementalAttributes)
+        {
+        for (iter = m_supplementedCustomAttributes.begin(); iter != m_supplementedCustomAttributes.end(); iter++)
+            {
+            ECClassCR currentClass = (*iter)->GetClass();
+            ECSchemaCR classSchema = currentClass.GetSchema();
+
+            if (0 == className.compare(currentClass.GetName()) &&
+                0 == schemaName.compare(classSchema.GetName()))
+                {
+                return *iter;
+                }
+            }
+        }
+
+    for (iter = m_primaryCustomAttributes.begin(); iter != m_primaryCustomAttributes.end(); iter++)
+        {
+        ECClassCR currentClass = (*iter)->GetClass();
+        ECSchemaCR classSchema = currentClass.GetSchema();
+
+        if (0 == className.compare(currentClass.GetName()) &&
+            0 == schemaName.compare(classSchema.GetName()))
+            {
+            return *iter;
+            }
+        }
+
+    if (!includeBaseClasses)
+        return NULL;
+    bvector<IECCustomAttributeContainerP> baseContainers;
+    _GetBaseContainers(baseContainers);
+    for (IECCustomAttributeContainerP container: baseContainers)
+        {
+        result = container->GetCustomAttribute(schemaName, className);
+        if (result.IsValid())
+            return result;
+        }
+    return result;
+    }
+
+/*---------------------------------------------------------------------------------**//**
+* @bsimethod                                    Colin.Kerr                      05/2015
++---------------+---------------+---------------+---------------+---------------+------*/
+IECInstancePtr IECCustomAttributeContainer::GetLocalAttributeAsSupplemented(Utf8StringCR schemaName, Utf8StringCR className)
+    {
+    for(auto const& caIter : m_supplementedCustomAttributes)
+        {
+        ECClassCR caClass = caIter->GetClass();
+        ECSchemaCR caSchema = caClass.GetSchema();
+
+        if (0 == className.compare(caClass.GetName()) &&
+            0 == schemaName.compare(caSchema.GetName()))
+            return caIter;
+        }
+    
+    IECInstancePtr customAttribute;
+    for(auto const& caIter : m_primaryCustomAttributes)
+        {
+        ECClassCR caClass = caIter->GetClass();
+        ECSchemaCR caSchema = caClass.GetSchema();
+
+        if(0 == className.compare(caClass.GetName()) &&
+           0 == schemaName.compare(caSchema.GetName()))
+            {
+            customAttribute = caIter;
+            break;
+            }
+        }
+
+    if (!customAttribute.IsValid())
+        return customAttribute;
+
+    IECInstancePtr caCopy = customAttribute->CreateCopyThroughSerialization();
+    SetSupplementedCustomAttribute(*caCopy);
+    return caCopy;
+    }
+
+/*---------------------------------------------------------------------------------**//**
+* @bsimethod                                    Carole.MacDonald                06/2010
++---------------+---------------+---------------+---------------+---------------+------*/
+IECInstancePtr IECCustomAttributeContainer::GetCustomAttribute
+(
+Utf8StringCR schemaName,
+Utf8StringCR className
+) const
+    {
+    return GetCustomAttributeInternal (schemaName, className, true, true);
+    }
+
+/*---------------------------------------------------------------------------------**//**
+* @bsimethod                                    Carole.MacDonald                05/2012
++---------------+---------------+---------------+---------------+---------------+------*/
+IECInstancePtr IECCustomAttributeContainer::GetPrimaryCustomAttribute
+(
+Utf8StringCR schemaName,
+Utf8StringCR className
+) const
+    {
+    return GetCustomAttributeInternal (schemaName, className, true, false);
+    }
+
+//---------------------------------------------------------------------------------------
+// @bsimethod                                    Basanta.Kharel                01/2016
+//+---------------+---------------+---------------+---------------+---------------+------
+IECInstancePtr IECCustomAttributeContainer::GetPrimaryCustomAttributeLocal
+(
+Utf8StringCR schemaName,
+Utf8StringCR className
+) const
+    {
+    return GetCustomAttributeInternal(schemaName, className, false, false);
+    }
+
+/*---------------------------------------------------------------------------------**//**
+* @bsimethod                                                    Casey.Mullen      11/2011
++---------------+---------------+---------------+---------------+---------------+------*/
+IECInstancePtr IECCustomAttributeContainer::GetCustomAttributeLocal
+(
+Utf8StringCR schemaName,
+Utf8StringCR className
+) const
+    {
+    return GetCustomAttributeInternal(schemaName, className, false, true);
+    }
+
+/*---------------------------------------------------------------------------------**//**
+* @bsimethod                                                    Casey.Mullen      11/2011
++---------------+---------------+---------------+---------------+---------------+------*/
+IECInstancePtr IECCustomAttributeContainer::GetCustomAttributeLocal
+(
+ECClassCR   ecClass
+) const
+    {
+    return GetCustomAttributeInternal(ecClass, false, true);
+    }
+
+/*---------------------------------------------------------------------------------**//**
+* @bsimethod                                    Carole.MacDonald                06/2010
++---------------+---------------+---------------+---------------+---------------+------*/
+IECInstancePtr IECCustomAttributeContainer::GetCustomAttributeInternal
+(
+ECClassCR classDefinition,
+bool      includeBaseClasses,
+bool      includeSupplementalAttributes
+) const
+    {
+    IECInstancePtr result;
+    ECCustomAttributeCollection::const_iterator iter;
+
+    if (includeSupplementalAttributes)
+        {
+        for (iter = m_supplementedCustomAttributes.begin(); iter != m_supplementedCustomAttributes.end(); iter++)
+            {
+            ECClassCR currentClass = (*iter)->GetClass();
+            if (&classDefinition == &currentClass || ECClass::ClassesAreEqualByName(&classDefinition, &currentClass))
+                {
+                return *iter;
+                }
+            }
+        }
+
+    for (iter = m_primaryCustomAttributes.begin(); iter != m_primaryCustomAttributes.end(); iter++)
+        {
+        ECClassCR currentClass = (*iter)->GetClass();
+        if (&classDefinition == &currentClass || ECClass::ClassesAreEqualByName(&classDefinition, &currentClass))
+            {
+            return *iter;
+            }
+        }
+
+    if (!includeBaseClasses)
+        return NULL;
+
+    bvector<IECCustomAttributeContainerP> baseContainers;
+    _GetBaseContainers(baseContainers);
+    for (IECCustomAttributeContainerP container: baseContainers)
+        {
+        result = container->GetCustomAttribute(classDefinition);
+        if (result.IsValid())
+            return result;
+        }
+    return result;
+    }
+
+/*---------------------------------------------------------------------------------**//**
+* @bsimethod                                    Carole.MacDonald                06/2010
++---------------+---------------+---------------+---------------+---------------+------*/
+IECInstancePtr IECCustomAttributeContainer::GetCustomAttribute
+(
+ECClassCR classDefinition
+) const
+    {
+    return GetCustomAttributeInternal (classDefinition, true, true);
+    }
+
+/*---------------------------------------------------------------------------------**//**
+* @bsimethod                                    Carole.MacDonald                05/2012
++---------------+---------------+---------------+---------------+---------------+------*/
+IECInstancePtr IECCustomAttributeContainer::GetPrimaryCustomAttribute
+(
+ECClassCR classDefinition
+) const
+    {
+    return GetCustomAttributeInternal (classDefinition, true, false);
+    }
+
+//---------------------------------------------------------------------------------------
+// @bsimethod                                    Basanta.Kharel                01/2016
+//+---------------+---------------+---------------+---------------+---------------+------
+IECInstancePtr IECCustomAttributeContainer::GetPrimaryCustomAttributeLocal
+(
+    ECClassCR classDefinition
+    ) const
+    {
+    return GetCustomAttributeInternal(classDefinition, false, false);
+    }
+
+/*---------------------------------------------------------------------------------**//**
+* @bsimethod                                    Carole.MacDonald                06/2010
++---------------+---------------+---------------+---------------+---------------+------*/
+ECCustomAttributeInstanceIterable IECCustomAttributeContainer::GetCustomAttributes
+(
+bool includeBase
+) const
+    {
+    return ECCustomAttributeInstanceIterable(*this, includeBase, true);
+    }
+
+/*---------------------------------------------------------------------------------**//**
+* @bsimethod                                    Deepak.Malkan                   04/2012
++---------------+---------------+---------------+---------------+---------------+------*/
+ECPropertyIterable::ECPropertyIterable(ECClassCR ecClass, bool includeBaseProperties)
+    : m_ecClass(ecClass), m_includeBaseProperties(includeBaseProperties)
+    {
+    }
+
+/*---------------------------------------------------------------------------------**//**
+* @bsimethod                                    Deepak.Malkan                   04/2012
++---------------+---------------+---------------+---------------+---------------+------*/
+bool    ECPropertyIterable::const_iterator::operator==(const_iterator const& rhs) const
+    {
+    return !(*this != rhs);
+    }
+
+/*---------------------------------------------------------------------------------**//**
+* @bsimethod                                    Carole.MacDonald                06/2010
++---------------+---------------+---------------+---------------+---------------+------*/
+ECCustomAttributeInstanceIterable IECCustomAttributeContainer::GetPrimaryCustomAttributes
+(
+bool includeBase
+) const
+    {
+    return ECCustomAttributeInstanceIterable(*this, includeBase, false);
+    }
+
+/*---------------------------------------------------------------------------------**//**
+* @bsimethod                                    Carole.MacDonald                06/2010
++---------------+---------------+---------------+---------------+---------------+------*/
+ECObjectsStatus IECCustomAttributeContainer::SetCustomAttributeInternal
+(
+ECCustomAttributeCollection& customAttributeCollection,
+IECInstanceR customAttributeInstance,
+bool requireSchemaReference
+)
+    {
+    ECClassCR classDefinition = customAttributeInstance.GetClass();
+    ECCustomAttributeClassCP caClass = classDefinition.GetCustomAttributeClassCP();
+    if (nullptr == caClass)
+        {
+        BeAssert (false);
+        LOG.errorv("Cannot add instance of class %s:%s as a custom attribute because the class is not a custom attribute class",
+                   classDefinition.GetSchema().GetName().c_str(), classDefinition.GetName().c_str());
+        return ECObjectsStatus::NotCustomAttributeClass;
+        }
+
+    CustomAttributeContainerType containerType = _GetContainerType();
+    if (!caClass->CanBeAppliedTo(containerType))
+        {
+        BeAssert(false);
+        Utf8String caContainerTypeString = ECXml::ContainerTypeToString(caClass->GetContainerType());
+        Utf8String containerTypeString = ECXml::ContainerTypeToString(containerType);
+        LOG.errorv("Cannot add custom attribute of class %s:%s to a container of type %s because the custom attribute has an incompatible 'appliesTo' attribute of %s",
+                   classDefinition.GetSchema().GetName().c_str(), classDefinition.GetName().c_str(), containerTypeString.c_str(), caContainerTypeString.c_str());
+        return ECObjectsStatus::CustomAttributeContainerTypesNotCompatible;
+        }
+
+    // first need to verify that this custom attribute instance is from either the current schema or a referenced schema
+    ECSchemaCP containerSchema = _GetContainerSchema();
+    if (containerSchema != &(classDefinition.GetSchema()))
+        {
+        if (!ECSchema::IsSchemaReferenced(*containerSchema, classDefinition.GetSchema()))
+            {
+            if (requireSchemaReference)
+                {
+                LOG.errorv("%s (used in ECSchema %s) requires a (missing) reference to ECSchema %s", 
+                    classDefinition.GetFullName(), 
+                    containerSchema->GetFullSchemaName().c_str(), 
+                    classDefinition.GetSchema().GetFullSchemaName().c_str());
+                BeAssert (false);
+                return ECObjectsStatus::SchemaNotFound;
+                }
+            }
+        }
+
+    // remove existing custom attributes with matching class
+    ECCustomAttributeCollection::iterator iter;
+    for (iter = customAttributeCollection.begin(); iter != customAttributeCollection.end(); iter++)
+        {
+        ECClassCR currentClass = (*iter)->GetClass();
+        if (&classDefinition == &currentClass || ECClass::ClassesAreEqualByName(&classDefinition, &currentClass))
+            {
+            customAttributeCollection.erase(iter);
+            break;
+            }
+        }
+
+    customAttributeCollection.push_back(&customAttributeInstance);
+    return ECObjectsStatus::Success;
+    }
+
+/*---------------------------------------------------------------------------------**//**
+* @bsimethod                                    Carole.MacDonald                05/2012
++---------------+---------------+---------------+---------------+---------------+------*/
+ECObjectsStatus IECCustomAttributeContainer::SetCustomAttribute
+(
+IECInstanceR customAttributeInstance
+)
+    {
+    return SetCustomAttributeInternal(m_primaryCustomAttributes, customAttributeInstance, true);
+    }
+
+/*---------------------------------------------------------------------------------**//**
+* @bsimethod                                    Carole.MacDonald                05/2012
++---------------+---------------+---------------+---------------+---------------+------*/
+ECObjectsStatus IECCustomAttributeContainer::SetPrimaryCustomAttribute
+(
+IECInstanceR customAttributeInstance
+)
+    {
+    return SetCustomAttributeInternal(m_primaryCustomAttributes, customAttributeInstance, false);
+    }
+
+/*---------------------------------------------------------------------------------**//**
+* @bsimethod                                    Carole.MacDonald                05/2012
++---------------+---------------+---------------+---------------+---------------+------*/
+ECObjectsStatus IECCustomAttributeContainer::SetSupplementedCustomAttribute
+(
+IECInstanceR customAttributeInstance
+)
+    {
+    return SetCustomAttributeInternal(m_supplementedCustomAttributes, customAttributeInstance, false);
+    }
+
+/*---------------------------------------------------------------------------------**//**
+* @bsimethod                                    Carole.MacDonald                06/2010
++---------------+---------------+---------------+---------------+---------------+------*/
+bool IECCustomAttributeContainer::RemoveCustomAttribute
+(
+Utf8StringCR schemaName,
+Utf8StringCR className
+)
+    {
+    ECCustomAttributeCollection::iterator iter;
+    for (iter = m_primaryCustomAttributes.begin(); iter != m_primaryCustomAttributes.end(); iter++)
+        {
+        ECClassCR currentClass = (*iter)->GetClass();
+        ECSchemaCR classSchema = currentClass.GetSchema();
+
+        if (0 == className.compare(currentClass.GetName()) &&
+            0 == schemaName.compare(classSchema.GetName()))
+            {
+            m_primaryCustomAttributes.erase(iter);
+            return true;
+            }
+        }
+
+    return false;
+    }
+
+/*---------------------------------------------------------------------------------**//**
+* @bsimethod                                    Carole.MacDonald                06/2010
++---------------+---------------+---------------+---------------+---------------+------*/
+bool IECCustomAttributeContainer::RemoveCustomAttribute
+(
+ECClassCR classDefinition
+)
+    {
+    ECCustomAttributeCollection::iterator iter;
+    for (iter = m_primaryCustomAttributes.begin(); iter != m_primaryCustomAttributes.end(); iter++)
+        {
+        ECClassCR currentClass = (*iter)->GetClass();
+        if (&classDefinition == &currentClass || ECClass::ClassesAreEqualByName(&classDefinition, &currentClass))
+            {
+            m_primaryCustomAttributes.erase(iter);
+            return true;
+            }
+        }
+    return false;
+    }
+
+/*---------------------------------------------------------------------------------**//**
+* @bsimethod                                    Carole.MacDonald                06/2010
++---------------+---------------+---------------+---------------+---------------+------*/
+bool IECCustomAttributeContainer::RemoveSupplementedCustomAttribute
+(
+Utf8StringCR schemaName,
+Utf8StringCR className
+)
+    {
+    ECCustomAttributeCollection::iterator iter;
+    for (iter = m_supplementedCustomAttributes.begin(); iter != m_supplementedCustomAttributes.end(); iter++)
+        {
+        ECClassCR currentClass = (*iter)->GetClass();
+        ECSchemaCR classSchema = currentClass.GetSchema();
+
+        if (0 == className.compare(currentClass.GetName()) &&
+            0 == schemaName.compare(classSchema.GetName()))
+            {
+            m_supplementedCustomAttributes.erase(iter);
+            return true;
+            }
+        }
+
+    return false;
+    }
+
+/*---------------------------------------------------------------------------------**//**
+* @bsimethod                                    Carole.MacDonald                09/2013
++---------------+---------------+---------------+---------------+---------------+------*/
+bool IECCustomAttributeContainer::RemoveSupplementedCustomAttribute
+(
+ECClassCR classDefinition
+)
+    {
+    ECCustomAttributeCollection::iterator iter;
+    for (iter = m_supplementedCustomAttributes.begin(); iter != m_supplementedCustomAttributes.end(); iter++)
+        {
+        ECClassCR currentClass = (*iter)->GetClass();
+        if (&classDefinition == &currentClass || ECClass::ClassesAreEqualByName(&classDefinition, &currentClass))
+            {
+            m_supplementedCustomAttributes.erase(iter);
+            return true;
+            }
+        }
+    return false;
+    }
+
+/*---------------------------------------------------------------------------------**//**
+* @bsimethod                                    Carole.MacDonald                06/2010
++---------------+---------------+---------------+---------------+---------------+------*/
+CustomAttributeReadStatus IECCustomAttributeContainer::ReadCustomAttributes (BeXmlNodeR containerNode, ECSchemaReadContextR schemaContext, ECSchemaCR fallBackSchema, int ecXmlVersionMajor)
+    {
+    CustomAttributeReadStatus status = CustomAttributeReadStatus::Success;
+
+    // allow for multiple <ECCustomAttributes> nodes, even though we only ever write one.
+    for (BeXmlNodeP customAttributeNode = containerNode.GetFirstChild (); NULL != customAttributeNode; customAttributeNode = customAttributeNode->GetNextSibling ())
+        {
+        if (0 != strcmp (customAttributeNode->GetName (), EC_CUSTOM_ATTRIBUTES_ELEMENT))
+            continue;
+
+        for (BeXmlNodeP customAttributeClassNode = customAttributeNode->GetFirstChild(); NULL != customAttributeClassNode; customAttributeClassNode = customAttributeClassNode->GetNextSibling())
+            {
+            ECInstanceReadContextPtr context = ECInstanceReadContext::CreateContext (schemaContext, fallBackSchema, NULL);
+
+            IECInstancePtr  customAttributeInstance;
+            Utf8String         customAttributeXmlString;
+            customAttributeClassNode->GetXmlString (customAttributeXmlString);
+            InstanceReadStatus thisStatus = InstanceReadStatus::Success;
+            ICustomAttributeDeserializerP CustomAttributeDeserializerP = CustomAttributeDeserializerManager::GetManager ().GetCustomDeserializer (customAttributeClassNode->GetName());
+            if (CustomAttributeDeserializerP)
+                thisStatus = CustomAttributeDeserializerP->LoadCustomAttributeFromString (customAttributeInstance, *customAttributeClassNode, *context, schemaContext, *this);
+            else
+                thisStatus = IECInstance::ReadFromBeXmlNode (customAttributeInstance, *customAttributeClassNode, *context);
+            if (InstanceReadStatus::Success != thisStatus && InstanceReadStatus::CommentOnly != thisStatus)
+                {
+                // In EC3 we will fail to load the schema if any invalid custom attributes are found, for EC2 schemas we will skip the invalid attributes and continue to load the schema
+                if (ecXmlVersionMajor >= 3)
+                    status = CustomAttributeReadStatus::InvalidCustomAttributes;
+                else if (CustomAttributeReadStatus::Success == status) 
+                    status = CustomAttributeReadStatus::SkippedCustomAttributes;
+                }
+            if (customAttributeInstance.IsValid())
+                {
+                ECObjectsStatus caSetStatus = SetPrimaryCustomAttribute(*customAttributeInstance);
+                if (ECObjectsStatus::Success != caSetStatus)
+                    {
+                    // In EC3 we will fail to load the schema if any invalid custom attributes are found, for EC2 schemas we will skip the invalid attributes and continue to load the schema
+                    if (ecXmlVersionMajor >= 3)
+                        status = CustomAttributeReadStatus::InvalidCustomAttributes;
+                    else if (CustomAttributeReadStatus::Success == status)
+                        status = CustomAttributeReadStatus::SkippedCustomAttributes;
+                    }
+                }
+            }
+        }
+    return status;
+    }
+
+/*---------------------------------------------------------------------------------**//**
+* @bsimethod                                    Carole.MacDonald                06/2010
++---------------+---------------+---------------+---------------+---------------+------*/
+SchemaWriteStatus IECCustomAttributeContainer::WriteCustomAttributes 
+(
+BeXmlWriterR xmlWriter
+) const
+    {
+    if (m_primaryCustomAttributes.size() < 1)
+        return SchemaWriteStatus::Success;
+
+    SchemaWriteStatus   status = SchemaWriteStatus::Success;
+    ECCustomAttributeCollection::const_iterator iter;
+    if (m_primaryCustomAttributes.begin() == m_primaryCustomAttributes.end())
+        return status;
+
+    // Add the <ECCustomAttributes> node.
+    xmlWriter.WriteElementStart(EC_CUSTOM_ATTRIBUTES_ELEMENT);
+    for (iter = m_primaryCustomAttributes.begin(); iter != m_primaryCustomAttributes.end(); iter++)
+        {
+        Utf8CP className = (*iter)->GetClass().GetName().c_str();
+        
+        if (0 == BeStringUtilities::StricmpAscii(className, "UnitSpecificationAttr"))
+            className = "UnitSpecification";
+        else if (0 == BeStringUtilities::StricmpAscii(className, "DisplayUnitSpecificationAttr"))
+            className = "DisplayUnitSpecification";
+
+        (*iter)->WriteToBeXmlNode (xmlWriter, className);
+        }
+    xmlWriter.WriteElementEnd();
+
+    return status;
+    }
+
+/*---------------------------------------------------------------------------------**//**
+* @bsimethod                                    Carole.MacDonald                05/2012
++---------------+---------------+---------------+---------------+---------------+------*/
+ECObjectsStatus IECCustomAttributeContainer::CopyCustomAttributesTo
+(
+IECCustomAttributeContainerR destContainer
+) const
+    {
+    ECObjectsStatus status = ECObjectsStatus::Success;
+    for (IECInstancePtr customAttribute: GetPrimaryCustomAttributes(false))
+        {
+        status = destContainer.SetPrimaryCustomAttribute(*(customAttribute->CreateCopyThroughSerialization()));
+        if (ECObjectsStatus::Success != status)
+            return status;
+        }
+    return status;
+    }
+
+/*---------------------------------------------------------------------------------**//**
+* @bsimethod                                    Paul.Connelly                   07/2012
++---------------+---------------+---------------+---------------+---------------+------*/
+ECSchemaP IECCustomAttributeContainer::GetContainerSchema()
+    {
+    return const_cast<ECSchemaP> (_GetContainerSchema());
+    }
+
+/*---------------------------------------------------------------------------------**//**
+* @bsimethod                                    Carole.MacDonald                06/2010
++---------------+---------------+---------------+---------------+---------------+------*/
+ECCustomAttributeInstanceIterable::const_iterator::const_iterator
+(
+IECCustomAttributeContainerCR container,
+bool includeBase,
+bool includeSupplementalAttributes
+)
+    {
+    m_state = IteratorState::Create(container, includeBase, includeSupplementalAttributes);
+    if (m_state->m_customAttributesIterator == m_state->m_customAttributes->end())
+        m_isEnd = true;
+    else
+        m_isEnd = false;
+    }
+  
+/*---------------------------------------------------------------------------------**//**
+* @bsimethod                                    Carole.MacDonald                06/2010
++---------------+---------------+---------------+---------------+---------------+------*/
+ECCustomAttributeInstanceIterable::const_iterator ECCustomAttributeInstanceIterable::begin() const
+    {
+    return ECCustomAttributeInstanceIterable::const_iterator(m_container, m_includeBaseContainers, m_includeSupplementalAttributes);
+    }
+
+/*---------------------------------------------------------------------------------**//**
+* @bsimethod                                    Carole.MacDonald                06/2010
++---------------+---------------+---------------+---------------+---------------+------*/
+ECCustomAttributeInstanceIterable::const_iterator ECCustomAttributeInstanceIterable::end () const
+    {
+    return ECCustomAttributeInstanceIterable::const_iterator();
+    }
+
+/*---------------------------------------------------------------------------------**//**
+* @bsimethod                                    Carole.MacDonald                06/2010
++---------------+---------------+---------------+---------------+---------------+------*/
+ECCustomAttributeInstanceIterable::const_iterator& ECCustomAttributeInstanceIterable::const_iterator::operator++()
+    {
+    m_state->m_customAttributesIterator++;
+    if (m_state->m_customAttributesIterator == m_state->m_customAttributes->end())
+        m_isEnd = true;
+    return *this;
+    }
+
+/*---------------------------------------------------------------------------------**//**
+* @bsimethod                                    Carole.MacDonald                06/2010
++---------------+---------------+---------------+---------------+---------------+------*/
+bool ECCustomAttributeInstanceIterable::const_iterator::operator!= (const_iterator const& rhs) const
+    {
+    if (m_isEnd && rhs.m_isEnd)
+        return false;
+    if (m_state.IsNull() && !(rhs.m_state.IsNull()))
+        return true;
+    if (!(m_state.IsNull()) && rhs.m_state.IsNull())
+        return true;
+    return (m_state->m_customAttributesIterator != rhs.m_state->m_customAttributesIterator);
+    }
+
+/*---------------------------------------------------------------------------------**//**
+* @bsimethod                                    Deepak.Malkan                   04/2012
++---------------+---------------+---------------+---------------+---------------+------*/
+bool    ECCustomAttributeInstanceIterable::const_iterator::operator==(const_iterator const& rhs) const
+    {
+    return !(*this != rhs);
+    }
+
+static const IECInstancePtr s_nullInstancePtr;
+/*---------------------------------------------------------------------------------**//**
+* @bsimethod                                    Carole.MacDonald                06/2010
++---------------+---------------+---------------+---------------+---------------+------*/
+IECInstancePtr const& ECCustomAttributeInstanceIterable::const_iterator::operator*() const
+    {
+    if (m_isEnd)
+        return s_nullInstancePtr;
+
+    return *(m_state->m_customAttributesIterator);
+    }
+
+/*---------------------------------------------------------------------------------**//**
+* @bsimethod                                    Carole.MacDonald                06/2010
++---------------+---------------+---------------+---------------+---------------+------*/
+ECCustomAttributeInstanceIterable::IteratorState::IteratorState
+(
+IECCustomAttributeContainerCR container,
+bool includeBase,
+bool includeSupplementalAttributes
+)
+    {
+    m_customAttributes = new ECCustomAttributeCollection();
+    if (includeSupplementalAttributes && container.m_supplementedCustomAttributes.size() > 0)
+        {
+        for (IECInstancePtr ptr : container.m_supplementedCustomAttributes)
+            m_customAttributes->push_back(ptr);
+        }
+    else
+        {
+        for (IECInstancePtr ptr : container.m_primaryCustomAttributes)
+            m_customAttributes->push_back(ptr);
+        }
+
+    if (includeBase)
+        {
+        bvector<IECCustomAttributeContainerP> baseContainers;
+        container._GetBaseContainers(baseContainers);
+        for (IECCustomAttributeContainerP baseContainer: baseContainers)
+            {
+            if (includeSupplementalAttributes)
+                baseContainer->AddUniqueCustomAttributesToList(*m_customAttributes);
+            else
+                baseContainer->AddUniquePrimaryCustomAttributesToList(*m_customAttributes);
+            }
+        }
+    m_customAttributesIterator = m_customAttributes->begin();
+    }
+
+/*---------------------------------------------------------------------------------**//**
+* @bsimethod                                    Carole.MacDonald                06/2010
++---------------+---------------+---------------+---------------+---------------+------*/
+ECCustomAttributeInstanceIterable::IteratorState::~IteratorState()
+    {
+    delete m_customAttributes;
+    }
+			
+/*---------------------------------------------------------------------------------**//**
+* @bsimethod                                    Carole.MacDonald                06/2010
++---------------+---------------+---------------+---------------+---------------+------*/
+bool IECCustomAttributeContainer::IsDefined (Utf8StringCR className) const
+    {
+    ECCustomAttributeCollection::const_iterator iter;
+    for (iter = m_primaryCustomAttributes.begin(); iter != m_primaryCustomAttributes.end(); iter++)
+        {
+        ECClassCR currentClass = (*iter)->GetClass();
+        if (0 == className.compare(currentClass.GetName()))
+            return true;
+        }
+
+    // check base containers
+    bvector<IECCustomAttributeContainerP> baseContainers;
+    _GetBaseContainers(baseContainers);
+    for (IECCustomAttributeContainerP container: baseContainers)
+        {
+        if (container->IsDefined(className))
+            return true;
+        }
+    return false;
+    }
+		
+/*---------------------------------------------------------------------------------**//**
+* @bsimethod                                    Carole.MacDonald                06/2010
++---------------+---------------+---------------+---------------+---------------+------*/
+IECInstancePtr IECCustomAttributeContainer::GetCustomAttributeInternal
+(
+Utf8StringCR className,
+bool      includeBaseClasses,
+bool      includeSupplementalAttributes
+) const
+    {
+    IECInstancePtr result;
+    ECCustomAttributeCollection::const_iterator iter;
+
+    if (includeSupplementalAttributes)
+        {
+        for (iter = m_supplementedCustomAttributes.begin(); iter != m_supplementedCustomAttributes.end(); iter++)
+            {
+            ECClassCR currentClass = (*iter)->GetClass();
+            if (0 == className.compare(currentClass.GetName()))
+                {
+                return *iter;
+                }
+            }
+        }
+
+    for (iter = m_primaryCustomAttributes.begin(); iter != m_primaryCustomAttributes.end(); iter++)
+        {
+        ECClassCR currentClass = (*iter)->GetClass();
+        if (0 == className.compare(currentClass.GetName()))
+            {
+            return *iter;
+            }
+        }
+
+    if (!includeBaseClasses)
+        return NULL;
+    bvector<IECCustomAttributeContainerP> baseContainers;
+    _GetBaseContainers(baseContainers);
+    for (IECCustomAttributeContainerP container: baseContainers)
+        {
+        result = container->GetCustomAttribute(className);
+        if (result.IsValid())
+            return result;
+        }
+    return result;
+    }
+		
+/*---------------------------------------------------------------------------------**//**
+* @bsimethod                                    Colin.Kerr                      05/2015
++---------------+---------------+---------------+---------------+---------------+------*/
+IECInstancePtr IECCustomAttributeContainer::GetLocalAttributeAsSupplemented
+(
+Utf8StringCR className
+)
+    {
+    for(auto const& caIter : m_supplementedCustomAttributes)
+        {
+        ECClassCR caClass = caIter->GetClass();
+        if (0 == className.compare(caClass.GetName()))
+            return caIter;
+        }
+    
+    IECInstancePtr customAttribute;
+    for(auto const& caIter : m_primaryCustomAttributes)
+        {
+        ECClassCR caClass = caIter->GetClass();
+        if(0 == className.compare(caClass.GetName()))
+            {
+            customAttribute = caIter;
+            break;
+            }
+        }
+
+    if (!customAttribute.IsValid())
+        return customAttribute;
+
+    IECInstancePtr caCopy = customAttribute->CreateCopyThroughSerialization();
+    SetSupplementedCustomAttribute(*caCopy);
+    return caCopy;
+    }
+
+/*---------------------------------------------------------------------------------**//**
+* @bsimethod                                    Carole.MacDonald                06/2010
++---------------+---------------+---------------+---------------+---------------+------*/
+IECInstancePtr IECCustomAttributeContainer::GetCustomAttribute
+(
+Utf8StringCR className
+) const
+    {
+    return GetCustomAttributeInternal (className, true, true);
+    }
+
+/*---------------------------------------------------------------------------------**//**
+* @bsimethod                                    Carole.MacDonald                05/2012
++---------------+---------------+---------------+---------------+---------------+------*/
+IECInstancePtr IECCustomAttributeContainer::GetPrimaryCustomAttribute
+(
+Utf8StringCR className
+) const
+    {
+    return GetCustomAttributeInternal (className, true, false);
+    }
+
+/*---------------------------------------------------------------------------------**//**
+* @bsimethod                                                    Casey.Mullen      11/2011
++---------------+---------------+---------------+---------------+---------------+------*/
+IECInstancePtr IECCustomAttributeContainer::GetCustomAttributeLocal
+(
+Utf8StringCR className
+) const
+    {
+    return GetCustomAttributeInternal(className, false, true);
+    }
+		
+/*---------------------------------------------------------------------------------**//**
+* @bsimethod                                    Carole.MacDonald                06/2010
++---------------+---------------+---------------+---------------+---------------+------*/
+bool IECCustomAttributeContainer::RemoveCustomAttribute
+(
+Utf8StringCR className
+)
+    {
+    ECCustomAttributeCollection::iterator iter;
+    for (iter = m_primaryCustomAttributes.begin(); iter != m_primaryCustomAttributes.end(); iter++)
+        {
+        ECClassCR currentClass = (*iter)->GetClass();
+        if (0 == className.compare(currentClass.GetName()))
+            {
+            m_primaryCustomAttributes.erase(iter);
+            return true;
+            }
+        }
+
+    return false;
+    }
+END_BENTLEY_ECOBJECT_NAMESPACE