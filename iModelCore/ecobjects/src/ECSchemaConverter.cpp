--- conflicted
+++ resolved
@@ -1,1047 +1,1039 @@
-/*--------------------------------------------------------------------------------------+
-|
-|     $Source: src/ECSchemaConverter.cpp $
-|
-|  $Copyright: (c) 2016 Bentley Systems, Incorporated. All rights reserved. $
-|
-+--------------------------------------------------------------------------------------*/
-
-#include "ECObjectsPch.h"
-BEGIN_BENTLEY_ECOBJECT_NAMESPACE
-
-//-------------------------------------------------------------------------------------
-// Data of standard values and the property that it is attached to
-// @bsistruct                                                    Basanta.Kharel   12/2015
-//---------------+---------------+---------------+---------------+---------------+------
-struct StandardValueInfo
-    {
-    friend struct StandardValuesConverter;
-private: 
-    bmap<int, Utf8String> m_valuesMap;
-    bool m_mustBeFromList;
-
-public:
-    bool Equals(const StandardValueInfo& sd) const;
-
-    StandardValueInfo(ECEnumerationP& ecEnum);
-    StandardValueInfo() {};
-
-    //--------------------------------------------------------------------------------------
-    // Extracts Standard Values Instance data from the instance
-    //! @param[in]  instance    The instance of StandValues customattribute
-    //! @param[out] sdInfo      Extracted data 
-    //---------------+---------------+---------------+---------------+---------------+------
-    static ECObjectsStatus ExtractInstanceData(IECInstanceR instance, StandardValueInfo& sdInfo);
-
-    };
-
-//---------------------------------------------------------------------------------------
-// @bsimethod                                    Basanta.Kharel                  01/2016
-//+---------------+---------------+---------------+---------------+---------------+------
-bool StandardValueInfo::Equals(const StandardValueInfo& sd) const
-    {
-    //let them be equal even if mustBeFromList is different
-    if (m_valuesMap.size() != sd.m_valuesMap.size())
-    return false;
-    for (auto const& pair : m_valuesMap)
-        {
-        auto it = sd.m_valuesMap.find(pair.first);
-        if (it == sd.m_valuesMap.end())
-            return false;
-
-        if (!it->second.EqualsI(pair.second))
-            return false;
-        }
-    return true;
-    }
-
-//---------------------------------------------------------------------------------------
-// @bsimethod                                    Basanta.Kharel                  01/2016
-//+---------------+---------------+---------------+---------------+---------------+------
-StandardValueInfo::StandardValueInfo(ECEnumerationP& ecEnum)
-    {
-    m_mustBeFromList = ecEnum->GetIsStrict();
-    for (auto const& enumerator : ecEnum->GetEnumerators())
-        m_valuesMap[enumerator->GetInteger()] = enumerator->GetDisplayLabel();
-    }
-
-//---------------------------------------------------------------------------------------
-// Extracts Standard Values Instance data from the instance
-// @bsimethod                                    Basanta.Kharel                  01/2016
-//+---------------+---------------+---------------+---------------+---------------+------
-ECObjectsStatus StandardValueInfo::ExtractInstanceData(IECInstanceR instance, StandardValueInfo& sdInfo)
-    {
-    sdInfo.m_mustBeFromList = true; //default is true
-    ECValue value;
-    if (ECObjectsStatus::Success == instance.GetValue(value, "MustBeFromList")
-        && !value.IsNull() && value.IsBoolean())
-        {
-        sdInfo.m_mustBeFromList = value.GetBoolean();
-        }
-
-    Utf8String accessString = "ValueMap";
-    ECObjectsStatus status;
-    status = instance.GetValue(value, accessString.c_str());
-    if (ECObjectsStatus::Success != status)
-        return status;
-
-    uint32_t arraySize = value.GetArrayInfo().GetCount();
-    for (uint32_t i = 0; i < arraySize; i++)
-        {
-        status = instance.GetValue(value, accessString.c_str(), i);
-        if (ECObjectsStatus::Success != status && !value.IsStruct())
-            return status;
-
-        IECInstancePtr  structInstance = value.GetStruct();
-        if (!structInstance.IsValid())
-            return ECObjectsStatus::Error;
-
-        if (ECObjectsStatus::Success != (status = structInstance->GetValue(value, "Value")))
-            return status;
-        int index = value.GetInteger();
-
-        if (ECObjectsStatus::Success != (status = structInstance->GetValue(value, "DisplayString")))
-            return status;
-        sdInfo.m_valuesMap[index] = value.ToString();
-        }
-    return ECObjectsStatus::Success;
-    }
-
-//---------------------------------------------------------------------------------------
-// Implements IECCustomAttributeConverter to convert Standard Values Custom Attribute to ECEnumeration
-// @bsistruct                                                    Basanta.Kharel   12/2015
-//+---------------+---------------+---------------+---------------+---------------+------
-struct StandardValuesConverter : IECCustomAttributeConverter
-    {
-    ECObjectsStatus Convert(ECSchemaR schema, IECCustomAttributeContainerR container, IECInstanceR instance);
-    
-private:
-
-    //---------------------------------------------------------------------------------------
-    // And checks if the standard values conflict inbetween inherited properties
-    // Also returns list of classNames that have this property
-    // @bsimethod                                    Basanta.Kharel                  01/2016
-    //+---------------+---------------+---------------+---------------+---------------+------
-    static ECObjectsStatus CheckForConflict(ECPropertyP standardValueProperty, ECSchemaR schema,StandardValueInfo& sdInfo, Utf8String& classes);
-
-    //---------------------------------------------------------------------------------------
-    // Sets strictness of the enum. 
-    // If the rootClass that has this property has no CA, it will be false
-    // Otherwise it will be the same as what the mustbefromlist value it has. default is true
-    // @bsimethod                                    Basanta.Kharel                  01/2016
-    //+---------------+---------------+---------------+---------------+---------------+------
-    static void SetStrictness(ECPropertyP standardValueProperty, ECSchemaR schema,StandardValueInfo& sdInfo);
-
-    //---------------------------------------------------------------------------------------
-    // Adds enumeration to ecProperty by finding enumeration that matches sdInfo or by creating one
-    // @bsimethod                                    Basanta.Kharel                  12/2015
-    //+---------------+---------------+---------------+---------------+---------------+------
-    static ECObjectsStatus AddEnumeration(ECSchemaR schema, StandardValueInfo& sdInfo, ECPropertyP& ecProperty);
-
-    //---------------------------------------------------------------------------------------
-    // Gives name to enumeration, based on className and propertyName 
-    // Usually is (baseClassName+propertyName)
-    // returns rootClass i.e. baseclass
-    // @bsimethod                                    Basanta.Kharel                  01/2016
-    //+---------------+---------------+---------------+---------------+---------------+------
-    static Utf8String CreateEnumerationName(ECClassP& rootClass, ECSchemaR schema, ECPropertyP& ecProperty);
-
-    //---------------------------------------------------------------------------------------
-    // Append number to string : returns name_number
-    // @bsimethod                                    Basanta.Kharel                  01/2016
-    //+---------------+---------------+---------------+---------------+---------------+------
-    static Utf8String AppendNumberToString(Utf8CP name, int number);
-
-    //---------------------------------------------------------------------------------------
-    // Finds enumeration in schema that matches sdInfo
-    // @bsimethod                                    Basanta.Kharel                  12/2015
-    //+---------------+---------------+---------------+---------------+---------------+------
-    static ECObjectsStatus FindEnumeration(ECSchemaR schema, ECEnumerationP& enumeration, StandardValueInfo& sdInfo);
-
-    //---------------------------------------------------------------------------------------
-    // Creates enumeration in schema : given enumName, sdInfo
-    // @bsimethod                                    Basanta.Kharel                  12/2015
-    //+---------------+---------------+---------------+---------------+---------------+------
-    static ECObjectsStatus CreateEnumeration(ECEnumerationP& enumeration, ECSchemaR schema, Utf8CP enumName, StandardValueInfo& sdInfo);
-
-    //! Converts primitive property type to enum type
-    //! @param[in] primitiveEcProperty      The primitive property whose type is being changed
-    //! @param[in] ecSchema                 The schema the ecProperty belongs to
-    //! @param[in] enumeration              The enumeration to be set to the primitiveEcProperty
-    static ECObjectsStatus ConvertToEnumType(ECPropertyP& primitiveEcProperty, ECSchemaR ecSchema, ECEnumerationP& enumeration);
-        
-    };
-
-
-//---------------------------------------------------------------------------------------
-// Implements IECCustomAttributeConverter to convert UnitSpecification Custom Attribute to KindOfQuantity
-// @bsistruct                                                    Robert.Schili   03/2016
-//+---------------+---------------+---------------+---------------+---------------+------
-struct UnitSpecificationConverter : IECCustomAttributeConverter
-    {
-    ECObjectsStatus Convert(ECSchemaR schema, IECCustomAttributeContainerR container, IECInstanceR instance);
-    };
-
-//---------------------------------------------------------------------------------------
-// Implements IECCustomAttributeConverter to convert UnitSpecifications Custom Attribute to KindOfQuantity
-// @bsistruct                                                    Robert.Schili   03/2016
-//+---------------+---------------+---------------+---------------+---------------+------
-struct UnitSpecificationsConverter : IECCustomAttributeConverter
-    {
-    ECObjectsStatus Convert(ECSchemaR schema, IECCustomAttributeContainerR container, IECInstanceR instance);
-    };
-
-
-struct CustomAttributeReplacement
-    {
-    Utf8String oldSchemaName;
-    Utf8String oldCustomAttributeName;
-
-    Utf8String newSchemaName;
-    Utf8String newCustomAttributeName;
-
-    CustomAttributeReplacement(Utf8CP oSchema, Utf8CP oName, Utf8CP nSchema, Utf8CP nName)
-        : oldSchemaName(oSchema), oldCustomAttributeName(oName), newSchemaName(nSchema), newCustomAttributeName(nName)
-        { }
-    CustomAttributeReplacement()
-        {
-        }
-    };
-
-//---------------------------------------------------------------------------------------
-// Implements IECCustomAttributeConverter to convert the schema references of certain Custom Attributes.
-// Which attributes will be handled depends which CustomATtributeEntries will returned from the
-// StandardCustomAttributeReferencesConverter::GetCustomAttributesToConvert method.
-// @bsistruct                                                     Stefan.Apfel   04/2016
-//+---------------+---------------+---------------+---------------+---------------+------
-struct StandardCustomAttributeReferencesConverter : IECCustomAttributeConverter
-    {
-    private:
-        static bool s_isInitialized;
-        static bmap<Utf8String, CustomAttributeReplacement> s_entries;
-
-        static ECObjectsStatus AddMapping(Utf8CP oSchema, Utf8CP oName, Utf8CP nSchema, Utf8CP nName);
-
-    public:
-        ECObjectsStatus Convert(ECSchemaR schema, IECCustomAttributeContainerR container, IECInstanceR instance);
-        static bmap<Utf8String, CustomAttributeReplacement> const& GetCustomAttributesMapping();
-        ECObjectsStatus ConvertPropertyValue(Utf8StringCR propertyName, IECInstanceR oldCustomAttribute, IECInstanceR newCustomAttribute);
-        ECObjectsStatus ConvertPropertyToEnum(Utf8StringCR propertyName, ECEnumerationCR enumeration, IECInstanceR targetCustomAttribute, ECValueR targetValue, ECValueR sourceValue);
-        int FindEnumerationValue(ECEnumerationCR enumeration, Utf8CP displayName);
-        Utf8String GetContainerName(IECCustomAttributeContainerR container) const;
-    };
-
-//---------------------------------------------------------------------------------------
-// @bsimethod                                    Basanta.Kharel                  12/2015
-//+---------------+---------------+---------------+---------------+---------------+------
-bool ECSchemaConverter::Convert(ECSchemaR schema)
-    {
-    ECSchemaConverterP eCSchemaConverter = GetSingleton();
-    eCSchemaConverter->m_convertedOK = true;
-
-    eCSchemaConverter->ConvertSchemaLevel(schema);
-
-    eCSchemaConverter->ConvertClassLevel(schema);
-
-    eCSchemaConverter->ConvertPropertyLevel(schema);
-
-    return eCSchemaConverter->m_convertedOK;
-    }
-
-//---------------------------------------------------------------------------------------
-// @bsimethod                                    Basanta.Kharel                  12/2015
-//+---------------+---------------+---------------+---------------+---------------+------
-ECSchemaConverterP ECSchemaConverter::GetSingleton()
-    {
-    static ECSchemaConverterP ECSchemaConverterSingleton = nullptr;
-
-	if (nullptr == ECSchemaConverterSingleton)
-		{
-		ECSchemaConverterSingleton = new ECSchemaConverter();
-		IECCustomAttributeConverterPtr scConv = new StandardValuesConverter();
-		ECSchemaConverterSingleton->AddConverter("EditorCustomAttributes", "StandardValues", scConv);
-
-		IECCustomAttributeConverterPtr unitSchemaConv = new UnitSpecificationsConverter();
-		ECSchemaConverterSingleton->AddConverter("Unit_Attributes", "UnitSpecifications", unitSchemaConv);
-
-		IECCustomAttributeConverterPtr unitPropConv = new UnitSpecificationConverter();
-		ECSchemaConverterSingleton->AddConverter("Unit_Attributes", "UnitSpecification", unitPropConv);
-
-		// Iterates over the Custom Attributes classes that will be converted. This converter basically
-		// handles Custom Attributes that moved into a new schema but with no content change.
-		auto const& mappingDictionary = StandardCustomAttributeReferencesConverter::GetCustomAttributesMapping();
-		IECCustomAttributeConverterPtr standardClassConverter = new StandardCustomAttributeReferencesConverter();
-		for (auto classMapping : mappingDictionary)
-			{
-			ECSchemaConverterSingleton->AddConverter(classMapping.first, standardClassConverter);
-			}
-		}	
-
-    return ECSchemaConverterSingleton;
-    }
-
-//---------------------------------------------------------------------------------------
-// @bsimethod                                    Basanta.Kharel                  12/2015
-//+---------------+---------------+---------------+---------------+---------------+------
-ECObjectsStatus ECSchemaConverter::AddConverter(Utf8StringCR schemaName, Utf8StringCR customAttributeName, IECCustomAttributeConverterPtr& converter)
-    {
-    Utf8String converterName = GetQualifiedClassName(schemaName, customAttributeName);
-	return AddConverter(converterName, converter);
-    }
-
-//---------------------------------------------------------------------------------------
-// @bsimethod                                     Stefan.Apfel                  04/2016
-//+---------------+---------------+---------------+---------------+---------------+------
-ECObjectsStatus ECSchemaConverter::AddConverter(Utf8StringCR customAttributeKey, IECCustomAttributeConverterPtr& converter)
-    {
-    ECSchemaConverterP ECSchemaConverter = GetSingleton();
-    ECSchemaConverter->m_converterMap[customAttributeKey] = converter;
-
-    return ECObjectsStatus::Success;
-    }
-
-//---------------------------------------------------------------------------------------
-// @bsimethod                                    Basanta.Kharel                  01/2016
-//+---------------+---------------+---------------+---------------+---------------+------
-ECObjectsStatus ECSchemaConverter::RemoveCustomAttribute(ECPropertyP& ecProperty, ECSchemaR ecSchema, Utf8StringCR customAttributeName)
-    {
-    auto propertyProcessor = [&customAttributeName](ECPropertyP localProp)
-        {
-        IECInstancePtr currentInstance = localProp->GetPrimaryCustomAttributeLocal(customAttributeName);
-        if (currentInstance.IsValid())
-            {
-            Utf8String propertyName = localProp->GetClass().GetFullName() + Utf8String(".") + localProp->GetName();
-            
-            if (!localProp->RemoveCustomAttribute(customAttributeName))
-                {
-                LOG.errorv("Error removing %s CustomAttribute for %s", customAttributeName.c_str(), propertyName.c_str());
-                return ECObjectsStatus::Error;
-                }
-            LOG.debugv("Removed %s CustomAttribute for %s", customAttributeName.c_str(), propertyName.c_str());
-            }
-        return ECObjectsStatus::Success;
-        };
-    
-    return TraverseProperty(ecProperty, ecSchema, propertyProcessor);
-    }
-
-//---------------------------------------------------------------------------------------
-// @bsimethod                                    Basanta.Kharel                  01/2016
-//+---------------+---------------+---------------+---------------+---------------+------
-bool ECSchemaConverter::IsBaseClass(ECClassCP ecClass, ECClassCP baseClass)
-    {
-    //if ecClass is same as baseClass, baseClass in not really a base class
-    if (ECClass::ClassesAreEqualByName(ecClass, baseClass))
-        return false; 
-    return ecClass->Is(baseClass);
-    }
-
-//---------------------------------------------------------------------------------------
-// @bsimethod                                    Basanta.Kharel                  01/2016
-//+---------------+---------------+---------------+---------------+---------------+------
-ECObjectsStatus ECSchemaConverter::TraverseProperty(ECPropertyP ecProperty, ECSchemaR ecSchema,ECPropertyProcessor propertyProcessor)
-    {
-    Utf8String propertyName = ecProperty->GetName();
-    auto classProcessor = [&propertyProcessor, &propertyName](ECClassP ecClass)
-        {
-        ECPropertyP prop = ecClass->GetPropertyP(propertyName, false);
-        if (nullptr != prop)
-            return propertyProcessor(prop);
-
-        return ECObjectsStatus::Success;
-        };
-    ECClassP classP = ecSchema.GetClassP(ecProperty->GetClass().GetName().c_str());
-    return TraverseClass(classP, classProcessor);
-    }
-
-//---------------------------------------------------------------------------------------
-// @bsimethod                                    Basanta.Kharel                  01/2016
-//+---------------+---------------+---------------+---------------+---------------+------
-ECClassP ECSchemaConverter::FindRootBaseClass(ECPropertyP ecProperty, ECSchemaR schema)
-    {
-    Utf8String propertyName = ecProperty->GetName();
-    bvector<ECClassP> classes;
-    auto classProcessor = [&propertyName, &classes](ECClassP ecClassLocal)
-        {
-        ECPropertyP prop = ecClassLocal->GetPropertyP(propertyName, false);
-        if (nullptr != prop)
-            classes.push_back(ecClassLocal);
-
-        return ECObjectsStatus::Success;
-        };
-    ECClassP ecClass = schema.GetClassP(ecProperty->GetClass().GetName().c_str());
-    TraverseClass(ecClass, classProcessor);
-    SortClassesByNameAndHierarchy(classes);
-    return classes.front();
-    }
-
-//---------------------------------------------------------------------------------------
-// @bsimethod                                    Basanta.Kharel                  01/2016
-//+---------------+---------------+---------------+---------------+---------------+------
-ECObjectsStatus ECSchemaConverter::TraverseClass(ECClassP ecClass, ECClassProcessor classProcessor)
-    {
-    bmap<Utf8String, ECClassCP> visited;
-    bvector<ECClassP> classes;
-    classes.push_back(ecClass);
-    ECObjectsStatus status = ECObjectsStatus::Success;
-
-    while (0 != classes.size())
-        {
-        ECClassP nodeClass = classes.back();
-        classes.pop_back();
-        visited.Insert(nodeClass->GetFullName(), nodeClass);
-        status = classProcessor(nodeClass);
-        if (ECObjectsStatus::Success != status)
-            return status;
-        for (auto const& i : GetDerivedAndBaseClasses(*nodeClass))
-            {
-            auto iter = visited.Insert(i->GetFullName(), i);
-            bool notVisited = iter.second;
-            if (notVisited)
-                classes.push_back(i);
-            }
-        }
-    return status;
-    }
-
-//---------------------------------------------------------------------------------------
-// @bsimethod                                    Basanta.Kharel                  01/2016
-//+---------------+---------------+---------------+---------------+---------------+------
-bvector<ECClassP> ECSchemaConverter::GetDerivedAndBaseClasses(ECClassCR ecClass)
-    {
-    bvector<ECClassP> baseClasses = ecClass.GetBaseClasses();
-    SortClassesByNameAndHierarchy(baseClasses, true);
-
-    bvector<ECClassP> derivedClasses = ecClass.GetDerivedClasses();
-    SortClassesByNameAndHierarchy(derivedClasses, true);
-
-    baseClasses.insert(baseClasses.begin(), derivedClasses.begin(), derivedClasses.end());
-
-    return baseClasses;
-    }
-
-//---------------------------------------------------------------------------------------
-// @bsimethod                                    Basanta.Kharel                  12/2015
-//+---------------+---------------+---------------+---------------+---------------+------
-IECCustomAttributeConverterP ECSchemaConverter::GetConverter(Utf8StringCR converterName)
-    {
-    auto iterator = m_converterMap.find(converterName);
-    if (m_converterMap.end() != iterator)
-        return iterator->second.get();
-    return nullptr;
-    }
-
-//---------------------------------------------------------------------------------------
-// @bsimethod                                    Basanta.Kharel                  12/2015
-//+---------------+---------------+---------------+---------------+---------------+------
-void ECSchemaConverter::ProcessCustomAttributeInstance(ECCustomAttributeInstanceIterable iterable, IECCustomAttributeContainerR container, Utf8String containerName)
-    {
-    ECSchemaP schema = container.GetContainerSchema();
-    for (auto const& attr : iterable)
-        {
-        Utf8CP fullName = attr->GetClass().GetFullName();
-        IECCustomAttributeConverterP converter = GetConverter(fullName);
-        if (nullptr != converter)
-            {
-            LOG.debugv("Started [%s Converter][Container %s]. ", fullName, containerName.c_str());
-            auto status = converter->Convert(*schema, container, *attr);
-            if (ECObjectsStatus::Success != status)
-                {
-                LOG.errorv("Failed [%s Converter][Container %s]. ", fullName, containerName.c_str());
-                m_convertedOK = false;
-                }
-            else    
-                LOG.debugv("Succeded [%s Converter][Container %s]. ", fullName, containerName.c_str());
-            }
-        
-        }
-    }
-
-//---------------------------------------------------------------------------------------
-// @bsimethod                                    Basanta.Kharel                  12/2015
-//+---------------+---------------+---------------+---------------+---------------+------
-void ECSchemaConverter::ConvertSchemaLevel(ECSchemaR schema)
-    {
-    ProcessCustomAttributeInstance(schema.GetPrimaryCustomAttributes(false), schema.GetCustomAttributeContainer(), "ECSchema:" + schema.GetName());
-    }
-
-//---------------------------------------------------------------------------------------
-// @bsimethod                                    Basanta.Kharel                  12/2015
-//+---------------+---------------+---------------+---------------+---------------+------
-void ECSchemaConverter::ConvertClassLevel(ECSchemaR schema)
-    {
-    for (auto const& ecClass : GetHierarchicallySortedClasses(schema))
-        {
-        ProcessCustomAttributeInstance(ecClass->GetPrimaryCustomAttributes(false), *ecClass, "ECClass:" + ecClass->GetName());
-        if (ecClass->IsRelationshipClass())
-            {
-            ECRelationshipClassP relClass = ecClass->GetRelationshipClassP();
-
-            ECRelationshipConstraintR source = relClass->GetSource();
-            ProcessCustomAttributeInstance(source.GetPrimaryCustomAttributes(false), source, "ECRelationshipConstraint:" + source.GetRoleLabel());
-
-            ECRelationshipConstraintR target = relClass->GetTarget();
-            ProcessCustomAttributeInstance(target.GetPrimaryCustomAttributes(false), target, "ECRelationshipConstraint:" + target.GetRoleLabel());
-            }
-        
-        }
-    }
-
-//---------------------------------------------------------------------------------------
-// @bsimethod                                    Basanta.Kharel                  12/2015
-//+---------------+---------------+---------------+---------------+---------------+------
-void ECSchemaConverter::ConvertPropertyLevel(ECSchemaR schema)
-    {
-    for (auto const& ecClass : GetHierarchicallySortedClasses(schema))
-        {
-        for (auto const& ecProp : ecClass->GetProperties(false))
-            {
-            Utf8String debugName = Utf8String("ECProperty:") + ecClass->GetFullName() + Utf8String(".") + ecProp->GetName();
-            ProcessCustomAttributeInstance(ecProp->GetPrimaryCustomAttributes(false), *ecProp, debugName);
-            }
-        }
-    }
-
-//---------------------------------------------------------------------------------------
-// @remarks      sorts classes first by name(ascending) then by hierarchy (descending) in order
-//               if reverse is set it will reverse after sorting name and hierarchy in order
-// @bsimethod                                    Basanta.Kharel                  01/2016
-//+---------------+---------------+---------------+---------------+---------------+------
-template <typename T>
-void ECSchemaConverter::SortClassesByNameAndHierarchy(bvector<T>& ecClasses, bool reverse)
-    {
-    SortClassesByName(ecClasses, true);
-    SortClassesByHierarchy(ecClasses);
-
-    if (reverse)
-        std::reverse(ecClasses.begin(), ecClasses.end());
-    }
-
-//---------------------------------------------------------------------------------------
-// @remarks      sorts classes based on inheritance where base class comes before child class
-// @bsimethod                                    Basanta.Kharel                  01/2016
-//+---------------+---------------+---------------+---------------+---------------+------
-template <typename T>
-void ECSchemaConverter::SortClassesByHierarchy(bvector<T>& ecClasses)
-    {
-    if (ecClasses.size() < 2)
-        return;
-
-    bvector<T> classes;
-    
-    for (auto const& ecClass : ecClasses)
-        {
-        bool inserted = false;
-        for (auto const& localClass : classes)
-            {
-            if (IsBaseClass(localClass, ecClass))
-                {
-                auto it = std::find(classes.begin(), classes.end(), localClass);
-                classes.insert(it, ecClass);
-                inserted = true;
-                break;
-                }
-            }
-        if (!inserted)
-            classes.push_back(ecClass);
-        }
-    ecClasses.assign(classes.begin(), classes.end());
-    }
-
-//---------------------------------------------------------------------------------------
-// @remarks      sorts the classes by className (ignoring case), default order is ascending
-// @bsimethod                                    Basanta.Kharel                  01/2016
-//+---------------+---------------+---------------+---------------+---------------+------
-template <typename T>
-void ECSchemaConverter::SortClassesByName(bvector<T>& ecClasses, bool ascending)
-    {
-    auto classComparer = [](T ecClass1, T ecClass2)
-        {
-        return BeStringUtilities::StricmpAscii(ecClass1->GetName().c_str(), ecClass2->GetName().c_str()) < 0 ;
-        };
-    std::sort(ecClasses.begin(), ecClasses.end(), classComparer);
-    if (!ascending)
-        std::reverse(ecClasses.begin(), ecClasses.end());
-
-    }
-
-//---------------------------------------------------------------------------------------
-// @bsimethod                                    Basanta.Kharel                  01/2016
-//+---------------+---------------+---------------+---------------+---------------+------
-bvector<ECClassP> ECSchemaConverter::GetHierarchicallySortedClasses(ECSchemaR schema)
-    {
-    bvector<ECClassP> classes;
-    Utf8String defaultOrder = "";
-    for (auto const& ecClass : schema.GetClasses())
-        {
-        defaultOrder += ecClass->GetName() + ",";
-        classes.push_back(ecClass);
-        }
-
-    if (classes.size() < 2)
-        return classes;
-
-    SortClassesByNameAndHierarchy(classes);
-    Utf8String sortedOrder = "";
-    std::for_each(classes.begin(), classes.end(), 
-        [&sortedOrder](ECClassP& ecClass) 
-        { 
-        sortedOrder += ecClass->GetName() + ","; 
-        });
-
-    LOG.tracev("Default Order For classes in schema: %s", defaultOrder.c_str());
-    LOG.tracev("Name and Hierarchical Sorted Order For classes in schema: %s", sortedOrder.c_str());
-    return classes;
-    }
-
-//---------------------------------------------------------------------------------------
-// @bsimethod                                    Basanta.Kharel                  12/2015
-//+---------------+---------------+---------------+---------------+---------------+------
-ECObjectsStatus StandardValuesConverter::Convert(ECSchemaR schema, IECCustomAttributeContainerR container, IECInstanceR instance)
-    {
-    //are standard values even added to ecclass or ecschema?
-    ECPropertyP prop = dynamic_cast<ECPropertyP> (&container);
-    if (nullptr == prop)
-        return ECObjectsStatus::PropertyNotFound;
-
-    ECObjectsStatus status;
-    StandardValueInfo sdInfo;
-    if (ECObjectsStatus::Success != (status = StandardValueInfo::ExtractInstanceData(instance, sdInfo)))
-        {
-        LOG.errorv("Unable to extract '%s' Standard Value. Status %d", prop->GetName().c_str(), status);
-        return status;
-        }
-    Utf8String classes;
-    if (ECObjectsStatus::DataTypeMismatch == CheckForConflict(prop, schema, sdInfo, classes))
-        {
-        LOG.warningv("Conflict between Standard Values for the Property %s. Used by following classes: %s. NO ENUM will be added !!!", prop->GetName().c_str(), classes.c_str());
-        status = ECObjectsStatus::Success;
-        }
-    else
-        {
-        SetStrictness(prop, schema, sdInfo);
-        status = AddEnumeration(schema, sdInfo, prop);
-        }
-    if (ECObjectsStatus::Success != status)
-        {
-        LOG.errorv("Something went wrong while adding Enumeration for '%s' Standard Value", prop->GetName().c_str());
-        return status;
-        }
-
-    return ECSchemaConverter::RemoveCustomAttribute(prop, schema, "StandardValues");
-    }
-
-//---------------------------------------------------------------------------------------
-// @bsimethod                                    Basanta.Kharel                  01/2016
-//+---------------+---------------+---------------+---------------+---------------+------
-ECObjectsStatus StandardValuesConverter::CheckForConflict(ECPropertyP standardValueProperty, ECSchemaR schema,StandardValueInfo& sdInfo, Utf8String& classes)
-    {
-    bool conflict = false;
-    classes = standardValueProperty->GetClass().GetFullName();
-    auto propertyProcessor = [&conflict, &sdInfo, &classes, &standardValueProperty](ECPropertyP localProperty)
-        {
-        if (standardValueProperty == localProperty)
-            return ECObjectsStatus::Success;
-
-        IECInstancePtr currentInstance = localProperty->GetPrimaryCustomAttributeLocal("StandardValues");
-        if (!currentInstance.IsValid())
-            return ECObjectsStatus::Success;
-
-        classes.append(",");
-        classes.append(localProperty->GetClass().GetFullName());
-        StandardValueInfo localInfo;
-        StandardValueInfo::ExtractInstanceData(*currentInstance, localInfo);
-        if (!localInfo.Equals(sdInfo))
-            conflict = true;
-        return ECObjectsStatus::Success;
-        };
-
-    ECSchemaConverter::TraverseProperty(standardValueProperty, schema, propertyProcessor);
-    if (conflict)
-        return ECObjectsStatus::DataTypeMismatch;
-
-    return ECObjectsStatus::Success;
-    }
-
-//---------------------------------------------------------------------------------------
-// @bsimethod                                    Basanta.Kharel                  01/2016
-//+---------------+---------------+---------------+---------------+---------------+------
-void StandardValuesConverter::SetStrictness(ECPropertyP standardValueProperty, ECSchemaR schema, StandardValueInfo& sdInfo)
-    {
-    ECClassP rootClass = ECSchemaConverter::FindRootBaseClass(standardValueProperty, schema);
-    ECPropertyP rootProperty = rootClass->GetPropertyP(standardValueProperty->GetName(), false);
-
-    IECInstancePtr rootInstance = rootProperty->GetPrimaryCustomAttributeLocal("StandardValues");
-    if (!rootInstance.IsValid())
-        sdInfo.m_mustBeFromList = false;
-    else
-        {
-        StandardValueInfo rootInfo;
-        StandardValueInfo::ExtractInstanceData(*rootInstance, rootInfo);
-        sdInfo.m_mustBeFromList = rootInfo.m_mustBeFromList;
-        }
-    }
-
-//---------------------------------------------------------------------------------------
-// @bsimethod                                    Basanta.Kharel                  12/2015
-//+---------------+---------------+---------------+---------------+---------------+------
-ECObjectsStatus StandardValuesConverter::AddEnumeration(ECSchemaR schema, StandardValueInfo& sdInfo, ECPropertyP& ecProperty)
-    {
-    ECEnumerationP enumeration = nullptr;
-
-    ECObjectsStatus status = FindEnumeration(schema, enumeration, sdInfo);
-
-    if (ECObjectsStatus::EnumerationNotFound == status)
-        {
-        ECClassP rootClass = nullptr;
-        Utf8String enumName = CreateEnumerationName(rootClass, schema, ecProperty);
-        status = CreateEnumeration(enumeration, rootClass->GetSchemaR(), enumName.c_str(), sdInfo);
-
-        int number = 1;
-        while (ECObjectsStatus::NamedItemAlreadyExists == status)
-            {
-            Utf8String newEnumName = AppendNumberToString(enumName.c_str(), number);
-            status = CreateEnumeration(enumeration, rootClass->GetSchemaR(), newEnumName.c_str(), sdInfo);
-            number++;
-            }
-        }
-
-    if (ECObjectsStatus::Success != status)
-        return status;
-
-    return ConvertToEnumType(ecProperty, schema, enumeration);
-    }
-
-//---------------------------------------------------------------------------------------
-// @bsimethod                                    Basanta.Kharel                  01/2016
-//+---------------+---------------+---------------+---------------+---------------+------
-Utf8String StandardValuesConverter::CreateEnumerationName(ECClassP& rootClass, ECSchemaR schema, ECPropertyP& ecProperty)
-    {
-    rootClass = ECSchemaConverter::FindRootBaseClass(ecProperty, schema);
-    Utf8String baseClassName = rootClass->GetName();
-    Utf8String propertyName = ecProperty->GetName();
-
-    return baseClassName + "_" + propertyName;
-    }
-
-//---------------------------------------------------------------------------------------
-// @bsimethod                                    Basanta.Kharel                  01/2016
-//+---------------+---------------+---------------+---------------+---------------+------
-Utf8String StandardValuesConverter::AppendNumberToString(Utf8CP name, int number)
-    {
-    Utf8PrintfString formattedString("%s_%" PRId32, name, number);
-    return formattedString;
-    }
-
-//---------------------------------------------------------------------------------------
-// @bsimethod                                    Basanta.Kharel                  12/2015
-//+---------------+---------------+---------------+---------------+---------------+------
-ECObjectsStatus StandardValuesConverter::FindEnumeration(ECSchemaR schema, ECEnumerationP& enumeration, StandardValueInfo& sdInfo)
-    {
-    auto enumSize = sdInfo.m_valuesMap.size();
-    for (auto ecEnum : schema.GetEnumerations())
-        {
-        if (PrimitiveType::PRIMITIVETYPE_Integer != ecEnum->GetType()
-            || enumSize != ecEnum->GetEnumeratorCount())
-            continue;
-
-        StandardValueInfo enumSdInfo(ecEnum);
-        if (sdInfo.Equals(enumSdInfo) 
-            && sdInfo.m_mustBeFromList == enumSdInfo.m_mustBeFromList)
-            {
-            enumeration = ecEnum;
-            return ECObjectsStatus::Success;
-            }
-        }
-
-    return ECObjectsStatus::EnumerationNotFound;
-    }
-
-//---------------------------------------------------------------------------------------
-// @bsimethod                                    Basanta.Kharel                  12/2015
-//+---------------+---------------+---------------+---------------+---------------+------
-ECObjectsStatus StandardValuesConverter::CreateEnumeration(ECEnumerationP& enumeration, ECSchemaR schema, Utf8CP enumName, StandardValueInfo& sdInfo)
-    {
-    ECObjectsStatus status = schema.CreateEnumeration(enumeration, enumName, PrimitiveType::PRIMITIVETYPE_Integer);
-    if (ECObjectsStatus::Success != status)
-        return status;
-    
-    enumeration->SetIsStrict(sdInfo.m_mustBeFromList);
-    ECEnumeratorP enumerator;
-
-    for (auto const& pair : sdInfo.m_valuesMap)
-        {
-        status = enumeration->CreateEnumerator(enumerator, pair.first);
-        if (ECObjectsStatus::Success != status)
-            return status;
-
-        enumerator->SetDisplayLabel(pair.second.c_str());
-        }
-    return ECObjectsStatus::Success;
-    }
-
-//---------------------------------------------------------------------------------------
-// @bsimethod                                    Basanta.Kharel                  01/2016
-//+---------------+---------------+---------------+---------------+---------------+------
-ECObjectsStatus StandardValuesConverter::ConvertToEnumType(ECPropertyP& primitiveEcProperty, ECSchemaR ecSchema, ECEnumerationP& enumeration)
-    {
-    auto propertyProcessor = [&enumeration](ECPropertyP localProp)
-        {
-        if (!localProp->GetIsPrimitive())
-            return ECObjectsStatus::DataTypeMismatch;
-
-        ECObjectsStatus status = ECObjectsStatus::Success;
-        PrimitiveECPropertyP primitive = localProp->GetAsPrimitivePropertyP();
-
-        if (nullptr == primitive->GetEnumeration())
-            status = primitive->SetType(*enumeration);
-        else if (primitive->GetEnumeration() != enumeration)
-            return ECObjectsStatus::DataTypeMismatch;
-
-        return status;
-        };
-
-    return ECSchemaConverter::TraverseProperty(primitiveEcProperty, ecSchema, propertyProcessor);
-    }
-
-ECObjectsStatus UnitSpecificationConverter::Convert(ECSchemaR schema, IECCustomAttributeContainerR container, IECInstanceR instance)
-    {
-    ECPropertyP prop = dynamic_cast<ECPropertyP> (&container);
-    if (prop == nullptr)
-        return ECObjectsStatus::Success;
-
-    /*Unit unit;
-    if(Unit::GetUnitForECProperty(unit, *prop))
-        {
-
-        }*/
-
-
-    return ECObjectsStatus::Success;
-    }
-
-ECObjectsStatus UnitSpecificationsConverter::Convert(ECSchemaR schema, IECCustomAttributeContainerR container, IECInstanceR instance)
-    {
-    ECSchemaP containerAsSchema = dynamic_cast<ECSchemaP>(&container);
-    if (containerAsSchema == nullptr)
-        {
-        //container.RemoveCustomAttribute("UnitSpecifications"); drop the CA if it's not on a property?
-        return ECObjectsStatus::Success;
-        }
-
-    return ECObjectsStatus::Success;
-    }
-
-bmap<Utf8String, CustomAttributeReplacement> StandardCustomAttributeReferencesConverter::s_entries = bmap<Utf8String, CustomAttributeReplacement>();
-bool StandardCustomAttributeReferencesConverter::s_isInitialized = false;
-ECSchemaReadContextPtr schemaContext = NULL;
-
-//---------------------------------------------------------------------------------------
-// @bsimethod                                     
-//---------------------------------------------------------------------------------
-ECObjectsStatus StandardCustomAttributeReferencesConverter::Convert
-(
-ECSchemaR schema,
-IECCustomAttributeContainerR container,
-IECInstanceR sourceCustomAttribute
-)
-    {
-    //
-    auto sourceCustomAttributeClass = &sourceCustomAttribute.GetClass();
-    auto sourceCustomAttributeKey = ECSchemaConverter::GetQualifiedClassName(sourceCustomAttributeClass->GetSchema().GetName(), sourceCustomAttributeClass->GetName());
-
-    auto const& mappingCollection = GetCustomAttributesMapping();
-    auto const it = mappingCollection.find(sourceCustomAttributeKey);
-    if (it == mappingCollection.end())
-        {
-        return ECObjectsStatus::Error;
-        }
-    auto mapping = it->second;
-
-    if (schemaContext == NULL)
-        schemaContext = ECSchemaReadContext::CreateContext();
-
-    SchemaKey key(mapping.newSchemaName.c_str(), 1, 0);
-    auto customAttributeSchema = ECSchema::LocateSchema(key, *schemaContext);
-
-    ECClassP customAttributeClass = customAttributeSchema->GetClassP(mapping.newCustomAttributeName.c_str());
-    IECInstancePtr targetAttributeInstance = customAttributeClass->GetDefaultStandaloneEnabler()->CreateInstance();
-
-    schema.AddReferencedSchema(*customAttributeSchema);
-
-<<<<<<< HEAD
-	for (uint32_t i = 0; i < oldCustomAttributeClass->GetPropertyCount(); i++)
-	{
-		ECPropertyP propP = oldCustomAttributeClass->GetPropertyByIndex(i);
-		ECValue oldCAValue = ECValue();
-		oldCAInstance.GetValue(oldCAValue, propP->GetName().c_str());
-=======
-    for (int i = 0; i < sourceCustomAttributeClass->GetPropertyCount(); i++)
-        {
-        ECPropertyP propP = sourceCustomAttributeClass->GetPropertyByIndex(i);
-        ConvertPropertyValue(propP->GetName(), sourceCustomAttribute, *targetAttributeInstance);
-        }
->>>>>>> e6a632ce
-
-    // Remove the old Custom Attribute and add the new one to the container
-    if (!container.RemoveCustomAttribute(mapping.oldSchemaName, mapping.oldCustomAttributeName))
-        {
-        LOG.errorv("Couldn't remove the CustomAttribute %s from %s", sourceCustomAttributeClass->GetName().c_str(), GetContainerName(container).c_str());
-        return ECObjectsStatus::Error;
-        }
-
-    ECObjectsStatus status;
-    if ((status = container.SetCustomAttribute(*targetAttributeInstance)) != ECObjectsStatus::Success)
-        return status;
-
-    return ECObjectsStatus::Success;
-    }
-
-
-//---------------------------------------------------------------------------------------
-// @bsimethod                                     
-//---------------------------------------------------------------------------------
-bmap<Utf8String, CustomAttributeReplacement> const& StandardCustomAttributeReferencesConverter::GetCustomAttributesMapping()
-	{
-	if (!s_isInitialized)
-		{
-		// Converts reference of DateTimeInfo CA to the new class
-		AddMapping("Bentley_Standard_CustomAttributes", "DateTimeInfo", "CoreCustomAttributes", "DateTimeInfo");
-		AddMapping("Bentley_Standard_CustomAttributes", "ClassHasCurrentTimeStampProperty", "CoreCustomAttributes", "ClassHasCurrentTimeStampProperty");
-		
-		// Add More...
-			
-		s_isInitialized = true;
-		}
-	
-		return s_entries;
-	}
-
-//---------------------------------------------------------------------------------------
-// @bsimethod                                     
-//---------------------------------------------------------------------------------
-ECObjectsStatus StandardCustomAttributeReferencesConverter::AddMapping
-(
-Utf8CP oSchema, 
-Utf8CP oName, 
-Utf8CP nSchema, 
-Utf8CP nName
-)
-    {
-    Utf8String qualifiedName = ECSchemaConverter::GetQualifiedClassName(oSchema, oName);
-    s_entries[qualifiedName] = CustomAttributeReplacement(oSchema, oName, nSchema, nName);
-
-    return ECObjectsStatus::Success;
-    }
-
-//---------------------------------------------------------------------------------------
-// @bsimethod                                     
-//---------------------------------------------------------------------------------
-Utf8String StandardCustomAttributeReferencesConverter::GetContainerName
-(
-IECCustomAttributeContainerR container
-) const
-    {
-    ECSchemaP containerAsSchema = dynamic_cast<ECSchemaP>(&container);
-    if (containerAsSchema == nullptr)
-        return "ECSchema " + containerAsSchema->GetName();
-
-    ECClassP containerAsClass = dynamic_cast<ECClassP>(&container);
-    if (containerAsClass == nullptr)
-        return "ECClass " + containerAsClass->GetName();
-
-    ECPropertyP containerAsProperty = dynamic_cast<ECPropertyP>(&container);
-    if (containerAsProperty == nullptr)
-        return "ECProperty " + containerAsProperty->GetName();
-
-    return "Unsupported";
-    }
-
-//---------------------------------------------------------------------------------------
-// @bsimethod                                     
-//---------------------------------------------------------------------------------
-ECObjectsStatus StandardCustomAttributeReferencesConverter::ConvertPropertyValue
-(
-Utf8StringCR propertyName,
-IECInstanceR sourceCustomAttribute,
-IECInstanceR targetCustomAttribute
-)
-    {
-    ECObjectsStatus status;
-
-    ECValue sourceValue;
-    if ((status = sourceCustomAttribute.GetValue(sourceValue, propertyName.c_str())) != ECObjectsStatus::Success)
-        return status;
-
-    ECValue targetValue;
-    if ((status = targetCustomAttribute.GetValue(targetValue, propertyName.c_str())) != ECObjectsStatus::Success)
-        return status;
-
-    auto targetProperty = targetCustomAttribute.GetClass().GetPropertyP(propertyName);
-    if (!targetProperty->GetIsPrimitive())
-        {
-        LOG.errorv("Complex Properties are not supported in the current version of StandardCustomAttributeReferencesConverter");
-        return ECObjectsStatus::Error;
-        }
-
-    auto targetPrimitiveProperty = targetProperty->GetAsPrimitiveProperty();
-    auto enumeration = targetPrimitiveProperty->GetEnumeration();
-    if (enumeration != nullptr)
-        {
-        return ConvertPropertyToEnum(propertyName, *enumeration, targetCustomAttribute, targetValue, sourceValue);
-        }
-
-    targetValue.From(sourceValue);
-    return ECObjectsStatus::Success;
-    }
-
-//---------------------------------------------------------------------------------------
-// @bsimethod                                     
-//---------------------------------------------------------------------------------
-ECObjectsStatus StandardCustomAttributeReferencesConverter::ConvertPropertyToEnum
-(
-Utf8StringCR propertyName,
-ECEnumerationCR enumeration,
-IECInstanceR targetCustomAttribute,
-ECValueR targetValue,
-ECValueR sourceValue
-)
-    {
-    auto enumerationValue = FindEnumerationValue(enumeration, sourceValue.GetUtf8CP());
-    if (enumerationValue == -1)
-        {
-        LOG.errorv("Couldn't find value '%s' in ECEnumeration %s", sourceValue.GetUtf8CP(), enumeration.GetName().c_str());
-        return ECObjectsStatus::ParseError;
-        }
-
-    if (!targetValue.IsInteger() || targetValue.SetInteger(enumerationValue) != BentleyStatus::SUCCESS)
-        {
-        LOG.errorv("Couldn't set value of %s to %d", propertyName.c_str(), enumerationValue);
-        return ECObjectsStatus::Error;
-        }
-
-    if (targetCustomAttribute.SetValue(propertyName.c_str(), targetValue) != ECObjectsStatus::Success)
-        {
-        LOG.errorv("Couldn't set value of %s to %d", propertyName.c_str(), enumerationValue);
-        return ECObjectsStatus::Error;
-        }
-
-    return ECObjectsStatus::Success;
-    }
-
-//---------------------------------------------------------------------------------------
-// @bsimethod                                     
-//---------------------------------------------------------------------------------
-int StandardCustomAttributeReferencesConverter::FindEnumerationValue(ECEnumerationCR enumeration, Utf8CP displayName)
-    {
-    for (auto enumerator : enumeration.GetEnumerators())
-        {
-        if (enumerator->GetDisplayLabel() == displayName)
-            {
-            return enumerator->GetInteger();
-            }
-        }
-    return -1;
-    }
-
-END_BENTLEY_ECOBJECT_NAMESPACE
+/*--------------------------------------------------------------------------------------+
+|
+|     $Source: src/ECSchemaConverter.cpp $
+|
+|  $Copyright: (c) 2016 Bentley Systems, Incorporated. All rights reserved. $
+|
++--------------------------------------------------------------------------------------*/
+
+#include "ECObjectsPch.h"
+BEGIN_BENTLEY_ECOBJECT_NAMESPACE
+
+//-------------------------------------------------------------------------------------
+// Data of standard values and the property that it is attached to
+// @bsistruct                                                    Basanta.Kharel   12/2015
+//---------------+---------------+---------------+---------------+---------------+------
+struct StandardValueInfo
+    {
+    friend struct StandardValuesConverter;
+private: 
+    bmap<int, Utf8String> m_valuesMap;
+    bool m_mustBeFromList;
+
+public:
+    bool Equals(const StandardValueInfo& sd) const;
+
+    StandardValueInfo(ECEnumerationP& ecEnum);
+    StandardValueInfo() {};
+
+    //--------------------------------------------------------------------------------------
+    // Extracts Standard Values Instance data from the instance
+    //! @param[in]  instance    The instance of StandValues customattribute
+    //! @param[out] sdInfo      Extracted data 
+    //---------------+---------------+---------------+---------------+---------------+------
+    static ECObjectsStatus ExtractInstanceData(IECInstanceR instance, StandardValueInfo& sdInfo);
+
+    };
+
+//---------------------------------------------------------------------------------------
+// @bsimethod                                    Basanta.Kharel                  01/2016
+//+---------------+---------------+---------------+---------------+---------------+------
+bool StandardValueInfo::Equals(const StandardValueInfo& sd) const
+    {
+    //let them be equal even if mustBeFromList is different
+    if (m_valuesMap.size() != sd.m_valuesMap.size())
+    return false;
+    for (auto const& pair : m_valuesMap)
+        {
+        auto it = sd.m_valuesMap.find(pair.first);
+        if (it == sd.m_valuesMap.end())
+            return false;
+
+        if (!it->second.EqualsI(pair.second))
+            return false;
+        }
+    return true;
+    }
+
+//---------------------------------------------------------------------------------------
+// @bsimethod                                    Basanta.Kharel                  01/2016
+//+---------------+---------------+---------------+---------------+---------------+------
+StandardValueInfo::StandardValueInfo(ECEnumerationP& ecEnum)
+    {
+    m_mustBeFromList = ecEnum->GetIsStrict();
+    for (auto const& enumerator : ecEnum->GetEnumerators())
+        m_valuesMap[enumerator->GetInteger()] = enumerator->GetDisplayLabel();
+    }
+
+//---------------------------------------------------------------------------------------
+// Extracts Standard Values Instance data from the instance
+// @bsimethod                                    Basanta.Kharel                  01/2016
+//+---------------+---------------+---------------+---------------+---------------+------
+ECObjectsStatus StandardValueInfo::ExtractInstanceData(IECInstanceR instance, StandardValueInfo& sdInfo)
+    {
+    sdInfo.m_mustBeFromList = true; //default is true
+    ECValue value;
+    if (ECObjectsStatus::Success == instance.GetValue(value, "MustBeFromList")
+        && !value.IsNull() && value.IsBoolean())
+        {
+        sdInfo.m_mustBeFromList = value.GetBoolean();
+        }
+
+    Utf8String accessString = "ValueMap";
+    ECObjectsStatus status;
+    status = instance.GetValue(value, accessString.c_str());
+    if (ECObjectsStatus::Success != status)
+        return status;
+
+    uint32_t arraySize = value.GetArrayInfo().GetCount();
+    for (uint32_t i = 0; i < arraySize; i++)
+        {
+        status = instance.GetValue(value, accessString.c_str(), i);
+        if (ECObjectsStatus::Success != status && !value.IsStruct())
+            return status;
+
+        IECInstancePtr  structInstance = value.GetStruct();
+        if (!structInstance.IsValid())
+            return ECObjectsStatus::Error;
+
+        if (ECObjectsStatus::Success != (status = structInstance->GetValue(value, "Value")))
+            return status;
+        int index = value.GetInteger();
+
+        if (ECObjectsStatus::Success != (status = structInstance->GetValue(value, "DisplayString")))
+            return status;
+        sdInfo.m_valuesMap[index] = value.ToString();
+        }
+    return ECObjectsStatus::Success;
+    }
+
+//---------------------------------------------------------------------------------------
+// Implements IECCustomAttributeConverter to convert Standard Values Custom Attribute to ECEnumeration
+// @bsistruct                                                    Basanta.Kharel   12/2015
+//+---------------+---------------+---------------+---------------+---------------+------
+struct StandardValuesConverter : IECCustomAttributeConverter
+    {
+    ECObjectsStatus Convert(ECSchemaR schema, IECCustomAttributeContainerR container, IECInstanceR instance);
+    
+private:
+
+    //---------------------------------------------------------------------------------------
+    // And checks if the standard values conflict inbetween inherited properties
+    // Also returns list of classNames that have this property
+    // @bsimethod                                    Basanta.Kharel                  01/2016
+    //+---------------+---------------+---------------+---------------+---------------+------
+    static ECObjectsStatus CheckForConflict(ECPropertyP standardValueProperty, ECSchemaR schema,StandardValueInfo& sdInfo, Utf8String& classes);
+
+    //---------------------------------------------------------------------------------------
+    // Sets strictness of the enum. 
+    // If the rootClass that has this property has no CA, it will be false
+    // Otherwise it will be the same as what the mustbefromlist value it has. default is true
+    // @bsimethod                                    Basanta.Kharel                  01/2016
+    //+---------------+---------------+---------------+---------------+---------------+------
+    static void SetStrictness(ECPropertyP standardValueProperty, ECSchemaR schema,StandardValueInfo& sdInfo);
+
+    //---------------------------------------------------------------------------------------
+    // Adds enumeration to ecProperty by finding enumeration that matches sdInfo or by creating one
+    // @bsimethod                                    Basanta.Kharel                  12/2015
+    //+---------------+---------------+---------------+---------------+---------------+------
+    static ECObjectsStatus AddEnumeration(ECSchemaR schema, StandardValueInfo& sdInfo, ECPropertyP& ecProperty);
+
+    //---------------------------------------------------------------------------------------
+    // Gives name to enumeration, based on className and propertyName 
+    // Usually is (baseClassName+propertyName)
+    // returns rootClass i.e. baseclass
+    // @bsimethod                                    Basanta.Kharel                  01/2016
+    //+---------------+---------------+---------------+---------------+---------------+------
+    static Utf8String CreateEnumerationName(ECClassP& rootClass, ECSchemaR schema, ECPropertyP& ecProperty);
+
+    //---------------------------------------------------------------------------------------
+    // Append number to string : returns name_number
+    // @bsimethod                                    Basanta.Kharel                  01/2016
+    //+---------------+---------------+---------------+---------------+---------------+------
+    static Utf8String AppendNumberToString(Utf8CP name, int number);
+
+    //---------------------------------------------------------------------------------------
+    // Finds enumeration in schema that matches sdInfo
+    // @bsimethod                                    Basanta.Kharel                  12/2015
+    //+---------------+---------------+---------------+---------------+---------------+------
+    static ECObjectsStatus FindEnumeration(ECSchemaR schema, ECEnumerationP& enumeration, StandardValueInfo& sdInfo);
+
+    //---------------------------------------------------------------------------------------
+    // Creates enumeration in schema : given enumName, sdInfo
+    // @bsimethod                                    Basanta.Kharel                  12/2015
+    //+---------------+---------------+---------------+---------------+---------------+------
+    static ECObjectsStatus CreateEnumeration(ECEnumerationP& enumeration, ECSchemaR schema, Utf8CP enumName, StandardValueInfo& sdInfo);
+
+    //! Converts primitive property type to enum type
+    //! @param[in] primitiveEcProperty      The primitive property whose type is being changed
+    //! @param[in] ecSchema                 The schema the ecProperty belongs to
+    //! @param[in] enumeration              The enumeration to be set to the primitiveEcProperty
+    static ECObjectsStatus ConvertToEnumType(ECPropertyP& primitiveEcProperty, ECSchemaR ecSchema, ECEnumerationP& enumeration);
+        
+    };
+
+
+//---------------------------------------------------------------------------------------
+// Implements IECCustomAttributeConverter to convert UnitSpecification Custom Attribute to KindOfQuantity
+// @bsistruct                                                    Robert.Schili   03/2016
+//+---------------+---------------+---------------+---------------+---------------+------
+struct UnitSpecificationConverter : IECCustomAttributeConverter
+    {
+    ECObjectsStatus Convert(ECSchemaR schema, IECCustomAttributeContainerR container, IECInstanceR instance);
+    };
+
+//---------------------------------------------------------------------------------------
+// Implements IECCustomAttributeConverter to convert UnitSpecifications Custom Attribute to KindOfQuantity
+// @bsistruct                                                    Robert.Schili   03/2016
+//+---------------+---------------+---------------+---------------+---------------+------
+struct UnitSpecificationsConverter : IECCustomAttributeConverter
+    {
+    ECObjectsStatus Convert(ECSchemaR schema, IECCustomAttributeContainerR container, IECInstanceR instance);
+    };
+
+
+struct CustomAttributeReplacement
+    {
+    Utf8String oldSchemaName;
+    Utf8String oldCustomAttributeName;
+
+    Utf8String newSchemaName;
+    Utf8String newCustomAttributeName;
+
+    CustomAttributeReplacement(Utf8CP oSchema, Utf8CP oName, Utf8CP nSchema, Utf8CP nName)
+        : oldSchemaName(oSchema), oldCustomAttributeName(oName), newSchemaName(nSchema), newCustomAttributeName(nName)
+        { }
+    CustomAttributeReplacement()
+        {
+        }
+    };
+
+//---------------------------------------------------------------------------------------
+// Implements IECCustomAttributeConverter to convert the schema references of certain Custom Attributes.
+// Which attributes will be handled depends which CustomATtributeEntries will returned from the
+// StandardCustomAttributeReferencesConverter::GetCustomAttributesToConvert method.
+// @bsistruct                                                     Stefan.Apfel   04/2016
+//+---------------+---------------+---------------+---------------+---------------+------
+struct StandardCustomAttributeReferencesConverter : IECCustomAttributeConverter
+    {
+    private:
+        static bool s_isInitialized;
+        static bmap<Utf8String, CustomAttributeReplacement> s_entries;
+
+        static ECObjectsStatus AddMapping(Utf8CP oSchema, Utf8CP oName, Utf8CP nSchema, Utf8CP nName);
+
+    public:
+        ECObjectsStatus Convert(ECSchemaR schema, IECCustomAttributeContainerR container, IECInstanceR instance);
+        static bmap<Utf8String, CustomAttributeReplacement> const& GetCustomAttributesMapping();
+        ECObjectsStatus ConvertPropertyValue(Utf8StringCR propertyName, IECInstanceR oldCustomAttribute, IECInstanceR newCustomAttribute);
+        ECObjectsStatus ConvertPropertyToEnum(Utf8StringCR propertyName, ECEnumerationCR enumeration, IECInstanceR targetCustomAttribute, ECValueR targetValue, ECValueR sourceValue);
+        int FindEnumerationValue(ECEnumerationCR enumeration, Utf8CP displayName);
+        Utf8String GetContainerName(IECCustomAttributeContainerR container) const;
+    };
+
+//---------------------------------------------------------------------------------------
+// @bsimethod                                    Basanta.Kharel                  12/2015
+//+---------------+---------------+---------------+---------------+---------------+------
+bool ECSchemaConverter::Convert(ECSchemaR schema)
+    {
+    ECSchemaConverterP eCSchemaConverter = GetSingleton();
+    eCSchemaConverter->m_convertedOK = true;
+
+    eCSchemaConverter->ConvertSchemaLevel(schema);
+
+    eCSchemaConverter->ConvertClassLevel(schema);
+
+    eCSchemaConverter->ConvertPropertyLevel(schema);
+
+    return eCSchemaConverter->m_convertedOK;
+    }
+
+//---------------------------------------------------------------------------------------
+// @bsimethod                                    Basanta.Kharel                  12/2015
+//+---------------+---------------+---------------+---------------+---------------+------
+ECSchemaConverterP ECSchemaConverter::GetSingleton()
+    {
+    static ECSchemaConverterP ECSchemaConverterSingleton = nullptr;
+
+	if (nullptr == ECSchemaConverterSingleton)
+		{
+		ECSchemaConverterSingleton = new ECSchemaConverter();
+		IECCustomAttributeConverterPtr scConv = new StandardValuesConverter();
+		ECSchemaConverterSingleton->AddConverter("EditorCustomAttributes", "StandardValues", scConv);
+
+		IECCustomAttributeConverterPtr unitSchemaConv = new UnitSpecificationsConverter();
+		ECSchemaConverterSingleton->AddConverter("Unit_Attributes", "UnitSpecifications", unitSchemaConv);
+
+		IECCustomAttributeConverterPtr unitPropConv = new UnitSpecificationConverter();
+		ECSchemaConverterSingleton->AddConverter("Unit_Attributes", "UnitSpecification", unitPropConv);
+
+		// Iterates over the Custom Attributes classes that will be converted. This converter basically
+		// handles Custom Attributes that moved into a new schema but with no content change.
+		auto const& mappingDictionary = StandardCustomAttributeReferencesConverter::GetCustomAttributesMapping();
+		IECCustomAttributeConverterPtr standardClassConverter = new StandardCustomAttributeReferencesConverter();
+		for (auto classMapping : mappingDictionary)
+			{
+			ECSchemaConverterSingleton->AddConverter(classMapping.first, standardClassConverter);
+			}
+		}	
+
+    return ECSchemaConverterSingleton;
+    }
+
+//---------------------------------------------------------------------------------------
+// @bsimethod                                    Basanta.Kharel                  12/2015
+//+---------------+---------------+---------------+---------------+---------------+------
+ECObjectsStatus ECSchemaConverter::AddConverter(Utf8StringCR schemaName, Utf8StringCR customAttributeName, IECCustomAttributeConverterPtr& converter)
+    {
+    Utf8String converterName = GetQualifiedClassName(schemaName, customAttributeName);
+	return AddConverter(converterName, converter);
+    }
+
+//---------------------------------------------------------------------------------------
+// @bsimethod                                     Stefan.Apfel                  04/2016
+//+---------------+---------------+---------------+---------------+---------------+------
+ECObjectsStatus ECSchemaConverter::AddConverter(Utf8StringCR customAttributeKey, IECCustomAttributeConverterPtr& converter)
+    {
+    ECSchemaConverterP ECSchemaConverter = GetSingleton();
+    ECSchemaConverter->m_converterMap[customAttributeKey] = converter;
+
+    return ECObjectsStatus::Success;
+    }
+
+//---------------------------------------------------------------------------------------
+// @bsimethod                                    Basanta.Kharel                  01/2016
+//+---------------+---------------+---------------+---------------+---------------+------
+ECObjectsStatus ECSchemaConverter::RemoveCustomAttribute(ECPropertyP& ecProperty, ECSchemaR ecSchema, Utf8StringCR customAttributeName)
+    {
+    auto propertyProcessor = [&customAttributeName](ECPropertyP localProp)
+        {
+        IECInstancePtr currentInstance = localProp->GetPrimaryCustomAttributeLocal(customAttributeName);
+        if (currentInstance.IsValid())
+            {
+            Utf8String propertyName = localProp->GetClass().GetFullName() + Utf8String(".") + localProp->GetName();
+            
+            if (!localProp->RemoveCustomAttribute(customAttributeName))
+                {
+                LOG.errorv("Error removing %s CustomAttribute for %s", customAttributeName.c_str(), propertyName.c_str());
+                return ECObjectsStatus::Error;
+                }
+            LOG.debugv("Removed %s CustomAttribute for %s", customAttributeName.c_str(), propertyName.c_str());
+            }
+        return ECObjectsStatus::Success;
+        };
+    
+    return TraverseProperty(ecProperty, ecSchema, propertyProcessor);
+    }
+
+//---------------------------------------------------------------------------------------
+// @bsimethod                                    Basanta.Kharel                  01/2016
+//+---------------+---------------+---------------+---------------+---------------+------
+bool ECSchemaConverter::IsBaseClass(ECClassCP ecClass, ECClassCP baseClass)
+    {
+    //if ecClass is same as baseClass, baseClass in not really a base class
+    if (ECClass::ClassesAreEqualByName(ecClass, baseClass))
+        return false; 
+    return ecClass->Is(baseClass);
+    }
+
+//---------------------------------------------------------------------------------------
+// @bsimethod                                    Basanta.Kharel                  01/2016
+//+---------------+---------------+---------------+---------------+---------------+------
+ECObjectsStatus ECSchemaConverter::TraverseProperty(ECPropertyP ecProperty, ECSchemaR ecSchema,ECPropertyProcessor propertyProcessor)
+    {
+    Utf8String propertyName = ecProperty->GetName();
+    auto classProcessor = [&propertyProcessor, &propertyName](ECClassP ecClass)
+        {
+        ECPropertyP prop = ecClass->GetPropertyP(propertyName, false);
+        if (nullptr != prop)
+            return propertyProcessor(prop);
+
+        return ECObjectsStatus::Success;
+        };
+    ECClassP classP = ecSchema.GetClassP(ecProperty->GetClass().GetName().c_str());
+    return TraverseClass(classP, classProcessor);
+    }
+
+//---------------------------------------------------------------------------------------
+// @bsimethod                                    Basanta.Kharel                  01/2016
+//+---------------+---------------+---------------+---------------+---------------+------
+ECClassP ECSchemaConverter::FindRootBaseClass(ECPropertyP ecProperty, ECSchemaR schema)
+    {
+    Utf8String propertyName = ecProperty->GetName();
+    bvector<ECClassP> classes;
+    auto classProcessor = [&propertyName, &classes](ECClassP ecClassLocal)
+        {
+        ECPropertyP prop = ecClassLocal->GetPropertyP(propertyName, false);
+        if (nullptr != prop)
+            classes.push_back(ecClassLocal);
+
+        return ECObjectsStatus::Success;
+        };
+    ECClassP ecClass = schema.GetClassP(ecProperty->GetClass().GetName().c_str());
+    TraverseClass(ecClass, classProcessor);
+    SortClassesByNameAndHierarchy(classes);
+    return classes.front();
+    }
+
+//---------------------------------------------------------------------------------------
+// @bsimethod                                    Basanta.Kharel                  01/2016
+//+---------------+---------------+---------------+---------------+---------------+------
+ECObjectsStatus ECSchemaConverter::TraverseClass(ECClassP ecClass, ECClassProcessor classProcessor)
+    {
+    bmap<Utf8String, ECClassCP> visited;
+    bvector<ECClassP> classes;
+    classes.push_back(ecClass);
+    ECObjectsStatus status = ECObjectsStatus::Success;
+
+    while (0 != classes.size())
+        {
+        ECClassP nodeClass = classes.back();
+        classes.pop_back();
+        visited.Insert(nodeClass->GetFullName(), nodeClass);
+        status = classProcessor(nodeClass);
+        if (ECObjectsStatus::Success != status)
+            return status;
+        for (auto const& i : GetDerivedAndBaseClasses(*nodeClass))
+            {
+            auto iter = visited.Insert(i->GetFullName(), i);
+            bool notVisited = iter.second;
+            if (notVisited)
+                classes.push_back(i);
+            }
+        }
+    return status;
+    }
+
+//---------------------------------------------------------------------------------------
+// @bsimethod                                    Basanta.Kharel                  01/2016
+//+---------------+---------------+---------------+---------------+---------------+------
+bvector<ECClassP> ECSchemaConverter::GetDerivedAndBaseClasses(ECClassCR ecClass)
+    {
+    bvector<ECClassP> baseClasses = ecClass.GetBaseClasses();
+    SortClassesByNameAndHierarchy(baseClasses, true);
+
+    bvector<ECClassP> derivedClasses = ecClass.GetDerivedClasses();
+    SortClassesByNameAndHierarchy(derivedClasses, true);
+
+    baseClasses.insert(baseClasses.begin(), derivedClasses.begin(), derivedClasses.end());
+
+    return baseClasses;
+    }
+
+//---------------------------------------------------------------------------------------
+// @bsimethod                                    Basanta.Kharel                  12/2015
+//+---------------+---------------+---------------+---------------+---------------+------
+IECCustomAttributeConverterP ECSchemaConverter::GetConverter(Utf8StringCR converterName)
+    {
+    auto iterator = m_converterMap.find(converterName);
+    if (m_converterMap.end() != iterator)
+        return iterator->second.get();
+    return nullptr;
+    }
+
+//---------------------------------------------------------------------------------------
+// @bsimethod                                    Basanta.Kharel                  12/2015
+//+---------------+---------------+---------------+---------------+---------------+------
+void ECSchemaConverter::ProcessCustomAttributeInstance(ECCustomAttributeInstanceIterable iterable, IECCustomAttributeContainerR container, Utf8String containerName)
+    {
+    ECSchemaP schema = container.GetContainerSchema();
+    for (auto const& attr : iterable)
+        {
+        Utf8CP fullName = attr->GetClass().GetFullName();
+        IECCustomAttributeConverterP converter = GetConverter(fullName);
+        if (nullptr != converter)
+            {
+            LOG.debugv("Started [%s Converter][Container %s]. ", fullName, containerName.c_str());
+            auto status = converter->Convert(*schema, container, *attr);
+            if (ECObjectsStatus::Success != status)
+                {
+                LOG.errorv("Failed [%s Converter][Container %s]. ", fullName, containerName.c_str());
+                m_convertedOK = false;
+                }
+            else    
+                LOG.debugv("Succeded [%s Converter][Container %s]. ", fullName, containerName.c_str());
+            }
+        
+        }
+    }
+
+//---------------------------------------------------------------------------------------
+// @bsimethod                                    Basanta.Kharel                  12/2015
+//+---------------+---------------+---------------+---------------+---------------+------
+void ECSchemaConverter::ConvertSchemaLevel(ECSchemaR schema)
+    {
+    ProcessCustomAttributeInstance(schema.GetPrimaryCustomAttributes(false), schema.GetCustomAttributeContainer(), "ECSchema:" + schema.GetName());
+    }
+
+//---------------------------------------------------------------------------------------
+// @bsimethod                                    Basanta.Kharel                  12/2015
+//+---------------+---------------+---------------+---------------+---------------+------
+void ECSchemaConverter::ConvertClassLevel(ECSchemaR schema)
+    {
+    for (auto const& ecClass : GetHierarchicallySortedClasses(schema))
+        {
+        ProcessCustomAttributeInstance(ecClass->GetPrimaryCustomAttributes(false), *ecClass, "ECClass:" + ecClass->GetName());
+        if (ecClass->IsRelationshipClass())
+            {
+            ECRelationshipClassP relClass = ecClass->GetRelationshipClassP();
+
+            ECRelationshipConstraintR source = relClass->GetSource();
+            ProcessCustomAttributeInstance(source.GetPrimaryCustomAttributes(false), source, "ECRelationshipConstraint:" + source.GetRoleLabel());
+
+            ECRelationshipConstraintR target = relClass->GetTarget();
+            ProcessCustomAttributeInstance(target.GetPrimaryCustomAttributes(false), target, "ECRelationshipConstraint:" + target.GetRoleLabel());
+            }
+        
+        }
+    }
+
+//---------------------------------------------------------------------------------------
+// @bsimethod                                    Basanta.Kharel                  12/2015
+//+---------------+---------------+---------------+---------------+---------------+------
+void ECSchemaConverter::ConvertPropertyLevel(ECSchemaR schema)
+    {
+    for (auto const& ecClass : GetHierarchicallySortedClasses(schema))
+        {
+        for (auto const& ecProp : ecClass->GetProperties(false))
+            {
+            Utf8String debugName = Utf8String("ECProperty:") + ecClass->GetFullName() + Utf8String(".") + ecProp->GetName();
+            ProcessCustomAttributeInstance(ecProp->GetPrimaryCustomAttributes(false), *ecProp, debugName);
+            }
+        }
+    }
+
+//---------------------------------------------------------------------------------------
+// @remarks      sorts classes first by name(ascending) then by hierarchy (descending) in order
+//               if reverse is set it will reverse after sorting name and hierarchy in order
+// @bsimethod                                    Basanta.Kharel                  01/2016
+//+---------------+---------------+---------------+---------------+---------------+------
+template <typename T>
+void ECSchemaConverter::SortClassesByNameAndHierarchy(bvector<T>& ecClasses, bool reverse)
+    {
+    SortClassesByName(ecClasses, true);
+    SortClassesByHierarchy(ecClasses);
+
+    if (reverse)
+        std::reverse(ecClasses.begin(), ecClasses.end());
+    }
+
+//---------------------------------------------------------------------------------------
+// @remarks      sorts classes based on inheritance where base class comes before child class
+// @bsimethod                                    Basanta.Kharel                  01/2016
+//+---------------+---------------+---------------+---------------+---------------+------
+template <typename T>
+void ECSchemaConverter::SortClassesByHierarchy(bvector<T>& ecClasses)
+    {
+    if (ecClasses.size() < 2)
+        return;
+
+    bvector<T> classes;
+    
+    for (auto const& ecClass : ecClasses)
+        {
+        bool inserted = false;
+        for (auto const& localClass : classes)
+            {
+            if (IsBaseClass(localClass, ecClass))
+                {
+                auto it = std::find(classes.begin(), classes.end(), localClass);
+                classes.insert(it, ecClass);
+                inserted = true;
+                break;
+                }
+            }
+        if (!inserted)
+            classes.push_back(ecClass);
+        }
+    ecClasses.assign(classes.begin(), classes.end());
+    }
+
+//---------------------------------------------------------------------------------------
+// @remarks      sorts the classes by className (ignoring case), default order is ascending
+// @bsimethod                                    Basanta.Kharel                  01/2016
+//+---------------+---------------+---------------+---------------+---------------+------
+template <typename T>
+void ECSchemaConverter::SortClassesByName(bvector<T>& ecClasses, bool ascending)
+    {
+    auto classComparer = [](T ecClass1, T ecClass2)
+        {
+        return BeStringUtilities::StricmpAscii(ecClass1->GetName().c_str(), ecClass2->GetName().c_str()) < 0 ;
+        };
+    std::sort(ecClasses.begin(), ecClasses.end(), classComparer);
+    if (!ascending)
+        std::reverse(ecClasses.begin(), ecClasses.end());
+
+    }
+
+//---------------------------------------------------------------------------------------
+// @bsimethod                                    Basanta.Kharel                  01/2016
+//+---------------+---------------+---------------+---------------+---------------+------
+bvector<ECClassP> ECSchemaConverter::GetHierarchicallySortedClasses(ECSchemaR schema)
+    {
+    bvector<ECClassP> classes;
+    Utf8String defaultOrder = "";
+    for (auto const& ecClass : schema.GetClasses())
+        {
+        defaultOrder += ecClass->GetName() + ",";
+        classes.push_back(ecClass);
+        }
+
+    if (classes.size() < 2)
+        return classes;
+
+    SortClassesByNameAndHierarchy(classes);
+    Utf8String sortedOrder = "";
+    std::for_each(classes.begin(), classes.end(), 
+        [&sortedOrder](ECClassP& ecClass) 
+        { 
+        sortedOrder += ecClass->GetName() + ","; 
+        });
+
+    LOG.tracev("Default Order For classes in schema: %s", defaultOrder.c_str());
+    LOG.tracev("Name and Hierarchical Sorted Order For classes in schema: %s", sortedOrder.c_str());
+    return classes;
+    }
+
+//---------------------------------------------------------------------------------------
+// @bsimethod                                    Basanta.Kharel                  12/2015
+//+---------------+---------------+---------------+---------------+---------------+------
+ECObjectsStatus StandardValuesConverter::Convert(ECSchemaR schema, IECCustomAttributeContainerR container, IECInstanceR instance)
+    {
+    //are standard values even added to ecclass or ecschema?
+    ECPropertyP prop = dynamic_cast<ECPropertyP> (&container);
+    if (nullptr == prop)
+        return ECObjectsStatus::PropertyNotFound;
+
+    ECObjectsStatus status;
+    StandardValueInfo sdInfo;
+    if (ECObjectsStatus::Success != (status = StandardValueInfo::ExtractInstanceData(instance, sdInfo)))
+        {
+        LOG.errorv("Unable to extract '%s' Standard Value. Status %d", prop->GetName().c_str(), status);
+        return status;
+        }
+    Utf8String classes;
+    if (ECObjectsStatus::DataTypeMismatch == CheckForConflict(prop, schema, sdInfo, classes))
+        {
+        LOG.warningv("Conflict between Standard Values for the Property %s. Used by following classes: %s. NO ENUM will be added !!!", prop->GetName().c_str(), classes.c_str());
+        status = ECObjectsStatus::Success;
+        }
+    else
+        {
+        SetStrictness(prop, schema, sdInfo);
+        status = AddEnumeration(schema, sdInfo, prop);
+        }
+    if (ECObjectsStatus::Success != status)
+        {
+        LOG.errorv("Something went wrong while adding Enumeration for '%s' Standard Value", prop->GetName().c_str());
+        return status;
+        }
+
+    return ECSchemaConverter::RemoveCustomAttribute(prop, schema, "StandardValues");
+    }
+
+//---------------------------------------------------------------------------------------
+// @bsimethod                                    Basanta.Kharel                  01/2016
+//+---------------+---------------+---------------+---------------+---------------+------
+ECObjectsStatus StandardValuesConverter::CheckForConflict(ECPropertyP standardValueProperty, ECSchemaR schema,StandardValueInfo& sdInfo, Utf8String& classes)
+    {
+    bool conflict = false;
+    classes = standardValueProperty->GetClass().GetFullName();
+    auto propertyProcessor = [&conflict, &sdInfo, &classes, &standardValueProperty](ECPropertyP localProperty)
+        {
+        if (standardValueProperty == localProperty)
+            return ECObjectsStatus::Success;
+
+        IECInstancePtr currentInstance = localProperty->GetPrimaryCustomAttributeLocal("StandardValues");
+        if (!currentInstance.IsValid())
+            return ECObjectsStatus::Success;
+
+        classes.append(",");
+        classes.append(localProperty->GetClass().GetFullName());
+        StandardValueInfo localInfo;
+        StandardValueInfo::ExtractInstanceData(*currentInstance, localInfo);
+        if (!localInfo.Equals(sdInfo))
+            conflict = true;
+        return ECObjectsStatus::Success;
+        };
+
+    ECSchemaConverter::TraverseProperty(standardValueProperty, schema, propertyProcessor);
+    if (conflict)
+        return ECObjectsStatus::DataTypeMismatch;
+
+    return ECObjectsStatus::Success;
+    }
+
+//---------------------------------------------------------------------------------------
+// @bsimethod                                    Basanta.Kharel                  01/2016
+//+---------------+---------------+---------------+---------------+---------------+------
+void StandardValuesConverter::SetStrictness(ECPropertyP standardValueProperty, ECSchemaR schema, StandardValueInfo& sdInfo)
+    {
+    ECClassP rootClass = ECSchemaConverter::FindRootBaseClass(standardValueProperty, schema);
+    ECPropertyP rootProperty = rootClass->GetPropertyP(standardValueProperty->GetName(), false);
+
+    IECInstancePtr rootInstance = rootProperty->GetPrimaryCustomAttributeLocal("StandardValues");
+    if (!rootInstance.IsValid())
+        sdInfo.m_mustBeFromList = false;
+    else
+        {
+        StandardValueInfo rootInfo;
+        StandardValueInfo::ExtractInstanceData(*rootInstance, rootInfo);
+        sdInfo.m_mustBeFromList = rootInfo.m_mustBeFromList;
+        }
+    }
+
+//---------------------------------------------------------------------------------------
+// @bsimethod                                    Basanta.Kharel                  12/2015
+//+---------------+---------------+---------------+---------------+---------------+------
+ECObjectsStatus StandardValuesConverter::AddEnumeration(ECSchemaR schema, StandardValueInfo& sdInfo, ECPropertyP& ecProperty)
+    {
+    ECEnumerationP enumeration = nullptr;
+
+    ECObjectsStatus status = FindEnumeration(schema, enumeration, sdInfo);
+
+    if (ECObjectsStatus::EnumerationNotFound == status)
+        {
+        ECClassP rootClass = nullptr;
+        Utf8String enumName = CreateEnumerationName(rootClass, schema, ecProperty);
+        status = CreateEnumeration(enumeration, rootClass->GetSchemaR(), enumName.c_str(), sdInfo);
+
+        int number = 1;
+        while (ECObjectsStatus::NamedItemAlreadyExists == status)
+            {
+            Utf8String newEnumName = AppendNumberToString(enumName.c_str(), number);
+            status = CreateEnumeration(enumeration, rootClass->GetSchemaR(), newEnumName.c_str(), sdInfo);
+            number++;
+            }
+        }
+
+    if (ECObjectsStatus::Success != status)
+        return status;
+
+    return ConvertToEnumType(ecProperty, schema, enumeration);
+    }
+
+//---------------------------------------------------------------------------------------
+// @bsimethod                                    Basanta.Kharel                  01/2016
+//+---------------+---------------+---------------+---------------+---------------+------
+Utf8String StandardValuesConverter::CreateEnumerationName(ECClassP& rootClass, ECSchemaR schema, ECPropertyP& ecProperty)
+    {
+    rootClass = ECSchemaConverter::FindRootBaseClass(ecProperty, schema);
+    Utf8String baseClassName = rootClass->GetName();
+    Utf8String propertyName = ecProperty->GetName();
+
+    return baseClassName + "_" + propertyName;
+    }
+
+//---------------------------------------------------------------------------------------
+// @bsimethod                                    Basanta.Kharel                  01/2016
+//+---------------+---------------+---------------+---------------+---------------+------
+Utf8String StandardValuesConverter::AppendNumberToString(Utf8CP name, int number)
+    {
+    Utf8PrintfString formattedString("%s_%" PRId32, name, number);
+    return formattedString;
+    }
+
+//---------------------------------------------------------------------------------------
+// @bsimethod                                    Basanta.Kharel                  12/2015
+//+---------------+---------------+---------------+---------------+---------------+------
+ECObjectsStatus StandardValuesConverter::FindEnumeration(ECSchemaR schema, ECEnumerationP& enumeration, StandardValueInfo& sdInfo)
+    {
+    auto enumSize = sdInfo.m_valuesMap.size();
+    for (auto ecEnum : schema.GetEnumerations())
+        {
+        if (PrimitiveType::PRIMITIVETYPE_Integer != ecEnum->GetType()
+            || enumSize != ecEnum->GetEnumeratorCount())
+            continue;
+
+        StandardValueInfo enumSdInfo(ecEnum);
+        if (sdInfo.Equals(enumSdInfo) 
+            && sdInfo.m_mustBeFromList == enumSdInfo.m_mustBeFromList)
+            {
+            enumeration = ecEnum;
+            return ECObjectsStatus::Success;
+            }
+        }
+
+    return ECObjectsStatus::EnumerationNotFound;
+    }
+
+//---------------------------------------------------------------------------------------
+// @bsimethod                                    Basanta.Kharel                  12/2015
+//+---------------+---------------+---------------+---------------+---------------+------
+ECObjectsStatus StandardValuesConverter::CreateEnumeration(ECEnumerationP& enumeration, ECSchemaR schema, Utf8CP enumName, StandardValueInfo& sdInfo)
+    {
+    ECObjectsStatus status = schema.CreateEnumeration(enumeration, enumName, PrimitiveType::PRIMITIVETYPE_Integer);
+    if (ECObjectsStatus::Success != status)
+        return status;
+    
+    enumeration->SetIsStrict(sdInfo.m_mustBeFromList);
+    ECEnumeratorP enumerator;
+
+    for (auto const& pair : sdInfo.m_valuesMap)
+        {
+        status = enumeration->CreateEnumerator(enumerator, pair.first);
+        if (ECObjectsStatus::Success != status)
+            return status;
+
+        enumerator->SetDisplayLabel(pair.second.c_str());
+        }
+    return ECObjectsStatus::Success;
+    }
+
+//---------------------------------------------------------------------------------------
+// @bsimethod                                    Basanta.Kharel                  01/2016
+//+---------------+---------------+---------------+---------------+---------------+------
+ECObjectsStatus StandardValuesConverter::ConvertToEnumType(ECPropertyP& primitiveEcProperty, ECSchemaR ecSchema, ECEnumerationP& enumeration)
+    {
+    auto propertyProcessor = [&enumeration](ECPropertyP localProp)
+        {
+        if (!localProp->GetIsPrimitive())
+            return ECObjectsStatus::DataTypeMismatch;
+
+        ECObjectsStatus status = ECObjectsStatus::Success;
+        PrimitiveECPropertyP primitive = localProp->GetAsPrimitivePropertyP();
+
+        if (nullptr == primitive->GetEnumeration())
+            status = primitive->SetType(*enumeration);
+        else if (primitive->GetEnumeration() != enumeration)
+            return ECObjectsStatus::DataTypeMismatch;
+
+        return status;
+        };
+
+    return ECSchemaConverter::TraverseProperty(primitiveEcProperty, ecSchema, propertyProcessor);
+    }
+
+ECObjectsStatus UnitSpecificationConverter::Convert(ECSchemaR schema, IECCustomAttributeContainerR container, IECInstanceR instance)
+    {
+    ECPropertyP prop = dynamic_cast<ECPropertyP> (&container);
+    if (prop == nullptr)
+        return ECObjectsStatus::Success;
+
+    /*Unit unit;
+    if(Unit::GetUnitForECProperty(unit, *prop))
+        {
+
+        }*/
+
+
+    return ECObjectsStatus::Success;
+    }
+
+ECObjectsStatus UnitSpecificationsConverter::Convert(ECSchemaR schema, IECCustomAttributeContainerR container, IECInstanceR instance)
+    {
+    ECSchemaP containerAsSchema = dynamic_cast<ECSchemaP>(&container);
+    if (containerAsSchema == nullptr)
+        {
+        //container.RemoveCustomAttribute("UnitSpecifications"); drop the CA if it's not on a property?
+        return ECObjectsStatus::Success;
+        }
+
+    return ECObjectsStatus::Success;
+    }
+
+bmap<Utf8String, CustomAttributeReplacement> StandardCustomAttributeReferencesConverter::s_entries = bmap<Utf8String, CustomAttributeReplacement>();
+bool StandardCustomAttributeReferencesConverter::s_isInitialized = false;
+ECSchemaReadContextPtr schemaContext = NULL;
+
+//---------------------------------------------------------------------------------------
+// @bsimethod                                     
+//---------------------------------------------------------------------------------
+ECObjectsStatus StandardCustomAttributeReferencesConverter::Convert
+(
+ECSchemaR schema,
+IECCustomAttributeContainerR container,
+IECInstanceR sourceCustomAttribute
+)
+    {
+    //
+    auto sourceCustomAttributeClass = &sourceCustomAttribute.GetClass();
+    auto sourceCustomAttributeKey = ECSchemaConverter::GetQualifiedClassName(sourceCustomAttributeClass->GetSchema().GetName(), sourceCustomAttributeClass->GetName());
+
+    auto const& mappingCollection = GetCustomAttributesMapping();
+    auto const it = mappingCollection.find(sourceCustomAttributeKey);
+    if (it == mappingCollection.end())
+        {
+        return ECObjectsStatus::Error;
+        }
+    auto mapping = it->second;
+
+    if (schemaContext == NULL)
+        schemaContext = ECSchemaReadContext::CreateContext();
+
+    SchemaKey key(mapping.newSchemaName.c_str(), 1, 0);
+    auto customAttributeSchema = ECSchema::LocateSchema(key, *schemaContext);
+
+    ECClassP customAttributeClass = customAttributeSchema->GetClassP(mapping.newCustomAttributeName.c_str());
+    IECInstancePtr targetAttributeInstance = customAttributeClass->GetDefaultStandaloneEnabler()->CreateInstance();
+
+    schema.AddReferencedSchema(*customAttributeSchema);
+
+    for (uint32_t i = 0; i < sourceCustomAttributeClass->GetPropertyCount(); i++)
+        {
+        ECPropertyP propP = sourceCustomAttributeClass->GetPropertyByIndex(i);
+        ConvertPropertyValue(propP->GetName(), sourceCustomAttribute, *targetAttributeInstance);
+        }
+
+    // Remove the old Custom Attribute and add the new one to the container
+    if (!container.RemoveCustomAttribute(mapping.oldSchemaName, mapping.oldCustomAttributeName))
+        {
+        LOG.errorv("Couldn't remove the CustomAttribute %s from %s", sourceCustomAttributeClass->GetName().c_str(), GetContainerName(container).c_str());
+        return ECObjectsStatus::Error;
+        }
+
+    ECObjectsStatus status;
+    if ((status = container.SetCustomAttribute(*targetAttributeInstance)) != ECObjectsStatus::Success)
+        return status;
+
+    return ECObjectsStatus::Success;
+    }
+
+
+//---------------------------------------------------------------------------------------
+// @bsimethod                                     
+//---------------------------------------------------------------------------------
+bmap<Utf8String, CustomAttributeReplacement> const& StandardCustomAttributeReferencesConverter::GetCustomAttributesMapping()
+	{
+	if (!s_isInitialized)
+		{
+		// Converts reference of DateTimeInfo CA to the new class
+		AddMapping("Bentley_Standard_CustomAttributes", "DateTimeInfo", "CoreCustomAttributes", "DateTimeInfo");
+		AddMapping("Bentley_Standard_CustomAttributes", "ClassHasCurrentTimeStampProperty", "CoreCustomAttributes", "ClassHasCurrentTimeStampProperty");
+		
+		// Add More...
+			
+		s_isInitialized = true;
+		}
+	
+		return s_entries;
+	}
+
+//---------------------------------------------------------------------------------------
+// @bsimethod                                     
+//---------------------------------------------------------------------------------
+ECObjectsStatus StandardCustomAttributeReferencesConverter::AddMapping
+(
+Utf8CP oSchema, 
+Utf8CP oName, 
+Utf8CP nSchema, 
+Utf8CP nName
+)
+    {
+    Utf8String qualifiedName = ECSchemaConverter::GetQualifiedClassName(oSchema, oName);
+    s_entries[qualifiedName] = CustomAttributeReplacement(oSchema, oName, nSchema, nName);
+
+    return ECObjectsStatus::Success;
+    }
+
+//---------------------------------------------------------------------------------------
+// @bsimethod                                     
+//---------------------------------------------------------------------------------
+Utf8String StandardCustomAttributeReferencesConverter::GetContainerName
+(
+IECCustomAttributeContainerR container
+) const
+    {
+    ECSchemaP containerAsSchema = dynamic_cast<ECSchemaP>(&container);
+    if (containerAsSchema == nullptr)
+        return "ECSchema " + containerAsSchema->GetName();
+
+    ECClassP containerAsClass = dynamic_cast<ECClassP>(&container);
+    if (containerAsClass == nullptr)
+        return "ECClass " + containerAsClass->GetName();
+
+    ECPropertyP containerAsProperty = dynamic_cast<ECPropertyP>(&container);
+    if (containerAsProperty == nullptr)
+        return "ECProperty " + containerAsProperty->GetName();
+
+    return "Unsupported";
+    }
+
+//---------------------------------------------------------------------------------------
+// @bsimethod                                     
+//---------------------------------------------------------------------------------
+ECObjectsStatus StandardCustomAttributeReferencesConverter::ConvertPropertyValue
+(
+Utf8StringCR propertyName,
+IECInstanceR sourceCustomAttribute,
+IECInstanceR targetCustomAttribute
+)
+    {
+    ECObjectsStatus status;
+
+    ECValue sourceValue;
+    if ((status = sourceCustomAttribute.GetValue(sourceValue, propertyName.c_str())) != ECObjectsStatus::Success)
+        return status;
+
+    ECValue targetValue;
+    if ((status = targetCustomAttribute.GetValue(targetValue, propertyName.c_str())) != ECObjectsStatus::Success)
+        return status;
+
+    auto targetProperty = targetCustomAttribute.GetClass().GetPropertyP(propertyName);
+    if (!targetProperty->GetIsPrimitive())
+        {
+        LOG.errorv("Complex Properties are not supported in the current version of StandardCustomAttributeReferencesConverter");
+        return ECObjectsStatus::Error;
+        }
+
+    auto targetPrimitiveProperty = targetProperty->GetAsPrimitiveProperty();
+    auto enumeration = targetPrimitiveProperty->GetEnumeration();
+    if (enumeration != nullptr)
+        {
+        return ConvertPropertyToEnum(propertyName, *enumeration, targetCustomAttribute, targetValue, sourceValue);
+        }
+
+    targetValue.From(sourceValue);
+    return ECObjectsStatus::Success;
+    }
+
+//---------------------------------------------------------------------------------------
+// @bsimethod                                     
+//---------------------------------------------------------------------------------
+ECObjectsStatus StandardCustomAttributeReferencesConverter::ConvertPropertyToEnum
+(
+Utf8StringCR propertyName,
+ECEnumerationCR enumeration,
+IECInstanceR targetCustomAttribute,
+ECValueR targetValue,
+ECValueR sourceValue
+)
+    {
+    auto enumerationValue = FindEnumerationValue(enumeration, sourceValue.GetUtf8CP());
+    if (enumerationValue == -1)
+        {
+        LOG.errorv("Couldn't find value '%s' in ECEnumeration %s", sourceValue.GetUtf8CP(), enumeration.GetName().c_str());
+        return ECObjectsStatus::ParseError;
+        }
+
+    if (!targetValue.IsInteger() || targetValue.SetInteger(enumerationValue) != BentleyStatus::SUCCESS)
+        {
+        LOG.errorv("Couldn't set value of %s to %d", propertyName.c_str(), enumerationValue);
+        return ECObjectsStatus::Error;
+        }
+
+    if (targetCustomAttribute.SetValue(propertyName.c_str(), targetValue) != ECObjectsStatus::Success)
+        {
+        LOG.errorv("Couldn't set value of %s to %d", propertyName.c_str(), enumerationValue);
+        return ECObjectsStatus::Error;
+        }
+
+    return ECObjectsStatus::Success;
+    }
+
+//---------------------------------------------------------------------------------------
+// @bsimethod                                     
+//---------------------------------------------------------------------------------
+int StandardCustomAttributeReferencesConverter::FindEnumerationValue(ECEnumerationCR enumeration, Utf8CP displayName)
+    {
+    for (auto enumerator : enumeration.GetEnumerators())
+        {
+        if (enumerator->GetDisplayLabel() == displayName)
+            {
+            return enumerator->GetInteger();
+            }
+        }
+    return -1;
+    }
+
+END_BENTLEY_ECOBJECT_NAMESPACE