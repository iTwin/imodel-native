--- conflicted
+++ resolved
@@ -1,1352 +1,1348 @@
-﻿/*--------------------------------------------------------------------------------------+
-|
-|     $Source: src/ECSchemaConverter.cpp $
-|
-|  $Copyright: (c) 2017 Bentley Systems, Incorporated. All rights reserved. $
-|
-+--------------------------------------------------------------------------------------*/
-#include "ECObjectsPch.h"
-BEGIN_BENTLEY_ECOBJECT_NAMESPACE
-
-//---------------------------------------------------------------------------------------
-// @bsimethod                                    Basanta.Kharel                  01/2016
-//+---------------+---------------+---------------+---------------+---------------+------
-bool StandardValueInfo::Equals(const StandardValueInfo& sd) const
-    {
-    //let them be equal even if mustBeFromList is different
-    if (m_valuesMap.size() != sd.m_valuesMap.size())
-        return false;
-    for (auto const& pair : m_valuesMap)
-        {
-        auto it = sd.m_valuesMap.find(pair.first);
-        if (it == sd.m_valuesMap.end())
-            return false;
-
-        if (!it->second.EqualsI(pair.second))
-            return false;
-        }
-    return true;
-    }
-
-//---------------------------------------------------------------------------------------
-// @bsimethod                                    Caleb.Shafer                   09/2016
-//+---------------+---------------+---------------+---------------+---------------+------
-bool StandardValueInfo::Contains(const StandardValueInfo& sd) const
-    {
-    for (auto const& pair : sd.m_valuesMap)
-        {
-        auto it = m_valuesMap.find(pair.first);
-        if (it == m_valuesMap.end() || !it->second.Equals(pair.second))
-            return false;
-        }
-    return true;
-    }
-
-//---------------------------------------------------------------------------------------
-// @bsimethod                                    Basanta.Kharel                  01/2016
-//+---------------+---------------+---------------+---------------+---------------+------
-StandardValueInfo::StandardValueInfo(ECEnumerationP& ecEnum)
-    {
-    m_mustBeFromList = ecEnum->GetIsStrict();
-    for (auto const& enumerator : ecEnum->GetEnumerators())
-        m_valuesMap[enumerator->GetInteger()] = enumerator->GetDisplayLabel();
-    }
-
-//---------------------------------------------------------------------------------------
-// @bsimethod                                    Caleb.Shafer                   02/2017
-//+---------------+---------------+---------------+---------------+---------------+------
-StandardValueInfo::StandardValueInfo(ECEnumerationCR ecEnum)
-    {
-    m_mustBeFromList = ecEnum.GetIsStrict();
-    for (auto const& enumerator : ecEnum.GetEnumerators())
-        m_valuesMap[enumerator->GetInteger()] = enumerator->GetDisplayLabel();
-    }
-
-//---------------------------------------------------------------------------------------
-// @bsimethod                                    Basanta.Kharel                  01/2016
-//+---------------+---------------+---------------+---------------+---------------+------
-ECObjectsStatus StandardValueInfo::ExtractInstanceData(IECInstanceR instance, StandardValueInfo& sdInfo)
-    {
-    sdInfo.m_mustBeFromList = true; //default is true
-    ECValue value;
-    if (ECObjectsStatus::Success == instance.GetValue(value, "MustBeFromList")
-        && !value.IsNull() && value.IsBoolean())
-        {
-        sdInfo.m_mustBeFromList = value.GetBoolean();
-        }
-
-    Utf8String accessString = "ValueMap";
-    ECObjectsStatus status;
-    status = instance.GetValue(value, accessString.c_str());
-    if (ECObjectsStatus::Success != status)
-        return status;
-
-    uint32_t arraySize = value.GetArrayInfo().GetCount();
-    for (uint32_t i = 0; i < arraySize; i++)
-        {
-        status = instance.GetValue(value, accessString.c_str(), i);
-        if (ECObjectsStatus::Success != status && !value.IsStruct())
-            return status;
-
-        IECInstancePtr  structInstance = value.GetStruct();
-        if (!structInstance.IsValid())
-            return ECObjectsStatus::Error;
-
-        if (ECObjectsStatus::Success != (status = structInstance->GetValue(value, "Value")))
-            return status;
-        int index = value.GetInteger();
-
-        if (ECObjectsStatus::Success != (status = structInstance->GetValue(value, "DisplayString")))
-            return status;
-        sdInfo.m_valuesMap[index] = value.ToString();
-        }
-    return ECObjectsStatus::Success;
-    }
-
-static Utf8CP const  STANDARDVALUES_CUSTOMATTRIBUTE = "StandardValues";
-static Utf8CP const  BECA_SCHEMANAME = "EditorCustomAttributes";
-
-static Utf8CP const  UNIT_ATTRIBUTES                = "Unit_Attributes";
-static Utf8CP const  KOQ_NAME                       = "KindOfQuantityName";
-static Utf8CP const  DIMENSION_NAME                 = "DimensionName";
-static Utf8CP const  UNIT_SPECIFICATION             = "UnitSpecificationAttr";
-static Utf8CP const  UNIT_SPECIFICATIONS            = "UnitSpecifications";
-//static Utf8CP const  UNIT_SPECIFICATION_LIST        = "UnitSpecificationList"; UNUSED
-static Utf8CP const  DISPLAY_UNIT_SPECIFICATION     = "DisplayUnitSpecificationAttr";
-static Utf8CP const IS_UNIT_SYSTEM                  = "IsUnitSystemSchema";
-static Utf8CP const MIXED_UNIT_SYSTEM               = "Mixed_UnitSystem";
-static Utf8CP const SI_UNIT_SYSTEM                  = "SI_UnitSystem";
-static Utf8CP const US_UNIT_SYSTEM                  = "US_UnitSystem";
-static Utf8CP const PROPERTY_PRIORITY               = "PropertyPriority";
-static Utf8CP const CATEGORY                        = "Category";
-
-
-struct UnitSpecification
-    {
-    UnitSpecification() = delete;
-    static bool TryGetNewKOQName(IECInstanceCR instance, Utf8StringR newKindOfQuantityName)
-        {
-        return TryGetStringValue(instance, KOQ_NAME, newKindOfQuantityName) || TryGetStringValue(instance, DIMENSION_NAME, newKindOfQuantityName);
-        }
-
-    static bool TryGetStringValue(IECInstanceCR instance, Utf8CP propName, Utf8StringR stringValue)
-        {
-        ECValue v;
-        if (ECObjectsStatus::Success == instance.GetValue(v, propName) && !v.IsNull() && !Utf8String::IsNullOrEmpty(v.GetUtf8CP()))
-            {
-            stringValue = v.GetUtf8CP();
-            return true;
-            }
-        
-        return false;
-        }
-    };
-
-//---------------------------------------------------------------------------------------
-// @bsimethod                                    Basanta.Kharel                  12/2015
-//+---------------+---------------+---------------+---------------+---------------+------
-bool ECSchemaConverter::Convert(ECSchemaR schema)
-    {
-    ECSchemaConverterP ecSchemaConverter = GetSingleton();
-    ecSchemaConverter->m_convertedOK = true;
-
-    auto classes = GetHierarchicallySortedClasses(schema);
-    ecSchemaConverter->ConvertClassLevel(classes);
-
-    ecSchemaConverter->ConvertPropertyLevel(classes);
-
-    ecSchemaConverter->ConvertSchemaLevel(schema);
-
-    ecSchemaConverter->RemoveSchemaReferences(schema);
-
-    schema.RemoveUnusedSchemaReferences();
-
-    return ecSchemaConverter->m_convertedOK;
-    }
-
-//---------------------------------------------------------------------------------------
-// @bsimethod                                    Basanta.Kharel                  12/2015
-//+---------------+---------------+---------------+---------------+---------------+------
-ECSchemaConverterP ECSchemaConverter::GetSingleton()
-    {
-    static ECSchemaConverterP ECSchemaConverterSingleton = nullptr;
-
-    if (nullptr == ECSchemaConverterSingleton)
-        {
-        ECSchemaConverterSingleton = new ECSchemaConverter();
-        IECCustomAttributeConverterPtr scConv = new StandardValuesConverter();
-        ECSchemaConverterSingleton->AddConverter("EditorCustomAttributes", "StandardValues", scConv);
-
-        IECCustomAttributeConverterPtr priorityConv = new PropertyPriorityConverter();
-        ECSchemaConverterSingleton->AddConverter(BECA_SCHEMANAME, PROPERTY_PRIORITY, priorityConv);
-
-        IECCustomAttributeConverterPtr categoryConv = new CategoryConverter();
-        ECSchemaConverterSingleton->AddConverter(BECA_SCHEMANAME, CATEGORY, categoryConv);
-
-        IECCustomAttributeConverterPtr unitSchemaConv = new UnitSpecificationsConverter();
-        ECSchemaConverterSingleton->AddConverter("Unit_Attributes", "UnitSpecifications", unitSchemaConv);
-
-        IECCustomAttributeConverterPtr unitSystemConv = new UnitSystemConverter();
-        ECSchemaConverterSingleton->AddConverter(UNIT_ATTRIBUTES, IS_UNIT_SYSTEM, unitSystemConv);
-        ECSchemaConverterSingleton->AddConverter(UNIT_ATTRIBUTES, MIXED_UNIT_SYSTEM, unitSystemConv);
-        ECSchemaConverterSingleton->AddConverter(UNIT_ATTRIBUTES, SI_UNIT_SYSTEM, unitSystemConv);
-        ECSchemaConverterSingleton->AddConverter(UNIT_ATTRIBUTES, US_UNIT_SYSTEM, unitSystemConv);
-
-        IECCustomAttributeConverterPtr unitPropConv = new UnitSpecificationConverter();
-        ECSchemaConverterSingleton->AddConverter("Unit_Attributes", "UnitSpecification", unitPropConv);
-        ECSchemaConverterSingleton->AddConverter("Unit_Attributes", "UnitSpecificationAttr", unitPropConv);
-
-        ECSchemaConverterSingleton->AddSchemaReferenceToRemove("Unit_Attributes");
-
-        // Iterates over the Custom Attributes classes that will be converted. This converter basically
-        // handles Custom Attributes that moved into a new schema but with no content change.
-        auto const& mappingDictionary = StandardCustomAttributeReferencesConverter::GetCustomAttributesMapping();
-        IECCustomAttributeConverterPtr standardClassConverter = new StandardCustomAttributeReferencesConverter();
-        for (auto classMapping : mappingDictionary)
-            {
-            ECSchemaConverterSingleton->AddConverter(classMapping.first, standardClassConverter);
-            }
-        }
-
-    return ECSchemaConverterSingleton;
-    }
-
-//---------------------------------------------------------------------------------------
-// @bsimethod                                    Basanta.Kharel                  12/2015
-//+---------------+---------------+---------------+---------------+---------------+------
-ECObjectsStatus ECSchemaConverter::AddConverter(Utf8StringCR schemaName, Utf8StringCR customAttributeName, IECCustomAttributeConverterPtr& converter)
-    {
-    Utf8String converterName = GetQualifiedClassName(schemaName, customAttributeName);
-    return AddConverter(converterName, converter);
-    }
-
-//---------------------------------------------------------------------------------------
-// @bsimethod                                     Stefan.Apfel                  04/2016
-//+---------------+---------------+---------------+---------------+---------------+------
-ECObjectsStatus ECSchemaConverter::AddConverter(Utf8StringCR customAttributeKey, IECCustomAttributeConverterPtr& converter)
-    {
-    ECSchemaConverterP ECSchemaConverter = GetSingleton();
-    ECSchemaConverter->m_converterMap[customAttributeKey] = converter;
-
-    return ECObjectsStatus::Success;
-    }
-
-void GatherRootBaseClasses(ECClassCP ecClass, Utf8CP propertyName, bvector<ECClassP>& rootBaseClasses)
-    {
-    ECPropertyP ecProperty = ecClass->GetPropertyP(propertyName, false);
-    if (nullptr != ecProperty && nullptr == ecProperty->GetBaseProperty())
-        rootBaseClasses.push_back(const_cast<ECClassP>(ecClass));
-    else
-        for (auto const& baseClass : ecClass->GetBaseClasses())
-            GatherRootBaseClasses(baseClass, propertyName, rootBaseClasses);
-    }
-
-//---------------------------------------------------------------------------------------
-// @bsimethod                                    Basanta.Kharel                  01/2016
-//+---------------+---------------+---------------+---------------+---------------+------
-void ECSchemaConverter::FindRootBaseClasses(ECPropertyP ecProperty, bvector<ECClassP>& rootClasses)
-    {
-    GatherRootBaseClasses(&ecProperty->GetClass(), ecProperty->GetName().c_str(), rootClasses);
-    }
-
-//---------------------------------------------------------------------------------------
-// @bsimethod                                    Basanta.Kharel                  01/2016
-//+---------------+---------------+---------------+---------------+---------------+------
-bvector<ECClassP> ECSchemaConverter::GetDerivedAndBaseClasses(ECClassCR ecClass)
-    {
-    bvector<ECClassP> baseClasses = ecClass.GetBaseClasses();
-    SortClassesByNameAndHierarchy(baseClasses, true);
-
-    bvector<ECClassP> derivedClasses = ecClass.GetDerivedClasses();
-    SortClassesByNameAndHierarchy(derivedClasses, true);
-
-    baseClasses.insert(baseClasses.begin(), derivedClasses.begin(), derivedClasses.end());
-
-    return baseClasses;
-    }
-
-//---------------------------------------------------------------------------------------
-// @bsimethod                                    Basanta.Kharel                  12/2015
-//+---------------+---------------+---------------+---------------+---------------+------
-IECCustomAttributeConverterP ECSchemaConverter::GetConverter(Utf8StringCR converterName)
-    {
-    auto iterator = m_converterMap.find(converterName);
-    if (m_converterMap.end() != iterator)
-        return iterator->second.get();
-    return nullptr;
-    }
-
-static Utf8CP s_oldStandardSchemaNames[] =
-    {
-    "Bentley_Standard_CustomAttributes",
-    "Bentley_Standard_Classes",
-    "Bentley_ECSchemaMap",
-    "EditorCustomAttributes",
-    "Bentley_Common_Classes",
-    "Dimension_Schema",
-    "iip_mdb_customAttributes",
-    "KindOfQuantity_Schema",
-    "rdl_customAttributes",
-    "SIUnitSystemDefaults",
-    "Unit_Attributes",
-    "Units_Schema",
-    "USCustomaryUnitSystemDefaults"
-    };
-
-//---------------------------------------------------------------------------------------
-// @bsimethod                                    Caleb.Shafer                   06/2017
-//+---------------+---------------+---------------+---------------+---------------+------
-bool IsCustomAttributeFromOldStandardSchemas(IECInstanceR customAttribute)
-    {
-    // Skip these for now... Once the conversions are added remove this check
-<<<<<<< HEAD
-    bvector<Utf8CP> oldCAs = { "HideProperty", "DisplayOptions" };
-=======
-    bvector<Utf8CP> oldCAs = { "HideProperty", "Category", "DisplayOptions", "CalculatedECPropertySpecification" };
->>>>>>> 9685f3d9
-    for (auto oldCA : oldCAs)
-        if (0 == customAttribute.GetClass().GetName().CompareTo(oldCA))
-            return false;
-
-    SchemaKeyCR caSchemaKey = customAttribute.GetClass().GetSchema().GetSchemaKey();
-
-    // Only the ECDbMap.1.0 is an old version
-    if (0 == caSchemaKey.CompareByName("ECDbMap") && caSchemaKey.GetVersionRead() <= 1)
-        return true;
-
-    for (auto schemaName : s_oldStandardSchemaNames)
-        if (0 == caSchemaKey.CompareByName(schemaName))
-            return true;
-
-    return false;
-    }
-
-//---------------------------------------------------------------------------------------
-// @bsimethod                                    Basanta.Kharel                  12/2015
-//+---------------+---------------+---------------+---------------+---------------+------
-void ECSchemaConverter::ProcessCustomAttributeInstance(ECCustomAttributeInstanceIterable iterable, IECCustomAttributeContainerR container, Utf8String containerName)
-    {
-    ECSchemaP schema = container.GetContainerSchema();
-    for (auto const& attr : iterable)
-        {
-        Utf8CP fullName = attr->GetClass().GetFullName();
-        IECCustomAttributeConverterP converter = GetConverter(fullName);
-        if (nullptr != converter)
-            {
-            LOG.debugv("Started [%s Converter][Container %s]. ", fullName, containerName.c_str());
-            auto status = converter->Convert(*schema, container, *attr);
-            if (ECObjectsStatus::Success != status)
-                {
-                LOG.errorv("Failed [%s Converter][Container %s]. ", fullName, containerName.c_str());
-                m_convertedOK = false;
-                }
-            else    
-                LOG.debugv("Succeded [%s Converter][Container %s]. ", fullName, containerName.c_str());
-            }
-        else if (IsCustomAttributeFromOldStandardSchemas(*attr))
-            {
-            m_convertedOK = container.RemoveCustomAttribute(attr->GetClass());
-            }
-        }
-    }
-
-//---------------------------------------------------------------------------------------
-// @bsimethod                                    Dan.Perlman                 5/2017
-//+---------------+---------------+---------------+---------------+---------------+------
-void ECSchemaConverter::ProcessRelationshipConstraint(ECRelationshipConstraintR constraint, bool isSource)
-    {
-    if (!constraint.GetRelationshipClass().HasBaseClasses() || 0 != constraint.GetConstraintClasses().size())
-        return;
-    
-    ECRelationshipClassCP baseRelClass = constraint.GetRelationshipClass().GetBaseClasses()[0]->GetRelationshipClassCP();
-    ECRelationshipConstraintR baseConstraint = isSource ? baseRelClass->GetSource() : baseRelClass->GetTarget();
-
-    // Need to set the abstract constraint, if one is needed, before adding constraint classes.
-    if (1 < baseConstraint.GetConstraintClasses().size())
-        {
-        ECClassCP baseAbstractConstraint = baseConstraint.GetAbstractConstraint();
-        (baseAbstractConstraint->IsEntityClass()) ? constraint.SetAbstractConstraint(*baseAbstractConstraint->GetEntityClassCP())
-                                                : constraint.SetAbstractConstraint(*baseAbstractConstraint->GetRelationshipClassCP());
-        }
-
-    for (ECClassCP baseConstraintClass : baseConstraint.GetConstraintClasses())
-        {
-        (baseConstraintClass->IsEntityClass()) ? constraint.AddClass(*baseConstraintClass->GetEntityClassCP()) : 
-                                                constraint.AddClass(*baseConstraintClass->GetRelationshipClassCP());
-        }
-    }
-
-//---------------------------------------------------------------------------------------
-// @bsimethod                                    Basanta.Kharel                  12/2015
-//+---------------+---------------+---------------+---------------+---------------+------
-void ECSchemaConverter::ConvertClassLevel(bvector<ECClassP>& classes)
-    {
-    for (auto const& ecClass : classes)
-        {
-        ProcessCustomAttributeInstance(ecClass->GetCustomAttributes(false), *ecClass, "ECClass:" + ecClass->GetName());
-        if (ecClass->IsRelationshipClass())
-            {
-            ECRelationshipClassP relClass = ecClass->GetRelationshipClassP();
-            ECRelationshipConstraintR source = relClass->GetSource();
-            ProcessCustomAttributeInstance(source.GetCustomAttributes(false), source, "ECRelationshipConstraint:" + source.GetRoleLabel());
-            ProcessRelationshipConstraint(source, true);
-
-            ECRelationshipConstraintR target = relClass->GetTarget();
-            ProcessCustomAttributeInstance(target.GetCustomAttributes(false), target, "ECRelationshipConstraint:" + target.GetRoleLabel());
-            ProcessRelationshipConstraint(target, false);
-            }        
-        }
-    }
-
-//---------------------------------------------------------------------------------------
-// @bsimethod                                    Basanta.Kharel                  12/2015
-//+---------------+---------------+---------------+---------------+---------------+------
-void ECSchemaConverter::ConvertPropertyLevel(bvector<ECClassP>& classes)
-    {
-    bvector<Utf8CP> reservedNames {"ECInstanceId", "Id", "ECClassId", "SourceECInstanceId", "SourceId", "SourceECClassId", "SourceId", "SourceECClassId", "TargetECInstanceId", "TargetId", "TargetECClassId"};
-
-    for (auto const& ecClass : classes)
-        {
-        ECN::ECClassP nonConstClass = const_cast<ECClassP>(ecClass);
-        for (auto const& ecProp : ecClass->GetProperties(false))
-            {
-            Utf8String debugName = Utf8String("ECProperty:") + ecClass->GetFullName() + Utf8String(".") + ecProp->GetName();
-            ProcessCustomAttributeInstance(ecProp->GetCustomAttributes(false), *ecProp, debugName);
-            // Need to make sure that property name does not conflict with one of the reserved system properties or aliases.
-            Utf8CP thisName = ecProp->GetName().c_str();
-            auto found = std::find_if(reservedNames.begin(), reservedNames.end(), [thisName] (Utf8CP reserved) ->bool { return BeStringUtilities::StricmpAscii(thisName, reserved) == 0; });
-            if (found != reservedNames.end())
-                {
-                nonConstClass->RenameConflictProperty(ecProp, true);
-                }
-            }
-        }
-    }
-
-//---------------------------------------------------------------------------------------
-// @bsimethod                                    Colin.Kerr                         4/2017
-//+---------------+---------------+---------------+---------------+---------------+------
-void ECSchemaConverter::RemoveSchemaReferences(ECSchemaR schema)
-    {
-    for(Utf8StringCR schemaName : m_schemaReferencesToRemove)
-        {
-        SchemaKey key(schemaName.c_str(), 1, 0, 0);
-        ECObjectsStatus status = schema.RemoveReferencedSchema(key, SchemaMatchType::Latest);
-        if (ECObjectsStatus::Success == status || ECObjectsStatus::SchemaNotFound == status)
-            continue;   // Schema successfully removed
-        
-        LOG.errorv("Failed to remove schema referenced for '%s' because it is still referenced by '%s'", schemaName.c_str(), schema.GetFullSchemaName().c_str());
-        m_convertedOK = false;
-        }
-    }
-
-//---------------------------------------------------------------------------------------
-// @bsimethod                                    Basanta.Kharel                  01/2016
-//+---------------+---------------+---------------+---------------+---------------+------
-void ECSchemaConverter::SortClassesByNameAndHierarchy(bvector<ECClassP>& ecClasses, bool reverse)
-    {
-    SortClassesByName(ecClasses, true);
-    SortClassesByHierarchy(ecClasses);
-
-    if (reverse)
-        std::reverse(ecClasses.begin(), ecClasses.end());
-    }
-
-void AddClassesRootsFirst(bvector<ECClassP>& classList, const bvector<ECClassP>& classesToAdd, bmap<Utf8CP, ECClassP>& visitedClasses)
-    {
-    for (auto const& ecClass : classesToAdd)
-        {
-        auto it = visitedClasses.find(ecClass->GetName().c_str());
-        if (it != visitedClasses.end())
-            continue;
-
-        if (!ecClass->HasBaseClasses())
-            {
-            visitedClasses.Insert(ecClass->GetName().c_str(), ecClass);
-            classList.push_back(ecClass);
-            continue;
-            }
-
-        AddClassesRootsFirst(classList, ecClass->GetBaseClasses(), visitedClasses);
-        it = visitedClasses.find(ecClass->GetName().c_str());
-        if (it != visitedClasses.end())
-            continue;
-        visitedClasses.Insert(ecClass->GetName().c_str(), ecClass);
-        classList.push_back(ecClass);
-        }
-    }
-
-//---------------------------------------------------------------------------------------
-// @bsimethod                                    Basanta.Kharel                  01/2016
-//+---------------+---------------+---------------+---------------+---------------+------
-void ECSchemaConverter::SortClassesByHierarchy(bvector<ECClassP>& ecClasses)
-    {
-    bvector<ECClassP> classes;
-    bmap<Utf8CP, ECClassP> visited;
-    AddClassesRootsFirst(classes, ecClasses, visited);
-    
-    ecClasses.assign(classes.begin(), classes.end());
-    }
-
-//---------------------------------------------------------------------------------------
-// @bsimethod                                    Basanta.Kharel                  01/2016
-//+---------------+---------------+---------------+---------------+---------------+------
-void ECSchemaConverter::SortClassesByName(bvector<ECClassP>& ecClasses, bool ascending)
-    {
-    auto classComparer = [](ECClassP ecClass1, ECClassP ecClass2)
-        {
-        return BeStringUtilities::StricmpAscii(ecClass1->GetName().c_str(), ecClass2->GetName().c_str()) < 0 ;
-        };
-    std::sort(ecClasses.begin(), ecClasses.end(), classComparer);
-    if (!ascending)
-        std::reverse(ecClasses.begin(), ecClasses.end());
-    }
-
-//---------------------------------------------------------------------------------------
-// @bsimethod                                    Basanta.Kharel                  01/2016
-//+---------------+---------------+---------------+---------------+---------------+------
-bvector<ECClassP> ECSchemaConverter::GetHierarchicallySortedClasses(ECSchemaR schema)
-    {
-    bvector<ECClassP> classes;
-    Utf8String defaultOrder = "";
-    for (auto const& ecClass : schema.GetClasses())
-        {
-        if (LOG.isSeverityEnabled(NativeLogging::SEVERITY::LOG_TRACE))
-            defaultOrder += ecClass->GetName() + ",";
-        classes.push_back(ecClass);
-        }
-
-    if (classes.size() == 0)
-        return classes;
-
-    SortClassesByNameAndHierarchy(classes);
-    Utf8String sortedOrder = "";
-    if (LOG.isSeverityEnabled(NativeLogging::SEVERITY::LOG_TRACE))
-        {
-        std::for_each(classes.begin(), classes.end(),
-                      [&sortedOrder](ECClassP& ecClass)
-            {
-            sortedOrder += ecClass->GetName() + ",";
-            });
-        }
-
-    LOG.tracev("Default Order For classes in schema: %s", defaultOrder.c_str());
-    LOG.tracev("Name and Hierarchical Sorted Order For classes in schema: %s", sortedOrder.c_str());
-    return classes;
-    }
-
-//---------------------------------------------------------------------------------------
-// @bsimethod                                    Caleb.Shafer                  09/2016
-//+---------------+---------------+---------------+---------------+---------------+------
-ECObjectsStatus StandardValuesConverter::Merge(ECPropertyP prop, StandardValueInfo* sdInfo, ECEnumerationP enumeration)
-    {
-    IECInstancePtr currentInstance = prop->GetCustomAttributeLocal(BECA_SCHEMANAME, STANDARDVALUES_CUSTOMATTRIBUTE);
-    if (!currentInstance.IsValid())
-        return ECObjectsStatus::Success;
-
-    StandardValueInfo localInfo;
-    StandardValueInfo::ExtractInstanceData(*currentInstance, localInfo);
-
-    // They are the same, no reason to try and merge
-    if (sdInfo->Equals(localInfo))
-        return ECObjectsStatus::Success;
-
-    if (sdInfo->m_mustBeFromList || localInfo.m_mustBeFromList)
-        return ECObjectsStatus::DataTypeMismatch;
-
-    // Check if there are any conflicts and also build up a list of non-conflicting items
-    bmap<int, Utf8String> nonConflictingValues;
-    for (auto const& pair : localInfo.m_valuesMap)
-        {
-        auto it = sdInfo->m_valuesMap.find(pair.first);
-        if (it == sdInfo->m_valuesMap.end())
-            // Attempt to add to enumeration here, possibly within another method to avoid having 2 loops
-            nonConflictingValues[pair.first] = pair.second;
-        else if (!it->second.Equals(pair.second))
-            return ECObjectsStatus::DataTypeMismatch;
-        }
-
-    for (auto const& pair : nonConflictingValues)
-        {
-        ECEnumeratorP enumerator;
-        enumeration->CreateEnumerator(enumerator, pair.first);
-        enumerator->SetDisplayLabel(pair.second.c_str());
-
-        // Add it to the sdInfo so that subsequent classes can be compared against it. 
-        sdInfo->m_valuesMap[pair.first] = pair.second;
-        }
-
-    return ECObjectsStatus::Success;
-    }
-
-//---------------------------------------------------------------------------------------
-// @bsimethod                                    Caleb.Shafer                  09/2016
-//+---------------+---------------+---------------+---------------+---------------+------
-ECObjectsStatus StandardValuesConverter::ConvertToEnum(ECClassP rootClass, ECClassP currentClass, Utf8CP propName, ECEnumerationP enumeration, StandardValueInfo sdInfo)
-    {
-    ECObjectsStatus status = ECObjectsStatus::Success;
-
-    ECPropertyP prop = currentClass->GetPropertyP(propName, false);
-    if (nullptr != prop)
-        {
-        if (!prop->GetIsPrimitive() && !prop->GetIsPrimitiveArray())
-            {
-            LOG.errorv("Failed to convert to enumeration because the derived property %s.%s is not a primitive property but the base property from class %s is.",
-                       currentClass->GetFullName(), propName, rootClass->GetFullName());
-            return ECObjectsStatus::DataTypeMismatch;
-            }
-
-        if (ECObjectsStatus::Success != (status = Merge(prop, &sdInfo, enumeration)))
-            {
-            // If the current class is derived from the root class check if the derived standard value is a subset of the base.
-            if (ECClass::ClassesAreEqualByName(rootClass, currentClass) || !currentClass->Is(rootClass))
-                {
-                LOG.errorv("Failed to convert to enumeration because the derived property %s.%s has a StandardValues attribute that does not match the base property from class %s.",
-                           currentClass->GetFullName(), propName, rootClass->GetFullName());
-                return status;
-                }
-                
-            IECInstancePtr currentInstance = prop->GetCustomAttributeLocal(BECA_SCHEMANAME, STANDARDVALUES_CUSTOMATTRIBUTE);
-            if (!currentInstance.IsValid())
-                return ECObjectsStatus::Success;
-
-            StandardValueInfo localInfo;
-            StandardValueInfo::ExtractInstanceData(*currentInstance, localInfo);
-            // Check if the localInfo is just a subset before testing if it should be strict.
-            // This is to get around the issue where a derived property has less standard values, but all of the ones it has are the same as the base class.
-            // Therefore, we just set the derived property to the base property's Enumeration.
-            if (!sdInfo.Contains(localInfo))
-                {
-                LOG.errorv("Failed to convert to enumeration because the derived property %s.%s has a StandardValues attribute that does not match the base property from class %s.",
-                            currentClass->GetFullName(), propName, rootClass->GetFullName());
-                return status;
-                }
-            else
-                {
-                LOG.warningv("The property %s.%s has a StandardValues attribute that is a subset of its base property %s.%s. Using the enumeration, %s, even though it isn't an exact match.",
-                             currentClass->GetFullName(), propName, rootClass->GetFullName(), propName, enumeration->GetFullName().c_str());
-                status = ECObjectsStatus::Success;
-                }
-            }
-        }
-
-    for (auto const& derivedClass : currentClass->GetDerivedClasses())
-        {
-        if (ECObjectsStatus::Success != (status = ConvertToEnum(rootClass, derivedClass, propName, enumeration, sdInfo)))
-            return status;
-        }
-    
-    if (nullptr != prop && ECObjectsStatus::Success == status)
-        {
-        PrimitiveECPropertyP primitive = prop->GetAsPrimitivePropertyP();
-        PrimitiveArrayECPropertyP primitiveArray = prop->GetAsPrimitiveArrayPropertyP();
-
-        ECEnumerationCP primitiveEnumeration = (nullptr != primitive) ? primitive->GetEnumeration() : primitiveArray->GetEnumeration();
-
-        if (nullptr == primitiveEnumeration)
-            status = (nullptr != primitive) ? primitive->SetType(*enumeration) : primitiveArray->SetType(*enumeration);
-        else if (primitiveEnumeration != enumeration)
-            {
-            LOG.errorv("Failed to convert to enumeration because the derived property %s.%s already has an ECEnumeration '%s' as its type but it is not the same as the type '%s' from the base property in class %s.%s",
-                       currentClass->GetFullName(), propName, primitiveEnumeration->GetFullName().c_str(), enumeration->GetFullName().c_str(), rootClass->GetFullName(), propName);
-            return ECObjectsStatus::DataTypeMismatch;
-            }
-        
-        prop->RemoveCustomAttribute(BECA_SCHEMANAME, STANDARDVALUES_CUSTOMATTRIBUTE);
-        prop->RemoveSupplementedCustomAttribute(BECA_SCHEMANAME, STANDARDVALUES_CUSTOMATTRIBUTE);
-        }
-    
-    return status;
-    }
-
-//---------------------------------------------------------------------------------------
-// @bsimethod                                    Basanta.Kharel                  12/2015
-//+---------------+---------------+---------------+---------------+---------------+------
-ECObjectsStatus StandardValuesConverter::Convert(ECSchemaR schema, IECCustomAttributeContainerR container, IECInstanceR instance)
-    {
-    //are standard values even added to ecclass or ecschema?
-    ECPropertyP prop = dynamic_cast<ECPropertyP> (&container);
-    if (nullptr == prop)
-        {
-        LOG.warning("StandardValues custom attribute applied to a container which is not a property.  Removing Custom Attribute and skipping.");
-        container.RemoveCustomAttribute(BECA_SCHEMANAME, STANDARDVALUES_CUSTOMATTRIBUTE);
-        return ECObjectsStatus::Success;
-        }
-
-    ECObjectsStatus status;
-    StandardValueInfo sdInfo;
-    if (ECObjectsStatus::Success != (status = StandardValueInfo::ExtractInstanceData(instance, sdInfo)))
-        {
-        LOG.errorv("Unable to extract '%s' Standard Value. Status %d", prop->GetName().c_str(), status);
-        return status;
-        }
-
-    // Probably is not the best way to do this, but need to check if the property has been previously converted.
-    // Run into the issue where a supplemental schema wasn't previously present when the property was converted if the property was not
-    // in the primary schema initially
-    PrimitiveArrayECPropertyP primArrProp = prop->GetAsPrimitiveArrayPropertyP();
-    PrimitiveECPropertyP primProp = prop->GetAsPrimitivePropertyP();
-    ECEnumerationCP existingEnum = (nullptr == primArrProp) ? primProp->GetEnumeration() : primArrProp->GetEnumeration();
-    if (nullptr != existingEnum)
-        {
-        StandardValueInfo existingEnumSdInfo(*existingEnum);
-        if ((sdInfo.m_mustBeFromList && sdInfo.Equals(existingEnumSdInfo))
-            || (existingEnumSdInfo.Contains(sdInfo)))
-            {
-            // Already successfully converted
-            prop->RemoveCustomAttribute(BECA_SCHEMANAME, STANDARDVALUES_CUSTOMATTRIBUTE);
-            prop->RemoveSupplementedCustomAttribute(BECA_SCHEMANAME, STANDARDVALUES_CUSTOMATTRIBUTE);
-            return ECObjectsStatus::Success; 
-            }
-        }
-    
-    // We traverse from most base to most derived class so if we come across a property with a StandardValues CA AND a base prop we must 
-    // set from list to false because we're going to change the entire property hierarchy to be an enum.
-    if (nullptr != prop->GetBaseProperty())
-        sdInfo.m_mustBeFromList = false;
-
-    bvector<ECClassP> rootClasses;
-    ECEnumerationP enumeration;
-    if (ECObjectsStatus::Success != FindEnumeration(schema, enumeration, sdInfo))
-        {
-        Utf8String enumName = CreateEnumerationName(rootClasses, prop);
-        status = CreateEnumeration(enumeration, rootClasses[0]->GetSchemaR(), enumName.c_str(), sdInfo);
-        int number = 1;
-        while (ECObjectsStatus::NamedItemAlreadyExists == status)
-            {
-            Utf8String newEnumName = AppendNumberToString(enumName.c_str(), number);
-            status = CreateEnumeration(enumeration, rootClasses[0]->GetSchemaR(), newEnumName.c_str(), sdInfo);
-            number++;
-            if (number > 420)
-                {
-                LOG.errorv("Failed to create enumeration '%s' for property '%s.%s' because a unique name could not be determined in %d",
-                           enumName.c_str(), rootClasses[0]->GetName().c_str(), prop->GetName().c_str(), number);
-                return ECObjectsStatus::NamedItemAlreadyExists;
-                }
-            }
-        }
-    else
-        ECSchemaConverter::FindRootBaseClasses(prop, rootClasses);
-
-    status = ConvertToEnum(rootClasses[0], rootClasses[0], prop->GetName().c_str(), enumeration, sdInfo);
-    if (ECObjectsStatus::Success != status)
-        {
-        LOG.errorv("Failed to convert StandardValues to ECEnumeration on property %s.%s.", rootClasses[0]->GetName().c_str(), prop->GetName().c_str());
-        schema.DeleteEnumeration(*enumeration);
-        return status;
-        }
-
-    // Attempt to convert all other root classes to the Enum
-    for (size_t i = 1; i < rootClasses.size(); ++i)
-        {
-        status = ConvertToEnum(rootClasses[i], rootClasses[i], prop->GetName().c_str(), enumeration, sdInfo);
-        if (ECObjectsStatus::Success != status)
-            {
-            LOG.errorv("Failed to convert StandardValues to ECEnumeration on property %s.%s.", rootClasses[0]->GetName().c_str(), prop->GetName().c_str());
-            }
-        }
-
-    return status;
-    }
-
-//---------------------------------------------------------------------------------------
-// @bsimethod                                    Basanta.Kharel                  01/2016
-//+---------------+---------------+---------------+---------------+---------------+------
-Utf8String StandardValuesConverter::CreateEnumerationName(bvector<ECClassP>& rootClasses, ECPropertyP& ecProperty)
-    {
-    ECSchemaConverter::FindRootBaseClasses(ecProperty, rootClasses);
-    Utf8String baseClassName = rootClasses[0]->GetName();
-    Utf8String propertyName = ecProperty->GetName();
-
-    return baseClassName + "_" + propertyName;
-    }
-
-//---------------------------------------------------------------------------------------
-// @bsimethod                                    Basanta.Kharel                  01/2016
-//+---------------+---------------+---------------+---------------+---------------+------
-Utf8String StandardValuesConverter::AppendNumberToString(Utf8CP name, int number)
-    {
-    Utf8PrintfString formattedString("%s_%" PRId32, name, number);
-    return formattedString;
-    }
-
-//---------------------------------------------------------------------------------------
-// @bsimethod                                    Caleb.Shafer                    09/2016
-//+---------------+---------------+---------------+---------------+---------------+------
-ECObjectsStatus StandardValuesConverter::MergeEnumeration(ECEnumerationP& enumeration, StandardValueInfo& sdInfo)
-    {
-    for (auto const& pair : sdInfo.m_valuesMap)
-        {
-        ECEnumeratorP enumerator = enumeration->FindEnumerator(pair.first);
-        if (enumerator == nullptr)
-            {
-            enumeration->CreateEnumerator(enumerator, pair.first);
-            enumerator->SetDisplayLabel(pair.second.c_str());
-            }
-        else if (enumerator->GetInvariantDisplayLabel() != pair.second)
-            return ECObjectsStatus::Error;
-        }
-
-    return ECObjectsStatus::Success;
-    }
-
-//---------------------------------------------------------------------------------------
-// @bsimethod                                    Caleb.Shafer                    09/2016
-//+---------------+---------------+---------------+---------------+---------------+------
-ECObjectsStatus StandardValuesConverter::FindEnumeration(ECSchemaR schema, ECEnumerationP& enumeration, StandardValueInfo& sdInfo)
-    {
-    for (auto ecEnum : schema.GetEnumerations())
-        {
-        if ((PrimitiveType::PRIMITIVETYPE_Integer != ecEnum->GetType())
-            || (sdInfo.m_mustBeFromList != ecEnum->GetIsStrict()))
-            continue;
-
-        StandardValueInfo enumSdInfo(ecEnum);
-        if ((sdInfo.m_mustBeFromList && sdInfo.Equals(enumSdInfo))
-            || (enumSdInfo.Contains(sdInfo)))
-            {
-            enumeration = ecEnum;
-            return ECObjectsStatus::Success;
-            }
-        else if (!sdInfo.m_mustBeFromList && ECObjectsStatus::Success == MergeEnumeration(ecEnum, sdInfo))
-            {
-            enumeration = ecEnum;
-            return ECObjectsStatus::Success;
-            }
-        }
-
-    return ECObjectsStatus::EnumerationNotFound;
-    }
-
-//---------------------------------------------------------------------------------------
-// @bsimethod                                    Basanta.Kharel                  12/2015
-//+---------------+---------------+---------------+---------------+---------------+------
-ECObjectsStatus StandardValuesConverter::CreateEnumeration(ECEnumerationP& enumeration, ECSchemaR schema, Utf8CP enumName, StandardValueInfo& sdInfo)
-    {
-    ECObjectsStatus status = schema.CreateEnumeration(enumeration, enumName, PrimitiveType::PRIMITIVETYPE_Integer);
-    if (ECObjectsStatus::Success != status)
-        return status;
-    
-    enumeration->SetIsStrict(sdInfo.m_mustBeFromList);
-    ECEnumeratorP enumerator;
-
-    for (auto const& pair : sdInfo.m_valuesMap)
-        {
-        status = enumeration->CreateEnumerator(enumerator, pair.first);
-        if (ECObjectsStatus::Success != status)
-            return status;
-
-        enumerator->SetDisplayLabel(pair.second.c_str());
-        }
-    return ECObjectsStatus::Success;
-    }
-
-//---------------------------------------------------------------------------------------
-// @bsimethod                                    Colin.Kerr                  06/2016
-//+---------------+---------------+---------------+---------------+---------------+------
-ECObjectsStatus UnitSpecificationConverter::Convert(ECSchemaR schema, IECCustomAttributeContainerR container, IECInstanceR instance)
-    {
-    PrimitiveECPropertyP prop = dynamic_cast<PrimitiveECPropertyP> (&container);
-    if (prop == nullptr)
-        {
-        Utf8String fullName = schema.GetFullSchemaName();
-        LOG.warningv("Found UnitSpecification custom attribute on a container which is not a property, removing.  Container is in schema %s", fullName.c_str());
-        container.RemoveCustomAttribute(UNIT_ATTRIBUTES, UNIT_SPECIFICATION);
-        container.RemoveCustomAttribute(UNIT_ATTRIBUTES, DISPLAY_UNIT_SPECIFICATION);
-        container.RemoveSupplementedCustomAttribute(UNIT_ATTRIBUTES, UNIT_SPECIFICATION);
-        container.RemoveSupplementedCustomAttribute(UNIT_ATTRIBUTES, DISPLAY_UNIT_SPECIFICATION);
-        return ECObjectsStatus::Success;
-        }
-
-    Unit oldUnit;
-    if(!Unit::GetUnitForECProperty(oldUnit, *prop))
-        {
-        Utf8String fullName = schema.GetFullSchemaName();
-        LOG.errorv("The property %s:%s.%s has a UnitSpecification but it does not resolve to a unit.", fullName.c_str(), prop->GetClass().GetName().c_str(), prop->GetName().c_str());
-        container.RemoveCustomAttribute(UNIT_ATTRIBUTES, UNIT_SPECIFICATION);
-        container.RemoveCustomAttribute(UNIT_ATTRIBUTES, DISPLAY_UNIT_SPECIFICATION);
-        container.RemoveSupplementedCustomAttribute(UNIT_ATTRIBUTES, UNIT_SPECIFICATION);
-        container.RemoveSupplementedCustomAttribute(UNIT_ATTRIBUTES, DISPLAY_UNIT_SPECIFICATION);
-        return ECObjectsStatus::Success;
-        }
-
-    Units::UnitCP newUnit = Units::UnitRegistry::Instance().LookupUnitUsingOldName(oldUnit.GetName());
-    if (nullptr == newUnit)
-        {
-        Utf8String fullName = schema.GetFullSchemaName();
-        LOG.warningv("The property %s:%s.%s has an old unit '%s' that does not resolve to a new unit.  Creating a dummy unit to continue", fullName.c_str(), prop->GetClass().GetName().c_str(), prop->GetName().c_str(), oldUnit.GetName());
-        newUnit = Units::UnitRegistry::Instance().AddDummyUnit(oldUnit.GetName());
-        }
-
-    KindOfQuantityP newKOQ;
-    Utf8String newKOQName;
-    if (!UnitSpecification::TryGetNewKOQName(instance, newKOQName))
-        newKOQName = newUnit->GetPhenomenon()->GetName();
-
-    newKOQ = schema.GetKindOfQuantityP(newKOQName.c_str());
-    ECObjectsStatus status;
-    if (nullptr != newKOQ)
-        {
-        if (!Units::Unit::AreEqual(newKOQ->GetPersistenceUnit().GetUnit(), newUnit))
-            {
-            Utf8String fullName = schema.GetFullSchemaName();
-            LOG.infov("Found property %s:%s.%s with KindOfQuantity '%s' and unit '%s' but the KindOfQuantity defines the unit '%s'.  Looking for alternate KindOFQuantity",
-                        fullName.c_str(), prop->GetClass().GetName().c_str(), prop->GetName().c_str(), newKOQName.c_str(), newUnit->GetName(), newKOQ->GetPersistenceUnit().GetUnit()->GetName());
-
-            Utf8PrintfString newKoqString("%s_%s", newKOQName.c_str(), newUnit->GetName());
-            ECValidatedName validatedKoqName;
-            validatedKoqName.SetName(newKoqString.c_str());
-            newKOQ = schema.GetKindOfQuantityP(validatedKoqName.GetName().c_str());
-            if (nullptr == newKOQ)
-                {
-                if (ECObjectsStatus::Success != (status = schema.CreateKindOfQuantity(newKOQ, validatedKoqName.GetName().c_str())))
-                    {
-                    LOG.errorv("Failed to create KindOfQuantity, %s, from the unit '%s' defined on property %s.%s because it conflicts with an existing type name within the schema '%s'.",
-                               validatedKoqName.GetName().c_str(), oldUnit.GetName(), prop->GetClass().GetFullName(), prop->GetName().c_str(), prop->GetClass().GetSchema().GetFullSchemaName().c_str());
-                    return status;
-                    }
-                newKOQ->SetPersistenceUnit(Formatting::FormatUnitSet("DefaultReal", newUnit->GetName()));
-                newKOQ->SetRelativeError(1e-4);
-                }
-            }
-        }
-    else
-        {
-        if (ECObjectsStatus::Success != (status = schema.CreateKindOfQuantity(newKOQ, newKOQName.c_str())))
-            {
-            LOG.errorv("Failed to create KindOfQuantity, %s, from the unit '%s' defined on property %s.%s because it conflicts with an existing type name within the schema '%s'.",
-                       newKOQName.c_str(), oldUnit.GetName(), prop->GetClass().GetFullName(), prop->GetName().c_str(), prop->GetClass().GetSchema().GetFullSchemaName().c_str());
-            return status;
-            }
-        newKOQ->SetPersistenceUnit(Formatting::FormatUnitSet("DefaultReal", newUnit->GetName()));
-        newKOQ->SetRelativeError(1e-4);
-        }
-
-
-    Unit oldDisplayUnit;
-    Utf8String oldFormatString;
-    if (Unit::GetDisplayUnitAndFormatForECProperty(oldDisplayUnit, oldFormatString, oldUnit, *prop) && (0 != strcmp(oldDisplayUnit.GetName(), oldUnit.GetName())))
-        {
-        if (!newKOQ->HasPresentationUnits())
-            {
-            Units::UnitCP newDisplayUnit = Units::UnitRegistry::Instance().LookupUnitUsingOldName(oldDisplayUnit.GetName());
-            if (nullptr == newUnit)
-                {
-                Utf8String fullName = schema.GetFullSchemaName();
-                LOG.warningv("The property %s:%s.%s has an old display unit '%s' that does not resolve to a new unit.", fullName.c_str(), prop->GetClass().GetName().c_str(), prop->GetName().c_str(), oldUnit.GetName());
-                }
-            else
-                newKOQ->SetDefaultPresentationUnit(Formatting::FormatUnitSet("DefaultReal", newDisplayUnit->GetName()));
-            }
-        }
-    
-    if (ECObjectsStatus::KindOfQuantityNotCompatible == prop->SetKindOfQuantity(newKOQ))
-        {
-        LOG.warningv("Unable to convert KindOfQuantity '%s' on property %s.%s because it conflicts with another KindOfQuantity in the base class hierarchy.", newKOQName.c_str(), prop->GetClass().GetFullName(), prop->GetName().c_str());
-        }
-    prop->RemoveCustomAttribute(UNIT_ATTRIBUTES, UNIT_SPECIFICATION);
-    prop->RemoveCustomAttribute(UNIT_ATTRIBUTES, DISPLAY_UNIT_SPECIFICATION);
-    prop->RemoveSupplementedCustomAttribute(UNIT_ATTRIBUTES, UNIT_SPECIFICATION);
-    prop->RemoveSupplementedCustomAttribute(UNIT_ATTRIBUTES, DISPLAY_UNIT_SPECIFICATION);
-
-    return ECObjectsStatus::Success;
-    }
-
-ECObjectsStatus UnitSpecificationsConverter::Convert(ECSchemaR schema, IECCustomAttributeContainerR container, IECInstanceR instance)
-    {
-    ECSchemaP containerAsSchema = dynamic_cast<ECSchemaP>(&container);
-    if (containerAsSchema == nullptr)
-        {
-        Utf8String fullName = schema.GetFullSchemaName();
-        LOG.warningv("Found a 'UnitSpecifications' custom attribute on a container which is not an ECSchema, removing.  Container is in schema %s", fullName.c_str());
-        container.RemoveCustomAttribute(UNIT_ATTRIBUTES, UNIT_SPECIFICATIONS);
-        return ECObjectsStatus::Success;
-        }
-
-    container.RemoveCustomAttribute(UNIT_ATTRIBUTES, UNIT_SPECIFICATIONS);
-    container.RemoveSupplementedCustomAttribute(UNIT_ATTRIBUTES, UNIT_SPECIFICATIONS);
-    return ECObjectsStatus::Success;
-    }
-
-//---------------------------------------------------------------------------------------
-// @bsimethod                                   Carole.MacDonald            05/2017
-//---------------+---------------+---------------+---------------+---------------+-------
-ECObjectsStatus UnitSystemConverter::Convert(ECSchemaR schema, IECCustomAttributeContainerR container, IECInstanceR instance)
-    {
-    ECSchemaP containerAsSchema = dynamic_cast<ECSchemaP>(&container);
-    if (containerAsSchema == nullptr)
-        {
-        Utf8String fullName = schema.GetFullSchemaName();
-        LOG.warningv("Found a 'UnitSystem' custom attribute on a container which is not an ECSchema, removing.  Container is in schema %s", fullName.c_str());
-        }
-
-    container.RemoveCustomAttribute(UNIT_ATTRIBUTES, IS_UNIT_SYSTEM);
-    container.RemoveCustomAttribute(UNIT_ATTRIBUTES, MIXED_UNIT_SYSTEM);
-    container.RemoveCustomAttribute(UNIT_ATTRIBUTES, SI_UNIT_SYSTEM);
-    container.RemoveCustomAttribute(UNIT_ATTRIBUTES, US_UNIT_SYSTEM);
-    container.RemoveSupplementedCustomAttribute(UNIT_ATTRIBUTES, IS_UNIT_SYSTEM);
-    container.RemoveSupplementedCustomAttribute(UNIT_ATTRIBUTES, MIXED_UNIT_SYSTEM);
-    container.RemoveSupplementedCustomAttribute(UNIT_ATTRIBUTES, SI_UNIT_SYSTEM);
-    container.RemoveSupplementedCustomAttribute(UNIT_ATTRIBUTES, US_UNIT_SYSTEM);
-    return ECObjectsStatus::Success;
-    }
-
-ECObjectsStatus CustomAttributeReplacement::AddPropertyMapping(Utf8CP oldPropertyName, Utf8CP newPropertyName)
-    {
-    auto const it = m_propertyMapping.find(oldPropertyName);
-    if (it != m_propertyMapping.end())
-        {
-        if (0 != BeStringUtilities::Stricmp(newPropertyName, it->second.c_str()))
-            return ECObjectsStatus::Error; // The existing property mapping is different than the one that is trying to be added
-        
-        return ECObjectsStatus::Success;
-        }
-
-    m_propertyMapping[oldPropertyName] = newPropertyName;
-
-    return ECObjectsStatus::Success;
-    }
-
-Utf8String CustomAttributeReplacement::GetPropertyMapping(Utf8CP oldPropertyName)
-    {
-    auto const it = m_propertyMapping.find(oldPropertyName);
-    if (m_propertyMapping.end() == it)
-        return Utf8String();
-
-    return it->second;
-    }
-
-bmap<Utf8String, CustomAttributeReplacement> StandardCustomAttributeReferencesConverter::s_entries = bmap<Utf8String, CustomAttributeReplacement>();
-bool StandardCustomAttributeReferencesConverter::s_isInitialized = false;
-ECSchemaReadContextPtr schemaContext = NULL;
-
-//---------------------------------------------------------------------------------------
-// @bsimethod
-//+---------------+---------------+---------------+---------------+---------------+------
-ECObjectsStatus StandardCustomAttributeReferencesConverter::Convert(ECSchemaR schema, IECCustomAttributeContainerR container, IECInstanceR sourceCustomAttribute)
-    {
-    auto sourceCustomAttributeClass = &sourceCustomAttribute.GetClass();
-    auto sourceCustomAttributeKey = ECSchemaConverter::GetQualifiedClassName(sourceCustomAttributeClass->GetSchema().GetName(), sourceCustomAttributeClass->GetName());
-
-    auto const& mappingCollection = GetCustomAttributesMapping();
-    auto const it = mappingCollection.find(sourceCustomAttributeKey);
-    if (it == mappingCollection.end())
-        {
-        return ECObjectsStatus::Error;
-        }
-    auto mapping = it->second;
-
-    if (schemaContext == NULL)
-        schemaContext = ECSchemaReadContext::CreateContext();
-
-    SchemaKey key(mapping.GetNewSchemaName().c_str(), 1, 0);
-    auto customAttributeSchema = ECSchema::LocateSchema(key, *schemaContext);
-
-    ECClassP customAttributeClass = customAttributeSchema->GetClassP(mapping.GetNewCustomAttributeName().c_str());
-    IECInstancePtr targetAttributeInstance = customAttributeClass->GetDefaultStandaloneEnabler()->CreateInstance();
-
-    ECObjectsStatus propertyConversionStatus;
-    for (uint32_t i = 0; i < sourceCustomAttributeClass->GetPropertyCount(); i++)
-        {
-        ECPropertyP propP = sourceCustomAttributeClass->GetPropertyByIndex((uint32_t)i);
-
-        propertyConversionStatus = ConvertPropertyValue(propP->GetName().c_str(), mapping, sourceCustomAttribute, *targetAttributeInstance);
-        if (ECObjectsStatus::Success != propertyConversionStatus)
-            return propertyConversionStatus;
-        }
-
-    // Remove the old Custom Attribute and add the new one to the container
-    ECObjectsStatus status;
-    if (container.RemoveCustomAttribute(mapping.GetOldSchemaName(), mapping.GetOldCustomAttributeName()))
-        {
-        schema.AddReferencedSchema(*customAttributeSchema);
-        if ((status = container.SetCustomAttribute(*targetAttributeInstance)) != ECObjectsStatus::Success)
-            return status;
-        }
-    else if (container.RemoveSupplementedCustomAttribute(mapping.GetOldSchemaName(), mapping.GetOldCustomAttributeName()))
-        {
-        if ((status = container.SetSupplementedCustomAttribute(*targetAttributeInstance)) != ECObjectsStatus::Success)
-            return status;
-        }
-    else
-        {
-        LOG.errorv("Couldn't remove the CustomAttribute %s from %s", sourceCustomAttributeClass->GetName().c_str(), GetContainerName(container).c_str());
-        return ECObjectsStatus::Error;
-        }
-
-    // Attempt to remove the old referenced schema. If it fails that means it is still in use, so don't fail conversion.
-    schema.RemoveUnusedSchemaReferences();
-
-    return status;
-    }
-
-//---------------------------------------------------------------------------------------
-// @bsimethod
-//+---------------+---------------+---------------+---------------+---------------+------
-bmap<Utf8String, CustomAttributeReplacement> const& StandardCustomAttributeReferencesConverter::GetCustomAttributesMapping()
-    {
-    if (!s_isInitialized)
-        {
-        // Converts reference of DateTimeInfo CA to the new class
-        AddMapping("Bentley_Standard_CustomAttributes", "DateTimeInfo", "CoreCustomAttributes", "DateTimeInfo");
-        AddMapping("Bentley_Standard_CustomAttributes", "ClassHasCurrentTimeStampProperty", "CoreCustomAttributes", "ClassHasCurrentTimeStampProperty");
-        
-        // SupplementalProvenance does not need to be converted since it is never serialized.
-        AddMapping("Bentley_Standard_CustomAttributes", "SupplementalSchemaMetaData", "CoreCustomAttributes", "SupplementalSchema");
-        Utf8String oldSupplementalSchemaQualifiedName = ECSchemaConverter::GetQualifiedClassName("Bentley_Standard_CustomAttributes", "SupplementalSchemaMetaData");
-        AddPropertyMapping(oldSupplementalSchemaQualifiedName.c_str(), "PrimarySchemaName", "PrimarySchemaReference.SchemaName");
-        AddPropertyMapping(oldSupplementalSchemaQualifiedName.c_str(), "PrimarySchemaMajorVersion", "PrimarySchemaReference.MajorVersion");
-        AddPropertyMapping(oldSupplementalSchemaQualifiedName.c_str(), "PrimarySchemaMinorVersion", "PrimarySchemaReference.MinorVersion");
-
-        // Add More...
-            
-        s_isInitialized = true;
-        }
-    
-        return s_entries;
-    }
-
-//---------------------------------------------------------------------------------------
-// @bsimethod
-//+---------------+---------------+---------------+---------------+---------------+------
-ECObjectsStatus StandardCustomAttributeReferencesConverter::AddMapping(Utf8CP oSchema, Utf8CP oName, Utf8CP nSchema, Utf8CP nName)
-    {
-    Utf8String qualifiedName = ECSchemaConverter::GetQualifiedClassName(oSchema, oName);
-    s_entries[qualifiedName] = CustomAttributeReplacement(oSchema, oName, nSchema, nName);
-
-    return ECObjectsStatus::Success;
-    }
-
-//---------------------------------------------------------------------------------------
-// @bsimethod
-//+---------------+---------------+---------------+---------------+---------------+------
-ECObjectsStatus StandardCustomAttributeReferencesConverter::AddPropertyMapping(Utf8CP oldFullyQualifiedName, Utf8CP oldPropertyName, Utf8CP newPropertyName)
-    {
-    auto it = s_entries.find(oldFullyQualifiedName);
-    if (s_entries.end() == it)
-        return ECObjectsStatus::Error;
-
-    return it->second.AddPropertyMapping(oldPropertyName, newPropertyName);
-    }
-
-//---------------------------------------------------------------------------------------
-// @bsimethod
-//+---------------+---------------+---------------+---------------+---------------+------
-Utf8String StandardCustomAttributeReferencesConverter::GetContainerName(IECCustomAttributeContainerR container) const
-    {
-    ECSchemaP containerAsSchema = dynamic_cast<ECSchemaP>(&container);
-    if (containerAsSchema == nullptr)
-        return "ECSchema " + containerAsSchema->GetName();
-
-    ECClassP containerAsClass = dynamic_cast<ECClassP>(&container);
-    if (containerAsClass == nullptr)
-        return "ECClass " + containerAsClass->GetName();
-
-    ECPropertyP containerAsProperty = dynamic_cast<ECPropertyP>(&container);
-    if (containerAsProperty == nullptr)
-        return "ECProperty " + containerAsProperty->GetName();
-
-    return "Unsupported";
-    }
-
-//---------------------------------------------------------------------------------------
-// @bsimethod
-//+---------------+---------------+---------------+---------------+---------------+------
-ECObjectsStatus StandardCustomAttributeReferencesConverter::ConvertPropertyValue(Utf8CP sourceProp, CustomAttributeReplacement mapping, IECInstanceR sourceCustomAttribute, IECInstanceR targetCustomAttribute)
-    {
-    ECObjectsStatus status;
-
-    ECValue sourceValue;
-    if ((status = sourceCustomAttribute.GetValue(sourceValue, sourceProp)) != ECObjectsStatus::Success)
-        return status;
-
-    // Checks if property Value is actually set. In case it isn't the conversion will be stopped
-    // as only properties that are defined on the source Custom Attribute will be set on the target
-    // Custom Attribute.
-    if (sourceValue.IsUninitialized() || sourceValue.IsNull())
-        return ECObjectsStatus::Success;
-
-    if (!sourceValue.IsPrimitive())
-        {
-        LOG.errorv("The current version of StandardCustomAttributeReferencesConverter only supports converting from primitive properties.");
-        return ECObjectsStatus::Error;
-        }
-
-    Utf8String targetAccessor = mapping.GetPropertyMapping(sourceProp);
-    if (targetAccessor.empty())
-        targetAccessor = sourceProp;
-
-    ECValue targetValue;
-    if ((status = targetCustomAttribute.GetValue(targetValue, targetAccessor.c_str())) != ECObjectsStatus::Success)
-        return ECObjectsStatus::Success; // drops the property
-
-    if (!targetValue.IsPrimitive())
-        {
-        LOG.errorv("The current version of StandardCustomAttributeReferencesConverter only supports converting to primitive or struct properties.");
-        return ECObjectsStatus::Error;
-        }
-
-    ECPropertyP targetProperty = targetCustomAttribute.GetClass().GetPropertyP(targetAccessor);
-    if (nullptr != targetProperty)
-        {
-        auto targetPrimitiveProperty = targetProperty->GetAsPrimitiveProperty();
-        auto enumeration = targetPrimitiveProperty->GetEnumeration();
-        if (enumeration != nullptr)
-            {
-            return ConvertPropertyToEnum(targetAccessor, *enumeration, targetCustomAttribute, targetValue, sourceValue);
-            }
-        }
-
-    targetValue.From(sourceValue);
-    targetCustomAttribute.SetValue(targetAccessor.c_str(), targetValue);
-    return ECObjectsStatus::Success;
-    }
-
-//---------------------------------------------------------------------------------------
-// @bsimethod
-//+---------------+---------------+---------------+---------------+---------------+------
-ECObjectsStatus StandardCustomAttributeReferencesConverter::ConvertPropertyToEnum(Utf8StringCR propertyName, ECEnumerationCR enumeration, IECInstanceR targetCustomAttribute, ECValueR targetValue, ECValueR sourceValue)
-    {
-    ECEnumeratorCP targetEnumerator = nullptr;
-    if (sourceValue.IsString())
-        targetEnumerator = enumeration.FindEnumerator(sourceValue.GetUtf8CP());
-    else if (sourceValue.IsInteger())
-        targetEnumerator = enumeration.FindEnumerator(sourceValue.GetInteger());
-
-    if (nullptr == targetEnumerator)
-        return ECObjectsStatus::EnumeratorNotFound;
-
-    BentleyStatus beStatus = BentleyStatus::ERROR;
-    if (targetValue.IsInteger() && targetEnumerator->IsInteger())
-        beStatus = targetValue.SetInteger(targetEnumerator->GetInteger());
-    else if (targetValue.IsString() && targetEnumerator->IsString())
-        beStatus = targetValue.SetUtf8CP(targetEnumerator->GetString().c_str());
-
-    if (BentleyStatus::SUCCESS != beStatus)
-        {
-        LOG.errorv("Couldn't set value of %s to %s", propertyName.c_str(), targetEnumerator->GetDisplayLabel().c_str());
-        return ECObjectsStatus::Error;
-        }
-
-    ECObjectsStatus status = targetCustomAttribute.SetValue(propertyName.c_str(), targetValue);
-    if (ECObjectsStatus::Success != status)
-        {
-        LOG.errorv("Couldn't set value of %s to %s", propertyName.c_str(), targetEnumerator->GetDisplayLabel().c_str());
-        return ECObjectsStatus::Error;
-        }
-
-    return status;
-    }
-
-//---------------------------------------------------------------------------------------
-// @bsimethod
-//+---------------+---------------+---------------+---------------+---------------+------
-ECObjectsStatus PropertyPriorityConverter::Convert(ECSchemaR schema, IECCustomAttributeContainerR container, IECInstanceR instance)
-    {
-    ECPropertyP prop = dynamic_cast<ECPropertyP> (&container);
-    if (prop == nullptr)
-        {
-        Utf8String fullName = schema.GetFullSchemaName();
-        LOG.warningv("Found PropertyPriority custom attribute on a container which is not a property, removing.  Container is in schema %s", fullName.c_str());
-        container.RemoveCustomAttribute(BECA_SCHEMANAME, PROPERTY_PRIORITY);
-        container.RemoveSupplementedCustomAttribute(BECA_SCHEMANAME, PROPERTY_PRIORITY);
-        return ECObjectsStatus::Success;
-        }
-
-    ECValue previousPriority;
-    ECObjectsStatus status = instance.GetValue(previousPriority, "Priority");
-    if (ECObjectsStatus::Success != status || previousPriority.IsNull())
-        {
-        LOG.warningv("Found a PropertyPriority custom attribute on an the ECProperty, '%s.%s', but it did not contain a Priority value. Dropping custom attribute....",
-            prop->GetClass().GetFullName(), prop->GetName().c_str());
-        return ECObjectsStatus::Success;
-        }
-
-    status = prop->SetPriority(previousPriority.GetInteger());
-    if (ECObjectsStatus::Success != status)
-        {
-        LOG.errorv("Failed to set the priority on ECProperty, %s.%s, from the PropertyPriority custom attribute", 
-            prop->GetClass().GetFullName(), prop->GetName().c_str());
-        return status;
-        }
-
-    if (!prop->RemoveCustomAttribute(BECA_SCHEMANAME, PROPERTY_PRIORITY) &&
-        !prop->RemoveSupplementedCustomAttribute(BECA_SCHEMANAME, PROPERTY_PRIORITY))
-        {
-        LOG.errorv("Couldn't remove the CustomAttribute %s:%s from the property %s.%s", BECA_SCHEMANAME, PROPERTY_PRIORITY, 
-            prop->GetClass().GetFullName(), prop->GetName().c_str());
-        return ECObjectsStatus::Error;
-        }
-
-    // Attempt to remove the old referenced schema. If it fails that means it is still in use, so don't fail conversion.
-    schema.RemoveUnusedSchemaReferences();
-
-    return status;
-    }
-
-//---------------------------------------------------------------------------------------
-// @bsimethod
-//+---------------+---------------+---------------+---------------+---------------+------
-ECObjectsStatus CategoryConverter::Convert(ECSchemaR schema, IECCustomAttributeContainerR container, IECInstanceR instance)
-    {
-    ECPropertyP prop = dynamic_cast<ECPropertyP> (&container);
-    if (prop == nullptr)
-        {
-        Utf8String fullName = schema.GetFullSchemaName();
-        LOG.warningv("Found Category custom attribute on a container which is not a property, removing.  Container is in schema %s", fullName.c_str());
-        container.RemoveCustomAttribute(BECA_SCHEMANAME, CATEGORY);
-        container.RemoveSupplementedCustomAttribute(BECA_SCHEMANAME, CATEGORY);
-        return ECObjectsStatus::Success;
-        }
-
-    ECValue existingName;
-    ECObjectsStatus status = instance.GetValue(existingName, "Name");
-    if (ECObjectsStatus::Success != status || existingName.IsNull())
-        {
-        LOG.warningv("Found a Category custom attribute on an the ECProperty, '%s.%s', but it did not contain a Name value. Dropping custom attribute....",
-            prop->GetClass().GetFullName(), prop->GetName().c_str());
-        
-        // TODO: Support standard categories
-        return ECObjectsStatus::Success;
-        }
-
-    Utf8String newName = existingName.GetUtf8CP();
-    PropertyCategoryP newPropCategory = schema.GetPropertyCategoryP(newName.c_str());
-    if (nullptr != newPropCategory)
-        {
-        ECValue value;
-        if (ECObjectsStatus::Success == instance.GetValue(value, "DisplayLabel") && !value.IsNull() && value.IsString() &&
-            !newPropCategory->GetDisplayLabel().Equals(value.GetUtf8CP()))
-            LOG.warningv("Found a Category custom attribute on '%s.%s' with a name that matches an existing category '%s' but the attributes of the existing category and the custom attribute done match, using the existing category anyway.",
-                         prop->GetClass().GetFullName(), prop->GetName().c_str(), newName.c_str());
-        // TODO: Do we need to handle this better?
-        }
-    else
-        {
-        if (ECObjectsStatus::Success != (status = schema.CreatePropertyCategory(newPropCategory, newName.c_str())))
-            {
-            LOG.errorv("Failed to create PropertyCategory, %s, from the category defined on property %s.%s because it conflicts with an existing type name within the schema '%s'.",
-                       newName.c_str(), prop->GetClass().GetFullName(), prop->GetName().c_str(), prop->GetClass().GetSchema().GetFullSchemaName().c_str());
-            return status;
-            }
-
-        ECValue value;
-        if (ECObjectsStatus::Success == instance.GetValue(value, "DisplayLabel") && !value.IsNull() && value.IsString())
-            status = newPropCategory->SetDisplayLabel(value.GetUtf8CP());
-        if (ECObjectsStatus::Success == instance.GetValue(value, "Description") && !value.IsNull() && value.IsString())
-            status = newPropCategory->SetDescription(value.GetUtf8CP());
-        if (ECObjectsStatus::Success == instance.GetValue(value, "Priority") && !value.IsNull() && value.IsInteger())
-            status = newPropCategory->SetPriority((uint32_t)value.GetInteger());
-        }
-
-    status = prop->SetCategory(newPropCategory);
-    if (ECObjectsStatus::Success != status)
-        return status;
-
-    container.RemoveCustomAttribute(BECA_SCHEMANAME, CATEGORY);
-    container.RemoveSupplementedCustomAttribute(BECA_SCHEMANAME, CATEGORY);
-
-    return status;
-    }
-
-END_BENTLEY_ECOBJECT_NAMESPACE
+﻿/*--------------------------------------------------------------------------------------+
+|
+|     $Source: src/ECSchemaConverter.cpp $
+|
+|  $Copyright: (c) 2017 Bentley Systems, Incorporated. All rights reserved. $
+|
++--------------------------------------------------------------------------------------*/
+#include "ECObjectsPch.h"
+BEGIN_BENTLEY_ECOBJECT_NAMESPACE
+
+//---------------------------------------------------------------------------------------
+// @bsimethod                                    Basanta.Kharel                  01/2016
+//+---------------+---------------+---------------+---------------+---------------+------
+bool StandardValueInfo::Equals(const StandardValueInfo& sd) const
+    {
+    //let them be equal even if mustBeFromList is different
+    if (m_valuesMap.size() != sd.m_valuesMap.size())
+        return false;
+    for (auto const& pair : m_valuesMap)
+        {
+        auto it = sd.m_valuesMap.find(pair.first);
+        if (it == sd.m_valuesMap.end())
+            return false;
+
+        if (!it->second.EqualsI(pair.second))
+            return false;
+        }
+    return true;
+    }
+
+//---------------------------------------------------------------------------------------
+// @bsimethod                                    Caleb.Shafer                   09/2016
+//+---------------+---------------+---------------+---------------+---------------+------
+bool StandardValueInfo::Contains(const StandardValueInfo& sd) const
+    {
+    for (auto const& pair : sd.m_valuesMap)
+        {
+        auto it = m_valuesMap.find(pair.first);
+        if (it == m_valuesMap.end() || !it->second.Equals(pair.second))
+            return false;
+        }
+    return true;
+    }
+
+//---------------------------------------------------------------------------------------
+// @bsimethod                                    Basanta.Kharel                  01/2016
+//+---------------+---------------+---------------+---------------+---------------+------
+StandardValueInfo::StandardValueInfo(ECEnumerationP& ecEnum)
+    {
+    m_mustBeFromList = ecEnum->GetIsStrict();
+    for (auto const& enumerator : ecEnum->GetEnumerators())
+        m_valuesMap[enumerator->GetInteger()] = enumerator->GetDisplayLabel();
+    }
+
+//---------------------------------------------------------------------------------------
+// @bsimethod                                    Caleb.Shafer                   02/2017
+//+---------------+---------------+---------------+---------------+---------------+------
+StandardValueInfo::StandardValueInfo(ECEnumerationCR ecEnum)
+    {
+    m_mustBeFromList = ecEnum.GetIsStrict();
+    for (auto const& enumerator : ecEnum.GetEnumerators())
+        m_valuesMap[enumerator->GetInteger()] = enumerator->GetDisplayLabel();
+    }
+
+//---------------------------------------------------------------------------------------
+// @bsimethod                                    Basanta.Kharel                  01/2016
+//+---------------+---------------+---------------+---------------+---------------+------
+ECObjectsStatus StandardValueInfo::ExtractInstanceData(IECInstanceR instance, StandardValueInfo& sdInfo)
+    {
+    sdInfo.m_mustBeFromList = true; //default is true
+    ECValue value;
+    if (ECObjectsStatus::Success == instance.GetValue(value, "MustBeFromList")
+        && !value.IsNull() && value.IsBoolean())
+        {
+        sdInfo.m_mustBeFromList = value.GetBoolean();
+        }
+
+    Utf8String accessString = "ValueMap";
+    ECObjectsStatus status;
+    status = instance.GetValue(value, accessString.c_str());
+    if (ECObjectsStatus::Success != status)
+        return status;
+
+    uint32_t arraySize = value.GetArrayInfo().GetCount();
+    for (uint32_t i = 0; i < arraySize; i++)
+        {
+        status = instance.GetValue(value, accessString.c_str(), i);
+        if (ECObjectsStatus::Success != status && !value.IsStruct())
+            return status;
+
+        IECInstancePtr  structInstance = value.GetStruct();
+        if (!structInstance.IsValid())
+            return ECObjectsStatus::Error;
+
+        if (ECObjectsStatus::Success != (status = structInstance->GetValue(value, "Value")))
+            return status;
+        int index = value.GetInteger();
+
+        if (ECObjectsStatus::Success != (status = structInstance->GetValue(value, "DisplayString")))
+            return status;
+        sdInfo.m_valuesMap[index] = value.ToString();
+        }
+    return ECObjectsStatus::Success;
+    }
+
+static Utf8CP const  STANDARDVALUES_CUSTOMATTRIBUTE = "StandardValues";
+static Utf8CP const  BECA_SCHEMANAME = "EditorCustomAttributes";
+
+static Utf8CP const  UNIT_ATTRIBUTES                = "Unit_Attributes";
+static Utf8CP const  KOQ_NAME                       = "KindOfQuantityName";
+static Utf8CP const  DIMENSION_NAME                 = "DimensionName";
+static Utf8CP const  UNIT_SPECIFICATION             = "UnitSpecificationAttr";
+static Utf8CP const  UNIT_SPECIFICATIONS            = "UnitSpecifications";
+//static Utf8CP const  UNIT_SPECIFICATION_LIST        = "UnitSpecificationList"; UNUSED
+static Utf8CP const  DISPLAY_UNIT_SPECIFICATION     = "DisplayUnitSpecificationAttr";
+static Utf8CP const IS_UNIT_SYSTEM                  = "IsUnitSystemSchema";
+static Utf8CP const MIXED_UNIT_SYSTEM               = "Mixed_UnitSystem";
+static Utf8CP const SI_UNIT_SYSTEM                  = "SI_UnitSystem";
+static Utf8CP const US_UNIT_SYSTEM                  = "US_UnitSystem";
+static Utf8CP const PROPERTY_PRIORITY               = "PropertyPriority";
+static Utf8CP const CATEGORY                        = "Category";
+
+
+struct UnitSpecification
+    {
+    UnitSpecification() = delete;
+    static bool TryGetNewKOQName(IECInstanceCR instance, Utf8StringR newKindOfQuantityName)
+        {
+        return TryGetStringValue(instance, KOQ_NAME, newKindOfQuantityName) || TryGetStringValue(instance, DIMENSION_NAME, newKindOfQuantityName);
+        }
+
+    static bool TryGetStringValue(IECInstanceCR instance, Utf8CP propName, Utf8StringR stringValue)
+        {
+        ECValue v;
+        if (ECObjectsStatus::Success == instance.GetValue(v, propName) && !v.IsNull() && !Utf8String::IsNullOrEmpty(v.GetUtf8CP()))
+            {
+            stringValue = v.GetUtf8CP();
+            return true;
+            }
+        
+        return false;
+        }
+    };
+
+//---------------------------------------------------------------------------------------
+// @bsimethod                                    Basanta.Kharel                  12/2015
+//+---------------+---------------+---------------+---------------+---------------+------
+bool ECSchemaConverter::Convert(ECSchemaR schema)
+    {
+    ECSchemaConverterP ecSchemaConverter = GetSingleton();
+    ecSchemaConverter->m_convertedOK = true;
+
+    auto classes = GetHierarchicallySortedClasses(schema);
+    ecSchemaConverter->ConvertClassLevel(classes);
+
+    ecSchemaConverter->ConvertPropertyLevel(classes);
+
+    ecSchemaConverter->ConvertSchemaLevel(schema);
+
+    ecSchemaConverter->RemoveSchemaReferences(schema);
+
+    schema.RemoveUnusedSchemaReferences();
+
+    return ecSchemaConverter->m_convertedOK;
+    }
+
+//---------------------------------------------------------------------------------------
+// @bsimethod                                    Basanta.Kharel                  12/2015
+//+---------------+---------------+---------------+---------------+---------------+------
+ECSchemaConverterP ECSchemaConverter::GetSingleton()
+    {
+    static ECSchemaConverterP ECSchemaConverterSingleton = nullptr;
+
+    if (nullptr == ECSchemaConverterSingleton)
+        {
+        ECSchemaConverterSingleton = new ECSchemaConverter();
+        IECCustomAttributeConverterPtr scConv = new StandardValuesConverter();
+        ECSchemaConverterSingleton->AddConverter("EditorCustomAttributes", "StandardValues", scConv);
+
+        IECCustomAttributeConverterPtr priorityConv = new PropertyPriorityConverter();
+        ECSchemaConverterSingleton->AddConverter(BECA_SCHEMANAME, PROPERTY_PRIORITY, priorityConv);
+
+        IECCustomAttributeConverterPtr categoryConv = new CategoryConverter();
+        ECSchemaConverterSingleton->AddConverter(BECA_SCHEMANAME, CATEGORY, categoryConv);
+
+        IECCustomAttributeConverterPtr unitSchemaConv = new UnitSpecificationsConverter();
+        ECSchemaConverterSingleton->AddConverter("Unit_Attributes", "UnitSpecifications", unitSchemaConv);
+
+        IECCustomAttributeConverterPtr unitSystemConv = new UnitSystemConverter();
+        ECSchemaConverterSingleton->AddConverter(UNIT_ATTRIBUTES, IS_UNIT_SYSTEM, unitSystemConv);
+        ECSchemaConverterSingleton->AddConverter(UNIT_ATTRIBUTES, MIXED_UNIT_SYSTEM, unitSystemConv);
+        ECSchemaConverterSingleton->AddConverter(UNIT_ATTRIBUTES, SI_UNIT_SYSTEM, unitSystemConv);
+        ECSchemaConverterSingleton->AddConverter(UNIT_ATTRIBUTES, US_UNIT_SYSTEM, unitSystemConv);
+
+        IECCustomAttributeConverterPtr unitPropConv = new UnitSpecificationConverter();
+        ECSchemaConverterSingleton->AddConverter("Unit_Attributes", "UnitSpecification", unitPropConv);
+        ECSchemaConverterSingleton->AddConverter("Unit_Attributes", "UnitSpecificationAttr", unitPropConv);
+
+        ECSchemaConverterSingleton->AddSchemaReferenceToRemove("Unit_Attributes");
+
+        // Iterates over the Custom Attributes classes that will be converted. This converter basically
+        // handles Custom Attributes that moved into a new schema but with no content change.
+        auto const& mappingDictionary = StandardCustomAttributeReferencesConverter::GetCustomAttributesMapping();
+        IECCustomAttributeConverterPtr standardClassConverter = new StandardCustomAttributeReferencesConverter();
+        for (auto classMapping : mappingDictionary)
+            {
+            ECSchemaConverterSingleton->AddConverter(classMapping.first, standardClassConverter);
+            }
+        }
+
+    return ECSchemaConverterSingleton;
+    }
+
+//---------------------------------------------------------------------------------------
+// @bsimethod                                    Basanta.Kharel                  12/2015
+//+---------------+---------------+---------------+---------------+---------------+------
+ECObjectsStatus ECSchemaConverter::AddConverter(Utf8StringCR schemaName, Utf8StringCR customAttributeName, IECCustomAttributeConverterPtr& converter)
+    {
+    Utf8String converterName = GetQualifiedClassName(schemaName, customAttributeName);
+    return AddConverter(converterName, converter);
+    }
+
+//---------------------------------------------------------------------------------------
+// @bsimethod                                     Stefan.Apfel                  04/2016
+//+---------------+---------------+---------------+---------------+---------------+------
+ECObjectsStatus ECSchemaConverter::AddConverter(Utf8StringCR customAttributeKey, IECCustomAttributeConverterPtr& converter)
+    {
+    ECSchemaConverterP ECSchemaConverter = GetSingleton();
+    ECSchemaConverter->m_converterMap[customAttributeKey] = converter;
+
+    return ECObjectsStatus::Success;
+    }
+
+void GatherRootBaseClasses(ECClassCP ecClass, Utf8CP propertyName, bvector<ECClassP>& rootBaseClasses)
+    {
+    ECPropertyP ecProperty = ecClass->GetPropertyP(propertyName, false);
+    if (nullptr != ecProperty && nullptr == ecProperty->GetBaseProperty())
+        rootBaseClasses.push_back(const_cast<ECClassP>(ecClass));
+    else
+        for (auto const& baseClass : ecClass->GetBaseClasses())
+            GatherRootBaseClasses(baseClass, propertyName, rootBaseClasses);
+    }
+
+//---------------------------------------------------------------------------------------
+// @bsimethod                                    Basanta.Kharel                  01/2016
+//+---------------+---------------+---------------+---------------+---------------+------
+void ECSchemaConverter::FindRootBaseClasses(ECPropertyP ecProperty, bvector<ECClassP>& rootClasses)
+    {
+    GatherRootBaseClasses(&ecProperty->GetClass(), ecProperty->GetName().c_str(), rootClasses);
+    }
+
+//---------------------------------------------------------------------------------------
+// @bsimethod                                    Basanta.Kharel                  01/2016
+//+---------------+---------------+---------------+---------------+---------------+------
+bvector<ECClassP> ECSchemaConverter::GetDerivedAndBaseClasses(ECClassCR ecClass)
+    {
+    bvector<ECClassP> baseClasses = ecClass.GetBaseClasses();
+    SortClassesByNameAndHierarchy(baseClasses, true);
+
+    bvector<ECClassP> derivedClasses = ecClass.GetDerivedClasses();
+    SortClassesByNameAndHierarchy(derivedClasses, true);
+
+    baseClasses.insert(baseClasses.begin(), derivedClasses.begin(), derivedClasses.end());
+
+    return baseClasses;
+    }
+
+//---------------------------------------------------------------------------------------
+// @bsimethod                                    Basanta.Kharel                  12/2015
+//+---------------+---------------+---------------+---------------+---------------+------
+IECCustomAttributeConverterP ECSchemaConverter::GetConverter(Utf8StringCR converterName)
+    {
+    auto iterator = m_converterMap.find(converterName);
+    if (m_converterMap.end() != iterator)
+        return iterator->second.get();
+    return nullptr;
+    }
+
+static Utf8CP s_oldStandardSchemaNames[] =
+    {
+    "Bentley_Standard_CustomAttributes",
+    "Bentley_Standard_Classes",
+    "Bentley_ECSchemaMap",
+    "EditorCustomAttributes",
+    "Bentley_Common_Classes",
+    "Dimension_Schema",
+    "iip_mdb_customAttributes",
+    "KindOfQuantity_Schema",
+    "rdl_customAttributes",
+    "SIUnitSystemDefaults",
+    "Unit_Attributes",
+    "Units_Schema",
+    "USCustomaryUnitSystemDefaults"
+    };
+
+//---------------------------------------------------------------------------------------
+// @bsimethod                                    Caleb.Shafer                   06/2017
+//+---------------+---------------+---------------+---------------+---------------+------
+bool IsCustomAttributeFromOldStandardSchemas(IECInstanceR customAttribute)
+    {
+    // Skip these for now... Once the conversions are added remove this check
+    bvector<Utf8CP> oldCAs = { "HideProperty", "DisplayOptions", "CalculatedECPropertySpecification" };
+    for (auto oldCA : oldCAs)
+        if (0 == customAttribute.GetClass().GetName().CompareTo(oldCA))
+            return false;
+
+    SchemaKeyCR caSchemaKey = customAttribute.GetClass().GetSchema().GetSchemaKey();
+
+    // Only the ECDbMap.1.0 is an old version
+    if (0 == caSchemaKey.CompareByName("ECDbMap") && caSchemaKey.GetVersionRead() <= 1)
+        return true;
+
+    for (auto schemaName : s_oldStandardSchemaNames)
+        if (0 == caSchemaKey.CompareByName(schemaName))
+            return true;
+
+    return false;
+    }
+
+//---------------------------------------------------------------------------------------
+// @bsimethod                                    Basanta.Kharel                  12/2015
+//+---------------+---------------+---------------+---------------+---------------+------
+void ECSchemaConverter::ProcessCustomAttributeInstance(ECCustomAttributeInstanceIterable iterable, IECCustomAttributeContainerR container, Utf8String containerName)
+    {
+    ECSchemaP schema = container.GetContainerSchema();
+    for (auto const& attr : iterable)
+        {
+        Utf8CP fullName = attr->GetClass().GetFullName();
+        IECCustomAttributeConverterP converter = GetConverter(fullName);
+        if (nullptr != converter)
+            {
+            LOG.debugv("Started [%s Converter][Container %s]. ", fullName, containerName.c_str());
+            auto status = converter->Convert(*schema, container, *attr);
+            if (ECObjectsStatus::Success != status)
+                {
+                LOG.errorv("Failed [%s Converter][Container %s]. ", fullName, containerName.c_str());
+                m_convertedOK = false;
+                }
+            else    
+                LOG.debugv("Succeded [%s Converter][Container %s]. ", fullName, containerName.c_str());
+            }
+        else if (IsCustomAttributeFromOldStandardSchemas(*attr))
+            {
+            m_convertedOK = container.RemoveCustomAttribute(attr->GetClass());
+            }
+        }
+    }
+
+//---------------------------------------------------------------------------------------
+// @bsimethod                                    Dan.Perlman                 5/2017
+//+---------------+---------------+---------------+---------------+---------------+------
+void ECSchemaConverter::ProcessRelationshipConstraint(ECRelationshipConstraintR constraint, bool isSource)
+    {
+    if (!constraint.GetRelationshipClass().HasBaseClasses() || 0 != constraint.GetConstraintClasses().size())
+        return;
+    
+    ECRelationshipClassCP baseRelClass = constraint.GetRelationshipClass().GetBaseClasses()[0]->GetRelationshipClassCP();
+    ECRelationshipConstraintR baseConstraint = isSource ? baseRelClass->GetSource() : baseRelClass->GetTarget();
+
+    // Need to set the abstract constraint, if one is needed, before adding constraint classes.
+    if (1 < baseConstraint.GetConstraintClasses().size())
+        {
+        ECClassCP baseAbstractConstraint = baseConstraint.GetAbstractConstraint();
+        (baseAbstractConstraint->IsEntityClass()) ? constraint.SetAbstractConstraint(*baseAbstractConstraint->GetEntityClassCP())
+                                                : constraint.SetAbstractConstraint(*baseAbstractConstraint->GetRelationshipClassCP());
+        }
+
+    for (ECClassCP baseConstraintClass : baseConstraint.GetConstraintClasses())
+        {
+        (baseConstraintClass->IsEntityClass()) ? constraint.AddClass(*baseConstraintClass->GetEntityClassCP()) : 
+                                                constraint.AddClass(*baseConstraintClass->GetRelationshipClassCP());
+        }
+    }
+
+//---------------------------------------------------------------------------------------
+// @bsimethod                                    Basanta.Kharel                  12/2015
+//+---------------+---------------+---------------+---------------+---------------+------
+void ECSchemaConverter::ConvertClassLevel(bvector<ECClassP>& classes)
+    {
+    for (auto const& ecClass : classes)
+        {
+        ProcessCustomAttributeInstance(ecClass->GetCustomAttributes(false), *ecClass, "ECClass:" + ecClass->GetName());
+        if (ecClass->IsRelationshipClass())
+            {
+            ECRelationshipClassP relClass = ecClass->GetRelationshipClassP();
+            ECRelationshipConstraintR source = relClass->GetSource();
+            ProcessCustomAttributeInstance(source.GetCustomAttributes(false), source, "ECRelationshipConstraint:" + source.GetRoleLabel());
+            ProcessRelationshipConstraint(source, true);
+
+            ECRelationshipConstraintR target = relClass->GetTarget();
+            ProcessCustomAttributeInstance(target.GetCustomAttributes(false), target, "ECRelationshipConstraint:" + target.GetRoleLabel());
+            ProcessRelationshipConstraint(target, false);
+            }        
+        }
+    }
+
+//---------------------------------------------------------------------------------------
+// @bsimethod                                    Basanta.Kharel                  12/2015
+//+---------------+---------------+---------------+---------------+---------------+------
+void ECSchemaConverter::ConvertPropertyLevel(bvector<ECClassP>& classes)
+    {
+    bvector<Utf8CP> reservedNames {"ECInstanceId", "Id", "ECClassId", "SourceECInstanceId", "SourceId", "SourceECClassId", "SourceId", "SourceECClassId", "TargetECInstanceId", "TargetId", "TargetECClassId"};
+
+    for (auto const& ecClass : classes)
+        {
+        ECN::ECClassP nonConstClass = const_cast<ECClassP>(ecClass);
+        for (auto const& ecProp : ecClass->GetProperties(false))
+            {
+            Utf8String debugName = Utf8String("ECProperty:") + ecClass->GetFullName() + Utf8String(".") + ecProp->GetName();
+            ProcessCustomAttributeInstance(ecProp->GetCustomAttributes(false), *ecProp, debugName);
+            // Need to make sure that property name does not conflict with one of the reserved system properties or aliases.
+            Utf8CP thisName = ecProp->GetName().c_str();
+            auto found = std::find_if(reservedNames.begin(), reservedNames.end(), [thisName] (Utf8CP reserved) ->bool { return BeStringUtilities::StricmpAscii(thisName, reserved) == 0; });
+            if (found != reservedNames.end())
+                {
+                nonConstClass->RenameConflictProperty(ecProp, true);
+                }
+            }
+        }
+    }
+
+//---------------------------------------------------------------------------------------
+// @bsimethod                                    Colin.Kerr                         4/2017
+//+---------------+---------------+---------------+---------------+---------------+------
+void ECSchemaConverter::RemoveSchemaReferences(ECSchemaR schema)
+    {
+    for(Utf8StringCR schemaName : m_schemaReferencesToRemove)
+        {
+        SchemaKey key(schemaName.c_str(), 1, 0, 0);
+        ECObjectsStatus status = schema.RemoveReferencedSchema(key, SchemaMatchType::Latest);
+        if (ECObjectsStatus::Success == status || ECObjectsStatus::SchemaNotFound == status)
+            continue;   // Schema successfully removed
+        
+        LOG.errorv("Failed to remove schema referenced for '%s' because it is still referenced by '%s'", schemaName.c_str(), schema.GetFullSchemaName().c_str());
+        m_convertedOK = false;
+        }
+    }
+
+//---------------------------------------------------------------------------------------
+// @bsimethod                                    Basanta.Kharel                  01/2016
+//+---------------+---------------+---------------+---------------+---------------+------
+void ECSchemaConverter::SortClassesByNameAndHierarchy(bvector<ECClassP>& ecClasses, bool reverse)
+    {
+    SortClassesByName(ecClasses, true);
+    SortClassesByHierarchy(ecClasses);
+
+    if (reverse)
+        std::reverse(ecClasses.begin(), ecClasses.end());
+    }
+
+void AddClassesRootsFirst(bvector<ECClassP>& classList, const bvector<ECClassP>& classesToAdd, bmap<Utf8CP, ECClassP>& visitedClasses)
+    {
+    for (auto const& ecClass : classesToAdd)
+        {
+        auto it = visitedClasses.find(ecClass->GetName().c_str());
+        if (it != visitedClasses.end())
+            continue;
+
+        if (!ecClass->HasBaseClasses())
+            {
+            visitedClasses.Insert(ecClass->GetName().c_str(), ecClass);
+            classList.push_back(ecClass);
+            continue;
+            }
+
+        AddClassesRootsFirst(classList, ecClass->GetBaseClasses(), visitedClasses);
+        it = visitedClasses.find(ecClass->GetName().c_str());
+        if (it != visitedClasses.end())
+            continue;
+        visitedClasses.Insert(ecClass->GetName().c_str(), ecClass);
+        classList.push_back(ecClass);
+        }
+    }
+
+//---------------------------------------------------------------------------------------
+// @bsimethod                                    Basanta.Kharel                  01/2016
+//+---------------+---------------+---------------+---------------+---------------+------
+void ECSchemaConverter::SortClassesByHierarchy(bvector<ECClassP>& ecClasses)
+    {
+    bvector<ECClassP> classes;
+    bmap<Utf8CP, ECClassP> visited;
+    AddClassesRootsFirst(classes, ecClasses, visited);
+    
+    ecClasses.assign(classes.begin(), classes.end());
+    }
+
+//---------------------------------------------------------------------------------------
+// @bsimethod                                    Basanta.Kharel                  01/2016
+//+---------------+---------------+---------------+---------------+---------------+------
+void ECSchemaConverter::SortClassesByName(bvector<ECClassP>& ecClasses, bool ascending)
+    {
+    auto classComparer = [](ECClassP ecClass1, ECClassP ecClass2)
+        {
+        return BeStringUtilities::StricmpAscii(ecClass1->GetName().c_str(), ecClass2->GetName().c_str()) < 0 ;
+        };
+    std::sort(ecClasses.begin(), ecClasses.end(), classComparer);
+    if (!ascending)
+        std::reverse(ecClasses.begin(), ecClasses.end());
+    }
+
+//---------------------------------------------------------------------------------------
+// @bsimethod                                    Basanta.Kharel                  01/2016
+//+---------------+---------------+---------------+---------------+---------------+------
+bvector<ECClassP> ECSchemaConverter::GetHierarchicallySortedClasses(ECSchemaR schema)
+    {
+    bvector<ECClassP> classes;
+    Utf8String defaultOrder = "";
+    for (auto const& ecClass : schema.GetClasses())
+        {
+        if (LOG.isSeverityEnabled(NativeLogging::SEVERITY::LOG_TRACE))
+            defaultOrder += ecClass->GetName() + ",";
+        classes.push_back(ecClass);
+        }
+
+    if (classes.size() == 0)
+        return classes;
+
+    SortClassesByNameAndHierarchy(classes);
+    Utf8String sortedOrder = "";
+    if (LOG.isSeverityEnabled(NativeLogging::SEVERITY::LOG_TRACE))
+        {
+        std::for_each(classes.begin(), classes.end(),
+                      [&sortedOrder](ECClassP& ecClass)
+            {
+            sortedOrder += ecClass->GetName() + ",";
+            });
+        }
+
+    LOG.tracev("Default Order For classes in schema: %s", defaultOrder.c_str());
+    LOG.tracev("Name and Hierarchical Sorted Order For classes in schema: %s", sortedOrder.c_str());
+    return classes;
+    }
+
+//---------------------------------------------------------------------------------------
+// @bsimethod                                    Caleb.Shafer                  09/2016
+//+---------------+---------------+---------------+---------------+---------------+------
+ECObjectsStatus StandardValuesConverter::Merge(ECPropertyP prop, StandardValueInfo* sdInfo, ECEnumerationP enumeration)
+    {
+    IECInstancePtr currentInstance = prop->GetCustomAttributeLocal(BECA_SCHEMANAME, STANDARDVALUES_CUSTOMATTRIBUTE);
+    if (!currentInstance.IsValid())
+        return ECObjectsStatus::Success;
+
+    StandardValueInfo localInfo;
+    StandardValueInfo::ExtractInstanceData(*currentInstance, localInfo);
+
+    // They are the same, no reason to try and merge
+    if (sdInfo->Equals(localInfo))
+        return ECObjectsStatus::Success;
+
+    if (sdInfo->m_mustBeFromList || localInfo.m_mustBeFromList)
+        return ECObjectsStatus::DataTypeMismatch;
+
+    // Check if there are any conflicts and also build up a list of non-conflicting items
+    bmap<int, Utf8String> nonConflictingValues;
+    for (auto const& pair : localInfo.m_valuesMap)
+        {
+        auto it = sdInfo->m_valuesMap.find(pair.first);
+        if (it == sdInfo->m_valuesMap.end())
+            // Attempt to add to enumeration here, possibly within another method to avoid having 2 loops
+            nonConflictingValues[pair.first] = pair.second;
+        else if (!it->second.Equals(pair.second))
+            return ECObjectsStatus::DataTypeMismatch;
+        }
+
+    for (auto const& pair : nonConflictingValues)
+        {
+        ECEnumeratorP enumerator;
+        enumeration->CreateEnumerator(enumerator, pair.first);
+        enumerator->SetDisplayLabel(pair.second.c_str());
+
+        // Add it to the sdInfo so that subsequent classes can be compared against it. 
+        sdInfo->m_valuesMap[pair.first] = pair.second;
+        }
+
+    return ECObjectsStatus::Success;
+    }
+
+//---------------------------------------------------------------------------------------
+// @bsimethod                                    Caleb.Shafer                  09/2016
+//+---------------+---------------+---------------+---------------+---------------+------
+ECObjectsStatus StandardValuesConverter::ConvertToEnum(ECClassP rootClass, ECClassP currentClass, Utf8CP propName, ECEnumerationP enumeration, StandardValueInfo sdInfo)
+    {
+    ECObjectsStatus status = ECObjectsStatus::Success;
+
+    ECPropertyP prop = currentClass->GetPropertyP(propName, false);
+    if (nullptr != prop)
+        {
+        if (!prop->GetIsPrimitive() && !prop->GetIsPrimitiveArray())
+            {
+            LOG.errorv("Failed to convert to enumeration because the derived property %s.%s is not a primitive property but the base property from class %s is.",
+                       currentClass->GetFullName(), propName, rootClass->GetFullName());
+            return ECObjectsStatus::DataTypeMismatch;
+            }
+
+        if (ECObjectsStatus::Success != (status = Merge(prop, &sdInfo, enumeration)))
+            {
+            // If the current class is derived from the root class check if the derived standard value is a subset of the base.
+            if (ECClass::ClassesAreEqualByName(rootClass, currentClass) || !currentClass->Is(rootClass))
+                {
+                LOG.errorv("Failed to convert to enumeration because the derived property %s.%s has a StandardValues attribute that does not match the base property from class %s.",
+                           currentClass->GetFullName(), propName, rootClass->GetFullName());
+                return status;
+                }
+                
+            IECInstancePtr currentInstance = prop->GetCustomAttributeLocal(BECA_SCHEMANAME, STANDARDVALUES_CUSTOMATTRIBUTE);
+            if (!currentInstance.IsValid())
+                return ECObjectsStatus::Success;
+
+            StandardValueInfo localInfo;
+            StandardValueInfo::ExtractInstanceData(*currentInstance, localInfo);
+            // Check if the localInfo is just a subset before testing if it should be strict.
+            // This is to get around the issue where a derived property has less standard values, but all of the ones it has are the same as the base class.
+            // Therefore, we just set the derived property to the base property's Enumeration.
+            if (!sdInfo.Contains(localInfo))
+                {
+                LOG.errorv("Failed to convert to enumeration because the derived property %s.%s has a StandardValues attribute that does not match the base property from class %s.",
+                            currentClass->GetFullName(), propName, rootClass->GetFullName());
+                return status;
+                }
+            else
+                {
+                LOG.warningv("The property %s.%s has a StandardValues attribute that is a subset of its base property %s.%s. Using the enumeration, %s, even though it isn't an exact match.",
+                             currentClass->GetFullName(), propName, rootClass->GetFullName(), propName, enumeration->GetFullName().c_str());
+                status = ECObjectsStatus::Success;
+                }
+            }
+        }
+
+    for (auto const& derivedClass : currentClass->GetDerivedClasses())
+        {
+        if (ECObjectsStatus::Success != (status = ConvertToEnum(rootClass, derivedClass, propName, enumeration, sdInfo)))
+            return status;
+        }
+    
+    if (nullptr != prop && ECObjectsStatus::Success == status)
+        {
+        PrimitiveECPropertyP primitive = prop->GetAsPrimitivePropertyP();
+        PrimitiveArrayECPropertyP primitiveArray = prop->GetAsPrimitiveArrayPropertyP();
+
+        ECEnumerationCP primitiveEnumeration = (nullptr != primitive) ? primitive->GetEnumeration() : primitiveArray->GetEnumeration();
+
+        if (nullptr == primitiveEnumeration)
+            status = (nullptr != primitive) ? primitive->SetType(*enumeration) : primitiveArray->SetType(*enumeration);
+        else if (primitiveEnumeration != enumeration)
+            {
+            LOG.errorv("Failed to convert to enumeration because the derived property %s.%s already has an ECEnumeration '%s' as its type but it is not the same as the type '%s' from the base property in class %s.%s",
+                       currentClass->GetFullName(), propName, primitiveEnumeration->GetFullName().c_str(), enumeration->GetFullName().c_str(), rootClass->GetFullName(), propName);
+            return ECObjectsStatus::DataTypeMismatch;
+            }
+        
+        prop->RemoveCustomAttribute(BECA_SCHEMANAME, STANDARDVALUES_CUSTOMATTRIBUTE);
+        prop->RemoveSupplementedCustomAttribute(BECA_SCHEMANAME, STANDARDVALUES_CUSTOMATTRIBUTE);
+        }
+    
+    return status;
+    }
+
+//---------------------------------------------------------------------------------------
+// @bsimethod                                    Basanta.Kharel                  12/2015
+//+---------------+---------------+---------------+---------------+---------------+------
+ECObjectsStatus StandardValuesConverter::Convert(ECSchemaR schema, IECCustomAttributeContainerR container, IECInstanceR instance)
+    {
+    //are standard values even added to ecclass or ecschema?
+    ECPropertyP prop = dynamic_cast<ECPropertyP> (&container);
+    if (nullptr == prop)
+        {
+        LOG.warning("StandardValues custom attribute applied to a container which is not a property.  Removing Custom Attribute and skipping.");
+        container.RemoveCustomAttribute(BECA_SCHEMANAME, STANDARDVALUES_CUSTOMATTRIBUTE);
+        return ECObjectsStatus::Success;
+        }
+
+    ECObjectsStatus status;
+    StandardValueInfo sdInfo;
+    if (ECObjectsStatus::Success != (status = StandardValueInfo::ExtractInstanceData(instance, sdInfo)))
+        {
+        LOG.errorv("Unable to extract '%s' Standard Value. Status %d", prop->GetName().c_str(), status);
+        return status;
+        }
+
+    // Probably is not the best way to do this, but need to check if the property has been previously converted.
+    // Run into the issue where a supplemental schema wasn't previously present when the property was converted if the property was not
+    // in the primary schema initially
+    PrimitiveArrayECPropertyP primArrProp = prop->GetAsPrimitiveArrayPropertyP();
+    PrimitiveECPropertyP primProp = prop->GetAsPrimitivePropertyP();
+    ECEnumerationCP existingEnum = (nullptr == primArrProp) ? primProp->GetEnumeration() : primArrProp->GetEnumeration();
+    if (nullptr != existingEnum)
+        {
+        StandardValueInfo existingEnumSdInfo(*existingEnum);
+        if ((sdInfo.m_mustBeFromList && sdInfo.Equals(existingEnumSdInfo))
+            || (existingEnumSdInfo.Contains(sdInfo)))
+            {
+            // Already successfully converted
+            prop->RemoveCustomAttribute(BECA_SCHEMANAME, STANDARDVALUES_CUSTOMATTRIBUTE);
+            prop->RemoveSupplementedCustomAttribute(BECA_SCHEMANAME, STANDARDVALUES_CUSTOMATTRIBUTE);
+            return ECObjectsStatus::Success; 
+            }
+        }
+    
+    // We traverse from most base to most derived class so if we come across a property with a StandardValues CA AND a base prop we must 
+    // set from list to false because we're going to change the entire property hierarchy to be an enum.
+    if (nullptr != prop->GetBaseProperty())
+        sdInfo.m_mustBeFromList = false;
+
+    bvector<ECClassP> rootClasses;
+    ECEnumerationP enumeration;
+    if (ECObjectsStatus::Success != FindEnumeration(schema, enumeration, sdInfo))
+        {
+        Utf8String enumName = CreateEnumerationName(rootClasses, prop);
+        status = CreateEnumeration(enumeration, rootClasses[0]->GetSchemaR(), enumName.c_str(), sdInfo);
+        int number = 1;
+        while (ECObjectsStatus::NamedItemAlreadyExists == status)
+            {
+            Utf8String newEnumName = AppendNumberToString(enumName.c_str(), number);
+            status = CreateEnumeration(enumeration, rootClasses[0]->GetSchemaR(), newEnumName.c_str(), sdInfo);
+            number++;
+            if (number > 420)
+                {
+                LOG.errorv("Failed to create enumeration '%s' for property '%s.%s' because a unique name could not be determined in %d",
+                           enumName.c_str(), rootClasses[0]->GetName().c_str(), prop->GetName().c_str(), number);
+                return ECObjectsStatus::NamedItemAlreadyExists;
+                }
+            }
+        }
+    else
+        ECSchemaConverter::FindRootBaseClasses(prop, rootClasses);
+
+    status = ConvertToEnum(rootClasses[0], rootClasses[0], prop->GetName().c_str(), enumeration, sdInfo);
+    if (ECObjectsStatus::Success != status)
+        {
+        LOG.errorv("Failed to convert StandardValues to ECEnumeration on property %s.%s.", rootClasses[0]->GetName().c_str(), prop->GetName().c_str());
+        schema.DeleteEnumeration(*enumeration);
+        return status;
+        }
+
+    // Attempt to convert all other root classes to the Enum
+    for (size_t i = 1; i < rootClasses.size(); ++i)
+        {
+        status = ConvertToEnum(rootClasses[i], rootClasses[i], prop->GetName().c_str(), enumeration, sdInfo);
+        if (ECObjectsStatus::Success != status)
+            {
+            LOG.errorv("Failed to convert StandardValues to ECEnumeration on property %s.%s.", rootClasses[0]->GetName().c_str(), prop->GetName().c_str());
+            }
+        }
+
+    return status;
+    }
+
+//---------------------------------------------------------------------------------------
+// @bsimethod                                    Basanta.Kharel                  01/2016
+//+---------------+---------------+---------------+---------------+---------------+------
+Utf8String StandardValuesConverter::CreateEnumerationName(bvector<ECClassP>& rootClasses, ECPropertyP& ecProperty)
+    {
+    ECSchemaConverter::FindRootBaseClasses(ecProperty, rootClasses);
+    Utf8String baseClassName = rootClasses[0]->GetName();
+    Utf8String propertyName = ecProperty->GetName();
+
+    return baseClassName + "_" + propertyName;
+    }
+
+//---------------------------------------------------------------------------------------
+// @bsimethod                                    Basanta.Kharel                  01/2016
+//+---------------+---------------+---------------+---------------+---------------+------
+Utf8String StandardValuesConverter::AppendNumberToString(Utf8CP name, int number)
+    {
+    Utf8PrintfString formattedString("%s_%" PRId32, name, number);
+    return formattedString;
+    }
+
+//---------------------------------------------------------------------------------------
+// @bsimethod                                    Caleb.Shafer                    09/2016
+//+---------------+---------------+---------------+---------------+---------------+------
+ECObjectsStatus StandardValuesConverter::MergeEnumeration(ECEnumerationP& enumeration, StandardValueInfo& sdInfo)
+    {
+    for (auto const& pair : sdInfo.m_valuesMap)
+        {
+        ECEnumeratorP enumerator = enumeration->FindEnumerator(pair.first);
+        if (enumerator == nullptr)
+            {
+            enumeration->CreateEnumerator(enumerator, pair.first);
+            enumerator->SetDisplayLabel(pair.second.c_str());
+            }
+        else if (enumerator->GetInvariantDisplayLabel() != pair.second)
+            return ECObjectsStatus::Error;
+        }
+
+    return ECObjectsStatus::Success;
+    }
+
+//---------------------------------------------------------------------------------------
+// @bsimethod                                    Caleb.Shafer                    09/2016
+//+---------------+---------------+---------------+---------------+---------------+------
+ECObjectsStatus StandardValuesConverter::FindEnumeration(ECSchemaR schema, ECEnumerationP& enumeration, StandardValueInfo& sdInfo)
+    {
+    for (auto ecEnum : schema.GetEnumerations())
+        {
+        if ((PrimitiveType::PRIMITIVETYPE_Integer != ecEnum->GetType())
+            || (sdInfo.m_mustBeFromList != ecEnum->GetIsStrict()))
+            continue;
+
+        StandardValueInfo enumSdInfo(ecEnum);
+        if ((sdInfo.m_mustBeFromList && sdInfo.Equals(enumSdInfo))
+            || (enumSdInfo.Contains(sdInfo)))
+            {
+            enumeration = ecEnum;
+            return ECObjectsStatus::Success;
+            }
+        else if (!sdInfo.m_mustBeFromList && ECObjectsStatus::Success == MergeEnumeration(ecEnum, sdInfo))
+            {
+            enumeration = ecEnum;
+            return ECObjectsStatus::Success;
+            }
+        }
+
+    return ECObjectsStatus::EnumerationNotFound;
+    }
+
+//---------------------------------------------------------------------------------------
+// @bsimethod                                    Basanta.Kharel                  12/2015
+//+---------------+---------------+---------------+---------------+---------------+------
+ECObjectsStatus StandardValuesConverter::CreateEnumeration(ECEnumerationP& enumeration, ECSchemaR schema, Utf8CP enumName, StandardValueInfo& sdInfo)
+    {
+    ECObjectsStatus status = schema.CreateEnumeration(enumeration, enumName, PrimitiveType::PRIMITIVETYPE_Integer);
+    if (ECObjectsStatus::Success != status)
+        return status;
+    
+    enumeration->SetIsStrict(sdInfo.m_mustBeFromList);
+    ECEnumeratorP enumerator;
+
+    for (auto const& pair : sdInfo.m_valuesMap)
+        {
+        status = enumeration->CreateEnumerator(enumerator, pair.first);
+        if (ECObjectsStatus::Success != status)
+            return status;
+
+        enumerator->SetDisplayLabel(pair.second.c_str());
+        }
+    return ECObjectsStatus::Success;
+    }
+
+//---------------------------------------------------------------------------------------
+// @bsimethod                                    Colin.Kerr                  06/2016
+//+---------------+---------------+---------------+---------------+---------------+------
+ECObjectsStatus UnitSpecificationConverter::Convert(ECSchemaR schema, IECCustomAttributeContainerR container, IECInstanceR instance)
+    {
+    PrimitiveECPropertyP prop = dynamic_cast<PrimitiveECPropertyP> (&container);
+    if (prop == nullptr)
+        {
+        Utf8String fullName = schema.GetFullSchemaName();
+        LOG.warningv("Found UnitSpecification custom attribute on a container which is not a property, removing.  Container is in schema %s", fullName.c_str());
+        container.RemoveCustomAttribute(UNIT_ATTRIBUTES, UNIT_SPECIFICATION);
+        container.RemoveCustomAttribute(UNIT_ATTRIBUTES, DISPLAY_UNIT_SPECIFICATION);
+        container.RemoveSupplementedCustomAttribute(UNIT_ATTRIBUTES, UNIT_SPECIFICATION);
+        container.RemoveSupplementedCustomAttribute(UNIT_ATTRIBUTES, DISPLAY_UNIT_SPECIFICATION);
+        return ECObjectsStatus::Success;
+        }
+
+    Unit oldUnit;
+    if(!Unit::GetUnitForECProperty(oldUnit, *prop))
+        {
+        Utf8String fullName = schema.GetFullSchemaName();
+        LOG.errorv("The property %s:%s.%s has a UnitSpecification but it does not resolve to a unit.", fullName.c_str(), prop->GetClass().GetName().c_str(), prop->GetName().c_str());
+        container.RemoveCustomAttribute(UNIT_ATTRIBUTES, UNIT_SPECIFICATION);
+        container.RemoveCustomAttribute(UNIT_ATTRIBUTES, DISPLAY_UNIT_SPECIFICATION);
+        container.RemoveSupplementedCustomAttribute(UNIT_ATTRIBUTES, UNIT_SPECIFICATION);
+        container.RemoveSupplementedCustomAttribute(UNIT_ATTRIBUTES, DISPLAY_UNIT_SPECIFICATION);
+        return ECObjectsStatus::Success;
+        }
+
+    Units::UnitCP newUnit = Units::UnitRegistry::Instance().LookupUnitUsingOldName(oldUnit.GetName());
+    if (nullptr == newUnit)
+        {
+        Utf8String fullName = schema.GetFullSchemaName();
+        LOG.warningv("The property %s:%s.%s has an old unit '%s' that does not resolve to a new unit.  Creating a dummy unit to continue", fullName.c_str(), prop->GetClass().GetName().c_str(), prop->GetName().c_str(), oldUnit.GetName());
+        newUnit = Units::UnitRegistry::Instance().AddDummyUnit(oldUnit.GetName());
+        }
+
+    KindOfQuantityP newKOQ;
+    Utf8String newKOQName;
+    if (!UnitSpecification::TryGetNewKOQName(instance, newKOQName))
+        newKOQName = newUnit->GetPhenomenon()->GetName();
+
+    newKOQ = schema.GetKindOfQuantityP(newKOQName.c_str());
+    ECObjectsStatus status;
+    if (nullptr != newKOQ)
+        {
+        if (!Units::Unit::AreEqual(newKOQ->GetPersistenceUnit().GetUnit(), newUnit))
+            {
+            Utf8String fullName = schema.GetFullSchemaName();
+            LOG.infov("Found property %s:%s.%s with KindOfQuantity '%s' and unit '%s' but the KindOfQuantity defines the unit '%s'.  Looking for alternate KindOFQuantity",
+                        fullName.c_str(), prop->GetClass().GetName().c_str(), prop->GetName().c_str(), newKOQName.c_str(), newUnit->GetName(), newKOQ->GetPersistenceUnit().GetUnit()->GetName());
+
+            Utf8PrintfString newKoqString("%s_%s", newKOQName.c_str(), newUnit->GetName());
+            ECValidatedName validatedKoqName;
+            validatedKoqName.SetName(newKoqString.c_str());
+            newKOQ = schema.GetKindOfQuantityP(validatedKoqName.GetName().c_str());
+            if (nullptr == newKOQ)
+                {
+                if (ECObjectsStatus::Success != (status = schema.CreateKindOfQuantity(newKOQ, validatedKoqName.GetName().c_str())))
+                    {
+                    LOG.errorv("Failed to create KindOfQuantity, %s, from the unit '%s' defined on property %s.%s because it conflicts with an existing type name within the schema '%s'.",
+                               validatedKoqName.GetName().c_str(), oldUnit.GetName(), prop->GetClass().GetFullName(), prop->GetName().c_str(), prop->GetClass().GetSchema().GetFullSchemaName().c_str());
+                    return status;
+                    }
+                newKOQ->SetPersistenceUnit(Formatting::FormatUnitSet("DefaultReal", newUnit->GetName()));
+                newKOQ->SetRelativeError(1e-4);
+                }
+            }
+        }
+    else
+        {
+        if (ECObjectsStatus::Success != (status = schema.CreateKindOfQuantity(newKOQ, newKOQName.c_str())))
+            {
+            LOG.errorv("Failed to create KindOfQuantity, %s, from the unit '%s' defined on property %s.%s because it conflicts with an existing type name within the schema '%s'.",
+                       newKOQName.c_str(), oldUnit.GetName(), prop->GetClass().GetFullName(), prop->GetName().c_str(), prop->GetClass().GetSchema().GetFullSchemaName().c_str());
+            return status;
+            }
+        newKOQ->SetPersistenceUnit(Formatting::FormatUnitSet("DefaultReal", newUnit->GetName()));
+        newKOQ->SetRelativeError(1e-4);
+        }
+
+
+    Unit oldDisplayUnit;
+    Utf8String oldFormatString;
+    if (Unit::GetDisplayUnitAndFormatForECProperty(oldDisplayUnit, oldFormatString, oldUnit, *prop) && (0 != strcmp(oldDisplayUnit.GetName(), oldUnit.GetName())))
+        {
+        if (!newKOQ->HasPresentationUnits())
+            {
+            Units::UnitCP newDisplayUnit = Units::UnitRegistry::Instance().LookupUnitUsingOldName(oldDisplayUnit.GetName());
+            if (nullptr == newUnit)
+                {
+                Utf8String fullName = schema.GetFullSchemaName();
+                LOG.warningv("The property %s:%s.%s has an old display unit '%s' that does not resolve to a new unit.", fullName.c_str(), prop->GetClass().GetName().c_str(), prop->GetName().c_str(), oldUnit.GetName());
+                }
+            else
+                newKOQ->SetDefaultPresentationUnit(Formatting::FormatUnitSet("DefaultReal", newDisplayUnit->GetName()));
+            }
+        }
+    
+    if (ECObjectsStatus::KindOfQuantityNotCompatible == prop->SetKindOfQuantity(newKOQ))
+        {
+        LOG.warningv("Unable to convert KindOfQuantity '%s' on property %s.%s because it conflicts with another KindOfQuantity in the base class hierarchy.", newKOQName.c_str(), prop->GetClass().GetFullName(), prop->GetName().c_str());
+        }
+    prop->RemoveCustomAttribute(UNIT_ATTRIBUTES, UNIT_SPECIFICATION);
+    prop->RemoveCustomAttribute(UNIT_ATTRIBUTES, DISPLAY_UNIT_SPECIFICATION);
+    prop->RemoveSupplementedCustomAttribute(UNIT_ATTRIBUTES, UNIT_SPECIFICATION);
+    prop->RemoveSupplementedCustomAttribute(UNIT_ATTRIBUTES, DISPLAY_UNIT_SPECIFICATION);
+
+    return ECObjectsStatus::Success;
+    }
+
+ECObjectsStatus UnitSpecificationsConverter::Convert(ECSchemaR schema, IECCustomAttributeContainerR container, IECInstanceR instance)
+    {
+    ECSchemaP containerAsSchema = dynamic_cast<ECSchemaP>(&container);
+    if (containerAsSchema == nullptr)
+        {
+        Utf8String fullName = schema.GetFullSchemaName();
+        LOG.warningv("Found a 'UnitSpecifications' custom attribute on a container which is not an ECSchema, removing.  Container is in schema %s", fullName.c_str());
+        container.RemoveCustomAttribute(UNIT_ATTRIBUTES, UNIT_SPECIFICATIONS);
+        return ECObjectsStatus::Success;
+        }
+
+    container.RemoveCustomAttribute(UNIT_ATTRIBUTES, UNIT_SPECIFICATIONS);
+    container.RemoveSupplementedCustomAttribute(UNIT_ATTRIBUTES, UNIT_SPECIFICATIONS);
+    return ECObjectsStatus::Success;
+    }
+
+//---------------------------------------------------------------------------------------
+// @bsimethod                                   Carole.MacDonald            05/2017
+//---------------+---------------+---------------+---------------+---------------+-------
+ECObjectsStatus UnitSystemConverter::Convert(ECSchemaR schema, IECCustomAttributeContainerR container, IECInstanceR instance)
+    {
+    ECSchemaP containerAsSchema = dynamic_cast<ECSchemaP>(&container);
+    if (containerAsSchema == nullptr)
+        {
+        Utf8String fullName = schema.GetFullSchemaName();
+        LOG.warningv("Found a 'UnitSystem' custom attribute on a container which is not an ECSchema, removing.  Container is in schema %s", fullName.c_str());
+        }
+
+    container.RemoveCustomAttribute(UNIT_ATTRIBUTES, IS_UNIT_SYSTEM);
+    container.RemoveCustomAttribute(UNIT_ATTRIBUTES, MIXED_UNIT_SYSTEM);
+    container.RemoveCustomAttribute(UNIT_ATTRIBUTES, SI_UNIT_SYSTEM);
+    container.RemoveCustomAttribute(UNIT_ATTRIBUTES, US_UNIT_SYSTEM);
+    container.RemoveSupplementedCustomAttribute(UNIT_ATTRIBUTES, IS_UNIT_SYSTEM);
+    container.RemoveSupplementedCustomAttribute(UNIT_ATTRIBUTES, MIXED_UNIT_SYSTEM);
+    container.RemoveSupplementedCustomAttribute(UNIT_ATTRIBUTES, SI_UNIT_SYSTEM);
+    container.RemoveSupplementedCustomAttribute(UNIT_ATTRIBUTES, US_UNIT_SYSTEM);
+    return ECObjectsStatus::Success;
+    }
+
+ECObjectsStatus CustomAttributeReplacement::AddPropertyMapping(Utf8CP oldPropertyName, Utf8CP newPropertyName)
+    {
+    auto const it = m_propertyMapping.find(oldPropertyName);
+    if (it != m_propertyMapping.end())
+        {
+        if (0 != BeStringUtilities::Stricmp(newPropertyName, it->second.c_str()))
+            return ECObjectsStatus::Error; // The existing property mapping is different than the one that is trying to be added
+        
+        return ECObjectsStatus::Success;
+        }
+
+    m_propertyMapping[oldPropertyName] = newPropertyName;
+
+    return ECObjectsStatus::Success;
+    }
+
+Utf8String CustomAttributeReplacement::GetPropertyMapping(Utf8CP oldPropertyName)
+    {
+    auto const it = m_propertyMapping.find(oldPropertyName);
+    if (m_propertyMapping.end() == it)
+        return Utf8String();
+
+    return it->second;
+    }
+
+bmap<Utf8String, CustomAttributeReplacement> StandardCustomAttributeReferencesConverter::s_entries = bmap<Utf8String, CustomAttributeReplacement>();
+bool StandardCustomAttributeReferencesConverter::s_isInitialized = false;
+ECSchemaReadContextPtr schemaContext = NULL;
+
+//---------------------------------------------------------------------------------------
+// @bsimethod
+//+---------------+---------------+---------------+---------------+---------------+------
+ECObjectsStatus StandardCustomAttributeReferencesConverter::Convert(ECSchemaR schema, IECCustomAttributeContainerR container, IECInstanceR sourceCustomAttribute)
+    {
+    auto sourceCustomAttributeClass = &sourceCustomAttribute.GetClass();
+    auto sourceCustomAttributeKey = ECSchemaConverter::GetQualifiedClassName(sourceCustomAttributeClass->GetSchema().GetName(), sourceCustomAttributeClass->GetName());
+
+    auto const& mappingCollection = GetCustomAttributesMapping();
+    auto const it = mappingCollection.find(sourceCustomAttributeKey);
+    if (it == mappingCollection.end())
+        {
+        return ECObjectsStatus::Error;
+        }
+    auto mapping = it->second;
+
+    if (schemaContext == NULL)
+        schemaContext = ECSchemaReadContext::CreateContext();
+
+    SchemaKey key(mapping.GetNewSchemaName().c_str(), 1, 0);
+    auto customAttributeSchema = ECSchema::LocateSchema(key, *schemaContext);
+
+    ECClassP customAttributeClass = customAttributeSchema->GetClassP(mapping.GetNewCustomAttributeName().c_str());
+    IECInstancePtr targetAttributeInstance = customAttributeClass->GetDefaultStandaloneEnabler()->CreateInstance();
+
+    ECObjectsStatus propertyConversionStatus;
+    for (uint32_t i = 0; i < sourceCustomAttributeClass->GetPropertyCount(); i++)
+        {
+        ECPropertyP propP = sourceCustomAttributeClass->GetPropertyByIndex((uint32_t)i);
+
+        propertyConversionStatus = ConvertPropertyValue(propP->GetName().c_str(), mapping, sourceCustomAttribute, *targetAttributeInstance);
+        if (ECObjectsStatus::Success != propertyConversionStatus)
+            return propertyConversionStatus;
+        }
+
+    // Remove the old Custom Attribute and add the new one to the container
+    ECObjectsStatus status;
+    if (container.RemoveCustomAttribute(mapping.GetOldSchemaName(), mapping.GetOldCustomAttributeName()))
+        {
+        schema.AddReferencedSchema(*customAttributeSchema);
+        if ((status = container.SetCustomAttribute(*targetAttributeInstance)) != ECObjectsStatus::Success)
+            return status;
+        }
+    else if (container.RemoveSupplementedCustomAttribute(mapping.GetOldSchemaName(), mapping.GetOldCustomAttributeName()))
+        {
+        if ((status = container.SetSupplementedCustomAttribute(*targetAttributeInstance)) != ECObjectsStatus::Success)
+            return status;
+        }
+    else
+        {
+        LOG.errorv("Couldn't remove the CustomAttribute %s from %s", sourceCustomAttributeClass->GetName().c_str(), GetContainerName(container).c_str());
+        return ECObjectsStatus::Error;
+        }
+
+    // Attempt to remove the old referenced schema. If it fails that means it is still in use, so don't fail conversion.
+    schema.RemoveUnusedSchemaReferences();
+
+    return status;
+    }
+
+//---------------------------------------------------------------------------------------
+// @bsimethod
+//+---------------+---------------+---------------+---------------+---------------+------
+bmap<Utf8String, CustomAttributeReplacement> const& StandardCustomAttributeReferencesConverter::GetCustomAttributesMapping()
+    {
+    if (!s_isInitialized)
+        {
+        // Converts reference of DateTimeInfo CA to the new class
+        AddMapping("Bentley_Standard_CustomAttributes", "DateTimeInfo", "CoreCustomAttributes", "DateTimeInfo");
+        AddMapping("Bentley_Standard_CustomAttributes", "ClassHasCurrentTimeStampProperty", "CoreCustomAttributes", "ClassHasCurrentTimeStampProperty");
+        
+        // SupplementalProvenance does not need to be converted since it is never serialized.
+        AddMapping("Bentley_Standard_CustomAttributes", "SupplementalSchemaMetaData", "CoreCustomAttributes", "SupplementalSchema");
+        Utf8String oldSupplementalSchemaQualifiedName = ECSchemaConverter::GetQualifiedClassName("Bentley_Standard_CustomAttributes", "SupplementalSchemaMetaData");
+        AddPropertyMapping(oldSupplementalSchemaQualifiedName.c_str(), "PrimarySchemaName", "PrimarySchemaReference.SchemaName");
+        AddPropertyMapping(oldSupplementalSchemaQualifiedName.c_str(), "PrimarySchemaMajorVersion", "PrimarySchemaReference.MajorVersion");
+        AddPropertyMapping(oldSupplementalSchemaQualifiedName.c_str(), "PrimarySchemaMinorVersion", "PrimarySchemaReference.MinorVersion");
+
+        // Add More...
+            
+        s_isInitialized = true;
+        }
+    
+        return s_entries;
+    }
+
+//---------------------------------------------------------------------------------------
+// @bsimethod
+//+---------------+---------------+---------------+---------------+---------------+------
+ECObjectsStatus StandardCustomAttributeReferencesConverter::AddMapping(Utf8CP oSchema, Utf8CP oName, Utf8CP nSchema, Utf8CP nName)
+    {
+    Utf8String qualifiedName = ECSchemaConverter::GetQualifiedClassName(oSchema, oName);
+    s_entries[qualifiedName] = CustomAttributeReplacement(oSchema, oName, nSchema, nName);
+
+    return ECObjectsStatus::Success;
+    }
+
+//---------------------------------------------------------------------------------------
+// @bsimethod
+//+---------------+---------------+---------------+---------------+---------------+------
+ECObjectsStatus StandardCustomAttributeReferencesConverter::AddPropertyMapping(Utf8CP oldFullyQualifiedName, Utf8CP oldPropertyName, Utf8CP newPropertyName)
+    {
+    auto it = s_entries.find(oldFullyQualifiedName);
+    if (s_entries.end() == it)
+        return ECObjectsStatus::Error;
+
+    return it->second.AddPropertyMapping(oldPropertyName, newPropertyName);
+    }
+
+//---------------------------------------------------------------------------------------
+// @bsimethod
+//+---------------+---------------+---------------+---------------+---------------+------
+Utf8String StandardCustomAttributeReferencesConverter::GetContainerName(IECCustomAttributeContainerR container) const
+    {
+    ECSchemaP containerAsSchema = dynamic_cast<ECSchemaP>(&container);
+    if (containerAsSchema == nullptr)
+        return "ECSchema " + containerAsSchema->GetName();
+
+    ECClassP containerAsClass = dynamic_cast<ECClassP>(&container);
+    if (containerAsClass == nullptr)
+        return "ECClass " + containerAsClass->GetName();
+
+    ECPropertyP containerAsProperty = dynamic_cast<ECPropertyP>(&container);
+    if (containerAsProperty == nullptr)
+        return "ECProperty " + containerAsProperty->GetName();
+
+    return "Unsupported";
+    }
+
+//---------------------------------------------------------------------------------------
+// @bsimethod
+//+---------------+---------------+---------------+---------------+---------------+------
+ECObjectsStatus StandardCustomAttributeReferencesConverter::ConvertPropertyValue(Utf8CP sourceProp, CustomAttributeReplacement mapping, IECInstanceR sourceCustomAttribute, IECInstanceR targetCustomAttribute)
+    {
+    ECObjectsStatus status;
+
+    ECValue sourceValue;
+    if ((status = sourceCustomAttribute.GetValue(sourceValue, sourceProp)) != ECObjectsStatus::Success)
+        return status;
+
+    // Checks if property Value is actually set. In case it isn't the conversion will be stopped
+    // as only properties that are defined on the source Custom Attribute will be set on the target
+    // Custom Attribute.
+    if (sourceValue.IsUninitialized() || sourceValue.IsNull())
+        return ECObjectsStatus::Success;
+
+    if (!sourceValue.IsPrimitive())
+        {
+        LOG.errorv("The current version of StandardCustomAttributeReferencesConverter only supports converting from primitive properties.");
+        return ECObjectsStatus::Error;
+        }
+
+    Utf8String targetAccessor = mapping.GetPropertyMapping(sourceProp);
+    if (targetAccessor.empty())
+        targetAccessor = sourceProp;
+
+    ECValue targetValue;
+    if ((status = targetCustomAttribute.GetValue(targetValue, targetAccessor.c_str())) != ECObjectsStatus::Success)
+        return ECObjectsStatus::Success; // drops the property
+
+    if (!targetValue.IsPrimitive())
+        {
+        LOG.errorv("The current version of StandardCustomAttributeReferencesConverter only supports converting to primitive or struct properties.");
+        return ECObjectsStatus::Error;
+        }
+
+    ECPropertyP targetProperty = targetCustomAttribute.GetClass().GetPropertyP(targetAccessor);
+    if (nullptr != targetProperty)
+        {
+        auto targetPrimitiveProperty = targetProperty->GetAsPrimitiveProperty();
+        auto enumeration = targetPrimitiveProperty->GetEnumeration();
+        if (enumeration != nullptr)
+            {
+            return ConvertPropertyToEnum(targetAccessor, *enumeration, targetCustomAttribute, targetValue, sourceValue);
+            }
+        }
+
+    targetValue.From(sourceValue);
+    targetCustomAttribute.SetValue(targetAccessor.c_str(), targetValue);
+    return ECObjectsStatus::Success;
+    }
+
+//---------------------------------------------------------------------------------------
+// @bsimethod
+//+---------------+---------------+---------------+---------------+---------------+------
+ECObjectsStatus StandardCustomAttributeReferencesConverter::ConvertPropertyToEnum(Utf8StringCR propertyName, ECEnumerationCR enumeration, IECInstanceR targetCustomAttribute, ECValueR targetValue, ECValueR sourceValue)
+    {
+    ECEnumeratorCP targetEnumerator = nullptr;
+    if (sourceValue.IsString())
+        targetEnumerator = enumeration.FindEnumerator(sourceValue.GetUtf8CP());
+    else if (sourceValue.IsInteger())
+        targetEnumerator = enumeration.FindEnumerator(sourceValue.GetInteger());
+
+    if (nullptr == targetEnumerator)
+        return ECObjectsStatus::EnumeratorNotFound;
+
+    BentleyStatus beStatus = BentleyStatus::ERROR;
+    if (targetValue.IsInteger() && targetEnumerator->IsInteger())
+        beStatus = targetValue.SetInteger(targetEnumerator->GetInteger());
+    else if (targetValue.IsString() && targetEnumerator->IsString())
+        beStatus = targetValue.SetUtf8CP(targetEnumerator->GetString().c_str());
+
+    if (BentleyStatus::SUCCESS != beStatus)
+        {
+        LOG.errorv("Couldn't set value of %s to %s", propertyName.c_str(), targetEnumerator->GetDisplayLabel().c_str());
+        return ECObjectsStatus::Error;
+        }
+
+    ECObjectsStatus status = targetCustomAttribute.SetValue(propertyName.c_str(), targetValue);
+    if (ECObjectsStatus::Success != status)
+        {
+        LOG.errorv("Couldn't set value of %s to %s", propertyName.c_str(), targetEnumerator->GetDisplayLabel().c_str());
+        return ECObjectsStatus::Error;
+        }
+
+    return status;
+    }
+
+//---------------------------------------------------------------------------------------
+// @bsimethod
+//+---------------+---------------+---------------+---------------+---------------+------
+ECObjectsStatus PropertyPriorityConverter::Convert(ECSchemaR schema, IECCustomAttributeContainerR container, IECInstanceR instance)
+    {
+    ECPropertyP prop = dynamic_cast<ECPropertyP> (&container);
+    if (prop == nullptr)
+        {
+        Utf8String fullName = schema.GetFullSchemaName();
+        LOG.warningv("Found PropertyPriority custom attribute on a container which is not a property, removing.  Container is in schema %s", fullName.c_str());
+        container.RemoveCustomAttribute(BECA_SCHEMANAME, PROPERTY_PRIORITY);
+        container.RemoveSupplementedCustomAttribute(BECA_SCHEMANAME, PROPERTY_PRIORITY);
+        return ECObjectsStatus::Success;
+        }
+
+    ECValue previousPriority;
+    ECObjectsStatus status = instance.GetValue(previousPriority, "Priority");
+    if (ECObjectsStatus::Success != status || previousPriority.IsNull())
+        {
+        LOG.warningv("Found a PropertyPriority custom attribute on an the ECProperty, '%s.%s', but it did not contain a Priority value. Dropping custom attribute....",
+            prop->GetClass().GetFullName(), prop->GetName().c_str());
+        return ECObjectsStatus::Success;
+        }
+
+    status = prop->SetPriority(previousPriority.GetInteger());
+    if (ECObjectsStatus::Success != status)
+        {
+        LOG.errorv("Failed to set the priority on ECProperty, %s.%s, from the PropertyPriority custom attribute", 
+            prop->GetClass().GetFullName(), prop->GetName().c_str());
+        return status;
+        }
+
+    if (!prop->RemoveCustomAttribute(BECA_SCHEMANAME, PROPERTY_PRIORITY) &&
+        !prop->RemoveSupplementedCustomAttribute(BECA_SCHEMANAME, PROPERTY_PRIORITY))
+        {
+        LOG.errorv("Couldn't remove the CustomAttribute %s:%s from the property %s.%s", BECA_SCHEMANAME, PROPERTY_PRIORITY, 
+            prop->GetClass().GetFullName(), prop->GetName().c_str());
+        return ECObjectsStatus::Error;
+        }
+
+    // Attempt to remove the old referenced schema. If it fails that means it is still in use, so don't fail conversion.
+    schema.RemoveUnusedSchemaReferences();
+
+    return status;
+    }
+
+//---------------------------------------------------------------------------------------
+// @bsimethod
+//+---------------+---------------+---------------+---------------+---------------+------
+ECObjectsStatus CategoryConverter::Convert(ECSchemaR schema, IECCustomAttributeContainerR container, IECInstanceR instance)
+    {
+    ECPropertyP prop = dynamic_cast<ECPropertyP> (&container);
+    if (prop == nullptr)
+        {
+        Utf8String fullName = schema.GetFullSchemaName();
+        LOG.warningv("Found Category custom attribute on a container which is not a property, removing.  Container is in schema %s", fullName.c_str());
+        container.RemoveCustomAttribute(BECA_SCHEMANAME, CATEGORY);
+        container.RemoveSupplementedCustomAttribute(BECA_SCHEMANAME, CATEGORY);
+        return ECObjectsStatus::Success;
+        }
+
+    ECValue existingName;
+    ECObjectsStatus status = instance.GetValue(existingName, "Name");
+    if (ECObjectsStatus::Success != status || existingName.IsNull())
+        {
+        LOG.warningv("Found a Category custom attribute on an the ECProperty, '%s.%s', but it did not contain a Name value. Dropping custom attribute....",
+            prop->GetClass().GetFullName(), prop->GetName().c_str());
+        
+        // TODO: Support standard categories
+        return ECObjectsStatus::Success;
+        }
+
+    Utf8String newName = existingName.GetUtf8CP();
+    PropertyCategoryP newPropCategory = schema.GetPropertyCategoryP(newName.c_str());
+    if (nullptr != newPropCategory)
+        {
+        ECValue value;
+        if (ECObjectsStatus::Success == instance.GetValue(value, "DisplayLabel") && !value.IsNull() && value.IsString() &&
+            !newPropCategory->GetDisplayLabel().Equals(value.GetUtf8CP()))
+            LOG.warningv("Found a Category custom attribute on '%s.%s' with a name that matches an existing category '%s' but the attributes of the existing category and the custom attribute done match, using the existing category anyway.",
+                         prop->GetClass().GetFullName(), prop->GetName().c_str(), newName.c_str());
+        // TODO: Do we need to handle this better?
+        }
+    else
+        {
+        if (ECObjectsStatus::Success != (status = schema.CreatePropertyCategory(newPropCategory, newName.c_str())))
+            {
+            LOG.errorv("Failed to create PropertyCategory, %s, from the category defined on property %s.%s because it conflicts with an existing type name within the schema '%s'.",
+                       newName.c_str(), prop->GetClass().GetFullName(), prop->GetName().c_str(), prop->GetClass().GetSchema().GetFullSchemaName().c_str());
+            return status;
+            }
+
+        ECValue value;
+        if (ECObjectsStatus::Success == instance.GetValue(value, "DisplayLabel") && !value.IsNull() && value.IsString())
+            status = newPropCategory->SetDisplayLabel(value.GetUtf8CP());
+        if (ECObjectsStatus::Success == instance.GetValue(value, "Description") && !value.IsNull() && value.IsString())
+            status = newPropCategory->SetDescription(value.GetUtf8CP());
+        if (ECObjectsStatus::Success == instance.GetValue(value, "Priority") && !value.IsNull() && value.IsInteger())
+            status = newPropCategory->SetPriority((uint32_t)value.GetInteger());
+        }
+
+    status = prop->SetCategory(newPropCategory);
+    if (ECObjectsStatus::Success != status)
+        return status;
+
+    container.RemoveCustomAttribute(BECA_SCHEMANAME, CATEGORY);
+    container.RemoveSupplementedCustomAttribute(BECA_SCHEMANAME, CATEGORY);
+
+    return status;
+    }
+
+END_BENTLEY_ECOBJECT_NAMESPACE