/*--------------------------------------------------------------------------------------+
|
|     $Source: src/KindOfQuantity.cpp $
|
|  $Copyright: (c) 2018 Bentley Systems, Incorporated. All rights reserved. $
|
+--------------------------------------------------------------------------------------*/
#include "ECObjectsPch.h"
#include <algorithm>

BEGIN_BENTLEY_ECOBJECT_NAMESPACE

/*---------------------------------------------------------------------------------**//**
* @bsimethod                                    Robert.Schili                  02/2016
+---------------+---------------+---------------+---------------+---------------+------*/
ECObjectsStatus KindOfQuantity::SetName(Utf8CP name)
    {
    if (!m_validatedName.SetValidName(name, false))
        return ECObjectsStatus::InvalidName;

    m_fullName = GetSchema().GetName() + ":" + GetName();
    return ECObjectsStatus::Success;
    }

//---------------------------------------------------------------------------------------
// @bsimethod                                   Colin.Kerr                03/2017
//---------------+---------------+---------------+---------------+---------------+-------
bool KindOfQuantity::Verify() const
    {
    bool isValid = true;
    if (nullptr == m_persistenceUnit)
        {
        LOG.errorv("Validation Error - KindOfQuantity '%s' does not have a persistence unit",
                   GetFullName().c_str());
        isValid = false;
        }

    if ((nullptr != m_persistenceUnit) && m_persistenceUnit->IsConstant())
        {
        LOG.errorv("Validation Error - KindOfQuantity '%s' persistence FormatUnitSet unit is a constant", GetFullName().c_str());
        isValid = false;
        }
    
    for (auto const& format : m_presentationFormats)
        {
        if (format.IsProblem())
            {
            LOG.errorv("Validation Error - KindOfQuantity '%s' presentation FormatUnitSet has a problem: %s",
                GetFullName().c_str(), format.GetProblemDescription().c_str());
            isValid = false;
            }
        else if (nullptr != m_persistenceUnit && 
                format.HasCompositeMajorUnit() &&
                !Units::Unit::AreCompatible(format.GetCompositeMajorUnit(), m_persistenceUnit))
            {
            LOG.errorv("Validation Error - KindOfQuantity '%s' presentation format input unit conflicts with the persistence unit %s.",
                GetFullName().c_str(), m_persistenceUnit->GetName().c_str());
            isValid = false;
            }
        }

    return isValid;
    }

/*---------------------------------------------------------------------------------**//**
* @bsimethod                                    Robert.Schili                  02/2016
+---------------+---------------+---------------+---------------+---------------+------*/
Utf8StringCR KindOfQuantity::GetFullName() const
    {
    if (m_fullName.size() == 0)
        m_fullName = GetSchema().GetName() + ":" + GetName();

    return m_fullName;
    }

//--------------------------------------------------------------------------------------
// @bsimethod                                   Caleb.Shafer                    06/2018
//--------------------------------------------------------------------------------------
Utf8String KindOfQuantity::GetQualifiedName(ECSchemaCR primarySchema) const
    {
    return SchemaParseUtils::GetQualifiedName<KindOfQuantity>(primarySchema, *this);
    }

//--------------------------------------------------------------------------------------
// @bsimethod                                   Caleb.Shafer                    02/2018
//--------------------------------------------------------------------------------------
ECObjectsStatus KindOfQuantity::SetDisplayLabel(Utf8CP value) {m_validatedName.SetDisplayLabel(value); return ECObjectsStatus::Success;}

//---------------------------------------------------------------------------------------
// @bsimethod                                   Caleb.Shafer                12/2016
//---------------+---------------+---------------+---------------+---------------+-------
Utf8StringCR KindOfQuantity::GetDisplayLabel() const
    {
    return GetSchema().GetLocalizedStrings().GetKindOfQuantityDisplayLabel(*this, GetInvariantDisplayLabel()); 
    }

//---------------------------------------------------------------------------------------
// @bsimethod                                   Caleb.Shafer                12/2016
//---------------+---------------+---------------+---------------+---------------+-------
Utf8StringCR KindOfQuantity::GetDescription() const 
    { 
    return GetSchema().GetLocalizedStrings().GetKindOfQuantityDescription(*this, m_description); 
    }

//--------------------------------------------------------------------------------------
// @bsimethod                                   Caleb.Shafer                    03/2018
//--------------------------------------------------------------------------------------
ECObjectsStatus KindOfQuantity::SetPersistenceUnit(ECUnitCR unit)
    {
    if (unit.IsConstant())
        {
        LOG.errorv("On KoQ '%s' cannot set unit '%s' as the persistence unit because it is a constant", GetFullName().c_str(), unit.GetFullName().c_str());
        return ECObjectsStatus::Error;
        }
    if (HasPresentationFormats())
        {
        for (auto const& format : m_presentationFormats)
            {
            if (format.HasCompositeMajorUnit() && !ECUnit::AreCompatible(&unit, format.GetCompositeMajorUnit()))
                {
                LOG.errorv("On KoQ '%s' cannot set unit '%s' as the persistence unit because it is not compatible with format '%s'", GetFullName().c_str(), unit.GetFullName().c_str(), format.GetName().c_str());
                return ECObjectsStatus::Error;
                }
            }
        }
    m_persistenceUnit = &unit;
    return ECObjectsStatus::Success;
    }

//---------------------------------------------------------------------------------------
// @bsimethod                                   Caleb.Shafer                06/2017
//---------------+---------------+---------------+---------------+---------------+-------
void KindOfQuantity::RemovePresentationFormat(NamedFormatCR presentationFormat)
    {
    m_presentationFormats.erase(std::remove_if(m_presentationFormats.begin(), m_presentationFormats.end(), [&](NamedFormatCR format) {return format.IsIdentical(presentationFormat);}));
    }

//--------------------------------------------------------------------------------------
// @bsimethod                                  Kyle.Abramowitz                  04/2018
//---------------+---------------+---------------+---------------+---------------+------
bvector<ECFormatCP> const KindOfQuantity::GetReferencedFormats() const
    {
    bvector<ECFormatCP> formats;
    formats.reserve(m_presentationFormats.size());
    for (auto const& f : m_presentationFormats)
        {
        if (formats.end() == std::find(formats.begin(), formats.end(), f.GetParentFormat()))
            formats.push_back(f.GetParentFormat());
        }
    
    return formats;
    }

/*---------------------------------------------------------------------------------**//**
* @bsimethod                                    Robert.Schili                  03/2016
+---------------+---------------+---------------+---------------+---------------+------*/
SchemaWriteStatus KindOfQuantity::WriteXml(BeXmlWriterR xmlWriter, ECVersion ecXmlVersion) const
    {
    //will only be serialized in 3.0 and later
    if (ecXmlVersion < ECVersion::V3_0)
        return SchemaWriteStatus::Success;

    xmlWriter.WriteElementStart(KIND_OF_QUANTITY_ELEMENT);
    xmlWriter.WriteAttribute(TYPE_NAME_ATTRIBUTE, GetName().c_str());
    xmlWriter.WriteAttribute(DESCRIPTION_ATTRIBUTE, GetInvariantDescription().c_str());
    if (!GetInvariantDisplayLabel().empty())
        xmlWriter.WriteAttribute(ECXML_DISPLAY_LABEL_ATTRIBUTE, GetInvariantDisplayLabel().c_str());

    if (nullptr == GetPersistenceUnit())
        {
        LOG.errorv("Failed to write schema because KindOfQuantity '%s' does not have a perisistence unit", GetName().c_str());
        return SchemaWriteStatus::FailedToSaveXml;
        }

    auto getUnitNameFromVersion = [this, &ecXmlVersion](ECUnitCP unit, Utf8StringR out) -> bool 
        {
        if (ecXmlVersion > ECVersion::V3_1)
            {
            out = unit->GetQualifiedName(GetSchema());
            return true;
            }
        // EC3.0 and EC3.1
        auto ecName = Units::UnitNameMappings::TryGetNewNameFromECName(unit->GetFullName().c_str());
        if (nullptr != ecName)
            { 
            out = ecName;
            return true;
            }
        return false;
        };
    Utf8String persistenceUnitString;
    auto hasValidUnitForVersion = getUnitNameFromVersion(GetPersistenceUnit(), persistenceUnitString);
    if (!hasValidUnitForVersion)
        {
        LOG.errorv("Failed to write KindOfQuantity %s because it has a persistence unit not defined in the version it is being serialized to", GetName().c_str());
        return SchemaWriteStatus::FailedToSaveXml;
        }

    xmlWriter.WriteAttribute(PERSISTENCE_UNIT_ATTRIBUTE, persistenceUnitString.c_str());

    double relError = GetRelativeError();
    xmlWriter.WriteAttribute(ECXML_RELATIVE_ERROR_ATTRIBUTE, relError);

    bvector<NamedFormat> const& presentationUnits = GetPresentationFormats();
    if (presentationUnits.size() > 0)
        {
        Utf8String presentationUnitString;
        Utf8String presUnit;
        bool first = true;
        for(NamedFormatCR format : presentationUnits)
            {
            if (format.IsProblem())
                {
                LOG.errorv("Failed to write schema because presentation Format for KindOfQuantity '%s' has problem: '%s'.", GetFullName().c_str(), format.GetProblemDescription().c_str());
                return SchemaWriteStatus::FailedToSaveXml;
                }

            if(ecXmlVersion < ECVersion::V3_2)
                {
                if (!format.HasComposite() || !format.GetCompositeSpec()->HasMajorUnit())
                    {
                    LOG.warningv("Dropping presentation format for KindOfQuantity '%s because it does not have an input unit which is required to serialize to version < v3_2.", GetFullName().c_str());
                    continue;
                    }
                auto hasValidName = getUnitNameFromVersion((ECUnitCP)format.GetCompositeSpec()->GetMajorUnit(), presUnit);
                if(!hasValidName)
                    {
                    LOG.warningv("Dropping presentation format for KindOfQuantity '%s because it does not have an input unit which is required to serialize to version < v3_2.", GetFullName().c_str());
                    continue;
                    }
                SchemaKey key("Formats", 1, 0, 0);
                if (!format.GetParentFormat()->GetSchema().GetSchemaKey().Matches(key, SchemaMatchType::Latest))
                    {
                    LOG.warningv("Dropping presentation format for KindOfQuantity '%s because it is not a standard format", GetFullName().c_str());
                    continue;
                    }
                bvector<Utf8String> tokens;
                BeStringUtilities::Split(format.GetName().c_str(), "[", tokens);
                BeAssert(tokens.size() > 0);
                Utf8String split = tokens[0];
                Utf8CP mapped = Formatting::LegacyNameMappings::TryGetLegacyNameFromFormatString(("FORMATS:" + split).c_str());
                mapped = Formatting::AliasMappings::TryGetAliasFromName(mapped);
                if (nullptr == mapped)
                    {
                    LOG.warningv("Dropping presentation format '%s' for KindOfQuantity '%s' because it could not be mapped to an old format", format.GetQualifiedFormatString(GetSchema()).c_str(), GetFullName().c_str());
                    continue;
                    }
                if (!first)
                    presentationUnitString += ";";
                presentationUnitString += presUnit;
                presentationUnitString += "(";
                presentationUnitString += mapped;
                presentationUnitString += ")";
                first = false;
                }
            else
                {
                if (!first)
                    presentationUnitString += ";";
                presentationUnitString += format.GetQualifiedFormatString(GetSchema());
                first = false;
                }
            }
        xmlWriter.WriteAttribute(PRESENTATION_UNITS_ATTRIBUTE, presentationUnitString.c_str());
        }

    xmlWriter.WriteElementEnd();
    return SchemaWriteStatus::Success;;
    }

//---------------------------------------------------------------------------------------
// @bsimethod                                   Victor.Cushman              11/2017
//---------------+---------------+---------------+---------------+---------------+-------
bool KindOfQuantity::ToJson(Json::Value& outValue, bool standalone, bool includeSchemaVersion) const
    {
    // Common properties to all Schema items
    if (standalone)
        {
        outValue[ECJSON_URI_SPEC_ATTRIBUTE] = ECJSON_SCHEMA_ITEM_URI;
        outValue[ECJSON_PARENT_SCHEMA_ATTRIBUTE] = GetSchema().GetName();
        if (includeSchemaVersion)
            outValue[ECJSON_PARENT_VERSION_ATTRIBUTE] = GetSchema().GetSchemaKey().GetVersionString();
        outValue[NAME_ATTRIBUTE] = GetName();
        }

    outValue[ECJSON_SCHEMA_ITEM_TYPE] = KIND_OF_QUANTITY_ELEMENT;

    if (GetIsDisplayLabelDefined())
        outValue[ECJSON_DISPLAY_LABEL_ATTRIBUTE] = GetInvariantDisplayLabel();
    if (0 != GetInvariantDescription().length())
        outValue[DESCRIPTION_ATTRIBUTE] = GetInvariantDescription();

    // KindOfQuantity Properties
    if (nullptr == GetPersistenceUnit())
        {
        LOG.errorv("Failed to write schema because KindOfQuantity '%s' does not have a persistence unit ", GetName().c_str());
        return false;
        }

    outValue[PERSISTENCE_UNIT_ATTRIBUTE] =  ECJsonUtilities::ECNameToJsonName(*GetPersistenceUnit());

    outValue[ECJSON_RELATIVE_ERROR_ATTRIBUTE] = GetRelativeError();

    bvector<NamedFormat> const& presentationUnits = GetPresentationFormats();
    if (0 != presentationUnits.size())
        {
        Json::Value presentationUnitArr(Json::ValueType::arrayValue);
        for (auto const& format : presentationUnits)
            {
            if (format.IsProblem())
                {
                LOG.errorv("Failed to write schema because persistance format for KindOfQuantity '%s' has problem: '%s'", GetName().c_str(), format.GetProblemDescription().c_str());
                return false;
                }
            presentationUnitArr.append(SchemaParseUtils::GetJsonFormatString(format, GetSchema()));
            }
        outValue[PRESENTATION_UNITS_ATTRIBUTE] = presentationUnitArr;
        }

    return true;
    }

/*---------------------------------------------------------------------------------**//**
 @bsimethod
+---------------+---------------+---------------+---------------+---------------+------*/
SchemaReadStatus KindOfQuantity::ReadXml(BeXmlNodeR kindOfQuantityNode, ECSchemaReadContextR context)
    {
    Utf8String value;      // used by the macros.

    if (GetName().length() == 0)
        READ_REQUIRED_XML_ATTRIBUTE(kindOfQuantityNode, TYPE_NAME_ATTRIBUTE, this, Name, kindOfQuantityNode.GetName())

    READ_OPTIONAL_XML_ATTRIBUTE(kindOfQuantityNode, ECXML_DISPLAY_LABEL_ATTRIBUTE, this, DisplayLabel)
    READ_OPTIONAL_XML_ATTRIBUTE(kindOfQuantityNode, DESCRIPTION_ATTRIBUTE, this, Description)

    double relError;
    if (BEXML_Success != kindOfQuantityNode.GetAttributeDoubleValue(relError, ECXML_RELATIVE_ERROR_ATTRIBUTE))
        {
        LOG.errorv("Invalid ECSchemaXML: KindOfQuantity %s must contain a %s attribute", GetFullName().c_str(), ECXML_RELATIVE_ERROR_ATTRIBUTE);
        return SchemaReadStatus::InvalidECSchemaXml;
        }

    SetRelativeError(relError);

    // Read Persistence Unit
    if (BEXML_Success != kindOfQuantityNode.GetAttributeStringValue(value, PERSISTENCE_UNIT_ATTRIBUTE) || Utf8String::IsNullOrEmpty(value.c_str()))
        {
        LOG.errorv("Invalid ECSchemaXML: KindOfQuantity %s must contain a %s attribute", GetFullName().c_str(), PERSISTENCE_UNIT_ATTRIBUTE);
        return SchemaReadStatus::InvalidECSchemaXml;
        }
    ECFormatCP persistenceFormat = nullptr;
    Nullable<int32_t> persistencePrecision = nullptr;
    if (ECObjectsStatus::Success != ParsePersistenceUnit(persistenceFormat, persistencePrecision, value.c_str(), &context, GetSchema().GetOriginalECXmlVersionMajor(), GetSchema().GetOriginalECXmlVersionMinor()))
        return SchemaReadStatus::InvalidECSchemaXml; // Logging in ParsePersistenceUnit

    // Read Presentation Formats
    if (BEXML_Success == kindOfQuantityNode.GetAttributeStringValue(value, PRESENTATION_UNITS_ATTRIBUTE))
        {
        bvector<Utf8String> presentationFormats;
        BeStringUtilities::Split(value.c_str(), ";", presentationFormats);
        bool first = true;
        for(auto const& presValue : presentationFormats)
            {
            if (ECObjectsStatus::Success != ParsePresentationUnit(presValue.c_str(), context, GetSchema().GetOriginalECXmlVersionMajor(), GetSchema().GetOriginalECXmlVersionMinor(), first))
                return SchemaReadStatus::InvalidECSchemaXml; // Logging in ParsePresentationUnit
            first = false;
            }
        }
    // Add persistence format if we have one and we also don't have any presentation units. This can only happen for < 3.2
    if (nullptr != persistenceFormat && m_presentationFormats.empty())
        {
        // Upgrading a fus that specifies an input unit. Just remove it as long as it is compatible
        if (persistenceFormat->HasCompositeMajorUnit() && ECUnit::AreCompatible(persistenceFormat->GetCompositeMajorUnit(), GetPersistenceUnit()))
            AddPresentationFormatSingleUnitOverride(*persistenceFormat, persistencePrecision, nullptr);
        else
            AddPresentationFormatSingleUnitOverride(*persistenceFormat, persistencePrecision, GetPersistenceUnit());
        }

    return SchemaReadStatus::Success;
    }

//--------------------------------------------------------------------------------------
// @bsimethod                                  Kyle.Abramowitz                  04/2018
//--------------------------------------------------------------------------------------
static ECObjectsStatus ExtractUnitFormatAndMap(Utf8StringR unitName, Utf8StringR formatName, Utf8CP descriptor)
    {
    Formatting::Format::ParseUnitFormatDescriptor(unitName, formatName, descriptor);
    unitName = Units::UnitNameMappings::TryGetECNameFromNewName(unitName.c_str());
    if (unitName.empty())
        {
        LOG.errorv("Failed to find unit mapping for unit with name '%s' in legacy unit mappings", unitName.c_str());
        return ECObjectsStatus::InvalidUnitName;
        }
    Utf8CP mappedName = formatName.c_str();;
    if (!Utf8String::IsNullOrEmpty(formatName.c_str()))
        {
        mappedName = Formatting::AliasMappings::TryGetNameFromAlias(formatName.c_str());
        mappedName = Formatting::LegacyNameMappings::TryGetFormatStringFromLegacyName((nullptr == mappedName) ? formatName.c_str() : mappedName);
        if (nullptr == mappedName)
            {
            LOG.warningv("EC3.2 upgrade: Failed to find a mapping for the legacy name/alias '%s'. Dropping the format.", mappedName);
            return ECObjectsStatus::InvalidFormat;
            }
        Utf8String alias;
        Utf8String name;
        SchemaParseUtils::ParseName(alias, name, mappedName);
        formatName = ("f:" + name).c_str();
        }

    return ECObjectsStatus::Success;
    }

//--------------------------------------------------------------------------------------
// @bsimethod                                  Kyle.Abramowitz                  04/2018
//--------------------------------------------------------------------------------------
ECObjectsStatus KindOfQuantity::ParseDescriptorAndAddRefs(Utf8StringR unitName, Utf8StringR formatName, ECUnitCP& unit, Utf8CP descriptor, ECSchemaReadContextP context)
    {
    ECObjectsStatus status = ExtractUnitFormatAndMap(unitName, formatName, descriptor);
    if (ECObjectsStatus::Success != status && ECObjectsStatus::InvalidFormat != status) // if there is an invalid format the unit still needs to be used.
        return status;

    Utf8String alias;
    SchemaParseUtils::ParseName(alias, unitName, unitName);
    SchemaKey key("Units", 1, 0, 0);
    auto unitsSchema = context->LocateSchema(key, SchemaMatchType::Latest);

    if (!ECSchema::IsSchemaReferenced(GetSchema(), *unitsSchema))
        { 
        LOG.warningv("Adding '%s' as a reference schema to '%s', in order to resolve unit '%s'.",
            unitsSchema->GetName().c_str(), GetSchema().GetName().c_str(), unitName.c_str());
        if (ECObjectsStatus::Success != GetSchemaR().AddReferencedSchema(*unitsSchema))
            {
            LOG.errorv("Failed to add '%s' as a reference schema of '%s'.", unitsSchema->GetName().c_str(), GetSchema().GetName().c_str());
            return ECObjectsStatus::Error;
            }
        }

    unit = unitsSchema->GetUnitsContext().LookupUnit(unitName.c_str());
    if (nullptr == unit)
        {
        LOG.errorv("FormatUnitSet '%s' on KindOfQuantity '%s' has a Unit '%s' that could not be located in the standard Units schema.",
            descriptor, GetFullName().c_str(), unitName.c_str());
        return ECObjectsStatus::Error;
        }

    if (ECObjectsStatus::InvalidFormat == status)
        return ECObjectsStatus::Success;

    key = SchemaKey("Formats", 1, 0, 0);
    auto formatsSchema = context->LocateSchema(key, SchemaMatchType::Latest);

    if (!ECSchema::IsSchemaReferenced(GetSchema(), *formatsSchema))
        { 
        LOG.warningv("Adding '%s' as a reference schema to '%s', in order to resolve format '%s'.", formatsSchema->GetName().c_str(), GetSchema().GetName().c_str(), formatName.c_str());
        if (ECObjectsStatus::Success != GetSchemaR().AddReferencedSchema(*formatsSchema))
            {
            LOG.errorv("Failed to add '%s' as a reference schema of '%s'.", formatsSchema->GetName().c_str(), GetSchema().GetName().c_str());
            return ECObjectsStatus::Error;
            }
        }

    return ECObjectsStatus::Success;
    }

// Used for upgrading from ECXml 3.1.
static const Utf8String oldDefaultFormatName = "DefaultReal";

//--------------------------------------------------------------------------------------
// @bsimethod                                  Kyle.Abramowitz                  04/2018
//--------------------------------------------------------------------------------------
ECObjectsStatus KindOfQuantity::ParsePersistenceUnit(ECFormatCP& persFormat, Nullable<int32_t>& prec, Utf8CP descriptor, ECSchemaReadContextP context, uint32_t ecXmlMajorVersion, uint32_t ecXmlMinorVersion)
    {
    bool xmlLessThan32 = (3 == ecXmlMajorVersion && 2 > ecXmlMinorVersion) && (nullptr != context);
    ECUnitCP persUnit = nullptr;
    prec = nullptr;
    persFormat = nullptr;
    if (xmlLessThan32)
        {
        Utf8String unitName;
        Utf8String formatName;
        if (ECObjectsStatus::Success != ParseDescriptorAndAddRefs(unitName, formatName, persUnit, descriptor, context))
            return ECObjectsStatus::Error;
    
        bvector<Utf8String> unitNames;
        bvector<Nullable<Utf8String>> unitLabels; // TODO make these optional since we don't care about them here
        if (!Utf8String::IsNullOrEmpty(formatName.c_str()))
            Formatting::Format::ParseFormatString(formatName, prec, unitNames, unitLabels, formatName);
        else
            formatName = "f:" + oldDefaultFormatName;
        persFormat = GetSchema().LookupFormat(formatName.c_str());
        if (nullptr == persFormat)
            {
            LOG.errorv("EC3.2 upgrade failed: Failed to find format with name '%s' in standard formats schema", formatName.c_str());
            return ECObjectsStatus::Error;
            }
        }
    else
        persUnit = GetSchema().GetUnitsContext().LookupUnit(descriptor);

    if (nullptr == persUnit)
        {
        LOG.errorv("FormatUnitSet '%s' on KindOfQuantity '%s' has a Unit '%s' that could not be located",
            descriptor, GetFullName().c_str(), descriptor);
        return ECObjectsStatus::Error;
        }

    BeAssert(nullptr != persUnit);
    if (persUnit->IsConstant())
        { 
        LOG.errorv("Persistence FormatUnitSet: '%s' on KindOfQuanity '%s' has a Constant as a persistence unit", descriptor, GetFullName().c_str());
        return ECObjectsStatus::Error;
        }

    if (ECObjectsStatus::Success != SetPersistenceUnit(*persUnit))
        {
        LOG.errorv("On KOQ '%s' failed to set persistence unit with name '%s'", GetFullName().c_str(), persUnit->GetFullName().c_str());
        return ECObjectsStatus::Error;
        }

    return ECObjectsStatus::Success;
    }

//--------------------------------------------------------------------------------------
// @bsimethod                                  Kyle.Abramowitz                  04/2018
//--------------------------------------------------------------------------------------
ECObjectsStatus KindOfQuantity::ParsePresentationUnit(Utf8CP descriptor, ECSchemaReadContextR context, uint32_t ecXmlMajorVersion, uint32_t ecXmlMinorVersion, bool shouldBeDefault)
    {
    bool xmlLessThan32 = (3 == ecXmlMajorVersion && 2 > ecXmlMinorVersion);

    if (xmlLessThan32)
        {
        ECUnitCP unit;
        ECFormatCP format;
        Utf8String unitName;
        Utf8String formatName;
        if (ECObjectsStatus::Success != ParseDescriptorAndAddRefs(unitName, formatName, unit, descriptor, &context))
            return ECObjectsStatus::Error;

        Nullable<int32_t> precision = nullptr;
        if (!Utf8String::IsNullOrEmpty(formatName.c_str()))
            {
            Utf8String localformatName;
            bvector<Utf8String> localUnitNames;
            bvector<Nullable<Utf8String>> localUnitLabels;
            if (SUCCESS != Formatting::Format::ParseFormatString(localformatName, precision, localUnitNames, localUnitLabels, formatName))
                {
                LOG.errorv("EC3.2 upgrade failed: Failed to parse format string '%s' on KoQ '%s'", descriptor, GetFullName().c_str());
                return ECObjectsStatus::Error;
                }
            format = GetSchema().LookupFormat(localformatName.c_str());
            if (nullptr == format)
                {
                LOG.errorv("EC3.2 upgrade failed: FormatString '%s' on KindOfQuantity '%s' has an invalid format, '%s'.", descriptor, GetFullName().c_str(), formatName.c_str());
                return ECObjectsStatus::Error;
                }
            }
        else
            {
            // Assuming since there was previously a format that it should contain the Unit with it.
            Utf8String alias;
            Utf8String localFormatName;
            Utf8CP mappedName = Formatting::LegacyNameMappings::TryGetFormatStringFromLegacyName(oldDefaultFormatName.c_str());
            BeAssert(nullptr != mappedName); // Default should always map
            ECClass::ParseClassName(alias, localFormatName, mappedName);
            Utf8String lookupFormat = "f:" + localFormatName;
            format = GetSchema().LookupFormat(lookupFormat.c_str());
            BeAssert(nullptr != format);
            LOG.warningv("Setting format to DefaultRealU for FormatUnitSet '%s' on KindOfQuantity '%s'.", descriptor, GetFullName().c_str());
            }

        if (nullptr == unit)
            {
            LOG.errorv("EC3.2 upgrade failed: FormatString '%s' on KindOfQuantity '%s' has a Unit '%s' that could not be located in the standard Units schema.",
                descriptor, GetFullName().c_str(), unitName.c_str());
            return ECObjectsStatus::Error;
            }

        if (format->HasCompositeMajorUnit() && Units::Unit::AreCompatible(unit, format->GetCompositeMajorUnit()))
            {
            LOG.warningv("EC3.2 upgrade: Dropping the presentation input unit '%s' from FUS '%s' on KindOfQuantity '%s' because the format '%s' has a major unit that is not equal to the original FUS Unit '%s'.", 
                descriptor, GetFullName().c_str(), format->GetFullName().c_str(), unit->GetFullName().c_str(), format->GetParentFormat()->GetFullName().c_str());
            unit = nullptr; // Dropping the FUS unit.
            }

        // Check compatibility between the format's Unit and the persistence Unit. The format's Unit is sometimes an override and other times will be the Major Unit.
        if (!Units::Unit::AreCompatible(nullptr == unit ? format->GetCompositeMajorUnit() : unit, m_persistenceUnit))
            {
            LOG.errorv("EC3.2 upgrade failed: On KOQ '%s' presentation unit '%s' is incompatible with persistence unit '%s'", GetFullName().c_str(), unit->GetFullName().c_str(), m_persistenceUnit->GetFullName().c_str());
            return ECObjectsStatus::Error;
            }
        ECUnitCP unitOverride = format->HasCompositeMajorUnit() ? nullptr : unit;
        ECObjectsStatus status = AddPresentationFormatSingleUnitOverride(*format, precision, unitOverride, nullptr, shouldBeDefault);
        if (ECObjectsStatus::Success != status)
            return status;
        }
    else // >= 3.2
        {
        bvector<Utf8String> names;
        bvector<Nullable<Utf8String>> unitLabels;
        Nullable<int32_t> precision;
        Utf8String formatName;
        if (SUCCESS != Formatting::Format::ParseFormatString(formatName, precision, names, unitLabels, descriptor))
            {
            LOG.errorv("Failed to parse format string '%s' on KoQ '%s'", descriptor, GetFullName().c_str());
            return ECObjectsStatus::Error;
            }
        ECFormatCP format = GetSchema().LookupFormat(formatName.c_str());
        if (nullptr == format)
            {
            LOG.errorv("Failed to lookup format '%s' on koq '%s'", formatName.c_str(), GetFullName().c_str());
            return ECObjectsStatus::Error;
            }
        UnitAndLabelPairs unitsAndLabels;
        int i = 0;
        for (const auto& name : names)
            {
            ECUnitCP lookedUpUnit = GetSchema().GetUnitsContext().LookupUnit(name.c_str());
            if (nullptr != lookedUpUnit)
                {
                Utf8CP localLabel = nullptr;
                // Check to see if it has a label override;
                if (i < unitLabels.size() && unitLabels[i].IsValid())
                    localLabel = unitLabels[i].ValueR().c_str();
                unitsAndLabels.push_back(make_bpair(lookedUpUnit, localLabel));
                }
            else
                {
                LOG.errorv("On KOQ '%s' could not find unit '%s' being added as a presentation unit override", GetFullName().c_str(), name.c_str());
                return ECObjectsStatus::Error;
                }
            i++;
            }

        ECObjectsStatus status = AddPresentationFormat(*format, precision, &unitsAndLabels, shouldBeDefault);
        if (ECObjectsStatus::Success != status)
            return status;
        }
    return ECObjectsStatus::Success;
    }

//--------------------------------------------------------------------------------------
// @bsimethod                                   Caleb.Shafer                    02/2018
//--------------------------------------------------------------------------------------
// static
ECObjectsStatus KindOfQuantity::UpdateFUSDescriptors(Utf8StringR unitName, bvector<Utf8String>& formatStrings, Utf8CP persFus, bvector<Utf8CP> const& presFuses, ECSchemaCR formatSchema)
    {
    unitName.clear();
    formatStrings.clear();
    if (Utf8String::IsNullOrEmpty(persFus))
        return ECObjectsStatus::NullPointerValue;

    //Persistence
    Utf8String persistenceUnit;
    Utf8String persistenceFormat;
    Utf8String alias;
    Utf8String unqualifiedPers;
    ECObjectsStatus status = ExtractUnitFormatAndMap(persistenceUnit, persistenceFormat, persFus);
    if (ECObjectsStatus::Success != status && ECObjectsStatus::InvalidFormat != status)
        return status;

    if (ECObjectsStatus::Success != ECClass::ParseClassName(alias, unqualifiedPers, persistenceUnit))
        return ECObjectsStatus::Error;

    // Presentation
    for (Utf8CP presFus : presFuses)
        {
        Utf8String presentationUnit;
        Utf8String presentationFormat;
        status = ExtractUnitFormatAndMap(presentationUnit, presentationFormat, presFus);
        if (ECObjectsStatus::Success != status)
            {
            if (ECObjectsStatus::InvalidFormat == status)
                continue; // Dropping the presentation FUS
            return status;
            }

        if (presentationUnit.empty())
            {
            LOG.errorv("Presentation unit was not defined in this descriptor '%s'", presFus);
            return ECObjectsStatus::InvalidUnitName;
            }

        if (presentationFormat.empty())
            presentationFormat = oldDefaultFormatName;

        Utf8String unqualifiedPres;
        if (ECObjectsStatus::Success != ECClass::ParseClassName(alias, unqualifiedPres, presentationUnit))
            return ECObjectsStatus::Error;

        Utf8String unqualifiedPresFormat;
        if (ECObjectsStatus::Success != ECClass::ParseClassName(alias, unqualifiedPresFormat, presentationFormat))
            return ECObjectsStatus::Error;

        Utf8String formatString;
        formatString
            .append("f:")
            .append(unqualifiedPresFormat);
        bvector<Utf8String> split;
        BeStringUtilities::Split(unqualifiedPresFormat.c_str(), "(", split);
        auto format = formatSchema.GetFormatCP(split[0].c_str());
        if (nullptr == format || !format->HasComposite())
            {
            formatString
                .append("[")
                .append("u:")
                .append(unqualifiedPres)
                .append("]");
            }
        formatStrings.push_back(formatString);
        }

    // If there are no presentation units, create on using the persistence fus. Use the default format if none is provided
    if (formatStrings.size() == 0 && !persistenceFormat.empty())
        {
        Utf8String unqualifiedPersFormat;
        if(ECObjectsStatus::Success != ECClass::ParseClassName(alias, unqualifiedPersFormat, persistenceFormat))
            return ECObjectsStatus::Error;

        Utf8String formatString;
        formatString
            .append("f:")
            .append(unqualifiedPersFormat);
        bvector<Utf8String> split;
        BeStringUtilities::Split(unqualifiedPersFormat.c_str(), "(", split);
        auto format = formatSchema.GetFormatCP(split[0].c_str());
        if (nullptr == format || !format->HasComposite())
            {
            formatString
                .append("[")
                .append("u:")
                .append(unqualifiedPers)
                .append("]");
            }

        formatStrings.push_back(formatString);
        }

    unitName = "u:" + unqualifiedPers;
    return ECObjectsStatus::Success;
    }

//--------------------------------------------------------------------------------------
// @bsimethod                                  Kyle.Abramowitz                  04/2018
//--------------------------------------------------------------------------------------
ECObjectsStatus KindOfQuantity::AddPersistenceUnitByName(Utf8StringCR unitName, std::function<ECUnitCP(Utf8StringCR, Utf8StringCR)> const& nameToUnitMapper)
    {
    Utf8String alias;
    Utf8String name;
    ECClass::ParseClassName(alias, name, unitName);
    if (alias.empty())
        alias.assign(GetSchema().GetAlias());

    auto unit = nameToUnitMapper(alias, name);
<<<<<<< HEAD
    if (unit == nullptr)
        {
        LOG.errorv("KoQ '%s' persistence unit with name '%s' was not found.", GetFullName().c_str(), unitName.c_str());
        return ECObjectsStatus::Error;
=======

    if (nullptr == unit)
        {
        LOG.errorv("Unable to add unit name '%s' ", unitName.c_str());
        return ECObjectsStatus::InvalidUnitName;
>>>>>>> 7bee4ee3
        }

    if (nullptr == GetSchema().GetUnitsContext().LookupUnit(unitName.c_str()))
        {
        LOG.errorv("On KoQ '%s' persistence unit with name '%s' could not be located", GetFullName().c_str(), unitName.c_str());
        return ECObjectsStatus::Error;
        }

    SetPersistenceUnit(*unit);
    return ECObjectsStatus::Success;
    }

//--------------------------------------------------------------------------------------
// @bsimethod                                  Kyle.Abramowitz                  04/2018
//--------------------------------------------------------------------------------------
ECObjectsStatus KindOfQuantity::AddPresentationFormatByString(Utf8StringCR formatString, std::function<ECFormatCP(Utf8StringCR, Utf8StringCR)> const& nameToFormatMapper, std::function<ECUnitCP(Utf8StringCR, Utf8StringCR)> const& nameToUnitMapper)
    {
    Utf8String formatName;
    Nullable<int32_t> prec;
    bvector<Utf8String> unitNames;
    bvector<Nullable<Utf8String>> unitLabels;
    if (BentleyStatus::SUCCESS != Formatting::Format::ParseFormatString(formatName, prec, unitNames, unitLabels, formatString))
        {
        LOG.errorv("Failed to parse Presentation FormatString '%s' on KindOfQuantity '%s'", formatString.c_str(), GetFullName().c_str());
        return ECObjectsStatus::Error;
        }

    Utf8String alias;
    Utf8String unqualifiedName;
    ECClass::ParseClassName(alias, unqualifiedName, formatName);
    if (alias.empty())
        alias = GetSchema().GetAlias();

    auto format = nameToFormatMapper(alias, unqualifiedName);

    if (nullptr == format)
        {
        LOG.errorv("Format '%s' could not be looked up on KoQ '%s'", formatName.c_str(), GetFullName().c_str());
        return ECObjectsStatus::Error;
        }

    if (!unitNames.empty())
        {
        UnitAndLabelPairs units;
        int i = 0;
        for (const auto& u : unitNames)
            {
            ECClass::ParseClassName(alias, unqualifiedName, u);
            if (alias.empty())
                alias = GetSchema().GetAlias();

            auto unit = nameToUnitMapper(alias, unqualifiedName);
            if (nullptr == unit)
                {
                LOG.errorv("Presentation unit with name '%s' could not be looked up on KoQ '%s'", u.c_str(), GetFullName().c_str());
                return ECObjectsStatus::Error;
                }
            units.push_back(make_bpair(unit, (i < unitLabels.size() && unitLabels[i].IsValid()) ? unitLabels[i].Value().c_str() : nullptr));
            i++;
            }

        return AddPresentationFormat(*format, prec, &units);
        }

    return AddPresentationFormat(*format, prec); // no unit overrides
    }

//--------------------------------------------------------------------------------------
// @bsimethod                                  Kyle.Abramowitz                  04/2018
//--------------------------------------------------------------------------------------
ECObjectsStatus KindOfQuantity::CreateOverrideString(Utf8StringR out, ECFormatCR parent, Nullable<int32_t> precisionOverride,  UnitAndLabelPairs const* unitsAndLabels) const
    {
    if (parent.IsOverride())
        {
        LOG.errorv("KOQ '%s' cannot create an override using another override as a parent", GetFullName().c_str());
        return ECObjectsStatus::Error;
        }

    out += parent.GetName();
    
    if (precisionOverride.IsValid())
        {
        out += "(";
        out += std::to_string(precisionOverride.Value()).c_str();
        out += ")";
        }

    if (nullptr != unitsAndLabels)
        {
        auto& input = *unitsAndLabels;
        if (input.size() > 4)
            {
            LOG.errorv("KOQ '%s' cannot have more than 4 override units specified on a presentation format", GetFullName().c_str());
            return ECObjectsStatus::Error;
            }

        for(const auto& i : input)
            { 
            auto& unit = i.first;
            if (nullptr == unit)
                return ECObjectsStatus::Error;
            out += "[";
            out += unit->GetQualifiedName(GetSchema());

            if (nullptr != i.second) // We want to override a label
                {
                out += "|";
                out += i.second;
                }

            out += "]";
            }
        }
    return ECObjectsStatus::Success;
    }

//--------------------------------------------------------------------------------------
// @bsimethod                                  Kyle.Abramowitz                  04/2018
//--------------------------------------------------------------------------------------
ECObjectsStatus KindOfQuantity::AddPresentationFormatInternal(NamedFormat format)
    {
    if (format.HasCompositeMajorUnit() && !Units::Unit::AreCompatible(format.GetCompositeMajorUnit(), GetPersistenceUnit()))
        {
        LOG.errorv("KOQ '%s' cannot add presentation format '%s' because its major unit is not compatible with this KoQ's persistence unit", GetFullName().c_str(), format.GetName().c_str());
        return ECObjectsStatus::Error;
        }
    m_presentationFormats.emplace_back(format);
    return ECObjectsStatus::Success;
    }

//--------------------------------------------------------------------------------------
// @bsimethod                                  Kyle.Abramowitz                  04/2018
//--------------------------------------------------------------------------------------
NamedFormatCP KindOfQuantity::GetOrCreateCachedPersistenceFormat() const
    {
    if (nullptr == m_persistenceUnit)
        return nullptr;

    if (m_persFormatCache.IsValid())
        {
        if (Units::Unit::AreEqual(m_persFormatCache.Value().GetCompositeMajorUnit(), m_persistenceUnit))
            return &m_persFormatCache.Value();
        }
    Utf8String name = "DefaultRealU";
    name += "[";
    name += m_persistenceUnit->GetQualifiedName(GetSchema());
    name += "]";
    m_persFormatCache = NamedFormat(name);
    m_persFormatCache.ValueR().SetNumericSpec(Formatting::NumericFormatSpec::DefaultFormat());
    auto comp = Formatting::CompositeValueSpec(*m_persistenceUnit);
    comp.SetMajorLabel(m_persistenceUnit->GetDisplayLabel().c_str());
    m_persFormatCache.ValueR().SetCompositeSpec(comp);
    return &m_persFormatCache.Value();
    }

//--------------------------------------------------------------------------------------
// @bsimethod                                  Kyle.Abramowitz                  04/2018
//--------------------------------------------------------------------------------------
ECObjectsStatus KindOfQuantity::AddPresentationFormat(ECFormatCR parent, Nullable<int32_t> precisionOverride, UnitAndLabelPairs const* unitsAndLabels, bool isDefault)
    {
    if (parent.IsOverride())
        {
        LOG.errorv("KOQ '%s' cannot create an override using another override as a parent", GetFullName().c_str());
        return ECObjectsStatus::Error;
        }

    // Parent has no units and we don't provide any overrides
    if (!parent.HasCompositeMajorUnit() && (nullptr == unitsAndLabels || unitsAndLabels->empty()))
        {
        LOG.errorv("KOQ '%s' cannot have a format without composite units and no unit overrides.", GetFullName().c_str());
        return ECObjectsStatus::Error;
        }

    if ((nullptr != unitsAndLabels) && unitsAndLabels->size() > 0)
        {
        const auto maj = GetPersistenceUnit();
        for (const auto& u: *unitsAndLabels)
            {
            if(nullptr == maj || nullptr == u.first || !Units::Unit::AreCompatible(maj, u.first))
                {
                LOG.errorv("KOQ '%s' all unit overrides must be compatible with each other and must exist", GetFullName().c_str());
                return ECObjectsStatus::Error;
                }
            }
        }

    if (parent.HasCompositeMajorUnit() && nullptr != m_persistenceUnit && !ECUnit::AreCompatible(parent.GetCompositeMajorUnit(), m_persistenceUnit))
        {
        LOG.errorv("KOQ '%s' cannot have a format with a major unit that is incompatible with KOQ's persistence unit", GetFullName().c_str());
        return ECObjectsStatus::Error;
        }

    if (parent.HasCompositeMajorUnit() && HasPresentationFormats())
        {
        for (auto const& format : m_presentationFormats)
            {
            if (format.HasCompositeMajorUnit() && !ECUnit::AreCompatible(parent.GetCompositeMajorUnit(), format.GetCompositeMajorUnit()))
                {
                LOG.errorv("KOQ '%s' cannot add a format that has a major unit that is incompatible with other formats in this KOQ namely '%s'", GetFullName().c_str(), format.GetName().c_str());
                return ECObjectsStatus::Error;
                }
            }
        }

    Utf8String out;
    CreateOverrideString(out, parent, precisionOverride, unitsAndLabels);

    NamedFormatP nfp = nullptr;
    if (isDefault)
        nfp = m_presentationFormats.emplace(m_presentationFormats.begin(), out, &parent);
    else
        {
        m_presentationFormats.emplace_back(out, &parent);
        nfp = &m_presentationFormats.back();
        }
    if (precisionOverride.IsValid())
        {
        if (Formatting::PresentationType::Fractional == nfp->GetPresentationType())
            {
            Formatting::FractionalPrecision prec;
            if (!Formatting::Utils::FractionalPrecisionByDenominator(prec, precisionOverride.Value()))
                {
                LOG.errorv("On KOQ '%s' %d is not a valid fractional precision override value", GetFullName().c_str(), precisionOverride.Value());
                return ECObjectsStatus::Error;
                }
            nfp->GetNumericSpecP()->SetPrecision(prec);
            }
        else
            {
            Formatting::DecimalPrecision prec;
            if (!Formatting::Utils::GetDecimalPrecisionByInt(prec, precisionOverride.Value()))
                {
                LOG.errorv("On KOQ '%s' %d is not a valid decimal precision override value", GetFullName().c_str(), precisionOverride.Value());
                return ECObjectsStatus::Error;
                }
            nfp->GetNumericSpecP()->SetPrecision(prec);
            }
        }
    if ((nullptr == unitsAndLabels) || (0 == unitsAndLabels->size()))
        return ECObjectsStatus::Success;

    auto& input = *unitsAndLabels;
    auto comp = nfp->GetCompositeSpecP();
    bvector<Units::UnitCP> newUnits;

    for (int i = 0; i < input.size(); ++i)
        newUnits.push_back(input[i].first);

    bvector<Units::UnitCP> compUnits;
    if (nullptr != comp)
        {
        if (comp->HasMajorUnit())
            compUnits.push_back(comp->GetMajorUnit());
        if (comp->HasMiddleUnit())
            compUnits.push_back(comp->GetMiddleUnit());
        if (comp->HasMinorUnit())
            compUnits.push_back(comp->GetMinorUnit());
        if (comp->HasSubUnit())
            compUnits.push_back(comp->GetSubUnit());
        }

    //Validate compUnits against overrides
    if(!compUnits.empty())
        {
        if (compUnits.size() != newUnits.size())
            {
            LOG.errorv("On KOQ '%s' cannot override a different number of units than already exists on a format", GetFullName().c_str());
            return ECObjectsStatus::Error;
            }

        for (int i = 0; i < input.size(); ++i)
            {
            if (!Units::Unit::AreEqual(newUnits[i], compUnits[i]))
                {
                LOG.errorv("On KOQ '%s' cannot change UOM in an override when one is already defined by the format", GetFullName().c_str());
                return ECObjectsStatus::Error;
                }
            }
        }
    else
        {
        Formatting::CompositeValueSpec localComp;
        bool compStatus = Formatting::CompositeValueSpec::CreateCompositeSpec(localComp, newUnits);
        if (!compStatus || !nfp->SetCompositeSpec(localComp))
            {
            LOG.errorv("On KOQ '%s' failed to set composite spec", GetFullName().c_str());
            return ECObjectsStatus::Error;
            }
        comp = nfp->GetCompositeSpecP();

        if (1 == input.size())
            {
            // If we override a numeric spec then set spacer to match UomSeparator. If we don't there will always be a space
            // between the value and its unit label since the default spacer is a blank character.
            if (!comp->HasSpacer())
                {
                Formatting::NumericFormatSpecCP nsP = parent.GetNumericSpec();
                if (nsP && nsP->GetUomSeparator())
                    comp->SetSpacer(nsP->GetUomSeparator());
                }
            }
        }

    switch (input.size())
        {
        case 4:
            if (nullptr != input[3].second)
                comp->SetSubLabel(input[3].second);
        case 3:
            if (nullptr != input[2].second)
                comp->SetMinorLabel(input[2].second);
        case 2:
            if (nullptr != input[1].second)
                comp->SetMiddleLabel(input[1].second);
        case 1:
            if (nullptr != input[0].second)
                comp->SetMajorLabel(input[0].second);
        }
    return ECObjectsStatus::Success;
    }

//--------------------------------------------------------------------------------------
// @bsimethod                                  Kyle.Abramowitz                  04/2018
//--------------------------------------------------------------------------------------
ECObjectsStatus KindOfQuantity::AddPresentationFormatSingleUnitOverride(ECFormatCR parent, Nullable<int32_t> precisionOverride, ECUnitCP inputUnitOverride, Utf8CP labelOverride, bool isDefault)
    {
    UnitAndLabelPairs units;
    if (nullptr == inputUnitOverride && nullptr != labelOverride)
        {
        if (parent.HasCompositeMajorUnit())
            inputUnitOverride = (ECUnitCP)parent.GetCompositeMajorUnit();
        else
            return ECObjectsStatus::Error;
        }
    if (nullptr != inputUnitOverride)
        { 
        units = UnitAndLabelPairs();
        units.push_back(make_bpair(inputUnitOverride, labelOverride));
        }

    return AddPresentationFormat(parent, precisionOverride, &units, isDefault);
    }

//---------------------------------------------------------------------------------------
// @bsimethod                                    Bill.Steinbock                  06/2017
//---------------------------------------------------------------------------------------
Json::Value KindOfQuantity::GetPresentationFormatsJson() const
    {
    Json::Value arrayObj(Json::arrayValue);

    bvector<NamedFormat> const& presentationUnits = GetPresentationFormats();
    if (presentationUnits.size() > 0)
        {
        for (NamedFormatCR format : presentationUnits)
            {
            if (format.IsProblem())
                continue;

            arrayObj.append(format.GetName());
            }
        }
    return arrayObj;
    }

//---------------------------------------------------------------------------------------
// @bsimethod                                David.Fox-Rabinovitz      08/2017
//---------------------------------------------------------------------------------------
PhenomenonCP KindOfQuantity::GetPhenomenon() const
    {
    BEU::UnitCP un = GetPersistenceUnit();
    return (nullptr == un) ? nullptr : static_cast<PhenomenonCP>(un->GetPhenomenon());
    }

END_BENTLEY_ECOBJECT_NAMESPACE
<|MERGE_RESOLUTION|>--- conflicted
+++ resolved
@@ -1,1139 +1,1131 @@
-/*--------------------------------------------------------------------------------------+
-|
-|     $Source: src/KindOfQuantity.cpp $
-|
-|  $Copyright: (c) 2018 Bentley Systems, Incorporated. All rights reserved. $
-|
-+--------------------------------------------------------------------------------------*/
-#include "ECObjectsPch.h"
-#include <algorithm>
-
-BEGIN_BENTLEY_ECOBJECT_NAMESPACE
-
-/*---------------------------------------------------------------------------------**//**
-* @bsimethod                                    Robert.Schili                  02/2016
-+---------------+---------------+---------------+---------------+---------------+------*/
-ECObjectsStatus KindOfQuantity::SetName(Utf8CP name)
-    {
-    if (!m_validatedName.SetValidName(name, false))
-        return ECObjectsStatus::InvalidName;
-
-    m_fullName = GetSchema().GetName() + ":" + GetName();
-    return ECObjectsStatus::Success;
-    }
-
-//---------------------------------------------------------------------------------------
-// @bsimethod                                   Colin.Kerr                03/2017
-//---------------+---------------+---------------+---------------+---------------+-------
-bool KindOfQuantity::Verify() const
-    {
-    bool isValid = true;
-    if (nullptr == m_persistenceUnit)
-        {
-        LOG.errorv("Validation Error - KindOfQuantity '%s' does not have a persistence unit",
-                   GetFullName().c_str());
-        isValid = false;
-        }
-
-    if ((nullptr != m_persistenceUnit) && m_persistenceUnit->IsConstant())
-        {
-        LOG.errorv("Validation Error - KindOfQuantity '%s' persistence FormatUnitSet unit is a constant", GetFullName().c_str());
-        isValid = false;
-        }
-    
-    for (auto const& format : m_presentationFormats)
-        {
-        if (format.IsProblem())
-            {
-            LOG.errorv("Validation Error - KindOfQuantity '%s' presentation FormatUnitSet has a problem: %s",
-                GetFullName().c_str(), format.GetProblemDescription().c_str());
-            isValid = false;
-            }
-        else if (nullptr != m_persistenceUnit && 
-                format.HasCompositeMajorUnit() &&
-                !Units::Unit::AreCompatible(format.GetCompositeMajorUnit(), m_persistenceUnit))
-            {
-            LOG.errorv("Validation Error - KindOfQuantity '%s' presentation format input unit conflicts with the persistence unit %s.",
-                GetFullName().c_str(), m_persistenceUnit->GetName().c_str());
-            isValid = false;
-            }
-        }
-
-    return isValid;
-    }
-
-/*---------------------------------------------------------------------------------**//**
-* @bsimethod                                    Robert.Schili                  02/2016
-+---------------+---------------+---------------+---------------+---------------+------*/
-Utf8StringCR KindOfQuantity::GetFullName() const
-    {
-    if (m_fullName.size() == 0)
-        m_fullName = GetSchema().GetName() + ":" + GetName();
-
-    return m_fullName;
-    }
-
-//--------------------------------------------------------------------------------------
-// @bsimethod                                   Caleb.Shafer                    06/2018
-//--------------------------------------------------------------------------------------
-Utf8String KindOfQuantity::GetQualifiedName(ECSchemaCR primarySchema) const
-    {
-    return SchemaParseUtils::GetQualifiedName<KindOfQuantity>(primarySchema, *this);
-    }
-
-//--------------------------------------------------------------------------------------
-// @bsimethod                                   Caleb.Shafer                    02/2018
-//--------------------------------------------------------------------------------------
-ECObjectsStatus KindOfQuantity::SetDisplayLabel(Utf8CP value) {m_validatedName.SetDisplayLabel(value); return ECObjectsStatus::Success;}
-
-//---------------------------------------------------------------------------------------
-// @bsimethod                                   Caleb.Shafer                12/2016
-//---------------+---------------+---------------+---------------+---------------+-------
-Utf8StringCR KindOfQuantity::GetDisplayLabel() const
-    {
-    return GetSchema().GetLocalizedStrings().GetKindOfQuantityDisplayLabel(*this, GetInvariantDisplayLabel()); 
-    }
-
-//---------------------------------------------------------------------------------------
-// @bsimethod                                   Caleb.Shafer                12/2016
-//---------------+---------------+---------------+---------------+---------------+-------
-Utf8StringCR KindOfQuantity::GetDescription() const 
-    { 
-    return GetSchema().GetLocalizedStrings().GetKindOfQuantityDescription(*this, m_description); 
-    }
-
-//--------------------------------------------------------------------------------------
-// @bsimethod                                   Caleb.Shafer                    03/2018
-//--------------------------------------------------------------------------------------
-ECObjectsStatus KindOfQuantity::SetPersistenceUnit(ECUnitCR unit)
-    {
-    if (unit.IsConstant())
-        {
-        LOG.errorv("On KoQ '%s' cannot set unit '%s' as the persistence unit because it is a constant", GetFullName().c_str(), unit.GetFullName().c_str());
-        return ECObjectsStatus::Error;
-        }
-    if (HasPresentationFormats())
-        {
-        for (auto const& format : m_presentationFormats)
-            {
-            if (format.HasCompositeMajorUnit() && !ECUnit::AreCompatible(&unit, format.GetCompositeMajorUnit()))
-                {
-                LOG.errorv("On KoQ '%s' cannot set unit '%s' as the persistence unit because it is not compatible with format '%s'", GetFullName().c_str(), unit.GetFullName().c_str(), format.GetName().c_str());
-                return ECObjectsStatus::Error;
-                }
-            }
-        }
-    m_persistenceUnit = &unit;
-    return ECObjectsStatus::Success;
-    }
-
-//---------------------------------------------------------------------------------------
-// @bsimethod                                   Caleb.Shafer                06/2017
-//---------------+---------------+---------------+---------------+---------------+-------
-void KindOfQuantity::RemovePresentationFormat(NamedFormatCR presentationFormat)
-    {
-    m_presentationFormats.erase(std::remove_if(m_presentationFormats.begin(), m_presentationFormats.end(), [&](NamedFormatCR format) {return format.IsIdentical(presentationFormat);}));
-    }
-
-//--------------------------------------------------------------------------------------
-// @bsimethod                                  Kyle.Abramowitz                  04/2018
-//---------------+---------------+---------------+---------------+---------------+------
-bvector<ECFormatCP> const KindOfQuantity::GetReferencedFormats() const
-    {
-    bvector<ECFormatCP> formats;
-    formats.reserve(m_presentationFormats.size());
-    for (auto const& f : m_presentationFormats)
-        {
-        if (formats.end() == std::find(formats.begin(), formats.end(), f.GetParentFormat()))
-            formats.push_back(f.GetParentFormat());
-        }
-    
-    return formats;
-    }
-
-/*---------------------------------------------------------------------------------**//**
-* @bsimethod                                    Robert.Schili                  03/2016
-+---------------+---------------+---------------+---------------+---------------+------*/
-SchemaWriteStatus KindOfQuantity::WriteXml(BeXmlWriterR xmlWriter, ECVersion ecXmlVersion) const
-    {
-    //will only be serialized in 3.0 and later
-    if (ecXmlVersion < ECVersion::V3_0)
-        return SchemaWriteStatus::Success;
-
-    xmlWriter.WriteElementStart(KIND_OF_QUANTITY_ELEMENT);
-    xmlWriter.WriteAttribute(TYPE_NAME_ATTRIBUTE, GetName().c_str());
-    xmlWriter.WriteAttribute(DESCRIPTION_ATTRIBUTE, GetInvariantDescription().c_str());
-    if (!GetInvariantDisplayLabel().empty())
-        xmlWriter.WriteAttribute(ECXML_DISPLAY_LABEL_ATTRIBUTE, GetInvariantDisplayLabel().c_str());
-
-    if (nullptr == GetPersistenceUnit())
-        {
-        LOG.errorv("Failed to write schema because KindOfQuantity '%s' does not have a perisistence unit", GetName().c_str());
-        return SchemaWriteStatus::FailedToSaveXml;
-        }
-
-    auto getUnitNameFromVersion = [this, &ecXmlVersion](ECUnitCP unit, Utf8StringR out) -> bool 
-        {
-        if (ecXmlVersion > ECVersion::V3_1)
-            {
-            out = unit->GetQualifiedName(GetSchema());
-            return true;
-            }
-        // EC3.0 and EC3.1
-        auto ecName = Units::UnitNameMappings::TryGetNewNameFromECName(unit->GetFullName().c_str());
-        if (nullptr != ecName)
-            { 
-            out = ecName;
-            return true;
-            }
-        return false;
-        };
-    Utf8String persistenceUnitString;
-    auto hasValidUnitForVersion = getUnitNameFromVersion(GetPersistenceUnit(), persistenceUnitString);
-    if (!hasValidUnitForVersion)
-        {
-        LOG.errorv("Failed to write KindOfQuantity %s because it has a persistence unit not defined in the version it is being serialized to", GetName().c_str());
-        return SchemaWriteStatus::FailedToSaveXml;
-        }
-
-    xmlWriter.WriteAttribute(PERSISTENCE_UNIT_ATTRIBUTE, persistenceUnitString.c_str());
-
-    double relError = GetRelativeError();
-    xmlWriter.WriteAttribute(ECXML_RELATIVE_ERROR_ATTRIBUTE, relError);
-
-    bvector<NamedFormat> const& presentationUnits = GetPresentationFormats();
-    if (presentationUnits.size() > 0)
-        {
-        Utf8String presentationUnitString;
-        Utf8String presUnit;
-        bool first = true;
-        for(NamedFormatCR format : presentationUnits)
-            {
-            if (format.IsProblem())
-                {
-                LOG.errorv("Failed to write schema because presentation Format for KindOfQuantity '%s' has problem: '%s'.", GetFullName().c_str(), format.GetProblemDescription().c_str());
-                return SchemaWriteStatus::FailedToSaveXml;
-                }
-
-            if(ecXmlVersion < ECVersion::V3_2)
-                {
-                if (!format.HasComposite() || !format.GetCompositeSpec()->HasMajorUnit())
-                    {
-                    LOG.warningv("Dropping presentation format for KindOfQuantity '%s because it does not have an input unit which is required to serialize to version < v3_2.", GetFullName().c_str());
-                    continue;
-                    }
-                auto hasValidName = getUnitNameFromVersion((ECUnitCP)format.GetCompositeSpec()->GetMajorUnit(), presUnit);
-                if(!hasValidName)
-                    {
-                    LOG.warningv("Dropping presentation format for KindOfQuantity '%s because it does not have an input unit which is required to serialize to version < v3_2.", GetFullName().c_str());
-                    continue;
-                    }
-                SchemaKey key("Formats", 1, 0, 0);
-                if (!format.GetParentFormat()->GetSchema().GetSchemaKey().Matches(key, SchemaMatchType::Latest))
-                    {
-                    LOG.warningv("Dropping presentation format for KindOfQuantity '%s because it is not a standard format", GetFullName().c_str());
-                    continue;
-                    }
-                bvector<Utf8String> tokens;
-                BeStringUtilities::Split(format.GetName().c_str(), "[", tokens);
-                BeAssert(tokens.size() > 0);
-                Utf8String split = tokens[0];
-                Utf8CP mapped = Formatting::LegacyNameMappings::TryGetLegacyNameFromFormatString(("FORMATS:" + split).c_str());
-                mapped = Formatting::AliasMappings::TryGetAliasFromName(mapped);
-                if (nullptr == mapped)
-                    {
-                    LOG.warningv("Dropping presentation format '%s' for KindOfQuantity '%s' because it could not be mapped to an old format", format.GetQualifiedFormatString(GetSchema()).c_str(), GetFullName().c_str());
-                    continue;
-                    }
-                if (!first)
-                    presentationUnitString += ";";
-                presentationUnitString += presUnit;
-                presentationUnitString += "(";
-                presentationUnitString += mapped;
-                presentationUnitString += ")";
-                first = false;
-                }
-            else
-                {
-                if (!first)
-                    presentationUnitString += ";";
-                presentationUnitString += format.GetQualifiedFormatString(GetSchema());
-                first = false;
-                }
-            }
-        xmlWriter.WriteAttribute(PRESENTATION_UNITS_ATTRIBUTE, presentationUnitString.c_str());
-        }
-
-    xmlWriter.WriteElementEnd();
-    return SchemaWriteStatus::Success;;
-    }
-
-//---------------------------------------------------------------------------------------
-// @bsimethod                                   Victor.Cushman              11/2017
-//---------------+---------------+---------------+---------------+---------------+-------
-bool KindOfQuantity::ToJson(Json::Value& outValue, bool standalone, bool includeSchemaVersion) const
-    {
-    // Common properties to all Schema items
-    if (standalone)
-        {
-        outValue[ECJSON_URI_SPEC_ATTRIBUTE] = ECJSON_SCHEMA_ITEM_URI;
-        outValue[ECJSON_PARENT_SCHEMA_ATTRIBUTE] = GetSchema().GetName();
-        if (includeSchemaVersion)
-            outValue[ECJSON_PARENT_VERSION_ATTRIBUTE] = GetSchema().GetSchemaKey().GetVersionString();
-        outValue[NAME_ATTRIBUTE] = GetName();
-        }
-
-    outValue[ECJSON_SCHEMA_ITEM_TYPE] = KIND_OF_QUANTITY_ELEMENT;
-
-    if (GetIsDisplayLabelDefined())
-        outValue[ECJSON_DISPLAY_LABEL_ATTRIBUTE] = GetInvariantDisplayLabel();
-    if (0 != GetInvariantDescription().length())
-        outValue[DESCRIPTION_ATTRIBUTE] = GetInvariantDescription();
-
-    // KindOfQuantity Properties
-    if (nullptr == GetPersistenceUnit())
-        {
-        LOG.errorv("Failed to write schema because KindOfQuantity '%s' does not have a persistence unit ", GetName().c_str());
-        return false;
-        }
-
-    outValue[PERSISTENCE_UNIT_ATTRIBUTE] =  ECJsonUtilities::ECNameToJsonName(*GetPersistenceUnit());
-
-    outValue[ECJSON_RELATIVE_ERROR_ATTRIBUTE] = GetRelativeError();
-
-    bvector<NamedFormat> const& presentationUnits = GetPresentationFormats();
-    if (0 != presentationUnits.size())
-        {
-        Json::Value presentationUnitArr(Json::ValueType::arrayValue);
-        for (auto const& format : presentationUnits)
-            {
-            if (format.IsProblem())
-                {
-                LOG.errorv("Failed to write schema because persistance format for KindOfQuantity '%s' has problem: '%s'", GetName().c_str(), format.GetProblemDescription().c_str());
-                return false;
-                }
-            presentationUnitArr.append(SchemaParseUtils::GetJsonFormatString(format, GetSchema()));
-            }
-        outValue[PRESENTATION_UNITS_ATTRIBUTE] = presentationUnitArr;
-        }
-
-    return true;
-    }
-
-/*---------------------------------------------------------------------------------**//**
- @bsimethod
-+---------------+---------------+---------------+---------------+---------------+------*/
-SchemaReadStatus KindOfQuantity::ReadXml(BeXmlNodeR kindOfQuantityNode, ECSchemaReadContextR context)
-    {
-    Utf8String value;      // used by the macros.
-
-    if (GetName().length() == 0)
-        READ_REQUIRED_XML_ATTRIBUTE(kindOfQuantityNode, TYPE_NAME_ATTRIBUTE, this, Name, kindOfQuantityNode.GetName())
-
-    READ_OPTIONAL_XML_ATTRIBUTE(kindOfQuantityNode, ECXML_DISPLAY_LABEL_ATTRIBUTE, this, DisplayLabel)
-    READ_OPTIONAL_XML_ATTRIBUTE(kindOfQuantityNode, DESCRIPTION_ATTRIBUTE, this, Description)
-
-    double relError;
-    if (BEXML_Success != kindOfQuantityNode.GetAttributeDoubleValue(relError, ECXML_RELATIVE_ERROR_ATTRIBUTE))
-        {
-        LOG.errorv("Invalid ECSchemaXML: KindOfQuantity %s must contain a %s attribute", GetFullName().c_str(), ECXML_RELATIVE_ERROR_ATTRIBUTE);
-        return SchemaReadStatus::InvalidECSchemaXml;
-        }
-
-    SetRelativeError(relError);
-
-    // Read Persistence Unit
-    if (BEXML_Success != kindOfQuantityNode.GetAttributeStringValue(value, PERSISTENCE_UNIT_ATTRIBUTE) || Utf8String::IsNullOrEmpty(value.c_str()))
-        {
-        LOG.errorv("Invalid ECSchemaXML: KindOfQuantity %s must contain a %s attribute", GetFullName().c_str(), PERSISTENCE_UNIT_ATTRIBUTE);
-        return SchemaReadStatus::InvalidECSchemaXml;
-        }
-    ECFormatCP persistenceFormat = nullptr;
-    Nullable<int32_t> persistencePrecision = nullptr;
-    if (ECObjectsStatus::Success != ParsePersistenceUnit(persistenceFormat, persistencePrecision, value.c_str(), &context, GetSchema().GetOriginalECXmlVersionMajor(), GetSchema().GetOriginalECXmlVersionMinor()))
-        return SchemaReadStatus::InvalidECSchemaXml; // Logging in ParsePersistenceUnit
-
-    // Read Presentation Formats
-    if (BEXML_Success == kindOfQuantityNode.GetAttributeStringValue(value, PRESENTATION_UNITS_ATTRIBUTE))
-        {
-        bvector<Utf8String> presentationFormats;
-        BeStringUtilities::Split(value.c_str(), ";", presentationFormats);
-        bool first = true;
-        for(auto const& presValue : presentationFormats)
-            {
-            if (ECObjectsStatus::Success != ParsePresentationUnit(presValue.c_str(), context, GetSchema().GetOriginalECXmlVersionMajor(), GetSchema().GetOriginalECXmlVersionMinor(), first))
-                return SchemaReadStatus::InvalidECSchemaXml; // Logging in ParsePresentationUnit
-            first = false;
-            }
-        }
-    // Add persistence format if we have one and we also don't have any presentation units. This can only happen for < 3.2
-    if (nullptr != persistenceFormat && m_presentationFormats.empty())
-        {
-        // Upgrading a fus that specifies an input unit. Just remove it as long as it is compatible
-        if (persistenceFormat->HasCompositeMajorUnit() && ECUnit::AreCompatible(persistenceFormat->GetCompositeMajorUnit(), GetPersistenceUnit()))
-            AddPresentationFormatSingleUnitOverride(*persistenceFormat, persistencePrecision, nullptr);
-        else
-            AddPresentationFormatSingleUnitOverride(*persistenceFormat, persistencePrecision, GetPersistenceUnit());
-        }
-
-    return SchemaReadStatus::Success;
-    }
-
-//--------------------------------------------------------------------------------------
-// @bsimethod                                  Kyle.Abramowitz                  04/2018
-//--------------------------------------------------------------------------------------
-static ECObjectsStatus ExtractUnitFormatAndMap(Utf8StringR unitName, Utf8StringR formatName, Utf8CP descriptor)
-    {
-    Formatting::Format::ParseUnitFormatDescriptor(unitName, formatName, descriptor);
-    unitName = Units::UnitNameMappings::TryGetECNameFromNewName(unitName.c_str());
-    if (unitName.empty())
-        {
-        LOG.errorv("Failed to find unit mapping for unit with name '%s' in legacy unit mappings", unitName.c_str());
-        return ECObjectsStatus::InvalidUnitName;
-        }
-    Utf8CP mappedName = formatName.c_str();;
-    if (!Utf8String::IsNullOrEmpty(formatName.c_str()))
-        {
-        mappedName = Formatting::AliasMappings::TryGetNameFromAlias(formatName.c_str());
-        mappedName = Formatting::LegacyNameMappings::TryGetFormatStringFromLegacyName((nullptr == mappedName) ? formatName.c_str() : mappedName);
-        if (nullptr == mappedName)
-            {
-            LOG.warningv("EC3.2 upgrade: Failed to find a mapping for the legacy name/alias '%s'. Dropping the format.", mappedName);
-            return ECObjectsStatus::InvalidFormat;
-            }
-        Utf8String alias;
-        Utf8String name;
-        SchemaParseUtils::ParseName(alias, name, mappedName);
-        formatName = ("f:" + name).c_str();
-        }
-
-    return ECObjectsStatus::Success;
-    }
-
-//--------------------------------------------------------------------------------------
-// @bsimethod                                  Kyle.Abramowitz                  04/2018
-//--------------------------------------------------------------------------------------
-ECObjectsStatus KindOfQuantity::ParseDescriptorAndAddRefs(Utf8StringR unitName, Utf8StringR formatName, ECUnitCP& unit, Utf8CP descriptor, ECSchemaReadContextP context)
-    {
-    ECObjectsStatus status = ExtractUnitFormatAndMap(unitName, formatName, descriptor);
-    if (ECObjectsStatus::Success != status && ECObjectsStatus::InvalidFormat != status) // if there is an invalid format the unit still needs to be used.
-        return status;
-
-    Utf8String alias;
-    SchemaParseUtils::ParseName(alias, unitName, unitName);
-    SchemaKey key("Units", 1, 0, 0);
-    auto unitsSchema = context->LocateSchema(key, SchemaMatchType::Latest);
-
-    if (!ECSchema::IsSchemaReferenced(GetSchema(), *unitsSchema))
-        { 
-        LOG.warningv("Adding '%s' as a reference schema to '%s', in order to resolve unit '%s'.",
-            unitsSchema->GetName().c_str(), GetSchema().GetName().c_str(), unitName.c_str());
-        if (ECObjectsStatus::Success != GetSchemaR().AddReferencedSchema(*unitsSchema))
-            {
-            LOG.errorv("Failed to add '%s' as a reference schema of '%s'.", unitsSchema->GetName().c_str(), GetSchema().GetName().c_str());
-            return ECObjectsStatus::Error;
-            }
-        }
-
-    unit = unitsSchema->GetUnitsContext().LookupUnit(unitName.c_str());
-    if (nullptr == unit)
-        {
-        LOG.errorv("FormatUnitSet '%s' on KindOfQuantity '%s' has a Unit '%s' that could not be located in the standard Units schema.",
-            descriptor, GetFullName().c_str(), unitName.c_str());
-        return ECObjectsStatus::Error;
-        }
-
-    if (ECObjectsStatus::InvalidFormat == status)
-        return ECObjectsStatus::Success;
-
-    key = SchemaKey("Formats", 1, 0, 0);
-    auto formatsSchema = context->LocateSchema(key, SchemaMatchType::Latest);
-
-    if (!ECSchema::IsSchemaReferenced(GetSchema(), *formatsSchema))
-        { 
-        LOG.warningv("Adding '%s' as a reference schema to '%s', in order to resolve format '%s'.", formatsSchema->GetName().c_str(), GetSchema().GetName().c_str(), formatName.c_str());
-        if (ECObjectsStatus::Success != GetSchemaR().AddReferencedSchema(*formatsSchema))
-            {
-            LOG.errorv("Failed to add '%s' as a reference schema of '%s'.", formatsSchema->GetName().c_str(), GetSchema().GetName().c_str());
-            return ECObjectsStatus::Error;
-            }
-        }
-
-    return ECObjectsStatus::Success;
-    }
-
-// Used for upgrading from ECXml 3.1.
-static const Utf8String oldDefaultFormatName = "DefaultReal";
-
-//--------------------------------------------------------------------------------------
-// @bsimethod                                  Kyle.Abramowitz                  04/2018
-//--------------------------------------------------------------------------------------
-ECObjectsStatus KindOfQuantity::ParsePersistenceUnit(ECFormatCP& persFormat, Nullable<int32_t>& prec, Utf8CP descriptor, ECSchemaReadContextP context, uint32_t ecXmlMajorVersion, uint32_t ecXmlMinorVersion)
-    {
-    bool xmlLessThan32 = (3 == ecXmlMajorVersion && 2 > ecXmlMinorVersion) && (nullptr != context);
-    ECUnitCP persUnit = nullptr;
-    prec = nullptr;
-    persFormat = nullptr;
-    if (xmlLessThan32)
-        {
-        Utf8String unitName;
-        Utf8String formatName;
-        if (ECObjectsStatus::Success != ParseDescriptorAndAddRefs(unitName, formatName, persUnit, descriptor, context))
-            return ECObjectsStatus::Error;
-    
-        bvector<Utf8String> unitNames;
-        bvector<Nullable<Utf8String>> unitLabels; // TODO make these optional since we don't care about them here
-        if (!Utf8String::IsNullOrEmpty(formatName.c_str()))
-            Formatting::Format::ParseFormatString(formatName, prec, unitNames, unitLabels, formatName);
-        else
-            formatName = "f:" + oldDefaultFormatName;
-        persFormat = GetSchema().LookupFormat(formatName.c_str());
-        if (nullptr == persFormat)
-            {
-            LOG.errorv("EC3.2 upgrade failed: Failed to find format with name '%s' in standard formats schema", formatName.c_str());
-            return ECObjectsStatus::Error;
-            }
-        }
-    else
-        persUnit = GetSchema().GetUnitsContext().LookupUnit(descriptor);
-
-    if (nullptr == persUnit)
-        {
-        LOG.errorv("FormatUnitSet '%s' on KindOfQuantity '%s' has a Unit '%s' that could not be located",
-            descriptor, GetFullName().c_str(), descriptor);
-        return ECObjectsStatus::Error;
-        }
-
-    BeAssert(nullptr != persUnit);
-    if (persUnit->IsConstant())
-        { 
-        LOG.errorv("Persistence FormatUnitSet: '%s' on KindOfQuanity '%s' has a Constant as a persistence unit", descriptor, GetFullName().c_str());
-        return ECObjectsStatus::Error;
-        }
-
-    if (ECObjectsStatus::Success != SetPersistenceUnit(*persUnit))
-        {
-        LOG.errorv("On KOQ '%s' failed to set persistence unit with name '%s'", GetFullName().c_str(), persUnit->GetFullName().c_str());
-        return ECObjectsStatus::Error;
-        }
-
-    return ECObjectsStatus::Success;
-    }
-
-//--------------------------------------------------------------------------------------
-// @bsimethod                                  Kyle.Abramowitz                  04/2018
-//--------------------------------------------------------------------------------------
-ECObjectsStatus KindOfQuantity::ParsePresentationUnit(Utf8CP descriptor, ECSchemaReadContextR context, uint32_t ecXmlMajorVersion, uint32_t ecXmlMinorVersion, bool shouldBeDefault)
-    {
-    bool xmlLessThan32 = (3 == ecXmlMajorVersion && 2 > ecXmlMinorVersion);
-
-    if (xmlLessThan32)
-        {
-        ECUnitCP unit;
-        ECFormatCP format;
-        Utf8String unitName;
-        Utf8String formatName;
-        if (ECObjectsStatus::Success != ParseDescriptorAndAddRefs(unitName, formatName, unit, descriptor, &context))
-            return ECObjectsStatus::Error;
-
-        Nullable<int32_t> precision = nullptr;
-        if (!Utf8String::IsNullOrEmpty(formatName.c_str()))
-            {
-            Utf8String localformatName;
-            bvector<Utf8String> localUnitNames;
-            bvector<Nullable<Utf8String>> localUnitLabels;
-            if (SUCCESS != Formatting::Format::ParseFormatString(localformatName, precision, localUnitNames, localUnitLabels, formatName))
-                {
-                LOG.errorv("EC3.2 upgrade failed: Failed to parse format string '%s' on KoQ '%s'", descriptor, GetFullName().c_str());
-                return ECObjectsStatus::Error;
-                }
-            format = GetSchema().LookupFormat(localformatName.c_str());
-            if (nullptr == format)
-                {
-                LOG.errorv("EC3.2 upgrade failed: FormatString '%s' on KindOfQuantity '%s' has an invalid format, '%s'.", descriptor, GetFullName().c_str(), formatName.c_str());
-                return ECObjectsStatus::Error;
-                }
-            }
-        else
-            {
-            // Assuming since there was previously a format that it should contain the Unit with it.
-            Utf8String alias;
-            Utf8String localFormatName;
-            Utf8CP mappedName = Formatting::LegacyNameMappings::TryGetFormatStringFromLegacyName(oldDefaultFormatName.c_str());
-            BeAssert(nullptr != mappedName); // Default should always map
-            ECClass::ParseClassName(alias, localFormatName, mappedName);
-            Utf8String lookupFormat = "f:" + localFormatName;
-            format = GetSchema().LookupFormat(lookupFormat.c_str());
-            BeAssert(nullptr != format);
-            LOG.warningv("Setting format to DefaultRealU for FormatUnitSet '%s' on KindOfQuantity '%s'.", descriptor, GetFullName().c_str());
-            }
-
-        if (nullptr == unit)
-            {
-            LOG.errorv("EC3.2 upgrade failed: FormatString '%s' on KindOfQuantity '%s' has a Unit '%s' that could not be located in the standard Units schema.",
-                descriptor, GetFullName().c_str(), unitName.c_str());
-            return ECObjectsStatus::Error;
-            }
-
-        if (format->HasCompositeMajorUnit() && Units::Unit::AreCompatible(unit, format->GetCompositeMajorUnit()))
-            {
-            LOG.warningv("EC3.2 upgrade: Dropping the presentation input unit '%s' from FUS '%s' on KindOfQuantity '%s' because the format '%s' has a major unit that is not equal to the original FUS Unit '%s'.", 
-                descriptor, GetFullName().c_str(), format->GetFullName().c_str(), unit->GetFullName().c_str(), format->GetParentFormat()->GetFullName().c_str());
-            unit = nullptr; // Dropping the FUS unit.
-            }
-
-        // Check compatibility between the format's Unit and the persistence Unit. The format's Unit is sometimes an override and other times will be the Major Unit.
-        if (!Units::Unit::AreCompatible(nullptr == unit ? format->GetCompositeMajorUnit() : unit, m_persistenceUnit))
-            {
-            LOG.errorv("EC3.2 upgrade failed: On KOQ '%s' presentation unit '%s' is incompatible with persistence unit '%s'", GetFullName().c_str(), unit->GetFullName().c_str(), m_persistenceUnit->GetFullName().c_str());
-            return ECObjectsStatus::Error;
-            }
-        ECUnitCP unitOverride = format->HasCompositeMajorUnit() ? nullptr : unit;
-        ECObjectsStatus status = AddPresentationFormatSingleUnitOverride(*format, precision, unitOverride, nullptr, shouldBeDefault);
-        if (ECObjectsStatus::Success != status)
-            return status;
-        }
-    else // >= 3.2
-        {
-        bvector<Utf8String> names;
-        bvector<Nullable<Utf8String>> unitLabels;
-        Nullable<int32_t> precision;
-        Utf8String formatName;
-        if (SUCCESS != Formatting::Format::ParseFormatString(formatName, precision, names, unitLabels, descriptor))
-            {
-            LOG.errorv("Failed to parse format string '%s' on KoQ '%s'", descriptor, GetFullName().c_str());
-            return ECObjectsStatus::Error;
-            }
-        ECFormatCP format = GetSchema().LookupFormat(formatName.c_str());
-        if (nullptr == format)
-            {
-            LOG.errorv("Failed to lookup format '%s' on koq '%s'", formatName.c_str(), GetFullName().c_str());
-            return ECObjectsStatus::Error;
-            }
-        UnitAndLabelPairs unitsAndLabels;
-        int i = 0;
-        for (const auto& name : names)
-            {
-            ECUnitCP lookedUpUnit = GetSchema().GetUnitsContext().LookupUnit(name.c_str());
-            if (nullptr != lookedUpUnit)
-                {
-                Utf8CP localLabel = nullptr;
-                // Check to see if it has a label override;
-                if (i < unitLabels.size() && unitLabels[i].IsValid())
-                    localLabel = unitLabels[i].ValueR().c_str();
-                unitsAndLabels.push_back(make_bpair(lookedUpUnit, localLabel));
-                }
-            else
-                {
-                LOG.errorv("On KOQ '%s' could not find unit '%s' being added as a presentation unit override", GetFullName().c_str(), name.c_str());
-                return ECObjectsStatus::Error;
-                }
-            i++;
-            }
-
-        ECObjectsStatus status = AddPresentationFormat(*format, precision, &unitsAndLabels, shouldBeDefault);
-        if (ECObjectsStatus::Success != status)
-            return status;
-        }
-    return ECObjectsStatus::Success;
-    }
-
-//--------------------------------------------------------------------------------------
-// @bsimethod                                   Caleb.Shafer                    02/2018
-//--------------------------------------------------------------------------------------
-// static
-ECObjectsStatus KindOfQuantity::UpdateFUSDescriptors(Utf8StringR unitName, bvector<Utf8String>& formatStrings, Utf8CP persFus, bvector<Utf8CP> const& presFuses, ECSchemaCR formatSchema)
-    {
-    unitName.clear();
-    formatStrings.clear();
-    if (Utf8String::IsNullOrEmpty(persFus))
-        return ECObjectsStatus::NullPointerValue;
-
-    //Persistence
-    Utf8String persistenceUnit;
-    Utf8String persistenceFormat;
-    Utf8String alias;
-    Utf8String unqualifiedPers;
-    ECObjectsStatus status = ExtractUnitFormatAndMap(persistenceUnit, persistenceFormat, persFus);
-    if (ECObjectsStatus::Success != status && ECObjectsStatus::InvalidFormat != status)
-        return status;
-
-    if (ECObjectsStatus::Success != ECClass::ParseClassName(alias, unqualifiedPers, persistenceUnit))
-        return ECObjectsStatus::Error;
-
-    // Presentation
-    for (Utf8CP presFus : presFuses)
-        {
-        Utf8String presentationUnit;
-        Utf8String presentationFormat;
-        status = ExtractUnitFormatAndMap(presentationUnit, presentationFormat, presFus);
-        if (ECObjectsStatus::Success != status)
-            {
-            if (ECObjectsStatus::InvalidFormat == status)
-                continue; // Dropping the presentation FUS
-            return status;
-            }
-
-        if (presentationUnit.empty())
-            {
-            LOG.errorv("Presentation unit was not defined in this descriptor '%s'", presFus);
-            return ECObjectsStatus::InvalidUnitName;
-            }
-
-        if (presentationFormat.empty())
-            presentationFormat = oldDefaultFormatName;
-
-        Utf8String unqualifiedPres;
-        if (ECObjectsStatus::Success != ECClass::ParseClassName(alias, unqualifiedPres, presentationUnit))
-            return ECObjectsStatus::Error;
-
-        Utf8String unqualifiedPresFormat;
-        if (ECObjectsStatus::Success != ECClass::ParseClassName(alias, unqualifiedPresFormat, presentationFormat))
-            return ECObjectsStatus::Error;
-
-        Utf8String formatString;
-        formatString
-            .append("f:")
-            .append(unqualifiedPresFormat);
-        bvector<Utf8String> split;
-        BeStringUtilities::Split(unqualifiedPresFormat.c_str(), "(", split);
-        auto format = formatSchema.GetFormatCP(split[0].c_str());
-        if (nullptr == format || !format->HasComposite())
-            {
-            formatString
-                .append("[")
-                .append("u:")
-                .append(unqualifiedPres)
-                .append("]");
-            }
-        formatStrings.push_back(formatString);
-        }
-
-    // If there are no presentation units, create on using the persistence fus. Use the default format if none is provided
-    if (formatStrings.size() == 0 && !persistenceFormat.empty())
-        {
-        Utf8String unqualifiedPersFormat;
-        if(ECObjectsStatus::Success != ECClass::ParseClassName(alias, unqualifiedPersFormat, persistenceFormat))
-            return ECObjectsStatus::Error;
-
-        Utf8String formatString;
-        formatString
-            .append("f:")
-            .append(unqualifiedPersFormat);
-        bvector<Utf8String> split;
-        BeStringUtilities::Split(unqualifiedPersFormat.c_str(), "(", split);
-        auto format = formatSchema.GetFormatCP(split[0].c_str());
-        if (nullptr == format || !format->HasComposite())
-            {
-            formatString
-                .append("[")
-                .append("u:")
-                .append(unqualifiedPers)
-                .append("]");
-            }
-
-        formatStrings.push_back(formatString);
-        }
-
-    unitName = "u:" + unqualifiedPers;
-    return ECObjectsStatus::Success;
-    }
-
-//--------------------------------------------------------------------------------------
-// @bsimethod                                  Kyle.Abramowitz                  04/2018
-//--------------------------------------------------------------------------------------
-ECObjectsStatus KindOfQuantity::AddPersistenceUnitByName(Utf8StringCR unitName, std::function<ECUnitCP(Utf8StringCR, Utf8StringCR)> const& nameToUnitMapper)
-    {
-    Utf8String alias;
-    Utf8String name;
-    ECClass::ParseClassName(alias, name, unitName);
-    if (alias.empty())
-        alias.assign(GetSchema().GetAlias());
-
-    auto unit = nameToUnitMapper(alias, name);
-<<<<<<< HEAD
-    if (unit == nullptr)
-        {
-        LOG.errorv("KoQ '%s' persistence unit with name '%s' was not found.", GetFullName().c_str(), unitName.c_str());
-        return ECObjectsStatus::Error;
-=======
-
-    if (nullptr == unit)
-        {
-        LOG.errorv("Unable to add unit name '%s' ", unitName.c_str());
-        return ECObjectsStatus::InvalidUnitName;
->>>>>>> 7bee4ee3
-        }
-
-    if (nullptr == GetSchema().GetUnitsContext().LookupUnit(unitName.c_str()))
-        {
-        LOG.errorv("On KoQ '%s' persistence unit with name '%s' could not be located", GetFullName().c_str(), unitName.c_str());
-        return ECObjectsStatus::Error;
-        }
-
-    SetPersistenceUnit(*unit);
-    return ECObjectsStatus::Success;
-    }
-
-//--------------------------------------------------------------------------------------
-// @bsimethod                                  Kyle.Abramowitz                  04/2018
-//--------------------------------------------------------------------------------------
-ECObjectsStatus KindOfQuantity::AddPresentationFormatByString(Utf8StringCR formatString, std::function<ECFormatCP(Utf8StringCR, Utf8StringCR)> const& nameToFormatMapper, std::function<ECUnitCP(Utf8StringCR, Utf8StringCR)> const& nameToUnitMapper)
-    {
-    Utf8String formatName;
-    Nullable<int32_t> prec;
-    bvector<Utf8String> unitNames;
-    bvector<Nullable<Utf8String>> unitLabels;
-    if (BentleyStatus::SUCCESS != Formatting::Format::ParseFormatString(formatName, prec, unitNames, unitLabels, formatString))
-        {
-        LOG.errorv("Failed to parse Presentation FormatString '%s' on KindOfQuantity '%s'", formatString.c_str(), GetFullName().c_str());
-        return ECObjectsStatus::Error;
-        }
-
-    Utf8String alias;
-    Utf8String unqualifiedName;
-    ECClass::ParseClassName(alias, unqualifiedName, formatName);
-    if (alias.empty())
-        alias = GetSchema().GetAlias();
-
-    auto format = nameToFormatMapper(alias, unqualifiedName);
-
-    if (nullptr == format)
-        {
-        LOG.errorv("Format '%s' could not be looked up on KoQ '%s'", formatName.c_str(), GetFullName().c_str());
-        return ECObjectsStatus::Error;
-        }
-
-    if (!unitNames.empty())
-        {
-        UnitAndLabelPairs units;
-        int i = 0;
-        for (const auto& u : unitNames)
-            {
-            ECClass::ParseClassName(alias, unqualifiedName, u);
-            if (alias.empty())
-                alias = GetSchema().GetAlias();
-
-            auto unit = nameToUnitMapper(alias, unqualifiedName);
-            if (nullptr == unit)
-                {
-                LOG.errorv("Presentation unit with name '%s' could not be looked up on KoQ '%s'", u.c_str(), GetFullName().c_str());
-                return ECObjectsStatus::Error;
-                }
-            units.push_back(make_bpair(unit, (i < unitLabels.size() && unitLabels[i].IsValid()) ? unitLabels[i].Value().c_str() : nullptr));
-            i++;
-            }
-
-        return AddPresentationFormat(*format, prec, &units);
-        }
-
-    return AddPresentationFormat(*format, prec); // no unit overrides
-    }
-
-//--------------------------------------------------------------------------------------
-// @bsimethod                                  Kyle.Abramowitz                  04/2018
-//--------------------------------------------------------------------------------------
-ECObjectsStatus KindOfQuantity::CreateOverrideString(Utf8StringR out, ECFormatCR parent, Nullable<int32_t> precisionOverride,  UnitAndLabelPairs const* unitsAndLabels) const
-    {
-    if (parent.IsOverride())
-        {
-        LOG.errorv("KOQ '%s' cannot create an override using another override as a parent", GetFullName().c_str());
-        return ECObjectsStatus::Error;
-        }
-
-    out += parent.GetName();
-    
-    if (precisionOverride.IsValid())
-        {
-        out += "(";
-        out += std::to_string(precisionOverride.Value()).c_str();
-        out += ")";
-        }
-
-    if (nullptr != unitsAndLabels)
-        {
-        auto& input = *unitsAndLabels;
-        if (input.size() > 4)
-            {
-            LOG.errorv("KOQ '%s' cannot have more than 4 override units specified on a presentation format", GetFullName().c_str());
-            return ECObjectsStatus::Error;
-            }
-
-        for(const auto& i : input)
-            { 
-            auto& unit = i.first;
-            if (nullptr == unit)
-                return ECObjectsStatus::Error;
-            out += "[";
-            out += unit->GetQualifiedName(GetSchema());
-
-            if (nullptr != i.second) // We want to override a label
-                {
-                out += "|";
-                out += i.second;
-                }
-
-            out += "]";
-            }
-        }
-    return ECObjectsStatus::Success;
-    }
-
-//--------------------------------------------------------------------------------------
-// @bsimethod                                  Kyle.Abramowitz                  04/2018
-//--------------------------------------------------------------------------------------
-ECObjectsStatus KindOfQuantity::AddPresentationFormatInternal(NamedFormat format)
-    {
-    if (format.HasCompositeMajorUnit() && !Units::Unit::AreCompatible(format.GetCompositeMajorUnit(), GetPersistenceUnit()))
-        {
-        LOG.errorv("KOQ '%s' cannot add presentation format '%s' because its major unit is not compatible with this KoQ's persistence unit", GetFullName().c_str(), format.GetName().c_str());
-        return ECObjectsStatus::Error;
-        }
-    m_presentationFormats.emplace_back(format);
-    return ECObjectsStatus::Success;
-    }
-
-//--------------------------------------------------------------------------------------
-// @bsimethod                                  Kyle.Abramowitz                  04/2018
-//--------------------------------------------------------------------------------------
-NamedFormatCP KindOfQuantity::GetOrCreateCachedPersistenceFormat() const
-    {
-    if (nullptr == m_persistenceUnit)
-        return nullptr;
-
-    if (m_persFormatCache.IsValid())
-        {
-        if (Units::Unit::AreEqual(m_persFormatCache.Value().GetCompositeMajorUnit(), m_persistenceUnit))
-            return &m_persFormatCache.Value();
-        }
-    Utf8String name = "DefaultRealU";
-    name += "[";
-    name += m_persistenceUnit->GetQualifiedName(GetSchema());
-    name += "]";
-    m_persFormatCache = NamedFormat(name);
-    m_persFormatCache.ValueR().SetNumericSpec(Formatting::NumericFormatSpec::DefaultFormat());
-    auto comp = Formatting::CompositeValueSpec(*m_persistenceUnit);
-    comp.SetMajorLabel(m_persistenceUnit->GetDisplayLabel().c_str());
-    m_persFormatCache.ValueR().SetCompositeSpec(comp);
-    return &m_persFormatCache.Value();
-    }
-
-//--------------------------------------------------------------------------------------
-// @bsimethod                                  Kyle.Abramowitz                  04/2018
-//--------------------------------------------------------------------------------------
-ECObjectsStatus KindOfQuantity::AddPresentationFormat(ECFormatCR parent, Nullable<int32_t> precisionOverride, UnitAndLabelPairs const* unitsAndLabels, bool isDefault)
-    {
-    if (parent.IsOverride())
-        {
-        LOG.errorv("KOQ '%s' cannot create an override using another override as a parent", GetFullName().c_str());
-        return ECObjectsStatus::Error;
-        }
-
-    // Parent has no units and we don't provide any overrides
-    if (!parent.HasCompositeMajorUnit() && (nullptr == unitsAndLabels || unitsAndLabels->empty()))
-        {
-        LOG.errorv("KOQ '%s' cannot have a format without composite units and no unit overrides.", GetFullName().c_str());
-        return ECObjectsStatus::Error;
-        }
-
-    if ((nullptr != unitsAndLabels) && unitsAndLabels->size() > 0)
-        {
-        const auto maj = GetPersistenceUnit();
-        for (const auto& u: *unitsAndLabels)
-            {
-            if(nullptr == maj || nullptr == u.first || !Units::Unit::AreCompatible(maj, u.first))
-                {
-                LOG.errorv("KOQ '%s' all unit overrides must be compatible with each other and must exist", GetFullName().c_str());
-                return ECObjectsStatus::Error;
-                }
-            }
-        }
-
-    if (parent.HasCompositeMajorUnit() && nullptr != m_persistenceUnit && !ECUnit::AreCompatible(parent.GetCompositeMajorUnit(), m_persistenceUnit))
-        {
-        LOG.errorv("KOQ '%s' cannot have a format with a major unit that is incompatible with KOQ's persistence unit", GetFullName().c_str());
-        return ECObjectsStatus::Error;
-        }
-
-    if (parent.HasCompositeMajorUnit() && HasPresentationFormats())
-        {
-        for (auto const& format : m_presentationFormats)
-            {
-            if (format.HasCompositeMajorUnit() && !ECUnit::AreCompatible(parent.GetCompositeMajorUnit(), format.GetCompositeMajorUnit()))
-                {
-                LOG.errorv("KOQ '%s' cannot add a format that has a major unit that is incompatible with other formats in this KOQ namely '%s'", GetFullName().c_str(), format.GetName().c_str());
-                return ECObjectsStatus::Error;
-                }
-            }
-        }
-
-    Utf8String out;
-    CreateOverrideString(out, parent, precisionOverride, unitsAndLabels);
-
-    NamedFormatP nfp = nullptr;
-    if (isDefault)
-        nfp = m_presentationFormats.emplace(m_presentationFormats.begin(), out, &parent);
-    else
-        {
-        m_presentationFormats.emplace_back(out, &parent);
-        nfp = &m_presentationFormats.back();
-        }
-    if (precisionOverride.IsValid())
-        {
-        if (Formatting::PresentationType::Fractional == nfp->GetPresentationType())
-            {
-            Formatting::FractionalPrecision prec;
-            if (!Formatting::Utils::FractionalPrecisionByDenominator(prec, precisionOverride.Value()))
-                {
-                LOG.errorv("On KOQ '%s' %d is not a valid fractional precision override value", GetFullName().c_str(), precisionOverride.Value());
-                return ECObjectsStatus::Error;
-                }
-            nfp->GetNumericSpecP()->SetPrecision(prec);
-            }
-        else
-            {
-            Formatting::DecimalPrecision prec;
-            if (!Formatting::Utils::GetDecimalPrecisionByInt(prec, precisionOverride.Value()))
-                {
-                LOG.errorv("On KOQ '%s' %d is not a valid decimal precision override value", GetFullName().c_str(), precisionOverride.Value());
-                return ECObjectsStatus::Error;
-                }
-            nfp->GetNumericSpecP()->SetPrecision(prec);
-            }
-        }
-    if ((nullptr == unitsAndLabels) || (0 == unitsAndLabels->size()))
-        return ECObjectsStatus::Success;
-
-    auto& input = *unitsAndLabels;
-    auto comp = nfp->GetCompositeSpecP();
-    bvector<Units::UnitCP> newUnits;
-
-    for (int i = 0; i < input.size(); ++i)
-        newUnits.push_back(input[i].first);
-
-    bvector<Units::UnitCP> compUnits;
-    if (nullptr != comp)
-        {
-        if (comp->HasMajorUnit())
-            compUnits.push_back(comp->GetMajorUnit());
-        if (comp->HasMiddleUnit())
-            compUnits.push_back(comp->GetMiddleUnit());
-        if (comp->HasMinorUnit())
-            compUnits.push_back(comp->GetMinorUnit());
-        if (comp->HasSubUnit())
-            compUnits.push_back(comp->GetSubUnit());
-        }
-
-    //Validate compUnits against overrides
-    if(!compUnits.empty())
-        {
-        if (compUnits.size() != newUnits.size())
-            {
-            LOG.errorv("On KOQ '%s' cannot override a different number of units than already exists on a format", GetFullName().c_str());
-            return ECObjectsStatus::Error;
-            }
-
-        for (int i = 0; i < input.size(); ++i)
-            {
-            if (!Units::Unit::AreEqual(newUnits[i], compUnits[i]))
-                {
-                LOG.errorv("On KOQ '%s' cannot change UOM in an override when one is already defined by the format", GetFullName().c_str());
-                return ECObjectsStatus::Error;
-                }
-            }
-        }
-    else
-        {
-        Formatting::CompositeValueSpec localComp;
-        bool compStatus = Formatting::CompositeValueSpec::CreateCompositeSpec(localComp, newUnits);
-        if (!compStatus || !nfp->SetCompositeSpec(localComp))
-            {
-            LOG.errorv("On KOQ '%s' failed to set composite spec", GetFullName().c_str());
-            return ECObjectsStatus::Error;
-            }
-        comp = nfp->GetCompositeSpecP();
-
-        if (1 == input.size())
-            {
-            // If we override a numeric spec then set spacer to match UomSeparator. If we don't there will always be a space
-            // between the value and its unit label since the default spacer is a blank character.
-            if (!comp->HasSpacer())
-                {
-                Formatting::NumericFormatSpecCP nsP = parent.GetNumericSpec();
-                if (nsP && nsP->GetUomSeparator())
-                    comp->SetSpacer(nsP->GetUomSeparator());
-                }
-            }
-        }
-
-    switch (input.size())
-        {
-        case 4:
-            if (nullptr != input[3].second)
-                comp->SetSubLabel(input[3].second);
-        case 3:
-            if (nullptr != input[2].second)
-                comp->SetMinorLabel(input[2].second);
-        case 2:
-            if (nullptr != input[1].second)
-                comp->SetMiddleLabel(input[1].second);
-        case 1:
-            if (nullptr != input[0].second)
-                comp->SetMajorLabel(input[0].second);
-        }
-    return ECObjectsStatus::Success;
-    }
-
-//--------------------------------------------------------------------------------------
-// @bsimethod                                  Kyle.Abramowitz                  04/2018
-//--------------------------------------------------------------------------------------
-ECObjectsStatus KindOfQuantity::AddPresentationFormatSingleUnitOverride(ECFormatCR parent, Nullable<int32_t> precisionOverride, ECUnitCP inputUnitOverride, Utf8CP labelOverride, bool isDefault)
-    {
-    UnitAndLabelPairs units;
-    if (nullptr == inputUnitOverride && nullptr != labelOverride)
-        {
-        if (parent.HasCompositeMajorUnit())
-            inputUnitOverride = (ECUnitCP)parent.GetCompositeMajorUnit();
-        else
-            return ECObjectsStatus::Error;
-        }
-    if (nullptr != inputUnitOverride)
-        { 
-        units = UnitAndLabelPairs();
-        units.push_back(make_bpair(inputUnitOverride, labelOverride));
-        }
-
-    return AddPresentationFormat(parent, precisionOverride, &units, isDefault);
-    }
-
-//---------------------------------------------------------------------------------------
-// @bsimethod                                    Bill.Steinbock                  06/2017
-//---------------------------------------------------------------------------------------
-Json::Value KindOfQuantity::GetPresentationFormatsJson() const
-    {
-    Json::Value arrayObj(Json::arrayValue);
-
-    bvector<NamedFormat> const& presentationUnits = GetPresentationFormats();
-    if (presentationUnits.size() > 0)
-        {
-        for (NamedFormatCR format : presentationUnits)
-            {
-            if (format.IsProblem())
-                continue;
-
-            arrayObj.append(format.GetName());
-            }
-        }
-    return arrayObj;
-    }
-
-//---------------------------------------------------------------------------------------
-// @bsimethod                                David.Fox-Rabinovitz      08/2017
-//---------------------------------------------------------------------------------------
-PhenomenonCP KindOfQuantity::GetPhenomenon() const
-    {
-    BEU::UnitCP un = GetPersistenceUnit();
-    return (nullptr == un) ? nullptr : static_cast<PhenomenonCP>(un->GetPhenomenon());
-    }
-
-END_BENTLEY_ECOBJECT_NAMESPACE
+/*--------------------------------------------------------------------------------------+
+|
+|     $Source: src/KindOfQuantity.cpp $
+|
+|  $Copyright: (c) 2018 Bentley Systems, Incorporated. All rights reserved. $
+|
++--------------------------------------------------------------------------------------*/
+#include "ECObjectsPch.h"
+#include <algorithm>
+
+BEGIN_BENTLEY_ECOBJECT_NAMESPACE
+
+/*---------------------------------------------------------------------------------**//**
+* @bsimethod                                    Robert.Schili                  02/2016
++---------------+---------------+---------------+---------------+---------------+------*/
+ECObjectsStatus KindOfQuantity::SetName(Utf8CP name)
+    {
+    if (!m_validatedName.SetValidName(name, false))
+        return ECObjectsStatus::InvalidName;
+
+    m_fullName = GetSchema().GetName() + ":" + GetName();
+    return ECObjectsStatus::Success;
+    }
+
+//---------------------------------------------------------------------------------------
+// @bsimethod                                   Colin.Kerr                03/2017
+//---------------+---------------+---------------+---------------+---------------+-------
+bool KindOfQuantity::Verify() const
+    {
+    bool isValid = true;
+    if (nullptr == m_persistenceUnit)
+        {
+        LOG.errorv("Validation Error - KindOfQuantity '%s' does not have a persistence unit",
+                   GetFullName().c_str());
+        isValid = false;
+        }
+
+    if ((nullptr != m_persistenceUnit) && m_persistenceUnit->IsConstant())
+        {
+        LOG.errorv("Validation Error - KindOfQuantity '%s' persistence FormatUnitSet unit is a constant", GetFullName().c_str());
+        isValid = false;
+        }
+    
+    for (auto const& format : m_presentationFormats)
+        {
+        if (format.IsProblem())
+            {
+            LOG.errorv("Validation Error - KindOfQuantity '%s' presentation FormatUnitSet has a problem: %s",
+                GetFullName().c_str(), format.GetProblemDescription().c_str());
+            isValid = false;
+            }
+        else if (nullptr != m_persistenceUnit && 
+                format.HasCompositeMajorUnit() &&
+                !Units::Unit::AreCompatible(format.GetCompositeMajorUnit(), m_persistenceUnit))
+            {
+            LOG.errorv("Validation Error - KindOfQuantity '%s' presentation format input unit conflicts with the persistence unit %s.",
+                GetFullName().c_str(), m_persistenceUnit->GetName().c_str());
+            isValid = false;
+            }
+        }
+
+    return isValid;
+    }
+
+/*---------------------------------------------------------------------------------**//**
+* @bsimethod                                    Robert.Schili                  02/2016
++---------------+---------------+---------------+---------------+---------------+------*/
+Utf8StringCR KindOfQuantity::GetFullName() const
+    {
+    if (m_fullName.size() == 0)
+        m_fullName = GetSchema().GetName() + ":" + GetName();
+
+    return m_fullName;
+    }
+
+//--------------------------------------------------------------------------------------
+// @bsimethod                                   Caleb.Shafer                    06/2018
+//--------------------------------------------------------------------------------------
+Utf8String KindOfQuantity::GetQualifiedName(ECSchemaCR primarySchema) const
+    {
+    return SchemaParseUtils::GetQualifiedName<KindOfQuantity>(primarySchema, *this);
+    }
+
+//--------------------------------------------------------------------------------------
+// @bsimethod                                   Caleb.Shafer                    02/2018
+//--------------------------------------------------------------------------------------
+ECObjectsStatus KindOfQuantity::SetDisplayLabel(Utf8CP value) {m_validatedName.SetDisplayLabel(value); return ECObjectsStatus::Success;}
+
+//---------------------------------------------------------------------------------------
+// @bsimethod                                   Caleb.Shafer                12/2016
+//---------------+---------------+---------------+---------------+---------------+-------
+Utf8StringCR KindOfQuantity::GetDisplayLabel() const
+    {
+    return GetSchema().GetLocalizedStrings().GetKindOfQuantityDisplayLabel(*this, GetInvariantDisplayLabel()); 
+    }
+
+//---------------------------------------------------------------------------------------
+// @bsimethod                                   Caleb.Shafer                12/2016
+//---------------+---------------+---------------+---------------+---------------+-------
+Utf8StringCR KindOfQuantity::GetDescription() const 
+    { 
+    return GetSchema().GetLocalizedStrings().GetKindOfQuantityDescription(*this, m_description); 
+    }
+
+//--------------------------------------------------------------------------------------
+// @bsimethod                                   Caleb.Shafer                    03/2018
+//--------------------------------------------------------------------------------------
+ECObjectsStatus KindOfQuantity::SetPersistenceUnit(ECUnitCR unit)
+    {
+    if (unit.IsConstant())
+        {
+        LOG.errorv("On KoQ '%s' cannot set unit '%s' as the persistence unit because it is a constant", GetFullName().c_str(), unit.GetFullName().c_str());
+        return ECObjectsStatus::Error;
+        }
+    if (HasPresentationFormats())
+        {
+        for (auto const& format : m_presentationFormats)
+            {
+            if (format.HasCompositeMajorUnit() && !ECUnit::AreCompatible(&unit, format.GetCompositeMajorUnit()))
+                {
+                LOG.errorv("On KoQ '%s' cannot set unit '%s' as the persistence unit because it is not compatible with format '%s'", GetFullName().c_str(), unit.GetFullName().c_str(), format.GetName().c_str());
+                return ECObjectsStatus::Error;
+                }
+            }
+        }
+    m_persistenceUnit = &unit;
+    return ECObjectsStatus::Success;
+    }
+
+//---------------------------------------------------------------------------------------
+// @bsimethod                                   Caleb.Shafer                06/2017
+//---------------+---------------+---------------+---------------+---------------+-------
+void KindOfQuantity::RemovePresentationFormat(NamedFormatCR presentationFormat)
+    {
+    m_presentationFormats.erase(std::remove_if(m_presentationFormats.begin(), m_presentationFormats.end(), [&](NamedFormatCR format) {return format.IsIdentical(presentationFormat);}));
+    }
+
+//--------------------------------------------------------------------------------------
+// @bsimethod                                  Kyle.Abramowitz                  04/2018
+//---------------+---------------+---------------+---------------+---------------+------
+bvector<ECFormatCP> const KindOfQuantity::GetReferencedFormats() const
+    {
+    bvector<ECFormatCP> formats;
+    formats.reserve(m_presentationFormats.size());
+    for (auto const& f : m_presentationFormats)
+        {
+        if (formats.end() == std::find(formats.begin(), formats.end(), f.GetParentFormat()))
+            formats.push_back(f.GetParentFormat());
+        }
+    
+    return formats;
+    }
+
+/*---------------------------------------------------------------------------------**//**
+* @bsimethod                                    Robert.Schili                  03/2016
++---------------+---------------+---------------+---------------+---------------+------*/
+SchemaWriteStatus KindOfQuantity::WriteXml(BeXmlWriterR xmlWriter, ECVersion ecXmlVersion) const
+    {
+    //will only be serialized in 3.0 and later
+    if (ecXmlVersion < ECVersion::V3_0)
+        return SchemaWriteStatus::Success;
+
+    xmlWriter.WriteElementStart(KIND_OF_QUANTITY_ELEMENT);
+    xmlWriter.WriteAttribute(TYPE_NAME_ATTRIBUTE, GetName().c_str());
+    xmlWriter.WriteAttribute(DESCRIPTION_ATTRIBUTE, GetInvariantDescription().c_str());
+    if (!GetInvariantDisplayLabel().empty())
+        xmlWriter.WriteAttribute(ECXML_DISPLAY_LABEL_ATTRIBUTE, GetInvariantDisplayLabel().c_str());
+
+    if (nullptr == GetPersistenceUnit())
+        {
+        LOG.errorv("Failed to write schema because KindOfQuantity '%s' does not have a perisistence unit", GetName().c_str());
+        return SchemaWriteStatus::FailedToSaveXml;
+        }
+
+    auto getUnitNameFromVersion = [this, &ecXmlVersion](ECUnitCP unit, Utf8StringR out) -> bool 
+        {
+        if (ecXmlVersion > ECVersion::V3_1)
+            {
+            out = unit->GetQualifiedName(GetSchema());
+            return true;
+            }
+        // EC3.0 and EC3.1
+        auto ecName = Units::UnitNameMappings::TryGetNewNameFromECName(unit->GetFullName().c_str());
+        if (nullptr != ecName)
+            { 
+            out = ecName;
+            return true;
+            }
+        return false;
+        };
+    Utf8String persistenceUnitString;
+    auto hasValidUnitForVersion = getUnitNameFromVersion(GetPersistenceUnit(), persistenceUnitString);
+    if (!hasValidUnitForVersion)
+        {
+        LOG.errorv("Failed to write KindOfQuantity %s because it has a persistence unit not defined in the version it is being serialized to", GetName().c_str());
+        return SchemaWriteStatus::FailedToSaveXml;
+        }
+
+    xmlWriter.WriteAttribute(PERSISTENCE_UNIT_ATTRIBUTE, persistenceUnitString.c_str());
+
+    double relError = GetRelativeError();
+    xmlWriter.WriteAttribute(ECXML_RELATIVE_ERROR_ATTRIBUTE, relError);
+
+    bvector<NamedFormat> const& presentationUnits = GetPresentationFormats();
+    if (presentationUnits.size() > 0)
+        {
+        Utf8String presentationUnitString;
+        Utf8String presUnit;
+        bool first = true;
+        for(NamedFormatCR format : presentationUnits)
+            {
+            if (format.IsProblem())
+                {
+                LOG.errorv("Failed to write schema because presentation Format for KindOfQuantity '%s' has problem: '%s'.", GetFullName().c_str(), format.GetProblemDescription().c_str());
+                return SchemaWriteStatus::FailedToSaveXml;
+                }
+
+            if(ecXmlVersion < ECVersion::V3_2)
+                {
+                if (!format.HasComposite() || !format.GetCompositeSpec()->HasMajorUnit())
+                    {
+                    LOG.warningv("Dropping presentation format for KindOfQuantity '%s because it does not have an input unit which is required to serialize to version < v3_2.", GetFullName().c_str());
+                    continue;
+                    }
+                auto hasValidName = getUnitNameFromVersion((ECUnitCP)format.GetCompositeSpec()->GetMajorUnit(), presUnit);
+                if(!hasValidName)
+                    {
+                    LOG.warningv("Dropping presentation format for KindOfQuantity '%s because it does not have an input unit which is required to serialize to version < v3_2.", GetFullName().c_str());
+                    continue;
+                    }
+                SchemaKey key("Formats", 1, 0, 0);
+                if (!format.GetParentFormat()->GetSchema().GetSchemaKey().Matches(key, SchemaMatchType::Latest))
+                    {
+                    LOG.warningv("Dropping presentation format for KindOfQuantity '%s because it is not a standard format", GetFullName().c_str());
+                    continue;
+                    }
+                bvector<Utf8String> tokens;
+                BeStringUtilities::Split(format.GetName().c_str(), "[", tokens);
+                BeAssert(tokens.size() > 0);
+                Utf8String split = tokens[0];
+                Utf8CP mapped = Formatting::LegacyNameMappings::TryGetLegacyNameFromFormatString(("FORMATS:" + split).c_str());
+                mapped = Formatting::AliasMappings::TryGetAliasFromName(mapped);
+                if (nullptr == mapped)
+                    {
+                    LOG.warningv("Dropping presentation format '%s' for KindOfQuantity '%s' because it could not be mapped to an old format", format.GetQualifiedFormatString(GetSchema()).c_str(), GetFullName().c_str());
+                    continue;
+                    }
+                if (!first)
+                    presentationUnitString += ";";
+                presentationUnitString += presUnit;
+                presentationUnitString += "(";
+                presentationUnitString += mapped;
+                presentationUnitString += ")";
+                first = false;
+                }
+            else
+                {
+                if (!first)
+                    presentationUnitString += ";";
+                presentationUnitString += format.GetQualifiedFormatString(GetSchema());
+                first = false;
+                }
+            }
+        xmlWriter.WriteAttribute(PRESENTATION_UNITS_ATTRIBUTE, presentationUnitString.c_str());
+        }
+
+    xmlWriter.WriteElementEnd();
+    return SchemaWriteStatus::Success;;
+    }
+
+//---------------------------------------------------------------------------------------
+// @bsimethod                                   Victor.Cushman              11/2017
+//---------------+---------------+---------------+---------------+---------------+-------
+bool KindOfQuantity::ToJson(Json::Value& outValue, bool standalone, bool includeSchemaVersion) const
+    {
+    // Common properties to all Schema items
+    if (standalone)
+        {
+        outValue[ECJSON_URI_SPEC_ATTRIBUTE] = ECJSON_SCHEMA_ITEM_URI;
+        outValue[ECJSON_PARENT_SCHEMA_ATTRIBUTE] = GetSchema().GetName();
+        if (includeSchemaVersion)
+            outValue[ECJSON_PARENT_VERSION_ATTRIBUTE] = GetSchema().GetSchemaKey().GetVersionString();
+        outValue[NAME_ATTRIBUTE] = GetName();
+        }
+
+    outValue[ECJSON_SCHEMA_ITEM_TYPE] = KIND_OF_QUANTITY_ELEMENT;
+
+    if (GetIsDisplayLabelDefined())
+        outValue[ECJSON_DISPLAY_LABEL_ATTRIBUTE] = GetInvariantDisplayLabel();
+    if (0 != GetInvariantDescription().length())
+        outValue[DESCRIPTION_ATTRIBUTE] = GetInvariantDescription();
+
+    // KindOfQuantity Properties
+    if (nullptr == GetPersistenceUnit())
+        {
+        LOG.errorv("Failed to write schema because KindOfQuantity '%s' does not have a persistence unit ", GetName().c_str());
+        return false;
+        }
+
+    outValue[PERSISTENCE_UNIT_ATTRIBUTE] =  ECJsonUtilities::ECNameToJsonName(*GetPersistenceUnit());
+
+    outValue[ECJSON_RELATIVE_ERROR_ATTRIBUTE] = GetRelativeError();
+
+    bvector<NamedFormat> const& presentationUnits = GetPresentationFormats();
+    if (0 != presentationUnits.size())
+        {
+        Json::Value presentationUnitArr(Json::ValueType::arrayValue);
+        for (auto const& format : presentationUnits)
+            {
+            if (format.IsProblem())
+                {
+                LOG.errorv("Failed to write schema because persistance format for KindOfQuantity '%s' has problem: '%s'", GetName().c_str(), format.GetProblemDescription().c_str());
+                return false;
+                }
+            presentationUnitArr.append(SchemaParseUtils::GetJsonFormatString(format, GetSchema()));
+            }
+        outValue[PRESENTATION_UNITS_ATTRIBUTE] = presentationUnitArr;
+        }
+
+    return true;
+    }
+
+/*---------------------------------------------------------------------------------**//**
+ @bsimethod
++---------------+---------------+---------------+---------------+---------------+------*/
+SchemaReadStatus KindOfQuantity::ReadXml(BeXmlNodeR kindOfQuantityNode, ECSchemaReadContextR context)
+    {
+    Utf8String value;      // used by the macros.
+
+    if (GetName().length() == 0)
+        READ_REQUIRED_XML_ATTRIBUTE(kindOfQuantityNode, TYPE_NAME_ATTRIBUTE, this, Name, kindOfQuantityNode.GetName())
+
+    READ_OPTIONAL_XML_ATTRIBUTE(kindOfQuantityNode, ECXML_DISPLAY_LABEL_ATTRIBUTE, this, DisplayLabel)
+    READ_OPTIONAL_XML_ATTRIBUTE(kindOfQuantityNode, DESCRIPTION_ATTRIBUTE, this, Description)
+
+    double relError;
+    if (BEXML_Success != kindOfQuantityNode.GetAttributeDoubleValue(relError, ECXML_RELATIVE_ERROR_ATTRIBUTE))
+        {
+        LOG.errorv("Invalid ECSchemaXML: KindOfQuantity %s must contain a %s attribute", GetFullName().c_str(), ECXML_RELATIVE_ERROR_ATTRIBUTE);
+        return SchemaReadStatus::InvalidECSchemaXml;
+        }
+
+    SetRelativeError(relError);
+
+    // Read Persistence Unit
+    if (BEXML_Success != kindOfQuantityNode.GetAttributeStringValue(value, PERSISTENCE_UNIT_ATTRIBUTE) || Utf8String::IsNullOrEmpty(value.c_str()))
+        {
+        LOG.errorv("Invalid ECSchemaXML: KindOfQuantity %s must contain a %s attribute", GetFullName().c_str(), PERSISTENCE_UNIT_ATTRIBUTE);
+        return SchemaReadStatus::InvalidECSchemaXml;
+        }
+    ECFormatCP persistenceFormat = nullptr;
+    Nullable<int32_t> persistencePrecision = nullptr;
+    if (ECObjectsStatus::Success != ParsePersistenceUnit(persistenceFormat, persistencePrecision, value.c_str(), &context, GetSchema().GetOriginalECXmlVersionMajor(), GetSchema().GetOriginalECXmlVersionMinor()))
+        return SchemaReadStatus::InvalidECSchemaXml; // Logging in ParsePersistenceUnit
+
+    // Read Presentation Formats
+    if (BEXML_Success == kindOfQuantityNode.GetAttributeStringValue(value, PRESENTATION_UNITS_ATTRIBUTE))
+        {
+        bvector<Utf8String> presentationFormats;
+        BeStringUtilities::Split(value.c_str(), ";", presentationFormats);
+        bool first = true;
+        for(auto const& presValue : presentationFormats)
+            {
+            if (ECObjectsStatus::Success != ParsePresentationUnit(presValue.c_str(), context, GetSchema().GetOriginalECXmlVersionMajor(), GetSchema().GetOriginalECXmlVersionMinor(), first))
+                return SchemaReadStatus::InvalidECSchemaXml; // Logging in ParsePresentationUnit
+            first = false;
+            }
+        }
+    // Add persistence format if we have one and we also don't have any presentation units. This can only happen for < 3.2
+    if (nullptr != persistenceFormat && m_presentationFormats.empty())
+        {
+        // Upgrading a fus that specifies an input unit. Just remove it as long as it is compatible
+        if (persistenceFormat->HasCompositeMajorUnit() && ECUnit::AreCompatible(persistenceFormat->GetCompositeMajorUnit(), GetPersistenceUnit()))
+            AddPresentationFormatSingleUnitOverride(*persistenceFormat, persistencePrecision, nullptr);
+        else
+            AddPresentationFormatSingleUnitOverride(*persistenceFormat, persistencePrecision, GetPersistenceUnit());
+        }
+
+    return SchemaReadStatus::Success;
+    }
+
+//--------------------------------------------------------------------------------------
+// @bsimethod                                  Kyle.Abramowitz                  04/2018
+//--------------------------------------------------------------------------------------
+static ECObjectsStatus ExtractUnitFormatAndMap(Utf8StringR unitName, Utf8StringR formatName, Utf8CP descriptor)
+    {
+    Formatting::Format::ParseUnitFormatDescriptor(unitName, formatName, descriptor);
+    unitName = Units::UnitNameMappings::TryGetECNameFromNewName(unitName.c_str());
+    if (unitName.empty())
+        {
+        LOG.errorv("Failed to find unit mapping for unit with name '%s' in legacy unit mappings", unitName.c_str());
+        return ECObjectsStatus::InvalidUnitName;
+        }
+    Utf8CP mappedName = formatName.c_str();;
+    if (!Utf8String::IsNullOrEmpty(formatName.c_str()))
+        {
+        mappedName = Formatting::AliasMappings::TryGetNameFromAlias(formatName.c_str());
+        mappedName = Formatting::LegacyNameMappings::TryGetFormatStringFromLegacyName((nullptr == mappedName) ? formatName.c_str() : mappedName);
+        if (nullptr == mappedName)
+            {
+            LOG.warningv("EC3.2 upgrade: Failed to find a mapping for the legacy name/alias '%s'. Dropping the format.", mappedName);
+            return ECObjectsStatus::InvalidFormat;
+            }
+        Utf8String alias;
+        Utf8String name;
+        SchemaParseUtils::ParseName(alias, name, mappedName);
+        formatName = ("f:" + name).c_str();
+        }
+
+    return ECObjectsStatus::Success;
+    }
+
+//--------------------------------------------------------------------------------------
+// @bsimethod                                  Kyle.Abramowitz                  04/2018
+//--------------------------------------------------------------------------------------
+ECObjectsStatus KindOfQuantity::ParseDescriptorAndAddRefs(Utf8StringR unitName, Utf8StringR formatName, ECUnitCP& unit, Utf8CP descriptor, ECSchemaReadContextP context)
+    {
+    ECObjectsStatus status = ExtractUnitFormatAndMap(unitName, formatName, descriptor);
+    if (ECObjectsStatus::Success != status && ECObjectsStatus::InvalidFormat != status) // if there is an invalid format the unit still needs to be used.
+        return status;
+
+    Utf8String alias;
+    SchemaParseUtils::ParseName(alias, unitName, unitName);
+    SchemaKey key("Units", 1, 0, 0);
+    auto unitsSchema = context->LocateSchema(key, SchemaMatchType::Latest);
+
+    if (!ECSchema::IsSchemaReferenced(GetSchema(), *unitsSchema))
+        { 
+        LOG.warningv("Adding '%s' as a reference schema to '%s', in order to resolve unit '%s'.",
+            unitsSchema->GetName().c_str(), GetSchema().GetName().c_str(), unitName.c_str());
+        if (ECObjectsStatus::Success != GetSchemaR().AddReferencedSchema(*unitsSchema))
+            {
+            LOG.errorv("Failed to add '%s' as a reference schema of '%s'.", unitsSchema->GetName().c_str(), GetSchema().GetName().c_str());
+            return ECObjectsStatus::Error;
+            }
+        }
+
+    unit = unitsSchema->GetUnitsContext().LookupUnit(unitName.c_str());
+    if (nullptr == unit)
+        {
+        LOG.errorv("FormatUnitSet '%s' on KindOfQuantity '%s' has a Unit '%s' that could not be located in the standard Units schema.",
+            descriptor, GetFullName().c_str(), unitName.c_str());
+        return ECObjectsStatus::Error;
+        }
+
+    if (ECObjectsStatus::InvalidFormat == status)
+        return ECObjectsStatus::Success;
+
+    key = SchemaKey("Formats", 1, 0, 0);
+    auto formatsSchema = context->LocateSchema(key, SchemaMatchType::Latest);
+
+    if (!ECSchema::IsSchemaReferenced(GetSchema(), *formatsSchema))
+        { 
+        LOG.warningv("Adding '%s' as a reference schema to '%s', in order to resolve format '%s'.", formatsSchema->GetName().c_str(), GetSchema().GetName().c_str(), formatName.c_str());
+        if (ECObjectsStatus::Success != GetSchemaR().AddReferencedSchema(*formatsSchema))
+            {
+            LOG.errorv("Failed to add '%s' as a reference schema of '%s'.", formatsSchema->GetName().c_str(), GetSchema().GetName().c_str());
+            return ECObjectsStatus::Error;
+            }
+        }
+
+    return ECObjectsStatus::Success;
+    }
+
+// Used for upgrading from ECXml 3.1.
+static const Utf8String oldDefaultFormatName = "DefaultReal";
+
+//--------------------------------------------------------------------------------------
+// @bsimethod                                  Kyle.Abramowitz                  04/2018
+//--------------------------------------------------------------------------------------
+ECObjectsStatus KindOfQuantity::ParsePersistenceUnit(ECFormatCP& persFormat, Nullable<int32_t>& prec, Utf8CP descriptor, ECSchemaReadContextP context, uint32_t ecXmlMajorVersion, uint32_t ecXmlMinorVersion)
+    {
+    bool xmlLessThan32 = (3 == ecXmlMajorVersion && 2 > ecXmlMinorVersion) && (nullptr != context);
+    ECUnitCP persUnit = nullptr;
+    prec = nullptr;
+    persFormat = nullptr;
+    if (xmlLessThan32)
+        {
+        Utf8String unitName;
+        Utf8String formatName;
+        if (ECObjectsStatus::Success != ParseDescriptorAndAddRefs(unitName, formatName, persUnit, descriptor, context))
+            return ECObjectsStatus::Error;
+    
+        bvector<Utf8String> unitNames;
+        bvector<Nullable<Utf8String>> unitLabels; // TODO make these optional since we don't care about them here
+        if (!Utf8String::IsNullOrEmpty(formatName.c_str()))
+            Formatting::Format::ParseFormatString(formatName, prec, unitNames, unitLabels, formatName);
+        else
+            formatName = "f:" + oldDefaultFormatName;
+        persFormat = GetSchema().LookupFormat(formatName.c_str());
+        if (nullptr == persFormat)
+            {
+            LOG.errorv("EC3.2 upgrade failed: Failed to find format with name '%s' in standard formats schema", formatName.c_str());
+            return ECObjectsStatus::Error;
+            }
+        }
+    else
+        persUnit = GetSchema().GetUnitsContext().LookupUnit(descriptor);
+
+    if (nullptr == persUnit)
+        {
+        LOG.errorv("FormatUnitSet '%s' on KindOfQuantity '%s' has a Unit '%s' that could not be located",
+            descriptor, GetFullName().c_str(), descriptor);
+        return ECObjectsStatus::Error;
+        }
+
+    BeAssert(nullptr != persUnit);
+    if (persUnit->IsConstant())
+        { 
+        LOG.errorv("Persistence FormatUnitSet: '%s' on KindOfQuanity '%s' has a Constant as a persistence unit", descriptor, GetFullName().c_str());
+        return ECObjectsStatus::Error;
+        }
+
+    if (ECObjectsStatus::Success != SetPersistenceUnit(*persUnit))
+        {
+        LOG.errorv("On KOQ '%s' failed to set persistence unit with name '%s'", GetFullName().c_str(), persUnit->GetFullName().c_str());
+        return ECObjectsStatus::Error;
+        }
+
+    return ECObjectsStatus::Success;
+    }
+
+//--------------------------------------------------------------------------------------
+// @bsimethod                                  Kyle.Abramowitz                  04/2018
+//--------------------------------------------------------------------------------------
+ECObjectsStatus KindOfQuantity::ParsePresentationUnit(Utf8CP descriptor, ECSchemaReadContextR context, uint32_t ecXmlMajorVersion, uint32_t ecXmlMinorVersion, bool shouldBeDefault)
+    {
+    bool xmlLessThan32 = (3 == ecXmlMajorVersion && 2 > ecXmlMinorVersion);
+
+    if (xmlLessThan32)
+        {
+        ECUnitCP unit;
+        ECFormatCP format;
+        Utf8String unitName;
+        Utf8String formatName;
+        if (ECObjectsStatus::Success != ParseDescriptorAndAddRefs(unitName, formatName, unit, descriptor, &context))
+            return ECObjectsStatus::Error;
+
+        Nullable<int32_t> precision = nullptr;
+        if (!Utf8String::IsNullOrEmpty(formatName.c_str()))
+            {
+            Utf8String localformatName;
+            bvector<Utf8String> localUnitNames;
+            bvector<Nullable<Utf8String>> localUnitLabels;
+            if (SUCCESS != Formatting::Format::ParseFormatString(localformatName, precision, localUnitNames, localUnitLabels, formatName))
+                {
+                LOG.errorv("EC3.2 upgrade failed: Failed to parse format string '%s' on KoQ '%s'", descriptor, GetFullName().c_str());
+                return ECObjectsStatus::Error;
+                }
+            format = GetSchema().LookupFormat(localformatName.c_str());
+            if (nullptr == format)
+                {
+                LOG.errorv("EC3.2 upgrade failed: FormatString '%s' on KindOfQuantity '%s' has an invalid format, '%s'.", descriptor, GetFullName().c_str(), formatName.c_str());
+                return ECObjectsStatus::Error;
+                }
+            }
+        else
+            {
+            // Assuming since there was previously a format that it should contain the Unit with it.
+            Utf8String alias;
+            Utf8String localFormatName;
+            Utf8CP mappedName = Formatting::LegacyNameMappings::TryGetFormatStringFromLegacyName(oldDefaultFormatName.c_str());
+            BeAssert(nullptr != mappedName); // Default should always map
+            ECClass::ParseClassName(alias, localFormatName, mappedName);
+            Utf8String lookupFormat = "f:" + localFormatName;
+            format = GetSchema().LookupFormat(lookupFormat.c_str());
+            BeAssert(nullptr != format);
+            LOG.warningv("Setting format to DefaultRealU for FormatUnitSet '%s' on KindOfQuantity '%s'.", descriptor, GetFullName().c_str());
+            }
+
+        if (nullptr == unit)
+            {
+            LOG.errorv("EC3.2 upgrade failed: FormatString '%s' on KindOfQuantity '%s' has a Unit '%s' that could not be located in the standard Units schema.",
+                descriptor, GetFullName().c_str(), unitName.c_str());
+            return ECObjectsStatus::Error;
+            }
+
+        if (format->HasCompositeMajorUnit() && Units::Unit::AreCompatible(unit, format->GetCompositeMajorUnit()))
+            {
+            LOG.warningv("EC3.2 upgrade: Dropping the presentation input unit '%s' from FUS '%s' on KindOfQuantity '%s' because the format '%s' has a major unit that is not equal to the original FUS Unit '%s'.", 
+                descriptor, GetFullName().c_str(), format->GetFullName().c_str(), unit->GetFullName().c_str(), format->GetParentFormat()->GetFullName().c_str());
+            unit = nullptr; // Dropping the FUS unit.
+            }
+
+        // Check compatibility between the format's Unit and the persistence Unit. The format's Unit is sometimes an override and other times will be the Major Unit.
+        if (!Units::Unit::AreCompatible(nullptr == unit ? format->GetCompositeMajorUnit() : unit, m_persistenceUnit))
+            {
+            LOG.errorv("EC3.2 upgrade failed: On KOQ '%s' presentation unit '%s' is incompatible with persistence unit '%s'", GetFullName().c_str(), unit->GetFullName().c_str(), m_persistenceUnit->GetFullName().c_str());
+            return ECObjectsStatus::Error;
+            }
+        ECUnitCP unitOverride = format->HasCompositeMajorUnit() ? nullptr : unit;
+        ECObjectsStatus status = AddPresentationFormatSingleUnitOverride(*format, precision, unitOverride, nullptr, shouldBeDefault);
+        if (ECObjectsStatus::Success != status)
+            return status;
+        }
+    else // >= 3.2
+        {
+        bvector<Utf8String> names;
+        bvector<Nullable<Utf8String>> unitLabels;
+        Nullable<int32_t> precision;
+        Utf8String formatName;
+        if (SUCCESS != Formatting::Format::ParseFormatString(formatName, precision, names, unitLabels, descriptor))
+            {
+            LOG.errorv("Failed to parse format string '%s' on KoQ '%s'", descriptor, GetFullName().c_str());
+            return ECObjectsStatus::Error;
+            }
+        ECFormatCP format = GetSchema().LookupFormat(formatName.c_str());
+        if (nullptr == format)
+            {
+            LOG.errorv("Failed to lookup format '%s' on koq '%s'", formatName.c_str(), GetFullName().c_str());
+            return ECObjectsStatus::Error;
+            }
+        UnitAndLabelPairs unitsAndLabels;
+        int i = 0;
+        for (const auto& name : names)
+            {
+            ECUnitCP lookedUpUnit = GetSchema().GetUnitsContext().LookupUnit(name.c_str());
+            if (nullptr != lookedUpUnit)
+                {
+                Utf8CP localLabel = nullptr;
+                // Check to see if it has a label override;
+                if (i < unitLabels.size() && unitLabels[i].IsValid())
+                    localLabel = unitLabels[i].ValueR().c_str();
+                unitsAndLabels.push_back(make_bpair(lookedUpUnit, localLabel));
+                }
+            else
+                {
+                LOG.errorv("On KOQ '%s' could not find unit '%s' being added as a presentation unit override", GetFullName().c_str(), name.c_str());
+                return ECObjectsStatus::Error;
+                }
+            i++;
+            }
+
+        ECObjectsStatus status = AddPresentationFormat(*format, precision, &unitsAndLabels, shouldBeDefault);
+        if (ECObjectsStatus::Success != status)
+            return status;
+        }
+    return ECObjectsStatus::Success;
+    }
+
+//--------------------------------------------------------------------------------------
+// @bsimethod                                   Caleb.Shafer                    02/2018
+//--------------------------------------------------------------------------------------
+// static
+ECObjectsStatus KindOfQuantity::UpdateFUSDescriptors(Utf8StringR unitName, bvector<Utf8String>& formatStrings, Utf8CP persFus, bvector<Utf8CP> const& presFuses, ECSchemaCR formatSchema)
+    {
+    unitName.clear();
+    formatStrings.clear();
+    if (Utf8String::IsNullOrEmpty(persFus))
+        return ECObjectsStatus::NullPointerValue;
+
+    //Persistence
+    Utf8String persistenceUnit;
+    Utf8String persistenceFormat;
+    Utf8String alias;
+    Utf8String unqualifiedPers;
+    ECObjectsStatus status = ExtractUnitFormatAndMap(persistenceUnit, persistenceFormat, persFus);
+    if (ECObjectsStatus::Success != status && ECObjectsStatus::InvalidFormat != status)
+        return status;
+
+    if (ECObjectsStatus::Success != ECClass::ParseClassName(alias, unqualifiedPers, persistenceUnit))
+        return ECObjectsStatus::Error;
+
+    // Presentation
+    for (Utf8CP presFus : presFuses)
+        {
+        Utf8String presentationUnit;
+        Utf8String presentationFormat;
+        status = ExtractUnitFormatAndMap(presentationUnit, presentationFormat, presFus);
+        if (ECObjectsStatus::Success != status)
+            {
+            if (ECObjectsStatus::InvalidFormat == status)
+                continue; // Dropping the presentation FUS
+            return status;
+            }
+
+        if (presentationUnit.empty())
+            {
+            LOG.errorv("Presentation unit was not defined in this descriptor '%s'", presFus);
+            return ECObjectsStatus::InvalidUnitName;
+            }
+
+        if (presentationFormat.empty())
+            presentationFormat = oldDefaultFormatName;
+
+        Utf8String unqualifiedPres;
+        if (ECObjectsStatus::Success != ECClass::ParseClassName(alias, unqualifiedPres, presentationUnit))
+            return ECObjectsStatus::Error;
+
+        Utf8String unqualifiedPresFormat;
+        if (ECObjectsStatus::Success != ECClass::ParseClassName(alias, unqualifiedPresFormat, presentationFormat))
+            return ECObjectsStatus::Error;
+
+        Utf8String formatString;
+        formatString
+            .append("f:")
+            .append(unqualifiedPresFormat);
+        bvector<Utf8String> split;
+        BeStringUtilities::Split(unqualifiedPresFormat.c_str(), "(", split);
+        auto format = formatSchema.GetFormatCP(split[0].c_str());
+        if (nullptr == format || !format->HasComposite())
+            {
+            formatString
+                .append("[")
+                .append("u:")
+                .append(unqualifiedPres)
+                .append("]");
+            }
+        formatStrings.push_back(formatString);
+        }
+
+    // If there are no presentation units, create on using the persistence fus. Use the default format if none is provided
+    if (formatStrings.size() == 0 && !persistenceFormat.empty())
+        {
+        Utf8String unqualifiedPersFormat;
+        if(ECObjectsStatus::Success != ECClass::ParseClassName(alias, unqualifiedPersFormat, persistenceFormat))
+            return ECObjectsStatus::Error;
+
+        Utf8String formatString;
+        formatString
+            .append("f:")
+            .append(unqualifiedPersFormat);
+        bvector<Utf8String> split;
+        BeStringUtilities::Split(unqualifiedPersFormat.c_str(), "(", split);
+        auto format = formatSchema.GetFormatCP(split[0].c_str());
+        if (nullptr == format || !format->HasComposite())
+            {
+            formatString
+                .append("[")
+                .append("u:")
+                .append(unqualifiedPers)
+                .append("]");
+            }
+
+        formatStrings.push_back(formatString);
+        }
+
+    unitName = "u:" + unqualifiedPers;
+    return ECObjectsStatus::Success;
+    }
+
+//--------------------------------------------------------------------------------------
+// @bsimethod                                  Kyle.Abramowitz                  04/2018
+//--------------------------------------------------------------------------------------
+ECObjectsStatus KindOfQuantity::AddPersistenceUnitByName(Utf8StringCR unitName, std::function<ECUnitCP(Utf8StringCR, Utf8StringCR)> const& nameToUnitMapper)
+    {
+    Utf8String alias;
+    Utf8String name;
+    ECClass::ParseClassName(alias, name, unitName);
+    if (alias.empty())
+        alias.assign(GetSchema().GetAlias());
+
+    auto unit = nameToUnitMapper(alias, name);
+    if (nullptr == unit)
+        {
+        LOG.errorv("Unable to add unit name '%s' ", unitName.c_str());
+        return ECObjectsStatus::InvalidUnitName;
+        }
+
+    if (nullptr == GetSchema().GetUnitsContext().LookupUnit(unitName.c_str()))
+        {
+        LOG.errorv("On KoQ '%s' persistence unit with name '%s' could not be located", GetFullName().c_str(), unitName.c_str());
+        return ECObjectsStatus::Error;
+        }
+
+    SetPersistenceUnit(*unit);
+    return ECObjectsStatus::Success;
+    }
+
+//--------------------------------------------------------------------------------------
+// @bsimethod                                  Kyle.Abramowitz                  04/2018
+//--------------------------------------------------------------------------------------
+ECObjectsStatus KindOfQuantity::AddPresentationFormatByString(Utf8StringCR formatString, std::function<ECFormatCP(Utf8StringCR, Utf8StringCR)> const& nameToFormatMapper, std::function<ECUnitCP(Utf8StringCR, Utf8StringCR)> const& nameToUnitMapper)
+    {
+    Utf8String formatName;
+    Nullable<int32_t> prec;
+    bvector<Utf8String> unitNames;
+    bvector<Nullable<Utf8String>> unitLabels;
+    if (BentleyStatus::SUCCESS != Formatting::Format::ParseFormatString(formatName, prec, unitNames, unitLabels, formatString))
+        {
+        LOG.errorv("Failed to parse Presentation FormatString '%s' on KindOfQuantity '%s'", formatString.c_str(), GetFullName().c_str());
+        return ECObjectsStatus::Error;
+        }
+
+    Utf8String alias;
+    Utf8String unqualifiedName;
+    ECClass::ParseClassName(alias, unqualifiedName, formatName);
+    if (alias.empty())
+        alias = GetSchema().GetAlias();
+
+    auto format = nameToFormatMapper(alias, unqualifiedName);
+
+    if (nullptr == format)
+        {
+        LOG.errorv("Format '%s' could not be looked up on KoQ '%s'", formatName.c_str(), GetFullName().c_str());
+        return ECObjectsStatus::Error;
+        }
+
+    if (!unitNames.empty())
+        {
+        UnitAndLabelPairs units;
+        int i = 0;
+        for (const auto& u : unitNames)
+            {
+            ECClass::ParseClassName(alias, unqualifiedName, u);
+            if (alias.empty())
+                alias = GetSchema().GetAlias();
+
+            auto unit = nameToUnitMapper(alias, unqualifiedName);
+            if (nullptr == unit)
+                {
+                LOG.errorv("Presentation unit with name '%s' could not be looked up on KoQ '%s'", u.c_str(), GetFullName().c_str());
+                return ECObjectsStatus::Error;
+                }
+            units.push_back(make_bpair(unit, (i < unitLabels.size() && unitLabels[i].IsValid()) ? unitLabels[i].Value().c_str() : nullptr));
+            i++;
+            }
+
+        return AddPresentationFormat(*format, prec, &units);
+        }
+
+    return AddPresentationFormat(*format, prec); // no unit overrides
+    }
+
+//--------------------------------------------------------------------------------------
+// @bsimethod                                  Kyle.Abramowitz                  04/2018
+//--------------------------------------------------------------------------------------
+ECObjectsStatus KindOfQuantity::CreateOverrideString(Utf8StringR out, ECFormatCR parent, Nullable<int32_t> precisionOverride,  UnitAndLabelPairs const* unitsAndLabels) const
+    {
+    if (parent.IsOverride())
+        {
+        LOG.errorv("KOQ '%s' cannot create an override using another override as a parent", GetFullName().c_str());
+        return ECObjectsStatus::Error;
+        }
+
+    out += parent.GetName();
+    
+    if (precisionOverride.IsValid())
+        {
+        out += "(";
+        out += std::to_string(precisionOverride.Value()).c_str();
+        out += ")";
+        }
+
+    if (nullptr != unitsAndLabels)
+        {
+        auto& input = *unitsAndLabels;
+        if (input.size() > 4)
+            {
+            LOG.errorv("KOQ '%s' cannot have more than 4 override units specified on a presentation format", GetFullName().c_str());
+            return ECObjectsStatus::Error;
+            }
+
+        for(const auto& i : input)
+            { 
+            auto& unit = i.first;
+            if (nullptr == unit)
+                return ECObjectsStatus::Error;
+            out += "[";
+            out += unit->GetQualifiedName(GetSchema());
+
+            if (nullptr != i.second) // We want to override a label
+                {
+                out += "|";
+                out += i.second;
+                }
+
+            out += "]";
+            }
+        }
+    return ECObjectsStatus::Success;
+    }
+
+//--------------------------------------------------------------------------------------
+// @bsimethod                                  Kyle.Abramowitz                  04/2018
+//--------------------------------------------------------------------------------------
+ECObjectsStatus KindOfQuantity::AddPresentationFormatInternal(NamedFormat format)
+    {
+    if (format.HasCompositeMajorUnit() && !Units::Unit::AreCompatible(format.GetCompositeMajorUnit(), GetPersistenceUnit()))
+        {
+        LOG.errorv("KOQ '%s' cannot add presentation format '%s' because its major unit is not compatible with this KoQ's persistence unit", GetFullName().c_str(), format.GetName().c_str());
+        return ECObjectsStatus::Error;
+        }
+    m_presentationFormats.emplace_back(format);
+    return ECObjectsStatus::Success;
+    }
+
+//--------------------------------------------------------------------------------------
+// @bsimethod                                  Kyle.Abramowitz                  04/2018
+//--------------------------------------------------------------------------------------
+NamedFormatCP KindOfQuantity::GetOrCreateCachedPersistenceFormat() const
+    {
+    if (nullptr == m_persistenceUnit)
+        return nullptr;
+
+    if (m_persFormatCache.IsValid())
+        {
+        if (Units::Unit::AreEqual(m_persFormatCache.Value().GetCompositeMajorUnit(), m_persistenceUnit))
+            return &m_persFormatCache.Value();
+        }
+    Utf8String name = "DefaultRealU";
+    name += "[";
+    name += m_persistenceUnit->GetQualifiedName(GetSchema());
+    name += "]";
+    m_persFormatCache = NamedFormat(name);
+    m_persFormatCache.ValueR().SetNumericSpec(Formatting::NumericFormatSpec::DefaultFormat());
+    auto comp = Formatting::CompositeValueSpec(*m_persistenceUnit);
+    comp.SetMajorLabel(m_persistenceUnit->GetDisplayLabel().c_str());
+    m_persFormatCache.ValueR().SetCompositeSpec(comp);
+    return &m_persFormatCache.Value();
+    }
+
+//--------------------------------------------------------------------------------------
+// @bsimethod                                  Kyle.Abramowitz                  04/2018
+//--------------------------------------------------------------------------------------
+ECObjectsStatus KindOfQuantity::AddPresentationFormat(ECFormatCR parent, Nullable<int32_t> precisionOverride, UnitAndLabelPairs const* unitsAndLabels, bool isDefault)
+    {
+    if (parent.IsOverride())
+        {
+        LOG.errorv("KOQ '%s' cannot create an override using another override as a parent", GetFullName().c_str());
+        return ECObjectsStatus::Error;
+        }
+
+    // Parent has no units and we don't provide any overrides
+    if (!parent.HasCompositeMajorUnit() && (nullptr == unitsAndLabels || unitsAndLabels->empty()))
+        {
+        LOG.errorv("KOQ '%s' cannot have a format without composite units and no unit overrides.", GetFullName().c_str());
+        return ECObjectsStatus::Error;
+        }
+
+    if ((nullptr != unitsAndLabels) && unitsAndLabels->size() > 0)
+        {
+        const auto maj = GetPersistenceUnit();
+        for (const auto& u: *unitsAndLabels)
+            {
+            if(nullptr == maj || nullptr == u.first || !Units::Unit::AreCompatible(maj, u.first))
+                {
+                LOG.errorv("KOQ '%s' all unit overrides must be compatible with each other and must exist", GetFullName().c_str());
+                return ECObjectsStatus::Error;
+                }
+            }
+        }
+
+    if (parent.HasCompositeMajorUnit() && nullptr != m_persistenceUnit && !ECUnit::AreCompatible(parent.GetCompositeMajorUnit(), m_persistenceUnit))
+        {
+        LOG.errorv("KOQ '%s' cannot have a format with a major unit that is incompatible with KOQ's persistence unit", GetFullName().c_str());
+        return ECObjectsStatus::Error;
+        }
+
+    if (parent.HasCompositeMajorUnit() && HasPresentationFormats())
+        {
+        for (auto const& format : m_presentationFormats)
+            {
+            if (format.HasCompositeMajorUnit() && !ECUnit::AreCompatible(parent.GetCompositeMajorUnit(), format.GetCompositeMajorUnit()))
+                {
+                LOG.errorv("KOQ '%s' cannot add a format that has a major unit that is incompatible with other formats in this KOQ namely '%s'", GetFullName().c_str(), format.GetName().c_str());
+                return ECObjectsStatus::Error;
+                }
+            }
+        }
+
+    Utf8String out;
+    CreateOverrideString(out, parent, precisionOverride, unitsAndLabels);
+
+    NamedFormatP nfp = nullptr;
+    if (isDefault)
+        nfp = m_presentationFormats.emplace(m_presentationFormats.begin(), out, &parent);
+    else
+        {
+        m_presentationFormats.emplace_back(out, &parent);
+        nfp = &m_presentationFormats.back();
+        }
+    if (precisionOverride.IsValid())
+        {
+        if (Formatting::PresentationType::Fractional == nfp->GetPresentationType())
+            {
+            Formatting::FractionalPrecision prec;
+            if (!Formatting::Utils::FractionalPrecisionByDenominator(prec, precisionOverride.Value()))
+                {
+                LOG.errorv("On KOQ '%s' %d is not a valid fractional precision override value", GetFullName().c_str(), precisionOverride.Value());
+                return ECObjectsStatus::Error;
+                }
+            nfp->GetNumericSpecP()->SetPrecision(prec);
+            }
+        else
+            {
+            Formatting::DecimalPrecision prec;
+            if (!Formatting::Utils::GetDecimalPrecisionByInt(prec, precisionOverride.Value()))
+                {
+                LOG.errorv("On KOQ '%s' %d is not a valid decimal precision override value", GetFullName().c_str(), precisionOverride.Value());
+                return ECObjectsStatus::Error;
+                }
+            nfp->GetNumericSpecP()->SetPrecision(prec);
+            }
+        }
+    if ((nullptr == unitsAndLabels) || (0 == unitsAndLabels->size()))
+        return ECObjectsStatus::Success;
+
+    auto& input = *unitsAndLabels;
+    auto comp = nfp->GetCompositeSpecP();
+    bvector<Units::UnitCP> newUnits;
+
+    for (int i = 0; i < input.size(); ++i)
+        newUnits.push_back(input[i].first);
+
+    bvector<Units::UnitCP> compUnits;
+    if (nullptr != comp)
+        {
+        if (comp->HasMajorUnit())
+            compUnits.push_back(comp->GetMajorUnit());
+        if (comp->HasMiddleUnit())
+            compUnits.push_back(comp->GetMiddleUnit());
+        if (comp->HasMinorUnit())
+            compUnits.push_back(comp->GetMinorUnit());
+        if (comp->HasSubUnit())
+            compUnits.push_back(comp->GetSubUnit());
+        }
+
+    //Validate compUnits against overrides
+    if(!compUnits.empty())
+        {
+        if (compUnits.size() != newUnits.size())
+            {
+            LOG.errorv("On KOQ '%s' cannot override a different number of units than already exists on a format", GetFullName().c_str());
+            return ECObjectsStatus::Error;
+            }
+
+        for (int i = 0; i < input.size(); ++i)
+            {
+            if (!Units::Unit::AreEqual(newUnits[i], compUnits[i]))
+                {
+                LOG.errorv("On KOQ '%s' cannot change UOM in an override when one is already defined by the format", GetFullName().c_str());
+                return ECObjectsStatus::Error;
+                }
+            }
+        }
+    else
+        {
+        Formatting::CompositeValueSpec localComp;
+        bool compStatus = Formatting::CompositeValueSpec::CreateCompositeSpec(localComp, newUnits);
+        if (!compStatus || !nfp->SetCompositeSpec(localComp))
+            {
+            LOG.errorv("On KOQ '%s' failed to set composite spec", GetFullName().c_str());
+            return ECObjectsStatus::Error;
+            }
+        comp = nfp->GetCompositeSpecP();
+
+        if (1 == input.size())
+            {
+            // If we override a numeric spec then set spacer to match UomSeparator. If we don't there will always be a space
+            // between the value and its unit label since the default spacer is a blank character.
+            if (!comp->HasSpacer())
+                {
+                Formatting::NumericFormatSpecCP nsP = parent.GetNumericSpec();
+                if (nsP && nsP->GetUomSeparator())
+                    comp->SetSpacer(nsP->GetUomSeparator());
+                }
+            }
+        }
+
+    switch (input.size())
+        {
+        case 4:
+            if (nullptr != input[3].second)
+                comp->SetSubLabel(input[3].second);
+        case 3:
+            if (nullptr != input[2].second)
+                comp->SetMinorLabel(input[2].second);
+        case 2:
+            if (nullptr != input[1].second)
+                comp->SetMiddleLabel(input[1].second);
+        case 1:
+            if (nullptr != input[0].second)
+                comp->SetMajorLabel(input[0].second);
+        }
+    return ECObjectsStatus::Success;
+    }
+
+//--------------------------------------------------------------------------------------
+// @bsimethod                                  Kyle.Abramowitz                  04/2018
+//--------------------------------------------------------------------------------------
+ECObjectsStatus KindOfQuantity::AddPresentationFormatSingleUnitOverride(ECFormatCR parent, Nullable<int32_t> precisionOverride, ECUnitCP inputUnitOverride, Utf8CP labelOverride, bool isDefault)
+    {
+    UnitAndLabelPairs units;
+    if (nullptr == inputUnitOverride && nullptr != labelOverride)
+        {
+        if (parent.HasCompositeMajorUnit())
+            inputUnitOverride = (ECUnitCP)parent.GetCompositeMajorUnit();
+        else
+            return ECObjectsStatus::Error;
+        }
+    if (nullptr != inputUnitOverride)
+        { 
+        units = UnitAndLabelPairs();
+        units.push_back(make_bpair(inputUnitOverride, labelOverride));
+        }
+
+    return AddPresentationFormat(parent, precisionOverride, &units, isDefault);
+    }
+
+//---------------------------------------------------------------------------------------
+// @bsimethod                                    Bill.Steinbock                  06/2017
+//---------------------------------------------------------------------------------------
+Json::Value KindOfQuantity::GetPresentationFormatsJson() const
+    {
+    Json::Value arrayObj(Json::arrayValue);
+
+    bvector<NamedFormat> const& presentationUnits = GetPresentationFormats();
+    if (presentationUnits.size() > 0)
+        {
+        for (NamedFormatCR format : presentationUnits)
+            {
+            if (format.IsProblem())
+                continue;
+
+            arrayObj.append(format.GetName());
+            }
+        }
+    return arrayObj;
+    }
+
+//---------------------------------------------------------------------------------------
+// @bsimethod                                David.Fox-Rabinovitz      08/2017
+//---------------------------------------------------------------------------------------
+PhenomenonCP KindOfQuantity::GetPhenomenon() const
+    {
+    BEU::UnitCP un = GetPersistenceUnit();
+    return (nullptr == un) ? nullptr : static_cast<PhenomenonCP>(un->GetPhenomenon());
+    }
+
+END_BENTLEY_ECOBJECT_NAMESPACE