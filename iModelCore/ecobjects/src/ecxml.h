--- conflicted
+++ resolved
@@ -1,175 +1,138 @@
-/*--------------------------------------------------------------------------------------+
-|
-|     $Source: src/ecxml.h $
-|
-|  $Copyright: (c) 2011 Bentley Systems, Incorporated. All rights reserved. $
-|
-+--------------------------------------------------------------------------------------*/
-#pragma once
-
-#include <ECObjects/ECObjects.h>
-#include <string>
-
-#define     ECXML_URI_2_0                       "http://www.bentley.com/schemas/Bentley.ECXML.2.0"
-#define     EC_NAMESPACE_PREFIX                 "ec"
-
-#define     EC_SCHEMA_ELEMENT                   "ECSchema"
-#define     EC_CUSTOM_ATTRIBUTES_ELEMENT        "ECCustomAttributes"
-#define     EC_BASE_CLASS_ELEMENT               "BaseClass"
-#define     EC_CLASS_ELEMENT                    "ECClass"
-#define     EC_PROPERTY_ELEMENT                 "ECProperty"
-#define     EC_ARRAYPROPERTY_ELEMENT            "ECArrayProperty"
-#define     EC_STRUCTPROPERTY_ELEMENT           "ECStructProperty"
-#define     EC_RELATIONSHIP_CLASS_ELEMENT       "ECRelationshipClass"
-#define     EC_SOURCECONSTRAINT_ELEMENT         "Source"
-#define     EC_TARGETCONSTRAINT_ELEMENT         "Target"
-#define     EC_CONSTRAINTCLASS_ELEMENT          "Class"
-#define     EC_CONSTRAINTKEY_ELEMENT            "Key"
-#define     EC_KEYPROPERTY_ELEMENT              "Property"
-#define     EC_SCHEMAREFERENCE_ELEMENT          "ECSchemaReference"
-
-#define     BASECLASS_ATTRIBUTE                 "baseClass"
-#define     TYPE_NAME_ATTRIBUTE                 "typeName"
-#define     IS_DOMAINCLASS_ATTRIBUTE            "isDomainClass"
-#define     IS_STRUCT_ATTRIBUTE                 "isStruct"
-#define     IS_CUSTOMATTRIBUTE_ATTRIBUTE        "isCustomAttributeClass"
-#define     MIN_OCCURS_ATTRIBUTE                "minOccurs"
-#define     MAX_OCCURS_ATTRIBUTE                "maxOccurs"
-#define     PROPERTY_NAME_ATTRIBUTE             "propertyName"
-#define     DESCRIPTION_ATTRIBUTE               "description"
-#define     SCHEMA_NAME_ATTRIBUTE               "schemaName"
-#define     SCHEMA_NAMESPACE_PREFIX_ATTRIBUTE   "nameSpacePrefix"
-#define     SCHEMA_VERSION_ATTRIBUTE            "version"
-#define     DISPLAY_LABEL_ATTRIBUTE             "displayLabel"
-#define     READONLY_ATTRIBUTE                  "readOnly"
-#define     SCHEMAREF_NAME_ATTRIBUTE            "name"
-#define     SCHEMAREF_VERSION_ATTRIBUTE         "version"
-#define     SCHEMAREF_PREFIX_ATTRIBUTE          "prefix"
-#define     MAXIMUM_VALUE_ATTRIBUTE             "MaximumValue"
-#define     MINIMUM_VALUE_ATTRIBUTE             "MinimumValue"
-
-#define     STRENGTH_ATTRIBUTE                  "strength"
-#define     STRENGTHDIRECTION_ATTRIBUTE         "strengthDirection"
-#define     CARDINALITY_ATTRIBUTE               "cardinality"
-#define     ROLELABEL_ATTRIBUTE                 "roleLabel"
-#define     POLYMORPHIC_ATTRIBUTE               "polymorphic"
-#define     CONSTRAINTCLASSNAME_ATTRIBUTE       "class"
-#define     KEYPROPERTYNAME_ATTRIBUTE           "name"
-
-#define     ECXML_TRUE                          "True"
-#define     ECXML_FALSE                         "False"
-
-#define     ECXML_TRUE_W                        L"True"
-#define     ECXML_FALSE_W                       L"False"
-#define     ECXML_UNBOUNDED                     L"unbounded"
-
-// If you add any additional ECXML typenames you must update 
-//    - enum PrimitiveType
-//    - PrimitiveECProperty::_GetTypeName
-static const WString ECXML_TYPENAME_BINARY             = L"binary";
-static const WString ECXML_TYPENAME_BOOLEAN            = L"boolean";
-static const WString ECXML_TYPENAME_BOOL               = L"bool";
-static const WString ECXML_TYPENAME_DATETIME           = L"dateTime";
-static const WString ECXML_TYPENAME_DOUBLE             = L"double";
-static const WString ECXML_TYPENAME_INTEGER            = L"int";
-static const WString ECXML_TYPENAME_LONG               = L"long";
-static const WString ECXML_TYPENAME_POINT2D            = L"point2d";
-static const WString ECXML_TYPENAME_POINT3D            = L"point3d";
-static const WString ECXML_TYPENAME_STRING             = L"string";
-static const WString ECXML_TYPENAME_IGEOMETRY          = L"Bentley.Geometry.Common.IGeometry";
-static const WString EMPTY_STRING = L"";
-
-static const WString ECXML_STRENGTH_REFERENCING        = L"referencing";
-static const WString ECXML_STRENGTH_HOLDING            = L"holding";
-static const WString ECXML_STRENGTH_EMBEDDING          = L"embedding";
-
-static const WString ECXML_DIRECTION_FORWARD           = L"forward";
-static const WString ECXML_DIRECTION_BACKWARD          = L"backward";
-
-#define READ_OPTIONAL_XML_ATTRIBUTE(_nodeVar, _xmlAttributeName, _setInPointer, _setInPropertyName)   \
-    if ((BEXML_Success == _nodeVar##.GetAttributeStringValue (value, _xmlAttributeName)) &&   \
-        (ECOBJECTS_STATUS_Success != _setInPointer->Set##_setInPropertyName (value.c_str()))) \
-            return SCHEMA_READ_STATUS_InvalidECSchemaXml;
-
-#define READ_OPTIONAL_XML_ATTRIBUTE_IGNORING_SET_ERRORS(_nodeVar, _xmlAttributeName, _setInPointer, _setInPropertyName)   \
-    if (BEXML_Success == _nodeVar##.GetAttributeStringValue (value, _xmlAttributeName))   \
-        setterStatus = _setInPointer->Set##_setInPropertyName (value.c_str()); \
-    else \
-        setterStatus = ECOBJECTS_STATUS_Success;
-
-#define READ_REQUIRED_XML_ATTRIBUTE(_nodeVar, _xmlAttributeName, _setInPointer, _setInPropertyName, _elementName)   \
-    if (BEXML_Success != _nodeVar##.GetAttributeStringValue (value, _xmlAttributeName))   \
-        {   \
-        ECObjectsLogger::Log()->errorv (L"Invalid ECSchemaXML: %hs element must contain a %hs  attribute", _xmlAttributeName, _elementName);     \
-        return SCHEMA_READ_STATUS_InvalidECSchemaXml;        \
-        }       \
-    if (ECOBJECTS_STATUS_Success != _setInPointer->Set##_setInPropertyName (value.c_str())) \
-        return SCHEMA_READ_STATUS_InvalidECSchemaXml;
-
-#define READ_REQUIRED_XML_ATTRIBUTE_IGNORING_SET_ERRORS(_nodeVar,_xmlAttributeName, _setInPointer, _setInPropertyName, _elementName)   \
-    if (BEXML_Success != _nodeVar##.GetAttributeStringValue (value, _xmlAttributeName))     \
-        {   \
-        ECObjectsLogger::Log()->errorv (L"Invalid ECSchemaXML: %hs element must contain a %hs attribute",  _xmlAttributeName, _elementName);     \
-        status = SCHEMA_READ_STATUS_InvalidECSchemaXml;        \
-        }       \
-    else if (ECOBJECTS_STATUS_ParseError == _setInPointer->Set##_setInPropertyName (value.c_str())) \
-        status = SCHEMA_READ_STATUS_FailedToParseXml;
-            
-<<<<<<< HEAD
-#define APPEND_CHILD_TO_PARENT(_child, _parent) \
-    {if (NULL == _child)\
-        return SCHEMA_WRITE_STATUS_FailedToCreateXml;\
-    if (NULL == _parent->appendChild(_child))\
-        return SCHEMA_WRITE_STATUS_FailedToCreateXml;} 
-
-#define WRITE_XML_ATTRIBUTE(_xmlAttributeName, _value, _parent) \
-    {if (NULL == (attributePtr = _parent->ownerDocument->createAttribute(_xmlAttributeName))) \
-        return SCHEMA_WRITE_STATUS_FailedToCreateXml; \
-    attributePtr->Putvalue(_value); \
-    _parent->setAttributeNode(attributePtr);}
-
-#define WRITE_BOOL_XML_ATTRIBUTE(_xmlAttributeName, _getPropertyName, _parent) \
-    if (this->Get##_getPropertyName() == true)\
-        { \
-        WRITE_XML_ATTRIBUTE(_xmlAttributeName, L"True", _parent); \
-        } \
-   else \
-        { \
-        WRITE_XML_ATTRIBUTE(_xmlAttributeName, L"False", _parent); \
-        } 
-
-#define WRITE_OPTIONAL_XML_ATTRIBUTE(_xmlAttributeName, _getPropertyName, _parent) \
-    if (!this->Get##_getPropertyName().empty())\
-        { \
-        WRITE_XML_ATTRIBUTE(_xmlAttributeName, this->Get##_getPropertyName().c_str(), _parent); \
-        }
-        
-#define WRITE_OPTIONAL_BOOL_XML_ATTRIBUTE(_xmlAttributeName, _getPropertyName, _parent) \
-    if (this->Get##_getPropertyName() == true)\
-        { \
-        WRITE_XML_ATTRIBUTE(_xmlAttributeName, L"True", _parent); \
-        }
-    
-=======
->>>>>>> 88972f36
-BEGIN_BENTLEY_EC_NAMESPACE
-
-struct ECXml /*abstract*/
-{
-    virtual void _Abstract() = 0;
-public:
-    static ECObjectsStatus ParseBooleanString(bool & booleanValue,WCharCP booleanString);
-    static WStringCR GetPrimitiveTypeName (PrimitiveType primitiveType);
-    static ECObjectsStatus ParsePrimitiveType (PrimitiveType& primitiveType,WStringCR typeName);
-    static WStringCR StrengthToString (StrengthType strength);
-    static ECObjectsStatus ParseStrengthType (StrengthType& strength, WStringCR strengthString);
-    static WStringCR DirectionToString (ECRelatedInstanceDirection direction);
-    static ECObjectsStatus ParseDirectionString (ECRelatedInstanceDirection& direction, WStringCR directionString);
-    static ECObjectsStatus ParseCardinalityString (UInt32& lowerLimit, UInt32& upperLimit, WStringCR cardinalityString);
-#if defined (_WIN32)
-    static void FormatXml(BeXmlDomR xmlDom);
-#endif
-};
-
-END_BENTLEY_EC_NAMESPACE
-
+/*--------------------------------------------------------------------------------------+
+|
+|     $Source: src/ecxml.h $
+|
+|  $Copyright: (c) 2011 Bentley Systems, Incorporated. All rights reserved. $
+|
++--------------------------------------------------------------------------------------*/
+#pragma once
+
+#include <ECObjects/ECObjects.h>
+#include <string>
+
+#define     ECXML_URI_2_0                       "http://www.bentley.com/schemas/Bentley.ECXML.2.0"
+#define     EC_NAMESPACE_PREFIX                 "ec"
+
+#define     EC_SCHEMA_ELEMENT                   "ECSchema"
+#define     EC_CUSTOM_ATTRIBUTES_ELEMENT        "ECCustomAttributes"
+#define     EC_BASE_CLASS_ELEMENT               "BaseClass"
+#define     EC_CLASS_ELEMENT                    "ECClass"
+#define     EC_PROPERTY_ELEMENT                 "ECProperty"
+#define     EC_ARRAYPROPERTY_ELEMENT            "ECArrayProperty"
+#define     EC_STRUCTPROPERTY_ELEMENT           "ECStructProperty"
+#define     EC_RELATIONSHIP_CLASS_ELEMENT       "ECRelationshipClass"
+#define     EC_SOURCECONSTRAINT_ELEMENT         "Source"
+#define     EC_TARGETCONSTRAINT_ELEMENT         "Target"
+#define     EC_CONSTRAINTCLASS_ELEMENT          "Class"
+#define     EC_CONSTRAINTKEY_ELEMENT            "Key"
+#define     EC_KEYPROPERTY_ELEMENT              "Property"
+#define     EC_SCHEMAREFERENCE_ELEMENT          "ECSchemaReference"
+
+#define     BASECLASS_ATTRIBUTE                 "baseClass"
+#define     TYPE_NAME_ATTRIBUTE                 "typeName"
+#define     IS_DOMAINCLASS_ATTRIBUTE            "isDomainClass"
+#define     IS_STRUCT_ATTRIBUTE                 "isStruct"
+#define     IS_CUSTOMATTRIBUTE_ATTRIBUTE        "isCustomAttributeClass"
+#define     MIN_OCCURS_ATTRIBUTE                "minOccurs"
+#define     MAX_OCCURS_ATTRIBUTE                "maxOccurs"
+#define     PROPERTY_NAME_ATTRIBUTE             "propertyName"
+#define     DESCRIPTION_ATTRIBUTE               "description"
+#define     SCHEMA_NAME_ATTRIBUTE               "schemaName"
+#define     SCHEMA_NAMESPACE_PREFIX_ATTRIBUTE   "nameSpacePrefix"
+#define     SCHEMA_VERSION_ATTRIBUTE            "version"
+#define     DISPLAY_LABEL_ATTRIBUTE             "displayLabel"
+#define     READONLY_ATTRIBUTE                  "readOnly"
+#define     SCHEMAREF_NAME_ATTRIBUTE            "name"
+#define     SCHEMAREF_VERSION_ATTRIBUTE         "version"
+#define     SCHEMAREF_PREFIX_ATTRIBUTE          "prefix"
+#define     MAXIMUM_VALUE_ATTRIBUTE             "MaximumValue"
+#define     MINIMUM_VALUE_ATTRIBUTE             "MinimumValue"
+
+#define     STRENGTH_ATTRIBUTE                  "strength"
+#define     STRENGTHDIRECTION_ATTRIBUTE         "strengthDirection"
+#define     CARDINALITY_ATTRIBUTE               "cardinality"
+#define     ROLELABEL_ATTRIBUTE                 "roleLabel"
+#define     POLYMORPHIC_ATTRIBUTE               "polymorphic"
+#define     CONSTRAINTCLASSNAME_ATTRIBUTE       "class"
+#define     KEYPROPERTYNAME_ATTRIBUTE           "name"
+
+#define     ECXML_TRUE                          "True"
+#define     ECXML_FALSE                         "False"
+
+#define     ECXML_TRUE_W                        L"True"
+#define     ECXML_FALSE_W                       L"False"
+#define     ECXML_UNBOUNDED                     L"unbounded"
+
+// If you add any additional ECXML typenames you must update 
+//    - enum PrimitiveType
+//    - PrimitiveECProperty::_GetTypeName
+static const WString ECXML_TYPENAME_BINARY             = L"binary";
+static const WString ECXML_TYPENAME_BOOLEAN            = L"boolean";
+static const WString ECXML_TYPENAME_BOOL               = L"bool";
+static const WString ECXML_TYPENAME_DATETIME           = L"dateTime";
+static const WString ECXML_TYPENAME_DOUBLE             = L"double";
+static const WString ECXML_TYPENAME_INTEGER            = L"int";
+static const WString ECXML_TYPENAME_LONG               = L"long";
+static const WString ECXML_TYPENAME_POINT2D            = L"point2d";
+static const WString ECXML_TYPENAME_POINT3D            = L"point3d";
+static const WString ECXML_TYPENAME_STRING             = L"string";
+static const WString ECXML_TYPENAME_IGEOMETRY          = L"Bentley.Geometry.Common.IGeometry";
+static const WString EMPTY_STRING = L"";
+
+static const WString ECXML_STRENGTH_REFERENCING        = L"referencing";
+static const WString ECXML_STRENGTH_HOLDING            = L"holding";
+static const WString ECXML_STRENGTH_EMBEDDING          = L"embedding";
+
+static const WString ECXML_DIRECTION_FORWARD           = L"forward";
+static const WString ECXML_DIRECTION_BACKWARD          = L"backward";
+
+#define READ_OPTIONAL_XML_ATTRIBUTE(_nodeVar, _xmlAttributeName, _setInPointer, _setInPropertyName)   \
+    if ((BEXML_Success == _nodeVar##.GetAttributeStringValue (value, _xmlAttributeName)) &&   \
+        (ECOBJECTS_STATUS_Success != _setInPointer->Set##_setInPropertyName (value.c_str()))) \
+            return SCHEMA_READ_STATUS_InvalidECSchemaXml;
+
+#define READ_OPTIONAL_XML_ATTRIBUTE_IGNORING_SET_ERRORS(_nodeVar, _xmlAttributeName, _setInPointer, _setInPropertyName)   \
+    if (BEXML_Success == _nodeVar##.GetAttributeStringValue (value, _xmlAttributeName))   \
+        setterStatus = _setInPointer->Set##_setInPropertyName (value.c_str()); \
+    else \
+        setterStatus = ECOBJECTS_STATUS_Success;
+
+#define READ_REQUIRED_XML_ATTRIBUTE(_nodeVar, _xmlAttributeName, _setInPointer, _setInPropertyName, _elementName)   \
+    if (BEXML_Success != _nodeVar##.GetAttributeStringValue (value, _xmlAttributeName))   \
+        {   \
+        ECObjectsLogger::Log()->errorv (L"Invalid ECSchemaXML: %hs element must contain a %hs  attribute", _xmlAttributeName, _elementName);     \
+        return SCHEMA_READ_STATUS_InvalidECSchemaXml;        \
+        }       \
+    if (ECOBJECTS_STATUS_Success != _setInPointer->Set##_setInPropertyName (value.c_str())) \
+        return SCHEMA_READ_STATUS_InvalidECSchemaXml;
+
+#define READ_REQUIRED_XML_ATTRIBUTE_IGNORING_SET_ERRORS(_nodeVar,_xmlAttributeName, _setInPointer, _setInPropertyName, _elementName)   \
+    if (BEXML_Success != _nodeVar##.GetAttributeStringValue (value, _xmlAttributeName))     \
+        {   \
+        ECObjectsLogger::Log()->errorv (L"Invalid ECSchemaXML: %hs element must contain a %hs attribute",  _xmlAttributeName, _elementName);     \
+        status = SCHEMA_READ_STATUS_InvalidECSchemaXml;        \
+        }       \
+    else if (ECOBJECTS_STATUS_ParseError == _setInPointer->Set##_setInPropertyName (value.c_str())) \
+        status = SCHEMA_READ_STATUS_FailedToParseXml;
+            
+BEGIN_BENTLEY_EC_NAMESPACE
+
+struct ECXml /*abstract*/
+{
+    virtual void _Abstract() = 0;
+public:
+    static ECObjectsStatus ParseBooleanString(bool & booleanValue,WCharCP booleanString);
+    static WStringCR GetPrimitiveTypeName (PrimitiveType primitiveType);
+    static ECObjectsStatus ParsePrimitiveType (PrimitiveType& primitiveType,WStringCR typeName);
+    static WStringCR StrengthToString (StrengthType strength);
+    static ECObjectsStatus ParseStrengthType (StrengthType& strength, WStringCR strengthString);
+    static WStringCR DirectionToString (ECRelatedInstanceDirection direction);
+    static ECObjectsStatus ParseDirectionString (ECRelatedInstanceDirection& direction, WStringCR directionString);
+    static ECObjectsStatus ParseCardinalityString (UInt32& lowerLimit, UInt32& upperLimit, WStringCR cardinalityString);
+#if defined (_WIN32)
+    static void FormatXml(BeXmlDomR xmlDom);
+#endif
+};
+
+END_BENTLEY_EC_NAMESPACE
+