/*--------------------------------------------------------------------------------------+
|
|     $Source: src/ECClass.cpp $
|
|  $Copyright: (c) 2016 Bentley Systems, Incorporated. All rights reserved. $
|
+--------------------------------------------------------------------------------------*/

#include "ECObjectsPch.h"

BEGIN_BENTLEY_ECOBJECT_NAMESPACE

extern ECObjectsStatus ResolveStructType(ECStructClassCP& structClass, Utf8StringCR typeName, ECClassCR ecClass, bool doLogging);

// If you are developing schemas, particularly when editing them by hand, you want to have this variable set to false so you get the asserts to help you figure out what is going wrong.
// Test programs generally want to get error status back and not BeAssert, so they call ECSchema::AssertOnXmlError (false);
static  bool        s_noAssert = false;
/*---------------------------------------------------------------------------------**//**
* @bsimethod                                    Carole.MacDonald                10/2011
+---------------+---------------+---------------+---------------+---------------+------*/
void ECClass::SetErrorHandling (bool doAssert) 
    { 
    s_noAssert = !doAssert; 
    ECProperty::SetErrorHandling(doAssert);
    }

/*---------------------------------------------------------------------------------**//**
 @bsimethod                                                 
+---------------+---------------+---------------+---------------+---------------+------*/
ECClass::ECClass (ECSchemaCR schema)
    :
    m_schema(schema), m_ecClassId(0), m_modifier(ECClassModifier::None)
    {
    //
    };

/*---------------------------------------------------------------------------------**//**
 @bsimethod                                                 
+---------------+---------------+---------------+---------------+---------------+------*/
ECClass::~ECClass ()
    {
    RemoveDerivedClasses ();
    RemoveBaseClasses ();

    m_propertyList.clear();
    
    for (PropertyMap::iterator entry=m_propertyMap.begin(); entry != m_propertyMap.end(); ++entry)
        delete entry->second;
    
    m_propertyMap.clear();

    m_defaultStandaloneEnabler = NULL;
    }

/*---------------------------------------------------------------------------------**//**
 @bsimethod                                                     
+---------------+---------------+---------------+---------------+---------------+------*/
Utf8StringCR ECClass::GetName () const
    {        
    return m_validatedName.GetName();
    }

/*---------------------------------------------------------------------------------**//**
 @bsimethod                                                      Affan.Khan        12/12
+---------------+---------------+---------------+---------------+---------------+------*/
ECClassId ECClass::GetId () const
    {
    BeAssert (HasId());
    return m_ecClassId;
    }

/*---------------------------------------------------------------------------------**//**
 @bsimethod                                                     
+---------------+---------------+---------------+---------------+---------------+------*/
Utf8CP ECClass::GetFullName () const
    {
    if (m_fullName.empty())
        m_fullName = GetSchema().GetName() + ":" + GetName();
        
    return m_fullName.c_str();
    }

//--------------------------------------------------------------------------------------
// @bsimethod                                    Krischan.Eberle                 11/2015
//+---------------+---------------+---------------+---------------+---------------+------
Utf8StringCR ECClass::GetECSqlName() const
    {
    if (m_ecsqlName.empty())
        m_ecsqlName.append("[").append(GetSchema().GetName()).append("].[").append(GetName()).append("]");

    return m_ecsqlName;
    }

/*---------------------------------------------------------------------------------**//**
 @bsimethod                                                     
+---------------+---------------+---------------+---------------+---------------+------*/
ECObjectsStatus ECClass::SetName (Utf8StringCR name)
    {
    if (!ECNameValidation::IsValidName (name.c_str()))
        return ECObjectsStatus::InvalidName;

    m_validatedName.SetName (name.c_str());
    m_fullName = GetSchema().GetName() + ":" + GetName();
    
    return ECObjectsStatus::Success;
    }

/*---------------------------------------------------------------------------------**//**
 @bsimethod                                                     
+---------------+---------------+---------------+---------------+---------------+------*/
Utf8StringCR ECClass::GetDescription () const
    {
    return GetSchema().GetLocalizedStrings().GetClassDescription(this, m_description);
    }

/*---------------------------------------------------------------------------------**//**
 @bsimethod                                                     
+---------------+---------------+---------------+---------------+---------------+------*/
Utf8StringCR ECClass::GetInvariantDescription () const
    {
    return m_description;
    }

/*---------------------------------------------------------------------------------**//**
 @bsimethod                                                     
+---------------+---------------+---------------+---------------+---------------+------*/
ECObjectsStatus ECClass::SetDescription (Utf8StringCR description)
    {        
    m_description = description;
    return ECObjectsStatus::Success;
    }

/*---------------------------------------------------------------------------------**//**
 @bsimethod                                                     
+---------------+---------------+---------------+---------------+---------------+------*/
Utf8StringCR ECClass::GetDisplayLabel () const
    {
    return GetSchema().GetLocalizedStrings().GetClassDisplayLabel(this, GetInvariantDisplayLabel());
    }

/*---------------------------------------------------------------------------------**//**
 @bsimethod                                                     
+---------------+---------------+---------------+---------------+---------------+------*/
Utf8StringCR ECClass::GetInvariantDisplayLabel() const
    {
    return m_validatedName.GetDisplayLabel();
    }

/*---------------------------------------------------------------------------------**//**
 @bsimethod                                                     
+---------------+---------------+---------------+---------------+---------------+------*/
ECObjectsStatus ECClass::SetDisplayLabel (Utf8StringCR displayLabel)
    {        
    m_validatedName.SetDisplayLabel (displayLabel.c_str());
    return ECObjectsStatus::Success;
    }

/*---------------------------------------------------------------------------------**//**
 @bsimethod                                                     
+---------------+---------------+---------------+---------------+---------------+------*/
bool ECClass::GetIsDisplayLabelDefined () const
    {
    return m_validatedName.IsDisplayLabelDefined();
    }

/*---------------------------------------------------------------------------------**//**
 @bsimethod                                                     
+---------------+---------------+---------------+---------------+---------------+------*/
ECSchemaCR ECClass::GetSchema () const
    {
    return m_schema;
    }

//---------------------------------------------------------------------------------------
// @bsimethod                                   Carole.MacDonald            10/2015
//---------------+---------------+---------------+---------------+---------------+-------
ECClassType ECClass::GetClassType() const
    {
    return _GetClassType();
    }

//---------------------------------------------------------------------------------------
// @bsimethod                                   Carole.MacDonald            10/2015
//---------------+---------------+---------------+---------------+---------------+-------
ECEntityClassCP ECClass::GetEntityClassCP() const
    {
    return _GetEntityClassCP();
    }

//---------------------------------------------------------------------------------------
// @bsimethod                                   Carole.MacDonald            10/2015
//---------------+---------------+---------------+---------------+---------------+-------
ECEntityClassP ECClass::GetEntityClassP()
    {
    return _GetEntityClassP();
    }

//---------------------------------------------------------------------------------------
// @bsimethod                                   Carole.MacDonald            10/2015
//---------------+---------------+---------------+---------------+---------------+-------
ECCustomAttributeClassCP ECClass::GetCustomAttributeClassCP() const
    {
    return _GetCustomAttributeClassCP();
    }

//---------------------------------------------------------------------------------------
// @bsimethod                                   Carole.MacDonald            10/2015
//---------------+---------------+---------------+---------------+---------------+-------
ECCustomAttributeClassP ECClass::GetCustomAttributeClassP()
    {
    return _GetCustomAttributeClassP();
    }

//---------------------------------------------------------------------------------------
// @bsimethod                                   Carole.MacDonald            10/2015
//---------------+---------------+---------------+---------------+---------------+-------
ECStructClassCP ECClass::GetStructClassCP() const
    {
    return _GetStructClassCP();
    }

//---------------------------------------------------------------------------------------
// @bsimethod                                   Carole.MacDonald            10/2015
//---------------+---------------+---------------+---------------+---------------+-------
ECStructClassP ECClass::GetStructClassP()
    {
    return _GetStructClassP();
    }

/*---------------------------------------------------------------------------------**//**
 @bsimethod                                                     
+---------------+---------------+---------------+---------------+---------------+------*/
ECRelationshipClassCP ECClass::GetRelationshipClassCP() const
    {
    return _GetRelationshipClassCP();
    }

/*---------------------------------------------------------------------------------**//**
 @bsimethod                                                     
+---------------+---------------+---------------+---------------+---------------+------*/
ECRelationshipClassP ECClass::GetRelationshipClassP()
    {
    return _GetRelationshipClassP();
    }

//---------------------------------------------------------------------------------------
// @bsimethod                                   Carole.MacDonald            10/2015
//---------------+---------------+---------------+---------------+---------------+-------
ECClassModifier ECClass::GetClassModifier() const
    {
    return m_modifier;
    }

//---------------------------------------------------------------------------------------
// @bsimethod                                   Carole.MacDonald            10/2015
//---------------+---------------+---------------+---------------+---------------+-------
void ECClass::SetClassModifier(ECClassModifier modifier)
    {
    m_modifier = modifier;
    }

/*---------------------------------------------------------------------------------**//**
 @bsimethod                                                     
+---------------+---------------+---------------+---------------+---------------+------*/
StandaloneECEnablerP ECClass::GetDefaultStandaloneEnabler() const
    {
    if (!m_defaultStandaloneEnabler.IsValid())
        {
        ClassLayoutPtr classLayout   = ClassLayout::BuildFromClass (*this);
        m_defaultStandaloneEnabler = StandaloneECEnabler::CreateEnabler (*this, *classLayout, NULL);
        }

    BeAssert(m_defaultStandaloneEnabler.IsValid());
    return m_defaultStandaloneEnabler.get();
    }

/*---------------------------------------------------------------------------------**//**
* @bsimethod                                                    Paul.Connelly   03/15
+---------------+---------------+---------------+---------------+---------------+------*/
void ECClass::OnBaseClassPropertyRemoved (ECPropertyCR baseProperty)
    {
    InvalidateDefaultStandaloneEnabler();
    auto found = std::find_if (m_propertyList.begin(), m_propertyList.end(), [&baseProperty](ECPropertyCP arg) { return arg->GetBaseProperty() == &baseProperty; });
    if (m_propertyList.end() != found)
        {
        if (ECObjectsStatus::Success != (*found)->SetBaseProperty (baseProperty.GetBaseProperty()))
            (*found)->SetBaseProperty(nullptr); // see comments in SetBaseProperty()
        }
    else
        {
        for (ECClassP derivedClass : m_derivedClasses)
            derivedClass->OnBaseClassPropertyRemoved (baseProperty);
        }
    }

/*---------------------------------------------------------------------------------**//**
* @bsimethod                                                    Paul.Connelly   03/13
+---------------+---------------+---------------+---------------+---------------+------*/
ECObjectsStatus ECClass::RemoveProperty (ECPropertyR prop)
    {
    PropertyMap::iterator iter = m_propertyMap.find (prop.GetName().c_str());
    if (iter == m_propertyMap.end() || iter->second != &prop)
        return ECObjectsStatus::PropertyNotFound;

    m_propertyMap.erase (iter);
    m_propertyList.erase (std::find (m_propertyList.begin(), m_propertyList.end(), &prop));

    InvalidateDefaultStandaloneEnabler();

    for (ECClassP derivedClass : m_derivedClasses)
        derivedClass->OnBaseClassPropertyRemoved (prop);

    return ECObjectsStatus::Success;
    }
    
/*---------------------------------------------------------------------------------**//**
* @bsimethod                                                    Paul.Connelly   03/13
+---------------+---------------+---------------+---------------+---------------+------*/
ECObjectsStatus ECClass::DeleteProperty (ECPropertyR prop)
    {
    ECObjectsStatus status = RemoveProperty (prop);
    if (ECObjectsStatus::Success == status)
        delete &prop;

    return status;
    }

//---------------------------------------------------------------------------------------
// @bsimethod                                   Carole.MacDonald            02/2016
//---------------+---------------+---------------+---------------+---------------+-------
<<<<<<< HEAD
=======
void ECClass::FindUniquePropertyName(Utf8StringR newName, Utf8CP prefix, Utf8CP originalName)
    {
    Utf8PrintfString testName("%s_%s", prefix, originalName);
    bool conflict = true;
    while (conflict)
        {
        PropertyMap::iterator iter = m_propertyMap.find(testName.c_str());
        if (iter == m_propertyMap.end())
            conflict = false;
        testName.append("_");
        }
    newName = testName;
    }

//---------------------------------------------------------------------------------------
// @bsimethod                                   Carole.MacDonald            02/2016
//---------------+---------------+---------------+---------------+---------------+-------
>>>>>>> 08b305bb
ECObjectsStatus ECClass::RenameConflictProperty(ECPropertyP prop, bool renameDerivedProperties)
    {
    PropertyMap::iterator iter = m_propertyMap.find(prop->GetName().c_str());
    if (iter == m_propertyMap.end())
        return ECObjectsStatus::PropertyNotFound;

<<<<<<< HEAD
    Utf8PrintfString newName("%s_%s", prop->GetClass().GetSchema().GetNamespacePrefix().c_str(), prop->GetName().c_str());
=======
    Utf8String newName;
    FindUniquePropertyName(newName, prop->GetClass().GetSchema().GetNamespacePrefix().c_str(), prop->GetName().c_str());
>>>>>>> 08b305bb
    ECPropertyP newProperty;
    CopyProperty(newProperty, prop, newName.c_str(), true);

    iter = m_propertyMap.find(prop->GetName().c_str());
    m_propertyMap.erase(iter);

    auto iter2 = std::find(m_propertyList.begin(), m_propertyList.end(), prop);
    if (iter2 != m_propertyList.end())
        m_propertyList.erase(iter2);
    InvalidateDefaultStandaloneEnabler();

    if (renameDerivedProperties)
        for (ECClassP derivedClass : m_derivedClasses)
            derivedClass->RenameConflictProperty(prop, renameDerivedProperties);

    return ECObjectsStatus::Success;
    }


/*---------------------------------------------------------------------------------**//**
* @bsimethod                                                    Paul.Connelly   03/13
+---------------+---------------+---------------+---------------+---------------+------*/
ECPropertyP ECClass::GetPropertyByIndex (uint32_t index) const
    {
    if (index >= (uint32_t)m_propertyList.size())
        return NULL;

    return m_propertyList[index];
    }

/*---------------------------------------------------------------------------------**//**
* @bsimethod                                                    Paul.Connelly   03/13
+---------------+---------------+---------------+---------------+---------------+------*/
ECObjectsStatus ECClass::ReplaceProperty (ECPropertyP& newProperty, ValueKind kind, ECPropertyR propertyToRemove)
    {
    if (HasBaseClasses() || 0 < m_derivedClasses.size())
        return ECObjectsStatus::OperationNotSupported;

    newProperty = NULL;

    uint32_t propertyIndex = -1;
    for (size_t i = 0; i < m_propertyList.size(); i++)
        {
        if (m_propertyList[i] == &propertyToRemove)
            {
            propertyIndex = (uint32_t)i;
            break;
            }
        }

    if (-1 == propertyIndex)
        return ECObjectsStatus::PropertyNotFound;

    switch (kind)
        {
    case VALUEKIND_Primitive:   newProperty = new PrimitiveECProperty (*this); break;
    case VALUEKIND_Array:       newProperty = new ArrayECProperty (*this); break;
    case VALUEKIND_Struct:      newProperty = new StructECProperty (*this); break;
    default:                    return ECObjectsStatus::Error;
        }

    m_propertyMap.erase (m_propertyMap.find (propertyToRemove.GetName().c_str()));

    newProperty->SetName (propertyToRemove.GetName());
    m_propertyMap[newProperty->GetName().c_str()] = newProperty;
    m_propertyList[propertyIndex] = newProperty;

    delete &propertyToRemove;

    InvalidateDefaultStandaloneEnabler();

    return ECObjectsStatus::Success;
    }

/*---------------------------------------------------------------------------------**//**
* @bsimethod                                                    Paul.Connelly   03/13
+---------------+---------------+---------------+---------------+---------------+------*/
ECObjectsStatus ECClass::RenameProperty (ECPropertyR prop, Utf8CP newName)
    {
    if (HasBaseClasses() || 0 < m_derivedClasses.size())
        return ECObjectsStatus::OperationNotSupported;

    ECObjectsStatus status = RemoveProperty (prop);
    if (ECObjectsStatus::Success == status)
        {
        ECPropertyP propertyP = &prop;
        Utf8String oldName = prop.GetName();

        status = prop.SetName (newName);
        if (ECObjectsStatus::Success == status)
            {
            status = AddProperty (propertyP);
            if (ECObjectsStatus::Success != status)
                {
                // Failed to add (duplicate name?) Add back with the old name
                prop.SetName (oldName);
                AddProperty (propertyP);
                }
            }
        else
            {
            // Failed to rename, add it back with the existing name
            AddProperty (propertyP);
            }
        }

    return status;
    }

/*---------------------------------------------------------------------------------**//**
* @bsimethod                                                    Paul.Connelly   03/13
+---------------+---------------+---------------+---------------+---------------+------*/
void ECClass::InvalidateDefaultStandaloneEnabler() const
    {
    // When class structure changes, the ClassLayout stored in this enabler becomes out-of-date
    // nullify it so it will be reconstructed on next call to GetDefaultStandaloneEnabler()
    m_defaultStandaloneEnabler = NULL;
    for (ECClassP derivedClass : m_derivedClasses)
        derivedClass->InvalidateDefaultStandaloneEnabler();
    }

/*---------------------------------------------------------------------------------**//**
* @bsimethod                                                    Paul.Connelly   03/15
+---------------+---------------+---------------+---------------+---------------+------*/
ECObjectsStatus ECClass::OnBaseClassPropertyAdded (ECPropertyCR baseProperty, bool resolveConflicts)
    {
    InvalidateDefaultStandaloneEnabler();

    // This is a case-insensitive search
    ECPropertyP derivedProperty = GetPropertyP (baseProperty.GetName(), false);
    ECObjectsStatus status = ECObjectsStatus::Success;
    if (nullptr != derivedProperty)
        {
        // If the property names do not have the same case, this is an error
        if (!baseProperty.GetName().Equals(derivedProperty->GetName()))
            {
            if (!resolveConflicts)
                return ECObjectsStatus::CaseCollision;
            LOG.debugv("Case-collision between %s:%s and %s:%s", baseProperty.GetClass().GetFullName(), baseProperty.GetName().c_str(), GetFullName(), derivedProperty->GetName().c_str());
            RenameConflictProperty(derivedProperty, true);
            }

        // TFS#246533: Silly multiple inheritance scenarios...does derived property already have a different base property? Does the new property
        // have priority over that one based on the order of base class declarations?
        if (nullptr == derivedProperty->GetBaseProperty() || GetBaseClassPropertyP (baseProperty.GetName().c_str()) == &baseProperty)
            {
            if (ECObjectsStatus::Success == (status = CanPropertyBeOverridden (baseProperty, *derivedProperty)))
                derivedProperty->SetBaseProperty (&baseProperty);
            }
        }
    else
        {
        for (ECClassP derivedClass : m_derivedClasses)
            status = derivedClass->OnBaseClassPropertyAdded (baseProperty, resolveConflicts);
        }

    return status;
    }

/*---------------------------------------------------------------------------------**//**
 @bsimethod                                                     
+---------------+---------------+---------------+---------------+---------------+------*/
ECObjectsStatus ECClass::AddProperty (ECPropertyP& pProperty, bool resolveConflicts)
    {
    PropertyMap::const_iterator propertyIterator = m_propertyMap.find(pProperty->GetName().c_str());
    if (m_propertyMap.end() != propertyIterator)
        {
        if (!resolveConflicts)
            {
            LOG.errorv("Cannot create property '%s' because it already exists in this ECClass", pProperty->GetName().c_str());
            return ECObjectsStatus::NamedItemAlreadyExists;
            }
<<<<<<< HEAD
        RenameConflictProperty(pProperty, true);
=======
        Utf8String newName;
        FindUniquePropertyName(newName, pProperty->GetClass().GetSchema().GetNamespacePrefix().c_str(), pProperty->GetName().c_str());
        pProperty->SetName(newName);
>>>>>>> 08b305bb
        }

    // It isn't part of this schema, but does it exist as a property on a baseClass?
    ECPropertyP baseProperty = GetPropertyP(pProperty->GetName());
    if (NULL != baseProperty)
        {
        ECObjectsStatus status = CanPropertyBeOverridden (*baseProperty, *pProperty);
        if (ECObjectsStatus::Success != status)
            return status;

        pProperty->SetBaseProperty (baseProperty);
        }

    m_propertyMap.insert (bpair<Utf8CP, ECPropertyP> (pProperty->GetName().c_str(), pProperty));
    m_propertyList.push_back(pProperty);

    InvalidateDefaultStandaloneEnabler();

    for (ECClassP derivedClass : m_derivedClasses)
        derivedClass->OnBaseClassPropertyAdded (*pProperty, false);

    return ECObjectsStatus::Success;
    }

/*---------------------------------------------------------------------------------**//**
* @bsimethod                                    Carole.MacDonald                05/2012
+---------------+---------------+---------------+---------------+---------------+------*/
ECObjectsStatus ECClass::CopyProperty
(
ECPropertyP& destProperty, 
ECPropertyCP sourceProperty,
bool copyCustomAttributes
)
    {
    return CopyProperty(destProperty, sourceProperty, sourceProperty->GetName().c_str(), copyCustomAttributes);
    }

//---------------------------------------------------------------------------------------
// @bsimethod                                   Carole.MacDonald            02/2016
//---------------+---------------+---------------+---------------+---------------+-------
ECObjectsStatus ECClass::CopyProperty
(
ECPropertyP& destProperty, 
ECPropertyCP sourceProperty,
Utf8CP destPropertyName,
bool copyCustomAttributes
)
    {
    if (sourceProperty->GetIsPrimitive())
        {
        PrimitiveECPropertyP destPrimitive;
        PrimitiveECPropertyCP sourcePrimitive = sourceProperty->GetAsPrimitiveProperty();
        destPrimitive = new PrimitiveECProperty(*this);
        ECEnumerationCP enumeration = sourcePrimitive->GetEnumeration();
        if (enumeration != nullptr)
            {
            destPrimitive->SetType(*enumeration);
            }
        else
            {
            destPrimitive->SetType(sourcePrimitive->GetType());
            }

        destProperty = destPrimitive;
        }
    else if (sourceProperty->GetIsStructArray())
        {
        StructArrayECPropertyP destArray;
        StructArrayECPropertyCP sourceArray = sourceProperty->GetAsStructArrayProperty();
        destArray = new StructArrayECProperty(*this);
        ECStructClassCP structElementType = sourceArray->GetStructElementType();
        destArray->SetStructElementType(structElementType);

        destArray->SetMaxOccurs(sourceArray->GetMaxOccurs());
        destArray->SetMinOccurs(sourceArray->GetMinOccurs());

        destProperty = destArray;
        }
    else if (sourceProperty->GetIsArray())
        {
        ArrayECPropertyP destArray;
        ArrayECPropertyCP sourceArray = sourceProperty->GetAsArrayProperty();
        destArray = new ArrayECProperty(*this);
        destArray->SetPrimitiveElementType(sourceArray->GetPrimitiveElementType());

        destArray->SetMaxOccurs(sourceArray->GetMaxOccurs());
        destArray->SetMinOccurs(sourceArray->GetMinOccurs());

        destProperty = destArray;
        }
    else if (sourceProperty->GetIsStruct())
        {
        StructECPropertyP destStruct;
        StructECPropertyCP sourceStruct = sourceProperty->GetAsStructProperty();
        destStruct = new StructECProperty (*this);
        ECStructClassCR sourceType = sourceStruct->GetType();
        destStruct->SetType(sourceType);
        destProperty = destStruct;
        }

    destProperty->SetDescription(sourceProperty->GetInvariantDescription());
    if (sourceProperty->GetIsDisplayLabelDefined())
        destProperty->SetDisplayLabel(sourceProperty->GetInvariantDisplayLabel());
    destProperty->SetName(sourceProperty->GetName());
    destProperty->SetIsReadOnly(sourceProperty->IsReadOnlyFlagSet());
    if (copyCustomAttributes)
        sourceProperty->CopyCustomAttributesTo(*destProperty);

    ECObjectsStatus status = AddProperty(destProperty, Utf8String(destPropertyName));
    if (ECObjectsStatus::Success != status)
        delete destProperty;

    return status;
    }

/*---------------------------------------------------------------------------------**//**
* @bsimethod                                    Carole.MacDonald                01/2013
+---------------+---------------+---------------+---------------+---------------+------*/
ECObjectsStatus ECClass::CopyPropertyForSupplementation
(
ECPropertyP& destProperty, 
ECPropertyCP sourceProperty, 
bool copyCustomAttributes
)
    {
    ECObjectsStatus status = CopyProperty(destProperty, sourceProperty, copyCustomAttributes);
    if (ECObjectsStatus::Success == status)
        destProperty->m_forSupplementation = true;

    return status;
    }
/*---------------------------------------------------------------------------------**//**
 @bsimethod                                                     
+---------------+---------------+---------------+---------------+---------------+------*/
ECPropertyP ECClass::GetPropertyP
(
WCharCP propertyName,
bool includeBaseClasses
) const
    {
    Utf8String propName;
    BeStringUtilities::WCharToUtf8(propName, propertyName);
    PropertyMap::const_iterator  propertyIterator = m_propertyMap.find (propName.c_str());
    
    if ( propertyIterator != m_propertyMap.end() )
        return propertyIterator->second;
    else
        return includeBaseClasses ? GetBaseClassPropertyP (propName.c_str()) : NULL;
    }

/*---------------------------------------------------------------------------------**//**
* @bsimethod                                                    Paul.Connelly   07/15
+---------------+---------------+---------------+---------------+---------------+------*/
ECPropertyP ECClass::GetBaseClassPropertyP (Utf8CP propertyName) const
    {
    for (const ECClassP& baseClass: m_baseClasses)
        {
        ECPropertyP baseProperty = baseClass->GetPropertyP (propertyName);
        if (NULL != baseProperty)
            return baseProperty;
        }

    return NULL;
    }

/*---------------------------------------------------------------------------------**//**
 @bsimethod                                                     
+---------------+---------------+---------------+---------------+---------------+------*/
ECPropertyP ECClass::GetPropertyP
(
Utf8StringCR propertyName,
bool includeBaseClasses
) const
    {
    return  GetPropertyP (propertyName.c_str(), includeBaseClasses);
    }

/*---------------------------------------------------------------------------------**//**
* @bsimethod                                                    Paul.Connelly   12/12
+---------------+---------------+---------------+---------------+---------------+------*/
ECPropertyP ECClass::GetPropertyP (Utf8CP name, bool includeBaseClasses) const
    {
    PropertyMap::const_iterator found = m_propertyMap.find(name);
    if (m_propertyMap.end() != found)
        {
        return found->second;
        }
    else if (includeBaseClasses)
        {
        for (ECClassCP ecClass: m_baseClasses)
            {
            ECPropertyP prop = ecClass->GetPropertyP (name, true);
            if (NULL != prop)
                return prop;
            }
        }

    return NULL;
    }

static const Utf8CP s_schemasThatAllowOverridingArrays[] =
    {
    "jclass.01",
    "jclass.02",
    "jclass.03",
    "ECXA_ams.01",
    "ECXA_ams_user.01",
    "ams.01",
    "ams_user.01",
    "Bentley_JSpace_CustomAttributes.02",
    "Bentley_Plant.06"
    };

static const size_t s_numSchemasThatAllowOverridingArrays = 9;

/*---------------------------------------------------------------------------------**//**
From .NET implementation:
///<summary>
///     Fixing defect D-33626 (Overriding a array property with a non-array property of the same type is allowed)
///     caused application breaks because some delivered schemas contained errors (non-array types were overriding
///     array types or vice-versa). So these schemas are included in an exception list and the
///     exception for overriding non-array type with array types is not thrown for these schemas.
///     Schemas that are part of this list are hard-coded
///
* @bsimethod                                    Carole.MacDonald                11/2011
+---------------+---------------+---------------+---------------+---------------+------*/
bool ECClass::SchemaAllowsOverridingArrays
(
ECSchemaCP schema
)
    {
    Utf8Char buf[1024];
    BeStringUtilities::Snprintf(buf, "%s.%02d", schema->GetName().c_str(), schema->GetVersionMajor());
    for (size_t i = 0; i < s_numSchemasThatAllowOverridingArrays; i++)
        if (0 == strcmp(s_schemasThatAllowOverridingArrays[i], buf))
            return true;

    return false;
    }


/*---------------------------------------------------------------------------------**//**
 @bsimethod                                                     
+---------------+---------------+---------------+---------------+---------------+------*/
ECObjectsStatus ECClass::CanPropertyBeOverridden (ECPropertyCR baseProperty, ECPropertyCR newProperty) const
    {
    // If the type of base property is an array and the type of the current property is not an array (or vice-versa),
    // return an error immediately.  Unfortunately, there are a class of schemas that have been delivered with this type
    // of override.  So need to check if this is one of those schemas before returning an error
    if ((baseProperty.GetIsArray() && !newProperty.GetIsArray()) || (!baseProperty.GetIsArray() && newProperty.GetIsArray()))
        {
        if (!SchemaAllowsOverridingArrays(&this->GetSchema()))
            return ECObjectsStatus::DataTypeMismatch;
        }
    
    if (!newProperty._CanOverride(baseProperty))
        {
        LOG.errorv("The datatype of ECProperty %s.%s (%s) does not match the datatype of ECProperty %s.%s (%s)... which it overrides.", 
            newProperty.GetClass().GetFullName(), newProperty.GetName().c_str(), newProperty.GetTypeName().c_str(), 
            baseProperty.GetClass().GetFullName(), baseProperty.GetName().c_str(), baseProperty.GetTypeName().c_str());

        return ECObjectsStatus::DataTypeMismatch;
        }
    return ECObjectsStatus::Success; 
    }

/*---------------------------------------------------------------------------------**//**
* @bsimethod                                    Carole.MacDonald                03/2010
+---------------+---------------+---------------+---------------+---------------+------*/
ECObjectsStatus ECClass::RemoveProperty (Utf8StringCR name)
    {
    PropertyMap::iterator  propertyIterator = m_propertyMap.find (name.c_str());
    
    if ( propertyIterator == m_propertyMap.end() )
        return ECObjectsStatus::PropertyNotFound;
        
    ECPropertyP ecProperty = propertyIterator->second;
    return DeleteProperty (*ecProperty);
    }
    
/*---------------------------------------------------------------------------------**//**
* @bsimethod                                    Carole.MacDonald                01/2010
+---------------+---------------+---------------+---------------+---------------+------*/
ECObjectsStatus ECClass::AddProperty (ECPropertyP ecProperty, Utf8StringCR name)
    {
    ECObjectsStatus status = ecProperty->SetName (name);
    if (ECObjectsStatus::Success != status)
        return status;

    return AddProperty (ecProperty);
    }
/*---------------------------------------------------------------------------------**//**
* @bsimethod                                    Carole.MacDonald                01/2010
+---------------+---------------+---------------+---------------+---------------+------*/
ECObjectsStatus ECClass::CreatePrimitiveProperty (PrimitiveECPropertyP &ecProperty, Utf8StringCR name)
    {
    ecProperty = new PrimitiveECProperty(*this);
    ECObjectsStatus status = AddProperty(ecProperty, name);
    if (status != ECObjectsStatus::Success)
        {
        delete ecProperty;
        ecProperty = NULL;
        return status;
        }
    return ECObjectsStatus::Success;
    }

/*---------------------------------------------------------------------------------**//**
* @bsimethod                                    Carole.MacDonald                01/2010
+---------------+---------------+---------------+---------------+---------------+------*/
ECObjectsStatus ECClass::CreatePrimitiveProperty (PrimitiveECPropertyP &ecProperty, Utf8StringCR name, PrimitiveType primitiveType)
    {
    ecProperty = new PrimitiveECProperty(*this);
    ecProperty->SetType(primitiveType);
    ECObjectsStatus status = AddProperty(ecProperty, name);
    if (status != ECObjectsStatus::Success)
        {
        delete ecProperty;
        ecProperty = NULL;
        return status;
        }
    return ECObjectsStatus::Success;
    }

/*---------------------------------------------------------------------------------**//**
* @bsimethod                                    Robert.Schili                   11/2015
+---------------+---------------+---------------+---------------+---------------+------*/
ECObjectsStatus ECClass::CreateEnumerationProperty(PrimitiveECPropertyP & ecProperty, Utf8StringCR name, ECEnumerationCR enumerationType)
    {
    ecProperty = new PrimitiveECProperty(*this);
    ecProperty->SetType(enumerationType);
    ECObjectsStatus status = AddProperty(ecProperty, name);
    if (status != ECObjectsStatus::Success)
        {
        delete ecProperty;
        ecProperty = NULL;
        return status;
        }
    return ECObjectsStatus::Success;
    }

/*---------------------------------------------------------------------------------**//**
* @bsimethod                                    Carole.MacDonald                01/2010
+---------------+---------------+---------------+---------------+---------------+------*/
ECObjectsStatus ECClass::CreateStructProperty (StructECPropertyP &ecProperty, Utf8StringCR name)
    {
    ecProperty = new StructECProperty(*this);
    ECObjectsStatus status = AddProperty(ecProperty, name);
    if (status != ECObjectsStatus::Success)
        {
        delete ecProperty;
        ecProperty = NULL;
        return status;
        }
    return ECObjectsStatus::Success;
    }

/*---------------------------------------------------------------------------------**//**
* @bsimethod                                    Carole.MacDonald                01/2010
+---------------+---------------+---------------+---------------+---------------+------*/
ECObjectsStatus ECClass::CreateStructProperty (StructECPropertyP &ecProperty, Utf8StringCR name, ECStructClassCR structType)
    {
    ecProperty = new StructECProperty(*this);
    ECObjectsStatus status = ecProperty->SetType(structType);
    if (ECObjectsStatus::Success == status)
        status = AddProperty(ecProperty, name);
    if (ECObjectsStatus::Success != status)
        {
        delete ecProperty;
        ecProperty = NULL;
        return status;
        }
    return ECObjectsStatus::Success;
    }
    
/*---------------------------------------------------------------------------------**//**
* @bsimethod                                    Carole.MacDonald                01/2010
+---------------+---------------+---------------+---------------+---------------+------*/
ECObjectsStatus ECClass::CreateArrayProperty (ArrayECPropertyP &ecProperty, Utf8StringCR name)
    {
    ecProperty = new ArrayECProperty(*this);
    ECObjectsStatus status = AddProperty(ecProperty, name);
    if (status != ECObjectsStatus::Success)
        {
        delete ecProperty;
        ecProperty = NULL;
        return status;
        }
    return ECObjectsStatus::Success;
    }
    
/*---------------------------------------------------------------------------------**//**
* @bsimethod                                    Carole.MacDonald                01/2010
+---------------+---------------+---------------+---------------+---------------+------*/
ECObjectsStatus ECClass::CreateArrayProperty (ArrayECPropertyP &ecProperty, Utf8StringCR name, PrimitiveType primitiveType)
    {
    ecProperty = new ArrayECProperty(*this);
    ecProperty->SetPrimitiveElementType (primitiveType);
    ECObjectsStatus status = AddProperty(ecProperty, name);
    if (status != ECObjectsStatus::Success)
        {
        delete ecProperty;
        ecProperty = NULL;
        return status;
        }
    return ECObjectsStatus::Success;
    }
    
/*---------------------------------------------------------------------------------**//**
* @bsimethod                                    Carole.MacDonald                01/2010
+---------------+---------------+---------------+---------------+---------------+------*/
ECObjectsStatus ECClass::CreateStructArrayProperty (StructArrayECPropertyP &ecProperty, Utf8StringCR name, ECStructClassCP structType)
    {
    ecProperty = new StructArrayECProperty(*this);
    ECObjectsStatus status = ecProperty->SetStructElementType(structType);
    if (ECObjectsStatus::Success == status)
        status = AddProperty(ecProperty, name);
    if (ECObjectsStatus::Success != status)
        {
        delete ecProperty;
        ecProperty = NULL;
        return status;
        }
    return ECObjectsStatus::Success;
    }

/*---------------------------------------------------------------------------------**//**
* @bsimethod                                                    JoshSchifter    09/10
+---------------+---------------+---------------+---------------+---------------+------*/
void    ECClass::AddDerivedClass (ECClassCR derivedClass) const
    {
    m_derivedClasses.push_back((ECClassP) &derivedClass);
    }

/*---------------------------------------------------------------------------------**//**
* @bsimethod                                                    JoshSchifter    09/10
+---------------+---------------+---------------+---------------+---------------+------*/
void    ECClass::RemoveDerivedClass (ECClassCR derivedClass) const
    {
    ECDerivedClassesList::iterator derivedClassIterator;

    for (derivedClassIterator = m_derivedClasses.begin(); derivedClassIterator != m_derivedClasses.end(); derivedClassIterator++)
        {
        if (*derivedClassIterator == (ECClassP)&derivedClass)
            {
            m_derivedClasses.erase(derivedClassIterator);
            return;
            }
        }
    }

/*---------------------------------------------------------------------------------**//**
* @bsimethod                                    Andrius.Zonys                   07/2012
+---------------+---------------+---------------+---------------+---------------+------*/
void    ECClass::RemoveDerivedClasses ()
    {
    for (ECDerivedClassesList::iterator iter = m_derivedClasses.end(); iter != m_derivedClasses.begin(); )
        (*--iter)->RemoveBaseClass (*this);

    m_derivedClasses.clear ();
    }

/*---------------------------------------------------------------------------------**//**
* @bsimethod                                                    JoshSchifter    09/10
+---------------+---------------+---------------+---------------+---------------+------*/
const ECDerivedClassesList& ECClass::GetDerivedClasses () const
    {
    return m_derivedClasses;
    }

/*---------------------------------------------------------------------------------**//**
* @bsimethod                                    Carole.MacDonald                02/2010
+---------------+---------------+---------------+---------------+---------------+------*/
bool ECClass::CheckBaseClassCycles (ECClassCP thisClass, const void * arg)
    {
    ECClassCP proposedParent = static_cast<ECClassCP>(arg);
    if (NULL == proposedParent)
        return true;
        
    if (thisClass == proposedParent || ClassesAreEqualByName(thisClass, arg))
        return true;
    return false;
    }

/*---------------------------------------------------------------------------------**//**
* @bsimethod                                                    
+---------------+---------------+---------------+---------------+---------------+------*/
ECObjectsStatus ECClass::AddBaseClass (ECClassCR baseClass)
    {
    return AddBaseClass(baseClass, false);
    }


//-------------------------------------------------------------------------------------
//* @bsimethod                                              
//+---------------+---------------+---------------+---------------+---------------+------
ECObjectsStatus ECClass::AddBaseClass(ECClassCR baseClass, bool insertAtBeginning, bool resolveConflicts)
    {
    if (&(baseClass.GetSchema()) != &(this->GetSchema()))
        {
        if (!ECSchema::IsSchemaReferenced(this->GetSchema(), baseClass.GetSchema()))
            return ECObjectsStatus::SchemaNotFound;
        }

    if (this == &baseClass || ClassesAreEqualByName(this, &baseClass) || baseClass.TraverseBaseClasses(&CheckBaseClassCycles, true, this))
        return ECObjectsStatus::BaseClassUnacceptable;

    if (ECClassModifier::Sealed == baseClass.m_modifier)
        {
        LOG.errorv("Cannot add class '%s' as a base class to '%s' because it is declared as Sealed", baseClass.GetName().c_str(), GetName().c_str());
        return ECObjectsStatus::BaseClassUnacceptable;
        }

    if (GetClassType() != baseClass.GetClassType())
        {
        LOG.errorv("Cannot add class '%s' as a base class to '%s' because they are of differing class types", baseClass.GetName().c_str(), GetName().c_str());
        return ECObjectsStatus::BaseClassUnacceptable;
        }

    ECBaseClassesList::const_iterator baseClassIterator;
    for (baseClassIterator = m_baseClasses.begin(); baseClassIterator != m_baseClasses.end(); baseClassIterator++)
        {
        if (*baseClassIterator == (ECClassP) &baseClass)
            {
            LOG.errorv("Cannot add class '%s' as a base class to '%s' because it already exists as a base class", baseClass.GetName().c_str(), GetName().c_str());
            return ECObjectsStatus::NamedItemAlreadyExists;
            }
        }

    PropertyList baseClassProperties;
    ECObjectsStatus status = baseClass.GetProperties(true, &baseClassProperties);
    if (ECObjectsStatus::Success != status)
        return status;

    for (ECPropertyP prop : baseClassProperties)
        {
        ECPropertyP thisProperty;
        // This is a case-insensitive search
        if (NULL != (thisProperty = this->GetPropertyP(prop->GetName())))
            {
            // If the property names do not have the same case, this is an error
            if (!prop->GetName().Equals(thisProperty->GetName()))
                {
                if (!resolveConflicts)
                    return ECObjectsStatus::CaseCollision;
                LOG.debugv("Case-collision between %s:%s and %s:%s", prop->GetClass().GetFullName(), prop->GetName().c_str(), GetFullName(), thisProperty->GetName().c_str());
                RenameConflictProperty(thisProperty, true);
                }

            else if (ECObjectsStatus::Success != (status = ECClass::CanPropertyBeOverridden(*prop, *thisProperty)))
                {
                if (ECObjectsStatus::DataTypeMismatch == status && resolveConflicts)
                    {
                    LOG.debugv("Case-collision between %s:%s and %s:%s", prop->GetClass().GetFullName(), prop->GetName().c_str(), GetFullName(), thisProperty->GetName().c_str());
                    RenameConflictProperty(thisProperty, true);
                    }
                else
                    {
                    LOG.errorv("Attempt to override a %s property of class %s with a different type property in derived class %s", thisProperty->GetName().c_str(), baseClass.GetName().c_str(), GetName().c_str());
                    return status;
                    }
                }
            }
        }

    // NEEDSWORK - what if the base class being set is just a stub and does not contain 
    // any properties.  How do we handle property overrides?
    if (!insertAtBeginning)
        m_baseClasses.push_back((ECClassP) &baseClass);
    else
        m_baseClasses.insert(m_baseClasses.begin(), (ECClassP) &baseClass);

    InvalidateDefaultStandaloneEnabler();

    for (ECPropertyP baseProperty : baseClass.GetProperties())
        OnBaseClassPropertyAdded(*baseProperty, resolveConflicts);

    baseClass.AddDerivedClass(*this);

    return ECObjectsStatus::Success;
    }
/*---------------------------------------------------------------------------------**//**
* @bsimethod                                                    
+---------------+---------------+---------------+---------------+---------------+------*/
bool ECClass::HasBaseClasses () const
    {
    return (m_baseClasses.size() > 0);
    }

/*---------------------------------------------------------------------------------**//**
* @bsistruct                                                    Paul.Connelly   10/15
+---------------+---------------+---------------+---------------+---------------+------*/
struct DuplicateInheritanceDetector
{
    ECClassCR       m_baseClass;
    mutable bool    m_baseClassFound;

    DuplicateInheritanceDetector(ECClassCR baseClass) : m_baseClass(baseClass), m_baseClassFound(false) { }

    static bool HasDuplicateInheritance(ECClassCP thisClass, const void* arg)
        {
        DuplicateInheritanceDetector const& det = *reinterpret_cast<DuplicateInheritanceDetector const*>(arg);
        if (ECClass::ClassesAreEqualByName(thisClass, &det.m_baseClass))
            {
            if (det.m_baseClassFound)
                return true;
            det.m_baseClassFound = true;
            }

        return false;
        }
};

/*---------------------------------------------------------------------------------**//**
* @bsimethod                                                    Paul.Connelly   10/15
+---------------+---------------+---------------+---------------+---------------+------*/
bool ECClass::IsSingularlyDerivedFrom(ECClassCR baseClass) const
    {
    DuplicateInheritanceDetector det(baseClass);
    if (TraverseBaseClasses(&DuplicateInheritanceDetector::HasDuplicateInheritance, true, &det))
        return false;   // multiply-derived
    else
        return det.m_baseClassFound; // singularly-derived
    }

/*---------------------------------------------------------------------------------**//**
* @bsimethod                                    Carole.MacDonald                03/2010
+---------------+---------------+---------------+---------------+---------------+------*/
ECObjectsStatus ECClass::RemoveBaseClass (ECClassCR baseClass)
    {
    bool baseClassRemoved = false;

    ECBaseClassesList::iterator baseClassIterator;
    for (baseClassIterator = m_baseClasses.begin(); baseClassIterator != m_baseClasses.end(); baseClassIterator++)
        {
        if (*baseClassIterator == (ECClassP)&baseClass)
            {
            m_baseClasses.erase(baseClassIterator);
            baseClassRemoved = true;
            break;
            }
        }
        
    if (!baseClassRemoved)
        {
        LOG.errorv("Class '%s' is not a base class of class '%s'", baseClass.GetName().c_str(), GetName().c_str());
        return ECObjectsStatus::ClassNotFound;
        }
        
    baseClass.RemoveDerivedClass(*this);

    InvalidateDefaultStandaloneEnabler();

    for (ECPropertyP baseProperty : baseClass.GetProperties(true))
        OnBaseClassPropertyRemoved (*baseProperty);

    return ECObjectsStatus::Success;
    }

/*---------------------------------------------------------------------------------**//**
* @bsimethod                                    Andrius.Zonys                   07/2012
+---------------+---------------+---------------+---------------+---------------+------*/
void    ECClass::RemoveBaseClasses ()
    {
    for (ECBaseClassesList::iterator iter = m_baseClasses.begin(); iter != m_baseClasses.end(); iter++)
        (*iter)->RemoveDerivedClass (*this);

    m_baseClasses.clear ();
    }

/*---------------------------------------------------------------------------------**//**
* @bsimethod                                    Carole.MacDonald                02/2010
+---------------+---------------+---------------+---------------+---------------+------*/
bool ECClass::Is (ECClassCP targetClass) const
    {
    if (NULL == targetClass)
        return false;
    
    if (ClassesAreEqualByName(this, targetClass))
        return true;
            
    return TraverseBaseClasses(&ClassesAreEqualByName, true, targetClass);
    }
    
/*---------------------------------------------------------------------------------**//**
* @bsimethod                                    Carole.MacDonald                02/2010
+---------------+---------------+---------------+---------------+---------------+------*/
bool ECClass::ClassesAreEqualByName (ECClassCP thisClass, const void * arg)
    {
    ECClassCP thatClass = static_cast<ECClassCP> (arg);
    if (NULL == arg)
        return true;
        
    return ((thisClass == thatClass) ||
            ( (0 == thisClass->GetName().compare(thatClass->GetName())) &&
              (0 == thisClass->GetSchema().GetName().compare(thatClass->GetSchema().GetName())) &&
              (thisClass->GetSchema().GetVersionMajor() == thatClass->GetSchema().GetVersionMajor()) &&
              (thisClass->GetSchema().GetVersionMinor() == thatClass->GetSchema().GetVersionMinor())));
    }

/*---------------------------------------------------------------------------------**//**
* @bsimethod                                                   
+---------------+---------------+---------------+---------------+---------------+------*/
ECPropertyIterable ECClass::GetProperties () const
    {
    return ECPropertyIterable(*this, true);
    }

/*---------------------------------------------------------------------------------**//**
* @bsimethod                                    Carole.MacDonald                04/2010
+---------------+---------------+---------------+---------------+---------------+------*/
ECPropertyIterable ECClass::GetProperties (bool includeBaseProperties) const
    {
    return ECPropertyIterable(*this, includeBaseProperties);
    }

/*---------------------------------------------------------------------------------**//**
* @bsimethod                                                    Paul.Connelly   06/15
+---------------+---------------+---------------+---------------+---------------+------*/
static bool containsProperty (Utf8CP name, PropertyList const& props)
    {
    return props.end() != std::find_if (props.begin(), props.end(), [&name](ECPropertyP const& prop)
        {
        return prop->GetName().Equals (name);
        });
    }

/*---------------------------------------------------------------------------------**//**
* @bsimethod                                                   
+---------------+---------------+---------------+---------------+---------------+------*/
ECObjectsStatus ECClass::GetProperties (bool includeBaseProperties, PropertyList* propertyList) const
    {
    for (ECPropertyP prop: m_propertyList)
        propertyList->push_back(prop);
        
    if (!includeBaseProperties || m_baseClasses.empty())
        return ECObjectsStatus::Success;
        
    // replicate managed code behavior - specific ordering expected. Probably slower, but at least correct.
    PropertyList inheritedProperties;
    for (auto const& baseClass : m_baseClasses)
        {
        for (ECPropertyP const& baseProp : baseClass->GetProperties (true))
            {
            if (!containsProperty (baseProp->GetName().c_str(), *propertyList) && !containsProperty (baseProp->GetName().c_str(), inheritedProperties))
                inheritedProperties.push_back (baseProp);
            }
        }

    // inherited properties come before this class's properties
    propertyList->reserve (propertyList->size() + inheritedProperties.size());
    propertyList->insert (propertyList->begin(), inheritedProperties.begin(), inheritedProperties.end());

    return ECObjectsStatus::Success;
    }
    
/*---------------------------------------------------------------------------------**//**
* @bsimethod                                    Carole.MacDonald                04/2010
+---------------+---------------+---------------+---------------+---------------+------*/
bool ECClass::AddUniquePropertiesToList (ECClassCP currentBaseClass, const void *arg)
    {
    const PropertyList* props = static_cast<const PropertyList*>(arg);
    PropertyList* propertyList = const_cast<PropertyList*>(props);
    
    PropertyList newProperties;
    PropertyList::iterator currentEnd = propertyList->end();
    for (ECPropertyP prop: currentBaseClass->GetProperties(false))
        {
        PropertyList::iterator testIter;
        for (testIter = propertyList->begin(); testIter != currentEnd; testIter++)
            {
            ECPropertyP testProperty = *testIter;
            if (testProperty->GetName().Equals(prop->GetName()))
                break;
            }
        // we didn't find it
        if (testIter == currentEnd)
            newProperties.push_back(prop);
        }
        
    // add properties in reverse order to front of list, so base class properties come first
    for (size_t i = newProperties.size(); i>0; i--)
        propertyList->insert(propertyList->begin(), newProperties[i-1]);

    return false;
    }

/*---------------------------------------------------------------------------------**//**
* @bsimethod                                    Carole.MacDonald                02/2010
+---------------+---------------+---------------+---------------+---------------+------*/
bool ECClass::TraverseBaseClasses (TraversalDelegate traverseMethod, bool recursive, const void* arg) const
    {
    if (m_baseClasses.size() == 0)
        return false;
        
    for (const ECClassP& baseClass: m_baseClasses)
        {
        if (traverseMethod(baseClass, arg))
            return true;
            
        if (recursive)
            {
            if (baseClass->TraverseBaseClasses(traverseMethod, recursive, arg))
                return true;
            }
        }
        
    return false;
    }

/*---------------------------------------------------------------------------------**//**
* @bsimethod                                                    
+---------------+---------------+---------------+---------------+---------------+------*/
SchemaReadStatus ECClass::_ReadXmlAttributes (BeXmlNodeR classNode)
    {                
    Utf8String value;      // used by the macros.
    if (GetName().length() == 0)
        {
        READ_REQUIRED_XML_ATTRIBUTE (classNode, TYPE_NAME_ATTRIBUTE,        this, Name,     classNode.GetName())    
        }
    
    // OPTIONAL attributes - If these attributes exist they MUST be valid    
    READ_OPTIONAL_XML_ATTRIBUTE (classNode, DESCRIPTION_ATTRIBUTE,         this, Description)
    READ_OPTIONAL_XML_ATTRIBUTE (classNode, DISPLAY_LABEL_ATTRIBUTE,       this, DisplayLabel)

    Utf8String     modifierString;
    BeXmlStatus modifierStatus = classNode.GetAttributeStringValue(modifierString, MODIFIER_ATTRIBUTE);
    if (BEXML_Success == modifierStatus)
        ECXml::ParseModifierString(m_modifier, modifierString);

    return SchemaReadStatus::Success;
    }

/*---------------------------------------------------------------------------------**//**
* @bsimethod                                                   
+---------------+---------------+---------------+---------------+---------------+------*/
SchemaReadStatus ECClass::_ReadXmlContents (BeXmlNodeR classNode, ECSchemaReadContextR context, ECSchemaCP conversionSchema, int ecXmlVersionMajor, bvector<NavigationECPropertyP>& navigationProperties)
    {
    bool isSchemaSupplemental = Utf8String::npos != GetSchema().GetName().find("_Supplemental_");
    // Get the BaseClass child nodes.
    for (BeXmlNodeP childNode = classNode.GetFirstChild (); NULL != childNode; childNode = childNode->GetNextSibling ())
        {
        Utf8CP childNodeName = childNode->GetName ();
        if (0 == strcmp (childNodeName, EC_PROPERTY_ELEMENT))
            {
            PrimitiveECPropertyP ecProperty = new PrimitiveECProperty(*this);
            SchemaReadStatus status = _ReadPropertyFromXmlAndAddToClass (ecProperty, childNode, context, conversionSchema, childNodeName);
            if (SchemaReadStatus::Success != status)
                return status;
            }
        else if (!isSchemaSupplemental && (0 == strcmp (childNodeName, EC_BASE_CLASS_ELEMENT)))
            {
            SchemaReadStatus status = _ReadBaseClassFromXml(childNode, context);
            if (SchemaReadStatus::Success != status)
                return status;
            }
        else if (0 == strcmp (childNodeName, EC_ARRAYPROPERTY_ELEMENT))
            {
            ECPropertyP ecProperty;
            if (2 == ecXmlVersionMajor)
                {
                Utf8String boolStr;
                bool isStruct = false;
                Utf8String typeName;
                // Ignore the isStruct attribute since it is irrelevant.  If there is a typeName and it is resolvable as a struct, then it is a struct array.  Otherwise, it isn't.  There are invalid
                // schemas out there that claim to be a StructArray but either use an unresolvable typeName or actually use a primitive type.
                if (BEXML_Success == childNode->GetAttributeStringValue(typeName, TYPE_NAME_ATTRIBUTE))
                    {
                    ECStructClassCP structClass;
                    ECObjectsStatus status = ResolveStructType(structClass, typeName, *this, false);
                    if (ECObjectsStatus::Success == status && NULL != structClass)
                        isStruct = true;  
                    }
                if (isStruct)
                    ecProperty = new StructArrayECProperty(*this);
                else
                    ecProperty = new ArrayECProperty(*this);
                }
                else 
                    ecProperty = new ArrayECProperty(*this);
            SchemaReadStatus status = _ReadPropertyFromXmlAndAddToClass (ecProperty, childNode, context, conversionSchema, childNodeName);
            if (SchemaReadStatus::Success != status)
                return status;
            }
        else if (0 == strcmp(childNodeName, EC_STRUCTARRAYPROPERTY_ELEMENT)) // technically, this only happens in EC3.0 and higher, but no harm in checking 2.0 schemas
            {
            ECPropertyP ecProperty = new StructArrayECProperty(*this);
            SchemaReadStatus status = _ReadPropertyFromXmlAndAddToClass(ecProperty, childNode, context, conversionSchema, childNodeName);
            if (SchemaReadStatus::Success != status)
                return status;
            }
        else if (0 == strcmp (childNodeName, EC_STRUCTPROPERTY_ELEMENT))
            {
            ECPropertyP ecProperty = new StructECProperty (*this);
            SchemaReadStatus status = _ReadPropertyFromXmlAndAddToClass (ecProperty, childNode, context, conversionSchema, childNodeName);
            if (SchemaReadStatus::Success != status)
                return status;
            }
        else if (0 == strcmp(childNodeName, EC_NAVIGATIONPROPERTY_ELEMENT)) // also EC3.0 only
            {
            NavigationECPropertyP ecProperty = new NavigationECProperty(*this);
            SchemaReadStatus status = _ReadPropertyFromXmlAndAddToClass(ecProperty, childNode, context, conversionSchema, childNodeName);
            if (SchemaReadStatus::Success != status)
                return status;
            navigationProperties.push_back(ecProperty);
            }
        }
    
    // Add Custom Attributes
    ReadCustomAttributes (classNode, context, GetSchema());

    return SchemaReadStatus::Success;
    }

SchemaReadStatus ECClass::_ReadBaseClassFromXml (BeXmlNodeP childNode, ECSchemaReadContextR context)
    {
    Utf8String qualifiedClassName;
    childNode->GetContent (qualifiedClassName);

    // Parse the potentially qualified class name into a namespace prefix and short class name
    Utf8String namespacePrefix;
    Utf8String className;
    if (ECObjectsStatus::Success != ECClass::ParseClassName (namespacePrefix, className, qualifiedClassName))
        {
        LOG.errorv ("Invalid ECSchemaXML: The ECClass '%s' contains a %s element with the value '%s' that can not be parsed.",  
            GetName().c_str(), EC_BASE_CLASS_ELEMENT, qualifiedClassName.c_str());

        return SchemaReadStatus::InvalidECSchemaXml;
        }

    ECSchemaCP resolvedSchema = GetSchema().GetSchemaByNamespacePrefixP (namespacePrefix);
    if (NULL == resolvedSchema)
        {
        LOG.errorv("Invalid ECSchemaXML: The ECClass '%s' contains a %s element with the namespace prefix '%s' that can not be resolved to a referenced schema.",
            GetName().c_str(), EC_BASE_CLASS_ELEMENT, namespacePrefix.c_str());
        return SchemaReadStatus::InvalidECSchemaXml;
        }

    context.ResolveClassName (className, *resolvedSchema);
    ECClassCP baseClass = resolvedSchema->GetClassCP (className.c_str());
    if (NULL == baseClass)
        {
        LOG.errorv("Invalid ECSchemaXML: The ECClass '%s' contains a %s element with the value '%s' that can not be resolved to an ECClass named '%s' in the ECSchema '%s'",
            GetName ().c_str (), EC_BASE_CLASS_ELEMENT, qualifiedClassName.c_str (), className.c_str (), resolvedSchema->GetName ().c_str ());
        return SchemaReadStatus::InvalidECSchemaXml;
        }

    if (ECObjectsStatus::Success != AddBaseClass(*baseClass))
        {
        LOG.errorv("Invalid ECSchemaXML: The ECClass '%s:%s' (%d) has a base class '%s:%s' (%d) but their types differ.",
                     GetSchema().GetFullSchemaName().c_str(), GetName().c_str(), GetClassType(),
                     baseClass->GetSchema().GetFullSchemaName().c_str(), baseClass->GetName().c_str(), baseClass->GetClassType());
        return SchemaReadStatus::InvalidECSchemaXml;
        }
    
    return SchemaReadStatus::Success;
    }


SchemaReadStatus ECClass::_ReadPropertyFromXmlAndAddToClass( ECPropertyP ecProperty, BeXmlNodeP& childNode, ECSchemaReadContextR context, ECSchemaCP conversionSchema, Utf8CP childNodeName )
    {
    // read the property data.
    SchemaReadStatus status = ecProperty->_ReadXml (*childNode, context);
    if (status != SchemaReadStatus::Success)
        {
        LOG.errorv ("Invalid ECSchemaXML: Failed to read properties of ECClass '%s:%s'", this->GetSchema().GetName().c_str(), this->GetName().c_str());
        delete ecProperty;
        return status;
        }

    bool resolveConflicts = false;
    if (nullptr != conversionSchema)
        resolveConflicts = conversionSchema->IsDefined("ResolvePropertyNameConflicts");

    if (ECObjectsStatus::Success != this->AddProperty (ecProperty, resolveConflicts))
        {
        LOG.errorv ("Invalid ECSchemaXML: Failed to read ECClass '%s:%s' because a problem occurred while adding ECProperty '%s'", 
            this->GetName().c_str(), this->GetSchema().GetName().c_str(), childNodeName);
        delete ecProperty;
        return SchemaReadStatus::InvalidECSchemaXml;
        }
    
    return SchemaReadStatus::Success;
    }



/*---------------------------------------------------------------------------------**//**
* @bsimethod                                    Carole.MacDonald                01/2010
+---------------+---------------+---------------+---------------+---------------+------*/
SchemaWriteStatus ECClass::_WriteXml (BeXmlWriterR xmlWriter, int ecXmlVersionMajor, int ecXmlVersionMinor, Utf8CP elementName, bmap<Utf8CP, Utf8CP>* additionalAttributes, bool doElementEnd) const
    {
    SchemaWriteStatus status = SchemaWriteStatus::Success;

    xmlWriter.WriteElementStart(elementName);
    
    xmlWriter.WriteAttribute(TYPE_NAME_ATTRIBUTE, this->GetName().c_str());
    xmlWriter.WriteAttribute(DESCRIPTION_ATTRIBUTE, this->GetInvariantDescription().c_str());
    if (GetIsDisplayLabelDefined())
        xmlWriter.WriteAttribute(DISPLAY_LABEL_ATTRIBUTE, this->GetInvariantDisplayLabel().c_str());

    if (2 == ecXmlVersionMajor)
        {
        xmlWriter.WriteAttribute(IS_STRUCT_ATTRIBUTE, IsStructClass());
        xmlWriter.WriteAttribute(IS_CUSTOMATTRIBUTE_ATTRIBUTE, IsCustomAttributeClass());
        bool isConcrete = this->GetClassModifier() != ECClassModifier::Abstract;
        xmlWriter.WriteAttribute(IS_DOMAINCLASS_ATTRIBUTE, isConcrete && !(IsStructClass() || IsCustomAttributeClass()));
        }
    else if (m_modifier != ECClassModifier::None)
        {
        xmlWriter.WriteAttribute(MODIFIER_ATTRIBUTE, ECXml::ModifierToString(m_modifier));
        }

    if (nullptr != additionalAttributes)
        {
        for (bmap<Utf8CP, Utf8CP>::iterator iter = additionalAttributes->begin(); iter != additionalAttributes->end(); ++iter)
            xmlWriter.WriteAttribute(iter->first, iter->second);
        }
    
    for (const ECClassP& baseClass: m_baseClasses)
        {
        xmlWriter.WriteElementStart(EC_BASE_CLASS_ELEMENT);
        xmlWriter.WriteText((ECClass::GetQualifiedClassName(GetSchema(), *baseClass)).c_str());
        xmlWriter.WriteElementEnd();
        }
    WriteCustomAttributes (xmlWriter);
            
    for (ECPropertyP prop: GetProperties(false))
        {
        prop->_WriteXml (xmlWriter, ecXmlVersionMajor, ecXmlVersionMinor);
        }
    if (doElementEnd)
        xmlWriter.WriteElementEnd();
    return status;
    }

/*---------------------------------------------------------------------------------**//**
* @bsimethod                                                   
+---------------+---------------+---------------+---------------+---------------+------*/
SchemaWriteStatus ECClass::_WriteXml (BeXmlWriterR xmlWriter, int ecXmlVersionMajor, int ecXmlVersionMinor) const
    {
    return _WriteXml (xmlWriter, ecXmlVersionMajor, ecXmlVersionMinor, EC_CLASS_ELEMENT, nullptr, true);
    }

/*---------------------------------------------------------------------------------**//**
* @bsimethod                                                   
+---------------+---------------+---------------+---------------+---------------+------*/
ECObjectsStatus ECClass::ParseClassName 
(
Utf8StringR  prefix, 
Utf8StringR  className, 
Utf8StringCR qualifiedClassName
)
    {
    if (0 == qualifiedClassName.length())
        {
        LOG.error("Failed to parse a prefix and class name from a qualified class name because the string is empty.");
        return ECObjectsStatus::ParseError;
        }
        
    Utf8String::size_type colonIndex = qualifiedClassName.find (':');
    if (Utf8String::npos == colonIndex)
        {
        prefix.clear();
        className = qualifiedClassName;
        return ECObjectsStatus::Success;
        }

    if (qualifiedClassName.length() == colonIndex + 1)
        {
        LOG.errorv("Failed to parse a prefix and class name from the qualified class name '%s' because the string ends with a colon. There must be characters after the colon.",
            qualifiedClassName.c_str());
        return ECObjectsStatus::ParseError;
        }

    if (0 == colonIndex)
        prefix.clear();
    else
        prefix = qualifiedClassName.substr (0, colonIndex);

    className = qualifiedClassName.substr (colonIndex + 1);

    return ECObjectsStatus::Success;
    }

/*---------------------------------------------------------------------------------**//**
* @bsimethod                                                   
+---------------+---------------+---------------+---------------+---------------+------*/
Utf8String ECClass::GetQualifiedClassName
(
ECSchemaCR primarySchema,
ECClassCR  ecClass
)
    {
    Utf8String namespacePrefix;
    if (!EXPECTED_CONDITION (ECObjectsStatus::Success == primarySchema.ResolveNamespacePrefix (ecClass.GetSchema(), namespacePrefix)))
        {
        LOG.warningv ("warning: Cannot qualify an ECClass name with a namespace prefix unless the schema containing the ECClass is referenced by the primary schema."
            "The class name will remain unqualified.\n  Primary ECSchema: %s\n  ECClass: %s\n ECSchema containing ECClass: %s", primarySchema.GetName().c_str(), ecClass.GetName().c_str(), ecClass.GetSchema().GetName().c_str());
        return ecClass.GetName();
        }
    if (namespacePrefix.empty())
        return ecClass.GetName();
    else
        return namespacePrefix + ":" + ecClass.GetName();
    }
    
/*---------------------------------------------------------------------------------**//**
* @bsimethod                                                   
+---------------+---------------+---------------+---------------+---------------+------*/
const ECBaseClassesList& ECClass::GetBaseClasses
(
) const
    {
    return m_baseClasses;
    }
    
/*---------------------------------------------------------------------------------**//**
* @bsimethod                                    Carole.MacDonald                06/2010
+---------------+---------------+---------------+---------------+---------------+------*/
void ECClass::_GetBaseContainers
(
bvector<IECCustomAttributeContainerP>& returnList
) const
    {
    for (ECClassP baseClass: m_baseClasses)
        returnList.push_back(baseClass);
    }

/*---------------------------------------------------------------------------------**//**
* @bsimethod                                    Carole.MacDonald                06/2010
+---------------+---------------+---------------+---------------+---------------+------*/
ECSchemaCP ECClass::_GetContainerSchema
(
) const
    {
    return &m_schema;
    }

/*---------------------------------------------------------------------------------**//**
* @bsimethod                                                    Paul.Connelly   03/13
+---------------+---------------+---------------+---------------+---------------+------*/
size_t ECClass::GetPropertyCount (bool includeBaseClasses) const
    {
    size_t nProperties = m_propertyList.size();
    if (includeBaseClasses)
        {
        for (const ECClassP& baseClass: m_baseClasses)
            nProperties += baseClass->GetPropertyCount (true);
        }

    return nProperties;
    }
    
/*---------------------------------------------------------------------------------**//**
* @bsimethod                                 Ramanujam.Raman                10/2012
+---------------+---------------+---------------+---------------+---------------+------*/
ECPropertyP ECClass::GetInstanceLabelProperty() const
    {
    /*
     * Note: The ugly case by case comparisions is just a way to make the instance 
     * labels from legacy ECschemas (that didn't follow consistent property naming)
     * acceptable.
     */

    ECPropertyP instanceLabelProperty = NULL;
    IECInstancePtr caInstance = this->GetCustomAttribute("InstanceLabelSpecification");
    if (caInstance.IsValid())
        {
        ECValue value;
        if (ECObjectsStatus::Success == caInstance->GetValue (value, "PropertyName") && !value.IsNull())
            {
            Utf8CP propertyName = value.GetUtf8CP();
            instanceLabelProperty = this->GetPropertyP (propertyName);
            if (NULL != instanceLabelProperty)
                return instanceLabelProperty;
            }
        }

    Utf8String instanceLabelPropertyNames[6] = 
        {"DisplayLabel", "DISPLAYLABEL", "displaylabel", "Name", "NAME", "name"};
    FOR_EACH (Utf8StringCR propName, instanceLabelPropertyNames)
        {
        instanceLabelProperty = this->GetPropertyP (propName.c_str());
        if (NULL != instanceLabelProperty)
            return instanceLabelProperty;
        }

    return NULL;
    }

//---------------------------------------------------------------------------------------
// @bsimethod                                   Carole.MacDonald            10/2015
//---------------+---------------+---------------+---------------+---------------+-------
ECEntityClass::ECEntityClass(ECSchemaCR schema) : ECClass(schema)
    {
    }

//---------------------------------------------------------------------------------------
// @bsimethod                                   Carole.MacDonald            11/2015
//---------------+---------------+---------------+---------------+---------------+-------
SchemaWriteStatus ECEntityClass::_WriteXml(BeXmlWriterR xmlWriter, int ecXmlVersionMajor, int ecXmlVersionMinor) const
    {
    if (2 == ecXmlVersionMajor)
        return T_Super::_WriteXml(xmlWriter, ecXmlVersionMajor, ecXmlVersionMinor);

    else
        return T_Super::_WriteXml(xmlWriter, ecXmlVersionMajor, ecXmlVersionMinor, EC_ENTITYCLASS_ELEMENT, nullptr, true);
    }

//---------------------------------------------------------------------------------------
// @bsimethod                                   Colin.Kerr                  12/2015
//---------------+---------------+---------------+---------------+---------------+-------
ECObjectsStatus ECEntityClass::CreateNavigationProperty(NavigationECPropertyP& ecProperty, Utf8StringCR name, ECRelationshipClassCR relationshipClass, ECRelatedInstanceDirection direction, PrimitiveType type, bool verify)
    {
    ecProperty = new NavigationECProperty(*this);
    ecProperty->SetType(type);
    ECObjectsStatus status = ecProperty->SetRelationshipClass(relationshipClass, direction, verify);
    if (ECObjectsStatus::Success == status)
        status = AddProperty(ecProperty, name);

    if (ECObjectsStatus::Success != status)
        {
        delete ecProperty;
        ecProperty = nullptr;
        }
    return status;
    }

//---------------------------------------------------------------------------------------
// @bsimethod                                   Carole.MacDonald            10/2015
//---------------+---------------+---------------+---------------+---------------+-------
ECCustomAttributeClass::ECCustomAttributeClass(ECSchemaCR schema) : ECClass(schema)
    {
    m_containerType = static_cast<CustomAttributeContainerType>(0);
    }

//---------------------------------------------------------------------------------------
// @bsimethod                                   Carole.MacDonald            11/2015
//---------------+---------------+---------------+---------------+---------------+-------
SchemaWriteStatus ECCustomAttributeClass::_WriteXml(BeXmlWriterR xmlWriter, int ecXmlVersionMajor, int ecXmlVersionMinor) const
    {
    if (2 == ecXmlVersionMajor)
        return T_Super::_WriteXml(xmlWriter, ecXmlVersionMajor, ecXmlVersionMinor);

    else
        {
        Utf8String appliesToAttributeValue = ECXml::ContainerTypeToString(m_containerType);
        bmap<Utf8CP, Utf8CP> additionalAttributes;
        additionalAttributes[CUSTOM_ATTRIBUTE_APPLIES_TO] = appliesToAttributeValue.c_str();
        return T_Super::_WriteXml(xmlWriter, ecXmlVersionMajor, ecXmlVersionMinor, EC_CUSTOMATTRIBUTECLASS_ELEMENT, &additionalAttributes, true);
        }
    }

//---------------------------------------------------------------------------------------
// @bsimethod                                   Carole.MacDonald            11/2015
//---------------+---------------+---------------+---------------+---------------+-------
SchemaReadStatus ECCustomAttributeClass::_ReadXmlAttributes(BeXmlNodeR classNode)
    {
    SchemaReadStatus status;
    if (SchemaReadStatus::Success != (status = T_Super::_ReadXmlAttributes(classNode)))
        return status;

    Utf8String appliesTo;
    if (BEXML_Success == classNode.GetAttributeStringValue(appliesTo, CUSTOM_ATTRIBUTE_APPLIES_TO))
        ECXml::ParseContainerString(this->m_containerType, appliesTo);
    else
        m_containerType = CustomAttributeContainerType::Any;

    return status;
    }

//---------------------------------------------------------------------------------------
// @bsimethod                                   Carole.MacDonald            10/2015
//---------------+---------------+---------------+---------------+---------------+-------
ECStructClass::ECStructClass(ECSchemaCR schema) : ECClass(schema)
    {
    }

//---------------------------------------------------------------------------------------
// @bsimethod                                   Carole.MacDonald            11/2015
//---------------+---------------+---------------+---------------+---------------+-------
SchemaWriteStatus ECStructClass::_WriteXml(BeXmlWriterR xmlWriter, int ecXmlVersionMajor, int ecXmlVersionMinor) const
    {
    if (2 == ecXmlVersionMajor)
        return T_Super::_WriteXml(xmlWriter, ecXmlVersionMajor, ecXmlVersionMinor);

    else
        return T_Super::_WriteXml(xmlWriter, ecXmlVersionMajor, ecXmlVersionMinor, EC_STRUCTCLASS_ELEMENT, nullptr, true);
    }

/*---------------------------------------------------------------------------------**//**
* @bsimethod                                    Carole.MacDonald                04/2010
+---------------+---------------+---------------+---------------+---------------+------*/
ECPropertyIterable::const_iterator::const_iterator
(
ECClassCR ecClass, 
bool includeBaseProperties
)
    {
    m_state = IteratorState::Create (ecClass, includeBaseProperties); 
    if (m_state->m_listIterator == m_state->m_properties->end())
        m_isEnd = true;
    else
        m_isEnd = false; 
    }

/*---------------------------------------------------------------------------------**//**
* @bsimethod                                                   
+---------------+---------------+---------------+---------------+---------------+------*/
ECPropertyIterable::const_iterator  ECPropertyIterable::begin () const
    {
    return ECPropertyIterable::const_iterator(m_ecClass, m_includeBaseProperties);        
    }

/*---------------------------------------------------------------------------------**//**
* @bsimethod                                                   
+---------------+---------------+---------------+---------------+---------------+------*/
ECPropertyIterable::const_iterator  ECPropertyIterable::end () const
    {
    return ECPropertyIterable::const_iterator();        
    }   

/*---------------------------------------------------------------------------------**//**
* @bsimethod                                                    Paul.Connelly   03/14
+---------------+---------------+---------------+---------------+---------------+------*/
ECPropertyCP ECPropertyIterable::FindByDisplayLabel (Utf8CP label) const
    {
    for (auto const& prop : *this)
        if (prop->GetDisplayLabel().Equals (label))
            return prop;

    return nullptr;
    }

/*---------------------------------------------------------------------------------**//**
* @bsimethod                                                   
+---------------+---------------+---------------+---------------+---------------+------*/
ECPropertyIterable::const_iterator& ECPropertyIterable::const_iterator::operator++()
    {
    m_state->m_listIterator++;
    if (m_state->m_listIterator == m_state->m_properties->end())
        m_isEnd = true;
    return *this;
    }

/*---------------------------------------------------------------------------------**//**
* @bsimethod                                                   
+---------------+---------------+---------------+---------------+---------------+------*/
bool            ECPropertyIterable::const_iterator::operator!= (const_iterator const& rhs) const
    {
    if (m_isEnd && rhs.m_isEnd)
        return false;
    if (m_state.IsNull() && !(rhs.m_state.IsNull()))
        return true;
    if (!(m_state.IsNull()) && rhs.m_state.IsNull())
        return true;
    return (m_state->m_listIterator != rhs.m_state->m_listIterator);
    }

static const ECPropertyP s_nullPropertyPtr = NULL;

/*---------------------------------------------------------------------------------**//**
* @bsimethod                                                   
+---------------+---------------+---------------+---------------+---------------+------*/
ECPropertyP const& ECPropertyIterable::const_iterator::operator*() const
    {
    if (m_isEnd)
        return s_nullPropertyPtr;

    ECPropertyP const& ecProperty = *(m_state->m_listIterator);
    return ecProperty;
    }

ECPropertyIterable::IteratorState::IteratorState
(
ECClassCR ecClass,
bool includeBaseProperties
)
    {
    m_properties = new PropertyList();
    ecClass.GetProperties(includeBaseProperties, m_properties);
    m_listIterator = m_properties->begin();
    }
    
ECPropertyIterable::IteratorState::~IteratorState()
    {
    delete m_properties;
    }    
    
static RelationshipCardinality s_zeroOneCardinality(0, 1);
static RelationshipCardinality s_zeroManyCardinality(0, UINT_MAX);
static RelationshipCardinality s_oneOneCardinality(1, 1);
static RelationshipCardinality s_oneManyCardinality(1, UINT_MAX);

/*---------------------------------------------------------------------------------**//**
* @bsimethod                                    Carole.MacDonald                02/2010
+---------------+---------------+---------------+---------------+---------------+------*/
RelationshipCardinality::RelationshipCardinality
(
)
    {
    m_lowerLimit = 0;
    m_upperLimit = 1;
    }

/*---------------------------------------------------------------------------------**//**
* @bsimethod                                    Carole.MacDonald                02/2010
+---------------+---------------+---------------+---------------+---------------+------*/
RelationshipCardinality::RelationshipCardinality
(
uint32_t lowerLimit,
uint32_t upperLimit
)
    {
    EXPECTED_CONDITION (lowerLimit <= upperLimit);
    //EXPECTED_CONDITION (lowerLimit >= 0); -- always true of a UInt32
    EXPECTED_CONDITION (upperLimit > 0);
    m_lowerLimit = lowerLimit;
    m_upperLimit = upperLimit;
    }
  
/*---------------------------------------------------------------------------------**//**
* @bsimethod                                    Carole.MacDonald                02/2010
+---------------+---------------+---------------+---------------+---------------+------*/
uint32_t RelationshipCardinality::GetLowerLimit
(
) const
    {
    return m_lowerLimit;
    }

/*---------------------------------------------------------------------------------**//**
* @bsimethod                                    Carole.MacDonald                02/2010
+---------------+---------------+---------------+---------------+---------------+------*/
uint32_t RelationshipCardinality::GetUpperLimit
(
) const
    {
    return m_upperLimit;
    }
    
/*---------------------------------------------------------------------------------**//**
* @bsimethod                                    Carole.MacDonald                02/2010
+---------------+---------------+---------------+---------------+---------------+------*/
bool RelationshipCardinality::IsUpperLimitUnbounded 
(
) const
    {
    return m_upperLimit == UINT_MAX;
    }
  
/*---------------------------------------------------------------------------------**//**
* @bsimethod                                    Carole.MacDonald                03/2010
+---------------+---------------+---------------+---------------+---------------+------*/
Utf8String RelationshipCardinality::ToString
(
) const
    {
    Utf8Char cardinalityString[32];
    
    if (UINT_MAX == m_upperLimit)
        BeStringUtilities::Snprintf(cardinalityString, "(%d,N)", m_lowerLimit);
    else
        BeStringUtilities::Snprintf(cardinalityString, "(%d,%d)", m_lowerLimit, m_upperLimit);
        
    return cardinalityString;
        
    }
    
/*---------------------------------------------------------------------------------**//**
* @bsimethod                                    Carole.MacDonald                03/2010
+---------------+---------------+---------------+---------------+---------------+------*/
RelationshipCardinalityCR RelationshipCardinality::ZeroOne
(
)
    {
    return s_zeroOneCardinality;
    }
    
/*---------------------------------------------------------------------------------**//**
* @bsimethod                                    Carole.MacDonald                03/2010
+---------------+---------------+---------------+---------------+---------------+------*/
RelationshipCardinalityCR RelationshipCardinality::ZeroMany
(
)
    {
    return s_zeroManyCardinality;
    }
    
/*---------------------------------------------------------------------------------**//**
* @bsimethod                                    Carole.MacDonald                03/2010
+---------------+---------------+---------------+---------------+---------------+------*/
RelationshipCardinalityCR RelationshipCardinality::OneOne
(
)
    {
    return s_oneOneCardinality;
    }
    
/*---------------------------------------------------------------------------------**//**
* @bsimethod                                    Carole.MacDonald                03/2010
+---------------+---------------+---------------+---------------+---------------+------*/
RelationshipCardinalityCR RelationshipCardinality::OneMany
(
)
    {
    return s_oneManyCardinality;
    }
    
/*---------------------------------------------------------------------------------**//**
* @bsimethod                                    Carole.MacDonald                02/2010
+---------------+---------------+---------------+---------------+---------------+------*/
ECRelationshipConstraint::ECRelationshipConstraint
(
ECRelationshipClassP relationshipClass
) :m_constraintClasses(relationshipClass)
    {
    m_relClass = relationshipClass;
    m_cardinality = &s_zeroOneCardinality;
    m_isPolymorphic = true;
    }
    
/*---------------------------------------------------------------------------------**//**
* @bsimethod                                    Carole.MacDonald                02/2010
+---------------+---------------+---------------+---------------+---------------+------*/
ECRelationshipConstraint::ECRelationshipConstraint
(
ECRelationshipClassP relationshipClass, 
bool isMultiple
) :m_constraintClasses(relationshipClass,isMultiple)
    {
    m_relClass = relationshipClass;
    m_cardinality = &s_zeroOneCardinality;
    m_isPolymorphic = true;
    }

/*---------------------------------------------------------------------------------**//**
* @bsimethod                                    Carole.MacDonald                03/2010
+---------------+---------------+---------------+---------------+---------------+------*/
ECRelationshipConstraint::~ECRelationshipConstraint
(
)
    {
     if ((m_cardinality != &s_zeroOneCardinality) && (m_cardinality != &s_zeroManyCardinality) &&
        (m_cardinality != &s_oneOneCardinality) && (m_cardinality != &s_oneManyCardinality))
        delete m_cardinality;
    } 
   
/*---------------------------------------------------------------------------------**//**
* @bsimethod                                    Carole.MacDonald                06/2010
+---------------+---------------+---------------+---------------+---------------+------*/
ECSchemaCP ECRelationshipConstraint::_GetContainerSchema() const
    {
    return &(m_relClass->GetSchema());
    }
 
/*---------------------------------------------------------------------------------**//**
* @bsimethod                                    Carole.MacDonald                03/2010
+---------------+---------------+---------------+---------------+---------------+------*/
SchemaReadStatus ECRelationshipConstraint::ReadXml (BeXmlNodeR constraintNode, ECSchemaReadContextR schemaContext)
    {
    SchemaReadStatus status = SchemaReadStatus::Success;
    
    Utf8String value;  // needed for macros.
    ECObjectsStatus setterStatus;
    READ_OPTIONAL_XML_ATTRIBUTE_IGNORING_SET_ERRORS (constraintNode, POLYMORPHIC_ATTRIBUTE, this, IsPolymorphic);
    READ_OPTIONAL_XML_ATTRIBUTE (constraintNode, ROLELABEL_ATTRIBUTE, this, RoleLabel);
    READ_OPTIONAL_XML_ATTRIBUTE (constraintNode, CARDINALITY_ATTRIBUTE, this, Cardinality);
    
    for (BeXmlNodeP constraintClassNode = constraintNode.GetFirstChild(); nullptr != constraintClassNode; constraintClassNode = constraintClassNode->GetNextSibling())
        {
        if (0 != strcmp(constraintClassNode->GetName(), EC_CONSTRAINTCLASS_ELEMENT))
            continue;
        
        Utf8String     constraintClassName;
        if (BEXML_Success != constraintClassNode->GetAttributeStringValue(constraintClassName, CONSTRAINTCLASSNAME_ATTRIBUTE))
            return SchemaReadStatus::InvalidECSchemaXml;
        
        // Parse the potentially qualified class name into a namespace prefix and short class name
        Utf8String namespacePrefix;
        Utf8String className;
        if (ECObjectsStatus::Success != ECClass::ParseClassName (namespacePrefix, className, constraintClassName))
            {
            LOG.errorv("Invalid ECSchemaXML: The ECRelationshipConstraint contains a %s attribute with the value '%s' that can not be parsed.",
                CONSTRAINTCLASSNAME_ATTRIBUTE, constraintClassName.c_str());
            return SchemaReadStatus::InvalidECSchemaXml;
            }
        
        ECSchemaCP resolvedSchema = m_relClass->GetSchema().GetSchemaByNamespacePrefixP (namespacePrefix);
        if (NULL == resolvedSchema)
            {
            LOG.errorv("Invalid ECSchemaXML: ECRelationshipConstraint contains a %s attribute with the namespace prefix '%s' that can not be resolved to a referenced schema.",
                CONSTRAINTCLASSNAME_ATTRIBUTE, namespacePrefix.c_str());
            return SchemaReadStatus::InvalidECSchemaXml;
            }

        ECClassCP constraintClass = resolvedSchema->GetClassCP (className.c_str());
        if (NULL == constraintClass)
            {
            LOG.errorv("Invalid ECSchemaXML: The ECRelationshipConstraint contains a %s attribute with the value '%s' that can not be resolved to an ECClass named '%s' in the ECSchema '%s'",
                CONSTRAINTCLASSNAME_ATTRIBUTE, constraintClassName.c_str(), className.c_str(), resolvedSchema->GetName().c_str());
            return SchemaReadStatus::InvalidECSchemaXml;
            }
        ECEntityClassCP constraintAsEntity = constraintClass->GetEntityClassCP();
        if (nullptr == constraintAsEntity)
            {
            LOG.errorv("Invalid ECSchemaXML: The ECRelationshipConstraint contains a %s attribute with the value '%s' that does not resolve to an ECEntityClass named '%s' in the ECSchema '%s'",
                         CONSTRAINTCLASSNAME_ATTRIBUTE, constraintClassName.c_str(), className.c_str(), resolvedSchema->GetName().c_str());
            return SchemaReadStatus::InvalidECSchemaXml;
            }

        ECRelationshipConstraintClassP ecRelationshipconstaintClass;
        m_constraintClasses.Add(ecRelationshipconstaintClass, *constraintAsEntity);
        if (ecRelationshipconstaintClass != nullptr)
            {
            for (BeXmlNodeP keyNode = constraintClassNode->GetFirstChild(); nullptr != keyNode; keyNode = keyNode->GetNextSibling())
                {
                for (BeXmlNodeP propertyNode = keyNode->GetFirstChild(); nullptr != propertyNode; propertyNode = propertyNode->GetNextSibling())
                    {
                    Utf8String propertyName;
                    if (BEXML_Success != propertyNode->GetAttributeStringValue(propertyName, KEYPROPERTYNAME_ATTRIBUTE))
                        return SchemaReadStatus::InvalidECSchemaXml;
                    ecRelationshipconstaintClass->AddKey(propertyName.c_str());
                    }
                }
            }
        }

    // Add Custom Attributes
    ReadCustomAttributes (constraintNode, schemaContext, m_relClass->GetSchema());
    return status;
    }
    
/*---------------------------------------------------------------------------------**//**
* @bsimethod                                  const ECRelationshipConstraintClass & operator = (ECRelationshipConstraintClass const && rhs)
            {
            m_ecClass = rhs.m_ecClass;
            m_keys = std::move(rhs.m_keys);
            return *this;
            }  Carole.MacDonald                03/2010
+---------------+---------------+---------------+---------------+---------------+------*/
SchemaWriteStatus ECRelationshipConstraint::WriteXml (BeXmlWriterR xmlWriter, Utf8CP elementName) const
    {
    SchemaWriteStatus status = SchemaWriteStatus::Success;
    
    xmlWriter.WriteElementStart(elementName);
    
    xmlWriter.WriteAttribute(CARDINALITY_ATTRIBUTE, m_cardinality->ToString().c_str());
    if (IsRoleLabelDefined())
        xmlWriter.WriteAttribute(ROLELABEL_ATTRIBUTE, m_roleLabel.c_str());

    xmlWriter.WriteAttribute(POLYMORPHIC_ATTRIBUTE, this->GetIsPolymorphic());
        
    WriteCustomAttributes (xmlWriter);

    for (const auto &constraint : m_constraintClasses)
        {
        xmlWriter.WriteElementStart(EC_CONSTRAINTCLASS_ELEMENT);
        xmlWriter.WriteAttribute(CONSTRAINTCLASSNAME_ATTRIBUTE, ECClass::GetQualifiedClassName(m_relClass->GetSchema(), constraint->GetClass()).c_str());
        for (auto key : constraint->GetKeys())
            {
            xmlWriter.WriteElementStart(EC_CONSTRAINTKEY_ELEMENT);
            xmlWriter.WriteElementStart(EC_KEYPROPERTY_ELEMENT);
            xmlWriter.WriteAttribute(KEYPROPERTYNAME_ATTRIBUTE, key.c_str());
            xmlWriter.WriteElementEnd();
            xmlWriter.WriteElementEnd();
            }
        xmlWriter.WriteElementEnd();
        }
    xmlWriter.WriteElementEnd();
    return status;
    }


/*---------------------------------------------------------------------------------**//**
* @bsimethod                                    Carole.MacDonald                03/2010
+---------------+---------------+---------------+---------------+---------------+------*/
ECObjectsStatus ECRelationshipConstraint::AddClass(ECEntityClassCR classConstraint)
    {

    ECRelationshipConstraintClassP ecRelationShipconstraintClass;
    return  m_constraintClasses.Add(ecRelationShipconstraintClass, classConstraint);
    }
/*---------------------------------------------------------------------------------**//**
* @bsimethod                       MUHAMMAD.ZAIGHUM                             01/2015
+---------------+---------------+---------------+---------------+---------------+------*/
ECObjectsStatus           ECRelationshipConstraint::AddConstraintClass(ECRelationshipConstraintClass*& classConstraint, ECEntityClassCR ecClass)
    {
    return  m_constraintClasses.Add(classConstraint, ecClass);

    }

/*---------------------------------------------------------------------------------**//**
* @bsimethod                                    Carole.MacDonald                03/2010
+---------------+---------------+---------------+---------------+---------------+------*/
ECObjectsStatus ECRelationshipConstraint::RemoveClass (ECEntityClassCR classConstraint)
    {
    return m_constraintClasses.Remove(classConstraint);
    }
   
/*---------------------------------------------------------------------------------**//**
* @bsimethod                                   Muhammad.Zaighum                 11/14
+---------------+---------------+---------------+---------------+---------------+------*/
const ECConstraintClassesList ECRelationshipConstraint::GetClasses() const
    {
    ECConstraintClassesList listOfClasses;
    for (auto const &constraintClassIterator : m_constraintClasses)
        {
        listOfClasses.push_back (const_cast<ECEntityClassP>(&constraintClassIterator->GetClass ()));
        }
    return listOfClasses;
    }
/*---------------------------------------------------------------------------------**//**
* @bsimethod                                   Muhammad.Zaighum                 11/14
+---------------+---------------+---------------+---------------+---------------+------*/
ECRelationshipConstraintClassList::ECRelationshipConstraintClassList(ECRelationshipClassP relClass, bool isMultiple) :m_relClass(relClass)
    {}
/*---------------------------------------------------------------------------------**//**
* @bsimethod                                    Carole.MacDonald                03/2010
+---------------+---------------+---------------+---------------+---------------+------*/
ECRelationshipConstraintClassList const& ECRelationshipConstraint::GetConstraintClasses() const
    {
    return m_constraintClasses;
    }
ECRelationshipConstraintClassList& ECRelationshipConstraint::GetConstraintClassesR() 
    {
    return m_constraintClasses;
    }

//---------------------------------------------------------------------------------------
// @bsimethod                                   Colin.Kerr                  12/2015
//---------------+---------------+---------------+---------------+---------------+-------
bool ECRelationshipConstraint::SupportsClass(ECClassCR ecClass) const
    {
    for (auto constraint : GetConstraintClasses())
        {
        ECClassCR constraintClass = constraint->GetClass();
        if (constraintClass.GetName().EqualsI("AnyClass"))
            return true;
        
        if (ECClass::ClassesAreEqualByName(&constraintClass, &ecClass) || (m_isPolymorphic && ecClass.Is(&constraintClass)))
            return true;
        }
    return false;
    }

/*---------------------------------------------------------------------------------**//**
* @bsimethod                                    Carole.MacDonald                02/2010
+---------------+---------------+---------------+---------------+---------------+------*/
bool ECRelationshipConstraint::GetIsPolymorphic () const
    {
    return m_isPolymorphic;
    }
    
/*---------------------------------------------------------------------------------**//**
* @bsimethod                                    Carole.MacDonald                02/2010
+---------------+---------------+---------------+---------------+---------------+------*/
ECObjectsStatus ECRelationshipConstraint::SetIsPolymorphic (bool value)
    {
    m_isPolymorphic = value;
    return ECObjectsStatus::Success;
    }
   
/*---------------------------------------------------------------------------------**//**
* @bsimethod                                    Carole.MacDonald                03/2010
+---------------+---------------+---------------+---------------+---------------+------*/
ECObjectsStatus ECRelationshipConstraint::SetIsPolymorphic (Utf8CP isPolymorphic)
    {
    PRECONDITION (NULL != isPolymorphic, ECObjectsStatus::PreconditionViolated);

    ECObjectsStatus status = ECXml::ParseBooleanString (m_isPolymorphic, isPolymorphic);
    if (ECObjectsStatus::Success != status)
        LOG.errorv("Failed to parse the isPolymorphic string '%s' for ECRelationshipConstraint. Expected values are True or False", isPolymorphic);
        
    return status;
    }
    
/*---------------------------------------------------------------------------------**//**
* @bsimethod                                    Carole.MacDonald                03/2010
+---------------+---------------+---------------+---------------+---------------+------*/
RelationshipCardinalityCR ECRelationshipConstraint::GetCardinality () const
    {
    return *m_cardinality;
    }

/*---------------------------------------------------------------------------------**//**
* @bsimethod                                    Carole.MacDonald                03/2010
+---------------+---------------+---------------+---------------+---------------+------*/
ECObjectsStatus ECRelationshipConstraint::SetCardinality (uint32_t& lowerLimit, uint32_t& upperLimit)
    {
    if (lowerLimit == 0 && upperLimit == 1)
        m_cardinality = &s_zeroOneCardinality;
    else if (lowerLimit == 0 && upperLimit == UINT_MAX)
        m_cardinality = &s_zeroManyCardinality;
    else if (lowerLimit == 1 && upperLimit == 1)
        m_cardinality = &s_oneOneCardinality;
    else if (lowerLimit == 1 && upperLimit == UINT_MAX)
        m_cardinality = &s_oneManyCardinality;
    else
        m_cardinality = new RelationshipCardinality(lowerLimit, upperLimit);
    return ECObjectsStatus::Success;
    }
    
/*---------------------------------------------------------------------------------**//**
* @bsimethod                                    Carole.MacDonald                03/2010
+---------------+---------------+---------------+---------------+---------------+------*/
ECObjectsStatus ECRelationshipConstraint::SetCardinality (RelationshipCardinalityCR cardinality)
    {
    m_cardinality = new RelationshipCardinality(cardinality.GetLowerLimit(), cardinality.GetUpperLimit());
    return ECObjectsStatus::Success;
    }
    
/*---------------------------------------------------------------------------------**//**
* @bsimethod                                    Carole.MacDonald                03/2010
+---------------+---------------+---------------+---------------+---------------+------*/
ECObjectsStatus ECRelationshipConstraint::SetCardinality (Utf8CP cardinality)
    {
    PRECONDITION (NULL != cardinality, ECObjectsStatus::PreconditionViolated);
    uint32_t lowerLimit;
    uint32_t upperLimit;
    ECObjectsStatus status = ECXml::ParseCardinalityString(lowerLimit, upperLimit, cardinality);
    if (ECObjectsStatus::Success != status)
        {
        LOG.errorv ("Failed to parse the RelationshipCardinality string '%s'.", cardinality);
        return ECObjectsStatus::ParseError;
        }
    else
        m_cardinality = new RelationshipCardinality(lowerLimit, upperLimit);
        
    return ECObjectsStatus::Success;
    }
    
/*---------------------------------------------------------------------------------**//**
* @bsimethod                                    Carole.MacDonald                03/2010
+---------------+---------------+---------------+---------------+---------------+------*/
bool ECRelationshipConstraint::IsRoleLabelDefined () const
    {
    return m_roleLabel.length() != 0;
    }
    
/*---------------------------------------------------------------------------------**//**
* @bsimethod                                    Carole.MacDonald                03/2010
+---------------+---------------+---------------+---------------+---------------+------*/
Utf8String const ECRelationshipConstraint::GetRoleLabel () const
    {
    if(&(m_relClass->GetTarget()) == this)
        return m_relClass->GetSchema().GetLocalizedStrings().GetRelationshipTargetRoleLabel(m_relClass, GetInvariantRoleLabel());
    else
        return m_relClass->GetSchema().GetLocalizedStrings().GetRelationshipSourceRoleLabel(m_relClass, GetInvariantRoleLabel());
    }
    
/*---------------------------------------------------------------------------------**//**
* @bsimethod                                    Carole.MacDonald                03/2010
+---------------+---------------+---------------+---------------+---------------+------*/
Utf8String const ECRelationshipConstraint::GetInvariantRoleLabel () const
    {
    if (m_roleLabel.length() != 0)
        return m_roleLabel;
        
    if (&(m_relClass->GetTarget()) == this)
        return m_relClass->GetInvariantDisplayLabel() + " (Reversed)";
    return m_relClass->GetInvariantDisplayLabel();
    }
    
/*---------------------------------------------------------------------------------**//**
* @bsimethod                                    Carole.MacDonald                03/2010
+---------------+---------------+---------------+---------------+---------------+------*/
ECObjectsStatus ECRelationshipConstraint::SetRoleLabel (Utf8StringCR value)
    {
    m_roleLabel = value;
    return ECObjectsStatus::Success;
    }
  
  /*---------------------------------------------------------------------------------**//**
* @bsimethod                                    Carole.MacDonald                05/2012
+---------------+---------------+---------------+---------------+---------------+------*/
ECObjectsStatus ECRelationshipConstraint::CopyTo
(
ECRelationshipConstraintR toRelationshipConstraint
)
    {
    if (IsRoleLabelDefined())
        toRelationshipConstraint.SetRoleLabel(GetInvariantRoleLabel());

    toRelationshipConstraint.SetCardinality(GetCardinality());
    toRelationshipConstraint.SetIsPolymorphic(GetIsPolymorphic());

    ECObjectsStatus status;
    ECSchemaP destSchema = const_cast<ECSchemaP>(toRelationshipConstraint._GetContainerSchema());
    for (auto constraintClass : GetConstraintClasses())
        {
        ECClassP destConstraintClass = destSchema->GetClassP(constraintClass->GetClass().GetName().c_str());
        if (NULL == destConstraintClass)
            {
            status = destSchema->CopyClass(destConstraintClass, constraintClass->GetClass());
            if (ECObjectsStatus::Success != status)
                return status;
            }
        ECEntityClassP destAsEntity = destConstraintClass->GetEntityClassP();
        if (nullptr == destAsEntity)
            return ECObjectsStatus::DataTypeNotSupported;

        status = toRelationshipConstraint.AddClass(*destAsEntity);
        if (ECObjectsStatus::Success != status)
            return status;
        }

    return CopyCustomAttributesTo(toRelationshipConstraint);
    }

/*---------------------------------------------------------------------------------**//**
* @bsimethod                                    Sylvain.Pucci                  09/2013
+---------------+---------------+---------------+---------------+---------------+------*/
ECObjectsStatus ECRelationshipConstraint::GetOrderedRelationshipPropertyName (Utf8String& propertyName)  const
    {
    // see if the custom attribute signifying a Ordered relationship is defined
    IECInstancePtr caInstance = GetCustomAttribute("Bentley_Standard_CustomAttributes", "OrderedRelationshipsConstraint");
    if (caInstance.IsValid())
        {
        ECN::ECValue value;
        Utf8CP propertyName = "OrderIdProperty";
        if (ECObjectsStatus::Success == caInstance->GetValue (value, propertyName))
            {
            propertyName = value.GetUtf8CP();
            return ECObjectsStatus::Success;
            }
        }
    return ECObjectsStatus::Error;
    }

/*---------------------------------------------------------------------------------**//**
* @bsimethod                                    Sylvain.Pucci                  09/2013
+---------------+---------------+---------------+---------------+---------------+------*/
bool ECRelationshipConstraint::GetIsOrdered () const
    {
    // see if the custom attribute signifying a Ordered relationship is defined
    IECInstancePtr caInstance = GetCustomAttribute("Bentley_Standard_CustomAttributes", "OrderedRelationshipsConstraint");
    if (caInstance.IsValid())
        return true;
    return false;
    }

/*---------------------------------------------------------------------------------**//**
* @bsimethod                                    Sylvain.Pucci                  09/2013
+---------------+---------------+---------------+---------------+---------------+------*/
OrderIdStorageMode ECRelationshipConstraint::GetOrderIdStorageMode () const
    {
    // see if the custom attribute signifying a Ordered relationship is defined
    IECInstancePtr caInstance = GetCustomAttribute("Bentley_Standard_CustomAttributes", "OrderedRelationshipsConstraint");
    if (caInstance.IsValid())
        {
        ECN::ECValue value;
        Utf8CP propertyName = "OrderIdStorageMode";
        if (ECObjectsStatus::Success == caInstance->GetValue (value, propertyName))
            return (OrderIdStorageMode)value.GetInteger ();
        }
    return ORDERIDSTORAGEMODE_None;
    }

/*---------------------------------------------------------------------------------**//**
* @bsimethod                                    Carole.MacDonald                03/2010
+---------------+---------------+---------------+---------------+---------------+------*/
ECRelationshipClass::ECRelationshipClass (ECN::ECSchemaCR schema) : ECEntityClass (schema), m_strength( StrengthType::Referencing), m_strengthDirection(ECRelatedInstanceDirection::Forward) 
    {
    m_source = new ECRelationshipConstraint(this, false);
    m_target = new ECRelationshipConstraint(this, true);
    }

/*---------------------------------------------------------------------------------**//**
* @bsimethod                                    Carole.MacDonald                03/2010
+---------------+---------------+---------------+---------------+---------------+------*/
ECRelationshipClass::~ECRelationshipClass()
    {
    delete m_source;
    delete m_target;
    }
        
/*---------------------------------------------------------------------------------**//**
* @bsimethod                                    Carole.MacDonald                02/2010
+---------------+---------------+---------------+---------------+---------------+------*/
StrengthType ECRelationshipClass::GetStrength () const
    {
    return m_strength;
    }
    
/*---------------------------------------------------------------------------------**//**
* @bsimethod                                    Carole.MacDonald                02/2010
+---------------+---------------+---------------+---------------+---------------+------*/
ECObjectsStatus ECRelationshipClass::SetStrength (StrengthType strength)
    {
    m_strength = strength;
    return ECObjectsStatus::Success;
    }

/*---------------------------------------------------------------------------------**//**
* @bsimethod                                    Carole.MacDonald                02/2010
+---------------+---------------+---------------+---------------+---------------+------*/
ECObjectsStatus ECRelationshipClass::SetStrength (Utf8CP strength)
    {
    PRECONDITION (NULL != strength, ECObjectsStatus::PreconditionViolated);

    StrengthType strengthType;
    ECObjectsStatus status = ECXml::ParseStrengthType(strengthType, strength);
    if (ECObjectsStatus::Success != status)
        LOG.errorv ("Failed to parse the Strength string '%s' for ECRelationshipClass '%s'.", strength, this->GetName().c_str());
    else
        SetStrength (strengthType);
        
    return status;
    }
    
/*---------------------------------------------------------------------------------**//**
* @bsimethod                                    Carole.MacDonald                02/2010
+---------------+---------------+---------------+---------------+---------------+------*/
ECRelatedInstanceDirection ECRelationshipClass::GetStrengthDirection () const
    {
    return m_strengthDirection;
    }
    
/*---------------------------------------------------------------------------------**//**
* @bsimethod                                    Carole.MacDonald                02/2010
+---------------+---------------+---------------+---------------+---------------+------*/
ECObjectsStatus ECRelationshipClass::SetStrengthDirection (ECRelatedInstanceDirection direction)
    {
    m_strengthDirection = direction;
    return ECObjectsStatus::Success;
    }
    
/*---------------------------------------------------------------------------------**//**
* @bsimethod                                    Carole.MacDonald                02/2010
+---------------+---------------+---------------+---------------+---------------+------*/
ECObjectsStatus ECRelationshipClass::SetStrengthDirection (Utf8CP directionString)
    {
    PRECONDITION (NULL != directionString, ECObjectsStatus::PreconditionViolated);

    ECRelatedInstanceDirection direction;
    ECObjectsStatus status = ECXml::ParseDirectionString(direction, directionString);
    if (ECObjectsStatus::Success != status)
        LOG.errorv ("Failed to parse the ECRelatedInstanceDirection string '%s' for ECRelationshipClass '%s'.", directionString, this->GetName().c_str());
    else
        SetStrengthDirection (direction);
        
    return status;
    }

/*---------------------------------------------------------------------------------**//**
* @bsimethod                                    Carole.MacDonald                03/2010
+---------------+---------------+---------------+---------------+---------------+------*/
ECRelationshipConstraintR ECRelationshipClass::GetSource () const
    {
    return *m_source;
    }
    
/*---------------------------------------------------------------------------------**//**
* @bsimethod                                    Carole.MacDonald                03/2010
+---------------+---------------+---------------+---------------+---------------+------*/
ECRelationshipConstraintR ECRelationshipClass::GetTarget () const
    {
    return *m_target;
    }

/*---------------------------------------------------------------------------------**//**
* @bsimethod                                    Bill.Steinbock                  05/2011
+---------------+---------------+---------------+---------------+---------------+------*/
bool ECRelationshipClass::GetIsOrdered () const
    {
    // see if the custom attribute signifying a Ordered relationship is defined
    IECInstancePtr caInstance = GetCustomAttribute("Bentley_Standard_CustomAttributes", "SupportsOrderedRelationships");
    if (caInstance.IsValid())
        return true;

    return false;
    }

/*---------------------------------------------------------------------------------**//**
* @bsimethod                                    Bill.Steinbock                  09/2010
+---------------+---------------+---------------+---------------+---------------+------*/
ECObjectsStatus ECRelationshipClass::GetOrderedRelationshipPropertyName (Utf8String& propertyName, ECRelationshipEnd end) const
    {
    // see if the struct has a custom attribute to custom persist itself
    IECInstancePtr caInstance = GetCustomAttribute("Bentley_Standard_CustomAttributes", "SupportsOrderedRelationships");
    if (caInstance.IsValid())
        {
        ECN::ECValue value;
        Utf8CP propertyName = "OrderIdTargetProperty";

        if (end == ECRelationshipEnd_Source)
            propertyName = "OrderIdSourceProperty";

        if (ECObjectsStatus::Success == caInstance->GetValue (value, propertyName))
            {
            propertyName = value.GetUtf8CP();
            return ECObjectsStatus::Success;
            }
        }

    return ECObjectsStatus::Error;
    }

/*---------------------------------------------------------------------------------**//**
* @bsimethod                                                   
+---------------+---------------+---------------+---------------+---------------+------*/
SchemaWriteStatus ECRelationshipClass::_WriteXml (BeXmlWriterR xmlWriter, int ecXmlVersionMajor, int ecXmlVersionMinor) const
    {
    SchemaWriteStatus   status;
    bmap<Utf8CP, Utf8CP> additionalAttributes;
    additionalAttributes[STRENGTH_ATTRIBUTE] = ECXml::StrengthToString(m_strength);
    if (m_strengthDirection != ECRelatedInstanceDirection::Forward)
        { //skip the attribute for "forward" as it is the default value.
        additionalAttributes[STRENGTHDIRECTION_ATTRIBUTE] = ECXml::DirectionToString(m_strengthDirection);
        }

    if (SchemaWriteStatus::Success != (status = ECClass::_WriteXml (xmlWriter, ecXmlVersionMajor, ecXmlVersionMinor, EC_RELATIONSHIP_CLASS_ELEMENT, &additionalAttributes, false)))
        return status;
        
    // verify that this really is the current relationship class element // CGM 07/15 - Can't do this with an XmlWriter
    //if (0 != strcmp (classNode->GetName(), EC_RELATIONSHIP_CLASS_ELEMENT))
    //    {
    //    BeAssert (false);
    //    return SchemaWriteStatus::FailedToCreateXml;
    //    }
        
    m_source->WriteXml (xmlWriter, EC_SOURCECONSTRAINT_ELEMENT);
    m_target->WriteXml (xmlWriter, EC_TARGETCONSTRAINT_ELEMENT);
    xmlWriter.WriteElementEnd();

    return status;
    }

/*---------------------------------------------------------------------------------**//**
* @bsimethod                                    Carole.MacDonald                02/2010
+---------------+---------------+---------------+---------------+---------------+------*/
SchemaReadStatus ECRelationshipClass::_ReadXmlAttributes (BeXmlNodeR classNode)
    {
    SchemaReadStatus status;
    if (SchemaReadStatus::Success != (status = T_Super::_ReadXmlAttributes (classNode)))
        return status;
        
    Utf8String value;
    READ_OPTIONAL_XML_ATTRIBUTE (classNode, STRENGTH_ATTRIBUTE, this, Strength)
    READ_OPTIONAL_XML_ATTRIBUTE (classNode, STRENGTHDIRECTION_ATTRIBUTE, this, StrengthDirection)
    
    return SchemaReadStatus::Success;
    }
 
/*---------------------------------------------------------------------------------**//**
* @bsimethod                                    Carole.MacDonald                02/2010
+---------------+---------------+---------------+---------------+---------------+------*/
SchemaReadStatus ECRelationshipClass::_ReadXmlContents (BeXmlNodeR classNode, ECSchemaReadContextR context, ECSchemaCP conversionSchema, int ecXmlVersionMajor, bvector<NavigationECPropertyP>& navigationProperties)
    {
    SchemaReadStatus status = T_Super::_ReadXmlContents (classNode, context, conversionSchema, ecXmlVersionMajor, navigationProperties);
    if (status != SchemaReadStatus::Success)
        return status;

    // skip relationship constraint classes for all supplemental schemas because they should never exist
    if (Utf8String::npos != GetSchema().GetName().find("_Supplemental"))  
        return SchemaReadStatus::Success;
        
    BeXmlNodeP sourceNode = classNode.SelectSingleNode (EC_NAMESPACE_PREFIX ":" EC_SOURCECONSTRAINT_ELEMENT);
    if (NULL != sourceNode)
        status = m_source->ReadXml (*sourceNode, context);
    if (status != SchemaReadStatus::Success)
        return status;
    
    BeXmlNodeP  targetNode = classNode.SelectSingleNode (EC_NAMESPACE_PREFIX ":" EC_TARGETCONSTRAINT_ELEMENT);
    if (NULL != targetNode)
        status = m_target->ReadXml (*targetNode, context);
    if (status != SchemaReadStatus::Success)
        return status;
        
    return SchemaReadStatus::Success;
    }
    

/*---------------------------------------------------------------------------------**//**
* @bsimethod                                    Abeesh.Basheer                  12/2012
+---------------+---------------+---------------+---------------+---------------+------*/
bool            ECClass::Is(Utf8CP name) const
    {
    // NEEDSWORK: this is ambiguous without schema name...collisions between unrelated class names are not wholly unexpected.
    if (0 == GetName().CompareTo(name))
        return true;

    const ECBaseClassesList& baseClass = GetBaseClasses();
    for (ECBaseClassesList::const_iterator iter = baseClass.begin(); iter != baseClass.end(); ++iter)
        {
        if ((*iter)->Is(name))
            return true;
        }

    return false;
    }

/*---------------------------------------------------------------------------------**//**
* @bsimethod                                                    Paul.Connelly   10/13
+---------------+---------------+---------------+---------------+---------------+------*/
bool ECClass::Is (Utf8CP schemaname, Utf8CP classname) const
    {
    if (0 == GetName().CompareTo (classname) && 0 == GetSchema().GetName().CompareTo (schemaname))
        return true;

    const ECBaseClassesList& baseClass = GetBaseClasses();
    for (ECBaseClassesList::const_iterator iter = baseClass.begin(); iter != baseClass.end(); ++iter)
        {
        if ((*iter)->Is(schemaname, classname))
            return true;
        }

    return false;
    }

/*---------------------------------------------------------------------------------**//**
* @bsiclass                            Muhammad.Zaighum                   11/14
+---------------+---------------+---------------+---------------+---------------+------*/
struct ECRelationshipConstraintClassList::iterator::Impl
    {
    typedef std::vector<std::unique_ptr<ECRelationshipConstraintClass>>::const_iterator const_iterator;
    private:
        const_iterator m_iterator;

    public:
    /*---------------------------------------------------------------------------------**//**
    * @bsimethod                             Muhammad.Zaighum                   11/14
    +---------------+---------------+---------------+---------------+---------------+------*/
        Impl (const_iterator& iterator)
            :m_iterator (iterator)
            {
            }

    /*---------------------------------------------------------------------------------**//**
    * @bsimethod                             Muhammad.Zaighum                   11/14
    +---------------+---------------+---------------+---------------+---------------+------*/
    const_iterator const& GetIterator () const { return m_iterator; }

    /*---------------------------------------------------------------------------------**//**
    * @bsimethod                             Muhammad.Zaighum                   11/14
    +---------------+---------------+---------------+---------------+---------------+------*/
    const_iterator& GetIteratorR ()  { return m_iterator; }

    /*---------------------------------------------------------------------------------**//**
    * @bsimethod                             Muhammad.Zaighum                   11/14
    +---------------+---------------+---------------+---------------+---------------+------*/
    Impl& operator = (Impl& rhs)
        {
        m_iterator = rhs.GetIterator();
        return *this;
        }
    };
/*---------------------------------------------------------------------------------**//**
* @bsimethod                             Muhammad.Zaighum                   11/14
+---------------+---------------+---------------+---------------+---------------+------*/
ECRelationshipConstraintClassList::iterator::iterator (std::vector<std::unique_ptr<ECRelationshipConstraintClass>>::const_iterator x)
:m_pimpl (new Impl (x))
    {
    }

/*---------------------------------------------------------------------------------**//**
* @bsimethod                             Muhammad.Zaighum                   11/14
+---------------+---------------+---------------+---------------+---------------+------*/
ECRelationshipConstraintClassList::iterator::iterator(const ECRelationshipConstraintClassList::iterator & it)
:m_pimpl (new Impl (it.m_pimpl->GetIteratorR()))
    {
    } 

/*---------------------------------------------------------------------------------**//**
* @bsimethod                             Muhammad.Zaighum                   11/14
+---------------+---------------+---------------+---------------+---------------+------*/
ECRelationshipConstraintClassList::iterator& ECRelationshipConstraintClassList::iterator::operator = (ECRelationshipConstraintClassList::iterator const& rhs)
    {
    *(this->m_pimpl) =  *(rhs.m_pimpl);
    return *this;
    }

/*---------------------------------------------------------------------------------**//**
* @bsimethod                             Muhammad.Zaighum                   11/14
+---------------+---------------+---------------+---------------+---------------+------*/
ECRelationshipConstraintClassList::iterator::iterator()
    {}

/*---------------------------------------------------------------------------------**//**
* @bsimethod                             Muhammad.Zaighum                   11/14
+---------------+---------------+---------------+---------------+---------------+------*/
ECRelationshipConstraintClassList::iterator& ECRelationshipConstraintClassList::iterator:: operator++()
    {
    ++(m_pimpl->GetIteratorR());
    return *this;
    }

/*---------------------------------------------------------------------------------**//**
* @bsimethod                             Muhammad.Zaighum                   11/14
+---------------+---------------+---------------+---------------+---------------+------*/
bool ECRelationshipConstraintClassList::iterator::operator==(const iterator& rhs)const
    {
    return m_pimpl->GetIteratorR () == rhs.m_pimpl->GetIteratorR ();
    }

/*---------------------------------------------------------------------------------**//**
* @bsimethod                             Muhammad.Zaighum                   11/14
+---------------+---------------+---------------+---------------+---------------+------*/
bool ECRelationshipConstraintClassList::iterator::operator!=(const iterator& rhs)const
    {
    return m_pimpl->GetIteratorR () != rhs.m_pimpl->GetIteratorR ();
    }

/*---------------------------------------------------------------------------------**//**
* @bsimethod                             Muhammad.Zaighum                   11/14
+---------------+---------------+---------------+---------------+---------------+------*/
ECRelationshipConstraintClassCP ECRelationshipConstraintClassList::iterator::operator*()const
    {
    return m_pimpl->GetIteratorR ()->get ();
    }

/*---------------------------------------------------------------------------------**//**
* @bsimethod                             Muhammad.Zaighum                   11/14
+---------------+---------------+---------------+---------------+---------------+------*/
ECRelationshipConstraintClassList::iterator::~iterator()
    {
    delete m_pimpl;
    m_pimpl = nullptr;
    }

/*---------------------------------------------------------------------------------**//**
* @bsimethod                             Muhammad.Zaighum                   11/14
+---------------+---------------+---------------+---------------+---------------+------*/
ECRelationshipConstraintClassCP ECRelationshipConstraintClassList::iterator::operator->()const
    {
    return m_pimpl->GetIteratorR ()->get ();
    }

/*---------------------------------------------------------------------------------**//**
* @bsimethod                             Muhammad.Zaighum                   11/14
+---------------+---------------+---------------+---------------+---------------+------*/
ECRelationshipConstraintClassList::iterator ECRelationshipConstraintClassList::begin()const
    {
    return iterator(m_constraintClasses.begin());
    }

/*---------------------------------------------------------------------------------**//**
* @bsimethod                             Muhammad.Zaighum                   11/14
+---------------+---------------+---------------+---------------+---------------+------*/
ECRelationshipConstraintClassList::iterator ECRelationshipConstraintClassList::end()const
    {
    return iterator(m_constraintClasses.end());
    }

/*---------------------------------------------------------------------------------**//**
* @bsimethod                             Muhammad.Zaighum                   11/14
+---------------+---------------+---------------+---------------+---------------+------*/
ECRelationshipConstraintClassCP ECRelationshipConstraintClassList::operator[](size_t x)const
    {
    return m_constraintClasses.at(x).get();
    }

/*---------------------------------------------------------------------------------**//**
* @bsimethod                             Muhammad.Zaighum                   11/14
+---------------+---------------+---------------+---------------+---------------+------*/
ECObjectsStatus ECRelationshipConstraintClassList::clear()
    {
    m_constraintClasses.clear();
    return ECObjectsStatus::Success;
    }
/*---------------------------------------------------------------------------------**//**
* @bsimethod                             Muhammad.Zaighum                   11/14
+---------------+---------------+---------------+---------------+---------------+------*/
uint32_t ECRelationshipConstraintClassList::size()const
    {
    return (uint32_t)m_constraintClasses.size();
    }

/*---------------------------------------------------------------------------------**//**
* @bsimethod                             Muhammad.Zaighum                   11/14
+---------------+---------------+---------------+---------------+---------------+------*/
ECObjectsStatus ECRelationshipConstraintClassList::Remove(ECEntityClassCR constraintClass)
    {
    for (auto itor = m_constraintClasses.begin(); itor != m_constraintClasses.end(); itor++)
        {
        if (&itor->get()->GetClass() == &constraintClass)
            {
            m_constraintClasses.erase(itor);
            return ECObjectsStatus::Success;
            }
        }

    return ECObjectsStatus::ClassNotFound;
    }

/*---------------------------------------------------------------------------------**//**
* @bsimethod                             Muhammad.Zaighum                   11/14
+---------------+---------------+---------------+---------------+---------------+------*/
ECObjectsStatus ECRelationshipConstraintClassList::Add(ECRelationshipConstraintClass*& classConstraint, ECEntityClassCR ecClass)
    {
    classConstraint = nullptr;
    if (&(ecClass.GetSchema()) != &(m_relClass->GetSchema()))
        {
        ECSchemaReferenceListCR referencedSchemas = m_relClass->GetSchema().GetReferencedSchemas();
        ECSchemaReferenceList::const_iterator schemaIterator = referencedSchemas.find(ecClass.GetSchema().GetSchemaKey());
        if (schemaIterator == referencedSchemas.end())
            return ECObjectsStatus::SchemaNotFound;
        }

    for (auto &constraintClassIterator : m_constraintClasses)
        {
        if (&constraintClassIterator->GetClass() == &ecClass)
            {
            classConstraint = constraintClassIterator.get();
            return ECObjectsStatus::Success;
            }
        }
    auto newConstraintClass =  std::unique_ptr<ECRelationshipConstraintClass>(new ECRelationshipConstraintClass(ecClass));
    classConstraint = newConstraintClass.get();
    m_constraintClasses.push_back(std::move(newConstraintClass));
    return ECObjectsStatus::Success;
    }

/*---------------------------------------------------------------------------------**//**
* @bsimethod                                   Muhammad.Zaighum                 11/14
+---------------+---------------+---------------+---------------+---------------+------*/
ECRelationshipConstraintClassList::~ECRelationshipConstraintClassList()
    {
    }

/*---------------------------------------------------------------------------------**//**
* @bsimethod                                   Muhammad.Zaighum                 11/14
+---------------+---------------+---------------+---------------+---------------+------*/
ECRelationshipConstraintClass::ECRelationshipConstraintClass(ECEntityClassCR ecClass) : m_ecClass(&ecClass)
    {}

/*---------------------------------------------------------------------------------**//**
* @bsimethod                                   Muhammad.Zaighum                 11/14
+---------------+---------------+---------------+---------------+---------------+------*/
ECRelationshipConstraintClass::ECRelationshipConstraintClass(ECRelationshipConstraintClass&& rhs) 
    : m_ecClass(std::move(rhs.m_ecClass)), m_keys(std::move(rhs.m_keys))
    { }

/*---------------------------------------------------------------------------------**//**
* @bsimethod                             Muhammad.Zaighum                   11/14
+---------------+---------------+---------------+---------------+---------------+------*/
ECRelationshipConstraintClass& ECRelationshipConstraintClass::operator=(ECRelationshipConstraintClass&& rhs)
    {
    if (this != &rhs)
        {
        m_ecClass = std::move(rhs.m_ecClass);
        m_keys = std::move(rhs.m_keys);
        }

    return *this;
    }

/*---------------------------------------------------------------------------------**//**
* @bsimethod                             Muhammad.Zaighum                   11/14
+---------------+---------------+---------------+---------------+---------------+------*/
void ECRelationshipConstraintClass::AddKey(Utf8CP keyPropertyName)
    {
    if (Utf8String::IsNullOrEmpty(keyPropertyName))
        {
        BeAssert(false && "keyPropertyName arg must not be nullptr or empty string.");
        return;
        }

    m_keys.push_back(keyPropertyName);
    }

END_BENTLEY_ECOBJECT_NAMESPACE
<|MERGE_RESOLUTION|>--- conflicted
+++ resolved
@@ -1,3005 +1,2994 @@
-/*--------------------------------------------------------------------------------------+
-|
-|     $Source: src/ECClass.cpp $
-|
-|  $Copyright: (c) 2016 Bentley Systems, Incorporated. All rights reserved. $
-|
-+--------------------------------------------------------------------------------------*/
-
-#include "ECObjectsPch.h"
-
-BEGIN_BENTLEY_ECOBJECT_NAMESPACE
-
-extern ECObjectsStatus ResolveStructType(ECStructClassCP& structClass, Utf8StringCR typeName, ECClassCR ecClass, bool doLogging);
-
-// If you are developing schemas, particularly when editing them by hand, you want to have this variable set to false so you get the asserts to help you figure out what is going wrong.
-// Test programs generally want to get error status back and not BeAssert, so they call ECSchema::AssertOnXmlError (false);
-static  bool        s_noAssert = false;
-/*---------------------------------------------------------------------------------**//**
-* @bsimethod                                    Carole.MacDonald                10/2011
-+---------------+---------------+---------------+---------------+---------------+------*/
-void ECClass::SetErrorHandling (bool doAssert) 
-    { 
-    s_noAssert = !doAssert; 
-    ECProperty::SetErrorHandling(doAssert);
-    }
-
-/*---------------------------------------------------------------------------------**//**
- @bsimethod                                                 
-+---------------+---------------+---------------+---------------+---------------+------*/
-ECClass::ECClass (ECSchemaCR schema)
-    :
-    m_schema(schema), m_ecClassId(0), m_modifier(ECClassModifier::None)
-    {
-    //
-    };
-
-/*---------------------------------------------------------------------------------**//**
- @bsimethod                                                 
-+---------------+---------------+---------------+---------------+---------------+------*/
-ECClass::~ECClass ()
-    {
-    RemoveDerivedClasses ();
-    RemoveBaseClasses ();
-
-    m_propertyList.clear();
-    
-    for (PropertyMap::iterator entry=m_propertyMap.begin(); entry != m_propertyMap.end(); ++entry)
-        delete entry->second;
-    
-    m_propertyMap.clear();
-
-    m_defaultStandaloneEnabler = NULL;
-    }
-
-/*---------------------------------------------------------------------------------**//**
- @bsimethod                                                     
-+---------------+---------------+---------------+---------------+---------------+------*/
-Utf8StringCR ECClass::GetName () const
-    {        
-    return m_validatedName.GetName();
-    }
-
-/*---------------------------------------------------------------------------------**//**
- @bsimethod                                                      Affan.Khan        12/12
-+---------------+---------------+---------------+---------------+---------------+------*/
-ECClassId ECClass::GetId () const
-    {
-    BeAssert (HasId());
-    return m_ecClassId;
-    }
-
-/*---------------------------------------------------------------------------------**//**
- @bsimethod                                                     
-+---------------+---------------+---------------+---------------+---------------+------*/
-Utf8CP ECClass::GetFullName () const
-    {
-    if (m_fullName.empty())
-        m_fullName = GetSchema().GetName() + ":" + GetName();
-        
-    return m_fullName.c_str();
-    }
-
-//--------------------------------------------------------------------------------------
-// @bsimethod                                    Krischan.Eberle                 11/2015
-//+---------------+---------------+---------------+---------------+---------------+------
-Utf8StringCR ECClass::GetECSqlName() const
-    {
-    if (m_ecsqlName.empty())
-        m_ecsqlName.append("[").append(GetSchema().GetName()).append("].[").append(GetName()).append("]");
-
-    return m_ecsqlName;
-    }
-
-/*---------------------------------------------------------------------------------**//**
- @bsimethod                                                     
-+---------------+---------------+---------------+---------------+---------------+------*/
-ECObjectsStatus ECClass::SetName (Utf8StringCR name)
-    {
-    if (!ECNameValidation::IsValidName (name.c_str()))
-        return ECObjectsStatus::InvalidName;
-
-    m_validatedName.SetName (name.c_str());
-    m_fullName = GetSchema().GetName() + ":" + GetName();
-    
-    return ECObjectsStatus::Success;
-    }
-
-/*---------------------------------------------------------------------------------**//**
- @bsimethod                                                     
-+---------------+---------------+---------------+---------------+---------------+------*/
-Utf8StringCR ECClass::GetDescription () const
-    {
-    return GetSchema().GetLocalizedStrings().GetClassDescription(this, m_description);
-    }
-
-/*---------------------------------------------------------------------------------**//**
- @bsimethod                                                     
-+---------------+---------------+---------------+---------------+---------------+------*/
-Utf8StringCR ECClass::GetInvariantDescription () const
-    {
-    return m_description;
-    }
-
-/*---------------------------------------------------------------------------------**//**
- @bsimethod                                                     
-+---------------+---------------+---------------+---------------+---------------+------*/
-ECObjectsStatus ECClass::SetDescription (Utf8StringCR description)
-    {        
-    m_description = description;
-    return ECObjectsStatus::Success;
-    }
-
-/*---------------------------------------------------------------------------------**//**
- @bsimethod                                                     
-+---------------+---------------+---------------+---------------+---------------+------*/
-Utf8StringCR ECClass::GetDisplayLabel () const
-    {
-    return GetSchema().GetLocalizedStrings().GetClassDisplayLabel(this, GetInvariantDisplayLabel());
-    }
-
-/*---------------------------------------------------------------------------------**//**
- @bsimethod                                                     
-+---------------+---------------+---------------+---------------+---------------+------*/
-Utf8StringCR ECClass::GetInvariantDisplayLabel() const
-    {
-    return m_validatedName.GetDisplayLabel();
-    }
-
-/*---------------------------------------------------------------------------------**//**
- @bsimethod                                                     
-+---------------+---------------+---------------+---------------+---------------+------*/
-ECObjectsStatus ECClass::SetDisplayLabel (Utf8StringCR displayLabel)
-    {        
-    m_validatedName.SetDisplayLabel (displayLabel.c_str());
-    return ECObjectsStatus::Success;
-    }
-
-/*---------------------------------------------------------------------------------**//**
- @bsimethod                                                     
-+---------------+---------------+---------------+---------------+---------------+------*/
-bool ECClass::GetIsDisplayLabelDefined () const
-    {
-    return m_validatedName.IsDisplayLabelDefined();
-    }
-
-/*---------------------------------------------------------------------------------**//**
- @bsimethod                                                     
-+---------------+---------------+---------------+---------------+---------------+------*/
-ECSchemaCR ECClass::GetSchema () const
-    {
-    return m_schema;
-    }
-
-//---------------------------------------------------------------------------------------
-// @bsimethod                                   Carole.MacDonald            10/2015
-//---------------+---------------+---------------+---------------+---------------+-------
-ECClassType ECClass::GetClassType() const
-    {
-    return _GetClassType();
-    }
-
-//---------------------------------------------------------------------------------------
-// @bsimethod                                   Carole.MacDonald            10/2015
-//---------------+---------------+---------------+---------------+---------------+-------
-ECEntityClassCP ECClass::GetEntityClassCP() const
-    {
-    return _GetEntityClassCP();
-    }
-
-//---------------------------------------------------------------------------------------
-// @bsimethod                                   Carole.MacDonald            10/2015
-//---------------+---------------+---------------+---------------+---------------+-------
-ECEntityClassP ECClass::GetEntityClassP()
-    {
-    return _GetEntityClassP();
-    }
-
-//---------------------------------------------------------------------------------------
-// @bsimethod                                   Carole.MacDonald            10/2015
-//---------------+---------------+---------------+---------------+---------------+-------
-ECCustomAttributeClassCP ECClass::GetCustomAttributeClassCP() const
-    {
-    return _GetCustomAttributeClassCP();
-    }
-
-//---------------------------------------------------------------------------------------
-// @bsimethod                                   Carole.MacDonald            10/2015
-//---------------+---------------+---------------+---------------+---------------+-------
-ECCustomAttributeClassP ECClass::GetCustomAttributeClassP()
-    {
-    return _GetCustomAttributeClassP();
-    }
-
-//---------------------------------------------------------------------------------------
-// @bsimethod                                   Carole.MacDonald            10/2015
-//---------------+---------------+---------------+---------------+---------------+-------
-ECStructClassCP ECClass::GetStructClassCP() const
-    {
-    return _GetStructClassCP();
-    }
-
-//---------------------------------------------------------------------------------------
-// @bsimethod                                   Carole.MacDonald            10/2015
-//---------------+---------------+---------------+---------------+---------------+-------
-ECStructClassP ECClass::GetStructClassP()
-    {
-    return _GetStructClassP();
-    }
-
-/*---------------------------------------------------------------------------------**//**
- @bsimethod                                                     
-+---------------+---------------+---------------+---------------+---------------+------*/
-ECRelationshipClassCP ECClass::GetRelationshipClassCP() const
-    {
-    return _GetRelationshipClassCP();
-    }
-
-/*---------------------------------------------------------------------------------**//**
- @bsimethod                                                     
-+---------------+---------------+---------------+---------------+---------------+------*/
-ECRelationshipClassP ECClass::GetRelationshipClassP()
-    {
-    return _GetRelationshipClassP();
-    }
-
-//---------------------------------------------------------------------------------------
-// @bsimethod                                   Carole.MacDonald            10/2015
-//---------------+---------------+---------------+---------------+---------------+-------
-ECClassModifier ECClass::GetClassModifier() const
-    {
-    return m_modifier;
-    }
-
-//---------------------------------------------------------------------------------------
-// @bsimethod                                   Carole.MacDonald            10/2015
-//---------------+---------------+---------------+---------------+---------------+-------
-void ECClass::SetClassModifier(ECClassModifier modifier)
-    {
-    m_modifier = modifier;
-    }
-
-/*---------------------------------------------------------------------------------**//**
- @bsimethod                                                     
-+---------------+---------------+---------------+---------------+---------------+------*/
-StandaloneECEnablerP ECClass::GetDefaultStandaloneEnabler() const
-    {
-    if (!m_defaultStandaloneEnabler.IsValid())
-        {
-        ClassLayoutPtr classLayout   = ClassLayout::BuildFromClass (*this);
-        m_defaultStandaloneEnabler = StandaloneECEnabler::CreateEnabler (*this, *classLayout, NULL);
-        }
-
-    BeAssert(m_defaultStandaloneEnabler.IsValid());
-    return m_defaultStandaloneEnabler.get();
-    }
-
-/*---------------------------------------------------------------------------------**//**
-* @bsimethod                                                    Paul.Connelly   03/15
-+---------------+---------------+---------------+---------------+---------------+------*/
-void ECClass::OnBaseClassPropertyRemoved (ECPropertyCR baseProperty)
-    {
-    InvalidateDefaultStandaloneEnabler();
-    auto found = std::find_if (m_propertyList.begin(), m_propertyList.end(), [&baseProperty](ECPropertyCP arg) { return arg->GetBaseProperty() == &baseProperty; });
-    if (m_propertyList.end() != found)
-        {
-        if (ECObjectsStatus::Success != (*found)->SetBaseProperty (baseProperty.GetBaseProperty()))
-            (*found)->SetBaseProperty(nullptr); // see comments in SetBaseProperty()
-        }
-    else
-        {
-        for (ECClassP derivedClass : m_derivedClasses)
-            derivedClass->OnBaseClassPropertyRemoved (baseProperty);
-        }
-    }
-
-/*---------------------------------------------------------------------------------**//**
-* @bsimethod                                                    Paul.Connelly   03/13
-+---------------+---------------+---------------+---------------+---------------+------*/
-ECObjectsStatus ECClass::RemoveProperty (ECPropertyR prop)
-    {
-    PropertyMap::iterator iter = m_propertyMap.find (prop.GetName().c_str());
-    if (iter == m_propertyMap.end() || iter->second != &prop)
-        return ECObjectsStatus::PropertyNotFound;
-
-    m_propertyMap.erase (iter);
-    m_propertyList.erase (std::find (m_propertyList.begin(), m_propertyList.end(), &prop));
-
-    InvalidateDefaultStandaloneEnabler();
-
-    for (ECClassP derivedClass : m_derivedClasses)
-        derivedClass->OnBaseClassPropertyRemoved (prop);
-
-    return ECObjectsStatus::Success;
-    }
-    
-/*---------------------------------------------------------------------------------**//**
-* @bsimethod                                                    Paul.Connelly   03/13
-+---------------+---------------+---------------+---------------+---------------+------*/
-ECObjectsStatus ECClass::DeleteProperty (ECPropertyR prop)
-    {
-    ECObjectsStatus status = RemoveProperty (prop);
-    if (ECObjectsStatus::Success == status)
-        delete &prop;
-
-    return status;
-    }
-
-//---------------------------------------------------------------------------------------
-// @bsimethod                                   Carole.MacDonald            02/2016
-//---------------+---------------+---------------+---------------+---------------+-------
-<<<<<<< HEAD
-=======
-void ECClass::FindUniquePropertyName(Utf8StringR newName, Utf8CP prefix, Utf8CP originalName)
-    {
-    Utf8PrintfString testName("%s_%s", prefix, originalName);
-    bool conflict = true;
-    while (conflict)
-        {
-        PropertyMap::iterator iter = m_propertyMap.find(testName.c_str());
-        if (iter == m_propertyMap.end())
-            conflict = false;
-        testName.append("_");
-        }
-    newName = testName;
-    }
-
-//---------------------------------------------------------------------------------------
-// @bsimethod                                   Carole.MacDonald            02/2016
-//---------------+---------------+---------------+---------------+---------------+-------
->>>>>>> 08b305bb
-ECObjectsStatus ECClass::RenameConflictProperty(ECPropertyP prop, bool renameDerivedProperties)
-    {
-    PropertyMap::iterator iter = m_propertyMap.find(prop->GetName().c_str());
-    if (iter == m_propertyMap.end())
-        return ECObjectsStatus::PropertyNotFound;
-
-<<<<<<< HEAD
-    Utf8PrintfString newName("%s_%s", prop->GetClass().GetSchema().GetNamespacePrefix().c_str(), prop->GetName().c_str());
-=======
-    Utf8String newName;
-    FindUniquePropertyName(newName, prop->GetClass().GetSchema().GetNamespacePrefix().c_str(), prop->GetName().c_str());
->>>>>>> 08b305bb
-    ECPropertyP newProperty;
-    CopyProperty(newProperty, prop, newName.c_str(), true);
-
-    iter = m_propertyMap.find(prop->GetName().c_str());
-    m_propertyMap.erase(iter);
-
-    auto iter2 = std::find(m_propertyList.begin(), m_propertyList.end(), prop);
-    if (iter2 != m_propertyList.end())
-        m_propertyList.erase(iter2);
-    InvalidateDefaultStandaloneEnabler();
-
-    if (renameDerivedProperties)
-        for (ECClassP derivedClass : m_derivedClasses)
-            derivedClass->RenameConflictProperty(prop, renameDerivedProperties);
-
-    return ECObjectsStatus::Success;
-    }
-
-
-/*---------------------------------------------------------------------------------**//**
-* @bsimethod                                                    Paul.Connelly   03/13
-+---------------+---------------+---------------+---------------+---------------+------*/
-ECPropertyP ECClass::GetPropertyByIndex (uint32_t index) const
-    {
-    if (index >= (uint32_t)m_propertyList.size())
-        return NULL;
-
-    return m_propertyList[index];
-    }
-
-/*---------------------------------------------------------------------------------**//**
-* @bsimethod                                                    Paul.Connelly   03/13
-+---------------+---------------+---------------+---------------+---------------+------*/
-ECObjectsStatus ECClass::ReplaceProperty (ECPropertyP& newProperty, ValueKind kind, ECPropertyR propertyToRemove)
-    {
-    if (HasBaseClasses() || 0 < m_derivedClasses.size())
-        return ECObjectsStatus::OperationNotSupported;
-
-    newProperty = NULL;
-
-    uint32_t propertyIndex = -1;
-    for (size_t i = 0; i < m_propertyList.size(); i++)
-        {
-        if (m_propertyList[i] == &propertyToRemove)
-            {
-            propertyIndex = (uint32_t)i;
-            break;
-            }
-        }
-
-    if (-1 == propertyIndex)
-        return ECObjectsStatus::PropertyNotFound;
-
-    switch (kind)
-        {
-    case VALUEKIND_Primitive:   newProperty = new PrimitiveECProperty (*this); break;
-    case VALUEKIND_Array:       newProperty = new ArrayECProperty (*this); break;
-    case VALUEKIND_Struct:      newProperty = new StructECProperty (*this); break;
-    default:                    return ECObjectsStatus::Error;
-        }
-
-    m_propertyMap.erase (m_propertyMap.find (propertyToRemove.GetName().c_str()));
-
-    newProperty->SetName (propertyToRemove.GetName());
-    m_propertyMap[newProperty->GetName().c_str()] = newProperty;
-    m_propertyList[propertyIndex] = newProperty;
-
-    delete &propertyToRemove;
-
-    InvalidateDefaultStandaloneEnabler();
-
-    return ECObjectsStatus::Success;
-    }
-
-/*---------------------------------------------------------------------------------**//**
-* @bsimethod                                                    Paul.Connelly   03/13
-+---------------+---------------+---------------+---------------+---------------+------*/
-ECObjectsStatus ECClass::RenameProperty (ECPropertyR prop, Utf8CP newName)
-    {
-    if (HasBaseClasses() || 0 < m_derivedClasses.size())
-        return ECObjectsStatus::OperationNotSupported;
-
-    ECObjectsStatus status = RemoveProperty (prop);
-    if (ECObjectsStatus::Success == status)
-        {
-        ECPropertyP propertyP = &prop;
-        Utf8String oldName = prop.GetName();
-
-        status = prop.SetName (newName);
-        if (ECObjectsStatus::Success == status)
-            {
-            status = AddProperty (propertyP);
-            if (ECObjectsStatus::Success != status)
-                {
-                // Failed to add (duplicate name?) Add back with the old name
-                prop.SetName (oldName);
-                AddProperty (propertyP);
-                }
-            }
-        else
-            {
-            // Failed to rename, add it back with the existing name
-            AddProperty (propertyP);
-            }
-        }
-
-    return status;
-    }
-
-/*---------------------------------------------------------------------------------**//**
-* @bsimethod                                                    Paul.Connelly   03/13
-+---------------+---------------+---------------+---------------+---------------+------*/
-void ECClass::InvalidateDefaultStandaloneEnabler() const
-    {
-    // When class structure changes, the ClassLayout stored in this enabler becomes out-of-date
-    // nullify it so it will be reconstructed on next call to GetDefaultStandaloneEnabler()
-    m_defaultStandaloneEnabler = NULL;
-    for (ECClassP derivedClass : m_derivedClasses)
-        derivedClass->InvalidateDefaultStandaloneEnabler();
-    }
-
-/*---------------------------------------------------------------------------------**//**
-* @bsimethod                                                    Paul.Connelly   03/15
-+---------------+---------------+---------------+---------------+---------------+------*/
-ECObjectsStatus ECClass::OnBaseClassPropertyAdded (ECPropertyCR baseProperty, bool resolveConflicts)
-    {
-    InvalidateDefaultStandaloneEnabler();
-
-    // This is a case-insensitive search
-    ECPropertyP derivedProperty = GetPropertyP (baseProperty.GetName(), false);
-    ECObjectsStatus status = ECObjectsStatus::Success;
-    if (nullptr != derivedProperty)
-        {
-        // If the property names do not have the same case, this is an error
-        if (!baseProperty.GetName().Equals(derivedProperty->GetName()))
-            {
-            if (!resolveConflicts)
-                return ECObjectsStatus::CaseCollision;
-            LOG.debugv("Case-collision between %s:%s and %s:%s", baseProperty.GetClass().GetFullName(), baseProperty.GetName().c_str(), GetFullName(), derivedProperty->GetName().c_str());
-            RenameConflictProperty(derivedProperty, true);
-            }
-
-        // TFS#246533: Silly multiple inheritance scenarios...does derived property already have a different base property? Does the new property
-        // have priority over that one based on the order of base class declarations?
-        if (nullptr == derivedProperty->GetBaseProperty() || GetBaseClassPropertyP (baseProperty.GetName().c_str()) == &baseProperty)
-            {
-            if (ECObjectsStatus::Success == (status = CanPropertyBeOverridden (baseProperty, *derivedProperty)))
-                derivedProperty->SetBaseProperty (&baseProperty);
-            }
-        }
-    else
-        {
-        for (ECClassP derivedClass : m_derivedClasses)
-            status = derivedClass->OnBaseClassPropertyAdded (baseProperty, resolveConflicts);
-        }
-
-    return status;
-    }
-
-/*---------------------------------------------------------------------------------**//**
- @bsimethod                                                     
-+---------------+---------------+---------------+---------------+---------------+------*/
-ECObjectsStatus ECClass::AddProperty (ECPropertyP& pProperty, bool resolveConflicts)
-    {
-    PropertyMap::const_iterator propertyIterator = m_propertyMap.find(pProperty->GetName().c_str());
-    if (m_propertyMap.end() != propertyIterator)
-        {
-        if (!resolveConflicts)
-            {
-            LOG.errorv("Cannot create property '%s' because it already exists in this ECClass", pProperty->GetName().c_str());
-            return ECObjectsStatus::NamedItemAlreadyExists;
-            }
-<<<<<<< HEAD
-        RenameConflictProperty(pProperty, true);
-=======
-        Utf8String newName;
-        FindUniquePropertyName(newName, pProperty->GetClass().GetSchema().GetNamespacePrefix().c_str(), pProperty->GetName().c_str());
-        pProperty->SetName(newName);
->>>>>>> 08b305bb
-        }
-
-    // It isn't part of this schema, but does it exist as a property on a baseClass?
-    ECPropertyP baseProperty = GetPropertyP(pProperty->GetName());
-    if (NULL != baseProperty)
-        {
-        ECObjectsStatus status = CanPropertyBeOverridden (*baseProperty, *pProperty);
-        if (ECObjectsStatus::Success != status)
-            return status;
-
-        pProperty->SetBaseProperty (baseProperty);
-        }
-
-    m_propertyMap.insert (bpair<Utf8CP, ECPropertyP> (pProperty->GetName().c_str(), pProperty));
-    m_propertyList.push_back(pProperty);
-
-    InvalidateDefaultStandaloneEnabler();
-
-    for (ECClassP derivedClass : m_derivedClasses)
-        derivedClass->OnBaseClassPropertyAdded (*pProperty, false);
-
-    return ECObjectsStatus::Success;
-    }
-
-/*---------------------------------------------------------------------------------**//**
-* @bsimethod                                    Carole.MacDonald                05/2012
-+---------------+---------------+---------------+---------------+---------------+------*/
-ECObjectsStatus ECClass::CopyProperty
-(
-ECPropertyP& destProperty, 
-ECPropertyCP sourceProperty,
-bool copyCustomAttributes
-)
-    {
-    return CopyProperty(destProperty, sourceProperty, sourceProperty->GetName().c_str(), copyCustomAttributes);
-    }
-
-//---------------------------------------------------------------------------------------
-// @bsimethod                                   Carole.MacDonald            02/2016
-//---------------+---------------+---------------+---------------+---------------+-------
-ECObjectsStatus ECClass::CopyProperty
-(
-ECPropertyP& destProperty, 
-ECPropertyCP sourceProperty,
-Utf8CP destPropertyName,
-bool copyCustomAttributes
-)
-    {
-    if (sourceProperty->GetIsPrimitive())
-        {
-        PrimitiveECPropertyP destPrimitive;
-        PrimitiveECPropertyCP sourcePrimitive = sourceProperty->GetAsPrimitiveProperty();
-        destPrimitive = new PrimitiveECProperty(*this);
-        ECEnumerationCP enumeration = sourcePrimitive->GetEnumeration();
-        if (enumeration != nullptr)
-            {
-            destPrimitive->SetType(*enumeration);
-            }
-        else
-            {
-            destPrimitive->SetType(sourcePrimitive->GetType());
-            }
-
-        destProperty = destPrimitive;
-        }
-    else if (sourceProperty->GetIsStructArray())
-        {
-        StructArrayECPropertyP destArray;
-        StructArrayECPropertyCP sourceArray = sourceProperty->GetAsStructArrayProperty();
-        destArray = new StructArrayECProperty(*this);
-        ECStructClassCP structElementType = sourceArray->GetStructElementType();
-        destArray->SetStructElementType(structElementType);
-
-        destArray->SetMaxOccurs(sourceArray->GetMaxOccurs());
-        destArray->SetMinOccurs(sourceArray->GetMinOccurs());
-
-        destProperty = destArray;
-        }
-    else if (sourceProperty->GetIsArray())
-        {
-        ArrayECPropertyP destArray;
-        ArrayECPropertyCP sourceArray = sourceProperty->GetAsArrayProperty();
-        destArray = new ArrayECProperty(*this);
-        destArray->SetPrimitiveElementType(sourceArray->GetPrimitiveElementType());
-
-        destArray->SetMaxOccurs(sourceArray->GetMaxOccurs());
-        destArray->SetMinOccurs(sourceArray->GetMinOccurs());
-
-        destProperty = destArray;
-        }
-    else if (sourceProperty->GetIsStruct())
-        {
-        StructECPropertyP destStruct;
-        StructECPropertyCP sourceStruct = sourceProperty->GetAsStructProperty();
-        destStruct = new StructECProperty (*this);
-        ECStructClassCR sourceType = sourceStruct->GetType();
-        destStruct->SetType(sourceType);
-        destProperty = destStruct;
-        }
-
-    destProperty->SetDescription(sourceProperty->GetInvariantDescription());
-    if (sourceProperty->GetIsDisplayLabelDefined())
-        destProperty->SetDisplayLabel(sourceProperty->GetInvariantDisplayLabel());
-    destProperty->SetName(sourceProperty->GetName());
-    destProperty->SetIsReadOnly(sourceProperty->IsReadOnlyFlagSet());
-    if (copyCustomAttributes)
-        sourceProperty->CopyCustomAttributesTo(*destProperty);
-
-    ECObjectsStatus status = AddProperty(destProperty, Utf8String(destPropertyName));
-    if (ECObjectsStatus::Success != status)
-        delete destProperty;
-
-    return status;
-    }
-
-/*---------------------------------------------------------------------------------**//**
-* @bsimethod                                    Carole.MacDonald                01/2013
-+---------------+---------------+---------------+---------------+---------------+------*/
-ECObjectsStatus ECClass::CopyPropertyForSupplementation
-(
-ECPropertyP& destProperty, 
-ECPropertyCP sourceProperty, 
-bool copyCustomAttributes
-)
-    {
-    ECObjectsStatus status = CopyProperty(destProperty, sourceProperty, copyCustomAttributes);
-    if (ECObjectsStatus::Success == status)
-        destProperty->m_forSupplementation = true;
-
-    return status;
-    }
-/*---------------------------------------------------------------------------------**//**
- @bsimethod                                                     
-+---------------+---------------+---------------+---------------+---------------+------*/
-ECPropertyP ECClass::GetPropertyP
-(
-WCharCP propertyName,
-bool includeBaseClasses
-) const
-    {
-    Utf8String propName;
-    BeStringUtilities::WCharToUtf8(propName, propertyName);
-    PropertyMap::const_iterator  propertyIterator = m_propertyMap.find (propName.c_str());
-    
-    if ( propertyIterator != m_propertyMap.end() )
-        return propertyIterator->second;
-    else
-        return includeBaseClasses ? GetBaseClassPropertyP (propName.c_str()) : NULL;
-    }
-
-/*---------------------------------------------------------------------------------**//**
-* @bsimethod                                                    Paul.Connelly   07/15
-+---------------+---------------+---------------+---------------+---------------+------*/
-ECPropertyP ECClass::GetBaseClassPropertyP (Utf8CP propertyName) const
-    {
-    for (const ECClassP& baseClass: m_baseClasses)
-        {
-        ECPropertyP baseProperty = baseClass->GetPropertyP (propertyName);
-        if (NULL != baseProperty)
-            return baseProperty;
-        }
-
-    return NULL;
-    }
-
-/*---------------------------------------------------------------------------------**//**
- @bsimethod                                                     
-+---------------+---------------+---------------+---------------+---------------+------*/
-ECPropertyP ECClass::GetPropertyP
-(
-Utf8StringCR propertyName,
-bool includeBaseClasses
-) const
-    {
-    return  GetPropertyP (propertyName.c_str(), includeBaseClasses);
-    }
-
-/*---------------------------------------------------------------------------------**//**
-* @bsimethod                                                    Paul.Connelly   12/12
-+---------------+---------------+---------------+---------------+---------------+------*/
-ECPropertyP ECClass::GetPropertyP (Utf8CP name, bool includeBaseClasses) const
-    {
-    PropertyMap::const_iterator found = m_propertyMap.find(name);
-    if (m_propertyMap.end() != found)
-        {
-        return found->second;
-        }
-    else if (includeBaseClasses)
-        {
-        for (ECClassCP ecClass: m_baseClasses)
-            {
-            ECPropertyP prop = ecClass->GetPropertyP (name, true);
-            if (NULL != prop)
-                return prop;
-            }
-        }
-
-    return NULL;
-    }
-
-static const Utf8CP s_schemasThatAllowOverridingArrays[] =
-    {
-    "jclass.01",
-    "jclass.02",
-    "jclass.03",
-    "ECXA_ams.01",
-    "ECXA_ams_user.01",
-    "ams.01",
-    "ams_user.01",
-    "Bentley_JSpace_CustomAttributes.02",
-    "Bentley_Plant.06"
-    };
-
-static const size_t s_numSchemasThatAllowOverridingArrays = 9;
-
-/*---------------------------------------------------------------------------------**//**
-From .NET implementation:
-///<summary>
-///     Fixing defect D-33626 (Overriding a array property with a non-array property of the same type is allowed)
-///     caused application breaks because some delivered schemas contained errors (non-array types were overriding
-///     array types or vice-versa). So these schemas are included in an exception list and the
-///     exception for overriding non-array type with array types is not thrown for these schemas.
-///     Schemas that are part of this list are hard-coded
-///
-* @bsimethod                                    Carole.MacDonald                11/2011
-+---------------+---------------+---------------+---------------+---------------+------*/
-bool ECClass::SchemaAllowsOverridingArrays
-(
-ECSchemaCP schema
-)
-    {
-    Utf8Char buf[1024];
-    BeStringUtilities::Snprintf(buf, "%s.%02d", schema->GetName().c_str(), schema->GetVersionMajor());
-    for (size_t i = 0; i < s_numSchemasThatAllowOverridingArrays; i++)
-        if (0 == strcmp(s_schemasThatAllowOverridingArrays[i], buf))
-            return true;
-
-    return false;
-    }
-
-
-/*---------------------------------------------------------------------------------**//**
- @bsimethod                                                     
-+---------------+---------------+---------------+---------------+---------------+------*/
-ECObjectsStatus ECClass::CanPropertyBeOverridden (ECPropertyCR baseProperty, ECPropertyCR newProperty) const
-    {
-    // If the type of base property is an array and the type of the current property is not an array (or vice-versa),
-    // return an error immediately.  Unfortunately, there are a class of schemas that have been delivered with this type
-    // of override.  So need to check if this is one of those schemas before returning an error
-    if ((baseProperty.GetIsArray() && !newProperty.GetIsArray()) || (!baseProperty.GetIsArray() && newProperty.GetIsArray()))
-        {
-        if (!SchemaAllowsOverridingArrays(&this->GetSchema()))
-            return ECObjectsStatus::DataTypeMismatch;
-        }
-    
-    if (!newProperty._CanOverride(baseProperty))
-        {
-        LOG.errorv("The datatype of ECProperty %s.%s (%s) does not match the datatype of ECProperty %s.%s (%s)... which it overrides.", 
-            newProperty.GetClass().GetFullName(), newProperty.GetName().c_str(), newProperty.GetTypeName().c_str(), 
-            baseProperty.GetClass().GetFullName(), baseProperty.GetName().c_str(), baseProperty.GetTypeName().c_str());
-
-        return ECObjectsStatus::DataTypeMismatch;
-        }
-    return ECObjectsStatus::Success; 
-    }
-
-/*---------------------------------------------------------------------------------**//**
-* @bsimethod                                    Carole.MacDonald                03/2010
-+---------------+---------------+---------------+---------------+---------------+------*/
-ECObjectsStatus ECClass::RemoveProperty (Utf8StringCR name)
-    {
-    PropertyMap::iterator  propertyIterator = m_propertyMap.find (name.c_str());
-    
-    if ( propertyIterator == m_propertyMap.end() )
-        return ECObjectsStatus::PropertyNotFound;
-        
-    ECPropertyP ecProperty = propertyIterator->second;
-    return DeleteProperty (*ecProperty);
-    }
-    
-/*---------------------------------------------------------------------------------**//**
-* @bsimethod                                    Carole.MacDonald                01/2010
-+---------------+---------------+---------------+---------------+---------------+------*/
-ECObjectsStatus ECClass::AddProperty (ECPropertyP ecProperty, Utf8StringCR name)
-    {
-    ECObjectsStatus status = ecProperty->SetName (name);
-    if (ECObjectsStatus::Success != status)
-        return status;
-
-    return AddProperty (ecProperty);
-    }
-/*---------------------------------------------------------------------------------**//**
-* @bsimethod                                    Carole.MacDonald                01/2010
-+---------------+---------------+---------------+---------------+---------------+------*/
-ECObjectsStatus ECClass::CreatePrimitiveProperty (PrimitiveECPropertyP &ecProperty, Utf8StringCR name)
-    {
-    ecProperty = new PrimitiveECProperty(*this);
-    ECObjectsStatus status = AddProperty(ecProperty, name);
-    if (status != ECObjectsStatus::Success)
-        {
-        delete ecProperty;
-        ecProperty = NULL;
-        return status;
-        }
-    return ECObjectsStatus::Success;
-    }
-
-/*---------------------------------------------------------------------------------**//**
-* @bsimethod                                    Carole.MacDonald                01/2010
-+---------------+---------------+---------------+---------------+---------------+------*/
-ECObjectsStatus ECClass::CreatePrimitiveProperty (PrimitiveECPropertyP &ecProperty, Utf8StringCR name, PrimitiveType primitiveType)
-    {
-    ecProperty = new PrimitiveECProperty(*this);
-    ecProperty->SetType(primitiveType);
-    ECObjectsStatus status = AddProperty(ecProperty, name);
-    if (status != ECObjectsStatus::Success)
-        {
-        delete ecProperty;
-        ecProperty = NULL;
-        return status;
-        }
-    return ECObjectsStatus::Success;
-    }
-
-/*---------------------------------------------------------------------------------**//**
-* @bsimethod                                    Robert.Schili                   11/2015
-+---------------+---------------+---------------+---------------+---------------+------*/
-ECObjectsStatus ECClass::CreateEnumerationProperty(PrimitiveECPropertyP & ecProperty, Utf8StringCR name, ECEnumerationCR enumerationType)
-    {
-    ecProperty = new PrimitiveECProperty(*this);
-    ecProperty->SetType(enumerationType);
-    ECObjectsStatus status = AddProperty(ecProperty, name);
-    if (status != ECObjectsStatus::Success)
-        {
-        delete ecProperty;
-        ecProperty = NULL;
-        return status;
-        }
-    return ECObjectsStatus::Success;
-    }
-
-/*---------------------------------------------------------------------------------**//**
-* @bsimethod                                    Carole.MacDonald                01/2010
-+---------------+---------------+---------------+---------------+---------------+------*/
-ECObjectsStatus ECClass::CreateStructProperty (StructECPropertyP &ecProperty, Utf8StringCR name)
-    {
-    ecProperty = new StructECProperty(*this);
-    ECObjectsStatus status = AddProperty(ecProperty, name);
-    if (status != ECObjectsStatus::Success)
-        {
-        delete ecProperty;
-        ecProperty = NULL;
-        return status;
-        }
-    return ECObjectsStatus::Success;
-    }
-
-/*---------------------------------------------------------------------------------**//**
-* @bsimethod                                    Carole.MacDonald                01/2010
-+---------------+---------------+---------------+---------------+---------------+------*/
-ECObjectsStatus ECClass::CreateStructProperty (StructECPropertyP &ecProperty, Utf8StringCR name, ECStructClassCR structType)
-    {
-    ecProperty = new StructECProperty(*this);
-    ECObjectsStatus status = ecProperty->SetType(structType);
-    if (ECObjectsStatus::Success == status)
-        status = AddProperty(ecProperty, name);
-    if (ECObjectsStatus::Success != status)
-        {
-        delete ecProperty;
-        ecProperty = NULL;
-        return status;
-        }
-    return ECObjectsStatus::Success;
-    }
-    
-/*---------------------------------------------------------------------------------**//**
-* @bsimethod                                    Carole.MacDonald                01/2010
-+---------------+---------------+---------------+---------------+---------------+------*/
-ECObjectsStatus ECClass::CreateArrayProperty (ArrayECPropertyP &ecProperty, Utf8StringCR name)
-    {
-    ecProperty = new ArrayECProperty(*this);
-    ECObjectsStatus status = AddProperty(ecProperty, name);
-    if (status != ECObjectsStatus::Success)
-        {
-        delete ecProperty;
-        ecProperty = NULL;
-        return status;
-        }
-    return ECObjectsStatus::Success;
-    }
-    
-/*---------------------------------------------------------------------------------**//**
-* @bsimethod                                    Carole.MacDonald                01/2010
-+---------------+---------------+---------------+---------------+---------------+------*/
-ECObjectsStatus ECClass::CreateArrayProperty (ArrayECPropertyP &ecProperty, Utf8StringCR name, PrimitiveType primitiveType)
-    {
-    ecProperty = new ArrayECProperty(*this);
-    ecProperty->SetPrimitiveElementType (primitiveType);
-    ECObjectsStatus status = AddProperty(ecProperty, name);
-    if (status != ECObjectsStatus::Success)
-        {
-        delete ecProperty;
-        ecProperty = NULL;
-        return status;
-        }
-    return ECObjectsStatus::Success;
-    }
-    
-/*---------------------------------------------------------------------------------**//**
-* @bsimethod                                    Carole.MacDonald                01/2010
-+---------------+---------------+---------------+---------------+---------------+------*/
-ECObjectsStatus ECClass::CreateStructArrayProperty (StructArrayECPropertyP &ecProperty, Utf8StringCR name, ECStructClassCP structType)
-    {
-    ecProperty = new StructArrayECProperty(*this);
-    ECObjectsStatus status = ecProperty->SetStructElementType(structType);
-    if (ECObjectsStatus::Success == status)
-        status = AddProperty(ecProperty, name);
-    if (ECObjectsStatus::Success != status)
-        {
-        delete ecProperty;
-        ecProperty = NULL;
-        return status;
-        }
-    return ECObjectsStatus::Success;
-    }
-
-/*---------------------------------------------------------------------------------**//**
-* @bsimethod                                                    JoshSchifter    09/10
-+---------------+---------------+---------------+---------------+---------------+------*/
-void    ECClass::AddDerivedClass (ECClassCR derivedClass) const
-    {
-    m_derivedClasses.push_back((ECClassP) &derivedClass);
-    }
-
-/*---------------------------------------------------------------------------------**//**
-* @bsimethod                                                    JoshSchifter    09/10
-+---------------+---------------+---------------+---------------+---------------+------*/
-void    ECClass::RemoveDerivedClass (ECClassCR derivedClass) const
-    {
-    ECDerivedClassesList::iterator derivedClassIterator;
-
-    for (derivedClassIterator = m_derivedClasses.begin(); derivedClassIterator != m_derivedClasses.end(); derivedClassIterator++)
-        {
-        if (*derivedClassIterator == (ECClassP)&derivedClass)
-            {
-            m_derivedClasses.erase(derivedClassIterator);
-            return;
-            }
-        }
-    }
-
-/*---------------------------------------------------------------------------------**//**
-* @bsimethod                                    Andrius.Zonys                   07/2012
-+---------------+---------------+---------------+---------------+---------------+------*/
-void    ECClass::RemoveDerivedClasses ()
-    {
-    for (ECDerivedClassesList::iterator iter = m_derivedClasses.end(); iter != m_derivedClasses.begin(); )
-        (*--iter)->RemoveBaseClass (*this);
-
-    m_derivedClasses.clear ();
-    }
-
-/*---------------------------------------------------------------------------------**//**
-* @bsimethod                                                    JoshSchifter    09/10
-+---------------+---------------+---------------+---------------+---------------+------*/
-const ECDerivedClassesList& ECClass::GetDerivedClasses () const
-    {
-    return m_derivedClasses;
-    }
-
-/*---------------------------------------------------------------------------------**//**
-* @bsimethod                                    Carole.MacDonald                02/2010
-+---------------+---------------+---------------+---------------+---------------+------*/
-bool ECClass::CheckBaseClassCycles (ECClassCP thisClass, const void * arg)
-    {
-    ECClassCP proposedParent = static_cast<ECClassCP>(arg);
-    if (NULL == proposedParent)
-        return true;
-        
-    if (thisClass == proposedParent || ClassesAreEqualByName(thisClass, arg))
-        return true;
-    return false;
-    }
-
-/*---------------------------------------------------------------------------------**//**
-* @bsimethod                                                    
-+---------------+---------------+---------------+---------------+---------------+------*/
-ECObjectsStatus ECClass::AddBaseClass (ECClassCR baseClass)
-    {
-    return AddBaseClass(baseClass, false);
-    }
-
-
-//-------------------------------------------------------------------------------------
-//* @bsimethod                                              
-//+---------------+---------------+---------------+---------------+---------------+------
-ECObjectsStatus ECClass::AddBaseClass(ECClassCR baseClass, bool insertAtBeginning, bool resolveConflicts)
-    {
-    if (&(baseClass.GetSchema()) != &(this->GetSchema()))
-        {
-        if (!ECSchema::IsSchemaReferenced(this->GetSchema(), baseClass.GetSchema()))
-            return ECObjectsStatus::SchemaNotFound;
-        }
-
-    if (this == &baseClass || ClassesAreEqualByName(this, &baseClass) || baseClass.TraverseBaseClasses(&CheckBaseClassCycles, true, this))
-        return ECObjectsStatus::BaseClassUnacceptable;
-
-    if (ECClassModifier::Sealed == baseClass.m_modifier)
-        {
-        LOG.errorv("Cannot add class '%s' as a base class to '%s' because it is declared as Sealed", baseClass.GetName().c_str(), GetName().c_str());
-        return ECObjectsStatus::BaseClassUnacceptable;
-        }
-
-    if (GetClassType() != baseClass.GetClassType())
-        {
-        LOG.errorv("Cannot add class '%s' as a base class to '%s' because they are of differing class types", baseClass.GetName().c_str(), GetName().c_str());
-        return ECObjectsStatus::BaseClassUnacceptable;
-        }
-
-    ECBaseClassesList::const_iterator baseClassIterator;
-    for (baseClassIterator = m_baseClasses.begin(); baseClassIterator != m_baseClasses.end(); baseClassIterator++)
-        {
-        if (*baseClassIterator == (ECClassP) &baseClass)
-            {
-            LOG.errorv("Cannot add class '%s' as a base class to '%s' because it already exists as a base class", baseClass.GetName().c_str(), GetName().c_str());
-            return ECObjectsStatus::NamedItemAlreadyExists;
-            }
-        }
-
-    PropertyList baseClassProperties;
-    ECObjectsStatus status = baseClass.GetProperties(true, &baseClassProperties);
-    if (ECObjectsStatus::Success != status)
-        return status;
-
-    for (ECPropertyP prop : baseClassProperties)
-        {
-        ECPropertyP thisProperty;
-        // This is a case-insensitive search
-        if (NULL != (thisProperty = this->GetPropertyP(prop->GetName())))
-            {
-            // If the property names do not have the same case, this is an error
-            if (!prop->GetName().Equals(thisProperty->GetName()))
-                {
-                if (!resolveConflicts)
-                    return ECObjectsStatus::CaseCollision;
-                LOG.debugv("Case-collision between %s:%s and %s:%s", prop->GetClass().GetFullName(), prop->GetName().c_str(), GetFullName(), thisProperty->GetName().c_str());
-                RenameConflictProperty(thisProperty, true);
-                }
-
-            else if (ECObjectsStatus::Success != (status = ECClass::CanPropertyBeOverridden(*prop, *thisProperty)))
-                {
-                if (ECObjectsStatus::DataTypeMismatch == status && resolveConflicts)
-                    {
-                    LOG.debugv("Case-collision between %s:%s and %s:%s", prop->GetClass().GetFullName(), prop->GetName().c_str(), GetFullName(), thisProperty->GetName().c_str());
-                    RenameConflictProperty(thisProperty, true);
-                    }
-                else
-                    {
-                    LOG.errorv("Attempt to override a %s property of class %s with a different type property in derived class %s", thisProperty->GetName().c_str(), baseClass.GetName().c_str(), GetName().c_str());
-                    return status;
-                    }
-                }
-            }
-        }
-
-    // NEEDSWORK - what if the base class being set is just a stub and does not contain 
-    // any properties.  How do we handle property overrides?
-    if (!insertAtBeginning)
-        m_baseClasses.push_back((ECClassP) &baseClass);
-    else
-        m_baseClasses.insert(m_baseClasses.begin(), (ECClassP) &baseClass);
-
-    InvalidateDefaultStandaloneEnabler();
-
-    for (ECPropertyP baseProperty : baseClass.GetProperties())
-        OnBaseClassPropertyAdded(*baseProperty, resolveConflicts);
-
-    baseClass.AddDerivedClass(*this);
-
-    return ECObjectsStatus::Success;
-    }
-/*---------------------------------------------------------------------------------**//**
-* @bsimethod                                                    
-+---------------+---------------+---------------+---------------+---------------+------*/
-bool ECClass::HasBaseClasses () const
-    {
-    return (m_baseClasses.size() > 0);
-    }
-
-/*---------------------------------------------------------------------------------**//**
-* @bsistruct                                                    Paul.Connelly   10/15
-+---------------+---------------+---------------+---------------+---------------+------*/
-struct DuplicateInheritanceDetector
-{
-    ECClassCR       m_baseClass;
-    mutable bool    m_baseClassFound;
-
-    DuplicateInheritanceDetector(ECClassCR baseClass) : m_baseClass(baseClass), m_baseClassFound(false) { }
-
-    static bool HasDuplicateInheritance(ECClassCP thisClass, const void* arg)
-        {
-        DuplicateInheritanceDetector const& det = *reinterpret_cast<DuplicateInheritanceDetector const*>(arg);
-        if (ECClass::ClassesAreEqualByName(thisClass, &det.m_baseClass))
-            {
-            if (det.m_baseClassFound)
-                return true;
-            det.m_baseClassFound = true;
-            }
-
-        return false;
-        }
-};
-
-/*---------------------------------------------------------------------------------**//**
-* @bsimethod                                                    Paul.Connelly   10/15
-+---------------+---------------+---------------+---------------+---------------+------*/
-bool ECClass::IsSingularlyDerivedFrom(ECClassCR baseClass) const
-    {
-    DuplicateInheritanceDetector det(baseClass);
-    if (TraverseBaseClasses(&DuplicateInheritanceDetector::HasDuplicateInheritance, true, &det))
-        return false;   // multiply-derived
-    else
-        return det.m_baseClassFound; // singularly-derived
-    }
-
-/*---------------------------------------------------------------------------------**//**
-* @bsimethod                                    Carole.MacDonald                03/2010
-+---------------+---------------+---------------+---------------+---------------+------*/
-ECObjectsStatus ECClass::RemoveBaseClass (ECClassCR baseClass)
-    {
-    bool baseClassRemoved = false;
-
-    ECBaseClassesList::iterator baseClassIterator;
-    for (baseClassIterator = m_baseClasses.begin(); baseClassIterator != m_baseClasses.end(); baseClassIterator++)
-        {
-        if (*baseClassIterator == (ECClassP)&baseClass)
-            {
-            m_baseClasses.erase(baseClassIterator);
-            baseClassRemoved = true;
-            break;
-            }
-        }
-        
-    if (!baseClassRemoved)
-        {
-        LOG.errorv("Class '%s' is not a base class of class '%s'", baseClass.GetName().c_str(), GetName().c_str());
-        return ECObjectsStatus::ClassNotFound;
-        }
-        
-    baseClass.RemoveDerivedClass(*this);
-
-    InvalidateDefaultStandaloneEnabler();
-
-    for (ECPropertyP baseProperty : baseClass.GetProperties(true))
-        OnBaseClassPropertyRemoved (*baseProperty);
-
-    return ECObjectsStatus::Success;
-    }
-
-/*---------------------------------------------------------------------------------**//**
-* @bsimethod                                    Andrius.Zonys                   07/2012
-+---------------+---------------+---------------+---------------+---------------+------*/
-void    ECClass::RemoveBaseClasses ()
-    {
-    for (ECBaseClassesList::iterator iter = m_baseClasses.begin(); iter != m_baseClasses.end(); iter++)
-        (*iter)->RemoveDerivedClass (*this);
-
-    m_baseClasses.clear ();
-    }
-
-/*---------------------------------------------------------------------------------**//**
-* @bsimethod                                    Carole.MacDonald                02/2010
-+---------------+---------------+---------------+---------------+---------------+------*/
-bool ECClass::Is (ECClassCP targetClass) const
-    {
-    if (NULL == targetClass)
-        return false;
-    
-    if (ClassesAreEqualByName(this, targetClass))
-        return true;
-            
-    return TraverseBaseClasses(&ClassesAreEqualByName, true, targetClass);
-    }
-    
-/*---------------------------------------------------------------------------------**//**
-* @bsimethod                                    Carole.MacDonald                02/2010
-+---------------+---------------+---------------+---------------+---------------+------*/
-bool ECClass::ClassesAreEqualByName (ECClassCP thisClass, const void * arg)
-    {
-    ECClassCP thatClass = static_cast<ECClassCP> (arg);
-    if (NULL == arg)
-        return true;
-        
-    return ((thisClass == thatClass) ||
-            ( (0 == thisClass->GetName().compare(thatClass->GetName())) &&
-              (0 == thisClass->GetSchema().GetName().compare(thatClass->GetSchema().GetName())) &&
-              (thisClass->GetSchema().GetVersionMajor() == thatClass->GetSchema().GetVersionMajor()) &&
-              (thisClass->GetSchema().GetVersionMinor() == thatClass->GetSchema().GetVersionMinor())));
-    }
-
-/*---------------------------------------------------------------------------------**//**
-* @bsimethod                                                   
-+---------------+---------------+---------------+---------------+---------------+------*/
-ECPropertyIterable ECClass::GetProperties () const
-    {
-    return ECPropertyIterable(*this, true);
-    }
-
-/*---------------------------------------------------------------------------------**//**
-* @bsimethod                                    Carole.MacDonald                04/2010
-+---------------+---------------+---------------+---------------+---------------+------*/
-ECPropertyIterable ECClass::GetProperties (bool includeBaseProperties) const
-    {
-    return ECPropertyIterable(*this, includeBaseProperties);
-    }
-
-/*---------------------------------------------------------------------------------**//**
-* @bsimethod                                                    Paul.Connelly   06/15
-+---------------+---------------+---------------+---------------+---------------+------*/
-static bool containsProperty (Utf8CP name, PropertyList const& props)
-    {
-    return props.end() != std::find_if (props.begin(), props.end(), [&name](ECPropertyP const& prop)
-        {
-        return prop->GetName().Equals (name);
-        });
-    }
-
-/*---------------------------------------------------------------------------------**//**
-* @bsimethod                                                   
-+---------------+---------------+---------------+---------------+---------------+------*/
-ECObjectsStatus ECClass::GetProperties (bool includeBaseProperties, PropertyList* propertyList) const
-    {
-    for (ECPropertyP prop: m_propertyList)
-        propertyList->push_back(prop);
-        
-    if (!includeBaseProperties || m_baseClasses.empty())
-        return ECObjectsStatus::Success;
-        
-    // replicate managed code behavior - specific ordering expected. Probably slower, but at least correct.
-    PropertyList inheritedProperties;
-    for (auto const& baseClass : m_baseClasses)
-        {
-        for (ECPropertyP const& baseProp : baseClass->GetProperties (true))
-            {
-            if (!containsProperty (baseProp->GetName().c_str(), *propertyList) && !containsProperty (baseProp->GetName().c_str(), inheritedProperties))
-                inheritedProperties.push_back (baseProp);
-            }
-        }
-
-    // inherited properties come before this class's properties
-    propertyList->reserve (propertyList->size() + inheritedProperties.size());
-    propertyList->insert (propertyList->begin(), inheritedProperties.begin(), inheritedProperties.end());
-
-    return ECObjectsStatus::Success;
-    }
-    
-/*---------------------------------------------------------------------------------**//**
-* @bsimethod                                    Carole.MacDonald                04/2010
-+---------------+---------------+---------------+---------------+---------------+------*/
-bool ECClass::AddUniquePropertiesToList (ECClassCP currentBaseClass, const void *arg)
-    {
-    const PropertyList* props = static_cast<const PropertyList*>(arg);
-    PropertyList* propertyList = const_cast<PropertyList*>(props);
-    
-    PropertyList newProperties;
-    PropertyList::iterator currentEnd = propertyList->end();
-    for (ECPropertyP prop: currentBaseClass->GetProperties(false))
-        {
-        PropertyList::iterator testIter;
-        for (testIter = propertyList->begin(); testIter != currentEnd; testIter++)
-            {
-            ECPropertyP testProperty = *testIter;
-            if (testProperty->GetName().Equals(prop->GetName()))
-                break;
-            }
-        // we didn't find it
-        if (testIter == currentEnd)
-            newProperties.push_back(prop);
-        }
-        
-    // add properties in reverse order to front of list, so base class properties come first
-    for (size_t i = newProperties.size(); i>0; i--)
-        propertyList->insert(propertyList->begin(), newProperties[i-1]);
-
-    return false;
-    }
-
-/*---------------------------------------------------------------------------------**//**
-* @bsimethod                                    Carole.MacDonald                02/2010
-+---------------+---------------+---------------+---------------+---------------+------*/
-bool ECClass::TraverseBaseClasses (TraversalDelegate traverseMethod, bool recursive, const void* arg) const
-    {
-    if (m_baseClasses.size() == 0)
-        return false;
-        
-    for (const ECClassP& baseClass: m_baseClasses)
-        {
-        if (traverseMethod(baseClass, arg))
-            return true;
-            
-        if (recursive)
-            {
-            if (baseClass->TraverseBaseClasses(traverseMethod, recursive, arg))
-                return true;
-            }
-        }
-        
-    return false;
-    }
-
-/*---------------------------------------------------------------------------------**//**
-* @bsimethod                                                    
-+---------------+---------------+---------------+---------------+---------------+------*/
-SchemaReadStatus ECClass::_ReadXmlAttributes (BeXmlNodeR classNode)
-    {                
-    Utf8String value;      // used by the macros.
-    if (GetName().length() == 0)
-        {
-        READ_REQUIRED_XML_ATTRIBUTE (classNode, TYPE_NAME_ATTRIBUTE,        this, Name,     classNode.GetName())    
-        }
-    
-    // OPTIONAL attributes - If these attributes exist they MUST be valid    
-    READ_OPTIONAL_XML_ATTRIBUTE (classNode, DESCRIPTION_ATTRIBUTE,         this, Description)
-    READ_OPTIONAL_XML_ATTRIBUTE (classNode, DISPLAY_LABEL_ATTRIBUTE,       this, DisplayLabel)
-
-    Utf8String     modifierString;
-    BeXmlStatus modifierStatus = classNode.GetAttributeStringValue(modifierString, MODIFIER_ATTRIBUTE);
-    if (BEXML_Success == modifierStatus)
-        ECXml::ParseModifierString(m_modifier, modifierString);
-
-    return SchemaReadStatus::Success;
-    }
-
-/*---------------------------------------------------------------------------------**//**
-* @bsimethod                                                   
-+---------------+---------------+---------------+---------------+---------------+------*/
-SchemaReadStatus ECClass::_ReadXmlContents (BeXmlNodeR classNode, ECSchemaReadContextR context, ECSchemaCP conversionSchema, int ecXmlVersionMajor, bvector<NavigationECPropertyP>& navigationProperties)
-    {
-    bool isSchemaSupplemental = Utf8String::npos != GetSchema().GetName().find("_Supplemental_");
-    // Get the BaseClass child nodes.
-    for (BeXmlNodeP childNode = classNode.GetFirstChild (); NULL != childNode; childNode = childNode->GetNextSibling ())
-        {
-        Utf8CP childNodeName = childNode->GetName ();
-        if (0 == strcmp (childNodeName, EC_PROPERTY_ELEMENT))
-            {
-            PrimitiveECPropertyP ecProperty = new PrimitiveECProperty(*this);
-            SchemaReadStatus status = _ReadPropertyFromXmlAndAddToClass (ecProperty, childNode, context, conversionSchema, childNodeName);
-            if (SchemaReadStatus::Success != status)
-                return status;
-            }
-        else if (!isSchemaSupplemental && (0 == strcmp (childNodeName, EC_BASE_CLASS_ELEMENT)))
-            {
-            SchemaReadStatus status = _ReadBaseClassFromXml(childNode, context);
-            if (SchemaReadStatus::Success != status)
-                return status;
-            }
-        else if (0 == strcmp (childNodeName, EC_ARRAYPROPERTY_ELEMENT))
-            {
-            ECPropertyP ecProperty;
-            if (2 == ecXmlVersionMajor)
-                {
-                Utf8String boolStr;
-                bool isStruct = false;
-                Utf8String typeName;
-                // Ignore the isStruct attribute since it is irrelevant.  If there is a typeName and it is resolvable as a struct, then it is a struct array.  Otherwise, it isn't.  There are invalid
-                // schemas out there that claim to be a StructArray but either use an unresolvable typeName or actually use a primitive type.
-                if (BEXML_Success == childNode->GetAttributeStringValue(typeName, TYPE_NAME_ATTRIBUTE))
-                    {
-                    ECStructClassCP structClass;
-                    ECObjectsStatus status = ResolveStructType(structClass, typeName, *this, false);
-                    if (ECObjectsStatus::Success == status && NULL != structClass)
-                        isStruct = true;  
-                    }
-                if (isStruct)
-                    ecProperty = new StructArrayECProperty(*this);
-                else
-                    ecProperty = new ArrayECProperty(*this);
-                }
-                else 
-                    ecProperty = new ArrayECProperty(*this);
-            SchemaReadStatus status = _ReadPropertyFromXmlAndAddToClass (ecProperty, childNode, context, conversionSchema, childNodeName);
-            if (SchemaReadStatus::Success != status)
-                return status;
-            }
-        else if (0 == strcmp(childNodeName, EC_STRUCTARRAYPROPERTY_ELEMENT)) // technically, this only happens in EC3.0 and higher, but no harm in checking 2.0 schemas
-            {
-            ECPropertyP ecProperty = new StructArrayECProperty(*this);
-            SchemaReadStatus status = _ReadPropertyFromXmlAndAddToClass(ecProperty, childNode, context, conversionSchema, childNodeName);
-            if (SchemaReadStatus::Success != status)
-                return status;
-            }
-        else if (0 == strcmp (childNodeName, EC_STRUCTPROPERTY_ELEMENT))
-            {
-            ECPropertyP ecProperty = new StructECProperty (*this);
-            SchemaReadStatus status = _ReadPropertyFromXmlAndAddToClass (ecProperty, childNode, context, conversionSchema, childNodeName);
-            if (SchemaReadStatus::Success != status)
-                return status;
-            }
-        else if (0 == strcmp(childNodeName, EC_NAVIGATIONPROPERTY_ELEMENT)) // also EC3.0 only
-            {
-            NavigationECPropertyP ecProperty = new NavigationECProperty(*this);
-            SchemaReadStatus status = _ReadPropertyFromXmlAndAddToClass(ecProperty, childNode, context, conversionSchema, childNodeName);
-            if (SchemaReadStatus::Success != status)
-                return status;
-            navigationProperties.push_back(ecProperty);
-            }
-        }
-    
-    // Add Custom Attributes
-    ReadCustomAttributes (classNode, context, GetSchema());
-
-    return SchemaReadStatus::Success;
-    }
-
-SchemaReadStatus ECClass::_ReadBaseClassFromXml (BeXmlNodeP childNode, ECSchemaReadContextR context)
-    {
-    Utf8String qualifiedClassName;
-    childNode->GetContent (qualifiedClassName);
-
-    // Parse the potentially qualified class name into a namespace prefix and short class name
-    Utf8String namespacePrefix;
-    Utf8String className;
-    if (ECObjectsStatus::Success != ECClass::ParseClassName (namespacePrefix, className, qualifiedClassName))
-        {
-        LOG.errorv ("Invalid ECSchemaXML: The ECClass '%s' contains a %s element with the value '%s' that can not be parsed.",  
-            GetName().c_str(), EC_BASE_CLASS_ELEMENT, qualifiedClassName.c_str());
-
-        return SchemaReadStatus::InvalidECSchemaXml;
-        }
-
-    ECSchemaCP resolvedSchema = GetSchema().GetSchemaByNamespacePrefixP (namespacePrefix);
-    if (NULL == resolvedSchema)
-        {
-        LOG.errorv("Invalid ECSchemaXML: The ECClass '%s' contains a %s element with the namespace prefix '%s' that can not be resolved to a referenced schema.",
-            GetName().c_str(), EC_BASE_CLASS_ELEMENT, namespacePrefix.c_str());
-        return SchemaReadStatus::InvalidECSchemaXml;
-        }
-
-    context.ResolveClassName (className, *resolvedSchema);
-    ECClassCP baseClass = resolvedSchema->GetClassCP (className.c_str());
-    if (NULL == baseClass)
-        {
-        LOG.errorv("Invalid ECSchemaXML: The ECClass '%s' contains a %s element with the value '%s' that can not be resolved to an ECClass named '%s' in the ECSchema '%s'",
-            GetName ().c_str (), EC_BASE_CLASS_ELEMENT, qualifiedClassName.c_str (), className.c_str (), resolvedSchema->GetName ().c_str ());
-        return SchemaReadStatus::InvalidECSchemaXml;
-        }
-
-    if (ECObjectsStatus::Success != AddBaseClass(*baseClass))
-        {
-        LOG.errorv("Invalid ECSchemaXML: The ECClass '%s:%s' (%d) has a base class '%s:%s' (%d) but their types differ.",
-                     GetSchema().GetFullSchemaName().c_str(), GetName().c_str(), GetClassType(),
-                     baseClass->GetSchema().GetFullSchemaName().c_str(), baseClass->GetName().c_str(), baseClass->GetClassType());
-        return SchemaReadStatus::InvalidECSchemaXml;
-        }
-    
-    return SchemaReadStatus::Success;
-    }
-
-
-SchemaReadStatus ECClass::_ReadPropertyFromXmlAndAddToClass( ECPropertyP ecProperty, BeXmlNodeP& childNode, ECSchemaReadContextR context, ECSchemaCP conversionSchema, Utf8CP childNodeName )
-    {
-    // read the property data.
-    SchemaReadStatus status = ecProperty->_ReadXml (*childNode, context);
-    if (status != SchemaReadStatus::Success)
-        {
-        LOG.errorv ("Invalid ECSchemaXML: Failed to read properties of ECClass '%s:%s'", this->GetSchema().GetName().c_str(), this->GetName().c_str());
-        delete ecProperty;
-        return status;
-        }
-
-    bool resolveConflicts = false;
-    if (nullptr != conversionSchema)
-        resolveConflicts = conversionSchema->IsDefined("ResolvePropertyNameConflicts");
-
-    if (ECObjectsStatus::Success != this->AddProperty (ecProperty, resolveConflicts))
-        {
-        LOG.errorv ("Invalid ECSchemaXML: Failed to read ECClass '%s:%s' because a problem occurred while adding ECProperty '%s'", 
-            this->GetName().c_str(), this->GetSchema().GetName().c_str(), childNodeName);
-        delete ecProperty;
-        return SchemaReadStatus::InvalidECSchemaXml;
-        }
-    
-    return SchemaReadStatus::Success;
-    }
-
-
-
-/*---------------------------------------------------------------------------------**//**
-* @bsimethod                                    Carole.MacDonald                01/2010
-+---------------+---------------+---------------+---------------+---------------+------*/
-SchemaWriteStatus ECClass::_WriteXml (BeXmlWriterR xmlWriter, int ecXmlVersionMajor, int ecXmlVersionMinor, Utf8CP elementName, bmap<Utf8CP, Utf8CP>* additionalAttributes, bool doElementEnd) const
-    {
-    SchemaWriteStatus status = SchemaWriteStatus::Success;
-
-    xmlWriter.WriteElementStart(elementName);
-    
-    xmlWriter.WriteAttribute(TYPE_NAME_ATTRIBUTE, this->GetName().c_str());
-    xmlWriter.WriteAttribute(DESCRIPTION_ATTRIBUTE, this->GetInvariantDescription().c_str());
-    if (GetIsDisplayLabelDefined())
-        xmlWriter.WriteAttribute(DISPLAY_LABEL_ATTRIBUTE, this->GetInvariantDisplayLabel().c_str());
-
-    if (2 == ecXmlVersionMajor)
-        {
-        xmlWriter.WriteAttribute(IS_STRUCT_ATTRIBUTE, IsStructClass());
-        xmlWriter.WriteAttribute(IS_CUSTOMATTRIBUTE_ATTRIBUTE, IsCustomAttributeClass());
-        bool isConcrete = this->GetClassModifier() != ECClassModifier::Abstract;
-        xmlWriter.WriteAttribute(IS_DOMAINCLASS_ATTRIBUTE, isConcrete && !(IsStructClass() || IsCustomAttributeClass()));
-        }
-    else if (m_modifier != ECClassModifier::None)
-        {
-        xmlWriter.WriteAttribute(MODIFIER_ATTRIBUTE, ECXml::ModifierToString(m_modifier));
-        }
-
-    if (nullptr != additionalAttributes)
-        {
-        for (bmap<Utf8CP, Utf8CP>::iterator iter = additionalAttributes->begin(); iter != additionalAttributes->end(); ++iter)
-            xmlWriter.WriteAttribute(iter->first, iter->second);
-        }
-    
-    for (const ECClassP& baseClass: m_baseClasses)
-        {
-        xmlWriter.WriteElementStart(EC_BASE_CLASS_ELEMENT);
-        xmlWriter.WriteText((ECClass::GetQualifiedClassName(GetSchema(), *baseClass)).c_str());
-        xmlWriter.WriteElementEnd();
-        }
-    WriteCustomAttributes (xmlWriter);
-            
-    for (ECPropertyP prop: GetProperties(false))
-        {
-        prop->_WriteXml (xmlWriter, ecXmlVersionMajor, ecXmlVersionMinor);
-        }
-    if (doElementEnd)
-        xmlWriter.WriteElementEnd();
-    return status;
-    }
-
-/*---------------------------------------------------------------------------------**//**
-* @bsimethod                                                   
-+---------------+---------------+---------------+---------------+---------------+------*/
-SchemaWriteStatus ECClass::_WriteXml (BeXmlWriterR xmlWriter, int ecXmlVersionMajor, int ecXmlVersionMinor) const
-    {
-    return _WriteXml (xmlWriter, ecXmlVersionMajor, ecXmlVersionMinor, EC_CLASS_ELEMENT, nullptr, true);
-    }
-
-/*---------------------------------------------------------------------------------**//**
-* @bsimethod                                                   
-+---------------+---------------+---------------+---------------+---------------+------*/
-ECObjectsStatus ECClass::ParseClassName 
-(
-Utf8StringR  prefix, 
-Utf8StringR  className, 
-Utf8StringCR qualifiedClassName
-)
-    {
-    if (0 == qualifiedClassName.length())
-        {
-        LOG.error("Failed to parse a prefix and class name from a qualified class name because the string is empty.");
-        return ECObjectsStatus::ParseError;
-        }
-        
-    Utf8String::size_type colonIndex = qualifiedClassName.find (':');
-    if (Utf8String::npos == colonIndex)
-        {
-        prefix.clear();
-        className = qualifiedClassName;
-        return ECObjectsStatus::Success;
-        }
-
-    if (qualifiedClassName.length() == colonIndex + 1)
-        {
-        LOG.errorv("Failed to parse a prefix and class name from the qualified class name '%s' because the string ends with a colon. There must be characters after the colon.",
-            qualifiedClassName.c_str());
-        return ECObjectsStatus::ParseError;
-        }
-
-    if (0 == colonIndex)
-        prefix.clear();
-    else
-        prefix = qualifiedClassName.substr (0, colonIndex);
-
-    className = qualifiedClassName.substr (colonIndex + 1);
-
-    return ECObjectsStatus::Success;
-    }
-
-/*---------------------------------------------------------------------------------**//**
-* @bsimethod                                                   
-+---------------+---------------+---------------+---------------+---------------+------*/
-Utf8String ECClass::GetQualifiedClassName
-(
-ECSchemaCR primarySchema,
-ECClassCR  ecClass
-)
-    {
-    Utf8String namespacePrefix;
-    if (!EXPECTED_CONDITION (ECObjectsStatus::Success == primarySchema.ResolveNamespacePrefix (ecClass.GetSchema(), namespacePrefix)))
-        {
-        LOG.warningv ("warning: Cannot qualify an ECClass name with a namespace prefix unless the schema containing the ECClass is referenced by the primary schema."
-            "The class name will remain unqualified.\n  Primary ECSchema: %s\n  ECClass: %s\n ECSchema containing ECClass: %s", primarySchema.GetName().c_str(), ecClass.GetName().c_str(), ecClass.GetSchema().GetName().c_str());
-        return ecClass.GetName();
-        }
-    if (namespacePrefix.empty())
-        return ecClass.GetName();
-    else
-        return namespacePrefix + ":" + ecClass.GetName();
-    }
-    
-/*---------------------------------------------------------------------------------**//**
-* @bsimethod                                                   
-+---------------+---------------+---------------+---------------+---------------+------*/
-const ECBaseClassesList& ECClass::GetBaseClasses
-(
-) const
-    {
-    return m_baseClasses;
-    }
-    
-/*---------------------------------------------------------------------------------**//**
-* @bsimethod                                    Carole.MacDonald                06/2010
-+---------------+---------------+---------------+---------------+---------------+------*/
-void ECClass::_GetBaseContainers
-(
-bvector<IECCustomAttributeContainerP>& returnList
-) const
-    {
-    for (ECClassP baseClass: m_baseClasses)
-        returnList.push_back(baseClass);
-    }
-
-/*---------------------------------------------------------------------------------**//**
-* @bsimethod                                    Carole.MacDonald                06/2010
-+---------------+---------------+---------------+---------------+---------------+------*/
-ECSchemaCP ECClass::_GetContainerSchema
-(
-) const
-    {
-    return &m_schema;
-    }
-
-/*---------------------------------------------------------------------------------**//**
-* @bsimethod                                                    Paul.Connelly   03/13
-+---------------+---------------+---------------+---------------+---------------+------*/
-size_t ECClass::GetPropertyCount (bool includeBaseClasses) const
-    {
-    size_t nProperties = m_propertyList.size();
-    if (includeBaseClasses)
-        {
-        for (const ECClassP& baseClass: m_baseClasses)
-            nProperties += baseClass->GetPropertyCount (true);
-        }
-
-    return nProperties;
-    }
-    
-/*---------------------------------------------------------------------------------**//**
-* @bsimethod                                 Ramanujam.Raman                10/2012
-+---------------+---------------+---------------+---------------+---------------+------*/
-ECPropertyP ECClass::GetInstanceLabelProperty() const
-    {
-    /*
-     * Note: The ugly case by case comparisions is just a way to make the instance 
-     * labels from legacy ECschemas (that didn't follow consistent property naming)
-     * acceptable.
-     */
-
-    ECPropertyP instanceLabelProperty = NULL;
-    IECInstancePtr caInstance = this->GetCustomAttribute("InstanceLabelSpecification");
-    if (caInstance.IsValid())
-        {
-        ECValue value;
-        if (ECObjectsStatus::Success == caInstance->GetValue (value, "PropertyName") && !value.IsNull())
-            {
-            Utf8CP propertyName = value.GetUtf8CP();
-            instanceLabelProperty = this->GetPropertyP (propertyName);
-            if (NULL != instanceLabelProperty)
-                return instanceLabelProperty;
-            }
-        }
-
-    Utf8String instanceLabelPropertyNames[6] = 
-        {"DisplayLabel", "DISPLAYLABEL", "displaylabel", "Name", "NAME", "name"};
-    FOR_EACH (Utf8StringCR propName, instanceLabelPropertyNames)
-        {
-        instanceLabelProperty = this->GetPropertyP (propName.c_str());
-        if (NULL != instanceLabelProperty)
-            return instanceLabelProperty;
-        }
-
-    return NULL;
-    }
-
-//---------------------------------------------------------------------------------------
-// @bsimethod                                   Carole.MacDonald            10/2015
-//---------------+---------------+---------------+---------------+---------------+-------
-ECEntityClass::ECEntityClass(ECSchemaCR schema) : ECClass(schema)
-    {
-    }
-
-//---------------------------------------------------------------------------------------
-// @bsimethod                                   Carole.MacDonald            11/2015
-//---------------+---------------+---------------+---------------+---------------+-------
-SchemaWriteStatus ECEntityClass::_WriteXml(BeXmlWriterR xmlWriter, int ecXmlVersionMajor, int ecXmlVersionMinor) const
-    {
-    if (2 == ecXmlVersionMajor)
-        return T_Super::_WriteXml(xmlWriter, ecXmlVersionMajor, ecXmlVersionMinor);
-
-    else
-        return T_Super::_WriteXml(xmlWriter, ecXmlVersionMajor, ecXmlVersionMinor, EC_ENTITYCLASS_ELEMENT, nullptr, true);
-    }
-
-//---------------------------------------------------------------------------------------
-// @bsimethod                                   Colin.Kerr                  12/2015
-//---------------+---------------+---------------+---------------+---------------+-------
-ECObjectsStatus ECEntityClass::CreateNavigationProperty(NavigationECPropertyP& ecProperty, Utf8StringCR name, ECRelationshipClassCR relationshipClass, ECRelatedInstanceDirection direction, PrimitiveType type, bool verify)
-    {
-    ecProperty = new NavigationECProperty(*this);
-    ecProperty->SetType(type);
-    ECObjectsStatus status = ecProperty->SetRelationshipClass(relationshipClass, direction, verify);
-    if (ECObjectsStatus::Success == status)
-        status = AddProperty(ecProperty, name);
-
-    if (ECObjectsStatus::Success != status)
-        {
-        delete ecProperty;
-        ecProperty = nullptr;
-        }
-    return status;
-    }
-
-//---------------------------------------------------------------------------------------
-// @bsimethod                                   Carole.MacDonald            10/2015
-//---------------+---------------+---------------+---------------+---------------+-------
-ECCustomAttributeClass::ECCustomAttributeClass(ECSchemaCR schema) : ECClass(schema)
-    {
-    m_containerType = static_cast<CustomAttributeContainerType>(0);
-    }
-
-//---------------------------------------------------------------------------------------
-// @bsimethod                                   Carole.MacDonald            11/2015
-//---------------+---------------+---------------+---------------+---------------+-------
-SchemaWriteStatus ECCustomAttributeClass::_WriteXml(BeXmlWriterR xmlWriter, int ecXmlVersionMajor, int ecXmlVersionMinor) const
-    {
-    if (2 == ecXmlVersionMajor)
-        return T_Super::_WriteXml(xmlWriter, ecXmlVersionMajor, ecXmlVersionMinor);
-
-    else
-        {
-        Utf8String appliesToAttributeValue = ECXml::ContainerTypeToString(m_containerType);
-        bmap<Utf8CP, Utf8CP> additionalAttributes;
-        additionalAttributes[CUSTOM_ATTRIBUTE_APPLIES_TO] = appliesToAttributeValue.c_str();
-        return T_Super::_WriteXml(xmlWriter, ecXmlVersionMajor, ecXmlVersionMinor, EC_CUSTOMATTRIBUTECLASS_ELEMENT, &additionalAttributes, true);
-        }
-    }
-
-//---------------------------------------------------------------------------------------
-// @bsimethod                                   Carole.MacDonald            11/2015
-//---------------+---------------+---------------+---------------+---------------+-------
-SchemaReadStatus ECCustomAttributeClass::_ReadXmlAttributes(BeXmlNodeR classNode)
-    {
-    SchemaReadStatus status;
-    if (SchemaReadStatus::Success != (status = T_Super::_ReadXmlAttributes(classNode)))
-        return status;
-
-    Utf8String appliesTo;
-    if (BEXML_Success == classNode.GetAttributeStringValue(appliesTo, CUSTOM_ATTRIBUTE_APPLIES_TO))
-        ECXml::ParseContainerString(this->m_containerType, appliesTo);
-    else
-        m_containerType = CustomAttributeContainerType::Any;
-
-    return status;
-    }
-
-//---------------------------------------------------------------------------------------
-// @bsimethod                                   Carole.MacDonald            10/2015
-//---------------+---------------+---------------+---------------+---------------+-------
-ECStructClass::ECStructClass(ECSchemaCR schema) : ECClass(schema)
-    {
-    }
-
-//---------------------------------------------------------------------------------------
-// @bsimethod                                   Carole.MacDonald            11/2015
-//---------------+---------------+---------------+---------------+---------------+-------
-SchemaWriteStatus ECStructClass::_WriteXml(BeXmlWriterR xmlWriter, int ecXmlVersionMajor, int ecXmlVersionMinor) const
-    {
-    if (2 == ecXmlVersionMajor)
-        return T_Super::_WriteXml(xmlWriter, ecXmlVersionMajor, ecXmlVersionMinor);
-
-    else
-        return T_Super::_WriteXml(xmlWriter, ecXmlVersionMajor, ecXmlVersionMinor, EC_STRUCTCLASS_ELEMENT, nullptr, true);
-    }
-
-/*---------------------------------------------------------------------------------**//**
-* @bsimethod                                    Carole.MacDonald                04/2010
-+---------------+---------------+---------------+---------------+---------------+------*/
-ECPropertyIterable::const_iterator::const_iterator
-(
-ECClassCR ecClass, 
-bool includeBaseProperties
-)
-    {
-    m_state = IteratorState::Create (ecClass, includeBaseProperties); 
-    if (m_state->m_listIterator == m_state->m_properties->end())
-        m_isEnd = true;
-    else
-        m_isEnd = false; 
-    }
-
-/*---------------------------------------------------------------------------------**//**
-* @bsimethod                                                   
-+---------------+---------------+---------------+---------------+---------------+------*/
-ECPropertyIterable::const_iterator  ECPropertyIterable::begin () const
-    {
-    return ECPropertyIterable::const_iterator(m_ecClass, m_includeBaseProperties);        
-    }
-
-/*---------------------------------------------------------------------------------**//**
-* @bsimethod                                                   
-+---------------+---------------+---------------+---------------+---------------+------*/
-ECPropertyIterable::const_iterator  ECPropertyIterable::end () const
-    {
-    return ECPropertyIterable::const_iterator();        
-    }   
-
-/*---------------------------------------------------------------------------------**//**
-* @bsimethod                                                    Paul.Connelly   03/14
-+---------------+---------------+---------------+---------------+---------------+------*/
-ECPropertyCP ECPropertyIterable::FindByDisplayLabel (Utf8CP label) const
-    {
-    for (auto const& prop : *this)
-        if (prop->GetDisplayLabel().Equals (label))
-            return prop;
-
-    return nullptr;
-    }
-
-/*---------------------------------------------------------------------------------**//**
-* @bsimethod                                                   
-+---------------+---------------+---------------+---------------+---------------+------*/
-ECPropertyIterable::const_iterator& ECPropertyIterable::const_iterator::operator++()
-    {
-    m_state->m_listIterator++;
-    if (m_state->m_listIterator == m_state->m_properties->end())
-        m_isEnd = true;
-    return *this;
-    }
-
-/*---------------------------------------------------------------------------------**//**
-* @bsimethod                                                   
-+---------------+---------------+---------------+---------------+---------------+------*/
-bool            ECPropertyIterable::const_iterator::operator!= (const_iterator const& rhs) const
-    {
-    if (m_isEnd && rhs.m_isEnd)
-        return false;
-    if (m_state.IsNull() && !(rhs.m_state.IsNull()))
-        return true;
-    if (!(m_state.IsNull()) && rhs.m_state.IsNull())
-        return true;
-    return (m_state->m_listIterator != rhs.m_state->m_listIterator);
-    }
-
-static const ECPropertyP s_nullPropertyPtr = NULL;
-
-/*---------------------------------------------------------------------------------**//**
-* @bsimethod                                                   
-+---------------+---------------+---------------+---------------+---------------+------*/
-ECPropertyP const& ECPropertyIterable::const_iterator::operator*() const
-    {
-    if (m_isEnd)
-        return s_nullPropertyPtr;
-
-    ECPropertyP const& ecProperty = *(m_state->m_listIterator);
-    return ecProperty;
-    }
-
-ECPropertyIterable::IteratorState::IteratorState
-(
-ECClassCR ecClass,
-bool includeBaseProperties
-)
-    {
-    m_properties = new PropertyList();
-    ecClass.GetProperties(includeBaseProperties, m_properties);
-    m_listIterator = m_properties->begin();
-    }
-    
-ECPropertyIterable::IteratorState::~IteratorState()
-    {
-    delete m_properties;
-    }    
-    
-static RelationshipCardinality s_zeroOneCardinality(0, 1);
-static RelationshipCardinality s_zeroManyCardinality(0, UINT_MAX);
-static RelationshipCardinality s_oneOneCardinality(1, 1);
-static RelationshipCardinality s_oneManyCardinality(1, UINT_MAX);
-
-/*---------------------------------------------------------------------------------**//**
-* @bsimethod                                    Carole.MacDonald                02/2010
-+---------------+---------------+---------------+---------------+---------------+------*/
-RelationshipCardinality::RelationshipCardinality
-(
-)
-    {
-    m_lowerLimit = 0;
-    m_upperLimit = 1;
-    }
-
-/*---------------------------------------------------------------------------------**//**
-* @bsimethod                                    Carole.MacDonald                02/2010
-+---------------+---------------+---------------+---------------+---------------+------*/
-RelationshipCardinality::RelationshipCardinality
-(
-uint32_t lowerLimit,
-uint32_t upperLimit
-)
-    {
-    EXPECTED_CONDITION (lowerLimit <= upperLimit);
-    //EXPECTED_CONDITION (lowerLimit >= 0); -- always true of a UInt32
-    EXPECTED_CONDITION (upperLimit > 0);
-    m_lowerLimit = lowerLimit;
-    m_upperLimit = upperLimit;
-    }
-  
-/*---------------------------------------------------------------------------------**//**
-* @bsimethod                                    Carole.MacDonald                02/2010
-+---------------+---------------+---------------+---------------+---------------+------*/
-uint32_t RelationshipCardinality::GetLowerLimit
-(
-) const
-    {
-    return m_lowerLimit;
-    }
-
-/*---------------------------------------------------------------------------------**//**
-* @bsimethod                                    Carole.MacDonald                02/2010
-+---------------+---------------+---------------+---------------+---------------+------*/
-uint32_t RelationshipCardinality::GetUpperLimit
-(
-) const
-    {
-    return m_upperLimit;
-    }
-    
-/*---------------------------------------------------------------------------------**//**
-* @bsimethod                                    Carole.MacDonald                02/2010
-+---------------+---------------+---------------+---------------+---------------+------*/
-bool RelationshipCardinality::IsUpperLimitUnbounded 
-(
-) const
-    {
-    return m_upperLimit == UINT_MAX;
-    }
-  
-/*---------------------------------------------------------------------------------**//**
-* @bsimethod                                    Carole.MacDonald                03/2010
-+---------------+---------------+---------------+---------------+---------------+------*/
-Utf8String RelationshipCardinality::ToString
-(
-) const
-    {
-    Utf8Char cardinalityString[32];
-    
-    if (UINT_MAX == m_upperLimit)
-        BeStringUtilities::Snprintf(cardinalityString, "(%d,N)", m_lowerLimit);
-    else
-        BeStringUtilities::Snprintf(cardinalityString, "(%d,%d)", m_lowerLimit, m_upperLimit);
-        
-    return cardinalityString;
-        
-    }
-    
-/*---------------------------------------------------------------------------------**//**
-* @bsimethod                                    Carole.MacDonald                03/2010
-+---------------+---------------+---------------+---------------+---------------+------*/
-RelationshipCardinalityCR RelationshipCardinality::ZeroOne
-(
-)
-    {
-    return s_zeroOneCardinality;
-    }
-    
-/*---------------------------------------------------------------------------------**//**
-* @bsimethod                                    Carole.MacDonald                03/2010
-+---------------+---------------+---------------+---------------+---------------+------*/
-RelationshipCardinalityCR RelationshipCardinality::ZeroMany
-(
-)
-    {
-    return s_zeroManyCardinality;
-    }
-    
-/*---------------------------------------------------------------------------------**//**
-* @bsimethod                                    Carole.MacDonald                03/2010
-+---------------+---------------+---------------+---------------+---------------+------*/
-RelationshipCardinalityCR RelationshipCardinality::OneOne
-(
-)
-    {
-    return s_oneOneCardinality;
-    }
-    
-/*---------------------------------------------------------------------------------**//**
-* @bsimethod                                    Carole.MacDonald                03/2010
-+---------------+---------------+---------------+---------------+---------------+------*/
-RelationshipCardinalityCR RelationshipCardinality::OneMany
-(
-)
-    {
-    return s_oneManyCardinality;
-    }
-    
-/*---------------------------------------------------------------------------------**//**
-* @bsimethod                                    Carole.MacDonald                02/2010
-+---------------+---------------+---------------+---------------+---------------+------*/
-ECRelationshipConstraint::ECRelationshipConstraint
-(
-ECRelationshipClassP relationshipClass
-) :m_constraintClasses(relationshipClass)
-    {
-    m_relClass = relationshipClass;
-    m_cardinality = &s_zeroOneCardinality;
-    m_isPolymorphic = true;
-    }
-    
-/*---------------------------------------------------------------------------------**//**
-* @bsimethod                                    Carole.MacDonald                02/2010
-+---------------+---------------+---------------+---------------+---------------+------*/
-ECRelationshipConstraint::ECRelationshipConstraint
-(
-ECRelationshipClassP relationshipClass, 
-bool isMultiple
-) :m_constraintClasses(relationshipClass,isMultiple)
-    {
-    m_relClass = relationshipClass;
-    m_cardinality = &s_zeroOneCardinality;
-    m_isPolymorphic = true;
-    }
-
-/*---------------------------------------------------------------------------------**//**
-* @bsimethod                                    Carole.MacDonald                03/2010
-+---------------+---------------+---------------+---------------+---------------+------*/
-ECRelationshipConstraint::~ECRelationshipConstraint
-(
-)
-    {
-     if ((m_cardinality != &s_zeroOneCardinality) && (m_cardinality != &s_zeroManyCardinality) &&
-        (m_cardinality != &s_oneOneCardinality) && (m_cardinality != &s_oneManyCardinality))
-        delete m_cardinality;
-    } 
-   
-/*---------------------------------------------------------------------------------**//**
-* @bsimethod                                    Carole.MacDonald                06/2010
-+---------------+---------------+---------------+---------------+---------------+------*/
-ECSchemaCP ECRelationshipConstraint::_GetContainerSchema() const
-    {
-    return &(m_relClass->GetSchema());
-    }
- 
-/*---------------------------------------------------------------------------------**//**
-* @bsimethod                                    Carole.MacDonald                03/2010
-+---------------+---------------+---------------+---------------+---------------+------*/
-SchemaReadStatus ECRelationshipConstraint::ReadXml (BeXmlNodeR constraintNode, ECSchemaReadContextR schemaContext)
-    {
-    SchemaReadStatus status = SchemaReadStatus::Success;
-    
-    Utf8String value;  // needed for macros.
-    ECObjectsStatus setterStatus;
-    READ_OPTIONAL_XML_ATTRIBUTE_IGNORING_SET_ERRORS (constraintNode, POLYMORPHIC_ATTRIBUTE, this, IsPolymorphic);
-    READ_OPTIONAL_XML_ATTRIBUTE (constraintNode, ROLELABEL_ATTRIBUTE, this, RoleLabel);
-    READ_OPTIONAL_XML_ATTRIBUTE (constraintNode, CARDINALITY_ATTRIBUTE, this, Cardinality);
-    
-    for (BeXmlNodeP constraintClassNode = constraintNode.GetFirstChild(); nullptr != constraintClassNode; constraintClassNode = constraintClassNode->GetNextSibling())
-        {
-        if (0 != strcmp(constraintClassNode->GetName(), EC_CONSTRAINTCLASS_ELEMENT))
-            continue;
-        
-        Utf8String     constraintClassName;
-        if (BEXML_Success != constraintClassNode->GetAttributeStringValue(constraintClassName, CONSTRAINTCLASSNAME_ATTRIBUTE))
-            return SchemaReadStatus::InvalidECSchemaXml;
-        
-        // Parse the potentially qualified class name into a namespace prefix and short class name
-        Utf8String namespacePrefix;
-        Utf8String className;
-        if (ECObjectsStatus::Success != ECClass::ParseClassName (namespacePrefix, className, constraintClassName))
-            {
-            LOG.errorv("Invalid ECSchemaXML: The ECRelationshipConstraint contains a %s attribute with the value '%s' that can not be parsed.",
-                CONSTRAINTCLASSNAME_ATTRIBUTE, constraintClassName.c_str());
-            return SchemaReadStatus::InvalidECSchemaXml;
-            }
-        
-        ECSchemaCP resolvedSchema = m_relClass->GetSchema().GetSchemaByNamespacePrefixP (namespacePrefix);
-        if (NULL == resolvedSchema)
-            {
-            LOG.errorv("Invalid ECSchemaXML: ECRelationshipConstraint contains a %s attribute with the namespace prefix '%s' that can not be resolved to a referenced schema.",
-                CONSTRAINTCLASSNAME_ATTRIBUTE, namespacePrefix.c_str());
-            return SchemaReadStatus::InvalidECSchemaXml;
-            }
-
-        ECClassCP constraintClass = resolvedSchema->GetClassCP (className.c_str());
-        if (NULL == constraintClass)
-            {
-            LOG.errorv("Invalid ECSchemaXML: The ECRelationshipConstraint contains a %s attribute with the value '%s' that can not be resolved to an ECClass named '%s' in the ECSchema '%s'",
-                CONSTRAINTCLASSNAME_ATTRIBUTE, constraintClassName.c_str(), className.c_str(), resolvedSchema->GetName().c_str());
-            return SchemaReadStatus::InvalidECSchemaXml;
-            }
-        ECEntityClassCP constraintAsEntity = constraintClass->GetEntityClassCP();
-        if (nullptr == constraintAsEntity)
-            {
-            LOG.errorv("Invalid ECSchemaXML: The ECRelationshipConstraint contains a %s attribute with the value '%s' that does not resolve to an ECEntityClass named '%s' in the ECSchema '%s'",
-                         CONSTRAINTCLASSNAME_ATTRIBUTE, constraintClassName.c_str(), className.c_str(), resolvedSchema->GetName().c_str());
-            return SchemaReadStatus::InvalidECSchemaXml;
-            }
-
-        ECRelationshipConstraintClassP ecRelationshipconstaintClass;
-        m_constraintClasses.Add(ecRelationshipconstaintClass, *constraintAsEntity);
-        if (ecRelationshipconstaintClass != nullptr)
-            {
-            for (BeXmlNodeP keyNode = constraintClassNode->GetFirstChild(); nullptr != keyNode; keyNode = keyNode->GetNextSibling())
-                {
-                for (BeXmlNodeP propertyNode = keyNode->GetFirstChild(); nullptr != propertyNode; propertyNode = propertyNode->GetNextSibling())
-                    {
-                    Utf8String propertyName;
-                    if (BEXML_Success != propertyNode->GetAttributeStringValue(propertyName, KEYPROPERTYNAME_ATTRIBUTE))
-                        return SchemaReadStatus::InvalidECSchemaXml;
-                    ecRelationshipconstaintClass->AddKey(propertyName.c_str());
-                    }
-                }
-            }
-        }
-
-    // Add Custom Attributes
-    ReadCustomAttributes (constraintNode, schemaContext, m_relClass->GetSchema());
-    return status;
-    }
-    
-/*---------------------------------------------------------------------------------**//**
-* @bsimethod                                  const ECRelationshipConstraintClass & operator = (ECRelationshipConstraintClass const && rhs)
-            {
-            m_ecClass = rhs.m_ecClass;
-            m_keys = std::move(rhs.m_keys);
-            return *this;
-            }  Carole.MacDonald                03/2010
-+---------------+---------------+---------------+---------------+---------------+------*/
-SchemaWriteStatus ECRelationshipConstraint::WriteXml (BeXmlWriterR xmlWriter, Utf8CP elementName) const
-    {
-    SchemaWriteStatus status = SchemaWriteStatus::Success;
-    
-    xmlWriter.WriteElementStart(elementName);
-    
-    xmlWriter.WriteAttribute(CARDINALITY_ATTRIBUTE, m_cardinality->ToString().c_str());
-    if (IsRoleLabelDefined())
-        xmlWriter.WriteAttribute(ROLELABEL_ATTRIBUTE, m_roleLabel.c_str());
-
-    xmlWriter.WriteAttribute(POLYMORPHIC_ATTRIBUTE, this->GetIsPolymorphic());
-        
-    WriteCustomAttributes (xmlWriter);
-
-    for (const auto &constraint : m_constraintClasses)
-        {
-        xmlWriter.WriteElementStart(EC_CONSTRAINTCLASS_ELEMENT);
-        xmlWriter.WriteAttribute(CONSTRAINTCLASSNAME_ATTRIBUTE, ECClass::GetQualifiedClassName(m_relClass->GetSchema(), constraint->GetClass()).c_str());
-        for (auto key : constraint->GetKeys())
-            {
-            xmlWriter.WriteElementStart(EC_CONSTRAINTKEY_ELEMENT);
-            xmlWriter.WriteElementStart(EC_KEYPROPERTY_ELEMENT);
-            xmlWriter.WriteAttribute(KEYPROPERTYNAME_ATTRIBUTE, key.c_str());
-            xmlWriter.WriteElementEnd();
-            xmlWriter.WriteElementEnd();
-            }
-        xmlWriter.WriteElementEnd();
-        }
-    xmlWriter.WriteElementEnd();
-    return status;
-    }
-
-
-/*---------------------------------------------------------------------------------**//**
-* @bsimethod                                    Carole.MacDonald                03/2010
-+---------------+---------------+---------------+---------------+---------------+------*/
-ECObjectsStatus ECRelationshipConstraint::AddClass(ECEntityClassCR classConstraint)
-    {
-
-    ECRelationshipConstraintClassP ecRelationShipconstraintClass;
-    return  m_constraintClasses.Add(ecRelationShipconstraintClass, classConstraint);
-    }
-/*---------------------------------------------------------------------------------**//**
-* @bsimethod                       MUHAMMAD.ZAIGHUM                             01/2015
-+---------------+---------------+---------------+---------------+---------------+------*/
-ECObjectsStatus           ECRelationshipConstraint::AddConstraintClass(ECRelationshipConstraintClass*& classConstraint, ECEntityClassCR ecClass)
-    {
-    return  m_constraintClasses.Add(classConstraint, ecClass);
-
-    }
-
-/*---------------------------------------------------------------------------------**//**
-* @bsimethod                                    Carole.MacDonald                03/2010
-+---------------+---------------+---------------+---------------+---------------+------*/
-ECObjectsStatus ECRelationshipConstraint::RemoveClass (ECEntityClassCR classConstraint)
-    {
-    return m_constraintClasses.Remove(classConstraint);
-    }
-   
-/*---------------------------------------------------------------------------------**//**
-* @bsimethod                                   Muhammad.Zaighum                 11/14
-+---------------+---------------+---------------+---------------+---------------+------*/
-const ECConstraintClassesList ECRelationshipConstraint::GetClasses() const
-    {
-    ECConstraintClassesList listOfClasses;
-    for (auto const &constraintClassIterator : m_constraintClasses)
-        {
-        listOfClasses.push_back (const_cast<ECEntityClassP>(&constraintClassIterator->GetClass ()));
-        }
-    return listOfClasses;
-    }
-/*---------------------------------------------------------------------------------**//**
-* @bsimethod                                   Muhammad.Zaighum                 11/14
-+---------------+---------------+---------------+---------------+---------------+------*/
-ECRelationshipConstraintClassList::ECRelationshipConstraintClassList(ECRelationshipClassP relClass, bool isMultiple) :m_relClass(relClass)
-    {}
-/*---------------------------------------------------------------------------------**//**
-* @bsimethod                                    Carole.MacDonald                03/2010
-+---------------+---------------+---------------+---------------+---------------+------*/
-ECRelationshipConstraintClassList const& ECRelationshipConstraint::GetConstraintClasses() const
-    {
-    return m_constraintClasses;
-    }
-ECRelationshipConstraintClassList& ECRelationshipConstraint::GetConstraintClassesR() 
-    {
-    return m_constraintClasses;
-    }
-
-//---------------------------------------------------------------------------------------
-// @bsimethod                                   Colin.Kerr                  12/2015
-//---------------+---------------+---------------+---------------+---------------+-------
-bool ECRelationshipConstraint::SupportsClass(ECClassCR ecClass) const
-    {
-    for (auto constraint : GetConstraintClasses())
-        {
-        ECClassCR constraintClass = constraint->GetClass();
-        if (constraintClass.GetName().EqualsI("AnyClass"))
-            return true;
-        
-        if (ECClass::ClassesAreEqualByName(&constraintClass, &ecClass) || (m_isPolymorphic && ecClass.Is(&constraintClass)))
-            return true;
-        }
-    return false;
-    }
-
-/*---------------------------------------------------------------------------------**//**
-* @bsimethod                                    Carole.MacDonald                02/2010
-+---------------+---------------+---------------+---------------+---------------+------*/
-bool ECRelationshipConstraint::GetIsPolymorphic () const
-    {
-    return m_isPolymorphic;
-    }
-    
-/*---------------------------------------------------------------------------------**//**
-* @bsimethod                                    Carole.MacDonald                02/2010
-+---------------+---------------+---------------+---------------+---------------+------*/
-ECObjectsStatus ECRelationshipConstraint::SetIsPolymorphic (bool value)
-    {
-    m_isPolymorphic = value;
-    return ECObjectsStatus::Success;
-    }
-   
-/*---------------------------------------------------------------------------------**//**
-* @bsimethod                                    Carole.MacDonald                03/2010
-+---------------+---------------+---------------+---------------+---------------+------*/
-ECObjectsStatus ECRelationshipConstraint::SetIsPolymorphic (Utf8CP isPolymorphic)
-    {
-    PRECONDITION (NULL != isPolymorphic, ECObjectsStatus::PreconditionViolated);
-
-    ECObjectsStatus status = ECXml::ParseBooleanString (m_isPolymorphic, isPolymorphic);
-    if (ECObjectsStatus::Success != status)
-        LOG.errorv("Failed to parse the isPolymorphic string '%s' for ECRelationshipConstraint. Expected values are True or False", isPolymorphic);
-        
-    return status;
-    }
-    
-/*---------------------------------------------------------------------------------**//**
-* @bsimethod                                    Carole.MacDonald                03/2010
-+---------------+---------------+---------------+---------------+---------------+------*/
-RelationshipCardinalityCR ECRelationshipConstraint::GetCardinality () const
-    {
-    return *m_cardinality;
-    }
-
-/*---------------------------------------------------------------------------------**//**
-* @bsimethod                                    Carole.MacDonald                03/2010
-+---------------+---------------+---------------+---------------+---------------+------*/
-ECObjectsStatus ECRelationshipConstraint::SetCardinality (uint32_t& lowerLimit, uint32_t& upperLimit)
-    {
-    if (lowerLimit == 0 && upperLimit == 1)
-        m_cardinality = &s_zeroOneCardinality;
-    else if (lowerLimit == 0 && upperLimit == UINT_MAX)
-        m_cardinality = &s_zeroManyCardinality;
-    else if (lowerLimit == 1 && upperLimit == 1)
-        m_cardinality = &s_oneOneCardinality;
-    else if (lowerLimit == 1 && upperLimit == UINT_MAX)
-        m_cardinality = &s_oneManyCardinality;
-    else
-        m_cardinality = new RelationshipCardinality(lowerLimit, upperLimit);
-    return ECObjectsStatus::Success;
-    }
-    
-/*---------------------------------------------------------------------------------**//**
-* @bsimethod                                    Carole.MacDonald                03/2010
-+---------------+---------------+---------------+---------------+---------------+------*/
-ECObjectsStatus ECRelationshipConstraint::SetCardinality (RelationshipCardinalityCR cardinality)
-    {
-    m_cardinality = new RelationshipCardinality(cardinality.GetLowerLimit(), cardinality.GetUpperLimit());
-    return ECObjectsStatus::Success;
-    }
-    
-/*---------------------------------------------------------------------------------**//**
-* @bsimethod                                    Carole.MacDonald                03/2010
-+---------------+---------------+---------------+---------------+---------------+------*/
-ECObjectsStatus ECRelationshipConstraint::SetCardinality (Utf8CP cardinality)
-    {
-    PRECONDITION (NULL != cardinality, ECObjectsStatus::PreconditionViolated);
-    uint32_t lowerLimit;
-    uint32_t upperLimit;
-    ECObjectsStatus status = ECXml::ParseCardinalityString(lowerLimit, upperLimit, cardinality);
-    if (ECObjectsStatus::Success != status)
-        {
-        LOG.errorv ("Failed to parse the RelationshipCardinality string '%s'.", cardinality);
-        return ECObjectsStatus::ParseError;
-        }
-    else
-        m_cardinality = new RelationshipCardinality(lowerLimit, upperLimit);
-        
-    return ECObjectsStatus::Success;
-    }
-    
-/*---------------------------------------------------------------------------------**//**
-* @bsimethod                                    Carole.MacDonald                03/2010
-+---------------+---------------+---------------+---------------+---------------+------*/
-bool ECRelationshipConstraint::IsRoleLabelDefined () const
-    {
-    return m_roleLabel.length() != 0;
-    }
-    
-/*---------------------------------------------------------------------------------**//**
-* @bsimethod                                    Carole.MacDonald                03/2010
-+---------------+---------------+---------------+---------------+---------------+------*/
-Utf8String const ECRelationshipConstraint::GetRoleLabel () const
-    {
-    if(&(m_relClass->GetTarget()) == this)
-        return m_relClass->GetSchema().GetLocalizedStrings().GetRelationshipTargetRoleLabel(m_relClass, GetInvariantRoleLabel());
-    else
-        return m_relClass->GetSchema().GetLocalizedStrings().GetRelationshipSourceRoleLabel(m_relClass, GetInvariantRoleLabel());
-    }
-    
-/*---------------------------------------------------------------------------------**//**
-* @bsimethod                                    Carole.MacDonald                03/2010
-+---------------+---------------+---------------+---------------+---------------+------*/
-Utf8String const ECRelationshipConstraint::GetInvariantRoleLabel () const
-    {
-    if (m_roleLabel.length() != 0)
-        return m_roleLabel;
-        
-    if (&(m_relClass->GetTarget()) == this)
-        return m_relClass->GetInvariantDisplayLabel() + " (Reversed)";
-    return m_relClass->GetInvariantDisplayLabel();
-    }
-    
-/*---------------------------------------------------------------------------------**//**
-* @bsimethod                                    Carole.MacDonald                03/2010
-+---------------+---------------+---------------+---------------+---------------+------*/
-ECObjectsStatus ECRelationshipConstraint::SetRoleLabel (Utf8StringCR value)
-    {
-    m_roleLabel = value;
-    return ECObjectsStatus::Success;
-    }
-  
-  /*---------------------------------------------------------------------------------**//**
-* @bsimethod                                    Carole.MacDonald                05/2012
-+---------------+---------------+---------------+---------------+---------------+------*/
-ECObjectsStatus ECRelationshipConstraint::CopyTo
-(
-ECRelationshipConstraintR toRelationshipConstraint
-)
-    {
-    if (IsRoleLabelDefined())
-        toRelationshipConstraint.SetRoleLabel(GetInvariantRoleLabel());
-
-    toRelationshipConstraint.SetCardinality(GetCardinality());
-    toRelationshipConstraint.SetIsPolymorphic(GetIsPolymorphic());
-
-    ECObjectsStatus status;
-    ECSchemaP destSchema = const_cast<ECSchemaP>(toRelationshipConstraint._GetContainerSchema());
-    for (auto constraintClass : GetConstraintClasses())
-        {
-        ECClassP destConstraintClass = destSchema->GetClassP(constraintClass->GetClass().GetName().c_str());
-        if (NULL == destConstraintClass)
-            {
-            status = destSchema->CopyClass(destConstraintClass, constraintClass->GetClass());
-            if (ECObjectsStatus::Success != status)
-                return status;
-            }
-        ECEntityClassP destAsEntity = destConstraintClass->GetEntityClassP();
-        if (nullptr == destAsEntity)
-            return ECObjectsStatus::DataTypeNotSupported;
-
-        status = toRelationshipConstraint.AddClass(*destAsEntity);
-        if (ECObjectsStatus::Success != status)
-            return status;
-        }
-
-    return CopyCustomAttributesTo(toRelationshipConstraint);
-    }
-
-/*---------------------------------------------------------------------------------**//**
-* @bsimethod                                    Sylvain.Pucci                  09/2013
-+---------------+---------------+---------------+---------------+---------------+------*/
-ECObjectsStatus ECRelationshipConstraint::GetOrderedRelationshipPropertyName (Utf8String& propertyName)  const
-    {
-    // see if the custom attribute signifying a Ordered relationship is defined
-    IECInstancePtr caInstance = GetCustomAttribute("Bentley_Standard_CustomAttributes", "OrderedRelationshipsConstraint");
-    if (caInstance.IsValid())
-        {
-        ECN::ECValue value;
-        Utf8CP propertyName = "OrderIdProperty";
-        if (ECObjectsStatus::Success == caInstance->GetValue (value, propertyName))
-            {
-            propertyName = value.GetUtf8CP();
-            return ECObjectsStatus::Success;
-            }
-        }
-    return ECObjectsStatus::Error;
-    }
-
-/*---------------------------------------------------------------------------------**//**
-* @bsimethod                                    Sylvain.Pucci                  09/2013
-+---------------+---------------+---------------+---------------+---------------+------*/
-bool ECRelationshipConstraint::GetIsOrdered () const
-    {
-    // see if the custom attribute signifying a Ordered relationship is defined
-    IECInstancePtr caInstance = GetCustomAttribute("Bentley_Standard_CustomAttributes", "OrderedRelationshipsConstraint");
-    if (caInstance.IsValid())
-        return true;
-    return false;
-    }
-
-/*---------------------------------------------------------------------------------**//**
-* @bsimethod                                    Sylvain.Pucci                  09/2013
-+---------------+---------------+---------------+---------------+---------------+------*/
-OrderIdStorageMode ECRelationshipConstraint::GetOrderIdStorageMode () const
-    {
-    // see if the custom attribute signifying a Ordered relationship is defined
-    IECInstancePtr caInstance = GetCustomAttribute("Bentley_Standard_CustomAttributes", "OrderedRelationshipsConstraint");
-    if (caInstance.IsValid())
-        {
-        ECN::ECValue value;
-        Utf8CP propertyName = "OrderIdStorageMode";
-        if (ECObjectsStatus::Success == caInstance->GetValue (value, propertyName))
-            return (OrderIdStorageMode)value.GetInteger ();
-        }
-    return ORDERIDSTORAGEMODE_None;
-    }
-
-/*---------------------------------------------------------------------------------**//**
-* @bsimethod                                    Carole.MacDonald                03/2010
-+---------------+---------------+---------------+---------------+---------------+------*/
-ECRelationshipClass::ECRelationshipClass (ECN::ECSchemaCR schema) : ECEntityClass (schema), m_strength( StrengthType::Referencing), m_strengthDirection(ECRelatedInstanceDirection::Forward) 
-    {
-    m_source = new ECRelationshipConstraint(this, false);
-    m_target = new ECRelationshipConstraint(this, true);
-    }
-
-/*---------------------------------------------------------------------------------**//**
-* @bsimethod                                    Carole.MacDonald                03/2010
-+---------------+---------------+---------------+---------------+---------------+------*/
-ECRelationshipClass::~ECRelationshipClass()
-    {
-    delete m_source;
-    delete m_target;
-    }
-        
-/*---------------------------------------------------------------------------------**//**
-* @bsimethod                                    Carole.MacDonald                02/2010
-+---------------+---------------+---------------+---------------+---------------+------*/
-StrengthType ECRelationshipClass::GetStrength () const
-    {
-    return m_strength;
-    }
-    
-/*---------------------------------------------------------------------------------**//**
-* @bsimethod                                    Carole.MacDonald                02/2010
-+---------------+---------------+---------------+---------------+---------------+------*/
-ECObjectsStatus ECRelationshipClass::SetStrength (StrengthType strength)
-    {
-    m_strength = strength;
-    return ECObjectsStatus::Success;
-    }
-
-/*---------------------------------------------------------------------------------**//**
-* @bsimethod                                    Carole.MacDonald                02/2010
-+---------------+---------------+---------------+---------------+---------------+------*/
-ECObjectsStatus ECRelationshipClass::SetStrength (Utf8CP strength)
-    {
-    PRECONDITION (NULL != strength, ECObjectsStatus::PreconditionViolated);
-
-    StrengthType strengthType;
-    ECObjectsStatus status = ECXml::ParseStrengthType(strengthType, strength);
-    if (ECObjectsStatus::Success != status)
-        LOG.errorv ("Failed to parse the Strength string '%s' for ECRelationshipClass '%s'.", strength, this->GetName().c_str());
-    else
-        SetStrength (strengthType);
-        
-    return status;
-    }
-    
-/*---------------------------------------------------------------------------------**//**
-* @bsimethod                                    Carole.MacDonald                02/2010
-+---------------+---------------+---------------+---------------+---------------+------*/
-ECRelatedInstanceDirection ECRelationshipClass::GetStrengthDirection () const
-    {
-    return m_strengthDirection;
-    }
-    
-/*---------------------------------------------------------------------------------**//**
-* @bsimethod                                    Carole.MacDonald                02/2010
-+---------------+---------------+---------------+---------------+---------------+------*/
-ECObjectsStatus ECRelationshipClass::SetStrengthDirection (ECRelatedInstanceDirection direction)
-    {
-    m_strengthDirection = direction;
-    return ECObjectsStatus::Success;
-    }
-    
-/*---------------------------------------------------------------------------------**//**
-* @bsimethod                                    Carole.MacDonald                02/2010
-+---------------+---------------+---------------+---------------+---------------+------*/
-ECObjectsStatus ECRelationshipClass::SetStrengthDirection (Utf8CP directionString)
-    {
-    PRECONDITION (NULL != directionString, ECObjectsStatus::PreconditionViolated);
-
-    ECRelatedInstanceDirection direction;
-    ECObjectsStatus status = ECXml::ParseDirectionString(direction, directionString);
-    if (ECObjectsStatus::Success != status)
-        LOG.errorv ("Failed to parse the ECRelatedInstanceDirection string '%s' for ECRelationshipClass '%s'.", directionString, this->GetName().c_str());
-    else
-        SetStrengthDirection (direction);
-        
-    return status;
-    }
-
-/*---------------------------------------------------------------------------------**//**
-* @bsimethod                                    Carole.MacDonald                03/2010
-+---------------+---------------+---------------+---------------+---------------+------*/
-ECRelationshipConstraintR ECRelationshipClass::GetSource () const
-    {
-    return *m_source;
-    }
-    
-/*---------------------------------------------------------------------------------**//**
-* @bsimethod                                    Carole.MacDonald                03/2010
-+---------------+---------------+---------------+---------------+---------------+------*/
-ECRelationshipConstraintR ECRelationshipClass::GetTarget () const
-    {
-    return *m_target;
-    }
-
-/*---------------------------------------------------------------------------------**//**
-* @bsimethod                                    Bill.Steinbock                  05/2011
-+---------------+---------------+---------------+---------------+---------------+------*/
-bool ECRelationshipClass::GetIsOrdered () const
-    {
-    // see if the custom attribute signifying a Ordered relationship is defined
-    IECInstancePtr caInstance = GetCustomAttribute("Bentley_Standard_CustomAttributes", "SupportsOrderedRelationships");
-    if (caInstance.IsValid())
-        return true;
-
-    return false;
-    }
-
-/*---------------------------------------------------------------------------------**//**
-* @bsimethod                                    Bill.Steinbock                  09/2010
-+---------------+---------------+---------------+---------------+---------------+------*/
-ECObjectsStatus ECRelationshipClass::GetOrderedRelationshipPropertyName (Utf8String& propertyName, ECRelationshipEnd end) const
-    {
-    // see if the struct has a custom attribute to custom persist itself
-    IECInstancePtr caInstance = GetCustomAttribute("Bentley_Standard_CustomAttributes", "SupportsOrderedRelationships");
-    if (caInstance.IsValid())
-        {
-        ECN::ECValue value;
-        Utf8CP propertyName = "OrderIdTargetProperty";
-
-        if (end == ECRelationshipEnd_Source)
-            propertyName = "OrderIdSourceProperty";
-
-        if (ECObjectsStatus::Success == caInstance->GetValue (value, propertyName))
-            {
-            propertyName = value.GetUtf8CP();
-            return ECObjectsStatus::Success;
-            }
-        }
-
-    return ECObjectsStatus::Error;
-    }
-
-/*---------------------------------------------------------------------------------**//**
-* @bsimethod                                                   
-+---------------+---------------+---------------+---------------+---------------+------*/
-SchemaWriteStatus ECRelationshipClass::_WriteXml (BeXmlWriterR xmlWriter, int ecXmlVersionMajor, int ecXmlVersionMinor) const
-    {
-    SchemaWriteStatus   status;
-    bmap<Utf8CP, Utf8CP> additionalAttributes;
-    additionalAttributes[STRENGTH_ATTRIBUTE] = ECXml::StrengthToString(m_strength);
-    if (m_strengthDirection != ECRelatedInstanceDirection::Forward)
-        { //skip the attribute for "forward" as it is the default value.
-        additionalAttributes[STRENGTHDIRECTION_ATTRIBUTE] = ECXml::DirectionToString(m_strengthDirection);
-        }
-
-    if (SchemaWriteStatus::Success != (status = ECClass::_WriteXml (xmlWriter, ecXmlVersionMajor, ecXmlVersionMinor, EC_RELATIONSHIP_CLASS_ELEMENT, &additionalAttributes, false)))
-        return status;
-        
-    // verify that this really is the current relationship class element // CGM 07/15 - Can't do this with an XmlWriter
-    //if (0 != strcmp (classNode->GetName(), EC_RELATIONSHIP_CLASS_ELEMENT))
-    //    {
-    //    BeAssert (false);
-    //    return SchemaWriteStatus::FailedToCreateXml;
-    //    }
-        
-    m_source->WriteXml (xmlWriter, EC_SOURCECONSTRAINT_ELEMENT);
-    m_target->WriteXml (xmlWriter, EC_TARGETCONSTRAINT_ELEMENT);
-    xmlWriter.WriteElementEnd();
-
-    return status;
-    }
-
-/*---------------------------------------------------------------------------------**//**
-* @bsimethod                                    Carole.MacDonald                02/2010
-+---------------+---------------+---------------+---------------+---------------+------*/
-SchemaReadStatus ECRelationshipClass::_ReadXmlAttributes (BeXmlNodeR classNode)
-    {
-    SchemaReadStatus status;
-    if (SchemaReadStatus::Success != (status = T_Super::_ReadXmlAttributes (classNode)))
-        return status;
-        
-    Utf8String value;
-    READ_OPTIONAL_XML_ATTRIBUTE (classNode, STRENGTH_ATTRIBUTE, this, Strength)
-    READ_OPTIONAL_XML_ATTRIBUTE (classNode, STRENGTHDIRECTION_ATTRIBUTE, this, StrengthDirection)
-    
-    return SchemaReadStatus::Success;
-    }
- 
-/*---------------------------------------------------------------------------------**//**
-* @bsimethod                                    Carole.MacDonald                02/2010
-+---------------+---------------+---------------+---------------+---------------+------*/
-SchemaReadStatus ECRelationshipClass::_ReadXmlContents (BeXmlNodeR classNode, ECSchemaReadContextR context, ECSchemaCP conversionSchema, int ecXmlVersionMajor, bvector<NavigationECPropertyP>& navigationProperties)
-    {
-    SchemaReadStatus status = T_Super::_ReadXmlContents (classNode, context, conversionSchema, ecXmlVersionMajor, navigationProperties);
-    if (status != SchemaReadStatus::Success)
-        return status;
-
-    // skip relationship constraint classes for all supplemental schemas because they should never exist
-    if (Utf8String::npos != GetSchema().GetName().find("_Supplemental"))  
-        return SchemaReadStatus::Success;
-        
-    BeXmlNodeP sourceNode = classNode.SelectSingleNode (EC_NAMESPACE_PREFIX ":" EC_SOURCECONSTRAINT_ELEMENT);
-    if (NULL != sourceNode)
-        status = m_source->ReadXml (*sourceNode, context);
-    if (status != SchemaReadStatus::Success)
-        return status;
-    
-    BeXmlNodeP  targetNode = classNode.SelectSingleNode (EC_NAMESPACE_PREFIX ":" EC_TARGETCONSTRAINT_ELEMENT);
-    if (NULL != targetNode)
-        status = m_target->ReadXml (*targetNode, context);
-    if (status != SchemaReadStatus::Success)
-        return status;
-        
-    return SchemaReadStatus::Success;
-    }
-    
-
-/*---------------------------------------------------------------------------------**//**
-* @bsimethod                                    Abeesh.Basheer                  12/2012
-+---------------+---------------+---------------+---------------+---------------+------*/
-bool            ECClass::Is(Utf8CP name) const
-    {
-    // NEEDSWORK: this is ambiguous without schema name...collisions between unrelated class names are not wholly unexpected.
-    if (0 == GetName().CompareTo(name))
-        return true;
-
-    const ECBaseClassesList& baseClass = GetBaseClasses();
-    for (ECBaseClassesList::const_iterator iter = baseClass.begin(); iter != baseClass.end(); ++iter)
-        {
-        if ((*iter)->Is(name))
-            return true;
-        }
-
-    return false;
-    }
-
-/*---------------------------------------------------------------------------------**//**
-* @bsimethod                                                    Paul.Connelly   10/13
-+---------------+---------------+---------------+---------------+---------------+------*/
-bool ECClass::Is (Utf8CP schemaname, Utf8CP classname) const
-    {
-    if (0 == GetName().CompareTo (classname) && 0 == GetSchema().GetName().CompareTo (schemaname))
-        return true;
-
-    const ECBaseClassesList& baseClass = GetBaseClasses();
-    for (ECBaseClassesList::const_iterator iter = baseClass.begin(); iter != baseClass.end(); ++iter)
-        {
-        if ((*iter)->Is(schemaname, classname))
-            return true;
-        }
-
-    return false;
-    }
-
-/*---------------------------------------------------------------------------------**//**
-* @bsiclass                            Muhammad.Zaighum                   11/14
-+---------------+---------------+---------------+---------------+---------------+------*/
-struct ECRelationshipConstraintClassList::iterator::Impl
-    {
-    typedef std::vector<std::unique_ptr<ECRelationshipConstraintClass>>::const_iterator const_iterator;
-    private:
-        const_iterator m_iterator;
-
-    public:
-    /*---------------------------------------------------------------------------------**//**
-    * @bsimethod                             Muhammad.Zaighum                   11/14
-    +---------------+---------------+---------------+---------------+---------------+------*/
-        Impl (const_iterator& iterator)
-            :m_iterator (iterator)
-            {
-            }
-
-    /*---------------------------------------------------------------------------------**//**
-    * @bsimethod                             Muhammad.Zaighum                   11/14
-    +---------------+---------------+---------------+---------------+---------------+------*/
-    const_iterator const& GetIterator () const { return m_iterator; }
-
-    /*---------------------------------------------------------------------------------**//**
-    * @bsimethod                             Muhammad.Zaighum                   11/14
-    +---------------+---------------+---------------+---------------+---------------+------*/
-    const_iterator& GetIteratorR ()  { return m_iterator; }
-
-    /*---------------------------------------------------------------------------------**//**
-    * @bsimethod                             Muhammad.Zaighum                   11/14
-    +---------------+---------------+---------------+---------------+---------------+------*/
-    Impl& operator = (Impl& rhs)
-        {
-        m_iterator = rhs.GetIterator();
-        return *this;
-        }
-    };
-/*---------------------------------------------------------------------------------**//**
-* @bsimethod                             Muhammad.Zaighum                   11/14
-+---------------+---------------+---------------+---------------+---------------+------*/
-ECRelationshipConstraintClassList::iterator::iterator (std::vector<std::unique_ptr<ECRelationshipConstraintClass>>::const_iterator x)
-:m_pimpl (new Impl (x))
-    {
-    }
-
-/*---------------------------------------------------------------------------------**//**
-* @bsimethod                             Muhammad.Zaighum                   11/14
-+---------------+---------------+---------------+---------------+---------------+------*/
-ECRelationshipConstraintClassList::iterator::iterator(const ECRelationshipConstraintClassList::iterator & it)
-:m_pimpl (new Impl (it.m_pimpl->GetIteratorR()))
-    {
-    } 
-
-/*---------------------------------------------------------------------------------**//**
-* @bsimethod                             Muhammad.Zaighum                   11/14
-+---------------+---------------+---------------+---------------+---------------+------*/
-ECRelationshipConstraintClassList::iterator& ECRelationshipConstraintClassList::iterator::operator = (ECRelationshipConstraintClassList::iterator const& rhs)
-    {
-    *(this->m_pimpl) =  *(rhs.m_pimpl);
-    return *this;
-    }
-
-/*---------------------------------------------------------------------------------**//**
-* @bsimethod                             Muhammad.Zaighum                   11/14
-+---------------+---------------+---------------+---------------+---------------+------*/
-ECRelationshipConstraintClassList::iterator::iterator()
-    {}
-
-/*---------------------------------------------------------------------------------**//**
-* @bsimethod                             Muhammad.Zaighum                   11/14
-+---------------+---------------+---------------+---------------+---------------+------*/
-ECRelationshipConstraintClassList::iterator& ECRelationshipConstraintClassList::iterator:: operator++()
-    {
-    ++(m_pimpl->GetIteratorR());
-    return *this;
-    }
-
-/*---------------------------------------------------------------------------------**//**
-* @bsimethod                             Muhammad.Zaighum                   11/14
-+---------------+---------------+---------------+---------------+---------------+------*/
-bool ECRelationshipConstraintClassList::iterator::operator==(const iterator& rhs)const
-    {
-    return m_pimpl->GetIteratorR () == rhs.m_pimpl->GetIteratorR ();
-    }
-
-/*---------------------------------------------------------------------------------**//**
-* @bsimethod                             Muhammad.Zaighum                   11/14
-+---------------+---------------+---------------+---------------+---------------+------*/
-bool ECRelationshipConstraintClassList::iterator::operator!=(const iterator& rhs)const
-    {
-    return m_pimpl->GetIteratorR () != rhs.m_pimpl->GetIteratorR ();
-    }
-
-/*---------------------------------------------------------------------------------**//**
-* @bsimethod                             Muhammad.Zaighum                   11/14
-+---------------+---------------+---------------+---------------+---------------+------*/
-ECRelationshipConstraintClassCP ECRelationshipConstraintClassList::iterator::operator*()const
-    {
-    return m_pimpl->GetIteratorR ()->get ();
-    }
-
-/*---------------------------------------------------------------------------------**//**
-* @bsimethod                             Muhammad.Zaighum                   11/14
-+---------------+---------------+---------------+---------------+---------------+------*/
-ECRelationshipConstraintClassList::iterator::~iterator()
-    {
-    delete m_pimpl;
-    m_pimpl = nullptr;
-    }
-
-/*---------------------------------------------------------------------------------**//**
-* @bsimethod                             Muhammad.Zaighum                   11/14
-+---------------+---------------+---------------+---------------+---------------+------*/
-ECRelationshipConstraintClassCP ECRelationshipConstraintClassList::iterator::operator->()const
-    {
-    return m_pimpl->GetIteratorR ()->get ();
-    }
-
-/*---------------------------------------------------------------------------------**//**
-* @bsimethod                             Muhammad.Zaighum                   11/14
-+---------------+---------------+---------------+---------------+---------------+------*/
-ECRelationshipConstraintClassList::iterator ECRelationshipConstraintClassList::begin()const
-    {
-    return iterator(m_constraintClasses.begin());
-    }
-
-/*---------------------------------------------------------------------------------**//**
-* @bsimethod                             Muhammad.Zaighum                   11/14
-+---------------+---------------+---------------+---------------+---------------+------*/
-ECRelationshipConstraintClassList::iterator ECRelationshipConstraintClassList::end()const
-    {
-    return iterator(m_constraintClasses.end());
-    }
-
-/*---------------------------------------------------------------------------------**//**
-* @bsimethod                             Muhammad.Zaighum                   11/14
-+---------------+---------------+---------------+---------------+---------------+------*/
-ECRelationshipConstraintClassCP ECRelationshipConstraintClassList::operator[](size_t x)const
-    {
-    return m_constraintClasses.at(x).get();
-    }
-
-/*---------------------------------------------------------------------------------**//**
-* @bsimethod                             Muhammad.Zaighum                   11/14
-+---------------+---------------+---------------+---------------+---------------+------*/
-ECObjectsStatus ECRelationshipConstraintClassList::clear()
-    {
-    m_constraintClasses.clear();
-    return ECObjectsStatus::Success;
-    }
-/*---------------------------------------------------------------------------------**//**
-* @bsimethod                             Muhammad.Zaighum                   11/14
-+---------------+---------------+---------------+---------------+---------------+------*/
-uint32_t ECRelationshipConstraintClassList::size()const
-    {
-    return (uint32_t)m_constraintClasses.size();
-    }
-
-/*---------------------------------------------------------------------------------**//**
-* @bsimethod                             Muhammad.Zaighum                   11/14
-+---------------+---------------+---------------+---------------+---------------+------*/
-ECObjectsStatus ECRelationshipConstraintClassList::Remove(ECEntityClassCR constraintClass)
-    {
-    for (auto itor = m_constraintClasses.begin(); itor != m_constraintClasses.end(); itor++)
-        {
-        if (&itor->get()->GetClass() == &constraintClass)
-            {
-            m_constraintClasses.erase(itor);
-            return ECObjectsStatus::Success;
-            }
-        }
-
-    return ECObjectsStatus::ClassNotFound;
-    }
-
-/*---------------------------------------------------------------------------------**//**
-* @bsimethod                             Muhammad.Zaighum                   11/14
-+---------------+---------------+---------------+---------------+---------------+------*/
-ECObjectsStatus ECRelationshipConstraintClassList::Add(ECRelationshipConstraintClass*& classConstraint, ECEntityClassCR ecClass)
-    {
-    classConstraint = nullptr;
-    if (&(ecClass.GetSchema()) != &(m_relClass->GetSchema()))
-        {
-        ECSchemaReferenceListCR referencedSchemas = m_relClass->GetSchema().GetReferencedSchemas();
-        ECSchemaReferenceList::const_iterator schemaIterator = referencedSchemas.find(ecClass.GetSchema().GetSchemaKey());
-        if (schemaIterator == referencedSchemas.end())
-            return ECObjectsStatus::SchemaNotFound;
-        }
-
-    for (auto &constraintClassIterator : m_constraintClasses)
-        {
-        if (&constraintClassIterator->GetClass() == &ecClass)
-            {
-            classConstraint = constraintClassIterator.get();
-            return ECObjectsStatus::Success;
-            }
-        }
-    auto newConstraintClass =  std::unique_ptr<ECRelationshipConstraintClass>(new ECRelationshipConstraintClass(ecClass));
-    classConstraint = newConstraintClass.get();
-    m_constraintClasses.push_back(std::move(newConstraintClass));
-    return ECObjectsStatus::Success;
-    }
-
-/*---------------------------------------------------------------------------------**//**
-* @bsimethod                                   Muhammad.Zaighum                 11/14
-+---------------+---------------+---------------+---------------+---------------+------*/
-ECRelationshipConstraintClassList::~ECRelationshipConstraintClassList()
-    {
-    }
-
-/*---------------------------------------------------------------------------------**//**
-* @bsimethod                                   Muhammad.Zaighum                 11/14
-+---------------+---------------+---------------+---------------+---------------+------*/
-ECRelationshipConstraintClass::ECRelationshipConstraintClass(ECEntityClassCR ecClass) : m_ecClass(&ecClass)
-    {}
-
-/*---------------------------------------------------------------------------------**//**
-* @bsimethod                                   Muhammad.Zaighum                 11/14
-+---------------+---------------+---------------+---------------+---------------+------*/
-ECRelationshipConstraintClass::ECRelationshipConstraintClass(ECRelationshipConstraintClass&& rhs) 
-    : m_ecClass(std::move(rhs.m_ecClass)), m_keys(std::move(rhs.m_keys))
-    { }
-
-/*---------------------------------------------------------------------------------**//**
-* @bsimethod                             Muhammad.Zaighum                   11/14
-+---------------+---------------+---------------+---------------+---------------+------*/
-ECRelationshipConstraintClass& ECRelationshipConstraintClass::operator=(ECRelationshipConstraintClass&& rhs)
-    {
-    if (this != &rhs)
-        {
-        m_ecClass = std::move(rhs.m_ecClass);
-        m_keys = std::move(rhs.m_keys);
-        }
-
-    return *this;
-    }
-
-/*---------------------------------------------------------------------------------**//**
-* @bsimethod                             Muhammad.Zaighum                   11/14
-+---------------+---------------+---------------+---------------+---------------+------*/
-void ECRelationshipConstraintClass::AddKey(Utf8CP keyPropertyName)
-    {
-    if (Utf8String::IsNullOrEmpty(keyPropertyName))
-        {
-        BeAssert(false && "keyPropertyName arg must not be nullptr or empty string.");
-        return;
-        }
-
-    m_keys.push_back(keyPropertyName);
-    }
-
-END_BENTLEY_ECOBJECT_NAMESPACE
+/*--------------------------------------------------------------------------------------+
+|
+|     $Source: src/ECClass.cpp $
+|
+|  $Copyright: (c) 2016 Bentley Systems, Incorporated. All rights reserved. $
+|
++--------------------------------------------------------------------------------------*/
+
+#include "ECObjectsPch.h"
+
+BEGIN_BENTLEY_ECOBJECT_NAMESPACE
+
+extern ECObjectsStatus ResolveStructType(ECStructClassCP& structClass, Utf8StringCR typeName, ECClassCR ecClass, bool doLogging);
+
+// If you are developing schemas, particularly when editing them by hand, you want to have this variable set to false so you get the asserts to help you figure out what is going wrong.
+// Test programs generally want to get error status back and not BeAssert, so they call ECSchema::AssertOnXmlError (false);
+static  bool        s_noAssert = false;
+/*---------------------------------------------------------------------------------**//**
+* @bsimethod                                    Carole.MacDonald                10/2011
++---------------+---------------+---------------+---------------+---------------+------*/
+void ECClass::SetErrorHandling (bool doAssert) 
+    { 
+    s_noAssert = !doAssert; 
+    ECProperty::SetErrorHandling(doAssert);
+    }
+
+/*---------------------------------------------------------------------------------**//**
+ @bsimethod                                                 
++---------------+---------------+---------------+---------------+---------------+------*/
+ECClass::ECClass (ECSchemaCR schema)
+    :
+    m_schema(schema), m_ecClassId(0), m_modifier(ECClassModifier::None)
+    {
+    //
+    };
+
+/*---------------------------------------------------------------------------------**//**
+ @bsimethod                                                 
++---------------+---------------+---------------+---------------+---------------+------*/
+ECClass::~ECClass ()
+    {
+    RemoveDerivedClasses ();
+    RemoveBaseClasses ();
+
+    m_propertyList.clear();
+    
+    for (PropertyMap::iterator entry=m_propertyMap.begin(); entry != m_propertyMap.end(); ++entry)
+        delete entry->second;
+    
+    m_propertyMap.clear();
+
+    m_defaultStandaloneEnabler = NULL;
+    }
+
+/*---------------------------------------------------------------------------------**//**
+ @bsimethod                                                     
++---------------+---------------+---------------+---------------+---------------+------*/
+Utf8StringCR ECClass::GetName () const
+    {        
+    return m_validatedName.GetName();
+    }
+
+/*---------------------------------------------------------------------------------**//**
+ @bsimethod                                                      Affan.Khan        12/12
++---------------+---------------+---------------+---------------+---------------+------*/
+ECClassId ECClass::GetId () const
+    {
+    BeAssert (HasId());
+    return m_ecClassId;
+    }
+
+/*---------------------------------------------------------------------------------**//**
+ @bsimethod                                                     
++---------------+---------------+---------------+---------------+---------------+------*/
+Utf8CP ECClass::GetFullName () const
+    {
+    if (m_fullName.empty())
+        m_fullName = GetSchema().GetName() + ":" + GetName();
+        
+    return m_fullName.c_str();
+    }
+
+//--------------------------------------------------------------------------------------
+// @bsimethod                                    Krischan.Eberle                 11/2015
+//+---------------+---------------+---------------+---------------+---------------+------
+Utf8StringCR ECClass::GetECSqlName() const
+    {
+    if (m_ecsqlName.empty())
+        m_ecsqlName.append("[").append(GetSchema().GetName()).append("].[").append(GetName()).append("]");
+
+    return m_ecsqlName;
+    }
+
+/*---------------------------------------------------------------------------------**//**
+ @bsimethod                                                     
++---------------+---------------+---------------+---------------+---------------+------*/
+ECObjectsStatus ECClass::SetName (Utf8StringCR name)
+    {
+    if (!ECNameValidation::IsValidName (name.c_str()))
+        return ECObjectsStatus::InvalidName;
+
+    m_validatedName.SetName (name.c_str());
+    m_fullName = GetSchema().GetName() + ":" + GetName();
+    
+    return ECObjectsStatus::Success;
+    }
+
+/*---------------------------------------------------------------------------------**//**
+ @bsimethod                                                     
++---------------+---------------+---------------+---------------+---------------+------*/
+Utf8StringCR ECClass::GetDescription () const
+    {
+    return GetSchema().GetLocalizedStrings().GetClassDescription(this, m_description);
+    }
+
+/*---------------------------------------------------------------------------------**//**
+ @bsimethod                                                     
++---------------+---------------+---------------+---------------+---------------+------*/
+Utf8StringCR ECClass::GetInvariantDescription () const
+    {
+    return m_description;
+    }
+
+/*---------------------------------------------------------------------------------**//**
+ @bsimethod                                                     
++---------------+---------------+---------------+---------------+---------------+------*/
+ECObjectsStatus ECClass::SetDescription (Utf8StringCR description)
+    {        
+    m_description = description;
+    return ECObjectsStatus::Success;
+    }
+
+/*---------------------------------------------------------------------------------**//**
+ @bsimethod                                                     
++---------------+---------------+---------------+---------------+---------------+------*/
+Utf8StringCR ECClass::GetDisplayLabel () const
+    {
+    return GetSchema().GetLocalizedStrings().GetClassDisplayLabel(this, GetInvariantDisplayLabel());
+    }
+
+/*---------------------------------------------------------------------------------**//**
+ @bsimethod                                                     
++---------------+---------------+---------------+---------------+---------------+------*/
+Utf8StringCR ECClass::GetInvariantDisplayLabel() const
+    {
+    return m_validatedName.GetDisplayLabel();
+    }
+
+/*---------------------------------------------------------------------------------**//**
+ @bsimethod                                                     
++---------------+---------------+---------------+---------------+---------------+------*/
+ECObjectsStatus ECClass::SetDisplayLabel (Utf8StringCR displayLabel)
+    {        
+    m_validatedName.SetDisplayLabel (displayLabel.c_str());
+    return ECObjectsStatus::Success;
+    }
+
+/*---------------------------------------------------------------------------------**//**
+ @bsimethod                                                     
++---------------+---------------+---------------+---------------+---------------+------*/
+bool ECClass::GetIsDisplayLabelDefined () const
+    {
+    return m_validatedName.IsDisplayLabelDefined();
+    }
+
+/*---------------------------------------------------------------------------------**//**
+ @bsimethod                                                     
++---------------+---------------+---------------+---------------+---------------+------*/
+ECSchemaCR ECClass::GetSchema () const
+    {
+    return m_schema;
+    }
+
+//---------------------------------------------------------------------------------------
+// @bsimethod                                   Carole.MacDonald            10/2015
+//---------------+---------------+---------------+---------------+---------------+-------
+ECClassType ECClass::GetClassType() const
+    {
+    return _GetClassType();
+    }
+
+//---------------------------------------------------------------------------------------
+// @bsimethod                                   Carole.MacDonald            10/2015
+//---------------+---------------+---------------+---------------+---------------+-------
+ECEntityClassCP ECClass::GetEntityClassCP() const
+    {
+    return _GetEntityClassCP();
+    }
+
+//---------------------------------------------------------------------------------------
+// @bsimethod                                   Carole.MacDonald            10/2015
+//---------------+---------------+---------------+---------------+---------------+-------
+ECEntityClassP ECClass::GetEntityClassP()
+    {
+    return _GetEntityClassP();
+    }
+
+//---------------------------------------------------------------------------------------
+// @bsimethod                                   Carole.MacDonald            10/2015
+//---------------+---------------+---------------+---------------+---------------+-------
+ECCustomAttributeClassCP ECClass::GetCustomAttributeClassCP() const
+    {
+    return _GetCustomAttributeClassCP();
+    }
+
+//---------------------------------------------------------------------------------------
+// @bsimethod                                   Carole.MacDonald            10/2015
+//---------------+---------------+---------------+---------------+---------------+-------
+ECCustomAttributeClassP ECClass::GetCustomAttributeClassP()
+    {
+    return _GetCustomAttributeClassP();
+    }
+
+//---------------------------------------------------------------------------------------
+// @bsimethod                                   Carole.MacDonald            10/2015
+//---------------+---------------+---------------+---------------+---------------+-------
+ECStructClassCP ECClass::GetStructClassCP() const
+    {
+    return _GetStructClassCP();
+    }
+
+//---------------------------------------------------------------------------------------
+// @bsimethod                                   Carole.MacDonald            10/2015
+//---------------+---------------+---------------+---------------+---------------+-------
+ECStructClassP ECClass::GetStructClassP()
+    {
+    return _GetStructClassP();
+    }
+
+/*---------------------------------------------------------------------------------**//**
+ @bsimethod                                                     
++---------------+---------------+---------------+---------------+---------------+------*/
+ECRelationshipClassCP ECClass::GetRelationshipClassCP() const
+    {
+    return _GetRelationshipClassCP();
+    }
+
+/*---------------------------------------------------------------------------------**//**
+ @bsimethod                                                     
++---------------+---------------+---------------+---------------+---------------+------*/
+ECRelationshipClassP ECClass::GetRelationshipClassP()
+    {
+    return _GetRelationshipClassP();
+    }
+
+//---------------------------------------------------------------------------------------
+// @bsimethod                                   Carole.MacDonald            10/2015
+//---------------+---------------+---------------+---------------+---------------+-------
+ECClassModifier ECClass::GetClassModifier() const
+    {
+    return m_modifier;
+    }
+
+//---------------------------------------------------------------------------------------
+// @bsimethod                                   Carole.MacDonald            10/2015
+//---------------+---------------+---------------+---------------+---------------+-------
+void ECClass::SetClassModifier(ECClassModifier modifier)
+    {
+    m_modifier = modifier;
+    }
+
+/*---------------------------------------------------------------------------------**//**
+ @bsimethod                                                     
++---------------+---------------+---------------+---------------+---------------+------*/
+StandaloneECEnablerP ECClass::GetDefaultStandaloneEnabler() const
+    {
+    if (!m_defaultStandaloneEnabler.IsValid())
+        {
+        ClassLayoutPtr classLayout   = ClassLayout::BuildFromClass (*this);
+        m_defaultStandaloneEnabler = StandaloneECEnabler::CreateEnabler (*this, *classLayout, NULL);
+        }
+
+    BeAssert(m_defaultStandaloneEnabler.IsValid());
+    return m_defaultStandaloneEnabler.get();
+    }
+
+/*---------------------------------------------------------------------------------**//**
+* @bsimethod                                                    Paul.Connelly   03/15
++---------------+---------------+---------------+---------------+---------------+------*/
+void ECClass::OnBaseClassPropertyRemoved (ECPropertyCR baseProperty)
+    {
+    InvalidateDefaultStandaloneEnabler();
+    auto found = std::find_if (m_propertyList.begin(), m_propertyList.end(), [&baseProperty](ECPropertyCP arg) { return arg->GetBaseProperty() == &baseProperty; });
+    if (m_propertyList.end() != found)
+        {
+        if (ECObjectsStatus::Success != (*found)->SetBaseProperty (baseProperty.GetBaseProperty()))
+            (*found)->SetBaseProperty(nullptr); // see comments in SetBaseProperty()
+        }
+    else
+        {
+        for (ECClassP derivedClass : m_derivedClasses)
+            derivedClass->OnBaseClassPropertyRemoved (baseProperty);
+        }
+    }
+
+/*---------------------------------------------------------------------------------**//**
+* @bsimethod                                                    Paul.Connelly   03/13
++---------------+---------------+---------------+---------------+---------------+------*/
+ECObjectsStatus ECClass::RemoveProperty (ECPropertyR prop)
+    {
+    PropertyMap::iterator iter = m_propertyMap.find (prop.GetName().c_str());
+    if (iter == m_propertyMap.end() || iter->second != &prop)
+        return ECObjectsStatus::PropertyNotFound;
+
+    m_propertyMap.erase (iter);
+    m_propertyList.erase (std::find (m_propertyList.begin(), m_propertyList.end(), &prop));
+
+    InvalidateDefaultStandaloneEnabler();
+
+    for (ECClassP derivedClass : m_derivedClasses)
+        derivedClass->OnBaseClassPropertyRemoved (prop);
+
+    return ECObjectsStatus::Success;
+    }
+    
+/*---------------------------------------------------------------------------------**//**
+* @bsimethod                                                    Paul.Connelly   03/13
++---------------+---------------+---------------+---------------+---------------+------*/
+ECObjectsStatus ECClass::DeleteProperty (ECPropertyR prop)
+    {
+    ECObjectsStatus status = RemoveProperty (prop);
+    if (ECObjectsStatus::Success == status)
+        delete &prop;
+
+    return status;
+    }
+
+//---------------------------------------------------------------------------------------
+// @bsimethod                                   Carole.MacDonald            02/2016
+//---------------+---------------+---------------+---------------+---------------+-------
+void ECClass::FindUniquePropertyName(Utf8StringR newName, Utf8CP prefix, Utf8CP originalName)
+    {
+    Utf8PrintfString testName("%s_%s", prefix, originalName);
+    bool conflict = true;
+    while (conflict)
+        {
+        PropertyMap::iterator iter = m_propertyMap.find(testName.c_str());
+        if (iter == m_propertyMap.end())
+            conflict = false;
+        testName.append("_");
+        }
+    newName = testName;
+    }
+
+//---------------------------------------------------------------------------------------
+// @bsimethod                                   Carole.MacDonald            02/2016
+//---------------+---------------+---------------+---------------+---------------+-------
+ECObjectsStatus ECClass::RenameConflictProperty(ECPropertyP prop, bool renameDerivedProperties)
+    {
+    PropertyMap::iterator iter = m_propertyMap.find(prop->GetName().c_str());
+    if (iter == m_propertyMap.end())
+        return ECObjectsStatus::PropertyNotFound;
+
+    Utf8String newName;
+    FindUniquePropertyName(newName, prop->GetClass().GetSchema().GetNamespacePrefix().c_str(), prop->GetName().c_str());
+    ECPropertyP newProperty;
+    CopyProperty(newProperty, prop, newName.c_str(), true);
+
+    iter = m_propertyMap.find(prop->GetName().c_str());
+    m_propertyMap.erase(iter);
+
+    auto iter2 = std::find(m_propertyList.begin(), m_propertyList.end(), prop);
+    if (iter2 != m_propertyList.end())
+        m_propertyList.erase(iter2);
+    InvalidateDefaultStandaloneEnabler();
+
+    if (renameDerivedProperties)
+        for (ECClassP derivedClass : m_derivedClasses)
+            derivedClass->RenameConflictProperty(prop, renameDerivedProperties);
+
+    return ECObjectsStatus::Success;
+    }
+
+
+/*---------------------------------------------------------------------------------**//**
+* @bsimethod                                                    Paul.Connelly   03/13
++---------------+---------------+---------------+---------------+---------------+------*/
+ECPropertyP ECClass::GetPropertyByIndex (uint32_t index) const
+    {
+    if (index >= (uint32_t)m_propertyList.size())
+        return NULL;
+
+    return m_propertyList[index];
+    }
+
+/*---------------------------------------------------------------------------------**//**
+* @bsimethod                                                    Paul.Connelly   03/13
++---------------+---------------+---------------+---------------+---------------+------*/
+ECObjectsStatus ECClass::ReplaceProperty (ECPropertyP& newProperty, ValueKind kind, ECPropertyR propertyToRemove)
+    {
+    if (HasBaseClasses() || 0 < m_derivedClasses.size())
+        return ECObjectsStatus::OperationNotSupported;
+
+    newProperty = NULL;
+
+    uint32_t propertyIndex = -1;
+    for (size_t i = 0; i < m_propertyList.size(); i++)
+        {
+        if (m_propertyList[i] == &propertyToRemove)
+            {
+            propertyIndex = (uint32_t)i;
+            break;
+            }
+        }
+
+    if (-1 == propertyIndex)
+        return ECObjectsStatus::PropertyNotFound;
+
+    switch (kind)
+        {
+    case VALUEKIND_Primitive:   newProperty = new PrimitiveECProperty (*this); break;
+    case VALUEKIND_Array:       newProperty = new ArrayECProperty (*this); break;
+    case VALUEKIND_Struct:      newProperty = new StructECProperty (*this); break;
+    default:                    return ECObjectsStatus::Error;
+        }
+
+    m_propertyMap.erase (m_propertyMap.find (propertyToRemove.GetName().c_str()));
+
+    newProperty->SetName (propertyToRemove.GetName());
+    m_propertyMap[newProperty->GetName().c_str()] = newProperty;
+    m_propertyList[propertyIndex] = newProperty;
+
+    delete &propertyToRemove;
+
+    InvalidateDefaultStandaloneEnabler();
+
+    return ECObjectsStatus::Success;
+    }
+
+/*---------------------------------------------------------------------------------**//**
+* @bsimethod                                                    Paul.Connelly   03/13
++---------------+---------------+---------------+---------------+---------------+------*/
+ECObjectsStatus ECClass::RenameProperty (ECPropertyR prop, Utf8CP newName)
+    {
+    if (HasBaseClasses() || 0 < m_derivedClasses.size())
+        return ECObjectsStatus::OperationNotSupported;
+
+    ECObjectsStatus status = RemoveProperty (prop);
+    if (ECObjectsStatus::Success == status)
+        {
+        ECPropertyP propertyP = &prop;
+        Utf8String oldName = prop.GetName();
+
+        status = prop.SetName (newName);
+        if (ECObjectsStatus::Success == status)
+            {
+            status = AddProperty (propertyP);
+            if (ECObjectsStatus::Success != status)
+                {
+                // Failed to add (duplicate name?) Add back with the old name
+                prop.SetName (oldName);
+                AddProperty (propertyP);
+                }
+            }
+        else
+            {
+            // Failed to rename, add it back with the existing name
+            AddProperty (propertyP);
+            }
+        }
+
+    return status;
+    }
+
+/*---------------------------------------------------------------------------------**//**
+* @bsimethod                                                    Paul.Connelly   03/13
++---------------+---------------+---------------+---------------+---------------+------*/
+void ECClass::InvalidateDefaultStandaloneEnabler() const
+    {
+    // When class structure changes, the ClassLayout stored in this enabler becomes out-of-date
+    // nullify it so it will be reconstructed on next call to GetDefaultStandaloneEnabler()
+    m_defaultStandaloneEnabler = NULL;
+    for (ECClassP derivedClass : m_derivedClasses)
+        derivedClass->InvalidateDefaultStandaloneEnabler();
+    }
+
+/*---------------------------------------------------------------------------------**//**
+* @bsimethod                                                    Paul.Connelly   03/15
++---------------+---------------+---------------+---------------+---------------+------*/
+ECObjectsStatus ECClass::OnBaseClassPropertyAdded (ECPropertyCR baseProperty, bool resolveConflicts)
+    {
+    InvalidateDefaultStandaloneEnabler();
+
+    // This is a case-insensitive search
+    ECPropertyP derivedProperty = GetPropertyP (baseProperty.GetName(), false);
+    ECObjectsStatus status = ECObjectsStatus::Success;
+    if (nullptr != derivedProperty)
+        {
+        // If the property names do not have the same case, this is an error
+        if (!baseProperty.GetName().Equals(derivedProperty->GetName()))
+            {
+            if (!resolveConflicts)
+                return ECObjectsStatus::CaseCollision;
+            LOG.debugv("Case-collision between %s:%s and %s:%s", baseProperty.GetClass().GetFullName(), baseProperty.GetName().c_str(), GetFullName(), derivedProperty->GetName().c_str());
+            RenameConflictProperty(derivedProperty, true);
+            }
+
+        // TFS#246533: Silly multiple inheritance scenarios...does derived property already have a different base property? Does the new property
+        // have priority over that one based on the order of base class declarations?
+        if (nullptr == derivedProperty->GetBaseProperty() || GetBaseClassPropertyP (baseProperty.GetName().c_str()) == &baseProperty)
+            {
+            if (ECObjectsStatus::Success == (status = CanPropertyBeOverridden (baseProperty, *derivedProperty)))
+                derivedProperty->SetBaseProperty (&baseProperty);
+            }
+        }
+    else
+        {
+        for (ECClassP derivedClass : m_derivedClasses)
+            status = derivedClass->OnBaseClassPropertyAdded (baseProperty, resolveConflicts);
+        }
+
+    return status;
+    }
+
+/*---------------------------------------------------------------------------------**//**
+ @bsimethod                                                     
++---------------+---------------+---------------+---------------+---------------+------*/
+ECObjectsStatus ECClass::AddProperty (ECPropertyP& pProperty, bool resolveConflicts)
+    {
+    PropertyMap::const_iterator propertyIterator = m_propertyMap.find(pProperty->GetName().c_str());
+    if (m_propertyMap.end() != propertyIterator)
+        {
+        if (!resolveConflicts)
+            {
+            LOG.errorv("Cannot create property '%s' because it already exists in this ECClass", pProperty->GetName().c_str());
+            return ECObjectsStatus::NamedItemAlreadyExists;
+            }
+        Utf8String newName;
+        FindUniquePropertyName(newName, pProperty->GetClass().GetSchema().GetNamespacePrefix().c_str(), pProperty->GetName().c_str());
+        pProperty->SetName(newName);
+        }
+
+    // It isn't part of this schema, but does it exist as a property on a baseClass?
+    ECPropertyP baseProperty = GetPropertyP(pProperty->GetName());
+    if (NULL != baseProperty)
+        {
+        ECObjectsStatus status = CanPropertyBeOverridden (*baseProperty, *pProperty);
+        if (ECObjectsStatus::Success != status)
+            return status;
+
+        pProperty->SetBaseProperty (baseProperty);
+        }
+
+    m_propertyMap.insert (bpair<Utf8CP, ECPropertyP> (pProperty->GetName().c_str(), pProperty));
+    m_propertyList.push_back(pProperty);
+
+    InvalidateDefaultStandaloneEnabler();
+
+    for (ECClassP derivedClass : m_derivedClasses)
+        derivedClass->OnBaseClassPropertyAdded (*pProperty, false);
+
+    return ECObjectsStatus::Success;
+    }
+
+/*---------------------------------------------------------------------------------**//**
+* @bsimethod                                    Carole.MacDonald                05/2012
++---------------+---------------+---------------+---------------+---------------+------*/
+ECObjectsStatus ECClass::CopyProperty
+(
+ECPropertyP& destProperty, 
+ECPropertyCP sourceProperty,
+bool copyCustomAttributes
+)
+    {
+    return CopyProperty(destProperty, sourceProperty, sourceProperty->GetName().c_str(), copyCustomAttributes);
+    }
+
+//---------------------------------------------------------------------------------------
+// @bsimethod                                   Carole.MacDonald            02/2016
+//---------------+---------------+---------------+---------------+---------------+-------
+ECObjectsStatus ECClass::CopyProperty
+(
+ECPropertyP& destProperty, 
+ECPropertyCP sourceProperty,
+Utf8CP destPropertyName,
+bool copyCustomAttributes
+)
+    {
+    if (sourceProperty->GetIsPrimitive())
+        {
+        PrimitiveECPropertyP destPrimitive;
+        PrimitiveECPropertyCP sourcePrimitive = sourceProperty->GetAsPrimitiveProperty();
+        destPrimitive = new PrimitiveECProperty(*this);
+        ECEnumerationCP enumeration = sourcePrimitive->GetEnumeration();
+        if (enumeration != nullptr)
+            {
+            destPrimitive->SetType(*enumeration);
+            }
+        else
+            {
+            destPrimitive->SetType(sourcePrimitive->GetType());
+            }
+
+        destProperty = destPrimitive;
+        }
+    else if (sourceProperty->GetIsStructArray())
+        {
+        StructArrayECPropertyP destArray;
+        StructArrayECPropertyCP sourceArray = sourceProperty->GetAsStructArrayProperty();
+        destArray = new StructArrayECProperty(*this);
+        ECStructClassCP structElementType = sourceArray->GetStructElementType();
+        destArray->SetStructElementType(structElementType);
+
+        destArray->SetMaxOccurs(sourceArray->GetMaxOccurs());
+        destArray->SetMinOccurs(sourceArray->GetMinOccurs());
+
+        destProperty = destArray;
+        }
+    else if (sourceProperty->GetIsArray())
+        {
+        ArrayECPropertyP destArray;
+        ArrayECPropertyCP sourceArray = sourceProperty->GetAsArrayProperty();
+        destArray = new ArrayECProperty(*this);
+        destArray->SetPrimitiveElementType(sourceArray->GetPrimitiveElementType());
+
+        destArray->SetMaxOccurs(sourceArray->GetMaxOccurs());
+        destArray->SetMinOccurs(sourceArray->GetMinOccurs());
+
+        destProperty = destArray;
+        }
+    else if (sourceProperty->GetIsStruct())
+        {
+        StructECPropertyP destStruct;
+        StructECPropertyCP sourceStruct = sourceProperty->GetAsStructProperty();
+        destStruct = new StructECProperty (*this);
+        ECStructClassCR sourceType = sourceStruct->GetType();
+        destStruct->SetType(sourceType);
+        destProperty = destStruct;
+        }
+
+    destProperty->SetDescription(sourceProperty->GetInvariantDescription());
+    if (sourceProperty->GetIsDisplayLabelDefined())
+        destProperty->SetDisplayLabel(sourceProperty->GetInvariantDisplayLabel());
+    destProperty->SetName(sourceProperty->GetName());
+    destProperty->SetIsReadOnly(sourceProperty->IsReadOnlyFlagSet());
+    if (copyCustomAttributes)
+        sourceProperty->CopyCustomAttributesTo(*destProperty);
+
+    ECObjectsStatus status = AddProperty(destProperty, Utf8String(destPropertyName));
+    if (ECObjectsStatus::Success != status)
+        delete destProperty;
+
+    return status;
+    }
+
+/*---------------------------------------------------------------------------------**//**
+* @bsimethod                                    Carole.MacDonald                01/2013
++---------------+---------------+---------------+---------------+---------------+------*/
+ECObjectsStatus ECClass::CopyPropertyForSupplementation
+(
+ECPropertyP& destProperty, 
+ECPropertyCP sourceProperty, 
+bool copyCustomAttributes
+)
+    {
+    ECObjectsStatus status = CopyProperty(destProperty, sourceProperty, copyCustomAttributes);
+    if (ECObjectsStatus::Success == status)
+        destProperty->m_forSupplementation = true;
+
+    return status;
+    }
+/*---------------------------------------------------------------------------------**//**
+ @bsimethod                                                     
++---------------+---------------+---------------+---------------+---------------+------*/
+ECPropertyP ECClass::GetPropertyP
+(
+WCharCP propertyName,
+bool includeBaseClasses
+) const
+    {
+    Utf8String propName;
+    BeStringUtilities::WCharToUtf8(propName, propertyName);
+    PropertyMap::const_iterator  propertyIterator = m_propertyMap.find (propName.c_str());
+    
+    if ( propertyIterator != m_propertyMap.end() )
+        return propertyIterator->second;
+    else
+        return includeBaseClasses ? GetBaseClassPropertyP (propName.c_str()) : NULL;
+    }
+
+/*---------------------------------------------------------------------------------**//**
+* @bsimethod                                                    Paul.Connelly   07/15
++---------------+---------------+---------------+---------------+---------------+------*/
+ECPropertyP ECClass::GetBaseClassPropertyP (Utf8CP propertyName) const
+    {
+    for (const ECClassP& baseClass: m_baseClasses)
+        {
+        ECPropertyP baseProperty = baseClass->GetPropertyP (propertyName);
+        if (NULL != baseProperty)
+            return baseProperty;
+        }
+
+    return NULL;
+    }
+
+/*---------------------------------------------------------------------------------**//**
+ @bsimethod                                                     
++---------------+---------------+---------------+---------------+---------------+------*/
+ECPropertyP ECClass::GetPropertyP
+(
+Utf8StringCR propertyName,
+bool includeBaseClasses
+) const
+    {
+    return  GetPropertyP (propertyName.c_str(), includeBaseClasses);
+    }
+
+/*---------------------------------------------------------------------------------**//**
+* @bsimethod                                                    Paul.Connelly   12/12
++---------------+---------------+---------------+---------------+---------------+------*/
+ECPropertyP ECClass::GetPropertyP (Utf8CP name, bool includeBaseClasses) const
+    {
+    PropertyMap::const_iterator found = m_propertyMap.find(name);
+    if (m_propertyMap.end() != found)
+        {
+        return found->second;
+        }
+    else if (includeBaseClasses)
+        {
+        for (ECClassCP ecClass: m_baseClasses)
+            {
+            ECPropertyP prop = ecClass->GetPropertyP (name, true);
+            if (NULL != prop)
+                return prop;
+            }
+        }
+
+    return NULL;
+    }
+
+static const Utf8CP s_schemasThatAllowOverridingArrays[] =
+    {
+    "jclass.01",
+    "jclass.02",
+    "jclass.03",
+    "ECXA_ams.01",
+    "ECXA_ams_user.01",
+    "ams.01",
+    "ams_user.01",
+    "Bentley_JSpace_CustomAttributes.02",
+    "Bentley_Plant.06"
+    };
+
+static const size_t s_numSchemasThatAllowOverridingArrays = 9;
+
+/*---------------------------------------------------------------------------------**//**
+From .NET implementation:
+///<summary>
+///     Fixing defect D-33626 (Overriding a array property with a non-array property of the same type is allowed)
+///     caused application breaks because some delivered schemas contained errors (non-array types were overriding
+///     array types or vice-versa). So these schemas are included in an exception list and the
+///     exception for overriding non-array type with array types is not thrown for these schemas.
+///     Schemas that are part of this list are hard-coded
+///
+* @bsimethod                                    Carole.MacDonald                11/2011
++---------------+---------------+---------------+---------------+---------------+------*/
+bool ECClass::SchemaAllowsOverridingArrays
+(
+ECSchemaCP schema
+)
+    {
+    Utf8Char buf[1024];
+    BeStringUtilities::Snprintf(buf, "%s.%02d", schema->GetName().c_str(), schema->GetVersionMajor());
+    for (size_t i = 0; i < s_numSchemasThatAllowOverridingArrays; i++)
+        if (0 == strcmp(s_schemasThatAllowOverridingArrays[i], buf))
+            return true;
+
+    return false;
+    }
+
+
+/*---------------------------------------------------------------------------------**//**
+ @bsimethod                                                     
++---------------+---------------+---------------+---------------+---------------+------*/
+ECObjectsStatus ECClass::CanPropertyBeOverridden (ECPropertyCR baseProperty, ECPropertyCR newProperty) const
+    {
+    // If the type of base property is an array and the type of the current property is not an array (or vice-versa),
+    // return an error immediately.  Unfortunately, there are a class of schemas that have been delivered with this type
+    // of override.  So need to check if this is one of those schemas before returning an error
+    if ((baseProperty.GetIsArray() && !newProperty.GetIsArray()) || (!baseProperty.GetIsArray() && newProperty.GetIsArray()))
+        {
+        if (!SchemaAllowsOverridingArrays(&this->GetSchema()))
+            return ECObjectsStatus::DataTypeMismatch;
+        }
+    
+    if (!newProperty._CanOverride(baseProperty))
+        {
+        LOG.errorv("The datatype of ECProperty %s.%s (%s) does not match the datatype of ECProperty %s.%s (%s)... which it overrides.", 
+            newProperty.GetClass().GetFullName(), newProperty.GetName().c_str(), newProperty.GetTypeName().c_str(), 
+            baseProperty.GetClass().GetFullName(), baseProperty.GetName().c_str(), baseProperty.GetTypeName().c_str());
+
+        return ECObjectsStatus::DataTypeMismatch;
+        }
+    return ECObjectsStatus::Success; 
+    }
+
+/*---------------------------------------------------------------------------------**//**
+* @bsimethod                                    Carole.MacDonald                03/2010
++---------------+---------------+---------------+---------------+---------------+------*/
+ECObjectsStatus ECClass::RemoveProperty (Utf8StringCR name)
+    {
+    PropertyMap::iterator  propertyIterator = m_propertyMap.find (name.c_str());
+    
+    if ( propertyIterator == m_propertyMap.end() )
+        return ECObjectsStatus::PropertyNotFound;
+        
+    ECPropertyP ecProperty = propertyIterator->second;
+    return DeleteProperty (*ecProperty);
+    }
+    
+/*---------------------------------------------------------------------------------**//**
+* @bsimethod                                    Carole.MacDonald                01/2010
++---------------+---------------+---------------+---------------+---------------+------*/
+ECObjectsStatus ECClass::AddProperty (ECPropertyP ecProperty, Utf8StringCR name)
+    {
+    ECObjectsStatus status = ecProperty->SetName (name);
+    if (ECObjectsStatus::Success != status)
+        return status;
+
+    return AddProperty (ecProperty);
+    }
+/*---------------------------------------------------------------------------------**//**
+* @bsimethod                                    Carole.MacDonald                01/2010
++---------------+---------------+---------------+---------------+---------------+------*/
+ECObjectsStatus ECClass::CreatePrimitiveProperty (PrimitiveECPropertyP &ecProperty, Utf8StringCR name)
+    {
+    ecProperty = new PrimitiveECProperty(*this);
+    ECObjectsStatus status = AddProperty(ecProperty, name);
+    if (status != ECObjectsStatus::Success)
+        {
+        delete ecProperty;
+        ecProperty = NULL;
+        return status;
+        }
+    return ECObjectsStatus::Success;
+    }
+
+/*---------------------------------------------------------------------------------**//**
+* @bsimethod                                    Carole.MacDonald                01/2010
++---------------+---------------+---------------+---------------+---------------+------*/
+ECObjectsStatus ECClass::CreatePrimitiveProperty (PrimitiveECPropertyP &ecProperty, Utf8StringCR name, PrimitiveType primitiveType)
+    {
+    ecProperty = new PrimitiveECProperty(*this);
+    ecProperty->SetType(primitiveType);
+    ECObjectsStatus status = AddProperty(ecProperty, name);
+    if (status != ECObjectsStatus::Success)
+        {
+        delete ecProperty;
+        ecProperty = NULL;
+        return status;
+        }
+    return ECObjectsStatus::Success;
+    }
+
+/*---------------------------------------------------------------------------------**//**
+* @bsimethod                                    Robert.Schili                   11/2015
++---------------+---------------+---------------+---------------+---------------+------*/
+ECObjectsStatus ECClass::CreateEnumerationProperty(PrimitiveECPropertyP & ecProperty, Utf8StringCR name, ECEnumerationCR enumerationType)
+    {
+    ecProperty = new PrimitiveECProperty(*this);
+    ecProperty->SetType(enumerationType);
+    ECObjectsStatus status = AddProperty(ecProperty, name);
+    if (status != ECObjectsStatus::Success)
+        {
+        delete ecProperty;
+        ecProperty = NULL;
+        return status;
+        }
+    return ECObjectsStatus::Success;
+    }
+
+/*---------------------------------------------------------------------------------**//**
+* @bsimethod                                    Carole.MacDonald                01/2010
++---------------+---------------+---------------+---------------+---------------+------*/
+ECObjectsStatus ECClass::CreateStructProperty (StructECPropertyP &ecProperty, Utf8StringCR name)
+    {
+    ecProperty = new StructECProperty(*this);
+    ECObjectsStatus status = AddProperty(ecProperty, name);
+    if (status != ECObjectsStatus::Success)
+        {
+        delete ecProperty;
+        ecProperty = NULL;
+        return status;
+        }
+    return ECObjectsStatus::Success;
+    }
+
+/*---------------------------------------------------------------------------------**//**
+* @bsimethod                                    Carole.MacDonald                01/2010
++---------------+---------------+---------------+---------------+---------------+------*/
+ECObjectsStatus ECClass::CreateStructProperty (StructECPropertyP &ecProperty, Utf8StringCR name, ECStructClassCR structType)
+    {
+    ecProperty = new StructECProperty(*this);
+    ECObjectsStatus status = ecProperty->SetType(structType);
+    if (ECObjectsStatus::Success == status)
+        status = AddProperty(ecProperty, name);
+    if (ECObjectsStatus::Success != status)
+        {
+        delete ecProperty;
+        ecProperty = NULL;
+        return status;
+        }
+    return ECObjectsStatus::Success;
+    }
+    
+/*---------------------------------------------------------------------------------**//**
+* @bsimethod                                    Carole.MacDonald                01/2010
++---------------+---------------+---------------+---------------+---------------+------*/
+ECObjectsStatus ECClass::CreateArrayProperty (ArrayECPropertyP &ecProperty, Utf8StringCR name)
+    {
+    ecProperty = new ArrayECProperty(*this);
+    ECObjectsStatus status = AddProperty(ecProperty, name);
+    if (status != ECObjectsStatus::Success)
+        {
+        delete ecProperty;
+        ecProperty = NULL;
+        return status;
+        }
+    return ECObjectsStatus::Success;
+    }
+    
+/*---------------------------------------------------------------------------------**//**
+* @bsimethod                                    Carole.MacDonald                01/2010
++---------------+---------------+---------------+---------------+---------------+------*/
+ECObjectsStatus ECClass::CreateArrayProperty (ArrayECPropertyP &ecProperty, Utf8StringCR name, PrimitiveType primitiveType)
+    {
+    ecProperty = new ArrayECProperty(*this);
+    ecProperty->SetPrimitiveElementType (primitiveType);
+    ECObjectsStatus status = AddProperty(ecProperty, name);
+    if (status != ECObjectsStatus::Success)
+        {
+        delete ecProperty;
+        ecProperty = NULL;
+        return status;
+        }
+    return ECObjectsStatus::Success;
+    }
+    
+/*---------------------------------------------------------------------------------**//**
+* @bsimethod                                    Carole.MacDonald                01/2010
++---------------+---------------+---------------+---------------+---------------+------*/
+ECObjectsStatus ECClass::CreateStructArrayProperty (StructArrayECPropertyP &ecProperty, Utf8StringCR name, ECStructClassCP structType)
+    {
+    ecProperty = new StructArrayECProperty(*this);
+    ECObjectsStatus status = ecProperty->SetStructElementType(structType);
+    if (ECObjectsStatus::Success == status)
+        status = AddProperty(ecProperty, name);
+    if (ECObjectsStatus::Success != status)
+        {
+        delete ecProperty;
+        ecProperty = NULL;
+        return status;
+        }
+    return ECObjectsStatus::Success;
+    }
+
+/*---------------------------------------------------------------------------------**//**
+* @bsimethod                                                    JoshSchifter    09/10
++---------------+---------------+---------------+---------------+---------------+------*/
+void    ECClass::AddDerivedClass (ECClassCR derivedClass) const
+    {
+    m_derivedClasses.push_back((ECClassP) &derivedClass);
+    }
+
+/*---------------------------------------------------------------------------------**//**
+* @bsimethod                                                    JoshSchifter    09/10
++---------------+---------------+---------------+---------------+---------------+------*/
+void    ECClass::RemoveDerivedClass (ECClassCR derivedClass) const
+    {
+    ECDerivedClassesList::iterator derivedClassIterator;
+
+    for (derivedClassIterator = m_derivedClasses.begin(); derivedClassIterator != m_derivedClasses.end(); derivedClassIterator++)
+        {
+        if (*derivedClassIterator == (ECClassP)&derivedClass)
+            {
+            m_derivedClasses.erase(derivedClassIterator);
+            return;
+            }
+        }
+    }
+
+/*---------------------------------------------------------------------------------**//**
+* @bsimethod                                    Andrius.Zonys                   07/2012
++---------------+---------------+---------------+---------------+---------------+------*/
+void    ECClass::RemoveDerivedClasses ()
+    {
+    for (ECDerivedClassesList::iterator iter = m_derivedClasses.end(); iter != m_derivedClasses.begin(); )
+        (*--iter)->RemoveBaseClass (*this);
+
+    m_derivedClasses.clear ();
+    }
+
+/*---------------------------------------------------------------------------------**//**
+* @bsimethod                                                    JoshSchifter    09/10
++---------------+---------------+---------------+---------------+---------------+------*/
+const ECDerivedClassesList& ECClass::GetDerivedClasses () const
+    {
+    return m_derivedClasses;
+    }
+
+/*---------------------------------------------------------------------------------**//**
+* @bsimethod                                    Carole.MacDonald                02/2010
++---------------+---------------+---------------+---------------+---------------+------*/
+bool ECClass::CheckBaseClassCycles (ECClassCP thisClass, const void * arg)
+    {
+    ECClassCP proposedParent = static_cast<ECClassCP>(arg);
+    if (NULL == proposedParent)
+        return true;
+        
+    if (thisClass == proposedParent || ClassesAreEqualByName(thisClass, arg))
+        return true;
+    return false;
+    }
+
+/*---------------------------------------------------------------------------------**//**
+* @bsimethod                                                    
++---------------+---------------+---------------+---------------+---------------+------*/
+ECObjectsStatus ECClass::AddBaseClass (ECClassCR baseClass)
+    {
+    return AddBaseClass(baseClass, false);
+    }
+
+
+//-------------------------------------------------------------------------------------
+//* @bsimethod                                              
+//+---------------+---------------+---------------+---------------+---------------+------
+ECObjectsStatus ECClass::AddBaseClass(ECClassCR baseClass, bool insertAtBeginning, bool resolveConflicts)
+    {
+    if (&(baseClass.GetSchema()) != &(this->GetSchema()))
+        {
+        if (!ECSchema::IsSchemaReferenced(this->GetSchema(), baseClass.GetSchema()))
+            return ECObjectsStatus::SchemaNotFound;
+        }
+
+    if (this == &baseClass || ClassesAreEqualByName(this, &baseClass) || baseClass.TraverseBaseClasses(&CheckBaseClassCycles, true, this))
+        return ECObjectsStatus::BaseClassUnacceptable;
+
+    if (ECClassModifier::Sealed == baseClass.m_modifier)
+        {
+        LOG.errorv("Cannot add class '%s' as a base class to '%s' because it is declared as Sealed", baseClass.GetName().c_str(), GetName().c_str());
+        return ECObjectsStatus::BaseClassUnacceptable;
+        }
+
+    if (GetClassType() != baseClass.GetClassType())
+        {
+        LOG.errorv("Cannot add class '%s' as a base class to '%s' because they are of differing class types", baseClass.GetName().c_str(), GetName().c_str());
+        return ECObjectsStatus::BaseClassUnacceptable;
+        }
+
+    ECBaseClassesList::const_iterator baseClassIterator;
+    for (baseClassIterator = m_baseClasses.begin(); baseClassIterator != m_baseClasses.end(); baseClassIterator++)
+        {
+        if (*baseClassIterator == (ECClassP) &baseClass)
+            {
+            LOG.errorv("Cannot add class '%s' as a base class to '%s' because it already exists as a base class", baseClass.GetName().c_str(), GetName().c_str());
+            return ECObjectsStatus::NamedItemAlreadyExists;
+            }
+        }
+
+    PropertyList baseClassProperties;
+    ECObjectsStatus status = baseClass.GetProperties(true, &baseClassProperties);
+    if (ECObjectsStatus::Success != status)
+        return status;
+
+    for (ECPropertyP prop : baseClassProperties)
+        {
+        ECPropertyP thisProperty;
+        // This is a case-insensitive search
+        if (NULL != (thisProperty = this->GetPropertyP(prop->GetName())))
+            {
+            // If the property names do not have the same case, this is an error
+            if (!prop->GetName().Equals(thisProperty->GetName()))
+                {
+                if (!resolveConflicts)
+                    return ECObjectsStatus::CaseCollision;
+                LOG.debugv("Case-collision between %s:%s and %s:%s", prop->GetClass().GetFullName(), prop->GetName().c_str(), GetFullName(), thisProperty->GetName().c_str());
+                RenameConflictProperty(thisProperty, true);
+                }
+
+            else if (ECObjectsStatus::Success != (status = ECClass::CanPropertyBeOverridden(*prop, *thisProperty)))
+                {
+                if (ECObjectsStatus::DataTypeMismatch == status && resolveConflicts)
+                    {
+                    LOG.debugv("Case-collision between %s:%s and %s:%s", prop->GetClass().GetFullName(), prop->GetName().c_str(), GetFullName(), thisProperty->GetName().c_str());
+                    RenameConflictProperty(thisProperty, true);
+                    }
+                else
+                    {
+                    LOG.errorv("Attempt to override a %s property of class %s with a different type property in derived class %s", thisProperty->GetName().c_str(), baseClass.GetName().c_str(), GetName().c_str());
+                    return status;
+                    }
+                }
+            }
+        }
+
+    // NEEDSWORK - what if the base class being set is just a stub and does not contain 
+    // any properties.  How do we handle property overrides?
+    if (!insertAtBeginning)
+        m_baseClasses.push_back((ECClassP) &baseClass);
+    else
+        m_baseClasses.insert(m_baseClasses.begin(), (ECClassP) &baseClass);
+
+    InvalidateDefaultStandaloneEnabler();
+
+    for (ECPropertyP baseProperty : baseClass.GetProperties())
+        OnBaseClassPropertyAdded(*baseProperty, resolveConflicts);
+
+    baseClass.AddDerivedClass(*this);
+
+    return ECObjectsStatus::Success;
+    }
+/*---------------------------------------------------------------------------------**//**
+* @bsimethod                                                    
++---------------+---------------+---------------+---------------+---------------+------*/
+bool ECClass::HasBaseClasses () const
+    {
+    return (m_baseClasses.size() > 0);
+    }
+
+/*---------------------------------------------------------------------------------**//**
+* @bsistruct                                                    Paul.Connelly   10/15
++---------------+---------------+---------------+---------------+---------------+------*/
+struct DuplicateInheritanceDetector
+{
+    ECClassCR       m_baseClass;
+    mutable bool    m_baseClassFound;
+
+    DuplicateInheritanceDetector(ECClassCR baseClass) : m_baseClass(baseClass), m_baseClassFound(false) { }
+
+    static bool HasDuplicateInheritance(ECClassCP thisClass, const void* arg)
+        {
+        DuplicateInheritanceDetector const& det = *reinterpret_cast<DuplicateInheritanceDetector const*>(arg);
+        if (ECClass::ClassesAreEqualByName(thisClass, &det.m_baseClass))
+            {
+            if (det.m_baseClassFound)
+                return true;
+            det.m_baseClassFound = true;
+            }
+
+        return false;
+        }
+};
+
+/*---------------------------------------------------------------------------------**//**
+* @bsimethod                                                    Paul.Connelly   10/15
++---------------+---------------+---------------+---------------+---------------+------*/
+bool ECClass::IsSingularlyDerivedFrom(ECClassCR baseClass) const
+    {
+    DuplicateInheritanceDetector det(baseClass);
+    if (TraverseBaseClasses(&DuplicateInheritanceDetector::HasDuplicateInheritance, true, &det))
+        return false;   // multiply-derived
+    else
+        return det.m_baseClassFound; // singularly-derived
+    }
+
+/*---------------------------------------------------------------------------------**//**
+* @bsimethod                                    Carole.MacDonald                03/2010
++---------------+---------------+---------------+---------------+---------------+------*/
+ECObjectsStatus ECClass::RemoveBaseClass (ECClassCR baseClass)
+    {
+    bool baseClassRemoved = false;
+
+    ECBaseClassesList::iterator baseClassIterator;
+    for (baseClassIterator = m_baseClasses.begin(); baseClassIterator != m_baseClasses.end(); baseClassIterator++)
+        {
+        if (*baseClassIterator == (ECClassP)&baseClass)
+            {
+            m_baseClasses.erase(baseClassIterator);
+            baseClassRemoved = true;
+            break;
+            }
+        }
+        
+    if (!baseClassRemoved)
+        {
+        LOG.errorv("Class '%s' is not a base class of class '%s'", baseClass.GetName().c_str(), GetName().c_str());
+        return ECObjectsStatus::ClassNotFound;
+        }
+        
+    baseClass.RemoveDerivedClass(*this);
+
+    InvalidateDefaultStandaloneEnabler();
+
+    for (ECPropertyP baseProperty : baseClass.GetProperties(true))
+        OnBaseClassPropertyRemoved (*baseProperty);
+
+    return ECObjectsStatus::Success;
+    }
+
+/*---------------------------------------------------------------------------------**//**
+* @bsimethod                                    Andrius.Zonys                   07/2012
++---------------+---------------+---------------+---------------+---------------+------*/
+void    ECClass::RemoveBaseClasses ()
+    {
+    for (ECBaseClassesList::iterator iter = m_baseClasses.begin(); iter != m_baseClasses.end(); iter++)
+        (*iter)->RemoveDerivedClass (*this);
+
+    m_baseClasses.clear ();
+    }
+
+/*---------------------------------------------------------------------------------**//**
+* @bsimethod                                    Carole.MacDonald                02/2010
++---------------+---------------+---------------+---------------+---------------+------*/
+bool ECClass::Is (ECClassCP targetClass) const
+    {
+    if (NULL == targetClass)
+        return false;
+    
+    if (ClassesAreEqualByName(this, targetClass))
+        return true;
+            
+    return TraverseBaseClasses(&ClassesAreEqualByName, true, targetClass);
+    }
+    
+/*---------------------------------------------------------------------------------**//**
+* @bsimethod                                    Carole.MacDonald                02/2010
++---------------+---------------+---------------+---------------+---------------+------*/
+bool ECClass::ClassesAreEqualByName (ECClassCP thisClass, const void * arg)
+    {
+    ECClassCP thatClass = static_cast<ECClassCP> (arg);
+    if (NULL == arg)
+        return true;
+        
+    return ((thisClass == thatClass) ||
+            ( (0 == thisClass->GetName().compare(thatClass->GetName())) &&
+              (0 == thisClass->GetSchema().GetName().compare(thatClass->GetSchema().GetName())) &&
+              (thisClass->GetSchema().GetVersionMajor() == thatClass->GetSchema().GetVersionMajor()) &&
+              (thisClass->GetSchema().GetVersionMinor() == thatClass->GetSchema().GetVersionMinor())));
+    }
+
+/*---------------------------------------------------------------------------------**//**
+* @bsimethod                                                   
++---------------+---------------+---------------+---------------+---------------+------*/
+ECPropertyIterable ECClass::GetProperties () const
+    {
+    return ECPropertyIterable(*this, true);
+    }
+
+/*---------------------------------------------------------------------------------**//**
+* @bsimethod                                    Carole.MacDonald                04/2010
++---------------+---------------+---------------+---------------+---------------+------*/
+ECPropertyIterable ECClass::GetProperties (bool includeBaseProperties) const
+    {
+    return ECPropertyIterable(*this, includeBaseProperties);
+    }
+
+/*---------------------------------------------------------------------------------**//**
+* @bsimethod                                                    Paul.Connelly   06/15
++---------------+---------------+---------------+---------------+---------------+------*/
+static bool containsProperty (Utf8CP name, PropertyList const& props)
+    {
+    return props.end() != std::find_if (props.begin(), props.end(), [&name](ECPropertyP const& prop)
+        {
+        return prop->GetName().Equals (name);
+        });
+    }
+
+/*---------------------------------------------------------------------------------**//**
+* @bsimethod                                                   
++---------------+---------------+---------------+---------------+---------------+------*/
+ECObjectsStatus ECClass::GetProperties (bool includeBaseProperties, PropertyList* propertyList) const
+    {
+    for (ECPropertyP prop: m_propertyList)
+        propertyList->push_back(prop);
+        
+    if (!includeBaseProperties || m_baseClasses.empty())
+        return ECObjectsStatus::Success;
+        
+    // replicate managed code behavior - specific ordering expected. Probably slower, but at least correct.
+    PropertyList inheritedProperties;
+    for (auto const& baseClass : m_baseClasses)
+        {
+        for (ECPropertyP const& baseProp : baseClass->GetProperties (true))
+            {
+            if (!containsProperty (baseProp->GetName().c_str(), *propertyList) && !containsProperty (baseProp->GetName().c_str(), inheritedProperties))
+                inheritedProperties.push_back (baseProp);
+            }
+        }
+
+    // inherited properties come before this class's properties
+    propertyList->reserve (propertyList->size() + inheritedProperties.size());
+    propertyList->insert (propertyList->begin(), inheritedProperties.begin(), inheritedProperties.end());
+
+    return ECObjectsStatus::Success;
+    }
+    
+/*---------------------------------------------------------------------------------**//**
+* @bsimethod                                    Carole.MacDonald                04/2010
++---------------+---------------+---------------+---------------+---------------+------*/
+bool ECClass::AddUniquePropertiesToList (ECClassCP currentBaseClass, const void *arg)
+    {
+    const PropertyList* props = static_cast<const PropertyList*>(arg);
+    PropertyList* propertyList = const_cast<PropertyList*>(props);
+    
+    PropertyList newProperties;
+    PropertyList::iterator currentEnd = propertyList->end();
+    for (ECPropertyP prop: currentBaseClass->GetProperties(false))
+        {
+        PropertyList::iterator testIter;
+        for (testIter = propertyList->begin(); testIter != currentEnd; testIter++)
+            {
+            ECPropertyP testProperty = *testIter;
+            if (testProperty->GetName().Equals(prop->GetName()))
+                break;
+            }
+        // we didn't find it
+        if (testIter == currentEnd)
+            newProperties.push_back(prop);
+        }
+        
+    // add properties in reverse order to front of list, so base class properties come first
+    for (size_t i = newProperties.size(); i>0; i--)
+        propertyList->insert(propertyList->begin(), newProperties[i-1]);
+
+    return false;
+    }
+
+/*---------------------------------------------------------------------------------**//**
+* @bsimethod                                    Carole.MacDonald                02/2010
++---------------+---------------+---------------+---------------+---------------+------*/
+bool ECClass::TraverseBaseClasses (TraversalDelegate traverseMethod, bool recursive, const void* arg) const
+    {
+    if (m_baseClasses.size() == 0)
+        return false;
+        
+    for (const ECClassP& baseClass: m_baseClasses)
+        {
+        if (traverseMethod(baseClass, arg))
+            return true;
+            
+        if (recursive)
+            {
+            if (baseClass->TraverseBaseClasses(traverseMethod, recursive, arg))
+                return true;
+            }
+        }
+        
+    return false;
+    }
+
+/*---------------------------------------------------------------------------------**//**
+* @bsimethod                                                    
++---------------+---------------+---------------+---------------+---------------+------*/
+SchemaReadStatus ECClass::_ReadXmlAttributes (BeXmlNodeR classNode)
+    {                
+    Utf8String value;      // used by the macros.
+    if (GetName().length() == 0)
+        {
+        READ_REQUIRED_XML_ATTRIBUTE (classNode, TYPE_NAME_ATTRIBUTE,        this, Name,     classNode.GetName())    
+        }
+    
+    // OPTIONAL attributes - If these attributes exist they MUST be valid    
+    READ_OPTIONAL_XML_ATTRIBUTE (classNode, DESCRIPTION_ATTRIBUTE,         this, Description)
+    READ_OPTIONAL_XML_ATTRIBUTE (classNode, DISPLAY_LABEL_ATTRIBUTE,       this, DisplayLabel)
+
+    Utf8String     modifierString;
+    BeXmlStatus modifierStatus = classNode.GetAttributeStringValue(modifierString, MODIFIER_ATTRIBUTE);
+    if (BEXML_Success == modifierStatus)
+        ECXml::ParseModifierString(m_modifier, modifierString);
+
+    return SchemaReadStatus::Success;
+    }
+
+/*---------------------------------------------------------------------------------**//**
+* @bsimethod                                                   
++---------------+---------------+---------------+---------------+---------------+------*/
+SchemaReadStatus ECClass::_ReadXmlContents (BeXmlNodeR classNode, ECSchemaReadContextR context, ECSchemaCP conversionSchema, int ecXmlVersionMajor, bvector<NavigationECPropertyP>& navigationProperties)
+    {
+    bool isSchemaSupplemental = Utf8String::npos != GetSchema().GetName().find("_Supplemental_");
+    // Get the BaseClass child nodes.
+    for (BeXmlNodeP childNode = classNode.GetFirstChild (); NULL != childNode; childNode = childNode->GetNextSibling ())
+        {
+        Utf8CP childNodeName = childNode->GetName ();
+        if (0 == strcmp (childNodeName, EC_PROPERTY_ELEMENT))
+            {
+            PrimitiveECPropertyP ecProperty = new PrimitiveECProperty(*this);
+            SchemaReadStatus status = _ReadPropertyFromXmlAndAddToClass (ecProperty, childNode, context, conversionSchema, childNodeName);
+            if (SchemaReadStatus::Success != status)
+                return status;
+            }
+        else if (!isSchemaSupplemental && (0 == strcmp (childNodeName, EC_BASE_CLASS_ELEMENT)))
+            {
+            SchemaReadStatus status = _ReadBaseClassFromXml(childNode, context);
+            if (SchemaReadStatus::Success != status)
+                return status;
+            }
+        else if (0 == strcmp (childNodeName, EC_ARRAYPROPERTY_ELEMENT))
+            {
+            ECPropertyP ecProperty;
+            if (2 == ecXmlVersionMajor)
+                {
+                Utf8String boolStr;
+                bool isStruct = false;
+                Utf8String typeName;
+                // Ignore the isStruct attribute since it is irrelevant.  If there is a typeName and it is resolvable as a struct, then it is a struct array.  Otherwise, it isn't.  There are invalid
+                // schemas out there that claim to be a StructArray but either use an unresolvable typeName or actually use a primitive type.
+                if (BEXML_Success == childNode->GetAttributeStringValue(typeName, TYPE_NAME_ATTRIBUTE))
+                    {
+                    ECStructClassCP structClass;
+                    ECObjectsStatus status = ResolveStructType(structClass, typeName, *this, false);
+                    if (ECObjectsStatus::Success == status && NULL != structClass)
+                        isStruct = true;  
+                    }
+                if (isStruct)
+                    ecProperty = new StructArrayECProperty(*this);
+                else
+                    ecProperty = new ArrayECProperty(*this);
+                }
+                else 
+                    ecProperty = new ArrayECProperty(*this);
+            SchemaReadStatus status = _ReadPropertyFromXmlAndAddToClass (ecProperty, childNode, context, conversionSchema, childNodeName);
+            if (SchemaReadStatus::Success != status)
+                return status;
+            }
+        else if (0 == strcmp(childNodeName, EC_STRUCTARRAYPROPERTY_ELEMENT)) // technically, this only happens in EC3.0 and higher, but no harm in checking 2.0 schemas
+            {
+            ECPropertyP ecProperty = new StructArrayECProperty(*this);
+            SchemaReadStatus status = _ReadPropertyFromXmlAndAddToClass(ecProperty, childNode, context, conversionSchema, childNodeName);
+            if (SchemaReadStatus::Success != status)
+                return status;
+            }
+        else if (0 == strcmp (childNodeName, EC_STRUCTPROPERTY_ELEMENT))
+            {
+            ECPropertyP ecProperty = new StructECProperty (*this);
+            SchemaReadStatus status = _ReadPropertyFromXmlAndAddToClass (ecProperty, childNode, context, conversionSchema, childNodeName);
+            if (SchemaReadStatus::Success != status)
+                return status;
+            }
+        else if (0 == strcmp(childNodeName, EC_NAVIGATIONPROPERTY_ELEMENT)) // also EC3.0 only
+            {
+            NavigationECPropertyP ecProperty = new NavigationECProperty(*this);
+            SchemaReadStatus status = _ReadPropertyFromXmlAndAddToClass(ecProperty, childNode, context, conversionSchema, childNodeName);
+            if (SchemaReadStatus::Success != status)
+                return status;
+            navigationProperties.push_back(ecProperty);
+            }
+        }
+    
+    // Add Custom Attributes
+    ReadCustomAttributes (classNode, context, GetSchema());
+
+    return SchemaReadStatus::Success;
+    }
+
+SchemaReadStatus ECClass::_ReadBaseClassFromXml (BeXmlNodeP childNode, ECSchemaReadContextR context)
+    {
+    Utf8String qualifiedClassName;
+    childNode->GetContent (qualifiedClassName);
+
+    // Parse the potentially qualified class name into a namespace prefix and short class name
+    Utf8String namespacePrefix;
+    Utf8String className;
+    if (ECObjectsStatus::Success != ECClass::ParseClassName (namespacePrefix, className, qualifiedClassName))
+        {
+        LOG.errorv ("Invalid ECSchemaXML: The ECClass '%s' contains a %s element with the value '%s' that can not be parsed.",  
+            GetName().c_str(), EC_BASE_CLASS_ELEMENT, qualifiedClassName.c_str());
+
+        return SchemaReadStatus::InvalidECSchemaXml;
+        }
+
+    ECSchemaCP resolvedSchema = GetSchema().GetSchemaByNamespacePrefixP (namespacePrefix);
+    if (NULL == resolvedSchema)
+        {
+        LOG.errorv("Invalid ECSchemaXML: The ECClass '%s' contains a %s element with the namespace prefix '%s' that can not be resolved to a referenced schema.",
+            GetName().c_str(), EC_BASE_CLASS_ELEMENT, namespacePrefix.c_str());
+        return SchemaReadStatus::InvalidECSchemaXml;
+        }
+
+    context.ResolveClassName (className, *resolvedSchema);
+    ECClassCP baseClass = resolvedSchema->GetClassCP (className.c_str());
+    if (NULL == baseClass)
+        {
+        LOG.errorv("Invalid ECSchemaXML: The ECClass '%s' contains a %s element with the value '%s' that can not be resolved to an ECClass named '%s' in the ECSchema '%s'",
+            GetName ().c_str (), EC_BASE_CLASS_ELEMENT, qualifiedClassName.c_str (), className.c_str (), resolvedSchema->GetName ().c_str ());
+        return SchemaReadStatus::InvalidECSchemaXml;
+        }
+
+    if (ECObjectsStatus::Success != AddBaseClass(*baseClass))
+        {
+        LOG.errorv("Invalid ECSchemaXML: The ECClass '%s:%s' (%d) has a base class '%s:%s' (%d) but their types differ.",
+                     GetSchema().GetFullSchemaName().c_str(), GetName().c_str(), GetClassType(),
+                     baseClass->GetSchema().GetFullSchemaName().c_str(), baseClass->GetName().c_str(), baseClass->GetClassType());
+        return SchemaReadStatus::InvalidECSchemaXml;
+        }
+    
+    return SchemaReadStatus::Success;
+    }
+
+
+SchemaReadStatus ECClass::_ReadPropertyFromXmlAndAddToClass( ECPropertyP ecProperty, BeXmlNodeP& childNode, ECSchemaReadContextR context, ECSchemaCP conversionSchema, Utf8CP childNodeName )
+    {
+    // read the property data.
+    SchemaReadStatus status = ecProperty->_ReadXml (*childNode, context);
+    if (status != SchemaReadStatus::Success)
+        {
+        LOG.errorv ("Invalid ECSchemaXML: Failed to read properties of ECClass '%s:%s'", this->GetSchema().GetName().c_str(), this->GetName().c_str());
+        delete ecProperty;
+        return status;
+        }
+
+    bool resolveConflicts = false;
+    if (nullptr != conversionSchema)
+        resolveConflicts = conversionSchema->IsDefined("ResolvePropertyNameConflicts");
+
+    if (ECObjectsStatus::Success != this->AddProperty (ecProperty, resolveConflicts))
+        {
+        LOG.errorv ("Invalid ECSchemaXML: Failed to read ECClass '%s:%s' because a problem occurred while adding ECProperty '%s'", 
+            this->GetName().c_str(), this->GetSchema().GetName().c_str(), childNodeName);
+        delete ecProperty;
+        return SchemaReadStatus::InvalidECSchemaXml;
+        }
+    
+    return SchemaReadStatus::Success;
+    }
+
+
+
+/*---------------------------------------------------------------------------------**//**
+* @bsimethod                                    Carole.MacDonald                01/2010
++---------------+---------------+---------------+---------------+---------------+------*/
+SchemaWriteStatus ECClass::_WriteXml (BeXmlWriterR xmlWriter, int ecXmlVersionMajor, int ecXmlVersionMinor, Utf8CP elementName, bmap<Utf8CP, Utf8CP>* additionalAttributes, bool doElementEnd) const
+    {
+    SchemaWriteStatus status = SchemaWriteStatus::Success;
+
+    xmlWriter.WriteElementStart(elementName);
+    
+    xmlWriter.WriteAttribute(TYPE_NAME_ATTRIBUTE, this->GetName().c_str());
+    xmlWriter.WriteAttribute(DESCRIPTION_ATTRIBUTE, this->GetInvariantDescription().c_str());
+    if (GetIsDisplayLabelDefined())
+        xmlWriter.WriteAttribute(DISPLAY_LABEL_ATTRIBUTE, this->GetInvariantDisplayLabel().c_str());
+
+    if (2 == ecXmlVersionMajor)
+        {
+        xmlWriter.WriteAttribute(IS_STRUCT_ATTRIBUTE, IsStructClass());
+        xmlWriter.WriteAttribute(IS_CUSTOMATTRIBUTE_ATTRIBUTE, IsCustomAttributeClass());
+        bool isConcrete = this->GetClassModifier() != ECClassModifier::Abstract;
+        xmlWriter.WriteAttribute(IS_DOMAINCLASS_ATTRIBUTE, isConcrete && !(IsStructClass() || IsCustomAttributeClass()));
+        }
+    else if (m_modifier != ECClassModifier::None)
+        {
+        xmlWriter.WriteAttribute(MODIFIER_ATTRIBUTE, ECXml::ModifierToString(m_modifier));
+        }
+
+    if (nullptr != additionalAttributes)
+        {
+        for (bmap<Utf8CP, Utf8CP>::iterator iter = additionalAttributes->begin(); iter != additionalAttributes->end(); ++iter)
+            xmlWriter.WriteAttribute(iter->first, iter->second);
+        }
+    
+    for (const ECClassP& baseClass: m_baseClasses)
+        {
+        xmlWriter.WriteElementStart(EC_BASE_CLASS_ELEMENT);
+        xmlWriter.WriteText((ECClass::GetQualifiedClassName(GetSchema(), *baseClass)).c_str());
+        xmlWriter.WriteElementEnd();
+        }
+    WriteCustomAttributes (xmlWriter);
+            
+    for (ECPropertyP prop: GetProperties(false))
+        {
+        prop->_WriteXml (xmlWriter, ecXmlVersionMajor, ecXmlVersionMinor);
+        }
+    if (doElementEnd)
+        xmlWriter.WriteElementEnd();
+    return status;
+    }
+
+/*---------------------------------------------------------------------------------**//**
+* @bsimethod                                                   
++---------------+---------------+---------------+---------------+---------------+------*/
+SchemaWriteStatus ECClass::_WriteXml (BeXmlWriterR xmlWriter, int ecXmlVersionMajor, int ecXmlVersionMinor) const
+    {
+    return _WriteXml (xmlWriter, ecXmlVersionMajor, ecXmlVersionMinor, EC_CLASS_ELEMENT, nullptr, true);
+    }
+
+/*---------------------------------------------------------------------------------**//**
+* @bsimethod                                                   
++---------------+---------------+---------------+---------------+---------------+------*/
+ECObjectsStatus ECClass::ParseClassName 
+(
+Utf8StringR  prefix, 
+Utf8StringR  className, 
+Utf8StringCR qualifiedClassName
+)
+    {
+    if (0 == qualifiedClassName.length())
+        {
+        LOG.error("Failed to parse a prefix and class name from a qualified class name because the string is empty.");
+        return ECObjectsStatus::ParseError;
+        }
+        
+    Utf8String::size_type colonIndex = qualifiedClassName.find (':');
+    if (Utf8String::npos == colonIndex)
+        {
+        prefix.clear();
+        className = qualifiedClassName;
+        return ECObjectsStatus::Success;
+        }
+
+    if (qualifiedClassName.length() == colonIndex + 1)
+        {
+        LOG.errorv("Failed to parse a prefix and class name from the qualified class name '%s' because the string ends with a colon. There must be characters after the colon.",
+            qualifiedClassName.c_str());
+        return ECObjectsStatus::ParseError;
+        }
+
+    if (0 == colonIndex)
+        prefix.clear();
+    else
+        prefix = qualifiedClassName.substr (0, colonIndex);
+
+    className = qualifiedClassName.substr (colonIndex + 1);
+
+    return ECObjectsStatus::Success;
+    }
+
+/*---------------------------------------------------------------------------------**//**
+* @bsimethod                                                   
++---------------+---------------+---------------+---------------+---------------+------*/
+Utf8String ECClass::GetQualifiedClassName
+(
+ECSchemaCR primarySchema,
+ECClassCR  ecClass
+)
+    {
+    Utf8String namespacePrefix;
+    if (!EXPECTED_CONDITION (ECObjectsStatus::Success == primarySchema.ResolveNamespacePrefix (ecClass.GetSchema(), namespacePrefix)))
+        {
+        LOG.warningv ("warning: Cannot qualify an ECClass name with a namespace prefix unless the schema containing the ECClass is referenced by the primary schema."
+            "The class name will remain unqualified.\n  Primary ECSchema: %s\n  ECClass: %s\n ECSchema containing ECClass: %s", primarySchema.GetName().c_str(), ecClass.GetName().c_str(), ecClass.GetSchema().GetName().c_str());
+        return ecClass.GetName();
+        }
+    if (namespacePrefix.empty())
+        return ecClass.GetName();
+    else
+        return namespacePrefix + ":" + ecClass.GetName();
+    }
+    
+/*---------------------------------------------------------------------------------**//**
+* @bsimethod                                                   
++---------------+---------------+---------------+---------------+---------------+------*/
+const ECBaseClassesList& ECClass::GetBaseClasses
+(
+) const
+    {
+    return m_baseClasses;
+    }
+    
+/*---------------------------------------------------------------------------------**//**
+* @bsimethod                                    Carole.MacDonald                06/2010
++---------------+---------------+---------------+---------------+---------------+------*/
+void ECClass::_GetBaseContainers
+(
+bvector<IECCustomAttributeContainerP>& returnList
+) const
+    {
+    for (ECClassP baseClass: m_baseClasses)
+        returnList.push_back(baseClass);
+    }
+
+/*---------------------------------------------------------------------------------**//**
+* @bsimethod                                    Carole.MacDonald                06/2010
++---------------+---------------+---------------+---------------+---------------+------*/
+ECSchemaCP ECClass::_GetContainerSchema
+(
+) const
+    {
+    return &m_schema;
+    }
+
+/*---------------------------------------------------------------------------------**//**
+* @bsimethod                                                    Paul.Connelly   03/13
++---------------+---------------+---------------+---------------+---------------+------*/
+size_t ECClass::GetPropertyCount (bool includeBaseClasses) const
+    {
+    size_t nProperties = m_propertyList.size();
+    if (includeBaseClasses)
+        {
+        for (const ECClassP& baseClass: m_baseClasses)
+            nProperties += baseClass->GetPropertyCount (true);
+        }
+
+    return nProperties;
+    }
+    
+/*---------------------------------------------------------------------------------**//**
+* @bsimethod                                 Ramanujam.Raman                10/2012
++---------------+---------------+---------------+---------------+---------------+------*/
+ECPropertyP ECClass::GetInstanceLabelProperty() const
+    {
+    /*
+     * Note: The ugly case by case comparisions is just a way to make the instance 
+     * labels from legacy ECschemas (that didn't follow consistent property naming)
+     * acceptable.
+     */
+
+    ECPropertyP instanceLabelProperty = NULL;
+    IECInstancePtr caInstance = this->GetCustomAttribute("InstanceLabelSpecification");
+    if (caInstance.IsValid())
+        {
+        ECValue value;
+        if (ECObjectsStatus::Success == caInstance->GetValue (value, "PropertyName") && !value.IsNull())
+            {
+            Utf8CP propertyName = value.GetUtf8CP();
+            instanceLabelProperty = this->GetPropertyP (propertyName);
+            if (NULL != instanceLabelProperty)
+                return instanceLabelProperty;
+            }
+        }
+
+    Utf8String instanceLabelPropertyNames[6] = 
+        {"DisplayLabel", "DISPLAYLABEL", "displaylabel", "Name", "NAME", "name"};
+    FOR_EACH (Utf8StringCR propName, instanceLabelPropertyNames)
+        {
+        instanceLabelProperty = this->GetPropertyP (propName.c_str());
+        if (NULL != instanceLabelProperty)
+            return instanceLabelProperty;
+        }
+
+    return NULL;
+    }
+
+//---------------------------------------------------------------------------------------
+// @bsimethod                                   Carole.MacDonald            10/2015
+//---------------+---------------+---------------+---------------+---------------+-------
+ECEntityClass::ECEntityClass(ECSchemaCR schema) : ECClass(schema)
+    {
+    }
+
+//---------------------------------------------------------------------------------------
+// @bsimethod                                   Carole.MacDonald            11/2015
+//---------------+---------------+---------------+---------------+---------------+-------
+SchemaWriteStatus ECEntityClass::_WriteXml(BeXmlWriterR xmlWriter, int ecXmlVersionMajor, int ecXmlVersionMinor) const
+    {
+    if (2 == ecXmlVersionMajor)
+        return T_Super::_WriteXml(xmlWriter, ecXmlVersionMajor, ecXmlVersionMinor);
+
+    else
+        return T_Super::_WriteXml(xmlWriter, ecXmlVersionMajor, ecXmlVersionMinor, EC_ENTITYCLASS_ELEMENT, nullptr, true);
+    }
+
+//---------------------------------------------------------------------------------------
+// @bsimethod                                   Colin.Kerr                  12/2015
+//---------------+---------------+---------------+---------------+---------------+-------
+ECObjectsStatus ECEntityClass::CreateNavigationProperty(NavigationECPropertyP& ecProperty, Utf8StringCR name, ECRelationshipClassCR relationshipClass, ECRelatedInstanceDirection direction, PrimitiveType type, bool verify)
+    {
+    ecProperty = new NavigationECProperty(*this);
+    ecProperty->SetType(type);
+    ECObjectsStatus status = ecProperty->SetRelationshipClass(relationshipClass, direction, verify);
+    if (ECObjectsStatus::Success == status)
+        status = AddProperty(ecProperty, name);
+
+    if (ECObjectsStatus::Success != status)
+        {
+        delete ecProperty;
+        ecProperty = nullptr;
+        }
+    return status;
+    }
+
+//---------------------------------------------------------------------------------------
+// @bsimethod                                   Carole.MacDonald            10/2015
+//---------------+---------------+---------------+---------------+---------------+-------
+ECCustomAttributeClass::ECCustomAttributeClass(ECSchemaCR schema) : ECClass(schema)
+    {
+    m_containerType = static_cast<CustomAttributeContainerType>(0);
+    }
+
+//---------------------------------------------------------------------------------------
+// @bsimethod                                   Carole.MacDonald            11/2015
+//---------------+---------------+---------------+---------------+---------------+-------
+SchemaWriteStatus ECCustomAttributeClass::_WriteXml(BeXmlWriterR xmlWriter, int ecXmlVersionMajor, int ecXmlVersionMinor) const
+    {
+    if (2 == ecXmlVersionMajor)
+        return T_Super::_WriteXml(xmlWriter, ecXmlVersionMajor, ecXmlVersionMinor);
+
+    else
+        {
+        Utf8String appliesToAttributeValue = ECXml::ContainerTypeToString(m_containerType);
+        bmap<Utf8CP, Utf8CP> additionalAttributes;
+        additionalAttributes[CUSTOM_ATTRIBUTE_APPLIES_TO] = appliesToAttributeValue.c_str();
+        return T_Super::_WriteXml(xmlWriter, ecXmlVersionMajor, ecXmlVersionMinor, EC_CUSTOMATTRIBUTECLASS_ELEMENT, &additionalAttributes, true);
+        }
+    }
+
+//---------------------------------------------------------------------------------------
+// @bsimethod                                   Carole.MacDonald            11/2015
+//---------------+---------------+---------------+---------------+---------------+-------
+SchemaReadStatus ECCustomAttributeClass::_ReadXmlAttributes(BeXmlNodeR classNode)
+    {
+    SchemaReadStatus status;
+    if (SchemaReadStatus::Success != (status = T_Super::_ReadXmlAttributes(classNode)))
+        return status;
+
+    Utf8String appliesTo;
+    if (BEXML_Success == classNode.GetAttributeStringValue(appliesTo, CUSTOM_ATTRIBUTE_APPLIES_TO))
+        ECXml::ParseContainerString(this->m_containerType, appliesTo);
+    else
+        m_containerType = CustomAttributeContainerType::Any;
+
+    return status;
+    }
+
+//---------------------------------------------------------------------------------------
+// @bsimethod                                   Carole.MacDonald            10/2015
+//---------------+---------------+---------------+---------------+---------------+-------
+ECStructClass::ECStructClass(ECSchemaCR schema) : ECClass(schema)
+    {
+    }
+
+//---------------------------------------------------------------------------------------
+// @bsimethod                                   Carole.MacDonald            11/2015
+//---------------+---------------+---------------+---------------+---------------+-------
+SchemaWriteStatus ECStructClass::_WriteXml(BeXmlWriterR xmlWriter, int ecXmlVersionMajor, int ecXmlVersionMinor) const
+    {
+    if (2 == ecXmlVersionMajor)
+        return T_Super::_WriteXml(xmlWriter, ecXmlVersionMajor, ecXmlVersionMinor);
+
+    else
+        return T_Super::_WriteXml(xmlWriter, ecXmlVersionMajor, ecXmlVersionMinor, EC_STRUCTCLASS_ELEMENT, nullptr, true);
+    }
+
+/*---------------------------------------------------------------------------------**//**
+* @bsimethod                                    Carole.MacDonald                04/2010
++---------------+---------------+---------------+---------------+---------------+------*/
+ECPropertyIterable::const_iterator::const_iterator
+(
+ECClassCR ecClass, 
+bool includeBaseProperties
+)
+    {
+    m_state = IteratorState::Create (ecClass, includeBaseProperties); 
+    if (m_state->m_listIterator == m_state->m_properties->end())
+        m_isEnd = true;
+    else
+        m_isEnd = false; 
+    }
+
+/*---------------------------------------------------------------------------------**//**
+* @bsimethod                                                   
++---------------+---------------+---------------+---------------+---------------+------*/
+ECPropertyIterable::const_iterator  ECPropertyIterable::begin () const
+    {
+    return ECPropertyIterable::const_iterator(m_ecClass, m_includeBaseProperties);        
+    }
+
+/*---------------------------------------------------------------------------------**//**
+* @bsimethod                                                   
++---------------+---------------+---------------+---------------+---------------+------*/
+ECPropertyIterable::const_iterator  ECPropertyIterable::end () const
+    {
+    return ECPropertyIterable::const_iterator();        
+    }   
+
+/*---------------------------------------------------------------------------------**//**
+* @bsimethod                                                    Paul.Connelly   03/14
++---------------+---------------+---------------+---------------+---------------+------*/
+ECPropertyCP ECPropertyIterable::FindByDisplayLabel (Utf8CP label) const
+    {
+    for (auto const& prop : *this)
+        if (prop->GetDisplayLabel().Equals (label))
+            return prop;
+
+    return nullptr;
+    }
+
+/*---------------------------------------------------------------------------------**//**
+* @bsimethod                                                   
++---------------+---------------+---------------+---------------+---------------+------*/
+ECPropertyIterable::const_iterator& ECPropertyIterable::const_iterator::operator++()
+    {
+    m_state->m_listIterator++;
+    if (m_state->m_listIterator == m_state->m_properties->end())
+        m_isEnd = true;
+    return *this;
+    }
+
+/*---------------------------------------------------------------------------------**//**
+* @bsimethod                                                   
++---------------+---------------+---------------+---------------+---------------+------*/
+bool            ECPropertyIterable::const_iterator::operator!= (const_iterator const& rhs) const
+    {
+    if (m_isEnd && rhs.m_isEnd)
+        return false;
+    if (m_state.IsNull() && !(rhs.m_state.IsNull()))
+        return true;
+    if (!(m_state.IsNull()) && rhs.m_state.IsNull())
+        return true;
+    return (m_state->m_listIterator != rhs.m_state->m_listIterator);
+    }
+
+static const ECPropertyP s_nullPropertyPtr = NULL;
+
+/*---------------------------------------------------------------------------------**//**
+* @bsimethod                                                   
++---------------+---------------+---------------+---------------+---------------+------*/
+ECPropertyP const& ECPropertyIterable::const_iterator::operator*() const
+    {
+    if (m_isEnd)
+        return s_nullPropertyPtr;
+
+    ECPropertyP const& ecProperty = *(m_state->m_listIterator);
+    return ecProperty;
+    }
+
+ECPropertyIterable::IteratorState::IteratorState
+(
+ECClassCR ecClass,
+bool includeBaseProperties
+)
+    {
+    m_properties = new PropertyList();
+    ecClass.GetProperties(includeBaseProperties, m_properties);
+    m_listIterator = m_properties->begin();
+    }
+    
+ECPropertyIterable::IteratorState::~IteratorState()
+    {
+    delete m_properties;
+    }    
+    
+static RelationshipCardinality s_zeroOneCardinality(0, 1);
+static RelationshipCardinality s_zeroManyCardinality(0, UINT_MAX);
+static RelationshipCardinality s_oneOneCardinality(1, 1);
+static RelationshipCardinality s_oneManyCardinality(1, UINT_MAX);
+
+/*---------------------------------------------------------------------------------**//**
+* @bsimethod                                    Carole.MacDonald                02/2010
++---------------+---------------+---------------+---------------+---------------+------*/
+RelationshipCardinality::RelationshipCardinality
+(
+)
+    {
+    m_lowerLimit = 0;
+    m_upperLimit = 1;
+    }
+
+/*---------------------------------------------------------------------------------**//**
+* @bsimethod                                    Carole.MacDonald                02/2010
++---------------+---------------+---------------+---------------+---------------+------*/
+RelationshipCardinality::RelationshipCardinality
+(
+uint32_t lowerLimit,
+uint32_t upperLimit
+)
+    {
+    EXPECTED_CONDITION (lowerLimit <= upperLimit);
+    //EXPECTED_CONDITION (lowerLimit >= 0); -- always true of a UInt32
+    EXPECTED_CONDITION (upperLimit > 0);
+    m_lowerLimit = lowerLimit;
+    m_upperLimit = upperLimit;
+    }
+  
+/*---------------------------------------------------------------------------------**//**
+* @bsimethod                                    Carole.MacDonald                02/2010
++---------------+---------------+---------------+---------------+---------------+------*/
+uint32_t RelationshipCardinality::GetLowerLimit
+(
+) const
+    {
+    return m_lowerLimit;
+    }
+
+/*---------------------------------------------------------------------------------**//**
+* @bsimethod                                    Carole.MacDonald                02/2010
++---------------+---------------+---------------+---------------+---------------+------*/
+uint32_t RelationshipCardinality::GetUpperLimit
+(
+) const
+    {
+    return m_upperLimit;
+    }
+    
+/*---------------------------------------------------------------------------------**//**
+* @bsimethod                                    Carole.MacDonald                02/2010
++---------------+---------------+---------------+---------------+---------------+------*/
+bool RelationshipCardinality::IsUpperLimitUnbounded 
+(
+) const
+    {
+    return m_upperLimit == UINT_MAX;
+    }
+  
+/*---------------------------------------------------------------------------------**//**
+* @bsimethod                                    Carole.MacDonald                03/2010
++---------------+---------------+---------------+---------------+---------------+------*/
+Utf8String RelationshipCardinality::ToString
+(
+) const
+    {
+    Utf8Char cardinalityString[32];
+    
+    if (UINT_MAX == m_upperLimit)
+        BeStringUtilities::Snprintf(cardinalityString, "(%d,N)", m_lowerLimit);
+    else
+        BeStringUtilities::Snprintf(cardinalityString, "(%d,%d)", m_lowerLimit, m_upperLimit);
+        
+    return cardinalityString;
+        
+    }
+    
+/*---------------------------------------------------------------------------------**//**
+* @bsimethod                                    Carole.MacDonald                03/2010
++---------------+---------------+---------------+---------------+---------------+------*/
+RelationshipCardinalityCR RelationshipCardinality::ZeroOne
+(
+)
+    {
+    return s_zeroOneCardinality;
+    }
+    
+/*---------------------------------------------------------------------------------**//**
+* @bsimethod                                    Carole.MacDonald                03/2010
++---------------+---------------+---------------+---------------+---------------+------*/
+RelationshipCardinalityCR RelationshipCardinality::ZeroMany
+(
+)
+    {
+    return s_zeroManyCardinality;
+    }
+    
+/*---------------------------------------------------------------------------------**//**
+* @bsimethod                                    Carole.MacDonald                03/2010
++---------------+---------------+---------------+---------------+---------------+------*/
+RelationshipCardinalityCR RelationshipCardinality::OneOne
+(
+)
+    {
+    return s_oneOneCardinality;
+    }
+    
+/*---------------------------------------------------------------------------------**//**
+* @bsimethod                                    Carole.MacDonald                03/2010
++---------------+---------------+---------------+---------------+---------------+------*/
+RelationshipCardinalityCR RelationshipCardinality::OneMany
+(
+)
+    {
+    return s_oneManyCardinality;
+    }
+    
+/*---------------------------------------------------------------------------------**//**
+* @bsimethod                                    Carole.MacDonald                02/2010
++---------------+---------------+---------------+---------------+---------------+------*/
+ECRelationshipConstraint::ECRelationshipConstraint
+(
+ECRelationshipClassP relationshipClass
+) :m_constraintClasses(relationshipClass)
+    {
+    m_relClass = relationshipClass;
+    m_cardinality = &s_zeroOneCardinality;
+    m_isPolymorphic = true;
+    }
+    
+/*---------------------------------------------------------------------------------**//**
+* @bsimethod                                    Carole.MacDonald                02/2010
++---------------+---------------+---------------+---------------+---------------+------*/
+ECRelationshipConstraint::ECRelationshipConstraint
+(
+ECRelationshipClassP relationshipClass, 
+bool isMultiple
+) :m_constraintClasses(relationshipClass,isMultiple)
+    {
+    m_relClass = relationshipClass;
+    m_cardinality = &s_zeroOneCardinality;
+    m_isPolymorphic = true;
+    }
+
+/*---------------------------------------------------------------------------------**//**
+* @bsimethod                                    Carole.MacDonald                03/2010
++---------------+---------------+---------------+---------------+---------------+------*/
+ECRelationshipConstraint::~ECRelationshipConstraint
+(
+)
+    {
+     if ((m_cardinality != &s_zeroOneCardinality) && (m_cardinality != &s_zeroManyCardinality) &&
+        (m_cardinality != &s_oneOneCardinality) && (m_cardinality != &s_oneManyCardinality))
+        delete m_cardinality;
+    } 
+   
+/*---------------------------------------------------------------------------------**//**
+* @bsimethod                                    Carole.MacDonald                06/2010
++---------------+---------------+---------------+---------------+---------------+------*/
+ECSchemaCP ECRelationshipConstraint::_GetContainerSchema() const
+    {
+    return &(m_relClass->GetSchema());
+    }
+ 
+/*---------------------------------------------------------------------------------**//**
+* @bsimethod                                    Carole.MacDonald                03/2010
++---------------+---------------+---------------+---------------+---------------+------*/
+SchemaReadStatus ECRelationshipConstraint::ReadXml (BeXmlNodeR constraintNode, ECSchemaReadContextR schemaContext)
+    {
+    SchemaReadStatus status = SchemaReadStatus::Success;
+    
+    Utf8String value;  // needed for macros.
+    ECObjectsStatus setterStatus;
+    READ_OPTIONAL_XML_ATTRIBUTE_IGNORING_SET_ERRORS (constraintNode, POLYMORPHIC_ATTRIBUTE, this, IsPolymorphic);
+    READ_OPTIONAL_XML_ATTRIBUTE (constraintNode, ROLELABEL_ATTRIBUTE, this, RoleLabel);
+    READ_OPTIONAL_XML_ATTRIBUTE (constraintNode, CARDINALITY_ATTRIBUTE, this, Cardinality);
+    
+    for (BeXmlNodeP constraintClassNode = constraintNode.GetFirstChild(); nullptr != constraintClassNode; constraintClassNode = constraintClassNode->GetNextSibling())
+        {
+        if (0 != strcmp(constraintClassNode->GetName(), EC_CONSTRAINTCLASS_ELEMENT))
+            continue;
+        
+        Utf8String     constraintClassName;
+        if (BEXML_Success != constraintClassNode->GetAttributeStringValue(constraintClassName, CONSTRAINTCLASSNAME_ATTRIBUTE))
+            return SchemaReadStatus::InvalidECSchemaXml;
+        
+        // Parse the potentially qualified class name into a namespace prefix and short class name
+        Utf8String namespacePrefix;
+        Utf8String className;
+        if (ECObjectsStatus::Success != ECClass::ParseClassName (namespacePrefix, className, constraintClassName))
+            {
+            LOG.errorv("Invalid ECSchemaXML: The ECRelationshipConstraint contains a %s attribute with the value '%s' that can not be parsed.",
+                CONSTRAINTCLASSNAME_ATTRIBUTE, constraintClassName.c_str());
+            return SchemaReadStatus::InvalidECSchemaXml;
+            }
+        
+        ECSchemaCP resolvedSchema = m_relClass->GetSchema().GetSchemaByNamespacePrefixP (namespacePrefix);
+        if (NULL == resolvedSchema)
+            {
+            LOG.errorv("Invalid ECSchemaXML: ECRelationshipConstraint contains a %s attribute with the namespace prefix '%s' that can not be resolved to a referenced schema.",
+                CONSTRAINTCLASSNAME_ATTRIBUTE, namespacePrefix.c_str());
+            return SchemaReadStatus::InvalidECSchemaXml;
+            }
+
+        ECClassCP constraintClass = resolvedSchema->GetClassCP (className.c_str());
+        if (NULL == constraintClass)
+            {
+            LOG.errorv("Invalid ECSchemaXML: The ECRelationshipConstraint contains a %s attribute with the value '%s' that can not be resolved to an ECClass named '%s' in the ECSchema '%s'",
+                CONSTRAINTCLASSNAME_ATTRIBUTE, constraintClassName.c_str(), className.c_str(), resolvedSchema->GetName().c_str());
+            return SchemaReadStatus::InvalidECSchemaXml;
+            }
+        ECEntityClassCP constraintAsEntity = constraintClass->GetEntityClassCP();
+        if (nullptr == constraintAsEntity)
+            {
+            LOG.errorv("Invalid ECSchemaXML: The ECRelationshipConstraint contains a %s attribute with the value '%s' that does not resolve to an ECEntityClass named '%s' in the ECSchema '%s'",
+                         CONSTRAINTCLASSNAME_ATTRIBUTE, constraintClassName.c_str(), className.c_str(), resolvedSchema->GetName().c_str());
+            return SchemaReadStatus::InvalidECSchemaXml;
+            }
+
+        ECRelationshipConstraintClassP ecRelationshipconstaintClass;
+        m_constraintClasses.Add(ecRelationshipconstaintClass, *constraintAsEntity);
+        if (ecRelationshipconstaintClass != nullptr)
+            {
+            for (BeXmlNodeP keyNode = constraintClassNode->GetFirstChild(); nullptr != keyNode; keyNode = keyNode->GetNextSibling())
+                {
+                for (BeXmlNodeP propertyNode = keyNode->GetFirstChild(); nullptr != propertyNode; propertyNode = propertyNode->GetNextSibling())
+                    {
+                    Utf8String propertyName;
+                    if (BEXML_Success != propertyNode->GetAttributeStringValue(propertyName, KEYPROPERTYNAME_ATTRIBUTE))
+                        return SchemaReadStatus::InvalidECSchemaXml;
+                    ecRelationshipconstaintClass->AddKey(propertyName.c_str());
+                    }
+                }
+            }
+        }
+
+    // Add Custom Attributes
+    ReadCustomAttributes (constraintNode, schemaContext, m_relClass->GetSchema());
+    return status;
+    }
+    
+/*---------------------------------------------------------------------------------**//**
+* @bsimethod                                  const ECRelationshipConstraintClass & operator = (ECRelationshipConstraintClass const && rhs)
+            {
+            m_ecClass = rhs.m_ecClass;
+            m_keys = std::move(rhs.m_keys);
+            return *this;
+            }  Carole.MacDonald                03/2010
++---------------+---------------+---------------+---------------+---------------+------*/
+SchemaWriteStatus ECRelationshipConstraint::WriteXml (BeXmlWriterR xmlWriter, Utf8CP elementName) const
+    {
+    SchemaWriteStatus status = SchemaWriteStatus::Success;
+    
+    xmlWriter.WriteElementStart(elementName);
+    
+    xmlWriter.WriteAttribute(CARDINALITY_ATTRIBUTE, m_cardinality->ToString().c_str());
+    if (IsRoleLabelDefined())
+        xmlWriter.WriteAttribute(ROLELABEL_ATTRIBUTE, m_roleLabel.c_str());
+
+    xmlWriter.WriteAttribute(POLYMORPHIC_ATTRIBUTE, this->GetIsPolymorphic());
+        
+    WriteCustomAttributes (xmlWriter);
+
+    for (const auto &constraint : m_constraintClasses)
+        {
+        xmlWriter.WriteElementStart(EC_CONSTRAINTCLASS_ELEMENT);
+        xmlWriter.WriteAttribute(CONSTRAINTCLASSNAME_ATTRIBUTE, ECClass::GetQualifiedClassName(m_relClass->GetSchema(), constraint->GetClass()).c_str());
+        for (auto key : constraint->GetKeys())
+            {
+            xmlWriter.WriteElementStart(EC_CONSTRAINTKEY_ELEMENT);
+            xmlWriter.WriteElementStart(EC_KEYPROPERTY_ELEMENT);
+            xmlWriter.WriteAttribute(KEYPROPERTYNAME_ATTRIBUTE, key.c_str());
+            xmlWriter.WriteElementEnd();
+            xmlWriter.WriteElementEnd();
+            }
+        xmlWriter.WriteElementEnd();
+        }
+    xmlWriter.WriteElementEnd();
+    return status;
+    }
+
+
+/*---------------------------------------------------------------------------------**//**
+* @bsimethod                                    Carole.MacDonald                03/2010
++---------------+---------------+---------------+---------------+---------------+------*/
+ECObjectsStatus ECRelationshipConstraint::AddClass(ECEntityClassCR classConstraint)
+    {
+
+    ECRelationshipConstraintClassP ecRelationShipconstraintClass;
+    return  m_constraintClasses.Add(ecRelationShipconstraintClass, classConstraint);
+    }
+/*---------------------------------------------------------------------------------**//**
+* @bsimethod                       MUHAMMAD.ZAIGHUM                             01/2015
++---------------+---------------+---------------+---------------+---------------+------*/
+ECObjectsStatus           ECRelationshipConstraint::AddConstraintClass(ECRelationshipConstraintClass*& classConstraint, ECEntityClassCR ecClass)
+    {
+    return  m_constraintClasses.Add(classConstraint, ecClass);
+
+    }
+
+/*---------------------------------------------------------------------------------**//**
+* @bsimethod                                    Carole.MacDonald                03/2010
++---------------+---------------+---------------+---------------+---------------+------*/
+ECObjectsStatus ECRelationshipConstraint::RemoveClass (ECEntityClassCR classConstraint)
+    {
+    return m_constraintClasses.Remove(classConstraint);
+    }
+   
+/*---------------------------------------------------------------------------------**//**
+* @bsimethod                                   Muhammad.Zaighum                 11/14
++---------------+---------------+---------------+---------------+---------------+------*/
+const ECConstraintClassesList ECRelationshipConstraint::GetClasses() const
+    {
+    ECConstraintClassesList listOfClasses;
+    for (auto const &constraintClassIterator : m_constraintClasses)
+        {
+        listOfClasses.push_back (const_cast<ECEntityClassP>(&constraintClassIterator->GetClass ()));
+        }
+    return listOfClasses;
+    }
+/*---------------------------------------------------------------------------------**//**
+* @bsimethod                                   Muhammad.Zaighum                 11/14
++---------------+---------------+---------------+---------------+---------------+------*/
+ECRelationshipConstraintClassList::ECRelationshipConstraintClassList(ECRelationshipClassP relClass, bool isMultiple) :m_relClass(relClass)
+    {}
+/*---------------------------------------------------------------------------------**//**
+* @bsimethod                                    Carole.MacDonald                03/2010
++---------------+---------------+---------------+---------------+---------------+------*/
+ECRelationshipConstraintClassList const& ECRelationshipConstraint::GetConstraintClasses() const
+    {
+    return m_constraintClasses;
+    }
+ECRelationshipConstraintClassList& ECRelationshipConstraint::GetConstraintClassesR() 
+    {
+    return m_constraintClasses;
+    }
+
+//---------------------------------------------------------------------------------------
+// @bsimethod                                   Colin.Kerr                  12/2015
+//---------------+---------------+---------------+---------------+---------------+-------
+bool ECRelationshipConstraint::SupportsClass(ECClassCR ecClass) const
+    {
+    for (auto constraint : GetConstraintClasses())
+        {
+        ECClassCR constraintClass = constraint->GetClass();
+        if (constraintClass.GetName().EqualsI("AnyClass"))
+            return true;
+        
+        if (ECClass::ClassesAreEqualByName(&constraintClass, &ecClass) || (m_isPolymorphic && ecClass.Is(&constraintClass)))
+            return true;
+        }
+    return false;
+    }
+
+/*---------------------------------------------------------------------------------**//**
+* @bsimethod                                    Carole.MacDonald                02/2010
++---------------+---------------+---------------+---------------+---------------+------*/
+bool ECRelationshipConstraint::GetIsPolymorphic () const
+    {
+    return m_isPolymorphic;
+    }
+    
+/*---------------------------------------------------------------------------------**//**
+* @bsimethod                                    Carole.MacDonald                02/2010
++---------------+---------------+---------------+---------------+---------------+------*/
+ECObjectsStatus ECRelationshipConstraint::SetIsPolymorphic (bool value)
+    {
+    m_isPolymorphic = value;
+    return ECObjectsStatus::Success;
+    }
+   
+/*---------------------------------------------------------------------------------**//**
+* @bsimethod                                    Carole.MacDonald                03/2010
++---------------+---------------+---------------+---------------+---------------+------*/
+ECObjectsStatus ECRelationshipConstraint::SetIsPolymorphic (Utf8CP isPolymorphic)
+    {
+    PRECONDITION (NULL != isPolymorphic, ECObjectsStatus::PreconditionViolated);
+
+    ECObjectsStatus status = ECXml::ParseBooleanString (m_isPolymorphic, isPolymorphic);
+    if (ECObjectsStatus::Success != status)
+        LOG.errorv("Failed to parse the isPolymorphic string '%s' for ECRelationshipConstraint. Expected values are True or False", isPolymorphic);
+        
+    return status;
+    }
+    
+/*---------------------------------------------------------------------------------**//**
+* @bsimethod                                    Carole.MacDonald                03/2010
++---------------+---------------+---------------+---------------+---------------+------*/
+RelationshipCardinalityCR ECRelationshipConstraint::GetCardinality () const
+    {
+    return *m_cardinality;
+    }
+
+/*---------------------------------------------------------------------------------**//**
+* @bsimethod                                    Carole.MacDonald                03/2010
++---------------+---------------+---------------+---------------+---------------+------*/
+ECObjectsStatus ECRelationshipConstraint::SetCardinality (uint32_t& lowerLimit, uint32_t& upperLimit)
+    {
+    if (lowerLimit == 0 && upperLimit == 1)
+        m_cardinality = &s_zeroOneCardinality;
+    else if (lowerLimit == 0 && upperLimit == UINT_MAX)
+        m_cardinality = &s_zeroManyCardinality;
+    else if (lowerLimit == 1 && upperLimit == 1)
+        m_cardinality = &s_oneOneCardinality;
+    else if (lowerLimit == 1 && upperLimit == UINT_MAX)
+        m_cardinality = &s_oneManyCardinality;
+    else
+        m_cardinality = new RelationshipCardinality(lowerLimit, upperLimit);
+    return ECObjectsStatus::Success;
+    }
+    
+/*---------------------------------------------------------------------------------**//**
+* @bsimethod                                    Carole.MacDonald                03/2010
++---------------+---------------+---------------+---------------+---------------+------*/
+ECObjectsStatus ECRelationshipConstraint::SetCardinality (RelationshipCardinalityCR cardinality)
+    {
+    m_cardinality = new RelationshipCardinality(cardinality.GetLowerLimit(), cardinality.GetUpperLimit());
+    return ECObjectsStatus::Success;
+    }
+    
+/*---------------------------------------------------------------------------------**//**
+* @bsimethod                                    Carole.MacDonald                03/2010
++---------------+---------------+---------------+---------------+---------------+------*/
+ECObjectsStatus ECRelationshipConstraint::SetCardinality (Utf8CP cardinality)
+    {
+    PRECONDITION (NULL != cardinality, ECObjectsStatus::PreconditionViolated);
+    uint32_t lowerLimit;
+    uint32_t upperLimit;
+    ECObjectsStatus status = ECXml::ParseCardinalityString(lowerLimit, upperLimit, cardinality);
+    if (ECObjectsStatus::Success != status)
+        {
+        LOG.errorv ("Failed to parse the RelationshipCardinality string '%s'.", cardinality);
+        return ECObjectsStatus::ParseError;
+        }
+    else
+        m_cardinality = new RelationshipCardinality(lowerLimit, upperLimit);
+        
+    return ECObjectsStatus::Success;
+    }
+    
+/*---------------------------------------------------------------------------------**//**
+* @bsimethod                                    Carole.MacDonald                03/2010
++---------------+---------------+---------------+---------------+---------------+------*/
+bool ECRelationshipConstraint::IsRoleLabelDefined () const
+    {
+    return m_roleLabel.length() != 0;
+    }
+    
+/*---------------------------------------------------------------------------------**//**
+* @bsimethod                                    Carole.MacDonald                03/2010
++---------------+---------------+---------------+---------------+---------------+------*/
+Utf8String const ECRelationshipConstraint::GetRoleLabel () const
+    {
+    if(&(m_relClass->GetTarget()) == this)
+        return m_relClass->GetSchema().GetLocalizedStrings().GetRelationshipTargetRoleLabel(m_relClass, GetInvariantRoleLabel());
+    else
+        return m_relClass->GetSchema().GetLocalizedStrings().GetRelationshipSourceRoleLabel(m_relClass, GetInvariantRoleLabel());
+    }
+    
+/*---------------------------------------------------------------------------------**//**
+* @bsimethod                                    Carole.MacDonald                03/2010
++---------------+---------------+---------------+---------------+---------------+------*/
+Utf8String const ECRelationshipConstraint::GetInvariantRoleLabel () const
+    {
+    if (m_roleLabel.length() != 0)
+        return m_roleLabel;
+        
+    if (&(m_relClass->GetTarget()) == this)
+        return m_relClass->GetInvariantDisplayLabel() + " (Reversed)";
+    return m_relClass->GetInvariantDisplayLabel();
+    }
+    
+/*---------------------------------------------------------------------------------**//**
+* @bsimethod                                    Carole.MacDonald                03/2010
++---------------+---------------+---------------+---------------+---------------+------*/
+ECObjectsStatus ECRelationshipConstraint::SetRoleLabel (Utf8StringCR value)
+    {
+    m_roleLabel = value;
+    return ECObjectsStatus::Success;
+    }
+  
+  /*---------------------------------------------------------------------------------**//**
+* @bsimethod                                    Carole.MacDonald                05/2012
++---------------+---------------+---------------+---------------+---------------+------*/
+ECObjectsStatus ECRelationshipConstraint::CopyTo
+(
+ECRelationshipConstraintR toRelationshipConstraint
+)
+    {
+    if (IsRoleLabelDefined())
+        toRelationshipConstraint.SetRoleLabel(GetInvariantRoleLabel());
+
+    toRelationshipConstraint.SetCardinality(GetCardinality());
+    toRelationshipConstraint.SetIsPolymorphic(GetIsPolymorphic());
+
+    ECObjectsStatus status;
+    ECSchemaP destSchema = const_cast<ECSchemaP>(toRelationshipConstraint._GetContainerSchema());
+    for (auto constraintClass : GetConstraintClasses())
+        {
+        ECClassP destConstraintClass = destSchema->GetClassP(constraintClass->GetClass().GetName().c_str());
+        if (NULL == destConstraintClass)
+            {
+            status = destSchema->CopyClass(destConstraintClass, constraintClass->GetClass());
+            if (ECObjectsStatus::Success != status)
+                return status;
+            }
+        ECEntityClassP destAsEntity = destConstraintClass->GetEntityClassP();
+        if (nullptr == destAsEntity)
+            return ECObjectsStatus::DataTypeNotSupported;
+
+        status = toRelationshipConstraint.AddClass(*destAsEntity);
+        if (ECObjectsStatus::Success != status)
+            return status;
+        }
+
+    return CopyCustomAttributesTo(toRelationshipConstraint);
+    }
+
+/*---------------------------------------------------------------------------------**//**
+* @bsimethod                                    Sylvain.Pucci                  09/2013
++---------------+---------------+---------------+---------------+---------------+------*/
+ECObjectsStatus ECRelationshipConstraint::GetOrderedRelationshipPropertyName (Utf8String& propertyName)  const
+    {
+    // see if the custom attribute signifying a Ordered relationship is defined
+    IECInstancePtr caInstance = GetCustomAttribute("Bentley_Standard_CustomAttributes", "OrderedRelationshipsConstraint");
+    if (caInstance.IsValid())
+        {
+        ECN::ECValue value;
+        Utf8CP propertyName = "OrderIdProperty";
+        if (ECObjectsStatus::Success == caInstance->GetValue (value, propertyName))
+            {
+            propertyName = value.GetUtf8CP();
+            return ECObjectsStatus::Success;
+            }
+        }
+    return ECObjectsStatus::Error;
+    }
+
+/*---------------------------------------------------------------------------------**//**
+* @bsimethod                                    Sylvain.Pucci                  09/2013
++---------------+---------------+---------------+---------------+---------------+------*/
+bool ECRelationshipConstraint::GetIsOrdered () const
+    {
+    // see if the custom attribute signifying a Ordered relationship is defined
+    IECInstancePtr caInstance = GetCustomAttribute("Bentley_Standard_CustomAttributes", "OrderedRelationshipsConstraint");
+    if (caInstance.IsValid())
+        return true;
+    return false;
+    }
+
+/*---------------------------------------------------------------------------------**//**
+* @bsimethod                                    Sylvain.Pucci                  09/2013
++---------------+---------------+---------------+---------------+---------------+------*/
+OrderIdStorageMode ECRelationshipConstraint::GetOrderIdStorageMode () const
+    {
+    // see if the custom attribute signifying a Ordered relationship is defined
+    IECInstancePtr caInstance = GetCustomAttribute("Bentley_Standard_CustomAttributes", "OrderedRelationshipsConstraint");
+    if (caInstance.IsValid())
+        {
+        ECN::ECValue value;
+        Utf8CP propertyName = "OrderIdStorageMode";
+        if (ECObjectsStatus::Success == caInstance->GetValue (value, propertyName))
+            return (OrderIdStorageMode)value.GetInteger ();
+        }
+    return ORDERIDSTORAGEMODE_None;
+    }
+
+/*---------------------------------------------------------------------------------**//**
+* @bsimethod                                    Carole.MacDonald                03/2010
++---------------+---------------+---------------+---------------+---------------+------*/
+ECRelationshipClass::ECRelationshipClass (ECN::ECSchemaCR schema) : ECEntityClass (schema), m_strength( StrengthType::Referencing), m_strengthDirection(ECRelatedInstanceDirection::Forward) 
+    {
+    m_source = new ECRelationshipConstraint(this, false);
+    m_target = new ECRelationshipConstraint(this, true);
+    }
+
+/*---------------------------------------------------------------------------------**//**
+* @bsimethod                                    Carole.MacDonald                03/2010
++---------------+---------------+---------------+---------------+---------------+------*/
+ECRelationshipClass::~ECRelationshipClass()
+    {
+    delete m_source;
+    delete m_target;
+    }
+        
+/*---------------------------------------------------------------------------------**//**
+* @bsimethod                                    Carole.MacDonald                02/2010
++---------------+---------------+---------------+---------------+---------------+------*/
+StrengthType ECRelationshipClass::GetStrength () const
+    {
+    return m_strength;
+    }
+    
+/*---------------------------------------------------------------------------------**//**
+* @bsimethod                                    Carole.MacDonald                02/2010
++---------------+---------------+---------------+---------------+---------------+------*/
+ECObjectsStatus ECRelationshipClass::SetStrength (StrengthType strength)
+    {
+    m_strength = strength;
+    return ECObjectsStatus::Success;
+    }
+
+/*---------------------------------------------------------------------------------**//**
+* @bsimethod                                    Carole.MacDonald                02/2010
++---------------+---------------+---------------+---------------+---------------+------*/
+ECObjectsStatus ECRelationshipClass::SetStrength (Utf8CP strength)
+    {
+    PRECONDITION (NULL != strength, ECObjectsStatus::PreconditionViolated);
+
+    StrengthType strengthType;
+    ECObjectsStatus status = ECXml::ParseStrengthType(strengthType, strength);
+    if (ECObjectsStatus::Success != status)
+        LOG.errorv ("Failed to parse the Strength string '%s' for ECRelationshipClass '%s'.", strength, this->GetName().c_str());
+    else
+        SetStrength (strengthType);
+        
+    return status;
+    }
+    
+/*---------------------------------------------------------------------------------**//**
+* @bsimethod                                    Carole.MacDonald                02/2010
++---------------+---------------+---------------+---------------+---------------+------*/
+ECRelatedInstanceDirection ECRelationshipClass::GetStrengthDirection () const
+    {
+    return m_strengthDirection;
+    }
+    
+/*---------------------------------------------------------------------------------**//**
+* @bsimethod                                    Carole.MacDonald                02/2010
++---------------+---------------+---------------+---------------+---------------+------*/
+ECObjectsStatus ECRelationshipClass::SetStrengthDirection (ECRelatedInstanceDirection direction)
+    {
+    m_strengthDirection = direction;
+    return ECObjectsStatus::Success;
+    }
+    
+/*---------------------------------------------------------------------------------**//**
+* @bsimethod                                    Carole.MacDonald                02/2010
++---------------+---------------+---------------+---------------+---------------+------*/
+ECObjectsStatus ECRelationshipClass::SetStrengthDirection (Utf8CP directionString)
+    {
+    PRECONDITION (NULL != directionString, ECObjectsStatus::PreconditionViolated);
+
+    ECRelatedInstanceDirection direction;
+    ECObjectsStatus status = ECXml::ParseDirectionString(direction, directionString);
+    if (ECObjectsStatus::Success != status)
+        LOG.errorv ("Failed to parse the ECRelatedInstanceDirection string '%s' for ECRelationshipClass '%s'.", directionString, this->GetName().c_str());
+    else
+        SetStrengthDirection (direction);
+        
+    return status;
+    }
+
+/*---------------------------------------------------------------------------------**//**
+* @bsimethod                                    Carole.MacDonald                03/2010
++---------------+---------------+---------------+---------------+---------------+------*/
+ECRelationshipConstraintR ECRelationshipClass::GetSource () const
+    {
+    return *m_source;
+    }
+    
+/*---------------------------------------------------------------------------------**//**
+* @bsimethod                                    Carole.MacDonald                03/2010
++---------------+---------------+---------------+---------------+---------------+------*/
+ECRelationshipConstraintR ECRelationshipClass::GetTarget () const
+    {
+    return *m_target;
+    }
+
+/*---------------------------------------------------------------------------------**//**
+* @bsimethod                                    Bill.Steinbock                  05/2011
++---------------+---------------+---------------+---------------+---------------+------*/
+bool ECRelationshipClass::GetIsOrdered () const
+    {
+    // see if the custom attribute signifying a Ordered relationship is defined
+    IECInstancePtr caInstance = GetCustomAttribute("Bentley_Standard_CustomAttributes", "SupportsOrderedRelationships");
+    if (caInstance.IsValid())
+        return true;
+
+    return false;
+    }
+
+/*---------------------------------------------------------------------------------**//**
+* @bsimethod                                    Bill.Steinbock                  09/2010
++---------------+---------------+---------------+---------------+---------------+------*/
+ECObjectsStatus ECRelationshipClass::GetOrderedRelationshipPropertyName (Utf8String& propertyName, ECRelationshipEnd end) const
+    {
+    // see if the struct has a custom attribute to custom persist itself
+    IECInstancePtr caInstance = GetCustomAttribute("Bentley_Standard_CustomAttributes", "SupportsOrderedRelationships");
+    if (caInstance.IsValid())
+        {
+        ECN::ECValue value;
+        Utf8CP propertyName = "OrderIdTargetProperty";
+
+        if (end == ECRelationshipEnd_Source)
+            propertyName = "OrderIdSourceProperty";
+
+        if (ECObjectsStatus::Success == caInstance->GetValue (value, propertyName))
+            {
+            propertyName = value.GetUtf8CP();
+            return ECObjectsStatus::Success;
+            }
+        }
+
+    return ECObjectsStatus::Error;
+    }
+
+/*---------------------------------------------------------------------------------**//**
+* @bsimethod                                                   
++---------------+---------------+---------------+---------------+---------------+------*/
+SchemaWriteStatus ECRelationshipClass::_WriteXml (BeXmlWriterR xmlWriter, int ecXmlVersionMajor, int ecXmlVersionMinor) const
+    {
+    SchemaWriteStatus   status;
+    bmap<Utf8CP, Utf8CP> additionalAttributes;
+    additionalAttributes[STRENGTH_ATTRIBUTE] = ECXml::StrengthToString(m_strength);
+    if (m_strengthDirection != ECRelatedInstanceDirection::Forward)
+        { //skip the attribute for "forward" as it is the default value.
+        additionalAttributes[STRENGTHDIRECTION_ATTRIBUTE] = ECXml::DirectionToString(m_strengthDirection);
+        }
+
+    if (SchemaWriteStatus::Success != (status = ECClass::_WriteXml (xmlWriter, ecXmlVersionMajor, ecXmlVersionMinor, EC_RELATIONSHIP_CLASS_ELEMENT, &additionalAttributes, false)))
+        return status;
+        
+    // verify that this really is the current relationship class element // CGM 07/15 - Can't do this with an XmlWriter
+    //if (0 != strcmp (classNode->GetName(), EC_RELATIONSHIP_CLASS_ELEMENT))
+    //    {
+    //    BeAssert (false);
+    //    return SchemaWriteStatus::FailedToCreateXml;
+    //    }
+        
+    m_source->WriteXml (xmlWriter, EC_SOURCECONSTRAINT_ELEMENT);
+    m_target->WriteXml (xmlWriter, EC_TARGETCONSTRAINT_ELEMENT);
+    xmlWriter.WriteElementEnd();
+
+    return status;
+    }
+
+/*---------------------------------------------------------------------------------**//**
+* @bsimethod                                    Carole.MacDonald                02/2010
++---------------+---------------+---------------+---------------+---------------+------*/
+SchemaReadStatus ECRelationshipClass::_ReadXmlAttributes (BeXmlNodeR classNode)
+    {
+    SchemaReadStatus status;
+    if (SchemaReadStatus::Success != (status = T_Super::_ReadXmlAttributes (classNode)))
+        return status;
+        
+    Utf8String value;
+    READ_OPTIONAL_XML_ATTRIBUTE (classNode, STRENGTH_ATTRIBUTE, this, Strength)
+    READ_OPTIONAL_XML_ATTRIBUTE (classNode, STRENGTHDIRECTION_ATTRIBUTE, this, StrengthDirection)
+    
+    return SchemaReadStatus::Success;
+    }
+ 
+/*---------------------------------------------------------------------------------**//**
+* @bsimethod                                    Carole.MacDonald                02/2010
++---------------+---------------+---------------+---------------+---------------+------*/
+SchemaReadStatus ECRelationshipClass::_ReadXmlContents (BeXmlNodeR classNode, ECSchemaReadContextR context, ECSchemaCP conversionSchema, int ecXmlVersionMajor, bvector<NavigationECPropertyP>& navigationProperties)
+    {
+    SchemaReadStatus status = T_Super::_ReadXmlContents (classNode, context, conversionSchema, ecXmlVersionMajor, navigationProperties);
+    if (status != SchemaReadStatus::Success)
+        return status;
+
+    // skip relationship constraint classes for all supplemental schemas because they should never exist
+    if (Utf8String::npos != GetSchema().GetName().find("_Supplemental"))  
+        return SchemaReadStatus::Success;
+        
+    BeXmlNodeP sourceNode = classNode.SelectSingleNode (EC_NAMESPACE_PREFIX ":" EC_SOURCECONSTRAINT_ELEMENT);
+    if (NULL != sourceNode)
+        status = m_source->ReadXml (*sourceNode, context);
+    if (status != SchemaReadStatus::Success)
+        return status;
+    
+    BeXmlNodeP  targetNode = classNode.SelectSingleNode (EC_NAMESPACE_PREFIX ":" EC_TARGETCONSTRAINT_ELEMENT);
+    if (NULL != targetNode)
+        status = m_target->ReadXml (*targetNode, context);
+    if (status != SchemaReadStatus::Success)
+        return status;
+        
+    return SchemaReadStatus::Success;
+    }
+    
+
+/*---------------------------------------------------------------------------------**//**
+* @bsimethod                                    Abeesh.Basheer                  12/2012
++---------------+---------------+---------------+---------------+---------------+------*/
+bool            ECClass::Is(Utf8CP name) const
+    {
+    // NEEDSWORK: this is ambiguous without schema name...collisions between unrelated class names are not wholly unexpected.
+    if (0 == GetName().CompareTo(name))
+        return true;
+
+    const ECBaseClassesList& baseClass = GetBaseClasses();
+    for (ECBaseClassesList::const_iterator iter = baseClass.begin(); iter != baseClass.end(); ++iter)
+        {
+        if ((*iter)->Is(name))
+            return true;
+        }
+
+    return false;
+    }
+
+/*---------------------------------------------------------------------------------**//**
+* @bsimethod                                                    Paul.Connelly   10/13
++---------------+---------------+---------------+---------------+---------------+------*/
+bool ECClass::Is (Utf8CP schemaname, Utf8CP classname) const
+    {
+    if (0 == GetName().CompareTo (classname) && 0 == GetSchema().GetName().CompareTo (schemaname))
+        return true;
+
+    const ECBaseClassesList& baseClass = GetBaseClasses();
+    for (ECBaseClassesList::const_iterator iter = baseClass.begin(); iter != baseClass.end(); ++iter)
+        {
+        if ((*iter)->Is(schemaname, classname))
+            return true;
+        }
+
+    return false;
+    }
+
+/*---------------------------------------------------------------------------------**//**
+* @bsiclass                            Muhammad.Zaighum                   11/14
++---------------+---------------+---------------+---------------+---------------+------*/
+struct ECRelationshipConstraintClassList::iterator::Impl
+    {
+    typedef std::vector<std::unique_ptr<ECRelationshipConstraintClass>>::const_iterator const_iterator;
+    private:
+        const_iterator m_iterator;
+
+    public:
+    /*---------------------------------------------------------------------------------**//**
+    * @bsimethod                             Muhammad.Zaighum                   11/14
+    +---------------+---------------+---------------+---------------+---------------+------*/
+        Impl (const_iterator& iterator)
+            :m_iterator (iterator)
+            {
+            }
+
+    /*---------------------------------------------------------------------------------**//**
+    * @bsimethod                             Muhammad.Zaighum                   11/14
+    +---------------+---------------+---------------+---------------+---------------+------*/
+    const_iterator const& GetIterator () const { return m_iterator; }
+
+    /*---------------------------------------------------------------------------------**//**
+    * @bsimethod                             Muhammad.Zaighum                   11/14
+    +---------------+---------------+---------------+---------------+---------------+------*/
+    const_iterator& GetIteratorR ()  { return m_iterator; }
+
+    /*---------------------------------------------------------------------------------**//**
+    * @bsimethod                             Muhammad.Zaighum                   11/14
+    +---------------+---------------+---------------+---------------+---------------+------*/
+    Impl& operator = (Impl& rhs)
+        {
+        m_iterator = rhs.GetIterator();
+        return *this;
+        }
+    };
+/*---------------------------------------------------------------------------------**//**
+* @bsimethod                             Muhammad.Zaighum                   11/14
++---------------+---------------+---------------+---------------+---------------+------*/
+ECRelationshipConstraintClassList::iterator::iterator (std::vector<std::unique_ptr<ECRelationshipConstraintClass>>::const_iterator x)
+:m_pimpl (new Impl (x))
+    {
+    }
+
+/*---------------------------------------------------------------------------------**//**
+* @bsimethod                             Muhammad.Zaighum                   11/14
++---------------+---------------+---------------+---------------+---------------+------*/
+ECRelationshipConstraintClassList::iterator::iterator(const ECRelationshipConstraintClassList::iterator & it)
+:m_pimpl (new Impl (it.m_pimpl->GetIteratorR()))
+    {
+    } 
+
+/*---------------------------------------------------------------------------------**//**
+* @bsimethod                             Muhammad.Zaighum                   11/14
++---------------+---------------+---------------+---------------+---------------+------*/
+ECRelationshipConstraintClassList::iterator& ECRelationshipConstraintClassList::iterator::operator = (ECRelationshipConstraintClassList::iterator const& rhs)
+    {
+    *(this->m_pimpl) =  *(rhs.m_pimpl);
+    return *this;
+    }
+
+/*---------------------------------------------------------------------------------**//**
+* @bsimethod                             Muhammad.Zaighum                   11/14
++---------------+---------------+---------------+---------------+---------------+------*/
+ECRelationshipConstraintClassList::iterator::iterator()
+    {}
+
+/*---------------------------------------------------------------------------------**//**
+* @bsimethod                             Muhammad.Zaighum                   11/14
++---------------+---------------+---------------+---------------+---------------+------*/
+ECRelationshipConstraintClassList::iterator& ECRelationshipConstraintClassList::iterator:: operator++()
+    {
+    ++(m_pimpl->GetIteratorR());
+    return *this;
+    }
+
+/*---------------------------------------------------------------------------------**//**
+* @bsimethod                             Muhammad.Zaighum                   11/14
++---------------+---------------+---------------+---------------+---------------+------*/
+bool ECRelationshipConstraintClassList::iterator::operator==(const iterator& rhs)const
+    {
+    return m_pimpl->GetIteratorR () == rhs.m_pimpl->GetIteratorR ();
+    }
+
+/*---------------------------------------------------------------------------------**//**
+* @bsimethod                             Muhammad.Zaighum                   11/14
++---------------+---------------+---------------+---------------+---------------+------*/
+bool ECRelationshipConstraintClassList::iterator::operator!=(const iterator& rhs)const
+    {
+    return m_pimpl->GetIteratorR () != rhs.m_pimpl->GetIteratorR ();
+    }
+
+/*---------------------------------------------------------------------------------**//**
+* @bsimethod                             Muhammad.Zaighum                   11/14
++---------------+---------------+---------------+---------------+---------------+------*/
+ECRelationshipConstraintClassCP ECRelationshipConstraintClassList::iterator::operator*()const
+    {
+    return m_pimpl->GetIteratorR ()->get ();
+    }
+
+/*---------------------------------------------------------------------------------**//**
+* @bsimethod                             Muhammad.Zaighum                   11/14
++---------------+---------------+---------------+---------------+---------------+------*/
+ECRelationshipConstraintClassList::iterator::~iterator()
+    {
+    delete m_pimpl;
+    m_pimpl = nullptr;
+    }
+
+/*---------------------------------------------------------------------------------**//**
+* @bsimethod                             Muhammad.Zaighum                   11/14
++---------------+---------------+---------------+---------------+---------------+------*/
+ECRelationshipConstraintClassCP ECRelationshipConstraintClassList::iterator::operator->()const
+    {
+    return m_pimpl->GetIteratorR ()->get ();
+    }
+
+/*---------------------------------------------------------------------------------**//**
+* @bsimethod                             Muhammad.Zaighum                   11/14
++---------------+---------------+---------------+---------------+---------------+------*/
+ECRelationshipConstraintClassList::iterator ECRelationshipConstraintClassList::begin()const
+    {
+    return iterator(m_constraintClasses.begin());
+    }
+
+/*---------------------------------------------------------------------------------**//**
+* @bsimethod                             Muhammad.Zaighum                   11/14
++---------------+---------------+---------------+---------------+---------------+------*/
+ECRelationshipConstraintClassList::iterator ECRelationshipConstraintClassList::end()const
+    {
+    return iterator(m_constraintClasses.end());
+    }
+
+/*---------------------------------------------------------------------------------**//**
+* @bsimethod                             Muhammad.Zaighum                   11/14
++---------------+---------------+---------------+---------------+---------------+------*/
+ECRelationshipConstraintClassCP ECRelationshipConstraintClassList::operator[](size_t x)const
+    {
+    return m_constraintClasses.at(x).get();
+    }
+
+/*---------------------------------------------------------------------------------**//**
+* @bsimethod                             Muhammad.Zaighum                   11/14
++---------------+---------------+---------------+---------------+---------------+------*/
+ECObjectsStatus ECRelationshipConstraintClassList::clear()
+    {
+    m_constraintClasses.clear();
+    return ECObjectsStatus::Success;
+    }
+/*---------------------------------------------------------------------------------**//**
+* @bsimethod                             Muhammad.Zaighum                   11/14
++---------------+---------------+---------------+---------------+---------------+------*/
+uint32_t ECRelationshipConstraintClassList::size()const
+    {
+    return (uint32_t)m_constraintClasses.size();
+    }
+
+/*---------------------------------------------------------------------------------**//**
+* @bsimethod                             Muhammad.Zaighum                   11/14
++---------------+---------------+---------------+---------------+---------------+------*/
+ECObjectsStatus ECRelationshipConstraintClassList::Remove(ECEntityClassCR constraintClass)
+    {
+    for (auto itor = m_constraintClasses.begin(); itor != m_constraintClasses.end(); itor++)
+        {
+        if (&itor->get()->GetClass() == &constraintClass)
+            {
+            m_constraintClasses.erase(itor);
+            return ECObjectsStatus::Success;
+            }
+        }
+
+    return ECObjectsStatus::ClassNotFound;
+    }
+
+/*---------------------------------------------------------------------------------**//**
+* @bsimethod                             Muhammad.Zaighum                   11/14
++---------------+---------------+---------------+---------------+---------------+------*/
+ECObjectsStatus ECRelationshipConstraintClassList::Add(ECRelationshipConstraintClass*& classConstraint, ECEntityClassCR ecClass)
+    {
+    classConstraint = nullptr;
+    if (&(ecClass.GetSchema()) != &(m_relClass->GetSchema()))
+        {
+        ECSchemaReferenceListCR referencedSchemas = m_relClass->GetSchema().GetReferencedSchemas();
+        ECSchemaReferenceList::const_iterator schemaIterator = referencedSchemas.find(ecClass.GetSchema().GetSchemaKey());
+        if (schemaIterator == referencedSchemas.end())
+            return ECObjectsStatus::SchemaNotFound;
+        }
+
+    for (auto &constraintClassIterator : m_constraintClasses)
+        {
+        if (&constraintClassIterator->GetClass() == &ecClass)
+            {
+            classConstraint = constraintClassIterator.get();
+            return ECObjectsStatus::Success;
+            }
+        }
+    auto newConstraintClass =  std::unique_ptr<ECRelationshipConstraintClass>(new ECRelationshipConstraintClass(ecClass));
+    classConstraint = newConstraintClass.get();
+    m_constraintClasses.push_back(std::move(newConstraintClass));
+    return ECObjectsStatus::Success;
+    }
+
+/*---------------------------------------------------------------------------------**//**
+* @bsimethod                                   Muhammad.Zaighum                 11/14
++---------------+---------------+---------------+---------------+---------------+------*/
+ECRelationshipConstraintClassList::~ECRelationshipConstraintClassList()
+    {
+    }
+
+/*---------------------------------------------------------------------------------**//**
+* @bsimethod                                   Muhammad.Zaighum                 11/14
++---------------+---------------+---------------+---------------+---------------+------*/
+ECRelationshipConstraintClass::ECRelationshipConstraintClass(ECEntityClassCR ecClass) : m_ecClass(&ecClass)
+    {}
+
+/*---------------------------------------------------------------------------------**//**
+* @bsimethod                                   Muhammad.Zaighum                 11/14
++---------------+---------------+---------------+---------------+---------------+------*/
+ECRelationshipConstraintClass::ECRelationshipConstraintClass(ECRelationshipConstraintClass&& rhs) 
+    : m_ecClass(std::move(rhs.m_ecClass)), m_keys(std::move(rhs.m_keys))
+    { }
+
+/*---------------------------------------------------------------------------------**//**
+* @bsimethod                             Muhammad.Zaighum                   11/14
++---------------+---------------+---------------+---------------+---------------+------*/
+ECRelationshipConstraintClass& ECRelationshipConstraintClass::operator=(ECRelationshipConstraintClass&& rhs)
+    {
+    if (this != &rhs)
+        {
+        m_ecClass = std::move(rhs.m_ecClass);
+        m_keys = std::move(rhs.m_keys);
+        }
+
+    return *this;
+    }
+
+/*---------------------------------------------------------------------------------**//**
+* @bsimethod                             Muhammad.Zaighum                   11/14
++---------------+---------------+---------------+---------------+---------------+------*/
+void ECRelationshipConstraintClass::AddKey(Utf8CP keyPropertyName)
+    {
+    if (Utf8String::IsNullOrEmpty(keyPropertyName))
+        {
+        BeAssert(false && "keyPropertyName arg must not be nullptr or empty string.");
+        return;
+        }
+
+    m_keys.push_back(keyPropertyName);
+    }
+
+END_BENTLEY_ECOBJECT_NAMESPACE