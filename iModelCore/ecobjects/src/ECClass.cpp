--- conflicted
+++ resolved
@@ -1,1915 +1,1907 @@
-/*--------------------------------------------------------------------------------------+
-|
-|     $Source: src/ECClass.cpp $
-|    $RCSfile: file.tpl,v $
-|   $Revision: 1.10 $
-|       $Date: 2005/11/07 15:38:45 $
-|     $Author: EarlinLutz $
-|
-|  $Copyright: (c) 2011 Bentley Systems, Incorporated. All rights reserved. $
-|
-+--------------------------------------------------------------------------------------*/
-
-#include "ECObjectsPch.h"
-
-BEGIN_BENTLEY_EC_NAMESPACE
-
-//#define DEBUG_CLASS_LEAKS
-#ifdef DEBUG_CLASS_LEAKS
-LeakDetector<ECClass> g_leakDetector (L"ECClass", L"ECClasss", true);
-#else
-LeakDetector<ECClass> g_leakDetector (L"ECClass", L"ECClasss", false);
-#endif
-
-/*---------------------------------------------------------------------------------**//**
- @bsimethod                                                 
-+---------------+---------------+---------------+---------------+---------------+------*/
-ECClass::ECClass (ECSchemaCR schema, bool hideFromLeakDetection)
-    :
-    m_schema(schema), m_isStruct(false), m_isCustomAttributeClass(false), m_isDomainClass(true), m_hideFromLeakDetection (hideFromLeakDetection)
-    {
-    if ( ! m_hideFromLeakDetection)
-        g_leakDetector.ObjectCreated(*this);
-    };
-
-/*---------------------------------------------------------------------------------**//**
- @bsimethod                                                 
-+---------------+---------------+---------------+---------------+---------------+------*/
-ECClass::~ECClass ()
-    {
-    // NEEDSWORK make sure everything is destroyed
-    ECObjectsLogger::Log()->tracev (L"~~~~ Destroying ECClass %s", this->Name.c_str());
-    ECObjectsLogger::Log()->tracev  (L"     Freeing memory for %d properties", m_propertyMap.size());
-    
-    m_propertyList.clear();
-    
-    for each (bpair<wchar_t const*, ECPropertyP> entry in m_propertyMap)
-        delete entry.second;
-    
-    m_propertyMap.clear();
-
-    if ( ! m_hideFromLeakDetection)
-        g_leakDetector.ObjectDestroyed(*this);
-    }
-
-/*---------------------------------------------------------------------------------**//**
-* @bsimethod                                                    JoshSchifter    09/10
-+---------------+---------------+---------------+---------------+---------------+------*/
-ILeakDetector&  ECClass::Debug_GetLeakDetector() { return g_leakDetector; }
-
-/*---------------------------------------------------------------------------------**//**
- @bsimethod                                                     
-+---------------+---------------+---------------+---------------+---------------+------*/
-WString const& ECClass::GetName
-(
-) const
-    {        
-    return m_name;
-    }
-
-/*---------------------------------------------------------------------------------**//**
- @bsimethod                                                     
-+---------------+---------------+---------------+---------------+---------------+------*/
-ECObjectsStatus ECClass::SetName
-(
-WString const& name
-)
-    {
-    
-    if (!NameValidator::Validate(name))
-        return ECOBJECTS_STATUS_InvalidName;
-        
-    m_name = name;        
-    return ECOBJECTS_STATUS_Success;
-    }
-
-/*---------------------------------------------------------------------------------**//**
- @bsimethod                                                     
-+---------------+---------------+---------------+---------------+---------------+------*/
-WString const& ECClass::GetDescription
-(
-) const
-    {
-    return m_description;        
-    }
-
-/*---------------------------------------------------------------------------------**//**
- @bsimethod                                                     
-+---------------+---------------+---------------+---------------+---------------+------*/
-ECObjectsStatus ECClass::SetDescription
-(
-WString const& description
-)
-    {        
-    m_description = description;
-    return ECOBJECTS_STATUS_Success;
-    }
-
-/*---------------------------------------------------------------------------------**//**
- @bsimethod                                                     
-+---------------+---------------+---------------+---------------+---------------+------*/
-WString const& ECClass::GetDisplayLabel
-(
-) const
-    {
-    return (m_displayLabel.empty()) ? Name : m_displayLabel;
-    }
-
-/*---------------------------------------------------------------------------------**//**
- @bsimethod                                                     
-+---------------+---------------+---------------+---------------+---------------+------*/
-ECObjectsStatus ECClass::SetDisplayLabel
-(
-WString const& displayLabel
-)
-    {        
-    m_displayLabel = displayLabel;
-    return ECOBJECTS_STATUS_Success;
-    }
-
-/*---------------------------------------------------------------------------------**//**
- @bsimethod                                                     
-+---------------+---------------+---------------+---------------+---------------+------*/
-bool ECClass::GetIsDisplayLabelDefined
-(
-) const
-    {
-    return (!m_displayLabel.empty());        
-    }
-
-/*---------------------------------------------------------------------------------**//**
- @bsimethod                                                     
-+---------------+---------------+---------------+---------------+---------------+------*/
-bool ECClass::GetIsStruct
-(
-) const
-    {
-    return m_isStruct; 
-    }
-
-/*---------------------------------------------------------------------------------**//**
- @bsimethod                                                     
-+---------------+---------------+---------------+---------------+---------------+------*/
-ECObjectsStatus ECClass::SetIsStruct
-(
-bool isStruct
-)
-    {        
-    m_isStruct = isStruct;
-    return ECOBJECTS_STATUS_Success;
-    }
-
-/*---------------------------------------------------------------------------------**//**
- @bsimethod                                                     
-+---------------+---------------+---------------+---------------+---------------+------*/
-ECObjectsStatus ECClass::SetIsStruct
-(
-const wchar_t * isStruct
-)
-    {        
-    PRECONDITION (NULL != isStruct, ECOBJECTS_STATUS_PreconditionViolated);
-
-    ECObjectsStatus status = ECXml::ParseBooleanString (m_isStruct, isStruct);
-    if (ECOBJECTS_STATUS_Success != status)
-        ECObjectsLogger::Log()->warningv  (L"Failed to parse the isStruct string '%s' for ECClass '%s'.  Expected values are " ECXML_TRUE L" or " ECXML_FALSE , isStruct, this->Name.c_str());
-        
-    return status;
-    }
-
-/*---------------------------------------------------------------------------------**//**
- @bsimethod                                                     
-+---------------+---------------+---------------+---------------+---------------+------*/
-bool ECClass::GetIsCustomAttributeClass
-(
-) const
-    {
-    return m_isCustomAttributeClass; 
-    }
-
-/*---------------------------------------------------------------------------------**//**
- @bsimethod                                                     
-+---------------+---------------+---------------+---------------+---------------+------*/
-ECObjectsStatus ECClass::SetIsCustomAttributeClass
-(
-bool isCustomAttributeClass
-)
-    {        
-    m_isCustomAttributeClass = isCustomAttributeClass;
-    return ECOBJECTS_STATUS_Success;
-    }
-
-/*---------------------------------------------------------------------------------**//**
- @bsimethod                                                     
-+---------------+---------------+---------------+---------------+---------------+------*/
-ECObjectsStatus ECClass::SetIsCustomAttributeClass
-(
-const wchar_t * isCustomAttributeClass
-)
-    {      
-    PRECONDITION (NULL != isCustomAttributeClass, ECOBJECTS_STATUS_PreconditionViolated);
-
-    ECObjectsStatus status = ECXml::ParseBooleanString (m_isCustomAttributeClass, isCustomAttributeClass);
-    if (ECOBJECTS_STATUS_Success != status)
-        ECObjectsLogger::Log()->warningv  (L"Failed to parse the isCustomAttributeClass string '%s' for ECClass '%s'.  Expected values are " ECXML_TRUE L" or " ECXML_FALSE , isCustomAttributeClass, this->Name.c_str());
-        
-    return status;
-    }
-
-/*---------------------------------------------------------------------------------**//**
- @bsimethod                                                     
-+---------------+---------------+---------------+---------------+---------------+------*/
-bool ECClass::GetIsDomainClass
-(
-) const
-    {
-    return m_isDomainClass; 
-    }
-
-/*---------------------------------------------------------------------------------**//**
- @bsimethod                                                     
-+---------------+---------------+---------------+---------------+---------------+------*/
-ECObjectsStatus ECClass::SetIsDomainClass
-(
-bool isDomainClass
-)
-    {        
-    m_isDomainClass = isDomainClass;
-    return ECOBJECTS_STATUS_Success;
-    }
-
-/*---------------------------------------------------------------------------------**//**
- @bsimethod                                                     
-+---------------+---------------+---------------+---------------+---------------+------*/
-ECObjectsStatus ECClass::SetIsDomainClass
-(
-const wchar_t * isDomainClass
-)
-    {
-    PRECONDITION (NULL != isDomainClass, ECOBJECTS_STATUS_PreconditionViolated);
-
-    ECObjectsStatus status = ECXml::ParseBooleanString (m_isDomainClass, isDomainClass);
-    if (ECOBJECTS_STATUS_Success != status)
-        ECObjectsLogger::Log()->warningv  (L"Failed to parse the isDomainClass string '%s' for ECClass '%s'.  Expected values are " ECXML_TRUE L" or " ECXML_FALSE, isDomainClass, this->Name.c_str());
-        
-    return status;
-    }
-
-/*---------------------------------------------------------------------------------**//**
- @bsimethod                                                     
-+---------------+---------------+---------------+---------------+---------------+------*/
-ECSchemaCR ECClass::GetSchema
-(
-) const
-    {
-    return m_schema;
-    }
-
-/*---------------------------------------------------------------------------------**//**
- @bsimethod                                                     
-+---------------+---------------+---------------+---------------+---------------+------*/
-ECObjectsStatus ECClass::AddProperty
-(
-ECPropertyP&                 pProperty
-)
-    {
-    PropertyMap::const_iterator propertyIterator;
-    
-    propertyIterator = m_propertyMap.find(pProperty->Name.c_str());
-    if (m_propertyMap.end() != propertyIterator)
-        {
-        ECObjectsLogger::Log()->warningv  (L"Can not create property '%s' because it already exists in this ECClass", pProperty->Name.c_str());
-        return ECOBJECTS_STATUS_NamedItemAlreadyExists;
-        }
-
-    // It isn't part of this schema, but does it exist as a property on a baseClass?
-    ECPropertyP baseProperty = GetPropertyP(pProperty->Name);
-    if (NULL == baseProperty)
-        {
-        m_propertyMap.insert (bpair<const wchar_t *, ECPropertyP> (pProperty->Name.c_str(), pProperty));
-        m_propertyList.push_back(pProperty);
-        return ECOBJECTS_STATUS_Success;
-        }
-
-    ECObjectsStatus status = CanPropertyBeOverridden(*baseProperty, *pProperty);
-    if (ECOBJECTS_STATUS_Success != status)
-        return status;
-
-    pProperty->BaseProperty = baseProperty;
-    m_propertyMap.insert (bpair<const wchar_t *, ECPropertyP> (pProperty->Name.c_str(), pProperty));
-    m_propertyList.push_back(pProperty);
-    return ECOBJECTS_STATUS_Success;
-    }
-
-/*---------------------------------------------------------------------------------**//**
- @bsimethod                                                     
-+---------------+---------------+---------------+---------------+---------------+------*/
-ECPropertyP ECClass::GetPropertyP
-(
-wchar_t const* propertyName
-) const
-    {
-    PropertyMap::const_iterator  propertyIterator;
-    propertyIterator = m_propertyMap.find (propertyName);
-    
-    if ( propertyIterator != m_propertyMap.end() )
-        return propertyIterator->second;
-
-    // not found yet, search the inheritence hierarchy
-    for each (const ECClassP& baseClass in m_baseClasses)
-        {
-        ECPropertyP baseProperty = baseClass->GetPropertyP (propertyName);
-        if (NULL != baseProperty)
-            return baseProperty;
-        }
-    return NULL;
-    }
-
-/*---------------------------------------------------------------------------------**//**
- @bsimethod                                                     
-+---------------+---------------+---------------+---------------+---------------+------*/
-ECPropertyP ECClass::GetPropertyP
-(
-WString const& propertyName
-) const
-    {
-    return  GetPropertyP (propertyName.c_str());
-    }
-
-ECObjectsStatus ECClass::CanPropertyBeOverridden
-(
-ECPropertyCR baseProperty,
-ECPropertyCR newProperty
-) const
-    {
-    
-    // If the type of base property is an array and the type of the current property is not an array (or vice-versa),
-    // return an error immediately.  Unfortunately, there are a class of schemas that have been delivered with this type
-    // of override.  So need to check if this is one of those schemas before returning an error
-    if ((baseProperty.IsArray && !newProperty.IsArray) || (!baseProperty.IsArray && newProperty.IsArray))
-        {
-        //if (!EC::ECSchema::SchemaAllowsOverridingArrays(this->Schema))
-        //    return ECOBJECTS_STATUS_DataTypeMismatch;
-        }
-    
-    if (!newProperty._CanOverride(baseProperty))
-        return ECOBJECTS_STATUS_DataTypeMismatch;
-    return ECOBJECTS_STATUS_Success; 
-    }
-
-/*---------------------------------------------------------------------------------**//**
-* @bsimethod                                    Carole.MacDonald                03/2010
-+---------------+---------------+---------------+---------------+---------------+------*/
-ECObjectsStatus ECClass::RemoveProperty
-(
-const WString &name
-)
-    {
-    PropertyMap::iterator  propertyIterator;
-    propertyIterator = m_propertyMap.find (name.c_str());
-    
-    if ( propertyIterator == m_propertyMap.end() )
-        return ECOBJECTS_STATUS_ClassNotFound;
-        
-    ECPropertyP ecProperty = propertyIterator->second;
- 
-    m_propertyMap.erase(propertyIterator);
-
-    // remove property from vector m_propertyList
-    PropertyList::iterator propertyListIterator;
-    for (propertyListIterator = m_propertyList.begin(); propertyListIterator != m_propertyList.end(); propertyListIterator++)
-        {
-        if (*propertyListIterator == ecProperty)
-            {
-            m_propertyList.erase(propertyListIterator);
-            break;
-            }
-        }
-
-    delete ecProperty;
-
-    return ECOBJECTS_STATUS_Success;
-    }
-    
-/*---------------------------------------------------------------------------------**//**
-* @bsimethod                                    Carole.MacDonald                01/2010
-+---------------+---------------+---------------+---------------+---------------+------*/
-ECObjectsStatus ECClass::AddProperty
-(
-ECPropertyP ecProperty,
-const WString &name
-)
-    {
-    ECObjectsStatus status = ecProperty->SetName (name);
-    if (ECOBJECTS_STATUS_Success != status)
-        return status;
-
-    return AddProperty (ecProperty);
-    }
-/*---------------------------------------------------------------------------------**//**
-* @bsimethod                                    Carole.MacDonald                01/2010
-+---------------+---------------+---------------+---------------+---------------+------*/
-ECObjectsStatus ECClass::CreatePrimitiveProperty
-(
-PrimitiveECPropertyP &ecProperty, 
-const WString &name
-)
-    {
-    ecProperty = new PrimitiveECProperty(*this, m_hideFromLeakDetection);
-    ECObjectsStatus status = AddProperty(ecProperty, name);
-    if (status != ECOBJECTS_STATUS_Success)
-        {
-        delete ecProperty;
-        ecProperty = NULL;
-        return status;
-        }
-    return ECOBJECTS_STATUS_Success;
-    }
-
-/*---------------------------------------------------------------------------------**//**
-* @bsimethod                                    Carole.MacDonald                01/2010
-+---------------+---------------+---------------+---------------+---------------+------*/
-ECObjectsStatus ECClass::CreatePrimitiveProperty
-(
-PrimitiveECPropertyP &ecProperty, 
-const WString &name,
-PrimitiveType primitiveType
-)
-    {
-    ecProperty = new PrimitiveECProperty(*this, m_hideFromLeakDetection);
-    ecProperty->Type = primitiveType;
-    ECObjectsStatus status = AddProperty(ecProperty, name);
-    if (status != ECOBJECTS_STATUS_Success)
-        {
-        delete ecProperty;
-        ecProperty = NULL;
-        return status;
-        }
-    return ECOBJECTS_STATUS_Success;
-    }
-/*---------------------------------------------------------------------------------**//**
-* @bsimethod                                    Carole.MacDonald                01/2010
-+---------------+---------------+---------------+---------------+---------------+------*/
-ECObjectsStatus ECClass::CreateStructProperty
-(
-StructECPropertyP &ecProperty, 
-const WString &name
-)
-    {
-    ecProperty = new StructECProperty(*this, m_hideFromLeakDetection);
-    ECObjectsStatus status = AddProperty(ecProperty, name);
-    if (status != ECOBJECTS_STATUS_Success)
-        {
-        delete ecProperty;
-        ecProperty = NULL;
-        return status;
-        }
-    return ECOBJECTS_STATUS_Success;
-    }
-
-/*---------------------------------------------------------------------------------**//**
-* @bsimethod                                    Carole.MacDonald                01/2010
-+---------------+---------------+---------------+---------------+---------------+------*/
-ECObjectsStatus ECClass::CreateStructProperty
-(
-StructECPropertyP &ecProperty, 
-const WString &name,
-ECClassCR structType
-)
-    {
-    ecProperty = new StructECProperty(*this, m_hideFromLeakDetection);
-    ECObjectsStatus status = ecProperty->SetType(structType);
-    if (ECOBJECTS_STATUS_Success == status)
-        status = AddProperty(ecProperty, name);
-    if (ECOBJECTS_STATUS_Success != status)
-        {
-        delete ecProperty;
-        ecProperty = NULL;
-        return status;
-        }
-    return ECOBJECTS_STATUS_Success;
-    }
-    
-/*---------------------------------------------------------------------------------**//**
-* @bsimethod                                    Carole.MacDonald                01/2010
-+---------------+---------------+---------------+---------------+---------------+------*/
-ECObjectsStatus ECClass::CreateArrayProperty
-(
-ArrayECPropertyP &ecProperty, 
-const WString &name
-)
-    {
-    ecProperty = new ArrayECProperty(*this, m_hideFromLeakDetection);
-    ECObjectsStatus status = AddProperty(ecProperty, name);
-    if (status != ECOBJECTS_STATUS_Success)
-        {
-        delete ecProperty;
-        ecProperty = NULL;
-        return status;
-        }
-    return ECOBJECTS_STATUS_Success;
-    }
-    
-/*---------------------------------------------------------------------------------**//**
-* @bsimethod                                    Carole.MacDonald                01/2010
-+---------------+---------------+---------------+---------------+---------------+------*/
-ECObjectsStatus ECClass::CreateArrayProperty
-(
-ArrayECPropertyP &ecProperty, 
-const WString &name,
-PrimitiveType primitiveType
-)
-    {
-    ecProperty = new ArrayECProperty(*this, m_hideFromLeakDetection);
-    ecProperty->PrimitiveElementType = primitiveType;
-    ECObjectsStatus status = AddProperty(ecProperty, name);
-    if (status != ECOBJECTS_STATUS_Success)
-        {
-        delete ecProperty;
-        ecProperty = NULL;
-        return status;
-        }
-    return ECOBJECTS_STATUS_Success;
-    }
-    
-/*---------------------------------------------------------------------------------**//**
-* @bsimethod                                    Carole.MacDonald                01/2010
-+---------------+---------------+---------------+---------------+---------------+------*/
-ECObjectsStatus ECClass::CreateArrayProperty
-(
-ArrayECPropertyP &ecProperty, 
-const WString &name,
-ECClassCP structType
-)
-    {
-    ecProperty = new ArrayECProperty(*this, m_hideFromLeakDetection);
-    ECObjectsStatus status = ecProperty->SetStructElementType(structType);
-    if (ECOBJECTS_STATUS_Success == status)
-        status = AddProperty(ecProperty, name);
-    if (ECOBJECTS_STATUS_Success != status)
-        {
-        delete ecProperty;
-        ecProperty = NULL;
-        return status;
-        }
-    return ECOBJECTS_STATUS_Success;
-    }
-
-/*---------------------------------------------------------------------------------**//**
-* @bsimethod                                                    JoshSchifter    09/10
-+---------------+---------------+---------------+---------------+---------------+------*/
-void    ECClass::AddDerivedClass (ECClassCR derivedClass) const
-    {
-    m_derivedClasses.push_back((ECClassP) &derivedClass);
-    }
-
-/*---------------------------------------------------------------------------------**//**
-* @bsimethod                                                    JoshSchifter    09/10
-+---------------+---------------+---------------+---------------+---------------+------*/
-void    ECClass::RemoveDerivedClass (ECClassCR derivedClass) const
-    {
-    ECDerivedClassesList::iterator derivedClassIterator;
-
-    for (derivedClassIterator = m_derivedClasses.begin(); derivedClassIterator != m_derivedClasses.end(); derivedClassIterator++)
-        {
-        if (*derivedClassIterator == (ECClassP)&derivedClass)
-            {
-            m_derivedClasses.erase(derivedClassIterator);
-            return;
-            }
-        }
-    }
-
-/*---------------------------------------------------------------------------------**//**
-* @bsimethod                                                    JoshSchifter    09/10
-+---------------+---------------+---------------+---------------+---------------+------*/
-const ECDerivedClassesList& ECClass::GetDerivedClasses () const
-    {
-    return m_derivedClasses;
-    }
-
-/*---------------------------------------------------------------------------------**//**
-* @bsimethod                                    Carole.MacDonald                02/2010
-+---------------+---------------+---------------+---------------+---------------+------*/
-bool ECClass::CheckBaseClassCycles
-(
-ECClassCP thisClass, 
-const void * arg
-)
-    {
-    ECClassCP proposedParent = static_cast<ECClassCP>(arg);
-    if (NULL == proposedParent)
-        return true;
-        
-    if (thisClass == proposedParent || ClassesAreEqualByName(thisClass, arg))
-        return true;
-    return false;
-    }
-
-/*---------------------------------------------------------------------------------**//**
-* @bsimethod                                                    
-+---------------+---------------+---------------+---------------+---------------+------*/
-ECObjectsStatus ECClass::AddBaseClass
-(
-ECClassCR baseClass
-)
-    {
-    if (&(baseClass.Schema) != &(this->Schema))
-        {
-        if (!ECSchema::IsSchemaReferenced(this->Schema, baseClass.Schema))
-            return ECOBJECTS_STATUS_SchemaNotFound;
-        }
-
-    if (this == &baseClass || ClassesAreEqualByName(this, &baseClass) || baseClass.TraverseBaseClasses(&CheckBaseClassCycles, true, this))
-        return ECOBJECTS_STATUS_BaseClassUnacceptable;
-        
-    ECBaseClassesList::const_iterator baseClassIterator;
-    for (baseClassIterator = m_baseClasses.begin(); baseClassIterator != m_baseClasses.end(); baseClassIterator++)
-        {
-        if (*baseClassIterator == (ECClassP)&baseClass)
-            {
-            ECObjectsLogger::Log()->warningv (L"Can not add class '%s' as a base class to '%s' because it already exists as a base class", baseClass.Name.c_str(), m_name.c_str());
-            return ECOBJECTS_STATUS_NamedItemAlreadyExists;
-            }
-        }
-
-    PropertyList baseClassProperties;
-    ECObjectsStatus status = baseClass.GetProperties(true, &baseClassProperties);
-    if (ECOBJECTS_STATUS_Success != status)
-        return status;
-
-    for each (ECPropertyP prop in baseClassProperties)
-        {
-        ECPropertyP thisProperty;
-        if (NULL != (thisProperty = this->GetPropertyP(prop->Name)))
-            {
-            if (ECOBJECTS_STATUS_Success != (status = ECClass::CanPropertyBeOverridden(*prop, *thisProperty)))
-                return status;
-            }
-        }
-
-    // NEEDSWORK - what if the base class being set is just a stub and does not contain 
-    // any properties.  How do we handle property overrides?
-    m_baseClasses.push_back((ECClassP)&baseClass);
-
-    baseClass.AddDerivedClass (*this);
-
-    return ECOBJECTS_STATUS_Success;
-    }
-
-/*---------------------------------------------------------------------------------**//**
-* @bsimethod                                                    
-+---------------+---------------+---------------+---------------+---------------+------*/
-bool ECClass::HasBaseClasses
-(
-) const
-    {
-    return (m_baseClasses.size() > 0);
-    }
-
-/*---------------------------------------------------------------------------------**//**
-* @bsimethod                                    Carole.MacDonald                03/2010
-+---------------+---------------+---------------+---------------+---------------+------*/
-ECObjectsStatus ECClass::RemoveBaseClass
-(
-ECClassCR baseClass
-)
-    {
-    bool baseClassRemoved = false;
-
-    ECBaseClassesList::iterator baseClassIterator;
-    for (baseClassIterator = m_baseClasses.begin(); baseClassIterator != m_baseClasses.end(); baseClassIterator++)
-        {
-        if (*baseClassIterator == (ECClassP)&baseClass)
-            {
-            m_baseClasses.erase(baseClassIterator);
-            baseClassRemoved = true;
-            break;
-            }
-        }
-        
-    if (!baseClassRemoved)
-        {
-        ECObjectsLogger::Log()->warningv(L"Class '%s' is not a base class of class '%s'", baseClass.Name, m_name);
-        return ECOBJECTS_STATUS_ClassNotFound;
-        }
-        
-    baseClass.RemoveDerivedClass(*this);
-
-    return ECOBJECTS_STATUS_Success;
-    }
-
-/*---------------------------------------------------------------------------------**//**
-* @bsimethod                                    Carole.MacDonald                02/2010
-+---------------+---------------+---------------+---------------+---------------+------*/
-bool ECClass::Is
-(
-ECClassCP targetClass
-) const
-    {
-    if (NULL == targetClass)
-        return false;
-    
-    if (ClassesAreEqualByName(this, targetClass))
-        return true;
-            
-    return TraverseBaseClasses(&ClassesAreEqualByName, true, targetClass);
-    }
-    
-/*---------------------------------------------------------------------------------**//**
-* @bsimethod                                    Carole.MacDonald                02/2010
-+---------------+---------------+---------------+---------------+---------------+------*/
-bool ECClass::ClassesAreEqualByName
-(
-ECClassCP thisClass, 
-const void * arg
-)
-    {
-    ECClassCP thatClass = static_cast<ECClassCP> (arg);
-    if (NULL == arg)
-        return true;
-        
-    return ((thisClass == thatClass) ||
-            ( (0 == thisClass->Name.compare(thatClass->Name)) &&
-              (0 == thisClass->Schema.Name.compare(thatClass->Schema.Name)) &&
-              (thisClass->Schema.VersionMajor == thatClass->Schema.VersionMajor) &&
-              (thisClass->Schema.VersionMinor == thatClass->Schema.VersionMinor)));
-    }
-
-/*---------------------------------------------------------------------------------**//**
-* @bsimethod                                                   
-+---------------+---------------+---------------+---------------+---------------+------*/
-ECPropertyIterable ECClass::GetProperties
-(
-) const
-    {
-    return ECPropertyIterable(*this, true);
-    }
-
-/*---------------------------------------------------------------------------------**//**
-* @bsimethod                                    Carole.MacDonald                04/2010
-+---------------+---------------+---------------+---------------+---------------+------*/
-ECPropertyIterable ECClass::GetProperties
-(
-bool includeBaseProperties
-) const
-    {
-    return ECPropertyIterable(*this, includeBaseProperties);
-    }
-
-/*---------------------------------------------------------------------------------**//**
-* @bsimethod                                                   
-+---------------+---------------+---------------+---------------+---------------+------*/
-ECObjectsStatus ECClass::GetProperties
-(
-bool includeBaseProperties,
-PropertyList* propertyList
-) const
-    {
-    for each (ECPropertyP prop in m_propertyList)
-        propertyList->push_back(prop);
-        
-    if (!includeBaseProperties)
-        return ECOBJECTS_STATUS_Success;
-        
-    if (m_baseClasses.size() == 0)
-        return ECOBJECTS_STATUS_Success;
-        
-    TraverseBaseClasses(&AddUniquePropertiesToList, true, propertyList);
-
-    return ECOBJECTS_STATUS_Success;
-    }
-    
-/*---------------------------------------------------------------------------------**//**
-* @bsimethod                                    Carole.MacDonald                04/2010
-+---------------+---------------+---------------+---------------+---------------+------*/
-bool ECClass::AddUniquePropertiesToList
-(
-ECClassCP currentBaseClass, 
-const void *arg
-)
-    {
-    const PropertyList* props = static_cast<const PropertyList*>(arg);
-    PropertyList* propertyList = const_cast<PropertyList*>(props);
-    
-    PropertyList newProperties;
-    PropertyList::iterator currentEnd = propertyList->end();
-    for each (ECPropertyP prop in currentBaseClass->GetProperties(false))
-        {
-        PropertyList::iterator testIter;
-        for (testIter = propertyList->begin(); testIter != currentEnd; testIter++)
-            {
-            ECPropertyP testProperty = *testIter;
-            if (testProperty->Name.compare(prop->Name) == 0)
-                break;
-            }
-        // we didn't find it
-        if (testIter == currentEnd)
-            newProperties.push_back(prop);
-        }
-        
-    // add properties in reverse order to front of list, so base class properties come first
-    for (size_t i = newProperties.size(); i>0; i--)
-        propertyList->insert(propertyList->begin(), newProperties[i-1]);
-
-    return false;
-    }
-
-/*---------------------------------------------------------------------------------**//**
-* @bsimethod                                    Carole.MacDonald                02/2010
-+---------------+---------------+---------------+---------------+---------------+------*/
-bool ECClass::TraverseBaseClasses
-(
-TraversalDelegate traverseMethod, 
-bool              recursive,
-const void*       arg
-) const
-    {
-    if (m_baseClasses.size() == 0)
-        return false;
-        
-    for each (const ECClassP& baseClass in m_baseClasses)
-        {
-        if (traverseMethod(baseClass, arg))
-            return true;
-            
-        if (recursive)
-            {
-            if (baseClass->TraverseBaseClasses(traverseMethod, recursive, arg))
-                return true;
-            }
-        }
-        
-    return false;
-    }
-
-/*---------------------------------------------------------------------------------**//**
-* @bsimethod                                                    
-+---------------+---------------+---------------+---------------+---------------+------*/
-SchemaDeserializationStatus ECClass::ReadXmlAttributes
-(
-MSXML2::IXMLDOMNode& classNode,
-IStandaloneEnablerLocatorR  standaloneEnablerLocator
-)
-    {                
-    MSXML2::IXMLDOMNamedNodeMapPtr nodeAttributesPtr = classNode.attributes;
-    MSXML2::IXMLDOMNodePtr attributePtr;        
-
-    if (m_name.length() == 0)
-        {
-        READ_REQUIRED_XML_ATTRIBUTE (TYPE_NAME_ATTRIBUTE,           this, Name,     classNode.baseName)    
-        }
-    
-    // OPTIONAL attributes - If these attributes exist they MUST be valid    
-    READ_OPTIONAL_XML_ATTRIBUTE (DESCRIPTION_ATTRIBUTE,         this, Description)
-    READ_OPTIONAL_XML_ATTRIBUTE (DISPLAY_LABEL_ATTRIBUTE,       this, DisplayLabel)
-
-    // OPTIONAL attributes - If these attributes exist they do not need to be valid.  We will ignore any errors setting them and use default values.
-    // NEEDSWORK This is due to the current implementation in managed ECObjects.  We should reconsider whether it is the correct behavior.
-    ECObjectsStatus setterStatus;
-    READ_OPTIONAL_XML_ATTRIBUTE_IGNORING_SET_ERRORS (IS_STRUCT_ATTRIBUTE,           this, IsStruct)
-    READ_OPTIONAL_XML_ATTRIBUTE_IGNORING_SET_ERRORS (IS_CUSTOMATTRIBUTE_ATTRIBUTE,  this, IsCustomAttributeClass)
-    READ_OPTIONAL_XML_ATTRIBUTE_IGNORING_SET_ERRORS (IS_DOMAINCLASS_ATTRIBUTE,      this, IsDomainClass)
-
-    // when isDomainClass is not specified in the ECSchemaXML and isCustomAttributeClass is specified and set to true, we will default to a non-domain class
-    if ((NULL == attributePtr) && (this->IsCustomAttributeClass))
-        this->SetIsDomainClass (false);
-
-    return SCHEMA_DESERIALIZATION_STATUS_Success;
-    }
-
-/*---------------------------------------------------------------------------------**//**
-* @bsimethod                                                   
-+---------------+---------------+---------------+---------------+---------------+------*/
-SchemaDeserializationStatus ECClass::ReadXmlContents
-(
-MSXML2::IXMLDOMNode&        classNode,
-IStandaloneEnablerLocatorR  standaloneEnablerLocator
-)
-    {            
-    // Build inheritance hierarchy 
-    MSXML2::IXMLDOMNodeListPtr xmlNodeListPtr = classNode.selectNodes (EC_NAMESPACE_PREFIX L":" EC_BASE_CLASS_ELEMENT);
-    MSXML2::IXMLDOMNodePtr xmlNodePtr;
-    while (NULL != (xmlNodePtr = xmlNodeListPtr->nextNode()))
-        {        
-<<<<<<< HEAD
-        bwstring qualifiedClassName = xmlNodePtr->text.GetBSTR();
-=======
-        WString qualifiedClassName = xmlNodePtr->text;
->>>>>>> 802dfe21
-        
-        // Parse the potentially qualified class name into a namespace prefix and short class name
-        WString namespacePrefix;
-        WString className;
-        if (ECOBJECTS_STATUS_Success != ECClass::ParseClassName (namespacePrefix, className, qualifiedClassName))
-            {
-            ECObjectsLogger::Log()->warningv (L"Invalid ECSchemaXML: The ECClass '%s' contains a " EC_BASE_CLASS_ELEMENT L" element with the value '%s' that can not be parsed.", 
-                this->Name.c_str(), qualifiedClassName.c_str());
-            return SCHEMA_DESERIALIZATION_STATUS_InvalidECSchemaXml;
-            }
-        
-        ECSchemaP resolvedSchema = Schema.GetSchemaByNamespacePrefixP (namespacePrefix);
-        if (NULL == resolvedSchema)
-            {
-            ECObjectsLogger::Log()->warningv  (L"Invalid ECSchemaXML: The ECClass '%s' contains a " EC_BASE_CLASS_ELEMENT L" element with the namespace prefix '%s' that can not be resolved to a referenced schema.", 
-                this->Name.c_str(), namespacePrefix.c_str());
-            return SCHEMA_DESERIALIZATION_STATUS_InvalidECSchemaXml;
-            }
-
-        ECClassP baseClass = resolvedSchema->GetClassP (className.c_str());
-        if (NULL == baseClass)
-            {
-            ECObjectsLogger::Log()->warningv  (L"Invalid ECSchemaXML: The ECClass '%s' contains a " EC_BASE_CLASS_ELEMENT L" element with the value '%s' that can not be resolved to an ECClass named '%s' in the ECSchema '%s'", 
-                this->Name.c_str(), qualifiedClassName.c_str(), className.c_str(), resolvedSchema->Name.c_str());
-            return SCHEMA_DESERIALIZATION_STATUS_InvalidECSchemaXml;
-            }
-
-        if (ECOBJECTS_STATUS_Success != AddBaseClass(*baseClass))
-            return SCHEMA_DESERIALIZATION_STATUS_InvalidECSchemaXml;
-        }
-
-    // Build properties
-    xmlNodeListPtr = classNode.selectNodes (EC_NAMESPACE_PREFIX L":" EC_PROPERTY_ELEMENT L" | " EC_NAMESPACE_PREFIX L":" EC_ARRAYPROPERTY_ELEMENT L" | " EC_NAMESPACE_PREFIX L":" EC_STRUCTPROPERTY_ELEMENT);
-    while (NULL != (xmlNodePtr = xmlNodeListPtr->nextNode()))
-        {   
-        ECPropertyP pProperty = NULL;
-        if (0 == wcscmp (xmlNodePtr->baseName, EC_PROPERTY_ELEMENT))
-            pProperty = new PrimitiveECProperty (*this, m_hideFromLeakDetection);
-        else if (0 == wcscmp (xmlNodePtr->baseName, EC_ARRAYPROPERTY_ELEMENT))
-            pProperty = new ArrayECProperty (*this, m_hideFromLeakDetection);
-        else if (0 == wcscmp (xmlNodePtr->baseName, EC_STRUCTPROPERTY_ELEMENT))
-            pProperty = new StructECProperty (*this, m_hideFromLeakDetection);
-        else
-            {
-            ECObjectsLogger::Log()->warningv (L"Invalid ECSchemaXML: Unknown property type '%s' of ECClass '%s' in the ECSchema '%s'", xmlNodePtr->baseName, this->Name.c_str(), this->Schema.Name.c_str());
-            return SCHEMA_DESERIALIZATION_STATUS_InvalidECSchemaXml;
-            }
-
-        SchemaDeserializationStatus status = pProperty->_ReadXml(xmlNodePtr, standaloneEnablerLocator);
-        if (status != SCHEMA_DESERIALIZATION_STATUS_Success)
-            {
-            ECObjectsLogger::Log()->warningv  (L"Invalid ECSchemaXML: Failed to deserialize properties of ECClass '%s' in the ECSchema '%s'", this->Name.c_str(), this->Schema.Name.c_str());                
-            delete pProperty;
-            return status;
-            }
-        
-        if (ECOBJECTS_STATUS_Success != this->AddProperty (pProperty))
-            {
-            ECObjectsLogger::Log()->warningv  (L"Invalid ECSchemaXML: Failed to deserialize ECClass '%s' in the ECSchema '%s' because a problem occurred while adding ECProperty '%s'", 
-                this->Name.c_str(), this->Schema.Name.c_str(), pProperty->Name.c_str());
-            delete pProperty;
-            return SCHEMA_DESERIALIZATION_STATUS_InvalidECSchemaXml;
-            }
-        }
-
-    // Add Custom Attributes
-    ReadCustomAttributes(classNode, m_schema, standaloneEnablerLocator);
-
-    return SCHEMA_DESERIALIZATION_STATUS_Success;
-    }
-
-/*---------------------------------------------------------------------------------**//**
-* @bsimethod                                    Carole.MacDonald                01/2010
-+---------------+---------------+---------------+---------------+---------------+------*/
-SchemaSerializationStatus ECClass::WriteXml
-(
-MSXML2::IXMLDOMElement &parentNode, 
-const wchar_t *elementName
-) const
-    {
-    SchemaSerializationStatus status = SCHEMA_SERIALIZATION_STATUS_Success;
-    MSXML2::IXMLDOMTextPtr textPtr = NULL;
-    MSXML2::IXMLDOMAttributePtr attributePtr;
-
-    MSXML2::IXMLDOMElementPtr classPtr = NULL;
-    
-    classPtr = parentNode.ownerDocument->createNode(NODE_ELEMENT, elementName, ECXML_URI_2_0);
-    
-    APPEND_CHILD_TO_PARENT(classPtr, (&parentNode));
-    
-    WRITE_XML_ATTRIBUTE(TYPE_NAME_ATTRIBUTE, this->Name.c_str(), classPtr);
-    WRITE_OPTIONAL_XML_ATTRIBUTE(DESCRIPTION_ATTRIBUTE, Description, classPtr);
-    if (IsDisplayLabelDefined)
-        WRITE_OPTIONAL_XML_ATTRIBUTE(DISPLAY_LABEL_ATTRIBUTE, DisplayLabel, classPtr);
-    WRITE_OPTIONAL_BOOL_XML_ATTRIBUTE(IS_STRUCT_ATTRIBUTE, IsStruct, classPtr);
-    WRITE_BOOL_XML_ATTRIBUTE(IS_DOMAINCLASS_ATTRIBUTE, IsDomainClass, classPtr);
-    WRITE_OPTIONAL_BOOL_XML_ATTRIBUTE(IS_CUSTOMATTRIBUTE_ATTRIBUTE, IsCustomAttributeClass, classPtr);
-    
-    for each (const ECClassP& baseClass in m_baseClasses)
-        {
-        MSXML2::IXMLDOMElementPtr basePtr = parentNode.ownerDocument->createNode(NODE_ELEMENT, EC_BASE_CLASS_ELEMENT, ECXML_URI_2_0);
-        basePtr->text = (ECClass::GetQualifiedClassName(Schema, *baseClass)).c_str();
-        
-        APPEND_CHILD_TO_PARENT(basePtr, classPtr);
-        }
-
-    WriteCustomAttributes(classPtr);
-            
-    for each (ECPropertyP prop in GetProperties(false))
-        {
-        prop->_WriteXml(classPtr);
-        }
-    return status;
-    }
-
-/*---------------------------------------------------------------------------------**//**
-* @bsimethod                                                   
-+---------------+---------------+---------------+---------------+---------------+------*/
-SchemaSerializationStatus ECClass::WriteXml
-(
-MSXML2::IXMLDOMElement& parentNode
-) const
-    {
-    return WriteXml(parentNode, EC_CLASS_ELEMENT);
-    }
-
-/*---------------------------------------------------------------------------------**//**
-* @bsimethod                                                   
-+---------------+---------------+---------------+---------------+---------------+------*/
-ECObjectsStatus ECClass::ParseClassName 
-(
-WString & prefix, 
-WString & className, 
-WString const& qualifiedClassName
-)
-    {
-    if (0 == qualifiedClassName.length())
-        {
-        ECObjectsLogger::Log()->warningv  (L"Failed to parse a prefix and class name from a qualified class name because the string is empty.");
-        return ECOBJECTS_STATUS_ParseError;
-        }
-        
-    WString::size_type colonIndex = qualifiedClassName.find (':');
-    if (WString::npos == colonIndex)
-        {
-        prefix.clear();
-        className = qualifiedClassName;
-        return ECOBJECTS_STATUS_Success;
-        }
-
-    if (qualifiedClassName.length() == colonIndex + 1)
-        {
-        ECObjectsLogger::Log()->warningv  (L"Failed to parse a prefix and class name from the qualified class name '%s' because the string ends with a colon.  There must be characters after the colon.", 
-            qualifiedClassName.c_str());
-        return ECOBJECTS_STATUS_ParseError;
-        }
-
-    if (0 == colonIndex)
-        prefix.clear();
-    else
-        prefix = qualifiedClassName.substr (0, colonIndex);
-
-    className = qualifiedClassName.substr (colonIndex + 1);
-
-    return ECOBJECTS_STATUS_Success;
-    }
-
-/*---------------------------------------------------------------------------------**//**
-* @bsimethod                                                   
-+---------------+---------------+---------------+---------------+---------------+------*/
-WString ECClass::GetQualifiedClassName
-(
-ECSchemaCR primarySchema,
-ECClassCR  ecClass
-)
-    {
-    WString namespacePrefix;
-    if (!EXPECTED_CONDITION (ECOBJECTS_STATUS_Success == primarySchema.ResolveNamespacePrefix (ecClass.Schema, namespacePrefix)))
-        {
-        ECObjectsLogger::Log()->warningv (L"warning: Can not qualify an ECClass name with a namespace prefix unless the schema containing the ECClass is referenced by the primary schema."
-            L"The class name will remain unqualified.\n  Primary ECSchema: %s\n  ECClass: %s\n ECSchema containing ECClass: %s", primarySchema.Name.c_str(), ecClass.Name.c_str(), ecClass.Schema.Name.c_str());
-        return ecClass.Name;
-        }
-    if (namespacePrefix.empty())
-        return ecClass.Name;
-    else
-        return namespacePrefix + L":" + ecClass.Name;
-    }
-    
-/*---------------------------------------------------------------------------------**//**
-* @bsimethod                                                   
-+---------------+---------------+---------------+---------------+---------------+------*/
-const ECBaseClassesList& ECClass::GetBaseClasses
-(
-) const
-    {
-    return m_baseClasses;
-    }
-    
-/*---------------------------------------------------------------------------------**//**
-* @bsimethod                                    Carole.MacDonald                06/2010
-+---------------+---------------+---------------+---------------+---------------+------*/
-void ECClass::_GetBaseContainers
-(
-bvector<IECCustomAttributeContainerP>& returnList
-) const
-    {
-    for each (ECClassP baseClass in m_baseClasses)
-        returnList.push_back(baseClass);
-    }
-
-/*---------------------------------------------------------------------------------**//**
-* @bsimethod                                    Carole.MacDonald                06/2010
-+---------------+---------------+---------------+---------------+---------------+------*/
-ECSchemaCP ECClass::_GetContainerSchema
-(
-) const
-    {
-    return &m_schema;
-    }
-
-/*---------------------------------------------------------------------------------**//**
-* @bsimethod                                    Carole.MacDonald                04/2010
-+---------------+---------------+---------------+---------------+---------------+------*/
-ECPropertyIterable::const_iterator::const_iterator
-(
-ECClassCR ecClass, 
-bool includeBaseProperties
-)
-    {
-    m_state = IteratorState::Create (ecClass, includeBaseProperties); 
-    if (m_state->m_listIterator == m_state->m_properties->end())
-        m_isEnd = true;
-    else
-        m_isEnd = false; 
-    }
-
-/*---------------------------------------------------------------------------------**//**
-* @bsimethod                                                   
-+---------------+---------------+---------------+---------------+---------------+------*/
-ECPropertyIterable::const_iterator  ECPropertyIterable::begin () const
-    {
-    return ECPropertyIterable::const_iterator(m_ecClass, m_includeBaseProperties);        
-    }
-
-/*---------------------------------------------------------------------------------**//**
-* @bsimethod                                                   
-+---------------+---------------+---------------+---------------+---------------+------*/
-ECPropertyIterable::const_iterator  ECPropertyIterable::end () const
-    {
-    return ECPropertyIterable::const_iterator();        
-    }   
-
-/*---------------------------------------------------------------------------------**//**
-* @bsimethod                                                   
-+---------------+---------------+---------------+---------------+---------------+------*/
-ECPropertyIterable::const_iterator& ECPropertyIterable::const_iterator::operator++()
-    {
-    m_state->m_listIterator++;
-    if (m_state->m_listIterator == m_state->m_properties->end())
-        m_isEnd = true;
-    return *this;
-    }
-
-/*---------------------------------------------------------------------------------**//**
-* @bsimethod                                                   
-+---------------+---------------+---------------+---------------+---------------+------*/
-bool            ECPropertyIterable::const_iterator::operator!= (const_iterator const& rhs) const
-    {
-    if (m_isEnd && rhs.m_isEnd)
-        return false;
-    if (m_state.IsNull() && !(rhs.m_state.IsNull()))
-        return true;
-    if (!(m_state.IsNull()) && rhs.m_state.IsNull())
-        return true;
-    return (m_state->m_listIterator != rhs.m_state->m_listIterator);
-    }
-
-/*---------------------------------------------------------------------------------**//**
-* @bsimethod                                                   
-+---------------+---------------+---------------+---------------+---------------+------*/
-ECPropertyP       ECPropertyIterable::const_iterator::operator*() const
-    {
-    if (m_isEnd)
-        return NULL;
-    ECPropertyP pProperty = *(m_state->m_listIterator);
-    return pProperty;
-    }
-
-ECPropertyIterable::IteratorState::IteratorState
-(
-ECClassCR ecClass,
-bool includeBaseProperties
-)
-    {
-    m_properties = new PropertyList();
-    ecClass.GetProperties(includeBaseProperties, m_properties);
-    m_listIterator = m_properties->begin();
-    }
-    
-ECPropertyIterable::IteratorState::~IteratorState()
-    {
-    delete m_properties;
-    }    
-    
-static RelationshipCardinality s_zeroOneCardinality(0, 1);
-static RelationshipCardinality s_zeroManyCardinality(0, UINT_MAX);
-static RelationshipCardinality s_oneOneCardinality(1, 1);
-static RelationshipCardinality s_oneManyCardinality(1, UINT_MAX);
-
-/*---------------------------------------------------------------------------------**//**
-* @bsimethod                                    Carole.MacDonald                02/2010
-+---------------+---------------+---------------+---------------+---------------+------*/
-RelationshipCardinality::RelationshipCardinality
-(
-)
-    {
-    m_lowerLimit = 0;
-    m_upperLimit = 1;
-    }
-
-/*---------------------------------------------------------------------------------**//**
-* @bsimethod                                    Carole.MacDonald                02/2010
-+---------------+---------------+---------------+---------------+---------------+------*/
-RelationshipCardinality::RelationshipCardinality
-(
-UInt32 lowerLimit,
-UInt32 upperLimit
-)
-    {
-    EXPECTED_CONDITION (lowerLimit <= upperLimit);
-    EXPECTED_CONDITION (lowerLimit >= 0);
-    EXPECTED_CONDITION (upperLimit > 0);
-    m_lowerLimit = lowerLimit;
-    m_upperLimit = upperLimit;
-    }
-  
-/*---------------------------------------------------------------------------------**//**
-* @bsimethod                                    Carole.MacDonald                02/2010
-+---------------+---------------+---------------+---------------+---------------+------*/
-UInt32 RelationshipCardinality::GetLowerLimit
-(
-) const
-    {
-    return m_lowerLimit;
-    }
-
-/*---------------------------------------------------------------------------------**//**
-* @bsimethod                                    Carole.MacDonald                02/2010
-+---------------+---------------+---------------+---------------+---------------+------*/
-UInt32 RelationshipCardinality::GetUpperLimit
-(
-) const
-    {
-    return m_upperLimit;
-    }
-    
-/*---------------------------------------------------------------------------------**//**
-* @bsimethod                                    Carole.MacDonald                02/2010
-+---------------+---------------+---------------+---------------+---------------+------*/
-bool RelationshipCardinality::IsUpperLimitUnbounded 
-(
-) const
-    {
-    return m_upperLimit == UINT_MAX;
-    }
-  
-/*---------------------------------------------------------------------------------**//**
-* @bsimethod                                    Carole.MacDonald                03/2010
-+---------------+---------------+---------------+---------------+---------------+------*/
-WString RelationshipCardinality::ToString
-(
-) const
-    {
-    wchar_t cardinalityString[32];
-    
-    if (UINT_MAX == m_upperLimit)
-        {
-        swprintf(cardinalityString, 32, L"(%d,N)", m_lowerLimit);
-        }
-    else
-        swprintf(cardinalityString, 32, L"(%d,%d)", m_lowerLimit, m_upperLimit);
-        
-    return cardinalityString;
-        
-    }
-    
-/*---------------------------------------------------------------------------------**//**
-* @bsimethod                                    Carole.MacDonald                03/2010
-+---------------+---------------+---------------+---------------+---------------+------*/
-RelationshipCardinalityCR RelationshipCardinality::ZeroOne
-(
-)
-    {
-    return s_zeroOneCardinality;
-    }
-    
-/*---------------------------------------------------------------------------------**//**
-* @bsimethod                                    Carole.MacDonald                03/2010
-+---------------+---------------+---------------+---------------+---------------+------*/
-RelationshipCardinalityCR RelationshipCardinality::ZeroMany
-(
-)
-    {
-    return s_zeroManyCardinality;
-    }
-    
-/*---------------------------------------------------------------------------------**//**
-* @bsimethod                                    Carole.MacDonald                03/2010
-+---------------+---------------+---------------+---------------+---------------+------*/
-RelationshipCardinalityCR RelationshipCardinality::OneOne
-(
-)
-    {
-    return s_oneOneCardinality;
-    }
-    
-/*---------------------------------------------------------------------------------**//**
-* @bsimethod                                    Carole.MacDonald                03/2010
-+---------------+---------------+---------------+---------------+---------------+------*/
-RelationshipCardinalityCR RelationshipCardinality::OneMany
-(
-)
-    {
-    return s_oneManyCardinality;
-    }
-    
-/*---------------------------------------------------------------------------------**//**
-* @bsimethod                                    Carole.MacDonald                02/2010
-+---------------+---------------+---------------+---------------+---------------+------*/
-ECRelationshipConstraint::ECRelationshipConstraint
-(
-ECRelationshipClassP relationshipClass
-)
-    {
-    m_relClass = relationshipClass;
-    m_cardinality = &s_zeroOneCardinality;
-    m_isMultiple = false;
-    m_isPolymorphic = true;
-    }
-    
-/*---------------------------------------------------------------------------------**//**
-* @bsimethod                                    Carole.MacDonald                02/2010
-+---------------+---------------+---------------+---------------+---------------+------*/
-ECRelationshipConstraint::ECRelationshipConstraint
-(
-ECRelationshipClassP relationshipClass, 
-bool isMultiple
-)
-    {
-    m_relClass = relationshipClass;
-    m_isMultiple = isMultiple;
-    m_cardinality = &s_zeroOneCardinality;
-    m_isPolymorphic = true;
-    }
-
-/*---------------------------------------------------------------------------------**//**
-* @bsimethod                                    Carole.MacDonald                03/2010
-+---------------+---------------+---------------+---------------+---------------+------*/
-ECRelationshipConstraint::~ECRelationshipConstraint
-(
-)
-    {
-     if ((m_cardinality != &s_zeroOneCardinality) && (m_cardinality != &s_zeroManyCardinality) &&
-        (m_cardinality != &s_oneOneCardinality) && (m_cardinality != &s_oneManyCardinality))
-        delete m_cardinality;
-    } 
-   
-/*---------------------------------------------------------------------------------**//**
-* @bsimethod                                    Carole.MacDonald                06/2010
-+---------------+---------------+---------------+---------------+---------------+------*/
-ECSchemaCP ECRelationshipConstraint::_GetContainerSchema() const
-    {
-    return &(m_relClass->Schema);
-    }
- 
-/*---------------------------------------------------------------------------------**//**
-* @bsimethod                                    Carole.MacDonald                03/2010
-+---------------+---------------+---------------+---------------+---------------+------*/
-SchemaDeserializationStatus ECRelationshipConstraint::ReadXml
-(
-MSXML2::IXMLDOMNode         &constraintNode,
-IStandaloneEnablerLocatorR  standaloneEnablerLocator
-)
-    {
-    SchemaDeserializationStatus status = SCHEMA_DESERIALIZATION_STATUS_Success;
-    
-    MSXML2::IXMLDOMNamedNodeMapPtr nodeAttributesPtr = constraintNode.attributes;
-    MSXML2::IXMLDOMNodePtr attributePtr;
- 
-    ECObjectsStatus setterStatus;
-    READ_OPTIONAL_XML_ATTRIBUTE_IGNORING_SET_ERRORS(POLYMORPHIC_ATTRIBUTE, this, IsPolymorphic);
-    READ_OPTIONAL_XML_ATTRIBUTE(ROLELABEL_ATTRIBUTE, this, RoleLabel);
-    READ_OPTIONAL_XML_ATTRIBUTE(CARDINALITY_ATTRIBUTE, this, Cardinality);
-    
-    MSXML2::IXMLDOMNodeListPtr xmlNodeListPtr = constraintNode.selectNodes(EC_NAMESPACE_PREFIX L":" EC_CONSTRAINTCLASS_ELEMENT);
-    MSXML2::IXMLDOMNodePtr xmlNodePtr;
-    
-    while (NULL != (xmlNodePtr = xmlNodeListPtr->nextNode()))
-        {
-        MSXML2::IXMLDOMNamedNodeMapPtr constraintClassAttributesPtr = xmlNodePtr->attributes;
-        if (NULL == (attributePtr = constraintClassAttributesPtr->getNamedItem(CONSTRAINTCLASSNAME_ATTRIBUTE)))
-            return SCHEMA_DESERIALIZATION_STATUS_InvalidECSchemaXml;
-<<<<<<< HEAD
-        bwstring constraintClassName = attributePtr->text.GetBSTR();;  
-=======
-        WString constraintClassName = attributePtr->text;  
->>>>>>> 802dfe21
-        
-        // Parse the potentially qualified class name into a namespace prefix and short class name
-        WString namespacePrefix;
-        WString className;
-        if (ECOBJECTS_STATUS_Success != ECClass::ParseClassName (namespacePrefix, className, constraintClassName))
-            {
-            ECObjectsLogger::Log()->warningv (L"Invalid ECSchemaXML: The ECRelationshipConstraint contains a " CONSTRAINTCLASSNAME_ATTRIBUTE L" attribute with the value '%s' that can not be parsed.", 
-                constraintClassName.c_str());
-            return SCHEMA_DESERIALIZATION_STATUS_InvalidECSchemaXml;
-            }
-        
-        ECSchemaP resolvedSchema = m_relClass->Schema.GetSchemaByNamespacePrefixP (namespacePrefix);
-        if (NULL == resolvedSchema)
-            {
-            ECObjectsLogger::Log()->warningv  (L"Invalid ECSchemaXML: ECRelationshipConstraint contains a " CONSTRAINTCLASSNAME_ATTRIBUTE L" attribute with the namespace prefix '%s' that can not be resolved to a referenced schema.", 
-                namespacePrefix.c_str());
-            return SCHEMA_DESERIALIZATION_STATUS_InvalidECSchemaXml;
-            }
-
-        ECClassP constraintClass = resolvedSchema->GetClassP (className.c_str());
-        if (NULL == constraintClass)
-            {
-            ECObjectsLogger::Log()->warningv  (L"Invalid ECSchemaXML: The ECRelationshipConstraint contains a " CONSTRAINTCLASSNAME_ATTRIBUTE L" attribute with the value '%s' that can not be resolved to an ECClass named '%s' in the ECSchema '%s'", 
-                constraintClassName.c_str(), className.c_str(), resolvedSchema->Name.c_str());
-            return SCHEMA_DESERIALIZATION_STATUS_InvalidECSchemaXml;
-            }
-        AddClass(*constraintClass);
-        }
-
-    // Add Custom Attributes
-    ReadCustomAttributes(constraintNode, m_relClass->Schema, standaloneEnablerLocator);
-
-    return status;
-    }
-    
-/*---------------------------------------------------------------------------------**//**
-* @bsimethod                                    Carole.MacDonald                03/2010
-+---------------+---------------+---------------+---------------+---------------+------*/
-SchemaSerializationStatus ECRelationshipConstraint::WriteXml
-(
-MSXML2::IXMLDOMElement &parentNode, 
-const WString &elementName
-) const
-    {
-    SchemaSerializationStatus status = SCHEMA_SERIALIZATION_STATUS_Success;
-    MSXML2::IXMLDOMTextPtr textPtr = NULL;
-    MSXML2::IXMLDOMAttributePtr attributePtr;
-
-    MSXML2::IXMLDOMElementPtr constraintPtr = NULL;
-    
-    constraintPtr = parentNode.ownerDocument->createNode(NODE_ELEMENT, elementName.c_str(), ECXML_URI_2_0);
-    
-    APPEND_CHILD_TO_PARENT(constraintPtr, (&parentNode));
-    
-    WRITE_XML_ATTRIBUTE(CARDINALITY_ATTRIBUTE, m_cardinality->ToString().c_str(), constraintPtr);
-    if (IsRoleLabelDefined())
-        {
-        WRITE_XML_ATTRIBUTE(ROLELABEL_ATTRIBUTE, m_roleLabel.c_str(), constraintPtr);
-        }
-    WRITE_BOOL_XML_ATTRIBUTE(POLYMORPHIC_ATTRIBUTE, IsPolymorphic, constraintPtr);
-        
-    WriteCustomAttributes(constraintPtr);
-
-    for each (ECClassP constraint in m_constraintClasses)
-        {
-        MSXML2::IXMLDOMElementPtr constraintClassPtr = NULL;
-        constraintClassPtr = parentNode.ownerDocument->createNode(NODE_ELEMENT, EC_CONSTRAINTCLASS_ELEMENT, ECXML_URI_2_0);
-        APPEND_CHILD_TO_PARENT(constraintClassPtr, constraintPtr);
-        WRITE_XML_ATTRIBUTE(CONSTRAINTCLASSNAME_ATTRIBUTE, ECClass::GetQualifiedClassName(m_relClass->Schema, *constraint).c_str(), constraintClassPtr);
-        }
-    
-    return status;
-    }
-   
-/*---------------------------------------------------------------------------------**//**
-* @bsimethod                                    Carole.MacDonald                03/2010
-+---------------+---------------+---------------+---------------+---------------+------*/
-ECObjectsStatus ECRelationshipConstraint::AddClass
-(
-ECClassCR classConstraint
-)
-    {
-    if (&(classConstraint.Schema) != &(m_relClass->Schema))
-        {
-        bool foundRefSchema = false;
-        ECSchemaReferenceList referencedSchemas = m_relClass->Schema.GetReferencedSchemas();
-        ECSchemaReferenceList::const_iterator schemaIterator;
-        for (schemaIterator = referencedSchemas.begin(); schemaIterator != referencedSchemas.end(); schemaIterator++)
-            {
-            ECSchemaP refSchema = *schemaIterator;
-            if (refSchema == &(classConstraint.Schema))
-                {
-                foundRefSchema = true;
-                break;
-                }
-            }
-        if (foundRefSchema == false)
-            {
-            return ECOBJECTS_STATUS_SchemaNotFound;
-            }
-        }
-
-    if (!m_isMultiple)
-        m_constraintClasses.clear();
-    else
-        {
-        ECConstraintClassesList::const_iterator constraintClassIterator;
-        for (constraintClassIterator = m_constraintClasses.begin(); constraintClassIterator != m_constraintClasses.end(); constraintClassIterator++)
-            {
-            if (*constraintClassIterator == (ECClassP)&classConstraint)
-                return ECOBJECTS_STATUS_Success;
-            }
-        }
-    m_constraintClasses.push_back((ECClassP)&classConstraint);
-    
-    return ECOBJECTS_STATUS_Success;       
-    }
-
-/*---------------------------------------------------------------------------------**//**
-* @bsimethod                                    Carole.MacDonald                03/2010
-+---------------+---------------+---------------+---------------+---------------+------*/
-ECObjectsStatus ECRelationshipConstraint::RemoveClass
-(
-ECClassCR classConstraint
-)
-    {
-    ECConstraintClassesList::iterator constraintClassIterator;
-
-    for (constraintClassIterator = m_constraintClasses.begin(); constraintClassIterator != m_constraintClasses.end(); constraintClassIterator++)
-        {
-        if (*constraintClassIterator == (ECClassP)&classConstraint)
-            {
-            m_constraintClasses.erase(constraintClassIterator);
-            return ECOBJECTS_STATUS_Success;
-            }
-        }
-        
-    return ECOBJECTS_STATUS_ClassNotFound;
-    }
-    
-/*---------------------------------------------------------------------------------**//**
-* @bsimethod                                    Carole.MacDonald                03/2010
-+---------------+---------------+---------------+---------------+---------------+------*/
-const ECConstraintClassesList& ECRelationshipConstraint::GetClasses
-(
-) const
-    {
-    return m_constraintClasses;
-    }
-     
-/*---------------------------------------------------------------------------------**//**
-* @bsimethod                                    Carole.MacDonald                02/2010
-+---------------+---------------+---------------+---------------+---------------+------*/
-bool ECRelationshipConstraint::GetIsMultiple
-(
-) const
-    {
-    return m_isMultiple;
-    }
-  
-/*---------------------------------------------------------------------------------**//**
-* @bsimethod                                    Carole.MacDonald                02/2010
-+---------------+---------------+---------------+---------------+---------------+------*/
-bool ECRelationshipConstraint::GetIsPolymorphic
-(
-) const
-    {
-    return m_isPolymorphic;
-    }
-    
-/*---------------------------------------------------------------------------------**//**
-* @bsimethod                                    Carole.MacDonald                02/2010
-+---------------+---------------+---------------+---------------+---------------+------*/
-ECObjectsStatus ECRelationshipConstraint::SetIsPolymorphic
-(
-bool value
-)
-    {
-    m_isPolymorphic = value;
-    return ECOBJECTS_STATUS_Success;
-    }
-   
-/*---------------------------------------------------------------------------------**//**
-* @bsimethod                                    Carole.MacDonald                03/2010
-+---------------+---------------+---------------+---------------+---------------+------*/
-ECObjectsStatus ECRelationshipConstraint::SetIsPolymorphic
-(
-const wchar_t *isPolymorphic
-)
-    {
-    PRECONDITION (NULL != isPolymorphic, ECOBJECTS_STATUS_PreconditionViolated);
-
-    ECObjectsStatus status = ECXml::ParseBooleanString (m_isPolymorphic, isPolymorphic);
-    if (ECOBJECTS_STATUS_Success != status)
-        ECObjectsLogger::Log()->warningv  (L"Failed to parse the isPolymorphic string '%s' for ECRelationshipConstraint.  Expected values are " ECXML_TRUE L" or " ECXML_FALSE , isPolymorphic);
-        
-    return status;
-    }
-    
-/*---------------------------------------------------------------------------------**//**
-* @bsimethod                                    Carole.MacDonald                03/2010
-+---------------+---------------+---------------+---------------+---------------+------*/
-RelationshipCardinalityCR ECRelationshipConstraint::GetCardinality
-(
-) const
-    {
-    return *m_cardinality;
-    }
-
-/*---------------------------------------------------------------------------------**//**
-* @bsimethod                                    Carole.MacDonald                03/2010
-+---------------+---------------+---------------+---------------+---------------+------*/
-ECObjectsStatus ECRelationshipConstraint::SetCardinality
-(
-UInt32& lowerLimit,
-UInt32& upperLimit
-)
-    {
-    if (lowerLimit == 0 && upperLimit == 1)
-        m_cardinality = &s_zeroOneCardinality;
-    else if (lowerLimit == 0 && upperLimit == UINT_MAX)
-        m_cardinality = &s_zeroManyCardinality;
-    else if (lowerLimit == 1 && upperLimit == 1)
-        m_cardinality = &s_oneOneCardinality;
-    else if (lowerLimit == 1 && upperLimit == UINT_MAX)
-        m_cardinality = &s_oneManyCardinality;
-    else
-        m_cardinality = new RelationshipCardinality(lowerLimit, upperLimit);
-    return ECOBJECTS_STATUS_Success;
-    }
-    
-/*---------------------------------------------------------------------------------**//**
-* @bsimethod                                    Carole.MacDonald                03/2010
-+---------------+---------------+---------------+---------------+---------------+------*/
-ECObjectsStatus ECRelationshipConstraint::SetCardinality
-(
-RelationshipCardinalityCR cardinality
-)
-    {
-    m_cardinality = new RelationshipCardinality(cardinality.LowerLimit, cardinality.UpperLimit);
-    return ECOBJECTS_STATUS_Success;
-    }
-    
-/*---------------------------------------------------------------------------------**//**
-* @bsimethod                                    Carole.MacDonald                03/2010
-+---------------+---------------+---------------+---------------+---------------+------*/
-ECObjectsStatus ECRelationshipConstraint::SetCardinality
-(
-const wchar_t *cardinality
-)
-    {
-    PRECONDITION (NULL != cardinality, ECOBJECTS_STATUS_PreconditionViolated);
-    UInt32 lowerLimit;
-    UInt32 upperLimit;
-    ECObjectsStatus status = ECXml::ParseCardinalityString(lowerLimit, upperLimit, cardinality);
-    if (ECOBJECTS_STATUS_Success != status)
-        {
-        ECObjectsLogger::Log()->errorv (L"Failed to parse the RelationshipCardinality string '%s'.", cardinality);
-        return ECOBJECTS_STATUS_ParseError;
-        }
-    else
-        m_cardinality = new RelationshipCardinality(lowerLimit, upperLimit);
-        
-    return ECOBJECTS_STATUS_Success;
-    }
-    
-/*---------------------------------------------------------------------------------**//**
-* @bsimethod                                    Carole.MacDonald                03/2010
-+---------------+---------------+---------------+---------------+---------------+------*/
-bool ECRelationshipConstraint::IsRoleLabelDefined
-(
-) const
-    {
-    return m_roleLabel.length() != 0;
-    }
-    
-/*---------------------------------------------------------------------------------**//**
-* @bsimethod                                    Carole.MacDonald                03/2010
-+---------------+---------------+---------------+---------------+---------------+------*/
-WString const ECRelationshipConstraint::GetRoleLabel
-(
-) const
-    {
-    if (m_roleLabel.length() != 0)
-        return m_roleLabel;
-        
-    if (&(m_relClass->Target) == this)
-        return m_relClass->DisplayLabel + L" (Reversed)";
-    return m_relClass->DisplayLabel;
-    }
-    
-/*---------------------------------------------------------------------------------**//**
-* @bsimethod                                    Carole.MacDonald                03/2010
-+---------------+---------------+---------------+---------------+---------------+------*/
-ECObjectsStatus ECRelationshipConstraint::SetRoleLabel
-(
-const WString value
-)
-    {
-    m_roleLabel = value;
-    return ECOBJECTS_STATUS_Success;
-    }
-  
-     
-/*---------------------------------------------------------------------------------**//**
-* @bsimethod                                    Carole.MacDonald                03/2010
-+---------------+---------------+---------------+---------------+---------------+------*/
-ECRelationshipClass::ECRelationshipClass
-(
-EC::ECSchemaCR schema
-): ECClass (schema, false), m_strength( STRENGTHTYPE_Referencing), m_strengthDirection(STRENGTHDIRECTION_Forward) 
-    {
-    m_source = new ECRelationshipConstraint(this, false);
-    m_target = new ECRelationshipConstraint(this, true);
-    }
-
-/*---------------------------------------------------------------------------------**//**
-* @bsimethod                                    Carole.MacDonald                03/2010
-+---------------+---------------+---------------+---------------+---------------+------*/
-ECRelationshipClass::~ECRelationshipClass()
-    {
-    delete m_source;
-    delete m_target;
-    }
-        
-/*---------------------------------------------------------------------------------**//**
-* @bsimethod                                    Carole.MacDonald                02/2010
-+---------------+---------------+---------------+---------------+---------------+------*/
-StrengthType ECRelationshipClass::GetStrength
-(
-) const
-    {
-    return m_strength;
-    }
-    
-/*---------------------------------------------------------------------------------**//**
-* @bsimethod                                    Carole.MacDonald                02/2010
-+---------------+---------------+---------------+---------------+---------------+------*/
-ECObjectsStatus ECRelationshipClass::SetStrength
-(
-StrengthType strength
-)
-    {
-    m_strength = strength;
-    return ECOBJECTS_STATUS_Success;
-    }
-
-/*---------------------------------------------------------------------------------**//**
-* @bsimethod                                    Carole.MacDonald                02/2010
-+---------------+---------------+---------------+---------------+---------------+------*/
-ECObjectsStatus ECRelationshipClass::SetStrength
-(
-const wchar_t *strength
-)
-    {
-    PRECONDITION (NULL != strength, ECOBJECTS_STATUS_PreconditionViolated);
-
-    StrengthType strengthType;
-    ECObjectsStatus status = ECXml::ParseStrengthType(strengthType, strength);
-    if (ECOBJECTS_STATUS_Success != status)
-        ECObjectsLogger::Log()->errorv (L"Failed to parse the Strength string '%s' for ECRelationshipClass '%s'.", strength, this->Name.c_str());
-    else
-        SetStrength (strengthType);
-        
-    return status;
-    }
-    
-/*---------------------------------------------------------------------------------**//**
-* @bsimethod                                    Carole.MacDonald                02/2010
-+---------------+---------------+---------------+---------------+---------------+------*/
-ECRelatedInstanceDirection ECRelationshipClass::GetStrengthDirection
-(
-) const
-    {
-    return m_strengthDirection;
-    }
-    
-/*---------------------------------------------------------------------------------**//**
-* @bsimethod                                    Carole.MacDonald                02/2010
-+---------------+---------------+---------------+---------------+---------------+------*/
-ECObjectsStatus ECRelationshipClass::SetStrengthDirection
-(
-ECRelatedInstanceDirection direction
-)
-    {
-    m_strengthDirection = direction;
-    return ECOBJECTS_STATUS_Success;
-    }
-    
-/*---------------------------------------------------------------------------------**//**
-* @bsimethod                                    Carole.MacDonald                02/2010
-+---------------+---------------+---------------+---------------+---------------+------*/
-ECObjectsStatus ECRelationshipClass::SetStrengthDirection
-(
-const wchar_t *directionString
-)
-    {
-    PRECONDITION (NULL != directionString, ECOBJECTS_STATUS_PreconditionViolated);
-
-    ECRelatedInstanceDirection direction;
-    ECObjectsStatus status = ECXml::ParseDirectionString(direction, directionString);
-    if (ECOBJECTS_STATUS_Success != status)
-        ECObjectsLogger::Log()->errorv (L"Failed to parse the ECRelatedInstanceDirection string '%s' for ECRelationshipClass '%s'.", directionString, this->Name.c_str());
-    else
-        SetStrengthDirection (direction);
-        
-    return status;
-    }
-
-/*---------------------------------------------------------------------------------**//**
-* @bsimethod                                    Carole.MacDonald                03/2010
-+---------------+---------------+---------------+---------------+---------------+------*/
-ECRelationshipConstraintR ECRelationshipClass::GetSource
-(
-) const
-    {
-    return *m_source;
-    }
-    
-/*---------------------------------------------------------------------------------**//**
-* @bsimethod                                    Carole.MacDonald                03/2010
-+---------------+---------------+---------------+---------------+---------------+------*/
-ECRelationshipConstraintR ECRelationshipClass::GetTarget
-(
-) const
-    {
-    return *m_target;
-    }
-        
-/*---------------------------------------------------------------------------------**//**
-* @bsimethod                                                   
-+---------------+---------------+---------------+---------------+---------------+------*/
-SchemaSerializationStatus ECRelationshipClass::WriteXml
-(
-MSXML2::IXMLDOMElement& parentNode
-) const
-    {
-        
-    SchemaSerializationStatus status = __super::WriteXml(parentNode, EC_RELATIONSHIP_CLASS_ELEMENT);
-    
-    if (status != SCHEMA_SERIALIZATION_STATUS_Success)
-        return status;
-        
-    MSXML2::IXMLDOMAttributePtr attributePtr;
-
-    MSXML2::IXMLDOMElementPtr propertyPtr = parentNode.lastChild;
-    if (NULL == propertyPtr)
-        return SCHEMA_SERIALIZATION_STATUS_FailedToCreateXml;
-        
-    // verify that this really is the current relationship class element
-    if (wcscmp(propertyPtr->nodeName, EC_RELATIONSHIP_CLASS_ELEMENT) != 0)
-        return SCHEMA_SERIALIZATION_STATUS_FailedToCreateXml;
-        
-    WRITE_XML_ATTRIBUTE(STRENGTH_ATTRIBUTE, ECXml::StrengthToString(m_strength).c_str(), propertyPtr);
-    WRITE_XML_ATTRIBUTE(STRENGTHDIRECTION_ATTRIBUTE, ECXml::DirectionToString(m_strengthDirection).c_str(), propertyPtr);
-    
-    m_source->WriteXml(propertyPtr, EC_SOURCECONSTRAINT_ELEMENT);
-    m_target->WriteXml(propertyPtr, EC_TARGETCONSTRAINT_ELEMENT);
-    
-    return status;
-    }
-
-/*---------------------------------------------------------------------------------**//**
-* @bsimethod                                    Carole.MacDonald                02/2010
-+---------------+---------------+---------------+---------------+---------------+------*/
-SchemaDeserializationStatus ECRelationshipClass::ReadXmlAttributes
-(
-MSXML2::IXMLDOMNode &classNode, 
-IStandaloneEnablerLocatorR  standaloneEnablerLocator
-)
-    {
-    SchemaDeserializationStatus status = __super::ReadXmlAttributes(classNode, standaloneEnablerLocator);
-    if (status != SCHEMA_DESERIALIZATION_STATUS_Success)
-        return status;
-        
-    MSXML2::IXMLDOMNamedNodeMapPtr nodeAttributesPtr = classNode.attributes;
-    MSXML2::IXMLDOMNodePtr attributePtr;
-    
-    READ_OPTIONAL_XML_ATTRIBUTE (STRENGTH_ATTRIBUTE, this, Strength)
-    READ_OPTIONAL_XML_ATTRIBUTE (STRENGTHDIRECTION_ATTRIBUTE, this, StrengthDirection)
-    
-    return SCHEMA_DESERIALIZATION_STATUS_Success;
-    }
- 
-/*---------------------------------------------------------------------------------**//**
-* @bsimethod                                    Carole.MacDonald                02/2010
-+---------------+---------------+---------------+---------------+---------------+------*/
-SchemaDeserializationStatus ECRelationshipClass::ReadXmlContents
-(
-MSXML2::IXMLDOMNode &classNode, 
-IStandaloneEnablerLocatorR  standaloneEnablerLocator
-)
-    {
-    SchemaDeserializationStatus status = __super::ReadXmlContents(classNode, standaloneEnablerLocator);
-    if (status != SCHEMA_DESERIALIZATION_STATUS_Success)
-        return status;
-        
-    MSXML2::IXMLDOMNodePtr xmlNodePtr = classNode.selectSingleNode (EC_NAMESPACE_PREFIX L":" EC_SOURCECONSTRAINT_ELEMENT);
-    if (NULL != xmlNodePtr)
-        m_source->ReadXml(xmlNodePtr, standaloneEnablerLocator);
-    
-    xmlNodePtr = classNode.selectSingleNode (EC_NAMESPACE_PREFIX L":" EC_TARGETCONSTRAINT_ELEMENT);
-    if (NULL != xmlNodePtr)
-        m_target->ReadXml(xmlNodePtr, standaloneEnablerLocator);
-        
-    return SCHEMA_DESERIALIZATION_STATUS_Success;
-    }
-    
-END_BENTLEY_EC_NAMESPACE
+/*--------------------------------------------------------------------------------------+
+|
+|     $Source: src/ECClass.cpp $
+|    $RCSfile: file.tpl,v $
+|   $Revision: 1.10 $
+|       $Date: 2005/11/07 15:38:45 $
+|     $Author: EarlinLutz $
+|
+|  $Copyright: (c) 2011 Bentley Systems, Incorporated. All rights reserved. $
+|
++--------------------------------------------------------------------------------------*/
+
+#include "ECObjectsPch.h"
+
+BEGIN_BENTLEY_EC_NAMESPACE
+
+//#define DEBUG_CLASS_LEAKS
+#ifdef DEBUG_CLASS_LEAKS
+LeakDetector<ECClass> g_leakDetector (L"ECClass", L"ECClasss", true);
+#else
+LeakDetector<ECClass> g_leakDetector (L"ECClass", L"ECClasss", false);
+#endif
+
+/*---------------------------------------------------------------------------------**//**
+ @bsimethod                                                 
++---------------+---------------+---------------+---------------+---------------+------*/
+ECClass::ECClass (ECSchemaCR schema, bool hideFromLeakDetection)
+    :
+    m_schema(schema), m_isStruct(false), m_isCustomAttributeClass(false), m_isDomainClass(true), m_hideFromLeakDetection (hideFromLeakDetection)
+    {
+    if ( ! m_hideFromLeakDetection)
+        g_leakDetector.ObjectCreated(*this);
+    };
+
+/*---------------------------------------------------------------------------------**//**
+ @bsimethod                                                 
++---------------+---------------+---------------+---------------+---------------+------*/
+ECClass::~ECClass ()
+    {
+    // NEEDSWORK make sure everything is destroyed
+    ECObjectsLogger::Log()->tracev (L"~~~~ Destroying ECClass %s", this->Name.c_str());
+    ECObjectsLogger::Log()->tracev  (L"     Freeing memory for %d properties", m_propertyMap.size());
+    
+    m_propertyList.clear();
+    
+    for each (bpair<wchar_t const*, ECPropertyP> entry in m_propertyMap)
+        delete entry.second;
+    
+    m_propertyMap.clear();
+
+    if ( ! m_hideFromLeakDetection)
+        g_leakDetector.ObjectDestroyed(*this);
+    }
+
+/*---------------------------------------------------------------------------------**//**
+* @bsimethod                                                    JoshSchifter    09/10
++---------------+---------------+---------------+---------------+---------------+------*/
+ILeakDetector&  ECClass::Debug_GetLeakDetector() { return g_leakDetector; }
+
+/*---------------------------------------------------------------------------------**//**
+ @bsimethod                                                     
++---------------+---------------+---------------+---------------+---------------+------*/
+WString const& ECClass::GetName
+(
+) const
+    {        
+    return m_name;
+    }
+
+/*---------------------------------------------------------------------------------**//**
+ @bsimethod                                                     
++---------------+---------------+---------------+---------------+---------------+------*/
+ECObjectsStatus ECClass::SetName
+(
+WString const& name
+)
+    {
+    
+    if (!NameValidator::Validate(name))
+        return ECOBJECTS_STATUS_InvalidName;
+        
+    m_name = name;        
+    return ECOBJECTS_STATUS_Success;
+    }
+
+/*---------------------------------------------------------------------------------**//**
+ @bsimethod                                                     
++---------------+---------------+---------------+---------------+---------------+------*/
+WString const& ECClass::GetDescription
+(
+) const
+    {
+    return m_description;        
+    }
+
+/*---------------------------------------------------------------------------------**//**
+ @bsimethod                                                     
++---------------+---------------+---------------+---------------+---------------+------*/
+ECObjectsStatus ECClass::SetDescription
+(
+WString const& description
+)
+    {        
+    m_description = description;
+    return ECOBJECTS_STATUS_Success;
+    }
+
+/*---------------------------------------------------------------------------------**//**
+ @bsimethod                                                     
++---------------+---------------+---------------+---------------+---------------+------*/
+WString const& ECClass::GetDisplayLabel
+(
+) const
+    {
+    return (m_displayLabel.empty()) ? Name : m_displayLabel;
+    }
+
+/*---------------------------------------------------------------------------------**//**
+ @bsimethod                                                     
++---------------+---------------+---------------+---------------+---------------+------*/
+ECObjectsStatus ECClass::SetDisplayLabel
+(
+WString const& displayLabel
+)
+    {        
+    m_displayLabel = displayLabel;
+    return ECOBJECTS_STATUS_Success;
+    }
+
+/*---------------------------------------------------------------------------------**//**
+ @bsimethod                                                     
++---------------+---------------+---------------+---------------+---------------+------*/
+bool ECClass::GetIsDisplayLabelDefined
+(
+) const
+    {
+    return (!m_displayLabel.empty());        
+    }
+
+/*---------------------------------------------------------------------------------**//**
+ @bsimethod                                                     
++---------------+---------------+---------------+---------------+---------------+------*/
+bool ECClass::GetIsStruct
+(
+) const
+    {
+    return m_isStruct; 
+    }
+
+/*---------------------------------------------------------------------------------**//**
+ @bsimethod                                                     
++---------------+---------------+---------------+---------------+---------------+------*/
+ECObjectsStatus ECClass::SetIsStruct
+(
+bool isStruct
+)
+    {        
+    m_isStruct = isStruct;
+    return ECOBJECTS_STATUS_Success;
+    }
+
+/*---------------------------------------------------------------------------------**//**
+ @bsimethod                                                     
++---------------+---------------+---------------+---------------+---------------+------*/
+ECObjectsStatus ECClass::SetIsStruct
+(
+const wchar_t * isStruct
+)
+    {        
+    PRECONDITION (NULL != isStruct, ECOBJECTS_STATUS_PreconditionViolated);
+
+    ECObjectsStatus status = ECXml::ParseBooleanString (m_isStruct, isStruct);
+    if (ECOBJECTS_STATUS_Success != status)
+        ECObjectsLogger::Log()->warningv  (L"Failed to parse the isStruct string '%s' for ECClass '%s'.  Expected values are " ECXML_TRUE L" or " ECXML_FALSE , isStruct, this->Name.c_str());
+        
+    return status;
+    }
+
+/*---------------------------------------------------------------------------------**//**
+ @bsimethod                                                     
++---------------+---------------+---------------+---------------+---------------+------*/
+bool ECClass::GetIsCustomAttributeClass
+(
+) const
+    {
+    return m_isCustomAttributeClass; 
+    }
+
+/*---------------------------------------------------------------------------------**//**
+ @bsimethod                                                     
++---------------+---------------+---------------+---------------+---------------+------*/
+ECObjectsStatus ECClass::SetIsCustomAttributeClass
+(
+bool isCustomAttributeClass
+)
+    {        
+    m_isCustomAttributeClass = isCustomAttributeClass;
+    return ECOBJECTS_STATUS_Success;
+    }
+
+/*---------------------------------------------------------------------------------**//**
+ @bsimethod                                                     
++---------------+---------------+---------------+---------------+---------------+------*/
+ECObjectsStatus ECClass::SetIsCustomAttributeClass
+(
+const wchar_t * isCustomAttributeClass
+)
+    {      
+    PRECONDITION (NULL != isCustomAttributeClass, ECOBJECTS_STATUS_PreconditionViolated);
+
+    ECObjectsStatus status = ECXml::ParseBooleanString (m_isCustomAttributeClass, isCustomAttributeClass);
+    if (ECOBJECTS_STATUS_Success != status)
+        ECObjectsLogger::Log()->warningv  (L"Failed to parse the isCustomAttributeClass string '%s' for ECClass '%s'.  Expected values are " ECXML_TRUE L" or " ECXML_FALSE , isCustomAttributeClass, this->Name.c_str());
+        
+    return status;
+    }
+
+/*---------------------------------------------------------------------------------**//**
+ @bsimethod                                                     
++---------------+---------------+---------------+---------------+---------------+------*/
+bool ECClass::GetIsDomainClass
+(
+) const
+    {
+    return m_isDomainClass; 
+    }
+
+/*---------------------------------------------------------------------------------**//**
+ @bsimethod                                                     
++---------------+---------------+---------------+---------------+---------------+------*/
+ECObjectsStatus ECClass::SetIsDomainClass
+(
+bool isDomainClass
+)
+    {        
+    m_isDomainClass = isDomainClass;
+    return ECOBJECTS_STATUS_Success;
+    }
+
+/*---------------------------------------------------------------------------------**//**
+ @bsimethod                                                     
++---------------+---------------+---------------+---------------+---------------+------*/
+ECObjectsStatus ECClass::SetIsDomainClass
+(
+const wchar_t * isDomainClass
+)
+    {
+    PRECONDITION (NULL != isDomainClass, ECOBJECTS_STATUS_PreconditionViolated);
+
+    ECObjectsStatus status = ECXml::ParseBooleanString (m_isDomainClass, isDomainClass);
+    if (ECOBJECTS_STATUS_Success != status)
+        ECObjectsLogger::Log()->warningv  (L"Failed to parse the isDomainClass string '%s' for ECClass '%s'.  Expected values are " ECXML_TRUE L" or " ECXML_FALSE, isDomainClass, this->Name.c_str());
+        
+    return status;
+    }
+
+/*---------------------------------------------------------------------------------**//**
+ @bsimethod                                                     
++---------------+---------------+---------------+---------------+---------------+------*/
+ECSchemaCR ECClass::GetSchema
+(
+) const
+    {
+    return m_schema;
+    }
+
+/*---------------------------------------------------------------------------------**//**
+ @bsimethod                                                     
++---------------+---------------+---------------+---------------+---------------+------*/
+ECObjectsStatus ECClass::AddProperty
+(
+ECPropertyP&                 pProperty
+)
+    {
+    PropertyMap::const_iterator propertyIterator;
+    
+    propertyIterator = m_propertyMap.find(pProperty->Name.c_str());
+    if (m_propertyMap.end() != propertyIterator)
+        {
+        ECObjectsLogger::Log()->warningv  (L"Can not create property '%s' because it already exists in this ECClass", pProperty->Name.c_str());
+        return ECOBJECTS_STATUS_NamedItemAlreadyExists;
+        }
+
+    // It isn't part of this schema, but does it exist as a property on a baseClass?
+    ECPropertyP baseProperty = GetPropertyP(pProperty->Name);
+    if (NULL == baseProperty)
+        {
+        m_propertyMap.insert (bpair<const wchar_t *, ECPropertyP> (pProperty->Name.c_str(), pProperty));
+        m_propertyList.push_back(pProperty);
+        return ECOBJECTS_STATUS_Success;
+        }
+
+    ECObjectsStatus status = CanPropertyBeOverridden(*baseProperty, *pProperty);
+    if (ECOBJECTS_STATUS_Success != status)
+        return status;
+
+    pProperty->BaseProperty = baseProperty;
+    m_propertyMap.insert (bpair<const wchar_t *, ECPropertyP> (pProperty->Name.c_str(), pProperty));
+    m_propertyList.push_back(pProperty);
+    return ECOBJECTS_STATUS_Success;
+    }
+
+/*---------------------------------------------------------------------------------**//**
+ @bsimethod                                                     
++---------------+---------------+---------------+---------------+---------------+------*/
+ECPropertyP ECClass::GetPropertyP
+(
+wchar_t const* propertyName
+) const
+    {
+    PropertyMap::const_iterator  propertyIterator;
+    propertyIterator = m_propertyMap.find (propertyName);
+    
+    if ( propertyIterator != m_propertyMap.end() )
+        return propertyIterator->second;
+
+    // not found yet, search the inheritence hierarchy
+    for each (const ECClassP& baseClass in m_baseClasses)
+        {
+        ECPropertyP baseProperty = baseClass->GetPropertyP (propertyName);
+        if (NULL != baseProperty)
+            return baseProperty;
+        }
+    return NULL;
+    }
+
+/*---------------------------------------------------------------------------------**//**
+ @bsimethod                                                     
++---------------+---------------+---------------+---------------+---------------+------*/
+ECPropertyP ECClass::GetPropertyP
+(
+WString const& propertyName
+) const
+    {
+    return  GetPropertyP (propertyName.c_str());
+    }
+
+ECObjectsStatus ECClass::CanPropertyBeOverridden
+(
+ECPropertyCR baseProperty,
+ECPropertyCR newProperty
+) const
+    {
+    
+    // If the type of base property is an array and the type of the current property is not an array (or vice-versa),
+    // return an error immediately.  Unfortunately, there are a class of schemas that have been delivered with this type
+    // of override.  So need to check if this is one of those schemas before returning an error
+    if ((baseProperty.IsArray && !newProperty.IsArray) || (!baseProperty.IsArray && newProperty.IsArray))
+        {
+        //if (!EC::ECSchema::SchemaAllowsOverridingArrays(this->Schema))
+        //    return ECOBJECTS_STATUS_DataTypeMismatch;
+        }
+    
+    if (!newProperty._CanOverride(baseProperty))
+        return ECOBJECTS_STATUS_DataTypeMismatch;
+    return ECOBJECTS_STATUS_Success; 
+    }
+
+/*---------------------------------------------------------------------------------**//**
+* @bsimethod                                    Carole.MacDonald                03/2010
++---------------+---------------+---------------+---------------+---------------+------*/
+ECObjectsStatus ECClass::RemoveProperty
+(
+const WString &name
+)
+    {
+    PropertyMap::iterator  propertyIterator;
+    propertyIterator = m_propertyMap.find (name.c_str());
+    
+    if ( propertyIterator == m_propertyMap.end() )
+        return ECOBJECTS_STATUS_ClassNotFound;
+        
+    ECPropertyP ecProperty = propertyIterator->second;
+ 
+    m_propertyMap.erase(propertyIterator);
+
+    // remove property from vector m_propertyList
+    PropertyList::iterator propertyListIterator;
+    for (propertyListIterator = m_propertyList.begin(); propertyListIterator != m_propertyList.end(); propertyListIterator++)
+        {
+        if (*propertyListIterator == ecProperty)
+            {
+            m_propertyList.erase(propertyListIterator);
+            break;
+            }
+        }
+
+    delete ecProperty;
+
+    return ECOBJECTS_STATUS_Success;
+    }
+    
+/*---------------------------------------------------------------------------------**//**
+* @bsimethod                                    Carole.MacDonald                01/2010
++---------------+---------------+---------------+---------------+---------------+------*/
+ECObjectsStatus ECClass::AddProperty
+(
+ECPropertyP ecProperty,
+const WString &name
+)
+    {
+    ECObjectsStatus status = ecProperty->SetName (name);
+    if (ECOBJECTS_STATUS_Success != status)
+        return status;
+
+    return AddProperty (ecProperty);
+    }
+/*---------------------------------------------------------------------------------**//**
+* @bsimethod                                    Carole.MacDonald                01/2010
++---------------+---------------+---------------+---------------+---------------+------*/
+ECObjectsStatus ECClass::CreatePrimitiveProperty
+(
+PrimitiveECPropertyP &ecProperty, 
+const WString &name
+)
+    {
+    ecProperty = new PrimitiveECProperty(*this, m_hideFromLeakDetection);
+    ECObjectsStatus status = AddProperty(ecProperty, name);
+    if (status != ECOBJECTS_STATUS_Success)
+        {
+        delete ecProperty;
+        ecProperty = NULL;
+        return status;
+        }
+    return ECOBJECTS_STATUS_Success;
+    }
+
+/*---------------------------------------------------------------------------------**//**
+* @bsimethod                                    Carole.MacDonald                01/2010
++---------------+---------------+---------------+---------------+---------------+------*/
+ECObjectsStatus ECClass::CreatePrimitiveProperty
+(
+PrimitiveECPropertyP &ecProperty, 
+const WString &name,
+PrimitiveType primitiveType
+)
+    {
+    ecProperty = new PrimitiveECProperty(*this, m_hideFromLeakDetection);
+    ecProperty->Type = primitiveType;
+    ECObjectsStatus status = AddProperty(ecProperty, name);
+    if (status != ECOBJECTS_STATUS_Success)
+        {
+        delete ecProperty;
+        ecProperty = NULL;
+        return status;
+        }
+    return ECOBJECTS_STATUS_Success;
+    }
+/*---------------------------------------------------------------------------------**//**
+* @bsimethod                                    Carole.MacDonald                01/2010
++---------------+---------------+---------------+---------------+---------------+------*/
+ECObjectsStatus ECClass::CreateStructProperty
+(
+StructECPropertyP &ecProperty, 
+const WString &name
+)
+    {
+    ecProperty = new StructECProperty(*this, m_hideFromLeakDetection);
+    ECObjectsStatus status = AddProperty(ecProperty, name);
+    if (status != ECOBJECTS_STATUS_Success)
+        {
+        delete ecProperty;
+        ecProperty = NULL;
+        return status;
+        }
+    return ECOBJECTS_STATUS_Success;
+    }
+
+/*---------------------------------------------------------------------------------**//**
+* @bsimethod                                    Carole.MacDonald                01/2010
++---------------+---------------+---------------+---------------+---------------+------*/
+ECObjectsStatus ECClass::CreateStructProperty
+(
+StructECPropertyP &ecProperty, 
+const WString &name,
+ECClassCR structType
+)
+    {
+    ecProperty = new StructECProperty(*this, m_hideFromLeakDetection);
+    ECObjectsStatus status = ecProperty->SetType(structType);
+    if (ECOBJECTS_STATUS_Success == status)
+        status = AddProperty(ecProperty, name);
+    if (ECOBJECTS_STATUS_Success != status)
+        {
+        delete ecProperty;
+        ecProperty = NULL;
+        return status;
+        }
+    return ECOBJECTS_STATUS_Success;
+    }
+    
+/*---------------------------------------------------------------------------------**//**
+* @bsimethod                                    Carole.MacDonald                01/2010
++---------------+---------------+---------------+---------------+---------------+------*/
+ECObjectsStatus ECClass::CreateArrayProperty
+(
+ArrayECPropertyP &ecProperty, 
+const WString &name
+)
+    {
+    ecProperty = new ArrayECProperty(*this, m_hideFromLeakDetection);
+    ECObjectsStatus status = AddProperty(ecProperty, name);
+    if (status != ECOBJECTS_STATUS_Success)
+        {
+        delete ecProperty;
+        ecProperty = NULL;
+        return status;
+        }
+    return ECOBJECTS_STATUS_Success;
+    }
+    
+/*---------------------------------------------------------------------------------**//**
+* @bsimethod                                    Carole.MacDonald                01/2010
++---------------+---------------+---------------+---------------+---------------+------*/
+ECObjectsStatus ECClass::CreateArrayProperty
+(
+ArrayECPropertyP &ecProperty, 
+const WString &name,
+PrimitiveType primitiveType
+)
+    {
+    ecProperty = new ArrayECProperty(*this, m_hideFromLeakDetection);
+    ecProperty->PrimitiveElementType = primitiveType;
+    ECObjectsStatus status = AddProperty(ecProperty, name);
+    if (status != ECOBJECTS_STATUS_Success)
+        {
+        delete ecProperty;
+        ecProperty = NULL;
+        return status;
+        }
+    return ECOBJECTS_STATUS_Success;
+    }
+    
+/*---------------------------------------------------------------------------------**//**
+* @bsimethod                                    Carole.MacDonald                01/2010
++---------------+---------------+---------------+---------------+---------------+------*/
+ECObjectsStatus ECClass::CreateArrayProperty
+(
+ArrayECPropertyP &ecProperty, 
+const WString &name,
+ECClassCP structType
+)
+    {
+    ecProperty = new ArrayECProperty(*this, m_hideFromLeakDetection);
+    ECObjectsStatus status = ecProperty->SetStructElementType(structType);
+    if (ECOBJECTS_STATUS_Success == status)
+        status = AddProperty(ecProperty, name);
+    if (ECOBJECTS_STATUS_Success != status)
+        {
+        delete ecProperty;
+        ecProperty = NULL;
+        return status;
+        }
+    return ECOBJECTS_STATUS_Success;
+    }
+
+/*---------------------------------------------------------------------------------**//**
+* @bsimethod                                                    JoshSchifter    09/10
++---------------+---------------+---------------+---------------+---------------+------*/
+void    ECClass::AddDerivedClass (ECClassCR derivedClass) const
+    {
+    m_derivedClasses.push_back((ECClassP) &derivedClass);
+    }
+
+/*---------------------------------------------------------------------------------**//**
+* @bsimethod                                                    JoshSchifter    09/10
++---------------+---------------+---------------+---------------+---------------+------*/
+void    ECClass::RemoveDerivedClass (ECClassCR derivedClass) const
+    {
+    ECDerivedClassesList::iterator derivedClassIterator;
+
+    for (derivedClassIterator = m_derivedClasses.begin(); derivedClassIterator != m_derivedClasses.end(); derivedClassIterator++)
+        {
+        if (*derivedClassIterator == (ECClassP)&derivedClass)
+            {
+            m_derivedClasses.erase(derivedClassIterator);
+            return;
+            }
+        }
+    }
+
+/*---------------------------------------------------------------------------------**//**
+* @bsimethod                                                    JoshSchifter    09/10
++---------------+---------------+---------------+---------------+---------------+------*/
+const ECDerivedClassesList& ECClass::GetDerivedClasses () const
+    {
+    return m_derivedClasses;
+    }
+
+/*---------------------------------------------------------------------------------**//**
+* @bsimethod                                    Carole.MacDonald                02/2010
++---------------+---------------+---------------+---------------+---------------+------*/
+bool ECClass::CheckBaseClassCycles
+(
+ECClassCP thisClass, 
+const void * arg
+)
+    {
+    ECClassCP proposedParent = static_cast<ECClassCP>(arg);
+    if (NULL == proposedParent)
+        return true;
+        
+    if (thisClass == proposedParent || ClassesAreEqualByName(thisClass, arg))
+        return true;
+    return false;
+    }
+
+/*---------------------------------------------------------------------------------**//**
+* @bsimethod                                                    
++---------------+---------------+---------------+---------------+---------------+------*/
+ECObjectsStatus ECClass::AddBaseClass
+(
+ECClassCR baseClass
+)
+    {
+    if (&(baseClass.Schema) != &(this->Schema))
+        {
+        if (!ECSchema::IsSchemaReferenced(this->Schema, baseClass.Schema))
+            return ECOBJECTS_STATUS_SchemaNotFound;
+        }
+
+    if (this == &baseClass || ClassesAreEqualByName(this, &baseClass) || baseClass.TraverseBaseClasses(&CheckBaseClassCycles, true, this))
+        return ECOBJECTS_STATUS_BaseClassUnacceptable;
+        
+    ECBaseClassesList::const_iterator baseClassIterator;
+    for (baseClassIterator = m_baseClasses.begin(); baseClassIterator != m_baseClasses.end(); baseClassIterator++)
+        {
+        if (*baseClassIterator == (ECClassP)&baseClass)
+            {
+            ECObjectsLogger::Log()->warningv (L"Can not add class '%s' as a base class to '%s' because it already exists as a base class", baseClass.Name.c_str(), m_name.c_str());
+            return ECOBJECTS_STATUS_NamedItemAlreadyExists;
+            }
+        }
+
+    PropertyList baseClassProperties;
+    ECObjectsStatus status = baseClass.GetProperties(true, &baseClassProperties);
+    if (ECOBJECTS_STATUS_Success != status)
+        return status;
+
+    for each (ECPropertyP prop in baseClassProperties)
+        {
+        ECPropertyP thisProperty;
+        if (NULL != (thisProperty = this->GetPropertyP(prop->Name)))
+            {
+            if (ECOBJECTS_STATUS_Success != (status = ECClass::CanPropertyBeOverridden(*prop, *thisProperty)))
+                return status;
+            }
+        }
+
+    // NEEDSWORK - what if the base class being set is just a stub and does not contain 
+    // any properties.  How do we handle property overrides?
+    m_baseClasses.push_back((ECClassP)&baseClass);
+
+    baseClass.AddDerivedClass (*this);
+
+    return ECOBJECTS_STATUS_Success;
+    }
+
+/*---------------------------------------------------------------------------------**//**
+* @bsimethod                                                    
++---------------+---------------+---------------+---------------+---------------+------*/
+bool ECClass::HasBaseClasses
+(
+) const
+    {
+    return (m_baseClasses.size() > 0);
+    }
+
+/*---------------------------------------------------------------------------------**//**
+* @bsimethod                                    Carole.MacDonald                03/2010
++---------------+---------------+---------------+---------------+---------------+------*/
+ECObjectsStatus ECClass::RemoveBaseClass
+(
+ECClassCR baseClass
+)
+    {
+    bool baseClassRemoved = false;
+
+    ECBaseClassesList::iterator baseClassIterator;
+    for (baseClassIterator = m_baseClasses.begin(); baseClassIterator != m_baseClasses.end(); baseClassIterator++)
+        {
+        if (*baseClassIterator == (ECClassP)&baseClass)
+            {
+            m_baseClasses.erase(baseClassIterator);
+            baseClassRemoved = true;
+            break;
+            }
+        }
+        
+    if (!baseClassRemoved)
+        {
+        ECObjectsLogger::Log()->warningv(L"Class '%s' is not a base class of class '%s'", baseClass.Name, m_name);
+        return ECOBJECTS_STATUS_ClassNotFound;
+        }
+        
+    baseClass.RemoveDerivedClass(*this);
+
+    return ECOBJECTS_STATUS_Success;
+    }
+
+/*---------------------------------------------------------------------------------**//**
+* @bsimethod                                    Carole.MacDonald                02/2010
++---------------+---------------+---------------+---------------+---------------+------*/
+bool ECClass::Is
+(
+ECClassCP targetClass
+) const
+    {
+    if (NULL == targetClass)
+        return false;
+    
+    if (ClassesAreEqualByName(this, targetClass))
+        return true;
+            
+    return TraverseBaseClasses(&ClassesAreEqualByName, true, targetClass);
+    }
+    
+/*---------------------------------------------------------------------------------**//**
+* @bsimethod                                    Carole.MacDonald                02/2010
++---------------+---------------+---------------+---------------+---------------+------*/
+bool ECClass::ClassesAreEqualByName
+(
+ECClassCP thisClass, 
+const void * arg
+)
+    {
+    ECClassCP thatClass = static_cast<ECClassCP> (arg);
+    if (NULL == arg)
+        return true;
+        
+    return ((thisClass == thatClass) ||
+            ( (0 == thisClass->Name.compare(thatClass->Name)) &&
+              (0 == thisClass->Schema.Name.compare(thatClass->Schema.Name)) &&
+              (thisClass->Schema.VersionMajor == thatClass->Schema.VersionMajor) &&
+              (thisClass->Schema.VersionMinor == thatClass->Schema.VersionMinor)));
+    }
+
+/*---------------------------------------------------------------------------------**//**
+* @bsimethod                                                   
++---------------+---------------+---------------+---------------+---------------+------*/
+ECPropertyIterable ECClass::GetProperties
+(
+) const
+    {
+    return ECPropertyIterable(*this, true);
+    }
+
+/*---------------------------------------------------------------------------------**//**
+* @bsimethod                                    Carole.MacDonald                04/2010
++---------------+---------------+---------------+---------------+---------------+------*/
+ECPropertyIterable ECClass::GetProperties
+(
+bool includeBaseProperties
+) const
+    {
+    return ECPropertyIterable(*this, includeBaseProperties);
+    }
+
+/*---------------------------------------------------------------------------------**//**
+* @bsimethod                                                   
++---------------+---------------+---------------+---------------+---------------+------*/
+ECObjectsStatus ECClass::GetProperties
+(
+bool includeBaseProperties,
+PropertyList* propertyList
+) const
+    {
+    for each (ECPropertyP prop in m_propertyList)
+        propertyList->push_back(prop);
+        
+    if (!includeBaseProperties)
+        return ECOBJECTS_STATUS_Success;
+        
+    if (m_baseClasses.size() == 0)
+        return ECOBJECTS_STATUS_Success;
+        
+    TraverseBaseClasses(&AddUniquePropertiesToList, true, propertyList);
+
+    return ECOBJECTS_STATUS_Success;
+    }
+    
+/*---------------------------------------------------------------------------------**//**
+* @bsimethod                                    Carole.MacDonald                04/2010
++---------------+---------------+---------------+---------------+---------------+------*/
+bool ECClass::AddUniquePropertiesToList
+(
+ECClassCP currentBaseClass, 
+const void *arg
+)
+    {
+    const PropertyList* props = static_cast<const PropertyList*>(arg);
+    PropertyList* propertyList = const_cast<PropertyList*>(props);
+    
+    PropertyList newProperties;
+    PropertyList::iterator currentEnd = propertyList->end();
+    for each (ECPropertyP prop in currentBaseClass->GetProperties(false))
+        {
+        PropertyList::iterator testIter;
+        for (testIter = propertyList->begin(); testIter != currentEnd; testIter++)
+            {
+            ECPropertyP testProperty = *testIter;
+            if (testProperty->Name.compare(prop->Name) == 0)
+                break;
+            }
+        // we didn't find it
+        if (testIter == currentEnd)
+            newProperties.push_back(prop);
+        }
+        
+    // add properties in reverse order to front of list, so base class properties come first
+    for (size_t i = newProperties.size(); i>0; i--)
+        propertyList->insert(propertyList->begin(), newProperties[i-1]);
+
+    return false;
+    }
+
+/*---------------------------------------------------------------------------------**//**
+* @bsimethod                                    Carole.MacDonald                02/2010
++---------------+---------------+---------------+---------------+---------------+------*/
+bool ECClass::TraverseBaseClasses
+(
+TraversalDelegate traverseMethod, 
+bool              recursive,
+const void*       arg
+) const
+    {
+    if (m_baseClasses.size() == 0)
+        return false;
+        
+    for each (const ECClassP& baseClass in m_baseClasses)
+        {
+        if (traverseMethod(baseClass, arg))
+            return true;
+            
+        if (recursive)
+            {
+            if (baseClass->TraverseBaseClasses(traverseMethod, recursive, arg))
+                return true;
+            }
+        }
+        
+    return false;
+    }
+
+/*---------------------------------------------------------------------------------**//**
+* @bsimethod                                                    
++---------------+---------------+---------------+---------------+---------------+------*/
+SchemaDeserializationStatus ECClass::ReadXmlAttributes
+(
+MSXML2::IXMLDOMNode& classNode,
+IStandaloneEnablerLocatorR  standaloneEnablerLocator
+)
+    {                
+    MSXML2::IXMLDOMNamedNodeMapPtr nodeAttributesPtr = classNode.attributes;
+    MSXML2::IXMLDOMNodePtr attributePtr;        
+
+    if (m_name.length() == 0)
+        {
+        READ_REQUIRED_XML_ATTRIBUTE (TYPE_NAME_ATTRIBUTE,           this, Name,     classNode.baseName)    
+        }
+    
+    // OPTIONAL attributes - If these attributes exist they MUST be valid    
+    READ_OPTIONAL_XML_ATTRIBUTE (DESCRIPTION_ATTRIBUTE,         this, Description)
+    READ_OPTIONAL_XML_ATTRIBUTE (DISPLAY_LABEL_ATTRIBUTE,       this, DisplayLabel)
+
+    // OPTIONAL attributes - If these attributes exist they do not need to be valid.  We will ignore any errors setting them and use default values.
+    // NEEDSWORK This is due to the current implementation in managed ECObjects.  We should reconsider whether it is the correct behavior.
+    ECObjectsStatus setterStatus;
+    READ_OPTIONAL_XML_ATTRIBUTE_IGNORING_SET_ERRORS (IS_STRUCT_ATTRIBUTE,           this, IsStruct)
+    READ_OPTIONAL_XML_ATTRIBUTE_IGNORING_SET_ERRORS (IS_CUSTOMATTRIBUTE_ATTRIBUTE,  this, IsCustomAttributeClass)
+    READ_OPTIONAL_XML_ATTRIBUTE_IGNORING_SET_ERRORS (IS_DOMAINCLASS_ATTRIBUTE,      this, IsDomainClass)
+
+    // when isDomainClass is not specified in the ECSchemaXML and isCustomAttributeClass is specified and set to true, we will default to a non-domain class
+    if ((NULL == attributePtr) && (this->IsCustomAttributeClass))
+        this->SetIsDomainClass (false);
+
+    return SCHEMA_DESERIALIZATION_STATUS_Success;
+    }
+
+/*---------------------------------------------------------------------------------**//**
+* @bsimethod                                                   
++---------------+---------------+---------------+---------------+---------------+------*/
+SchemaDeserializationStatus ECClass::ReadXmlContents
+(
+MSXML2::IXMLDOMNode&        classNode,
+IStandaloneEnablerLocatorR  standaloneEnablerLocator
+)
+    {            
+    // Build inheritance hierarchy 
+    MSXML2::IXMLDOMNodeListPtr xmlNodeListPtr = classNode.selectNodes (EC_NAMESPACE_PREFIX L":" EC_BASE_CLASS_ELEMENT);
+    MSXML2::IXMLDOMNodePtr xmlNodePtr;
+    while (NULL != (xmlNodePtr = xmlNodeListPtr->nextNode()))
+        {        
+        WString qualifiedClassName = xmlNodePtr->text.GetBSTR();
+        
+        // Parse the potentially qualified class name into a namespace prefix and short class name
+        WString namespacePrefix;
+        WString className;
+        if (ECOBJECTS_STATUS_Success != ECClass::ParseClassName (namespacePrefix, className, qualifiedClassName))
+            {
+            ECObjectsLogger::Log()->warningv (L"Invalid ECSchemaXML: The ECClass '%s' contains a " EC_BASE_CLASS_ELEMENT L" element with the value '%s' that can not be parsed.", 
+                this->Name.c_str(), qualifiedClassName.c_str());
+            return SCHEMA_DESERIALIZATION_STATUS_InvalidECSchemaXml;
+            }
+        
+        ECSchemaP resolvedSchema = Schema.GetSchemaByNamespacePrefixP (namespacePrefix);
+        if (NULL == resolvedSchema)
+            {
+            ECObjectsLogger::Log()->warningv  (L"Invalid ECSchemaXML: The ECClass '%s' contains a " EC_BASE_CLASS_ELEMENT L" element with the namespace prefix '%s' that can not be resolved to a referenced schema.", 
+                this->Name.c_str(), namespacePrefix.c_str());
+            return SCHEMA_DESERIALIZATION_STATUS_InvalidECSchemaXml;
+            }
+
+        ECClassP baseClass = resolvedSchema->GetClassP (className.c_str());
+        if (NULL == baseClass)
+            {
+            ECObjectsLogger::Log()->warningv  (L"Invalid ECSchemaXML: The ECClass '%s' contains a " EC_BASE_CLASS_ELEMENT L" element with the value '%s' that can not be resolved to an ECClass named '%s' in the ECSchema '%s'", 
+                this->Name.c_str(), qualifiedClassName.c_str(), className.c_str(), resolvedSchema->Name.c_str());
+            return SCHEMA_DESERIALIZATION_STATUS_InvalidECSchemaXml;
+            }
+
+        if (ECOBJECTS_STATUS_Success != AddBaseClass(*baseClass))
+            return SCHEMA_DESERIALIZATION_STATUS_InvalidECSchemaXml;
+        }
+
+    // Build properties
+    xmlNodeListPtr = classNode.selectNodes (EC_NAMESPACE_PREFIX L":" EC_PROPERTY_ELEMENT L" | " EC_NAMESPACE_PREFIX L":" EC_ARRAYPROPERTY_ELEMENT L" | " EC_NAMESPACE_PREFIX L":" EC_STRUCTPROPERTY_ELEMENT);
+    while (NULL != (xmlNodePtr = xmlNodeListPtr->nextNode()))
+        {   
+        ECPropertyP pProperty = NULL;
+        if (0 == wcscmp (xmlNodePtr->baseName, EC_PROPERTY_ELEMENT))
+            pProperty = new PrimitiveECProperty (*this, m_hideFromLeakDetection);
+        else if (0 == wcscmp (xmlNodePtr->baseName, EC_ARRAYPROPERTY_ELEMENT))
+            pProperty = new ArrayECProperty (*this, m_hideFromLeakDetection);
+        else if (0 == wcscmp (xmlNodePtr->baseName, EC_STRUCTPROPERTY_ELEMENT))
+            pProperty = new StructECProperty (*this, m_hideFromLeakDetection);
+        else
+            {
+            ECObjectsLogger::Log()->warningv (L"Invalid ECSchemaXML: Unknown property type '%s' of ECClass '%s' in the ECSchema '%s'", xmlNodePtr->baseName, this->Name.c_str(), this->Schema.Name.c_str());
+            return SCHEMA_DESERIALIZATION_STATUS_InvalidECSchemaXml;
+            }
+
+        SchemaDeserializationStatus status = pProperty->_ReadXml(xmlNodePtr, standaloneEnablerLocator);
+        if (status != SCHEMA_DESERIALIZATION_STATUS_Success)
+            {
+            ECObjectsLogger::Log()->warningv  (L"Invalid ECSchemaXML: Failed to deserialize properties of ECClass '%s' in the ECSchema '%s'", this->Name.c_str(), this->Schema.Name.c_str());                
+            delete pProperty;
+            return status;
+            }
+        
+        if (ECOBJECTS_STATUS_Success != this->AddProperty (pProperty))
+            {
+            ECObjectsLogger::Log()->warningv  (L"Invalid ECSchemaXML: Failed to deserialize ECClass '%s' in the ECSchema '%s' because a problem occurred while adding ECProperty '%s'", 
+                this->Name.c_str(), this->Schema.Name.c_str(), pProperty->Name.c_str());
+            delete pProperty;
+            return SCHEMA_DESERIALIZATION_STATUS_InvalidECSchemaXml;
+            }
+        }
+
+    // Add Custom Attributes
+    ReadCustomAttributes(classNode, m_schema, standaloneEnablerLocator);
+
+    return SCHEMA_DESERIALIZATION_STATUS_Success;
+    }
+
+/*---------------------------------------------------------------------------------**//**
+* @bsimethod                                    Carole.MacDonald                01/2010
++---------------+---------------+---------------+---------------+---------------+------*/
+SchemaSerializationStatus ECClass::WriteXml
+(
+MSXML2::IXMLDOMElement &parentNode, 
+const wchar_t *elementName
+) const
+    {
+    SchemaSerializationStatus status = SCHEMA_SERIALIZATION_STATUS_Success;
+    MSXML2::IXMLDOMTextPtr textPtr = NULL;
+    MSXML2::IXMLDOMAttributePtr attributePtr;
+
+    MSXML2::IXMLDOMElementPtr classPtr = NULL;
+    
+    classPtr = parentNode.ownerDocument->createNode(NODE_ELEMENT, elementName, ECXML_URI_2_0);
+    
+    APPEND_CHILD_TO_PARENT(classPtr, (&parentNode));
+    
+    WRITE_XML_ATTRIBUTE(TYPE_NAME_ATTRIBUTE, this->Name.c_str(), classPtr);
+    WRITE_OPTIONAL_XML_ATTRIBUTE(DESCRIPTION_ATTRIBUTE, Description, classPtr);
+    if (IsDisplayLabelDefined)
+        WRITE_OPTIONAL_XML_ATTRIBUTE(DISPLAY_LABEL_ATTRIBUTE, DisplayLabel, classPtr);
+    WRITE_OPTIONAL_BOOL_XML_ATTRIBUTE(IS_STRUCT_ATTRIBUTE, IsStruct, classPtr);
+    WRITE_BOOL_XML_ATTRIBUTE(IS_DOMAINCLASS_ATTRIBUTE, IsDomainClass, classPtr);
+    WRITE_OPTIONAL_BOOL_XML_ATTRIBUTE(IS_CUSTOMATTRIBUTE_ATTRIBUTE, IsCustomAttributeClass, classPtr);
+    
+    for each (const ECClassP& baseClass in m_baseClasses)
+        {
+        MSXML2::IXMLDOMElementPtr basePtr = parentNode.ownerDocument->createNode(NODE_ELEMENT, EC_BASE_CLASS_ELEMENT, ECXML_URI_2_0);
+        basePtr->text = (ECClass::GetQualifiedClassName(Schema, *baseClass)).c_str();
+        
+        APPEND_CHILD_TO_PARENT(basePtr, classPtr);
+        }
+
+    WriteCustomAttributes(classPtr);
+            
+    for each (ECPropertyP prop in GetProperties(false))
+        {
+        prop->_WriteXml(classPtr);
+        }
+    return status;
+    }
+
+/*---------------------------------------------------------------------------------**//**
+* @bsimethod                                                   
++---------------+---------------+---------------+---------------+---------------+------*/
+SchemaSerializationStatus ECClass::WriteXml
+(
+MSXML2::IXMLDOMElement& parentNode
+) const
+    {
+    return WriteXml(parentNode, EC_CLASS_ELEMENT);
+    }
+
+/*---------------------------------------------------------------------------------**//**
+* @bsimethod                                                   
++---------------+---------------+---------------+---------------+---------------+------*/
+ECObjectsStatus ECClass::ParseClassName 
+(
+WString & prefix, 
+WString & className, 
+WString const& qualifiedClassName
+)
+    {
+    if (0 == qualifiedClassName.length())
+        {
+        ECObjectsLogger::Log()->warningv  (L"Failed to parse a prefix and class name from a qualified class name because the string is empty.");
+        return ECOBJECTS_STATUS_ParseError;
+        }
+        
+    WString::size_type colonIndex = qualifiedClassName.find (':');
+    if (WString::npos == colonIndex)
+        {
+        prefix.clear();
+        className = qualifiedClassName;
+        return ECOBJECTS_STATUS_Success;
+        }
+
+    if (qualifiedClassName.length() == colonIndex + 1)
+        {
+        ECObjectsLogger::Log()->warningv  (L"Failed to parse a prefix and class name from the qualified class name '%s' because the string ends with a colon.  There must be characters after the colon.", 
+            qualifiedClassName.c_str());
+        return ECOBJECTS_STATUS_ParseError;
+        }
+
+    if (0 == colonIndex)
+        prefix.clear();
+    else
+        prefix = qualifiedClassName.substr (0, colonIndex);
+
+    className = qualifiedClassName.substr (colonIndex + 1);
+
+    return ECOBJECTS_STATUS_Success;
+    }
+
+/*---------------------------------------------------------------------------------**//**
+* @bsimethod                                                   
++---------------+---------------+---------------+---------------+---------------+------*/
+WString ECClass::GetQualifiedClassName
+(
+ECSchemaCR primarySchema,
+ECClassCR  ecClass
+)
+    {
+    WString namespacePrefix;
+    if (!EXPECTED_CONDITION (ECOBJECTS_STATUS_Success == primarySchema.ResolveNamespacePrefix (ecClass.Schema, namespacePrefix)))
+        {
+        ECObjectsLogger::Log()->warningv (L"warning: Can not qualify an ECClass name with a namespace prefix unless the schema containing the ECClass is referenced by the primary schema."
+            L"The class name will remain unqualified.\n  Primary ECSchema: %s\n  ECClass: %s\n ECSchema containing ECClass: %s", primarySchema.Name.c_str(), ecClass.Name.c_str(), ecClass.Schema.Name.c_str());
+        return ecClass.Name;
+        }
+    if (namespacePrefix.empty())
+        return ecClass.Name;
+    else
+        return namespacePrefix + L":" + ecClass.Name;
+    }
+    
+/*---------------------------------------------------------------------------------**//**
+* @bsimethod                                                   
++---------------+---------------+---------------+---------------+---------------+------*/
+const ECBaseClassesList& ECClass::GetBaseClasses
+(
+) const
+    {
+    return m_baseClasses;
+    }
+    
+/*---------------------------------------------------------------------------------**//**
+* @bsimethod                                    Carole.MacDonald                06/2010
++---------------+---------------+---------------+---------------+---------------+------*/
+void ECClass::_GetBaseContainers
+(
+bvector<IECCustomAttributeContainerP>& returnList
+) const
+    {
+    for each (ECClassP baseClass in m_baseClasses)
+        returnList.push_back(baseClass);
+    }
+
+/*---------------------------------------------------------------------------------**//**
+* @bsimethod                                    Carole.MacDonald                06/2010
++---------------+---------------+---------------+---------------+---------------+------*/
+ECSchemaCP ECClass::_GetContainerSchema
+(
+) const
+    {
+    return &m_schema;
+    }
+
+/*---------------------------------------------------------------------------------**//**
+* @bsimethod                                    Carole.MacDonald                04/2010
++---------------+---------------+---------------+---------------+---------------+------*/
+ECPropertyIterable::const_iterator::const_iterator
+(
+ECClassCR ecClass, 
+bool includeBaseProperties
+)
+    {
+    m_state = IteratorState::Create (ecClass, includeBaseProperties); 
+    if (m_state->m_listIterator == m_state->m_properties->end())
+        m_isEnd = true;
+    else
+        m_isEnd = false; 
+    }
+
+/*---------------------------------------------------------------------------------**//**
+* @bsimethod                                                   
++---------------+---------------+---------------+---------------+---------------+------*/
+ECPropertyIterable::const_iterator  ECPropertyIterable::begin () const
+    {
+    return ECPropertyIterable::const_iterator(m_ecClass, m_includeBaseProperties);        
+    }
+
+/*---------------------------------------------------------------------------------**//**
+* @bsimethod                                                   
++---------------+---------------+---------------+---------------+---------------+------*/
+ECPropertyIterable::const_iterator  ECPropertyIterable::end () const
+    {
+    return ECPropertyIterable::const_iterator();        
+    }   
+
+/*---------------------------------------------------------------------------------**//**
+* @bsimethod                                                   
++---------------+---------------+---------------+---------------+---------------+------*/
+ECPropertyIterable::const_iterator& ECPropertyIterable::const_iterator::operator++()
+    {
+    m_state->m_listIterator++;
+    if (m_state->m_listIterator == m_state->m_properties->end())
+        m_isEnd = true;
+    return *this;
+    }
+
+/*---------------------------------------------------------------------------------**//**
+* @bsimethod                                                   
++---------------+---------------+---------------+---------------+---------------+------*/
+bool            ECPropertyIterable::const_iterator::operator!= (const_iterator const& rhs) const
+    {
+    if (m_isEnd && rhs.m_isEnd)
+        return false;
+    if (m_state.IsNull() && !(rhs.m_state.IsNull()))
+        return true;
+    if (!(m_state.IsNull()) && rhs.m_state.IsNull())
+        return true;
+    return (m_state->m_listIterator != rhs.m_state->m_listIterator);
+    }
+
+/*---------------------------------------------------------------------------------**//**
+* @bsimethod                                                   
++---------------+---------------+---------------+---------------+---------------+------*/
+ECPropertyP       ECPropertyIterable::const_iterator::operator*() const
+    {
+    if (m_isEnd)
+        return NULL;
+    ECPropertyP pProperty = *(m_state->m_listIterator);
+    return pProperty;
+    }
+
+ECPropertyIterable::IteratorState::IteratorState
+(
+ECClassCR ecClass,
+bool includeBaseProperties
+)
+    {
+    m_properties = new PropertyList();
+    ecClass.GetProperties(includeBaseProperties, m_properties);
+    m_listIterator = m_properties->begin();
+    }
+    
+ECPropertyIterable::IteratorState::~IteratorState()
+    {
+    delete m_properties;
+    }    
+    
+static RelationshipCardinality s_zeroOneCardinality(0, 1);
+static RelationshipCardinality s_zeroManyCardinality(0, UINT_MAX);
+static RelationshipCardinality s_oneOneCardinality(1, 1);
+static RelationshipCardinality s_oneManyCardinality(1, UINT_MAX);
+
+/*---------------------------------------------------------------------------------**//**
+* @bsimethod                                    Carole.MacDonald                02/2010
++---------------+---------------+---------------+---------------+---------------+------*/
+RelationshipCardinality::RelationshipCardinality
+(
+)
+    {
+    m_lowerLimit = 0;
+    m_upperLimit = 1;
+    }
+
+/*---------------------------------------------------------------------------------**//**
+* @bsimethod                                    Carole.MacDonald                02/2010
++---------------+---------------+---------------+---------------+---------------+------*/
+RelationshipCardinality::RelationshipCardinality
+(
+UInt32 lowerLimit,
+UInt32 upperLimit
+)
+    {
+    EXPECTED_CONDITION (lowerLimit <= upperLimit);
+    EXPECTED_CONDITION (lowerLimit >= 0);
+    EXPECTED_CONDITION (upperLimit > 0);
+    m_lowerLimit = lowerLimit;
+    m_upperLimit = upperLimit;
+    }
+  
+/*---------------------------------------------------------------------------------**//**
+* @bsimethod                                    Carole.MacDonald                02/2010
++---------------+---------------+---------------+---------------+---------------+------*/
+UInt32 RelationshipCardinality::GetLowerLimit
+(
+) const
+    {
+    return m_lowerLimit;
+    }
+
+/*---------------------------------------------------------------------------------**//**
+* @bsimethod                                    Carole.MacDonald                02/2010
++---------------+---------------+---------------+---------------+---------------+------*/
+UInt32 RelationshipCardinality::GetUpperLimit
+(
+) const
+    {
+    return m_upperLimit;
+    }
+    
+/*---------------------------------------------------------------------------------**//**
+* @bsimethod                                    Carole.MacDonald                02/2010
++---------------+---------------+---------------+---------------+---------------+------*/
+bool RelationshipCardinality::IsUpperLimitUnbounded 
+(
+) const
+    {
+    return m_upperLimit == UINT_MAX;
+    }
+  
+/*---------------------------------------------------------------------------------**//**
+* @bsimethod                                    Carole.MacDonald                03/2010
++---------------+---------------+---------------+---------------+---------------+------*/
+WString RelationshipCardinality::ToString
+(
+) const
+    {
+    wchar_t cardinalityString[32];
+    
+    if (UINT_MAX == m_upperLimit)
+        {
+        swprintf(cardinalityString, 32, L"(%d,N)", m_lowerLimit);
+        }
+    else
+        swprintf(cardinalityString, 32, L"(%d,%d)", m_lowerLimit, m_upperLimit);
+        
+    return cardinalityString;
+        
+    }
+    
+/*---------------------------------------------------------------------------------**//**
+* @bsimethod                                    Carole.MacDonald                03/2010
++---------------+---------------+---------------+---------------+---------------+------*/
+RelationshipCardinalityCR RelationshipCardinality::ZeroOne
+(
+)
+    {
+    return s_zeroOneCardinality;
+    }
+    
+/*---------------------------------------------------------------------------------**//**
+* @bsimethod                                    Carole.MacDonald                03/2010
++---------------+---------------+---------------+---------------+---------------+------*/
+RelationshipCardinalityCR RelationshipCardinality::ZeroMany
+(
+)
+    {
+    return s_zeroManyCardinality;
+    }
+    
+/*---------------------------------------------------------------------------------**//**
+* @bsimethod                                    Carole.MacDonald                03/2010
++---------------+---------------+---------------+---------------+---------------+------*/
+RelationshipCardinalityCR RelationshipCardinality::OneOne
+(
+)
+    {
+    return s_oneOneCardinality;
+    }
+    
+/*---------------------------------------------------------------------------------**//**
+* @bsimethod                                    Carole.MacDonald                03/2010
++---------------+---------------+---------------+---------------+---------------+------*/
+RelationshipCardinalityCR RelationshipCardinality::OneMany
+(
+)
+    {
+    return s_oneManyCardinality;
+    }
+    
+/*---------------------------------------------------------------------------------**//**
+* @bsimethod                                    Carole.MacDonald                02/2010
++---------------+---------------+---------------+---------------+---------------+------*/
+ECRelationshipConstraint::ECRelationshipConstraint
+(
+ECRelationshipClassP relationshipClass
+)
+    {
+    m_relClass = relationshipClass;
+    m_cardinality = &s_zeroOneCardinality;
+    m_isMultiple = false;
+    m_isPolymorphic = true;
+    }
+    
+/*---------------------------------------------------------------------------------**//**
+* @bsimethod                                    Carole.MacDonald                02/2010
++---------------+---------------+---------------+---------------+---------------+------*/
+ECRelationshipConstraint::ECRelationshipConstraint
+(
+ECRelationshipClassP relationshipClass, 
+bool isMultiple
+)
+    {
+    m_relClass = relationshipClass;
+    m_isMultiple = isMultiple;
+    m_cardinality = &s_zeroOneCardinality;
+    m_isPolymorphic = true;
+    }
+
+/*---------------------------------------------------------------------------------**//**
+* @bsimethod                                    Carole.MacDonald                03/2010
++---------------+---------------+---------------+---------------+---------------+------*/
+ECRelationshipConstraint::~ECRelationshipConstraint
+(
+)
+    {
+     if ((m_cardinality != &s_zeroOneCardinality) && (m_cardinality != &s_zeroManyCardinality) &&
+        (m_cardinality != &s_oneOneCardinality) && (m_cardinality != &s_oneManyCardinality))
+        delete m_cardinality;
+    } 
+   
+/*---------------------------------------------------------------------------------**//**
+* @bsimethod                                    Carole.MacDonald                06/2010
++---------------+---------------+---------------+---------------+---------------+------*/
+ECSchemaCP ECRelationshipConstraint::_GetContainerSchema() const
+    {
+    return &(m_relClass->Schema);
+    }
+ 
+/*---------------------------------------------------------------------------------**//**
+* @bsimethod                                    Carole.MacDonald                03/2010
++---------------+---------------+---------------+---------------+---------------+------*/
+SchemaDeserializationStatus ECRelationshipConstraint::ReadXml
+(
+MSXML2::IXMLDOMNode         &constraintNode,
+IStandaloneEnablerLocatorR  standaloneEnablerLocator
+)
+    {
+    SchemaDeserializationStatus status = SCHEMA_DESERIALIZATION_STATUS_Success;
+    
+    MSXML2::IXMLDOMNamedNodeMapPtr nodeAttributesPtr = constraintNode.attributes;
+    MSXML2::IXMLDOMNodePtr attributePtr;
+ 
+    ECObjectsStatus setterStatus;
+    READ_OPTIONAL_XML_ATTRIBUTE_IGNORING_SET_ERRORS(POLYMORPHIC_ATTRIBUTE, this, IsPolymorphic);
+    READ_OPTIONAL_XML_ATTRIBUTE(ROLELABEL_ATTRIBUTE, this, RoleLabel);
+    READ_OPTIONAL_XML_ATTRIBUTE(CARDINALITY_ATTRIBUTE, this, Cardinality);
+    
+    MSXML2::IXMLDOMNodeListPtr xmlNodeListPtr = constraintNode.selectNodes(EC_NAMESPACE_PREFIX L":" EC_CONSTRAINTCLASS_ELEMENT);
+    MSXML2::IXMLDOMNodePtr xmlNodePtr;
+    
+    while (NULL != (xmlNodePtr = xmlNodeListPtr->nextNode()))
+        {
+        MSXML2::IXMLDOMNamedNodeMapPtr constraintClassAttributesPtr = xmlNodePtr->attributes;
+        if (NULL == (attributePtr = constraintClassAttributesPtr->getNamedItem(CONSTRAINTCLASSNAME_ATTRIBUTE)))
+            return SCHEMA_DESERIALIZATION_STATUS_InvalidECSchemaXml;
+        WString constraintClassName = attributePtr->text.GetBSTR();;  
+        
+        // Parse the potentially qualified class name into a namespace prefix and short class name
+        WString namespacePrefix;
+        WString className;
+        if (ECOBJECTS_STATUS_Success != ECClass::ParseClassName (namespacePrefix, className, constraintClassName))
+            {
+            ECObjectsLogger::Log()->warningv (L"Invalid ECSchemaXML: The ECRelationshipConstraint contains a " CONSTRAINTCLASSNAME_ATTRIBUTE L" attribute with the value '%s' that can not be parsed.", 
+                constraintClassName.c_str());
+            return SCHEMA_DESERIALIZATION_STATUS_InvalidECSchemaXml;
+            }
+        
+        ECSchemaP resolvedSchema = m_relClass->Schema.GetSchemaByNamespacePrefixP (namespacePrefix);
+        if (NULL == resolvedSchema)
+            {
+            ECObjectsLogger::Log()->warningv  (L"Invalid ECSchemaXML: ECRelationshipConstraint contains a " CONSTRAINTCLASSNAME_ATTRIBUTE L" attribute with the namespace prefix '%s' that can not be resolved to a referenced schema.", 
+                namespacePrefix.c_str());
+            return SCHEMA_DESERIALIZATION_STATUS_InvalidECSchemaXml;
+            }
+
+        ECClassP constraintClass = resolvedSchema->GetClassP (className.c_str());
+        if (NULL == constraintClass)
+            {
+            ECObjectsLogger::Log()->warningv  (L"Invalid ECSchemaXML: The ECRelationshipConstraint contains a " CONSTRAINTCLASSNAME_ATTRIBUTE L" attribute with the value '%s' that can not be resolved to an ECClass named '%s' in the ECSchema '%s'", 
+                constraintClassName.c_str(), className.c_str(), resolvedSchema->Name.c_str());
+            return SCHEMA_DESERIALIZATION_STATUS_InvalidECSchemaXml;
+            }
+        AddClass(*constraintClass);
+        }
+
+    // Add Custom Attributes
+    ReadCustomAttributes(constraintNode, m_relClass->Schema, standaloneEnablerLocator);
+
+    return status;
+    }
+    
+/*---------------------------------------------------------------------------------**//**
+* @bsimethod                                    Carole.MacDonald                03/2010
++---------------+---------------+---------------+---------------+---------------+------*/
+SchemaSerializationStatus ECRelationshipConstraint::WriteXml
+(
+MSXML2::IXMLDOMElement &parentNode, 
+const WString &elementName
+) const
+    {
+    SchemaSerializationStatus status = SCHEMA_SERIALIZATION_STATUS_Success;
+    MSXML2::IXMLDOMTextPtr textPtr = NULL;
+    MSXML2::IXMLDOMAttributePtr attributePtr;
+
+    MSXML2::IXMLDOMElementPtr constraintPtr = NULL;
+    
+    constraintPtr = parentNode.ownerDocument->createNode(NODE_ELEMENT, elementName.c_str(), ECXML_URI_2_0);
+    
+    APPEND_CHILD_TO_PARENT(constraintPtr, (&parentNode));
+    
+    WRITE_XML_ATTRIBUTE(CARDINALITY_ATTRIBUTE, m_cardinality->ToString().c_str(), constraintPtr);
+    if (IsRoleLabelDefined())
+        {
+        WRITE_XML_ATTRIBUTE(ROLELABEL_ATTRIBUTE, m_roleLabel.c_str(), constraintPtr);
+        }
+    WRITE_BOOL_XML_ATTRIBUTE(POLYMORPHIC_ATTRIBUTE, IsPolymorphic, constraintPtr);
+        
+    WriteCustomAttributes(constraintPtr);
+
+    for each (ECClassP constraint in m_constraintClasses)
+        {
+        MSXML2::IXMLDOMElementPtr constraintClassPtr = NULL;
+        constraintClassPtr = parentNode.ownerDocument->createNode(NODE_ELEMENT, EC_CONSTRAINTCLASS_ELEMENT, ECXML_URI_2_0);
+        APPEND_CHILD_TO_PARENT(constraintClassPtr, constraintPtr);
+        WRITE_XML_ATTRIBUTE(CONSTRAINTCLASSNAME_ATTRIBUTE, ECClass::GetQualifiedClassName(m_relClass->Schema, *constraint).c_str(), constraintClassPtr);
+        }
+    
+    return status;
+    }
+   
+/*---------------------------------------------------------------------------------**//**
+* @bsimethod                                    Carole.MacDonald                03/2010
++---------------+---------------+---------------+---------------+---------------+------*/
+ECObjectsStatus ECRelationshipConstraint::AddClass
+(
+ECClassCR classConstraint
+)
+    {
+    if (&(classConstraint.Schema) != &(m_relClass->Schema))
+        {
+        bool foundRefSchema = false;
+        ECSchemaReferenceList referencedSchemas = m_relClass->Schema.GetReferencedSchemas();
+        ECSchemaReferenceList::const_iterator schemaIterator;
+        for (schemaIterator = referencedSchemas.begin(); schemaIterator != referencedSchemas.end(); schemaIterator++)
+            {
+            ECSchemaP refSchema = *schemaIterator;
+            if (refSchema == &(classConstraint.Schema))
+                {
+                foundRefSchema = true;
+                break;
+                }
+            }
+        if (foundRefSchema == false)
+            {
+            return ECOBJECTS_STATUS_SchemaNotFound;
+            }
+        }
+
+    if (!m_isMultiple)
+        m_constraintClasses.clear();
+    else
+        {
+        ECConstraintClassesList::const_iterator constraintClassIterator;
+        for (constraintClassIterator = m_constraintClasses.begin(); constraintClassIterator != m_constraintClasses.end(); constraintClassIterator++)
+            {
+            if (*constraintClassIterator == (ECClassP)&classConstraint)
+                return ECOBJECTS_STATUS_Success;
+            }
+        }
+    m_constraintClasses.push_back((ECClassP)&classConstraint);
+    
+    return ECOBJECTS_STATUS_Success;       
+    }
+
+/*---------------------------------------------------------------------------------**//**
+* @bsimethod                                    Carole.MacDonald                03/2010
++---------------+---------------+---------------+---------------+---------------+------*/
+ECObjectsStatus ECRelationshipConstraint::RemoveClass
+(
+ECClassCR classConstraint
+)
+    {
+    ECConstraintClassesList::iterator constraintClassIterator;
+
+    for (constraintClassIterator = m_constraintClasses.begin(); constraintClassIterator != m_constraintClasses.end(); constraintClassIterator++)
+        {
+        if (*constraintClassIterator == (ECClassP)&classConstraint)
+            {
+            m_constraintClasses.erase(constraintClassIterator);
+            return ECOBJECTS_STATUS_Success;
+            }
+        }
+        
+    return ECOBJECTS_STATUS_ClassNotFound;
+    }
+    
+/*---------------------------------------------------------------------------------**//**
+* @bsimethod                                    Carole.MacDonald                03/2010
++---------------+---------------+---------------+---------------+---------------+------*/
+const ECConstraintClassesList& ECRelationshipConstraint::GetClasses
+(
+) const
+    {
+    return m_constraintClasses;
+    }
+     
+/*---------------------------------------------------------------------------------**//**
+* @bsimethod                                    Carole.MacDonald                02/2010
++---------------+---------------+---------------+---------------+---------------+------*/
+bool ECRelationshipConstraint::GetIsMultiple
+(
+) const
+    {
+    return m_isMultiple;
+    }
+  
+/*---------------------------------------------------------------------------------**//**
+* @bsimethod                                    Carole.MacDonald                02/2010
++---------------+---------------+---------------+---------------+---------------+------*/
+bool ECRelationshipConstraint::GetIsPolymorphic
+(
+) const
+    {
+    return m_isPolymorphic;
+    }
+    
+/*---------------------------------------------------------------------------------**//**
+* @bsimethod                                    Carole.MacDonald                02/2010
++---------------+---------------+---------------+---------------+---------------+------*/
+ECObjectsStatus ECRelationshipConstraint::SetIsPolymorphic
+(
+bool value
+)
+    {
+    m_isPolymorphic = value;
+    return ECOBJECTS_STATUS_Success;
+    }
+   
+/*---------------------------------------------------------------------------------**//**
+* @bsimethod                                    Carole.MacDonald                03/2010
++---------------+---------------+---------------+---------------+---------------+------*/
+ECObjectsStatus ECRelationshipConstraint::SetIsPolymorphic
+(
+const wchar_t *isPolymorphic
+)
+    {
+    PRECONDITION (NULL != isPolymorphic, ECOBJECTS_STATUS_PreconditionViolated);
+
+    ECObjectsStatus status = ECXml::ParseBooleanString (m_isPolymorphic, isPolymorphic);
+    if (ECOBJECTS_STATUS_Success != status)
+        ECObjectsLogger::Log()->warningv  (L"Failed to parse the isPolymorphic string '%s' for ECRelationshipConstraint.  Expected values are " ECXML_TRUE L" or " ECXML_FALSE , isPolymorphic);
+        
+    return status;
+    }
+    
+/*---------------------------------------------------------------------------------**//**
+* @bsimethod                                    Carole.MacDonald                03/2010
++---------------+---------------+---------------+---------------+---------------+------*/
+RelationshipCardinalityCR ECRelationshipConstraint::GetCardinality
+(
+) const
+    {
+    return *m_cardinality;
+    }
+
+/*---------------------------------------------------------------------------------**//**
+* @bsimethod                                    Carole.MacDonald                03/2010
++---------------+---------------+---------------+---------------+---------------+------*/
+ECObjectsStatus ECRelationshipConstraint::SetCardinality
+(
+UInt32& lowerLimit,
+UInt32& upperLimit
+)
+    {
+    if (lowerLimit == 0 && upperLimit == 1)
+        m_cardinality = &s_zeroOneCardinality;
+    else if (lowerLimit == 0 && upperLimit == UINT_MAX)
+        m_cardinality = &s_zeroManyCardinality;
+    else if (lowerLimit == 1 && upperLimit == 1)
+        m_cardinality = &s_oneOneCardinality;
+    else if (lowerLimit == 1 && upperLimit == UINT_MAX)
+        m_cardinality = &s_oneManyCardinality;
+    else
+        m_cardinality = new RelationshipCardinality(lowerLimit, upperLimit);
+    return ECOBJECTS_STATUS_Success;
+    }
+    
+/*---------------------------------------------------------------------------------**//**
+* @bsimethod                                    Carole.MacDonald                03/2010
++---------------+---------------+---------------+---------------+---------------+------*/
+ECObjectsStatus ECRelationshipConstraint::SetCardinality
+(
+RelationshipCardinalityCR cardinality
+)
+    {
+    m_cardinality = new RelationshipCardinality(cardinality.LowerLimit, cardinality.UpperLimit);
+    return ECOBJECTS_STATUS_Success;
+    }
+    
+/*---------------------------------------------------------------------------------**//**
+* @bsimethod                                    Carole.MacDonald                03/2010
++---------------+---------------+---------------+---------------+---------------+------*/
+ECObjectsStatus ECRelationshipConstraint::SetCardinality
+(
+const wchar_t *cardinality
+)
+    {
+    PRECONDITION (NULL != cardinality, ECOBJECTS_STATUS_PreconditionViolated);
+    UInt32 lowerLimit;
+    UInt32 upperLimit;
+    ECObjectsStatus status = ECXml::ParseCardinalityString(lowerLimit, upperLimit, cardinality);
+    if (ECOBJECTS_STATUS_Success != status)
+        {
+        ECObjectsLogger::Log()->errorv (L"Failed to parse the RelationshipCardinality string '%s'.", cardinality);
+        return ECOBJECTS_STATUS_ParseError;
+        }
+    else
+        m_cardinality = new RelationshipCardinality(lowerLimit, upperLimit);
+        
+    return ECOBJECTS_STATUS_Success;
+    }
+    
+/*---------------------------------------------------------------------------------**//**
+* @bsimethod                                    Carole.MacDonald                03/2010
++---------------+---------------+---------------+---------------+---------------+------*/
+bool ECRelationshipConstraint::IsRoleLabelDefined
+(
+) const
+    {
+    return m_roleLabel.length() != 0;
+    }
+    
+/*---------------------------------------------------------------------------------**//**
+* @bsimethod                                    Carole.MacDonald                03/2010
++---------------+---------------+---------------+---------------+---------------+------*/
+WString const ECRelationshipConstraint::GetRoleLabel
+(
+) const
+    {
+    if (m_roleLabel.length() != 0)
+        return m_roleLabel;
+        
+    if (&(m_relClass->Target) == this)
+        return m_relClass->DisplayLabel + L" (Reversed)";
+    return m_relClass->DisplayLabel;
+    }
+    
+/*---------------------------------------------------------------------------------**//**
+* @bsimethod                                    Carole.MacDonald                03/2010
++---------------+---------------+---------------+---------------+---------------+------*/
+ECObjectsStatus ECRelationshipConstraint::SetRoleLabel
+(
+const WString value
+)
+    {
+    m_roleLabel = value;
+    return ECOBJECTS_STATUS_Success;
+    }
+  
+     
+/*---------------------------------------------------------------------------------**//**
+* @bsimethod                                    Carole.MacDonald                03/2010
++---------------+---------------+---------------+---------------+---------------+------*/
+ECRelationshipClass::ECRelationshipClass
+(
+EC::ECSchemaCR schema
+): ECClass (schema, false), m_strength( STRENGTHTYPE_Referencing), m_strengthDirection(STRENGTHDIRECTION_Forward) 
+    {
+    m_source = new ECRelationshipConstraint(this, false);
+    m_target = new ECRelationshipConstraint(this, true);
+    }
+
+/*---------------------------------------------------------------------------------**//**
+* @bsimethod                                    Carole.MacDonald                03/2010
++---------------+---------------+---------------+---------------+---------------+------*/
+ECRelationshipClass::~ECRelationshipClass()
+    {
+    delete m_source;
+    delete m_target;
+    }
+        
+/*---------------------------------------------------------------------------------**//**
+* @bsimethod                                    Carole.MacDonald                02/2010
++---------------+---------------+---------------+---------------+---------------+------*/
+StrengthType ECRelationshipClass::GetStrength
+(
+) const
+    {
+    return m_strength;
+    }
+    
+/*---------------------------------------------------------------------------------**//**
+* @bsimethod                                    Carole.MacDonald                02/2010
++---------------+---------------+---------------+---------------+---------------+------*/
+ECObjectsStatus ECRelationshipClass::SetStrength
+(
+StrengthType strength
+)
+    {
+    m_strength = strength;
+    return ECOBJECTS_STATUS_Success;
+    }
+
+/*---------------------------------------------------------------------------------**//**
+* @bsimethod                                    Carole.MacDonald                02/2010
++---------------+---------------+---------------+---------------+---------------+------*/
+ECObjectsStatus ECRelationshipClass::SetStrength
+(
+const wchar_t *strength
+)
+    {
+    PRECONDITION (NULL != strength, ECOBJECTS_STATUS_PreconditionViolated);
+
+    StrengthType strengthType;
+    ECObjectsStatus status = ECXml::ParseStrengthType(strengthType, strength);
+    if (ECOBJECTS_STATUS_Success != status)
+        ECObjectsLogger::Log()->errorv (L"Failed to parse the Strength string '%s' for ECRelationshipClass '%s'.", strength, this->Name.c_str());
+    else
+        SetStrength (strengthType);
+        
+    return status;
+    }
+    
+/*---------------------------------------------------------------------------------**//**
+* @bsimethod                                    Carole.MacDonald                02/2010
++---------------+---------------+---------------+---------------+---------------+------*/
+ECRelatedInstanceDirection ECRelationshipClass::GetStrengthDirection
+(
+) const
+    {
+    return m_strengthDirection;
+    }
+    
+/*---------------------------------------------------------------------------------**//**
+* @bsimethod                                    Carole.MacDonald                02/2010
++---------------+---------------+---------------+---------------+---------------+------*/
+ECObjectsStatus ECRelationshipClass::SetStrengthDirection
+(
+ECRelatedInstanceDirection direction
+)
+    {
+    m_strengthDirection = direction;
+    return ECOBJECTS_STATUS_Success;
+    }
+    
+/*---------------------------------------------------------------------------------**//**
+* @bsimethod                                    Carole.MacDonald                02/2010
++---------------+---------------+---------------+---------------+---------------+------*/
+ECObjectsStatus ECRelationshipClass::SetStrengthDirection
+(
+const wchar_t *directionString
+)
+    {
+    PRECONDITION (NULL != directionString, ECOBJECTS_STATUS_PreconditionViolated);
+
+    ECRelatedInstanceDirection direction;
+    ECObjectsStatus status = ECXml::ParseDirectionString(direction, directionString);
+    if (ECOBJECTS_STATUS_Success != status)
+        ECObjectsLogger::Log()->errorv (L"Failed to parse the ECRelatedInstanceDirection string '%s' for ECRelationshipClass '%s'.", directionString, this->Name.c_str());
+    else
+        SetStrengthDirection (direction);
+        
+    return status;
+    }
+
+/*---------------------------------------------------------------------------------**//**
+* @bsimethod                                    Carole.MacDonald                03/2010
++---------------+---------------+---------------+---------------+---------------+------*/
+ECRelationshipConstraintR ECRelationshipClass::GetSource
+(
+) const
+    {
+    return *m_source;
+    }
+    
+/*---------------------------------------------------------------------------------**//**
+* @bsimethod                                    Carole.MacDonald                03/2010
++---------------+---------------+---------------+---------------+---------------+------*/
+ECRelationshipConstraintR ECRelationshipClass::GetTarget
+(
+) const
+    {
+    return *m_target;
+    }
+        
+/*---------------------------------------------------------------------------------**//**
+* @bsimethod                                                   
++---------------+---------------+---------------+---------------+---------------+------*/
+SchemaSerializationStatus ECRelationshipClass::WriteXml
+(
+MSXML2::IXMLDOMElement& parentNode
+) const
+    {
+        
+    SchemaSerializationStatus status = __super::WriteXml(parentNode, EC_RELATIONSHIP_CLASS_ELEMENT);
+    
+    if (status != SCHEMA_SERIALIZATION_STATUS_Success)
+        return status;
+        
+    MSXML2::IXMLDOMAttributePtr attributePtr;
+
+    MSXML2::IXMLDOMElementPtr propertyPtr = parentNode.lastChild;
+    if (NULL == propertyPtr)
+        return SCHEMA_SERIALIZATION_STATUS_FailedToCreateXml;
+        
+    // verify that this really is the current relationship class element
+    if (wcscmp(propertyPtr->nodeName, EC_RELATIONSHIP_CLASS_ELEMENT) != 0)
+        return SCHEMA_SERIALIZATION_STATUS_FailedToCreateXml;
+        
+    WRITE_XML_ATTRIBUTE(STRENGTH_ATTRIBUTE, ECXml::StrengthToString(m_strength).c_str(), propertyPtr);
+    WRITE_XML_ATTRIBUTE(STRENGTHDIRECTION_ATTRIBUTE, ECXml::DirectionToString(m_strengthDirection).c_str(), propertyPtr);
+    
+    m_source->WriteXml(propertyPtr, EC_SOURCECONSTRAINT_ELEMENT);
+    m_target->WriteXml(propertyPtr, EC_TARGETCONSTRAINT_ELEMENT);
+    
+    return status;
+    }
+
+/*---------------------------------------------------------------------------------**//**
+* @bsimethod                                    Carole.MacDonald                02/2010
++---------------+---------------+---------------+---------------+---------------+------*/
+SchemaDeserializationStatus ECRelationshipClass::ReadXmlAttributes
+(
+MSXML2::IXMLDOMNode &classNode, 
+IStandaloneEnablerLocatorR  standaloneEnablerLocator
+)
+    {
+    SchemaDeserializationStatus status = __super::ReadXmlAttributes(classNode, standaloneEnablerLocator);
+    if (status != SCHEMA_DESERIALIZATION_STATUS_Success)
+        return status;
+        
+    MSXML2::IXMLDOMNamedNodeMapPtr nodeAttributesPtr = classNode.attributes;
+    MSXML2::IXMLDOMNodePtr attributePtr;
+    
+    READ_OPTIONAL_XML_ATTRIBUTE (STRENGTH_ATTRIBUTE, this, Strength)
+    READ_OPTIONAL_XML_ATTRIBUTE (STRENGTHDIRECTION_ATTRIBUTE, this, StrengthDirection)
+    
+    return SCHEMA_DESERIALIZATION_STATUS_Success;
+    }
+ 
+/*---------------------------------------------------------------------------------**//**
+* @bsimethod                                    Carole.MacDonald                02/2010
++---------------+---------------+---------------+---------------+---------------+------*/
+SchemaDeserializationStatus ECRelationshipClass::ReadXmlContents
+(
+MSXML2::IXMLDOMNode &classNode, 
+IStandaloneEnablerLocatorR  standaloneEnablerLocator
+)
+    {
+    SchemaDeserializationStatus status = __super::ReadXmlContents(classNode, standaloneEnablerLocator);
+    if (status != SCHEMA_DESERIALIZATION_STATUS_Success)
+        return status;
+        
+    MSXML2::IXMLDOMNodePtr xmlNodePtr = classNode.selectSingleNode (EC_NAMESPACE_PREFIX L":" EC_SOURCECONSTRAINT_ELEMENT);
+    if (NULL != xmlNodePtr)
+        m_source->ReadXml(xmlNodePtr, standaloneEnablerLocator);
+    
+    xmlNodePtr = classNode.selectSingleNode (EC_NAMESPACE_PREFIX L":" EC_TARGETCONSTRAINT_ELEMENT);
+    if (NULL != xmlNodePtr)
+        m_target->ReadXml(xmlNodePtr, standaloneEnablerLocator);
+        
+    return SCHEMA_DESERIALIZATION_STATUS_Success;
+    }
+    
+END_BENTLEY_EC_NAMESPACE