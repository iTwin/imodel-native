--- conflicted
+++ resolved
@@ -1,1889 +1,1881 @@
-/*--------------------------------------------------------------------------------------+
-|
-|     $Source: src/ECClass.cpp $
-|    $RCSfile: file.tpl,v $
-|   $Revision: 1.10 $
-|       $Date: 2005/11/07 15:38:45 $
-|     $Author: EarlinLutz $
-|
-|  $Copyright: (c) 2012 Bentley Systems, Incorporated. All rights reserved. $
-|
-+--------------------------------------------------------------------------------------*/
-
-#include "ECObjectsPch.h"
-
-BEGIN_BENTLEY_EC_NAMESPACE
-
-//#define DEBUG_CLASS_LEAKS
-#ifdef DEBUG_CLASS_LEAKS
-static LeakDetector<ECClass> g_leakDetector (L"ECClass", L"ECClasss", true);
-#else
-static LeakDetector<ECClass> g_leakDetector (L"ECClass", L"ECClasss", false);
-#endif
-
-// If you are developing schemas, particularly when editing them by hand, you want to have this variable set to false so you get the asserts to help you figure out what is going wrong.
-// Test programs generally want to get error status back and not assert, so they call ECSchema::AssertOnXmlError (false);
-static  bool        s_noAssert = false;
-/*---------------------------------------------------------------------------------**//**
-* @bsimethod                                    Carole.MacDonald                10/2011
-+---------------+---------------+---------------+---------------+---------------+------*/
-void ECClass::SetErrorHandling (bool doAssert) 
-    { 
-    s_noAssert = !doAssert; 
-    ECProperty::SetErrorHandling(doAssert);
-    }
-
-/*---------------------------------------------------------------------------------**//**
- @bsimethod                                                 
-+---------------+---------------+---------------+---------------+---------------+------*/
-ECClass::ECClass (ECSchemaCR schema, bool hideFromLeakDetection)
-    :
-    m_schema(schema), m_isStruct(false), m_isCustomAttributeClass(false), m_isDomainClass(true), m_hideFromLeakDetection (hideFromLeakDetection)
-    {
-    if ( ! m_hideFromLeakDetection)
-        g_leakDetector.ObjectCreated(*this);
-    };
-
-/*---------------------------------------------------------------------------------**//**
- @bsimethod                                                 
-+---------------+---------------+---------------+---------------+---------------+------*/
-ECClass::~ECClass ()
-    {
-    // NEEDSWORK make sure everything is destroyed
-    m_propertyList.clear();
-    
-    for (PropertyMap::iterator entry=m_propertyMap.begin(); entry != m_propertyMap.end(); ++entry)
-        delete entry->second;
-    
-    m_propertyMap.clear();
-    
-    m_defaultStandaloneEnabler = NULL;
-
-    if ( ! m_hideFromLeakDetection)
-        g_leakDetector.ObjectDestroyed(*this);
-    }
-
-/*---------------------------------------------------------------------------------**//**
-* @bsimethod                                                    JoshSchifter    09/10
-+---------------+---------------+---------------+---------------+---------------+------*/
-ILeakDetector&  ECClass::Debug_GetLeakDetector() { return g_leakDetector; }
-
-/*---------------------------------------------------------------------------------**//**
- @bsimethod                                                     
-+---------------+---------------+---------------+---------------+---------------+------*/
-WStringCR ECClass::GetName () const
-    {        
-    return m_name;
-    }
-
-/*---------------------------------------------------------------------------------**//**
- @bsimethod                                                     
-+---------------+---------------+---------------+---------------+---------------+------*/
-WCharCP ECClass::GetFullName () const
-    {
-    if (m_fullName.size() == 0)
-        m_fullName = GetSchema().GetName() + L":" + GetName();
-        
-    return m_fullName.c_str();
-    }
-    
-/*---------------------------------------------------------------------------------**//**
- @bsimethod                                                     
-+---------------+---------------+---------------+---------------+---------------+------*/
-ECObjectsStatus ECClass::SetName (WStringCR name)
-    {
-    
-    if (!NameValidator::Validate(name))
-        return ECOBJECTS_STATUS_InvalidName;
-        
-    m_name = name;
-    m_fullName = GetSchema().GetName() + L":" + GetName();
-    
-    return ECOBJECTS_STATUS_Success;
-    }
-
-/*---------------------------------------------------------------------------------**//**
- @bsimethod                                                     
-+---------------+---------------+---------------+---------------+---------------+------*/
-WStringCR ECClass::GetDescription () const
-    {
-    return m_description;        
-    }
-
-/*---------------------------------------------------------------------------------**//**
- @bsimethod                                                     
-+---------------+---------------+---------------+---------------+---------------+------*/
-ECObjectsStatus ECClass::SetDescription (WStringCR description)
-    {        
-    m_description = description;
-    return ECOBJECTS_STATUS_Success;
-    }
-
-/*---------------------------------------------------------------------------------**//**
- @bsimethod                                                     
-+---------------+---------------+---------------+---------------+---------------+------*/
-WStringCR ECClass::GetDisplayLabel () const
-    {
-    return (m_displayLabel.empty()) ? GetName() : m_displayLabel;
-    }
-
-/*---------------------------------------------------------------------------------**//**
- @bsimethod                                                     
-+---------------+---------------+---------------+---------------+---------------+------*/
-ECObjectsStatus ECClass::SetDisplayLabel (WStringCR displayLabel)
-    {        
-    m_displayLabel = displayLabel;
-    return ECOBJECTS_STATUS_Success;
-    }
-
-/*---------------------------------------------------------------------------------**//**
- @bsimethod                                                     
-+---------------+---------------+---------------+---------------+---------------+------*/
-bool ECClass::GetIsDisplayLabelDefined () const
-    {
-    return (!m_displayLabel.empty());        
-    }
-
-/*---------------------------------------------------------------------------------**//**
- @bsimethod                                                     
-+---------------+---------------+---------------+---------------+---------------+------*/
-bool ECClass::GetIsStruct () const
-    {
-    return m_isStruct; 
-    }
-
-/*---------------------------------------------------------------------------------**//**
- @bsimethod                                                     
-+---------------+---------------+---------------+---------------+---------------+------*/
-ECObjectsStatus ECClass::SetIsStruct (bool isStruct)
-    {        
-    m_isStruct = isStruct;
-    return ECOBJECTS_STATUS_Success;
-    }
-
-/*---------------------------------------------------------------------------------**//**
- @bsimethod                                                     
-+---------------+---------------+---------------+---------------+---------------+------*/
-ECObjectsStatus ECClass::SetIsStruct (WCharCP isStruct)
-    {        
-    PRECONDITION (NULL != isStruct, ECOBJECTS_STATUS_PreconditionViolated);
-
-    ECObjectsStatus status = ECXml::ParseBooleanString (m_isStruct, isStruct);
-    if (ECOBJECTS_STATUS_Success != status)
-        ECObjectsLogger::Log()->warningv  (L"Failed to parse the isStruct string '%ls' for ECClass '%ls'.  Expected values are True or False", isStruct, this->GetName().c_str());
-        
-    return status;
-    }
-
-/*---------------------------------------------------------------------------------**//**
- @bsimethod                                                     
-+---------------+---------------+---------------+---------------+---------------+------*/
-bool ECClass::GetIsCustomAttributeClass () const
-    {
-    return m_isCustomAttributeClass; 
-    }
-
-/*---------------------------------------------------------------------------------**//**
- @bsimethod                                                     
-+---------------+---------------+---------------+---------------+---------------+------*/
-ECObjectsStatus ECClass::SetIsCustomAttributeClass (bool isCustomAttributeClass)
-    {        
-    m_isCustomAttributeClass = isCustomAttributeClass;
-    return ECOBJECTS_STATUS_Success;
-    }
-
-/*---------------------------------------------------------------------------------**//**
- @bsimethod                                                     
-+---------------+---------------+---------------+---------------+---------------+------*/
-ECObjectsStatus ECClass::SetIsCustomAttributeClass (WCharCP isCustomAttributeClass)
-    {      
-    PRECONDITION (NULL != isCustomAttributeClass, ECOBJECTS_STATUS_PreconditionViolated);
-
-    ECObjectsStatus status = ECXml::ParseBooleanString (m_isCustomAttributeClass, isCustomAttributeClass);
-    if (ECOBJECTS_STATUS_Success != status)
-        ECObjectsLogger::Log()->warningv  (L"Failed to parse the isCustomAttributeClass string '%ls' for ECClass '%ls'.  Expected values are True or False", isCustomAttributeClass, this->GetName().c_str());
-        
-    return status;
-    }
-
-/*---------------------------------------------------------------------------------**//**
- @bsimethod                                                     
-+---------------+---------------+---------------+---------------+---------------+------*/
-bool ECClass::GetIsDomainClass () const
-    {
-    return m_isDomainClass; 
-    }
-
-/*---------------------------------------------------------------------------------**//**
- @bsimethod                                                     
-+---------------+---------------+---------------+---------------+---------------+------*/
-ECObjectsStatus ECClass::SetIsDomainClass (bool isDomainClass)
-    {        
-    m_isDomainClass = isDomainClass;
-    return ECOBJECTS_STATUS_Success;
-    }
-
-/*---------------------------------------------------------------------------------**//**
- @bsimethod                                                     
-+---------------+---------------+---------------+---------------+---------------+------*/
-ECObjectsStatus ECClass::SetIsDomainClass (WCharCP isDomainClass)
-    {
-    PRECONDITION (NULL != isDomainClass, ECOBJECTS_STATUS_PreconditionViolated);
-
-    ECObjectsStatus status = ECXml::ParseBooleanString (m_isDomainClass, isDomainClass);
-    if (ECOBJECTS_STATUS_Success != status)
-        ECObjectsLogger::Log()->warningv  (L"Failed to parse the isDomainClass string '%ls' for ECClass '%ls'.  Expected values are True or False", isDomainClass, this->GetName().c_str());
-        
-    return status;
-    }
-
-/*---------------------------------------------------------------------------------**//**
- @bsimethod                                                     
-+---------------+---------------+---------------+---------------+---------------+------*/
-ECSchemaCR ECClass::GetSchema () const
-    {
-    return m_schema;
-    }
-
-/*---------------------------------------------------------------------------------**//**
- @bsimethod                                                     
-+---------------+---------------+---------------+---------------+---------------+------*/
-ECRelationshipClassCP ECClass::GetRelationshipClassCP() const
-    {
-    return _GetRelationshipClassCP();
-    }
-
-/*---------------------------------------------------------------------------------**//**
- @bsimethod                                                     
-+---------------+---------------+---------------+---------------+---------------+------*/
-StandaloneECEnablerP ECClass::GetDefaultStandaloneEnabler() const
-    {
-    if (!m_defaultStandaloneEnabler.IsValid())
-        {
-        ClassLayoutP classLayout   = ClassLayout::BuildFromClass (*this, 0, 0, m_hideFromLeakDetection);
-        m_defaultStandaloneEnabler = StandaloneECEnabler::CreateEnabler (*this, *classLayout, NULL, true);
-        }
-
-    BeAssert(m_defaultStandaloneEnabler.IsValid());
-    return m_defaultStandaloneEnabler.get();
-    }
-
-/*---------------------------------------------------------------------------------**//**
- @bsimethod                                                     
-+---------------+---------------+---------------+---------------+---------------+------*/
-ECObjectsStatus ECClass::AddProperty (ECPropertyP& pProperty)
-    {
-    PropertyMap::const_iterator propertyIterator = m_propertyMap.find(pProperty->GetName().c_str());
-    if (m_propertyMap.end() != propertyIterator)
-        {
-        ECObjectsLogger::Log()->warningv  (L"Can not create property '%ls' because it already exists in this ECClass", pProperty->GetName().c_str());
-        return ECOBJECTS_STATUS_NamedItemAlreadyExists;
-        }
-
-    // It isn't part of this schema, but does it exist as a property on a baseClass?
-    ECPropertyP baseProperty = GetPropertyP(pProperty->GetName());
-    if (NULL == baseProperty)
-        {
-        m_propertyMap.insert (bpair<WCharCP, ECPropertyP> (pProperty->GetName().c_str(), pProperty));
-        m_propertyList.push_back(pProperty);
-        return ECOBJECTS_STATUS_Success;
-        }
-
-    ECObjectsStatus status = CanPropertyBeOverridden(*baseProperty, *pProperty);
-    if (ECOBJECTS_STATUS_Success != status)
-        return status;
-
-    pProperty->SetBaseProperty (baseProperty);
-    m_propertyMap.insert (bpair<WCharCP, ECPropertyP> (pProperty->GetName().c_str(), pProperty));
-    m_propertyList.push_back(pProperty);
-    return ECOBJECTS_STATUS_Success;
-    }
-
-/*---------------------------------------------------------------------------------**//**
-* @bsimethod                                    Carole.MacDonald                05/2012
-+---------------+---------------+---------------+---------------+---------------+------*/
-ECObjectsStatus ECClass::CopyProperty
-(
-ECPropertyP& destProperty, 
-ECPropertyP sourceProperty
-)
-    {
-    if (sourceProperty->GetIsPrimitive())
-        {
-        PrimitiveECPropertyP destPrimitive;
-        PrimitiveECPropertyP sourcePrimitive = sourceProperty->GetAsPrimitiveProperty();
-        destPrimitive = new PrimitiveECProperty(*this, m_hideFromLeakDetection);
-        destPrimitive->SetType(sourcePrimitive->GetType());
-
-        destProperty = destPrimitive;
-        }
-    else if (sourceProperty->GetIsArray())
-        {
-        ArrayECPropertyP destArray;
-        ArrayECPropertyP sourceArray = sourceProperty->GetAsArrayProperty();
-        destArray = new ArrayECProperty (*this, m_hideFromLeakDetection);
-        if (NULL != sourceArray->GetStructElementType())
-            destArray->SetStructElementType(sourceArray->GetStructElementType());
-        else
-            destArray->SetPrimitiveElementType(sourceArray->GetPrimitiveElementType());
-
-        destArray->SetMaxOccurs(sourceArray->GetMaxOccurs());
-        destArray->SetMinOccurs(sourceArray->GetMinOccurs());
-
-        destProperty = destArray;
-        }
-    else if (sourceProperty->GetIsStruct())
-        {
-        StructECPropertyP destStruct;
-        StructECPropertyP sourceStruct = sourceProperty->GetAsStructProperty();
-        destStruct = new StructECProperty (*this, m_hideFromLeakDetection);
-        destStruct->SetType(sourceStruct->GetType());
-
-        destProperty = destStruct;
-        }
-
-    destProperty->SetDescription(sourceProperty->GetDescription());
-    if (sourceProperty->GetIsDisplayLabelDefined())
-        destProperty->SetDisplayLabel(sourceProperty->GetDisplayLabel());
-    destProperty->SetName(sourceProperty->GetName());
-    destProperty->SetIsReadOnly(sourceProperty->GetIsReadOnly());
-    destProperty->m_forSupplementation = true;
-    sourceProperty->CopyCustomAttributesTo(*destProperty);
-    ECObjectsStatus status = AddProperty(destProperty, sourceProperty->GetName());
-    if (ECOBJECTS_STATUS_Success != status)
-        delete destProperty;
-
-    return status;
-    }
-
-/*---------------------------------------------------------------------------------**//**
- @bsimethod                                                     
-+---------------+---------------+---------------+---------------+---------------+------*/
-<<<<<<< HEAD
-ECPropertyP ECClass::GetPropertyP (WCharCP propertyName) const
-=======
-ECPropertyP ECClass::GetPropertyP
-(
-WCharCP propertyName,
-bool includeBaseClasses
-) const
->>>>>>> 501a71b2
-    {
-    PropertyMap::const_iterator  propertyIterator = m_propertyMap.find (propertyName);
-    
-    if ( propertyIterator != m_propertyMap.end() )
-        return propertyIterator->second;
-
-    if (!includeBaseClasses)
-        return NULL;
-
-    // not found yet, search the inheritence hierarchy
-    FOR_EACH (const ECClassP& baseClass, m_baseClasses)
-        {
-        ECPropertyP baseProperty = baseClass->GetPropertyP (propertyName);
-        if (NULL != baseProperty)
-            return baseProperty;
-        }
-    return NULL;
-    }
-
-/*---------------------------------------------------------------------------------**//**
- @bsimethod                                                     
-+---------------+---------------+---------------+---------------+---------------+------*/
-<<<<<<< HEAD
-ECPropertyP ECClass::GetPropertyP (WStringCR propertyName) const
-=======
-ECPropertyP ECClass::GetPropertyP
-(
-WStringCR propertyName,
-bool includeBaseClasses
-) const
->>>>>>> 501a71b2
-    {
-    return  GetPropertyP (propertyName.c_str(), includeBaseClasses);
-    }
-
-static bvector<WString> s_schemasThatAllowOverridingArrays;
-/*---------------------------------------------------------------------------------**//**
-* @bsimethod                                    Carole.MacDonald                11/2011
-+---------------+---------------+---------------+---------------+---------------+------*/
-void initSchemasThatAllowOverridingArrays ()
-    {
-    if (!s_schemasThatAllowOverridingArrays.empty())
-        return;
-    s_schemasThatAllowOverridingArrays.push_back (L"jclass.01");
-    s_schemasThatAllowOverridingArrays.push_back (L"jclass.02");
-    s_schemasThatAllowOverridingArrays.push_back (L"ECXA_ams.01");
-    s_schemasThatAllowOverridingArrays.push_back (L"ECXA_ams_user.01");
-    s_schemasThatAllowOverridingArrays.push_back (L"ams.01");
-    s_schemasThatAllowOverridingArrays.push_back (L"ams_user.01");
-    s_schemasThatAllowOverridingArrays.push_back (L"Bentley_JSpace_CustomAttributes.02");
-    s_schemasThatAllowOverridingArrays.push_back (L"Bentley_Plant.06");
-    }
-
-/*---------------------------------------------------------------------------------**//**
-From .NET implementation:
-///<summary>
-///     Fixing defect D-33626 (Overriding a array property with a non-array property of the same type is allowed)
-///     caused application breaks because some delivered schemas contained errors (non-array types were overriding
-///     array types or vice-versa). So these schemas are included in an exception list and the
-///     exception for overriding non-array type with array types is not thrown for these schemas.
-///     Schemas that are part of this list are hard-coded
-///
-* @bsimethod                                    Carole.MacDonald                11/2011
-+---------------+---------------+---------------+---------------+---------------+------*/
-bool ECClass::SchemaAllowsOverridingArrays
-(
-ECSchemaCP schema
-)
-    {
-    initSchemasThatAllowOverridingArrays();
-    wchar_t buf[1024]; 
-
-    BeStringUtilities::Snwprintf (buf, L"%ls.%02d", schema->GetName().c_str(), schema->GetVersionMajor());
-    WString nameAndVersion(buf);
-    bvector<WString>::iterator iter = std::find(s_schemasThatAllowOverridingArrays.begin(), s_schemasThatAllowOverridingArrays.end(), nameAndVersion);
-    return (iter != s_schemasThatAllowOverridingArrays.end());
-    }
-
-
-/*---------------------------------------------------------------------------------**//**
- @bsimethod                                                     
-+---------------+---------------+---------------+---------------+---------------+------*/
-ECObjectsStatus ECClass::CanPropertyBeOverridden (ECPropertyCR baseProperty,ECPropertyCR newProperty) const
-    {
-    // If the type of base property is an array and the type of the current property is not an array (or vice-versa),
-    // return an error immediately.  Unfortunately, there are a class of schemas that have been delivered with this type
-    // of override.  So need to check if this is one of those schemas before returning an error
-    if ((baseProperty.GetIsArray() && !newProperty.GetIsArray()) || (!baseProperty.GetIsArray() && newProperty.GetIsArray()))
-        {
-        if (!SchemaAllowsOverridingArrays(&this->GetSchema()))
-            return ECOBJECTS_STATUS_DataTypeMismatch;
-        }
-    
-    if (!newProperty._CanOverride(baseProperty))
-        {
-        ECObjectsLogger::Log()->errorv(L"The data type of the ECProperty to add does not match the data type of the base property.  Property name: %ls  New Property Data Type: %ls   Base Property Data Type: %ls\n", newProperty.GetName().c_str(), newProperty.GetTypeName().c_str(), baseProperty.GetTypeName().c_str());
-        return ECOBJECTS_STATUS_DataTypeMismatch;
-        }
-    return ECOBJECTS_STATUS_Success; 
-    }
-
-/*---------------------------------------------------------------------------------**//**
-* @bsimethod                                    Carole.MacDonald                03/2010
-+---------------+---------------+---------------+---------------+---------------+------*/
-ECObjectsStatus ECClass::RemoveProperty (WStringCR name)
-    {
-    PropertyMap::iterator  propertyIterator = m_propertyMap.find (name.c_str());
-    
-    if ( propertyIterator == m_propertyMap.end() )
-        return ECOBJECTS_STATUS_ClassNotFound;
-        
-    ECPropertyP ecProperty = propertyIterator->second;
- 
-    m_propertyMap.erase(propertyIterator);
-
-    // remove property from vector m_propertyList
-    PropertyList::iterator propertyListIterator;
-    for (propertyListIterator = m_propertyList.begin(); propertyListIterator != m_propertyList.end(); propertyListIterator++)
-        {
-        if (*propertyListIterator == ecProperty)
-            {
-            m_propertyList.erase(propertyListIterator);
-            break;
-            }
-        }
-
-    delete ecProperty;
-
-    return ECOBJECTS_STATUS_Success;
-    }
-    
-/*---------------------------------------------------------------------------------**//**
-* @bsimethod                                    Carole.MacDonald                01/2010
-+---------------+---------------+---------------+---------------+---------------+------*/
-ECObjectsStatus ECClass::AddProperty (ECPropertyP ecProperty, WStringCR name)
-    {
-    ECObjectsStatus status = ecProperty->SetName (name);
-    if (ECOBJECTS_STATUS_Success != status)
-        return status;
-
-    return AddProperty (ecProperty);
-    }
-/*---------------------------------------------------------------------------------**//**
-* @bsimethod                                    Carole.MacDonald                01/2010
-+---------------+---------------+---------------+---------------+---------------+------*/
-ECObjectsStatus ECClass::CreatePrimitiveProperty (PrimitiveECPropertyP &ecProperty, WStringCR name)
-    {
-    ecProperty = new PrimitiveECProperty(*this, m_hideFromLeakDetection);
-    ECObjectsStatus status = AddProperty(ecProperty, name);
-    if (status != ECOBJECTS_STATUS_Success)
-        {
-        delete ecProperty;
-        ecProperty = NULL;
-        return status;
-        }
-    return ECOBJECTS_STATUS_Success;
-    }
-
-/*---------------------------------------------------------------------------------**//**
-* @bsimethod                                    Carole.MacDonald                01/2010
-+---------------+---------------+---------------+---------------+---------------+------*/
-ECObjectsStatus ECClass::CreatePrimitiveProperty (PrimitiveECPropertyP &ecProperty, WStringCR name, PrimitiveType primitiveType)
-    {
-    ecProperty = new PrimitiveECProperty(*this, m_hideFromLeakDetection);
-    ecProperty->SetType(primitiveType);
-    ECObjectsStatus status = AddProperty(ecProperty, name);
-    if (status != ECOBJECTS_STATUS_Success)
-        {
-        delete ecProperty;
-        ecProperty = NULL;
-        return status;
-        }
-    return ECOBJECTS_STATUS_Success;
-    }
-/*---------------------------------------------------------------------------------**//**
-* @bsimethod                                    Carole.MacDonald                01/2010
-+---------------+---------------+---------------+---------------+---------------+------*/
-ECObjectsStatus ECClass::CreateStructProperty (StructECPropertyP &ecProperty, WStringCR name)
-    {
-    ecProperty = new StructECProperty(*this, m_hideFromLeakDetection);
-    ECObjectsStatus status = AddProperty(ecProperty, name);
-    if (status != ECOBJECTS_STATUS_Success)
-        {
-        delete ecProperty;
-        ecProperty = NULL;
-        return status;
-        }
-    return ECOBJECTS_STATUS_Success;
-    }
-
-/*---------------------------------------------------------------------------------**//**
-* @bsimethod                                    Carole.MacDonald                01/2010
-+---------------+---------------+---------------+---------------+---------------+------*/
-ECObjectsStatus ECClass::CreateStructProperty (StructECPropertyP &ecProperty, WStringCR name, ECClassCR structType)
-    {
-    ecProperty = new StructECProperty(*this, m_hideFromLeakDetection);
-    ECObjectsStatus status = ecProperty->SetType(structType);
-    if (ECOBJECTS_STATUS_Success == status)
-        status = AddProperty(ecProperty, name);
-    if (ECOBJECTS_STATUS_Success != status)
-        {
-        delete ecProperty;
-        ecProperty = NULL;
-        return status;
-        }
-    return ECOBJECTS_STATUS_Success;
-    }
-    
-/*---------------------------------------------------------------------------------**//**
-* @bsimethod                                    Carole.MacDonald                01/2010
-+---------------+---------------+---------------+---------------+---------------+------*/
-ECObjectsStatus ECClass::CreateArrayProperty (ArrayECPropertyP &ecProperty, WStringCR name)
-    {
-    ecProperty = new ArrayECProperty(*this, m_hideFromLeakDetection);
-    ECObjectsStatus status = AddProperty(ecProperty, name);
-    if (status != ECOBJECTS_STATUS_Success)
-        {
-        delete ecProperty;
-        ecProperty = NULL;
-        return status;
-        }
-    return ECOBJECTS_STATUS_Success;
-    }
-    
-/*---------------------------------------------------------------------------------**//**
-* @bsimethod                                    Carole.MacDonald                01/2010
-+---------------+---------------+---------------+---------------+---------------+------*/
-ECObjectsStatus ECClass::CreateArrayProperty (ArrayECPropertyP &ecProperty, WStringCR name, PrimitiveType primitiveType)
-    {
-    ecProperty = new ArrayECProperty(*this, m_hideFromLeakDetection);
-    ecProperty->SetPrimitiveElementType (primitiveType);
-    ECObjectsStatus status = AddProperty(ecProperty, name);
-    if (status != ECOBJECTS_STATUS_Success)
-        {
-        delete ecProperty;
-        ecProperty = NULL;
-        return status;
-        }
-    return ECOBJECTS_STATUS_Success;
-    }
-    
-/*---------------------------------------------------------------------------------**//**
-* @bsimethod                                    Carole.MacDonald                01/2010
-+---------------+---------------+---------------+---------------+---------------+------*/
-ECObjectsStatus ECClass::CreateArrayProperty (ArrayECPropertyP &ecProperty, WStringCR name, ECClassCP structType)
-    {
-    ecProperty = new ArrayECProperty(*this, m_hideFromLeakDetection);
-    ECObjectsStatus status = ecProperty->SetStructElementType(structType);
-    if (ECOBJECTS_STATUS_Success == status)
-        status = AddProperty(ecProperty, name);
-    if (ECOBJECTS_STATUS_Success != status)
-        {
-        delete ecProperty;
-        ecProperty = NULL;
-        return status;
-        }
-    return ECOBJECTS_STATUS_Success;
-    }
-
-/*---------------------------------------------------------------------------------**//**
-* @bsimethod                                                    JoshSchifter    09/10
-+---------------+---------------+---------------+---------------+---------------+------*/
-void    ECClass::AddDerivedClass (ECClassCR derivedClass) const
-    {
-    m_derivedClasses.push_back((ECClassP) &derivedClass);
-    }
-
-/*---------------------------------------------------------------------------------**//**
-* @bsimethod                                                    JoshSchifter    09/10
-+---------------+---------------+---------------+---------------+---------------+------*/
-void    ECClass::RemoveDerivedClass (ECClassCR derivedClass) const
-    {
-    ECDerivedClassesList::iterator derivedClassIterator;
-
-    for (derivedClassIterator = m_derivedClasses.begin(); derivedClassIterator != m_derivedClasses.end(); derivedClassIterator++)
-        {
-        if (*derivedClassIterator == (ECClassP)&derivedClass)
-            {
-            m_derivedClasses.erase(derivedClassIterator);
-            return;
-            }
-        }
-    }
-
-/*---------------------------------------------------------------------------------**//**
-* @bsimethod                                                    JoshSchifter    09/10
-+---------------+---------------+---------------+---------------+---------------+------*/
-const ECDerivedClassesList& ECClass::GetDerivedClasses () const
-    {
-    return m_derivedClasses;
-    }
-
-/*---------------------------------------------------------------------------------**//**
-* @bsimethod                                    Carole.MacDonald                02/2010
-+---------------+---------------+---------------+---------------+---------------+------*/
-bool ECClass::CheckBaseClassCycles (ECClassCP thisClass, const void * arg)
-    {
-    ECClassCP proposedParent = static_cast<ECClassCP>(arg);
-    if (NULL == proposedParent)
-        return true;
-        
-    if (thisClass == proposedParent || ClassesAreEqualByName(thisClass, arg))
-        return true;
-    return false;
-    }
-
-/*---------------------------------------------------------------------------------**//**
-* @bsimethod                                                    
-+---------------+---------------+---------------+---------------+---------------+------*/
-ECObjectsStatus ECClass::AddBaseClass (ECClassCR baseClass)
-    {
-    if (&(baseClass.GetSchema()) != &(this->GetSchema()))
-        {
-        if (!ECSchema::IsSchemaReferenced(this->GetSchema(), baseClass.GetSchema()))
-            return ECOBJECTS_STATUS_SchemaNotFound;
-        }
-
-    if (this == &baseClass || ClassesAreEqualByName(this, &baseClass) || baseClass.TraverseBaseClasses(&CheckBaseClassCycles, true, this))
-        return ECOBJECTS_STATUS_BaseClassUnacceptable;
-        
-    ECBaseClassesList::const_iterator baseClassIterator;
-    for (baseClassIterator = m_baseClasses.begin(); baseClassIterator != m_baseClasses.end(); baseClassIterator++)
-        {
-        if (*baseClassIterator == (ECClassP)&baseClass)
-            {
-            ECObjectsLogger::Log()->warningv (L"Can not add class '%ls' as a base class to '%ls' because it already exists as a base class", baseClass.GetName().c_str(), m_name.c_str());
-            return ECOBJECTS_STATUS_NamedItemAlreadyExists;
-            }
-        }
-
-    PropertyList baseClassProperties;
-    ECObjectsStatus status = baseClass.GetProperties(true, &baseClassProperties);
-    if (ECOBJECTS_STATUS_Success != status)
-        return status;
-
-    FOR_EACH (ECPropertyP prop, baseClassProperties)
-        {
-        ECPropertyP thisProperty;
-        if (NULL != (thisProperty = this->GetPropertyP(prop->GetName())))
-            {
-            if (ECOBJECTS_STATUS_Success != (status = ECClass::CanPropertyBeOverridden(*prop, *thisProperty)))
-                return status;
-            }
-        }
-
-    // NEEDSWORK - what if the base class being set is just a stub and does not contain 
-    // any properties.  How do we handle property overrides?
-    m_baseClasses.push_back((ECClassP)&baseClass);
-
-    baseClass.AddDerivedClass (*this);
-
-    return ECOBJECTS_STATUS_Success;
-    }
-
-/*---------------------------------------------------------------------------------**//**
-* @bsimethod                                                    
-+---------------+---------------+---------------+---------------+---------------+------*/
-bool ECClass::HasBaseClasses () const
-    {
-    return (m_baseClasses.size() > 0);
-    }
-
-/*---------------------------------------------------------------------------------**//**
-* @bsimethod                                    Carole.MacDonald                03/2010
-+---------------+---------------+---------------+---------------+---------------+------*/
-ECObjectsStatus ECClass::RemoveBaseClass (ECClassCR baseClass)
-    {
-    bool baseClassRemoved = false;
-
-    ECBaseClassesList::iterator baseClassIterator;
-    for (baseClassIterator = m_baseClasses.begin(); baseClassIterator != m_baseClasses.end(); baseClassIterator++)
-        {
-        if (*baseClassIterator == (ECClassP)&baseClass)
-            {
-            m_baseClasses.erase(baseClassIterator);
-            baseClassRemoved = true;
-            break;
-            }
-        }
-        
-    if (!baseClassRemoved)
-        {
-        ECObjectsLogger::Log()->warningv(L"Class '%ls' is not a base class of class '%ls'", baseClass.GetName().c_str(), m_name.c_str());
-        return ECOBJECTS_STATUS_ClassNotFound;
-        }
-        
-    baseClass.RemoveDerivedClass(*this);
-
-    return ECOBJECTS_STATUS_Success;
-    }
-
-/*---------------------------------------------------------------------------------**//**
-* @bsimethod                                    Carole.MacDonald                02/2010
-+---------------+---------------+---------------+---------------+---------------+------*/
-bool ECClass::Is (ECClassCP targetClass) const
-    {
-    if (NULL == targetClass)
-        return false;
-    
-    if (ClassesAreEqualByName(this, targetClass))
-        return true;
-            
-    return TraverseBaseClasses(&ClassesAreEqualByName, true, targetClass);
-    }
-    
-/*---------------------------------------------------------------------------------**//**
-* @bsimethod                                    Carole.MacDonald                02/2010
-+---------------+---------------+---------------+---------------+---------------+------*/
-bool ECClass::ClassesAreEqualByName (ECClassCP thisClass, const void * arg)
-    {
-    ECClassCP thatClass = static_cast<ECClassCP> (arg);
-    if (NULL == arg)
-        return true;
-        
-    return ((thisClass == thatClass) ||
-            ( (0 == thisClass->GetName().compare(thatClass->GetName())) &&
-              (0 == thisClass->GetSchema().GetName().compare(thatClass->GetSchema().GetName())) &&
-              (thisClass->GetSchema().GetVersionMajor() == thatClass->GetSchema().GetVersionMajor()) &&
-              (thisClass->GetSchema().GetVersionMinor() == thatClass->GetSchema().GetVersionMinor())));
-    }
-
-/*---------------------------------------------------------------------------------**//**
-* @bsimethod                                                   
-+---------------+---------------+---------------+---------------+---------------+------*/
-ECPropertyIterable ECClass::GetProperties () const
-    {
-    return ECPropertyIterable(*this, true);
-    }
-
-/*---------------------------------------------------------------------------------**//**
-* @bsimethod                                    Carole.MacDonald                04/2010
-+---------------+---------------+---------------+---------------+---------------+------*/
-ECPropertyIterable ECClass::GetProperties (bool includeBaseProperties) const
-    {
-    return ECPropertyIterable(*this, includeBaseProperties);
-    }
-
-/*---------------------------------------------------------------------------------**//**
-* @bsimethod                                                   
-+---------------+---------------+---------------+---------------+---------------+------*/
-ECObjectsStatus ECClass::GetProperties (bool includeBaseProperties, PropertyList* propertyList) const
-    {
-    FOR_EACH (ECPropertyP prop, m_propertyList)
-        propertyList->push_back(prop);
-        
-    if (!includeBaseProperties)
-        return ECOBJECTS_STATUS_Success;
-        
-    if (m_baseClasses.size() == 0)
-        return ECOBJECTS_STATUS_Success;
-        
-    TraverseBaseClasses(&AddUniquePropertiesToList, true, propertyList);
-
-    return ECOBJECTS_STATUS_Success;
-    }
-    
-/*---------------------------------------------------------------------------------**//**
-* @bsimethod                                    Carole.MacDonald                04/2010
-+---------------+---------------+---------------+---------------+---------------+------*/
-bool ECClass::AddUniquePropertiesToList (ECClassCP currentBaseClass, const void *arg)
-    {
-    const PropertyList* props = static_cast<const PropertyList*>(arg);
-    PropertyList* propertyList = const_cast<PropertyList*>(props);
-    
-    PropertyList newProperties;
-    PropertyList::iterator currentEnd = propertyList->end();
-    FOR_EACH (ECPropertyP prop, currentBaseClass->GetProperties(false))
-        {
-        PropertyList::iterator testIter;
-        for (testIter = propertyList->begin(); testIter != currentEnd; testIter++)
-            {
-            ECPropertyP testProperty = *testIter;
-            if (testProperty->GetName().compare(prop->GetName()) == 0)
-                break;
-            }
-        // we didn't find it
-        if (testIter == currentEnd)
-            newProperties.push_back(prop);
-        }
-        
-    // add properties in reverse order to front of list, so base class properties come first
-    for (size_t i = newProperties.size(); i>0; i--)
-        propertyList->insert(propertyList->begin(), newProperties[i-1]);
-
-    return false;
-    }
-
-/*---------------------------------------------------------------------------------**//**
-* @bsimethod                                    Carole.MacDonald                02/2010
-+---------------+---------------+---------------+---------------+---------------+------*/
-bool ECClass::TraverseBaseClasses (TraversalDelegate traverseMethod, bool recursive, const void* arg) const
-    {
-    if (m_baseClasses.size() == 0)
-        return false;
-        
-    FOR_EACH (const ECClassP& baseClass, m_baseClasses)
-        {
-        if (traverseMethod(baseClass, arg))
-            return true;
-            
-        if (recursive)
-            {
-            if (baseClass->TraverseBaseClasses(traverseMethod, recursive, arg))
-                return true;
-            }
-        }
-        
-    return false;
-    }
-
-/*---------------------------------------------------------------------------------**//**
-* @bsimethod                                                    
-+---------------+---------------+---------------+---------------+---------------+------*/
-SchemaReadStatus ECClass::_ReadXmlAttributes (BeXmlNodeR classNode)
-    {                
-    WString value;      // used by the macros.
-    if (m_name.length() == 0)
-        {
-        READ_REQUIRED_XML_ATTRIBUTE (classNode, TYPE_NAME_ATTRIBUTE,        this, Name,     classNode.GetName())    
-        }
-    
-    // OPTIONAL attributes - If these attributes exist they MUST be valid    
-    READ_OPTIONAL_XML_ATTRIBUTE (classNode, DESCRIPTION_ATTRIBUTE,         this, Description)
-    READ_OPTIONAL_XML_ATTRIBUTE (classNode, DISPLAY_LABEL_ATTRIBUTE,       this, DisplayLabel)
-
-    // OPTIONAL attributes - If these attributes exist they do not need to be valid.  We will ignore any errors setting them and use default values.
-    // NEEDSWORK This is due to the current implementation in managed ECObjects.  We should reconsider whether it is the correct behavior.
-    ECObjectsStatus setterStatus;
-    READ_OPTIONAL_XML_ATTRIBUTE_IGNORING_SET_ERRORS (classNode, IS_STRUCT_ATTRIBUTE,           this, IsStruct)
-    READ_OPTIONAL_XML_ATTRIBUTE_IGNORING_SET_ERRORS (classNode, IS_CUSTOMATTRIBUTE_ATTRIBUTE,  this, IsCustomAttributeClass)
-    READ_OPTIONAL_XML_ATTRIBUTE_IGNORING_SET_ERRORS (classNode, IS_DOMAINCLASS_ATTRIBUTE,      this, IsDomainClass)
-
-    // when isDomainClass is not specified in the ECSchemaXML and isCustomAttributeClass is specified and set to true, we will default to a non-domain class
-    if (this->GetIsCustomAttributeClass())
-        this->SetIsDomainClass (false);
-
-    return SCHEMA_READ_STATUS_Success;
-    }
-
-/*---------------------------------------------------------------------------------**//**
-* @bsimethod                                                   
-+---------------+---------------+---------------+---------------+---------------+------*/
-SchemaReadStatus ECClass::_ReadXmlContents (BeXmlNodeR classNode, ECSchemaReadContextR context)
-    {            
-    // Get the BaseClass child nodes.
-    BeXmlDom::IterableNodeSet childNodes;
-    classNode.SelectChildNodes (childNodes, EC_NAMESPACE_PREFIX ":" EC_BASE_CLASS_ELEMENT);
-    FOR_EACH (BeXmlNodeP& childNode, childNodes)
-        {        
-        WString qualifiedClassName;
-        childNode->GetContent (qualifiedClassName);
-        
-        // Parse the potentially qualified class name into a namespace prefix and short class name
-        WString namespacePrefix;
-        WString className;
-        if (ECOBJECTS_STATUS_Success != ECClass::ParseClassName (namespacePrefix, className, qualifiedClassName))
-            {
-            ECObjectsLogger::Log()->warningv (L"Invalid ECSchemaXML: The ECClass '%ls' contains a %hs element with the value '%ls' that can not be parsed.",  
-                this->GetName().c_str(), EC_BASE_CLASS_ELEMENT, qualifiedClassName.c_str());
-
-            return SCHEMA_READ_STATUS_InvalidECSchemaXml;
-            }
-        
-        ECSchemaP resolvedSchema = GetSchema().GetSchemaByNamespacePrefixP (namespacePrefix);
-        if (NULL == resolvedSchema)
-            {
-            ECObjectsLogger::Log()->warningv  (L"Invalid ECSchemaXML: The ECClass '%ls' contains a %hs element with the namespace prefix '%ls' that can not be resolved to a referenced schema.", 
-                this->GetName().c_str(), EC_BASE_CLASS_ELEMENT, namespacePrefix.c_str());
-            return SCHEMA_READ_STATUS_InvalidECSchemaXml;
-            }
-
-        ECClassP baseClass = resolvedSchema->GetClassP (className.c_str());
-        if (NULL == baseClass)
-            {
-            ECObjectsLogger::Log()->warningv  (L"Invalid ECSchemaXML: The ECClass '%ls' contains a %hs element with the value '%ls' that can not be resolved to an ECClass named '%ls' in the ECSchema '%ls'", 
-                this->GetName().c_str(), EC_BASE_CLASS_ELEMENT, qualifiedClassName.c_str(), className.c_str(), resolvedSchema->GetName().c_str());
-            return SCHEMA_READ_STATUS_InvalidECSchemaXml;
-            }
-
-        if (ECOBJECTS_STATUS_Success != AddBaseClass (*baseClass))
-            return SCHEMA_READ_STATUS_InvalidECSchemaXml;
-        }
-    
-    // Get the Property child nodes.
-    classNode.SelectChildNodes (childNodes, EC_NAMESPACE_PREFIX ":" EC_PROPERTY_ELEMENT " | " EC_NAMESPACE_PREFIX ":" EC_ARRAYPROPERTY_ELEMENT " | " EC_NAMESPACE_PREFIX ":" EC_STRUCTPROPERTY_ELEMENT);
-    FOR_EACH (BeXmlNodeP& childNode, childNodes)
-        {   
-        ECPropertyP ecProperty = NULL;
-        Utf8CP      childNodeName = childNode->GetName();
-
-        if (0 == strcmp (childNodeName, EC_PROPERTY_ELEMENT))
-            ecProperty = new PrimitiveECProperty (*this, m_hideFromLeakDetection);
-        else if (0 == strcmp (childNodeName, EC_ARRAYPROPERTY_ELEMENT))
-            ecProperty = new ArrayECProperty (*this, m_hideFromLeakDetection);
-        else if (0 == strcmp (childNodeName, EC_STRUCTPROPERTY_ELEMENT))
-            ecProperty = new StructECProperty (*this, m_hideFromLeakDetection);
-        else
-            {
-            ECObjectsLogger::Log()->warningv (L"Invalid ECSchemaXML: Unknown kind of property '%hs' in ECClass '%ls:%ls'", childNodeName, this->GetSchema().GetName().c_str(), this->GetName().c_str() );
-            return SCHEMA_READ_STATUS_InvalidECSchemaXml;
-            }
-
-        // read the property data.
-        SchemaReadStatus status = ecProperty->_ReadXml (*childNode, context);
-        if (status != SCHEMA_READ_STATUS_Success)
-            {
-            ECObjectsLogger::Log()->warningv  (L"Invalid ECSchemaXML: Failed to read properties of ECClass '%ls:%ls'", this->GetSchema().GetName().c_str(), this->GetName().c_str());                
-            delete ecProperty;
-            return status;
-            }
-        
-        if (ECOBJECTS_STATUS_Success != this->AddProperty (ecProperty))
-            {
-            ECObjectsLogger::Log()->warningv  (L"Invalid ECSchemaXML: Failed to read ECClass '%ls:%ls' because a problem occurred while adding ECProperty '%hs'", 
-                this->GetName().c_str(), this->GetSchema().GetName().c_str(), childNodeName);
-            delete ecProperty;
-            return SCHEMA_READ_STATUS_InvalidECSchemaXml;
-            }
-        }
-
-    // Add Custom Attributes
-    ReadCustomAttributes (classNode, context, GetSchema());
-
-    return SCHEMA_READ_STATUS_Success;
-    }
-
-/*---------------------------------------------------------------------------------**//**
-* @bsimethod                                    Carole.MacDonald                01/2010
-+---------------+---------------+---------------+---------------+---------------+------*/
-SchemaWriteStatus ECClass::_WriteXml (BeXmlNodeP& classNode, BeXmlNodeR parentNode, Utf8CP elementName) const
-    {
-    SchemaWriteStatus status = SCHEMA_WRITE_STATUS_Success;
-
-    classNode = parentNode.AddEmptyElement (elementName);
-    
-    classNode->AddAttributeStringValue (TYPE_NAME_ATTRIBUTE, this->GetName().c_str());
-    classNode->AddAttributeStringValue (DESCRIPTION_ATTRIBUTE, this->GetDescription().c_str());
-    if (GetIsDisplayLabelDefined())
-        classNode->AddAttributeStringValue (DISPLAY_LABEL_ATTRIBUTE, this->GetDisplayLabel().c_str());
-
-    classNode->AddAttributeBooleanValue (IS_STRUCT_ATTRIBUTE, this->GetIsStruct());
-    classNode->AddAttributeBooleanValue (IS_DOMAINCLASS_ATTRIBUTE, this->GetIsDomainClass());
-    classNode->AddAttributeBooleanValue (IS_CUSTOMATTRIBUTE_ATTRIBUTE, this->GetIsCustomAttributeClass());
-    
-    FOR_EACH (const ECClassP& baseClass, m_baseClasses)
-        classNode->AddElementStringValue (EC_BASE_CLASS_ELEMENT, (ECClass::GetQualifiedClassName(GetSchema(), *baseClass)).c_str() );
-
-    WriteCustomAttributes (*classNode);
-            
-    FOR_EACH (ECPropertyP prop, GetProperties(false))
-        {
-        BeXmlNodeP  propertyNode;
-        prop->_WriteXml (propertyNode, *classNode);
-        }
-
-    return status;
-    }
-
-/*---------------------------------------------------------------------------------**//**
-* @bsimethod                                                   
-+---------------+---------------+---------------+---------------+---------------+------*/
-SchemaWriteStatus ECClass::_WriteXml (BeXmlNodeP& childNode, BeXmlNodeR parentNode) const
-    {
-    return _WriteXml (childNode, parentNode, EC_CLASS_ELEMENT);
-    }
-
-/*---------------------------------------------------------------------------------**//**
-* @bsimethod                                                   
-+---------------+---------------+---------------+---------------+---------------+------*/
-ECObjectsStatus ECClass::ParseClassName 
-(
-WStringR  prefix, 
-WStringR  className, 
-WStringCR qualifiedClassName
-)
-    {
-    if (0 == qualifiedClassName.length())
-        {
-        ECObjectsLogger::Log()->warningv  (L"Failed to parse a prefix and class name from a qualified class name because the string is empty.");
-        return ECOBJECTS_STATUS_ParseError;
-        }
-        
-    WString::size_type colonIndex = qualifiedClassName.find (':');
-    if (WString::npos == colonIndex)
-        {
-        prefix.clear();
-        className = qualifiedClassName;
-        return ECOBJECTS_STATUS_Success;
-        }
-
-    if (qualifiedClassName.length() == colonIndex + 1)
-        {
-        ECObjectsLogger::Log()->warningv  (L"Failed to parse a prefix and class name from the qualified class name '%ls' because the string ends with a colon.  There must be characters after the colon.", 
-            qualifiedClassName.c_str());
-        return ECOBJECTS_STATUS_ParseError;
-        }
-
-    if (0 == colonIndex)
-        prefix.clear();
-    else
-        prefix = qualifiedClassName.substr (0, colonIndex);
-
-    className = qualifiedClassName.substr (colonIndex + 1);
-
-    return ECOBJECTS_STATUS_Success;
-    }
-
-/*---------------------------------------------------------------------------------**//**
-* @bsimethod                                                   
-+---------------+---------------+---------------+---------------+---------------+------*/
-WString ECClass::GetQualifiedClassName
-(
-ECSchemaCR primarySchema,
-ECClassCR  ecClass
-)
-    {
-    WString namespacePrefix;
-    if (!EXPECTED_CONDITION (ECOBJECTS_STATUS_Success == primarySchema.ResolveNamespacePrefix (ecClass.GetSchema(), namespacePrefix)))
-        {
-        ECObjectsLogger::Log()->warningv (L"warning: Can not qualify an ECClass name with a namespace prefix unless the schema containing the ECClass is referenced by the primary schema."
-            L"The class name will remain unqualified.\n  Primary ECSchema: %ls\n  ECClass: %ls\n ECSchema containing ECClass: %ls", primarySchema.GetName().c_str(), ecClass.GetName().c_str(), ecClass.GetSchema().GetName().c_str());
-        return ecClass.GetName();
-        }
-    if (namespacePrefix.empty())
-        return ecClass.GetName();
-    else
-        return namespacePrefix + L":" + ecClass.GetName();
-    }
-    
-/*---------------------------------------------------------------------------------**//**
-* @bsimethod                                                   
-+---------------+---------------+---------------+---------------+---------------+------*/
-const ECBaseClassesList& ECClass::GetBaseClasses
-(
-) const
-    {
-    return m_baseClasses;
-    }
-    
-/*---------------------------------------------------------------------------------**//**
-* @bsimethod                                    Carole.MacDonald                06/2010
-+---------------+---------------+---------------+---------------+---------------+------*/
-void ECClass::_GetBaseContainers
-(
-bvector<IECCustomAttributeContainerP>& returnList
-) const
-    {
-    FOR_EACH (ECClassP baseClass, m_baseClasses)
-        returnList.push_back(baseClass);
-    }
-
-/*---------------------------------------------------------------------------------**//**
-* @bsimethod                                    Carole.MacDonald                06/2010
-+---------------+---------------+---------------+---------------+---------------+------*/
-ECSchemaCP ECClass::_GetContainerSchema
-(
-) const
-    {
-    return &m_schema;
-    }
-
-/*---------------------------------------------------------------------------------**//**
-* @bsimethod                                    Carole.MacDonald                04/2010
-+---------------+---------------+---------------+---------------+---------------+------*/
-ECPropertyIterable::const_iterator::const_iterator
-(
-ECClassCR ecClass, 
-bool includeBaseProperties
-)
-    {
-    m_state = IteratorState::Create (ecClass, includeBaseProperties); 
-    if (m_state->m_listIterator == m_state->m_properties->end())
-        m_isEnd = true;
-    else
-        m_isEnd = false; 
-    }
-
-/*---------------------------------------------------------------------------------**//**
-* @bsimethod                                                   
-+---------------+---------------+---------------+---------------+---------------+------*/
-ECPropertyIterable::const_iterator  ECPropertyIterable::begin () const
-    {
-    return ECPropertyIterable::const_iterator(m_ecClass, m_includeBaseProperties);        
-    }
-
-/*---------------------------------------------------------------------------------**//**
-* @bsimethod                                                   
-+---------------+---------------+---------------+---------------+---------------+------*/
-ECPropertyIterable::const_iterator  ECPropertyIterable::end () const
-    {
-    return ECPropertyIterable::const_iterator();        
-    }   
-
-/*---------------------------------------------------------------------------------**//**
-* @bsimethod                                                   
-+---------------+---------------+---------------+---------------+---------------+------*/
-ECPropertyIterable::const_iterator& ECPropertyIterable::const_iterator::operator++()
-    {
-    m_state->m_listIterator++;
-    if (m_state->m_listIterator == m_state->m_properties->end())
-        m_isEnd = true;
-    return *this;
-    }
-
-/*---------------------------------------------------------------------------------**//**
-* @bsimethod                                                   
-+---------------+---------------+---------------+---------------+---------------+------*/
-bool            ECPropertyIterable::const_iterator::operator!= (const_iterator const& rhs) const
-    {
-    if (m_isEnd && rhs.m_isEnd)
-        return false;
-    if (m_state.IsNull() && !(rhs.m_state.IsNull()))
-        return true;
-    if (!(m_state.IsNull()) && rhs.m_state.IsNull())
-        return true;
-    return (m_state->m_listIterator != rhs.m_state->m_listIterator);
-    }
-
-/*---------------------------------------------------------------------------------**//**
-* @bsimethod                                                   
-+---------------+---------------+---------------+---------------+---------------+------*/
-ECPropertyP const& ECPropertyIterable::const_iterator::operator*() const
-    {
-    static ECPropertyP s_nullPtr;
-    if (m_isEnd)
-        return s_nullPtr;
-    ECPropertyP const& ecProperty = *(m_state->m_listIterator);
-    return ecProperty;
-    }
-
-ECPropertyIterable::IteratorState::IteratorState
-(
-ECClassCR ecClass,
-bool includeBaseProperties
-)
-    {
-    m_properties = new PropertyList();
-    ecClass.GetProperties(includeBaseProperties, m_properties);
-    m_listIterator = m_properties->begin();
-    }
-    
-ECPropertyIterable::IteratorState::~IteratorState()
-    {
-    delete m_properties;
-    }    
-    
-static RelationshipCardinality s_zeroOneCardinality(0, 1);
-static RelationshipCardinality s_zeroManyCardinality(0, UINT_MAX);
-static RelationshipCardinality s_oneOneCardinality(1, 1);
-static RelationshipCardinality s_oneManyCardinality(1, UINT_MAX);
-
-/*---------------------------------------------------------------------------------**//**
-* @bsimethod                                    Carole.MacDonald                02/2010
-+---------------+---------------+---------------+---------------+---------------+------*/
-RelationshipCardinality::RelationshipCardinality
-(
-)
-    {
-    m_lowerLimit = 0;
-    m_upperLimit = 1;
-    }
-
-/*---------------------------------------------------------------------------------**//**
-* @bsimethod                                    Carole.MacDonald                02/2010
-+---------------+---------------+---------------+---------------+---------------+------*/
-RelationshipCardinality::RelationshipCardinality
-(
-UInt32 lowerLimit,
-UInt32 upperLimit
-)
-    {
-    EXPECTED_CONDITION (lowerLimit <= upperLimit);
-    EXPECTED_CONDITION (lowerLimit >= 0);
-    EXPECTED_CONDITION (upperLimit > 0);
-    m_lowerLimit = lowerLimit;
-    m_upperLimit = upperLimit;
-    }
-  
-/*---------------------------------------------------------------------------------**//**
-* @bsimethod                                    Carole.MacDonald                02/2010
-+---------------+---------------+---------------+---------------+---------------+------*/
-UInt32 RelationshipCardinality::GetLowerLimit
-(
-) const
-    {
-    return m_lowerLimit;
-    }
-
-/*---------------------------------------------------------------------------------**//**
-* @bsimethod                                    Carole.MacDonald                02/2010
-+---------------+---------------+---------------+---------------+---------------+------*/
-UInt32 RelationshipCardinality::GetUpperLimit
-(
-) const
-    {
-    return m_upperLimit;
-    }
-    
-/*---------------------------------------------------------------------------------**//**
-* @bsimethod                                    Carole.MacDonald                02/2010
-+---------------+---------------+---------------+---------------+---------------+------*/
-bool RelationshipCardinality::IsUpperLimitUnbounded 
-(
-) const
-    {
-    return m_upperLimit == UINT_MAX;
-    }
-  
-/*---------------------------------------------------------------------------------**//**
-* @bsimethod                                    Carole.MacDonald                03/2010
-+---------------+---------------+---------------+---------------+---------------+------*/
-WString RelationshipCardinality::ToString
-(
-) const
-    {
-    wchar_t cardinalityString[32];
-    
-    if (UINT_MAX == m_upperLimit)
-        {
-        BeStringUtilities::Snwprintf(cardinalityString, 32, L"(%d,N)", m_lowerLimit);
-        }
-    else
-        BeStringUtilities::Snwprintf(cardinalityString, 32, L"(%d,%d)", m_lowerLimit, m_upperLimit);
-        
-    return cardinalityString;
-        
-    }
-    
-/*---------------------------------------------------------------------------------**//**
-* @bsimethod                                    Carole.MacDonald                03/2010
-+---------------+---------------+---------------+---------------+---------------+------*/
-RelationshipCardinalityCR RelationshipCardinality::ZeroOne
-(
-)
-    {
-    return s_zeroOneCardinality;
-    }
-    
-/*---------------------------------------------------------------------------------**//**
-* @bsimethod                                    Carole.MacDonald                03/2010
-+---------------+---------------+---------------+---------------+---------------+------*/
-RelationshipCardinalityCR RelationshipCardinality::ZeroMany
-(
-)
-    {
-    return s_zeroManyCardinality;
-    }
-    
-/*---------------------------------------------------------------------------------**//**
-* @bsimethod                                    Carole.MacDonald                03/2010
-+---------------+---------------+---------------+---------------+---------------+------*/
-RelationshipCardinalityCR RelationshipCardinality::OneOne
-(
-)
-    {
-    return s_oneOneCardinality;
-    }
-    
-/*---------------------------------------------------------------------------------**//**
-* @bsimethod                                    Carole.MacDonald                03/2010
-+---------------+---------------+---------------+---------------+---------------+------*/
-RelationshipCardinalityCR RelationshipCardinality::OneMany
-(
-)
-    {
-    return s_oneManyCardinality;
-    }
-    
-/*---------------------------------------------------------------------------------**//**
-* @bsimethod                                    Carole.MacDonald                02/2010
-+---------------+---------------+---------------+---------------+---------------+------*/
-ECRelationshipConstraint::ECRelationshipConstraint
-(
-ECRelationshipClassP relationshipClass
-)
-    {
-    m_relClass = relationshipClass;
-    m_cardinality = &s_zeroOneCardinality;
-    m_isMultiple = false;
-    m_isPolymorphic = true;
-    }
-    
-/*---------------------------------------------------------------------------------**//**
-* @bsimethod                                    Carole.MacDonald                02/2010
-+---------------+---------------+---------------+---------------+---------------+------*/
-ECRelationshipConstraint::ECRelationshipConstraint
-(
-ECRelationshipClassP relationshipClass, 
-bool isMultiple
-)
-    {
-    m_relClass = relationshipClass;
-    m_isMultiple = isMultiple;
-    m_cardinality = &s_zeroOneCardinality;
-    m_isPolymorphic = true;
-    }
-
-/*---------------------------------------------------------------------------------**//**
-* @bsimethod                                    Carole.MacDonald                03/2010
-+---------------+---------------+---------------+---------------+---------------+------*/
-ECRelationshipConstraint::~ECRelationshipConstraint
-(
-)
-    {
-     if ((m_cardinality != &s_zeroOneCardinality) && (m_cardinality != &s_zeroManyCardinality) &&
-        (m_cardinality != &s_oneOneCardinality) && (m_cardinality != &s_oneManyCardinality))
-        delete m_cardinality;
-    } 
-   
-/*---------------------------------------------------------------------------------**//**
-* @bsimethod                                    Carole.MacDonald                06/2010
-+---------------+---------------+---------------+---------------+---------------+------*/
-ECSchemaCP ECRelationshipConstraint::_GetContainerSchema() const
-    {
-    return &(m_relClass->GetSchema());
-    }
- 
-/*---------------------------------------------------------------------------------**//**
-* @bsimethod                                    Carole.MacDonald                03/2010
-+---------------+---------------+---------------+---------------+---------------+------*/
-SchemaReadStatus ECRelationshipConstraint::ReadXml (BeXmlNodeR constraintNode, ECSchemaReadContextR schemaContext)
-    {
-    SchemaReadStatus status = SCHEMA_READ_STATUS_Success;
-    
-    WString value;  // needed for macros.
-    ECObjectsStatus setterStatus;
-    READ_OPTIONAL_XML_ATTRIBUTE_IGNORING_SET_ERRORS (constraintNode, POLYMORPHIC_ATTRIBUTE, this, IsPolymorphic);
-    READ_OPTIONAL_XML_ATTRIBUTE (constraintNode, ROLELABEL_ATTRIBUTE, this, RoleLabel);
-    READ_OPTIONAL_XML_ATTRIBUTE (constraintNode, CARDINALITY_ATTRIBUTE, this, Cardinality);
-    
-    BeXmlDom::IterableNodeSet childNodes;
-    constraintNode.SelectChildNodes (childNodes, EC_NAMESPACE_PREFIX ":" EC_CONSTRAINTCLASS_ELEMENT);
-
-    FOR_EACH (BeXmlNodeP& childNode, childNodes)
-        {
-        WString     constraintClassName;
-        if (BEXML_Success != childNode->GetAttributeStringValue (constraintClassName, CONSTRAINTCLASSNAME_ATTRIBUTE))
-            return SCHEMA_READ_STATUS_InvalidECSchemaXml;
-        
-        // Parse the potentially qualified class name into a namespace prefix and short class name
-        WString namespacePrefix;
-        WString className;
-        if (ECOBJECTS_STATUS_Success != ECClass::ParseClassName (namespacePrefix, className, constraintClassName))
-            {
-            ECObjectsLogger::Log()->warningv (L"Invalid ECSchemaXML: The ECRelationshipConstraint contains a %hs attribute with the value '%ls' that can not be parsed.", 
-                CONSTRAINTCLASSNAME_ATTRIBUTE, constraintClassName.c_str());
-            return SCHEMA_READ_STATUS_InvalidECSchemaXml;
-            }
-        
-        ECSchemaP resolvedSchema = m_relClass->GetSchema().GetSchemaByNamespacePrefixP (namespacePrefix);
-        if (NULL == resolvedSchema)
-            {
-            ECObjectsLogger::Log()->warningv  (L"Invalid ECSchemaXML: ECRelationshipConstraint contains a %hs attribute with the namespace prefix '%ls' that can not be resolved to a referenced schema.", 
-                CONSTRAINTCLASSNAME_ATTRIBUTE, namespacePrefix.c_str());
-            return SCHEMA_READ_STATUS_InvalidECSchemaXml;
-            }
-
-        ECClassP constraintClass = resolvedSchema->GetClassP (className.c_str());
-        if (NULL == constraintClass)
-            {
-            ECObjectsLogger::Log()->warningv  (L"Invalid ECSchemaXML: The ECRelationshipConstraint contains a %hs attribute with the value '%ls' that can not be resolved to an ECClass named '%ls' in the ECSchema '%ls'", 
-                CONSTRAINTCLASSNAME_ATTRIBUTE, constraintClassName.c_str(), className.c_str(), resolvedSchema->GetName().c_str());
-            return SCHEMA_READ_STATUS_InvalidECSchemaXml;
-            }
-        AddClass(*constraintClass);
-        }
-
-    // Add Custom Attributes
-    ReadCustomAttributes (constraintNode, schemaContext, m_relClass->GetSchema());
-
-    return status;
-    }
-    
-/*---------------------------------------------------------------------------------**//**
-* @bsimethod                                    Carole.MacDonald                03/2010
-+---------------+---------------+---------------+---------------+---------------+------*/
-SchemaWriteStatus ECRelationshipConstraint::WriteXml (BeXmlNodeR parentNode, Utf8CP elementName) const
-    {
-    SchemaWriteStatus status = SCHEMA_WRITE_STATUS_Success;
-    
-    BeXmlNodeP constraintNode = parentNode.AddEmptyElement (elementName);
-    
-    constraintNode->AddAttributeStringValue (CARDINALITY_ATTRIBUTE, m_cardinality->ToString().c_str());
-    if (IsRoleLabelDefined())
-        constraintNode->AddAttributeStringValue (ROLELABEL_ATTRIBUTE, m_roleLabel.c_str());
-
-    constraintNode->AddAttributeBooleanValue (POLYMORPHIC_ATTRIBUTE, this->GetIsPolymorphic());
-        
-    WriteCustomAttributes (*constraintNode);
-
-    FOR_EACH (ECClassP constraint, m_constraintClasses)
-        {
-        BeXmlNodeP  constraintClassNode = constraintNode->AddEmptyElement (EC_CONSTRAINTCLASS_ELEMENT);
-        constraintClassNode->AddAttributeStringValue (CONSTRAINTCLASSNAME_ATTRIBUTE, ECClass::GetQualifiedClassName(m_relClass->GetSchema(), *constraint).c_str());
-        }
-    
-    return status;
-    }
-
-/*---------------------------------------------------------------------------------**//**
-* @bsimethod                                    Carole.MacDonald                03/2010
-+---------------+---------------+---------------+---------------+---------------+------*/
-ECObjectsStatus ECRelationshipConstraint::AddClass (ECClassCR classConstraint)
-    {
-    if (&(classConstraint.GetSchema()) != &(m_relClass->GetSchema()))
-        {
-        ECSchemaReferenceListCR referencedSchemas = m_relClass->GetSchema().GetReferencedSchemas();
-        ECSchemaReferenceList::const_iterator schemaIterator = referencedSchemas.find (classConstraint.GetSchema().GetSchemaKey());
-        if (schemaIterator == referencedSchemas.end())
-            return ECOBJECTS_STATUS_SchemaNotFound;
-        }
-
-    if (!m_isMultiple)
-        m_constraintClasses.clear();
-    else
-        {
-        ECConstraintClassesList::const_iterator constraintClassIterator;
-        for (constraintClassIterator = m_constraintClasses.begin(); constraintClassIterator != m_constraintClasses.end(); constraintClassIterator++)
-            {
-            if (*constraintClassIterator == (ECClassP)&classConstraint)
-                return ECOBJECTS_STATUS_Success;
-            }
-        }
-    m_constraintClasses.push_back((ECClassP)&classConstraint);
-    
-    return ECOBJECTS_STATUS_Success;       
-    }
-
-/*---------------------------------------------------------------------------------**//**
-* @bsimethod                                    Carole.MacDonald                03/2010
-+---------------+---------------+---------------+---------------+---------------+------*/
-ECObjectsStatus ECRelationshipConstraint::RemoveClass (ECClassCR classConstraint)
-    {
-    ECConstraintClassesList::iterator constraintClassIterator;
-
-    for (constraintClassIterator = m_constraintClasses.begin(); constraintClassIterator != m_constraintClasses.end(); constraintClassIterator++)
-        {
-        if (*constraintClassIterator == (ECClassP)&classConstraint)
-            {
-            m_constraintClasses.erase(constraintClassIterator);
-            return ECOBJECTS_STATUS_Success;
-            }
-        }
-        
-    return ECOBJECTS_STATUS_ClassNotFound;
-    }
-    
-/*---------------------------------------------------------------------------------**//**
-* @bsimethod                                    Carole.MacDonald                03/2010
-+---------------+---------------+---------------+---------------+---------------+------*/
-const ECConstraintClassesList& ECRelationshipConstraint::GetClasses () const
-    {
-    return m_constraintClasses;
-    }
-     
-/*---------------------------------------------------------------------------------**//**
-* @bsimethod                                    Carole.MacDonald                02/2010
-+---------------+---------------+---------------+---------------+---------------+------*/
-bool ECRelationshipConstraint::GetIsMultiple () const
-    {
-    return m_isMultiple;
-    }
-  
-/*---------------------------------------------------------------------------------**//**
-* @bsimethod                                    Carole.MacDonald                02/2010
-+---------------+---------------+---------------+---------------+---------------+------*/
-bool ECRelationshipConstraint::GetIsPolymorphic () const
-    {
-    return m_isPolymorphic;
-    }
-    
-/*---------------------------------------------------------------------------------**//**
-* @bsimethod                                    Carole.MacDonald                02/2010
-+---------------+---------------+---------------+---------------+---------------+------*/
-ECObjectsStatus ECRelationshipConstraint::SetIsPolymorphic (bool value)
-    {
-    m_isPolymorphic = value;
-    return ECOBJECTS_STATUS_Success;
-    }
-   
-/*---------------------------------------------------------------------------------**//**
-* @bsimethod                                    Carole.MacDonald                03/2010
-+---------------+---------------+---------------+---------------+---------------+------*/
-ECObjectsStatus ECRelationshipConstraint::SetIsPolymorphic (WCharCP isPolymorphic)
-    {
-    PRECONDITION (NULL != isPolymorphic, ECOBJECTS_STATUS_PreconditionViolated);
-
-    ECObjectsStatus status = ECXml::ParseBooleanString (m_isPolymorphic, isPolymorphic);
-    if (ECOBJECTS_STATUS_Success != status)
-        ECObjectsLogger::Log()->warningv  (L"Failed to parse the isPolymorphic string '%ls' for ECRelationshipConstraint.  Expected values are True or False", isPolymorphic);
-        
-    return status;
-    }
-    
-/*---------------------------------------------------------------------------------**//**
-* @bsimethod                                    Carole.MacDonald                03/2010
-+---------------+---------------+---------------+---------------+---------------+------*/
-RelationshipCardinalityCR ECRelationshipConstraint::GetCardinality () const
-    {
-    return *m_cardinality;
-    }
-
-/*---------------------------------------------------------------------------------**//**
-* @bsimethod                                    Carole.MacDonald                03/2010
-+---------------+---------------+---------------+---------------+---------------+------*/
-ECObjectsStatus ECRelationshipConstraint::SetCardinality (UInt32& lowerLimit, UInt32& upperLimit)
-    {
-    if (lowerLimit == 0 && upperLimit == 1)
-        m_cardinality = &s_zeroOneCardinality;
-    else if (lowerLimit == 0 && upperLimit == UINT_MAX)
-        m_cardinality = &s_zeroManyCardinality;
-    else if (lowerLimit == 1 && upperLimit == 1)
-        m_cardinality = &s_oneOneCardinality;
-    else if (lowerLimit == 1 && upperLimit == UINT_MAX)
-        m_cardinality = &s_oneManyCardinality;
-    else
-        m_cardinality = new RelationshipCardinality(lowerLimit, upperLimit);
-    return ECOBJECTS_STATUS_Success;
-    }
-    
-/*---------------------------------------------------------------------------------**//**
-* @bsimethod                                    Carole.MacDonald                03/2010
-+---------------+---------------+---------------+---------------+---------------+------*/
-ECObjectsStatus ECRelationshipConstraint::SetCardinality (RelationshipCardinalityCR cardinality)
-    {
-    m_cardinality = new RelationshipCardinality(cardinality.GetLowerLimit(), cardinality.GetUpperLimit());
-    return ECOBJECTS_STATUS_Success;
-    }
-    
-/*---------------------------------------------------------------------------------**//**
-* @bsimethod                                    Carole.MacDonald                03/2010
-+---------------+---------------+---------------+---------------+---------------+------*/
-ECObjectsStatus ECRelationshipConstraint::SetCardinality (WCharCP cardinality)
-    {
-    PRECONDITION (NULL != cardinality, ECOBJECTS_STATUS_PreconditionViolated);
-    UInt32 lowerLimit;
-    UInt32 upperLimit;
-    ECObjectsStatus status = ECXml::ParseCardinalityString(lowerLimit, upperLimit, cardinality);
-    if (ECOBJECTS_STATUS_Success != status)
-        {
-        ECObjectsLogger::Log()->errorv (L"Failed to parse the RelationshipCardinality string '%ls'.", cardinality);
-        return ECOBJECTS_STATUS_ParseError;
-        }
-    else
-        m_cardinality = new RelationshipCardinality(lowerLimit, upperLimit);
-        
-    return ECOBJECTS_STATUS_Success;
-    }
-    
-/*---------------------------------------------------------------------------------**//**
-* @bsimethod                                    Carole.MacDonald                03/2010
-+---------------+---------------+---------------+---------------+---------------+------*/
-bool ECRelationshipConstraint::IsRoleLabelDefined () const
-    {
-    return m_roleLabel.length() != 0;
-    }
-    
-/*---------------------------------------------------------------------------------**//**
-* @bsimethod                                    Carole.MacDonald                03/2010
-+---------------+---------------+---------------+---------------+---------------+------*/
-WString const ECRelationshipConstraint::GetRoleLabel () const
-    {
-    if (m_roleLabel.length() != 0)
-        return m_roleLabel;
-        
-    if (&(m_relClass->GetTarget()) == this)
-        return m_relClass->GetDisplayLabel() + L" (Reversed)";
-    return m_relClass->GetDisplayLabel();
-    }
-    
-/*---------------------------------------------------------------------------------**//**
-* @bsimethod                                    Carole.MacDonald                03/2010
-+---------------+---------------+---------------+---------------+---------------+------*/
-ECObjectsStatus ECRelationshipConstraint::SetRoleLabel (WStringCR value)
-    {
-    m_roleLabel = value;
-    return ECOBJECTS_STATUS_Success;
-    }
-  
-  /*---------------------------------------------------------------------------------**//**
-* @bsimethod                                    Carole.MacDonald                05/2012
-+---------------+---------------+---------------+---------------+---------------+------*/
-ECObjectsStatus ECRelationshipConstraint::CopyTo
-(
-ECRelationshipConstraintR toRelationshipConstraint
-)
-    {
-    if (IsRoleLabelDefined())
-        toRelationshipConstraint.SetRoleLabel(GetRoleLabel());
-
-    toRelationshipConstraint.SetCardinality(GetCardinality());
-    toRelationshipConstraint.SetIsPolymorphic(GetIsPolymorphic());
-
-    ECObjectsStatus status;
-    ECSchemaP destSchema = const_cast<ECSchemaP>(toRelationshipConstraint._GetContainerSchema());
-    FOR_EACH(ECClassP constraintClass, GetClasses())
-        {
-        ECClassP destConstraintClass = destSchema->GetClassP(constraintClass->GetName().c_str());
-        if (NULL == destConstraintClass)
-            {
-            status = destSchema->CopyClass(destConstraintClass, *constraintClass);
-            if (ECOBJECTS_STATUS_Success != status)
-                return status;
-            }
-
-        status = toRelationshipConstraint.AddClass(*destConstraintClass);
-        if (ECOBJECTS_STATUS_Success != status)
-            return status;
-        }
-    return CopyCustomAttributesTo(toRelationshipConstraint);
-    }
-       
-/*---------------------------------------------------------------------------------**//**
-* @bsimethod                                    Carole.MacDonald                03/2010
-+---------------+---------------+---------------+---------------+---------------+------*/
-ECRelationshipClass::ECRelationshipClass (EC::ECSchemaCR schema) : ECClass (schema, false), m_strength( STRENGTHTYPE_Referencing), m_strengthDirection(STRENGTHDIRECTION_Forward) 
-    {
-    m_source = new ECRelationshipConstraint(this, false);
-    m_target = new ECRelationshipConstraint(this, true);
-    }
-
-/*---------------------------------------------------------------------------------**//**
-* @bsimethod                                    Carole.MacDonald                03/2010
-+---------------+---------------+---------------+---------------+---------------+------*/
-ECRelationshipClass::~ECRelationshipClass()
-    {
-    delete m_source;
-    delete m_target;
-    }
-        
-/*---------------------------------------------------------------------------------**//**
-* @bsimethod                                    Carole.MacDonald                02/2010
-+---------------+---------------+---------------+---------------+---------------+------*/
-StrengthType ECRelationshipClass::GetStrength () const
-    {
-    return m_strength;
-    }
-    
-/*---------------------------------------------------------------------------------**//**
-* @bsimethod                                    Carole.MacDonald                02/2010
-+---------------+---------------+---------------+---------------+---------------+------*/
-ECObjectsStatus ECRelationshipClass::SetStrength (StrengthType strength)
-    {
-    m_strength = strength;
-    return ECOBJECTS_STATUS_Success;
-    }
-
-/*---------------------------------------------------------------------------------**//**
-* @bsimethod                                    Carole.MacDonald                02/2010
-+---------------+---------------+---------------+---------------+---------------+------*/
-ECObjectsStatus ECRelationshipClass::SetStrength (WCharCP strength)
-    {
-    PRECONDITION (NULL != strength, ECOBJECTS_STATUS_PreconditionViolated);
-
-    StrengthType strengthType;
-    ECObjectsStatus status = ECXml::ParseStrengthType(strengthType, strength);
-    if (ECOBJECTS_STATUS_Success != status)
-        ECObjectsLogger::Log()->errorv (L"Failed to parse the Strength string '%ls' for ECRelationshipClass '%ls'.", strength, this->GetName().c_str());
-    else
-        SetStrength (strengthType);
-        
-    return status;
-    }
-    
-/*---------------------------------------------------------------------------------**//**
-* @bsimethod                                    Carole.MacDonald                02/2010
-+---------------+---------------+---------------+---------------+---------------+------*/
-ECRelatedInstanceDirection ECRelationshipClass::GetStrengthDirection () const
-    {
-    return m_strengthDirection;
-    }
-    
-/*---------------------------------------------------------------------------------**//**
-* @bsimethod                                    Carole.MacDonald                02/2010
-+---------------+---------------+---------------+---------------+---------------+------*/
-ECObjectsStatus ECRelationshipClass::SetStrengthDirection (ECRelatedInstanceDirection direction)
-    {
-    m_strengthDirection = direction;
-    return ECOBJECTS_STATUS_Success;
-    }
-    
-/*---------------------------------------------------------------------------------**//**
-* @bsimethod                                    Carole.MacDonald                02/2010
-+---------------+---------------+---------------+---------------+---------------+------*/
-ECObjectsStatus ECRelationshipClass::SetStrengthDirection (WCharCP directionString)
-    {
-    PRECONDITION (NULL != directionString, ECOBJECTS_STATUS_PreconditionViolated);
-
-    ECRelatedInstanceDirection direction;
-    ECObjectsStatus status = ECXml::ParseDirectionString(direction, directionString);
-    if (ECOBJECTS_STATUS_Success != status)
-        ECObjectsLogger::Log()->errorv (L"Failed to parse the ECRelatedInstanceDirection string '%ls' for ECRelationshipClass '%ls'.", directionString, this->GetName().c_str());
-    else
-        SetStrengthDirection (direction);
-        
-    return status;
-    }
-
-/*---------------------------------------------------------------------------------**//**
-* @bsimethod                                    Carole.MacDonald                03/2010
-+---------------+---------------+---------------+---------------+---------------+------*/
-ECRelationshipConstraintR ECRelationshipClass::GetSource () const
-    {
-    return *m_source;
-    }
-    
-/*---------------------------------------------------------------------------------**//**
-* @bsimethod                                    Carole.MacDonald                03/2010
-+---------------+---------------+---------------+---------------+---------------+------*/
-ECRelationshipConstraintR ECRelationshipClass::GetTarget () const
-    {
-    return *m_target;
-    }
-
-/*---------------------------------------------------------------------------------**//**
-* @bsimethod                                    Bill.Steinbock                  05/2011
-+---------------+---------------+---------------+---------------+---------------+------*/
-bool ECRelationshipClass::GetIsOrdered () const
-    {
-    // see if the custom attribute signifying a Ordered relationship is defined
-    IECInstancePtr caInstance = GetCustomAttribute(L"SupportsOrderedRelationships");
-    if (caInstance.IsValid())
-        return true;
-
-    return false;
-    }
-
-/*---------------------------------------------------------------------------------**//**
-* @bsimethod                                    Bill.Steinbock                  09/2010
-+---------------+---------------+---------------+---------------+---------------+------*/
-ECObjectsStatus ECRelationshipClass::GetOrderedRelationshipPropertyName (WString& propertyName, ECRelationshipEnd end) const
-    {
-    // see if the struct has a custom attribute to custom persist itself
-    IECInstancePtr caInstance = GetCustomAttribute(L"SupportsOrderedRelationships");
-    if (caInstance.IsValid())
-        {
-        EC::ECValue value;
-        WCharCP propertyName=L"OrderIdTargetProperty";
-
-        if (end == ECRelationshipEnd_Source)
-            propertyName = L"OrderIdSourceProperty";
-
-        if (SUCCESS == caInstance->GetValue (value, propertyName))
-            {
-            propertyName = value.GetString ();
-            return ECOBJECTS_STATUS_Success;
-            }
-        }
-
-    return ECOBJECTS_STATUS_Error;
-    }
-
-/*---------------------------------------------------------------------------------**//**
-* @bsimethod                                                   
-+---------------+---------------+---------------+---------------+---------------+------*/
-SchemaWriteStatus ECRelationshipClass::_WriteXml (BeXmlNodeP& classNode, BeXmlNodeR parentNode) const
-    {
-    SchemaWriteStatus   status;
-    if (SCHEMA_WRITE_STATUS_Success != (status = T_Super::_WriteXml (classNode, parentNode, EC_RELATIONSHIP_CLASS_ELEMENT)))
-        return status;
-        
-    // verify that this really is the current relationship class element
-    if (0 != strcmp (classNode->GetName(), EC_RELATIONSHIP_CLASS_ELEMENT))
-        {
-        BeAssert (false);
-        return SCHEMA_WRITE_STATUS_FailedToCreateXml;
-        }
-        
-    classNode->AddAttributeStringValue (STRENGTH_ATTRIBUTE, ECXml::StrengthToString(m_strength).c_str());
-    classNode->AddAttributeStringValue (STRENGTHDIRECTION_ATTRIBUTE, ECXml::DirectionToString(m_strengthDirection).c_str());
-    
-    m_source->WriteXml (*classNode, EC_SOURCECONSTRAINT_ELEMENT);
-    m_target->WriteXml (*classNode, EC_TARGETCONSTRAINT_ELEMENT);
-    
-    return status;
-    }
-
-/*---------------------------------------------------------------------------------**//**
-* @bsimethod                                    Carole.MacDonald                02/2010
-+---------------+---------------+---------------+---------------+---------------+------*/
-SchemaReadStatus ECRelationshipClass::_ReadXmlAttributes (BeXmlNodeR classNode)
-    {
-    SchemaReadStatus status;
-    if (SCHEMA_READ_STATUS_Success != (status = T_Super::_ReadXmlAttributes (classNode)))
-        return status;
-        
-    
-    WString value;
-    READ_OPTIONAL_XML_ATTRIBUTE (classNode, STRENGTH_ATTRIBUTE, this, Strength)
-    READ_OPTIONAL_XML_ATTRIBUTE (classNode, STRENGTHDIRECTION_ATTRIBUTE, this, StrengthDirection)
-    
-    return SCHEMA_READ_STATUS_Success;
-    }
- 
-/*---------------------------------------------------------------------------------**//**
-* @bsimethod                                    Carole.MacDonald                02/2010
-+---------------+---------------+---------------+---------------+---------------+------*/
-SchemaReadStatus ECRelationshipClass::_ReadXmlContents (BeXmlNodeR classNode, ECSchemaReadContextR context)
-    {
-    SchemaReadStatus status = T_Super::_ReadXmlContents (classNode, context);
-    if (status != SCHEMA_READ_STATUS_Success)
-        return status;
-
-    // skip relationship constraint classes for all supplemental schemas because they should never exist
-    if (WString::npos != GetSchema().GetName().find(L"_Supplemental"))  
-        return SCHEMA_READ_STATUS_Success;
-        
-    BeXmlNodeP sourceNode = classNode.SelectSingleNode (EC_NAMESPACE_PREFIX ":" EC_SOURCECONSTRAINT_ELEMENT);
-    if (NULL != sourceNode)
-        m_source->ReadXml (*sourceNode, context);
-    
-    BeXmlNodeP  targetNode = classNode.SelectSingleNode (EC_NAMESPACE_PREFIX ":" EC_TARGETCONSTRAINT_ELEMENT);
-    if (NULL != targetNode)
-        m_target->ReadXml (*targetNode, context);
-        
-    return SCHEMA_READ_STATUS_Success;
-    }
-    
-END_BENTLEY_EC_NAMESPACE
+/*--------------------------------------------------------------------------------------+
+|
+|     $Source: src/ECClass.cpp $
+|    $RCSfile: file.tpl,v $
+|   $Revision: 1.10 $
+|       $Date: 2005/11/07 15:38:45 $
+|     $Author: EarlinLutz $
+|
+|  $Copyright: (c) 2012 Bentley Systems, Incorporated. All rights reserved. $
+|
++--------------------------------------------------------------------------------------*/
+
+#include "ECObjectsPch.h"
+
+BEGIN_BENTLEY_EC_NAMESPACE
+
+//#define DEBUG_CLASS_LEAKS
+#ifdef DEBUG_CLASS_LEAKS
+static LeakDetector<ECClass> g_leakDetector (L"ECClass", L"ECClasss", true);
+#else
+static LeakDetector<ECClass> g_leakDetector (L"ECClass", L"ECClasss", false);
+#endif
+
+// If you are developing schemas, particularly when editing them by hand, you want to have this variable set to false so you get the asserts to help you figure out what is going wrong.
+// Test programs generally want to get error status back and not assert, so they call ECSchema::AssertOnXmlError (false);
+static  bool        s_noAssert = false;
+/*---------------------------------------------------------------------------------**//**
+* @bsimethod                                    Carole.MacDonald                10/2011
++---------------+---------------+---------------+---------------+---------------+------*/
+void ECClass::SetErrorHandling (bool doAssert) 
+    { 
+    s_noAssert = !doAssert; 
+    ECProperty::SetErrorHandling(doAssert);
+    }
+
+/*---------------------------------------------------------------------------------**//**
+ @bsimethod                                                 
++---------------+---------------+---------------+---------------+---------------+------*/
+ECClass::ECClass (ECSchemaCR schema, bool hideFromLeakDetection)
+    :
+    m_schema(schema), m_isStruct(false), m_isCustomAttributeClass(false), m_isDomainClass(true), m_hideFromLeakDetection (hideFromLeakDetection)
+    {
+    if ( ! m_hideFromLeakDetection)
+        g_leakDetector.ObjectCreated(*this);
+    };
+
+/*---------------------------------------------------------------------------------**//**
+ @bsimethod                                                 
++---------------+---------------+---------------+---------------+---------------+------*/
+ECClass::~ECClass ()
+    {
+    // NEEDSWORK make sure everything is destroyed
+    m_propertyList.clear();
+    
+    for (PropertyMap::iterator entry=m_propertyMap.begin(); entry != m_propertyMap.end(); ++entry)
+        delete entry->second;
+    
+    m_propertyMap.clear();
+    
+    m_defaultStandaloneEnabler = NULL;
+
+    if ( ! m_hideFromLeakDetection)
+        g_leakDetector.ObjectDestroyed(*this);
+    }
+
+/*---------------------------------------------------------------------------------**//**
+* @bsimethod                                                    JoshSchifter    09/10
++---------------+---------------+---------------+---------------+---------------+------*/
+ILeakDetector&  ECClass::Debug_GetLeakDetector() { return g_leakDetector; }
+
+/*---------------------------------------------------------------------------------**//**
+ @bsimethod                                                     
++---------------+---------------+---------------+---------------+---------------+------*/
+WStringCR ECClass::GetName () const
+    {        
+    return m_name;
+    }
+
+/*---------------------------------------------------------------------------------**//**
+ @bsimethod                                                     
++---------------+---------------+---------------+---------------+---------------+------*/
+WCharCP ECClass::GetFullName () const
+    {
+    if (m_fullName.size() == 0)
+        m_fullName = GetSchema().GetName() + L":" + GetName();
+        
+    return m_fullName.c_str();
+    }
+    
+/*---------------------------------------------------------------------------------**//**
+ @bsimethod                                                     
++---------------+---------------+---------------+---------------+---------------+------*/
+ECObjectsStatus ECClass::SetName (WStringCR name)
+    {
+    
+    if (!NameValidator::Validate(name))
+        return ECOBJECTS_STATUS_InvalidName;
+        
+    m_name = name;
+    m_fullName = GetSchema().GetName() + L":" + GetName();
+    
+    return ECOBJECTS_STATUS_Success;
+    }
+
+/*---------------------------------------------------------------------------------**//**
+ @bsimethod                                                     
++---------------+---------------+---------------+---------------+---------------+------*/
+WStringCR ECClass::GetDescription () const
+    {
+    return m_description;        
+    }
+
+/*---------------------------------------------------------------------------------**//**
+ @bsimethod                                                     
++---------------+---------------+---------------+---------------+---------------+------*/
+ECObjectsStatus ECClass::SetDescription (WStringCR description)
+    {        
+    m_description = description;
+    return ECOBJECTS_STATUS_Success;
+    }
+
+/*---------------------------------------------------------------------------------**//**
+ @bsimethod                                                     
++---------------+---------------+---------------+---------------+---------------+------*/
+WStringCR ECClass::GetDisplayLabel () const
+    {
+    return (m_displayLabel.empty()) ? GetName() : m_displayLabel;
+    }
+
+/*---------------------------------------------------------------------------------**//**
+ @bsimethod                                                     
++---------------+---------------+---------------+---------------+---------------+------*/
+ECObjectsStatus ECClass::SetDisplayLabel (WStringCR displayLabel)
+    {        
+    m_displayLabel = displayLabel;
+    return ECOBJECTS_STATUS_Success;
+    }
+
+/*---------------------------------------------------------------------------------**//**
+ @bsimethod                                                     
++---------------+---------------+---------------+---------------+---------------+------*/
+bool ECClass::GetIsDisplayLabelDefined () const
+    {
+    return (!m_displayLabel.empty());        
+    }
+
+/*---------------------------------------------------------------------------------**//**
+ @bsimethod                                                     
++---------------+---------------+---------------+---------------+---------------+------*/
+bool ECClass::GetIsStruct () const
+    {
+    return m_isStruct; 
+    }
+
+/*---------------------------------------------------------------------------------**//**
+ @bsimethod                                                     
++---------------+---------------+---------------+---------------+---------------+------*/
+ECObjectsStatus ECClass::SetIsStruct (bool isStruct)
+    {        
+    m_isStruct = isStruct;
+    return ECOBJECTS_STATUS_Success;
+    }
+
+/*---------------------------------------------------------------------------------**//**
+ @bsimethod                                                     
++---------------+---------------+---------------+---------------+---------------+------*/
+ECObjectsStatus ECClass::SetIsStruct (WCharCP isStruct)
+    {        
+    PRECONDITION (NULL != isStruct, ECOBJECTS_STATUS_PreconditionViolated);
+
+    ECObjectsStatus status = ECXml::ParseBooleanString (m_isStruct, isStruct);
+    if (ECOBJECTS_STATUS_Success != status)
+        ECObjectsLogger::Log()->warningv  (L"Failed to parse the isStruct string '%ls' for ECClass '%ls'.  Expected values are True or False", isStruct, this->GetName().c_str());
+        
+    return status;
+    }
+
+/*---------------------------------------------------------------------------------**//**
+ @bsimethod                                                     
++---------------+---------------+---------------+---------------+---------------+------*/
+bool ECClass::GetIsCustomAttributeClass () const
+    {
+    return m_isCustomAttributeClass; 
+    }
+
+/*---------------------------------------------------------------------------------**//**
+ @bsimethod                                                     
++---------------+---------------+---------------+---------------+---------------+------*/
+ECObjectsStatus ECClass::SetIsCustomAttributeClass (bool isCustomAttributeClass)
+    {        
+    m_isCustomAttributeClass = isCustomAttributeClass;
+    return ECOBJECTS_STATUS_Success;
+    }
+
+/*---------------------------------------------------------------------------------**//**
+ @bsimethod                                                     
++---------------+---------------+---------------+---------------+---------------+------*/
+ECObjectsStatus ECClass::SetIsCustomAttributeClass (WCharCP isCustomAttributeClass)
+    {      
+    PRECONDITION (NULL != isCustomAttributeClass, ECOBJECTS_STATUS_PreconditionViolated);
+
+    ECObjectsStatus status = ECXml::ParseBooleanString (m_isCustomAttributeClass, isCustomAttributeClass);
+    if (ECOBJECTS_STATUS_Success != status)
+        ECObjectsLogger::Log()->warningv  (L"Failed to parse the isCustomAttributeClass string '%ls' for ECClass '%ls'.  Expected values are True or False", isCustomAttributeClass, this->GetName().c_str());
+        
+    return status;
+    }
+
+/*---------------------------------------------------------------------------------**//**
+ @bsimethod                                                     
++---------------+---------------+---------------+---------------+---------------+------*/
+bool ECClass::GetIsDomainClass () const
+    {
+    return m_isDomainClass; 
+    }
+
+/*---------------------------------------------------------------------------------**//**
+ @bsimethod                                                     
++---------------+---------------+---------------+---------------+---------------+------*/
+ECObjectsStatus ECClass::SetIsDomainClass (bool isDomainClass)
+    {        
+    m_isDomainClass = isDomainClass;
+    return ECOBJECTS_STATUS_Success;
+    }
+
+/*---------------------------------------------------------------------------------**//**
+ @bsimethod                                                     
++---------------+---------------+---------------+---------------+---------------+------*/
+ECObjectsStatus ECClass::SetIsDomainClass (WCharCP isDomainClass)
+    {
+    PRECONDITION (NULL != isDomainClass, ECOBJECTS_STATUS_PreconditionViolated);
+
+    ECObjectsStatus status = ECXml::ParseBooleanString (m_isDomainClass, isDomainClass);
+    if (ECOBJECTS_STATUS_Success != status)
+        ECObjectsLogger::Log()->warningv  (L"Failed to parse the isDomainClass string '%ls' for ECClass '%ls'.  Expected values are True or False", isDomainClass, this->GetName().c_str());
+        
+    return status;
+    }
+
+/*---------------------------------------------------------------------------------**//**
+ @bsimethod                                                     
++---------------+---------------+---------------+---------------+---------------+------*/
+ECSchemaCR ECClass::GetSchema () const
+    {
+    return m_schema;
+    }
+
+/*---------------------------------------------------------------------------------**//**
+ @bsimethod                                                     
++---------------+---------------+---------------+---------------+---------------+------*/
+ECRelationshipClassCP ECClass::GetRelationshipClassCP() const
+    {
+    return _GetRelationshipClassCP();
+    }
+
+/*---------------------------------------------------------------------------------**//**
+ @bsimethod                                                     
++---------------+---------------+---------------+---------------+---------------+------*/
+StandaloneECEnablerP ECClass::GetDefaultStandaloneEnabler() const
+    {
+    if (!m_defaultStandaloneEnabler.IsValid())
+        {
+        ClassLayoutP classLayout   = ClassLayout::BuildFromClass (*this, 0, 0, m_hideFromLeakDetection);
+        m_defaultStandaloneEnabler = StandaloneECEnabler::CreateEnabler (*this, *classLayout, NULL, true);
+        }
+
+    BeAssert(m_defaultStandaloneEnabler.IsValid());
+    return m_defaultStandaloneEnabler.get();
+    }
+
+/*---------------------------------------------------------------------------------**//**
+ @bsimethod                                                     
++---------------+---------------+---------------+---------------+---------------+------*/
+ECObjectsStatus ECClass::AddProperty (ECPropertyP& pProperty)
+    {
+    PropertyMap::const_iterator propertyIterator = m_propertyMap.find(pProperty->GetName().c_str());
+    if (m_propertyMap.end() != propertyIterator)
+        {
+        ECObjectsLogger::Log()->warningv  (L"Can not create property '%ls' because it already exists in this ECClass", pProperty->GetName().c_str());
+        return ECOBJECTS_STATUS_NamedItemAlreadyExists;
+        }
+
+    // It isn't part of this schema, but does it exist as a property on a baseClass?
+    ECPropertyP baseProperty = GetPropertyP(pProperty->GetName());
+    if (NULL == baseProperty)
+        {
+        m_propertyMap.insert (bpair<WCharCP, ECPropertyP> (pProperty->GetName().c_str(), pProperty));
+        m_propertyList.push_back(pProperty);
+        return ECOBJECTS_STATUS_Success;
+        }
+
+    ECObjectsStatus status = CanPropertyBeOverridden(*baseProperty, *pProperty);
+    if (ECOBJECTS_STATUS_Success != status)
+        return status;
+
+    pProperty->SetBaseProperty (baseProperty);
+    m_propertyMap.insert (bpair<WCharCP, ECPropertyP> (pProperty->GetName().c_str(), pProperty));
+    m_propertyList.push_back(pProperty);
+    return ECOBJECTS_STATUS_Success;
+    }
+
+/*---------------------------------------------------------------------------------**//**
+* @bsimethod                                    Carole.MacDonald                05/2012
++---------------+---------------+---------------+---------------+---------------+------*/
+ECObjectsStatus ECClass::CopyProperty
+(
+ECPropertyP& destProperty, 
+ECPropertyP sourceProperty
+)
+    {
+    if (sourceProperty->GetIsPrimitive())
+        {
+        PrimitiveECPropertyP destPrimitive;
+        PrimitiveECPropertyP sourcePrimitive = sourceProperty->GetAsPrimitiveProperty();
+        destPrimitive = new PrimitiveECProperty(*this, m_hideFromLeakDetection);
+        destPrimitive->SetType(sourcePrimitive->GetType());
+
+        destProperty = destPrimitive;
+        }
+    else if (sourceProperty->GetIsArray())
+        {
+        ArrayECPropertyP destArray;
+        ArrayECPropertyP sourceArray = sourceProperty->GetAsArrayProperty();
+        destArray = new ArrayECProperty (*this, m_hideFromLeakDetection);
+        if (NULL != sourceArray->GetStructElementType())
+            destArray->SetStructElementType(sourceArray->GetStructElementType());
+        else
+            destArray->SetPrimitiveElementType(sourceArray->GetPrimitiveElementType());
+
+        destArray->SetMaxOccurs(sourceArray->GetMaxOccurs());
+        destArray->SetMinOccurs(sourceArray->GetMinOccurs());
+
+        destProperty = destArray;
+        }
+    else if (sourceProperty->GetIsStruct())
+        {
+        StructECPropertyP destStruct;
+        StructECPropertyP sourceStruct = sourceProperty->GetAsStructProperty();
+        destStruct = new StructECProperty (*this, m_hideFromLeakDetection);
+        destStruct->SetType(sourceStruct->GetType());
+
+        destProperty = destStruct;
+        }
+
+    destProperty->SetDescription(sourceProperty->GetDescription());
+    if (sourceProperty->GetIsDisplayLabelDefined())
+        destProperty->SetDisplayLabel(sourceProperty->GetDisplayLabel());
+    destProperty->SetName(sourceProperty->GetName());
+    destProperty->SetIsReadOnly(sourceProperty->GetIsReadOnly());
+    destProperty->m_forSupplementation = true;
+    sourceProperty->CopyCustomAttributesTo(*destProperty);
+    ECObjectsStatus status = AddProperty(destProperty, sourceProperty->GetName());
+    if (ECOBJECTS_STATUS_Success != status)
+        delete destProperty;
+
+    return status;
+    }
+
+/*---------------------------------------------------------------------------------**//**
+ @bsimethod                                                     
++---------------+---------------+---------------+---------------+---------------+------*/
+ECPropertyP ECClass::GetPropertyP
+(
+WCharCP propertyName,
+bool includeBaseClasses
+) const
+    {
+    PropertyMap::const_iterator  propertyIterator = m_propertyMap.find (propertyName);
+    
+    if ( propertyIterator != m_propertyMap.end() )
+        return propertyIterator->second;
+
+    if (!includeBaseClasses)
+        return NULL;
+
+    // not found yet, search the inheritence hierarchy
+    FOR_EACH (const ECClassP& baseClass, m_baseClasses)
+        {
+        ECPropertyP baseProperty = baseClass->GetPropertyP (propertyName);
+        if (NULL != baseProperty)
+            return baseProperty;
+        }
+    return NULL;
+    }
+
+/*---------------------------------------------------------------------------------**//**
+ @bsimethod                                                     
++---------------+---------------+---------------+---------------+---------------+------*/
+ECPropertyP ECClass::GetPropertyP
+(
+WStringCR propertyName,
+bool includeBaseClasses
+) const
+    {
+    return  GetPropertyP (propertyName.c_str(), includeBaseClasses);
+    }
+
+static bvector<WString> s_schemasThatAllowOverridingArrays;
+/*---------------------------------------------------------------------------------**//**
+* @bsimethod                                    Carole.MacDonald                11/2011
++---------------+---------------+---------------+---------------+---------------+------*/
+void initSchemasThatAllowOverridingArrays ()
+    {
+    if (!s_schemasThatAllowOverridingArrays.empty())
+        return;
+    s_schemasThatAllowOverridingArrays.push_back (L"jclass.01");
+    s_schemasThatAllowOverridingArrays.push_back (L"jclass.02");
+    s_schemasThatAllowOverridingArrays.push_back (L"ECXA_ams.01");
+    s_schemasThatAllowOverridingArrays.push_back (L"ECXA_ams_user.01");
+    s_schemasThatAllowOverridingArrays.push_back (L"ams.01");
+    s_schemasThatAllowOverridingArrays.push_back (L"ams_user.01");
+    s_schemasThatAllowOverridingArrays.push_back (L"Bentley_JSpace_CustomAttributes.02");
+    s_schemasThatAllowOverridingArrays.push_back (L"Bentley_Plant.06");
+    }
+
+/*---------------------------------------------------------------------------------**//**
+From .NET implementation:
+///<summary>
+///     Fixing defect D-33626 (Overriding a array property with a non-array property of the same type is allowed)
+///     caused application breaks because some delivered schemas contained errors (non-array types were overriding
+///     array types or vice-versa). So these schemas are included in an exception list and the
+///     exception for overriding non-array type with array types is not thrown for these schemas.
+///     Schemas that are part of this list are hard-coded
+///
+* @bsimethod                                    Carole.MacDonald                11/2011
++---------------+---------------+---------------+---------------+---------------+------*/
+bool ECClass::SchemaAllowsOverridingArrays
+(
+ECSchemaCP schema
+)
+    {
+    initSchemasThatAllowOverridingArrays();
+    wchar_t buf[1024]; 
+
+    BeStringUtilities::Snwprintf (buf, L"%ls.%02d", schema->GetName().c_str(), schema->GetVersionMajor());
+    WString nameAndVersion(buf);
+    bvector<WString>::iterator iter = std::find(s_schemasThatAllowOverridingArrays.begin(), s_schemasThatAllowOverridingArrays.end(), nameAndVersion);
+    return (iter != s_schemasThatAllowOverridingArrays.end());
+    }
+
+
+/*---------------------------------------------------------------------------------**//**
+ @bsimethod                                                     
++---------------+---------------+---------------+---------------+---------------+------*/
+ECObjectsStatus ECClass::CanPropertyBeOverridden (ECPropertyCR baseProperty,ECPropertyCR newProperty) const
+    {
+    // If the type of base property is an array and the type of the current property is not an array (or vice-versa),
+    // return an error immediately.  Unfortunately, there are a class of schemas that have been delivered with this type
+    // of override.  So need to check if this is one of those schemas before returning an error
+    if ((baseProperty.GetIsArray() && !newProperty.GetIsArray()) || (!baseProperty.GetIsArray() && newProperty.GetIsArray()))
+        {
+        if (!SchemaAllowsOverridingArrays(&this->GetSchema()))
+            return ECOBJECTS_STATUS_DataTypeMismatch;
+        }
+    
+    if (!newProperty._CanOverride(baseProperty))
+        {
+        ECObjectsLogger::Log()->errorv(L"The data type of the ECProperty to add does not match the data type of the base property.  Property name: %ls  New Property Data Type: %ls   Base Property Data Type: %ls\n", newProperty.GetName().c_str(), newProperty.GetTypeName().c_str(), baseProperty.GetTypeName().c_str());
+        return ECOBJECTS_STATUS_DataTypeMismatch;
+        }
+    return ECOBJECTS_STATUS_Success; 
+    }
+
+/*---------------------------------------------------------------------------------**//**
+* @bsimethod                                    Carole.MacDonald                03/2010
++---------------+---------------+---------------+---------------+---------------+------*/
+ECObjectsStatus ECClass::RemoveProperty (WStringCR name)
+    {
+    PropertyMap::iterator  propertyIterator = m_propertyMap.find (name.c_str());
+    
+    if ( propertyIterator == m_propertyMap.end() )
+        return ECOBJECTS_STATUS_ClassNotFound;
+        
+    ECPropertyP ecProperty = propertyIterator->second;
+ 
+    m_propertyMap.erase(propertyIterator);
+
+    // remove property from vector m_propertyList
+    PropertyList::iterator propertyListIterator;
+    for (propertyListIterator = m_propertyList.begin(); propertyListIterator != m_propertyList.end(); propertyListIterator++)
+        {
+        if (*propertyListIterator == ecProperty)
+            {
+            m_propertyList.erase(propertyListIterator);
+            break;
+            }
+        }
+
+    delete ecProperty;
+
+    return ECOBJECTS_STATUS_Success;
+    }
+    
+/*---------------------------------------------------------------------------------**//**
+* @bsimethod                                    Carole.MacDonald                01/2010
++---------------+---------------+---------------+---------------+---------------+------*/
+ECObjectsStatus ECClass::AddProperty (ECPropertyP ecProperty, WStringCR name)
+    {
+    ECObjectsStatus status = ecProperty->SetName (name);
+    if (ECOBJECTS_STATUS_Success != status)
+        return status;
+
+    return AddProperty (ecProperty);
+    }
+/*---------------------------------------------------------------------------------**//**
+* @bsimethod                                    Carole.MacDonald                01/2010
++---------------+---------------+---------------+---------------+---------------+------*/
+ECObjectsStatus ECClass::CreatePrimitiveProperty (PrimitiveECPropertyP &ecProperty, WStringCR name)
+    {
+    ecProperty = new PrimitiveECProperty(*this, m_hideFromLeakDetection);
+    ECObjectsStatus status = AddProperty(ecProperty, name);
+    if (status != ECOBJECTS_STATUS_Success)
+        {
+        delete ecProperty;
+        ecProperty = NULL;
+        return status;
+        }
+    return ECOBJECTS_STATUS_Success;
+    }
+
+/*---------------------------------------------------------------------------------**//**
+* @bsimethod                                    Carole.MacDonald                01/2010
++---------------+---------------+---------------+---------------+---------------+------*/
+ECObjectsStatus ECClass::CreatePrimitiveProperty (PrimitiveECPropertyP &ecProperty, WStringCR name, PrimitiveType primitiveType)
+    {
+    ecProperty = new PrimitiveECProperty(*this, m_hideFromLeakDetection);
+    ecProperty->SetType(primitiveType);
+    ECObjectsStatus status = AddProperty(ecProperty, name);
+    if (status != ECOBJECTS_STATUS_Success)
+        {
+        delete ecProperty;
+        ecProperty = NULL;
+        return status;
+        }
+    return ECOBJECTS_STATUS_Success;
+    }
+/*---------------------------------------------------------------------------------**//**
+* @bsimethod                                    Carole.MacDonald                01/2010
++---------------+---------------+---------------+---------------+---------------+------*/
+ECObjectsStatus ECClass::CreateStructProperty (StructECPropertyP &ecProperty, WStringCR name)
+    {
+    ecProperty = new StructECProperty(*this, m_hideFromLeakDetection);
+    ECObjectsStatus status = AddProperty(ecProperty, name);
+    if (status != ECOBJECTS_STATUS_Success)
+        {
+        delete ecProperty;
+        ecProperty = NULL;
+        return status;
+        }
+    return ECOBJECTS_STATUS_Success;
+    }
+
+/*---------------------------------------------------------------------------------**//**
+* @bsimethod                                    Carole.MacDonald                01/2010
++---------------+---------------+---------------+---------------+---------------+------*/
+ECObjectsStatus ECClass::CreateStructProperty (StructECPropertyP &ecProperty, WStringCR name, ECClassCR structType)
+    {
+    ecProperty = new StructECProperty(*this, m_hideFromLeakDetection);
+    ECObjectsStatus status = ecProperty->SetType(structType);
+    if (ECOBJECTS_STATUS_Success == status)
+        status = AddProperty(ecProperty, name);
+    if (ECOBJECTS_STATUS_Success != status)
+        {
+        delete ecProperty;
+        ecProperty = NULL;
+        return status;
+        }
+    return ECOBJECTS_STATUS_Success;
+    }
+    
+/*---------------------------------------------------------------------------------**//**
+* @bsimethod                                    Carole.MacDonald                01/2010
++---------------+---------------+---------------+---------------+---------------+------*/
+ECObjectsStatus ECClass::CreateArrayProperty (ArrayECPropertyP &ecProperty, WStringCR name)
+    {
+    ecProperty = new ArrayECProperty(*this, m_hideFromLeakDetection);
+    ECObjectsStatus status = AddProperty(ecProperty, name);
+    if (status != ECOBJECTS_STATUS_Success)
+        {
+        delete ecProperty;
+        ecProperty = NULL;
+        return status;
+        }
+    return ECOBJECTS_STATUS_Success;
+    }
+    
+/*---------------------------------------------------------------------------------**//**
+* @bsimethod                                    Carole.MacDonald                01/2010
++---------------+---------------+---------------+---------------+---------------+------*/
+ECObjectsStatus ECClass::CreateArrayProperty (ArrayECPropertyP &ecProperty, WStringCR name, PrimitiveType primitiveType)
+    {
+    ecProperty = new ArrayECProperty(*this, m_hideFromLeakDetection);
+    ecProperty->SetPrimitiveElementType (primitiveType);
+    ECObjectsStatus status = AddProperty(ecProperty, name);
+    if (status != ECOBJECTS_STATUS_Success)
+        {
+        delete ecProperty;
+        ecProperty = NULL;
+        return status;
+        }
+    return ECOBJECTS_STATUS_Success;
+    }
+    
+/*---------------------------------------------------------------------------------**//**
+* @bsimethod                                    Carole.MacDonald                01/2010
++---------------+---------------+---------------+---------------+---------------+------*/
+ECObjectsStatus ECClass::CreateArrayProperty (ArrayECPropertyP &ecProperty, WStringCR name, ECClassCP structType)
+    {
+    ecProperty = new ArrayECProperty(*this, m_hideFromLeakDetection);
+    ECObjectsStatus status = ecProperty->SetStructElementType(structType);
+    if (ECOBJECTS_STATUS_Success == status)
+        status = AddProperty(ecProperty, name);
+    if (ECOBJECTS_STATUS_Success != status)
+        {
+        delete ecProperty;
+        ecProperty = NULL;
+        return status;
+        }
+    return ECOBJECTS_STATUS_Success;
+    }
+
+/*---------------------------------------------------------------------------------**//**
+* @bsimethod                                                    JoshSchifter    09/10
++---------------+---------------+---------------+---------------+---------------+------*/
+void    ECClass::AddDerivedClass (ECClassCR derivedClass) const
+    {
+    m_derivedClasses.push_back((ECClassP) &derivedClass);
+    }
+
+/*---------------------------------------------------------------------------------**//**
+* @bsimethod                                                    JoshSchifter    09/10
++---------------+---------------+---------------+---------------+---------------+------*/
+void    ECClass::RemoveDerivedClass (ECClassCR derivedClass) const
+    {
+    ECDerivedClassesList::iterator derivedClassIterator;
+
+    for (derivedClassIterator = m_derivedClasses.begin(); derivedClassIterator != m_derivedClasses.end(); derivedClassIterator++)
+        {
+        if (*derivedClassIterator == (ECClassP)&derivedClass)
+            {
+            m_derivedClasses.erase(derivedClassIterator);
+            return;
+            }
+        }
+    }
+
+/*---------------------------------------------------------------------------------**//**
+* @bsimethod                                                    JoshSchifter    09/10
++---------------+---------------+---------------+---------------+---------------+------*/
+const ECDerivedClassesList& ECClass::GetDerivedClasses () const
+    {
+    return m_derivedClasses;
+    }
+
+/*---------------------------------------------------------------------------------**//**
+* @bsimethod                                    Carole.MacDonald                02/2010
++---------------+---------------+---------------+---------------+---------------+------*/
+bool ECClass::CheckBaseClassCycles (ECClassCP thisClass, const void * arg)
+    {
+    ECClassCP proposedParent = static_cast<ECClassCP>(arg);
+    if (NULL == proposedParent)
+        return true;
+        
+    if (thisClass == proposedParent || ClassesAreEqualByName(thisClass, arg))
+        return true;
+    return false;
+    }
+
+/*---------------------------------------------------------------------------------**//**
+* @bsimethod                                                    
++---------------+---------------+---------------+---------------+---------------+------*/
+ECObjectsStatus ECClass::AddBaseClass (ECClassCR baseClass)
+    {
+    if (&(baseClass.GetSchema()) != &(this->GetSchema()))
+        {
+        if (!ECSchema::IsSchemaReferenced(this->GetSchema(), baseClass.GetSchema()))
+            return ECOBJECTS_STATUS_SchemaNotFound;
+        }
+
+    if (this == &baseClass || ClassesAreEqualByName(this, &baseClass) || baseClass.TraverseBaseClasses(&CheckBaseClassCycles, true, this))
+        return ECOBJECTS_STATUS_BaseClassUnacceptable;
+        
+    ECBaseClassesList::const_iterator baseClassIterator;
+    for (baseClassIterator = m_baseClasses.begin(); baseClassIterator != m_baseClasses.end(); baseClassIterator++)
+        {
+        if (*baseClassIterator == (ECClassP)&baseClass)
+            {
+            ECObjectsLogger::Log()->warningv (L"Can not add class '%ls' as a base class to '%ls' because it already exists as a base class", baseClass.GetName().c_str(), m_name.c_str());
+            return ECOBJECTS_STATUS_NamedItemAlreadyExists;
+            }
+        }
+
+    PropertyList baseClassProperties;
+    ECObjectsStatus status = baseClass.GetProperties(true, &baseClassProperties);
+    if (ECOBJECTS_STATUS_Success != status)
+        return status;
+
+    FOR_EACH (ECPropertyP prop, baseClassProperties)
+        {
+        ECPropertyP thisProperty;
+        if (NULL != (thisProperty = this->GetPropertyP(prop->GetName())))
+            {
+            if (ECOBJECTS_STATUS_Success != (status = ECClass::CanPropertyBeOverridden(*prop, *thisProperty)))
+                return status;
+            }
+        }
+
+    // NEEDSWORK - what if the base class being set is just a stub and does not contain 
+    // any properties.  How do we handle property overrides?
+    m_baseClasses.push_back((ECClassP)&baseClass);
+
+    baseClass.AddDerivedClass (*this);
+
+    return ECOBJECTS_STATUS_Success;
+    }
+
+/*---------------------------------------------------------------------------------**//**
+* @bsimethod                                                    
++---------------+---------------+---------------+---------------+---------------+------*/
+bool ECClass::HasBaseClasses () const
+    {
+    return (m_baseClasses.size() > 0);
+    }
+
+/*---------------------------------------------------------------------------------**//**
+* @bsimethod                                    Carole.MacDonald                03/2010
++---------------+---------------+---------------+---------------+---------------+------*/
+ECObjectsStatus ECClass::RemoveBaseClass (ECClassCR baseClass)
+    {
+    bool baseClassRemoved = false;
+
+    ECBaseClassesList::iterator baseClassIterator;
+    for (baseClassIterator = m_baseClasses.begin(); baseClassIterator != m_baseClasses.end(); baseClassIterator++)
+        {
+        if (*baseClassIterator == (ECClassP)&baseClass)
+            {
+            m_baseClasses.erase(baseClassIterator);
+            baseClassRemoved = true;
+            break;
+            }
+        }
+        
+    if (!baseClassRemoved)
+        {
+        ECObjectsLogger::Log()->warningv(L"Class '%ls' is not a base class of class '%ls'", baseClass.GetName().c_str(), m_name.c_str());
+        return ECOBJECTS_STATUS_ClassNotFound;
+        }
+        
+    baseClass.RemoveDerivedClass(*this);
+
+    return ECOBJECTS_STATUS_Success;
+    }
+
+/*---------------------------------------------------------------------------------**//**
+* @bsimethod                                    Carole.MacDonald                02/2010
++---------------+---------------+---------------+---------------+---------------+------*/
+bool ECClass::Is (ECClassCP targetClass) const
+    {
+    if (NULL == targetClass)
+        return false;
+    
+    if (ClassesAreEqualByName(this, targetClass))
+        return true;
+            
+    return TraverseBaseClasses(&ClassesAreEqualByName, true, targetClass);
+    }
+    
+/*---------------------------------------------------------------------------------**//**
+* @bsimethod                                    Carole.MacDonald                02/2010
++---------------+---------------+---------------+---------------+---------------+------*/
+bool ECClass::ClassesAreEqualByName (ECClassCP thisClass, const void * arg)
+    {
+    ECClassCP thatClass = static_cast<ECClassCP> (arg);
+    if (NULL == arg)
+        return true;
+        
+    return ((thisClass == thatClass) ||
+            ( (0 == thisClass->GetName().compare(thatClass->GetName())) &&
+              (0 == thisClass->GetSchema().GetName().compare(thatClass->GetSchema().GetName())) &&
+              (thisClass->GetSchema().GetVersionMajor() == thatClass->GetSchema().GetVersionMajor()) &&
+              (thisClass->GetSchema().GetVersionMinor() == thatClass->GetSchema().GetVersionMinor())));
+    }
+
+/*---------------------------------------------------------------------------------**//**
+* @bsimethod                                                   
++---------------+---------------+---------------+---------------+---------------+------*/
+ECPropertyIterable ECClass::GetProperties () const
+    {
+    return ECPropertyIterable(*this, true);
+    }
+
+/*---------------------------------------------------------------------------------**//**
+* @bsimethod                                    Carole.MacDonald                04/2010
++---------------+---------------+---------------+---------------+---------------+------*/
+ECPropertyIterable ECClass::GetProperties (bool includeBaseProperties) const
+    {
+    return ECPropertyIterable(*this, includeBaseProperties);
+    }
+
+/*---------------------------------------------------------------------------------**//**
+* @bsimethod                                                   
++---------------+---------------+---------------+---------------+---------------+------*/
+ECObjectsStatus ECClass::GetProperties (bool includeBaseProperties, PropertyList* propertyList) const
+    {
+    FOR_EACH (ECPropertyP prop, m_propertyList)
+        propertyList->push_back(prop);
+        
+    if (!includeBaseProperties)
+        return ECOBJECTS_STATUS_Success;
+        
+    if (m_baseClasses.size() == 0)
+        return ECOBJECTS_STATUS_Success;
+        
+    TraverseBaseClasses(&AddUniquePropertiesToList, true, propertyList);
+
+    return ECOBJECTS_STATUS_Success;
+    }
+    
+/*---------------------------------------------------------------------------------**//**
+* @bsimethod                                    Carole.MacDonald                04/2010
++---------------+---------------+---------------+---------------+---------------+------*/
+bool ECClass::AddUniquePropertiesToList (ECClassCP currentBaseClass, const void *arg)
+    {
+    const PropertyList* props = static_cast<const PropertyList*>(arg);
+    PropertyList* propertyList = const_cast<PropertyList*>(props);
+    
+    PropertyList newProperties;
+    PropertyList::iterator currentEnd = propertyList->end();
+    FOR_EACH (ECPropertyP prop, currentBaseClass->GetProperties(false))
+        {
+        PropertyList::iterator testIter;
+        for (testIter = propertyList->begin(); testIter != currentEnd; testIter++)
+            {
+            ECPropertyP testProperty = *testIter;
+            if (testProperty->GetName().compare(prop->GetName()) == 0)
+                break;
+            }
+        // we didn't find it
+        if (testIter == currentEnd)
+            newProperties.push_back(prop);
+        }
+        
+    // add properties in reverse order to front of list, so base class properties come first
+    for (size_t i = newProperties.size(); i>0; i--)
+        propertyList->insert(propertyList->begin(), newProperties[i-1]);
+
+    return false;
+    }
+
+/*---------------------------------------------------------------------------------**//**
+* @bsimethod                                    Carole.MacDonald                02/2010
++---------------+---------------+---------------+---------------+---------------+------*/
+bool ECClass::TraverseBaseClasses (TraversalDelegate traverseMethod, bool recursive, const void* arg) const
+    {
+    if (m_baseClasses.size() == 0)
+        return false;
+        
+    FOR_EACH (const ECClassP& baseClass, m_baseClasses)
+        {
+        if (traverseMethod(baseClass, arg))
+            return true;
+            
+        if (recursive)
+            {
+            if (baseClass->TraverseBaseClasses(traverseMethod, recursive, arg))
+                return true;
+            }
+        }
+        
+    return false;
+    }
+
+/*---------------------------------------------------------------------------------**//**
+* @bsimethod                                                    
++---------------+---------------+---------------+---------------+---------------+------*/
+SchemaReadStatus ECClass::_ReadXmlAttributes (BeXmlNodeR classNode)
+    {                
+    WString value;      // used by the macros.
+    if (m_name.length() == 0)
+        {
+        READ_REQUIRED_XML_ATTRIBUTE (classNode, TYPE_NAME_ATTRIBUTE,        this, Name,     classNode.GetName())    
+        }
+    
+    // OPTIONAL attributes - If these attributes exist they MUST be valid    
+    READ_OPTIONAL_XML_ATTRIBUTE (classNode, DESCRIPTION_ATTRIBUTE,         this, Description)
+    READ_OPTIONAL_XML_ATTRIBUTE (classNode, DISPLAY_LABEL_ATTRIBUTE,       this, DisplayLabel)
+
+    // OPTIONAL attributes - If these attributes exist they do not need to be valid.  We will ignore any errors setting them and use default values.
+    // NEEDSWORK This is due to the current implementation in managed ECObjects.  We should reconsider whether it is the correct behavior.
+    ECObjectsStatus setterStatus;
+    READ_OPTIONAL_XML_ATTRIBUTE_IGNORING_SET_ERRORS (classNode, IS_STRUCT_ATTRIBUTE,           this, IsStruct)
+    READ_OPTIONAL_XML_ATTRIBUTE_IGNORING_SET_ERRORS (classNode, IS_CUSTOMATTRIBUTE_ATTRIBUTE,  this, IsCustomAttributeClass)
+    READ_OPTIONAL_XML_ATTRIBUTE_IGNORING_SET_ERRORS (classNode, IS_DOMAINCLASS_ATTRIBUTE,      this, IsDomainClass)
+
+    // when isDomainClass is not specified in the ECSchemaXML and isCustomAttributeClass is specified and set to true, we will default to a non-domain class
+    if (this->GetIsCustomAttributeClass())
+        this->SetIsDomainClass (false);
+
+    return SCHEMA_READ_STATUS_Success;
+    }
+
+/*---------------------------------------------------------------------------------**//**
+* @bsimethod                                                   
++---------------+---------------+---------------+---------------+---------------+------*/
+SchemaReadStatus ECClass::_ReadXmlContents (BeXmlNodeR classNode, ECSchemaReadContextR context)
+    {            
+    // Get the BaseClass child nodes.
+    BeXmlDom::IterableNodeSet childNodes;
+    classNode.SelectChildNodes (childNodes, EC_NAMESPACE_PREFIX ":" EC_BASE_CLASS_ELEMENT);
+    FOR_EACH (BeXmlNodeP& childNode, childNodes)
+        {        
+        WString qualifiedClassName;
+        childNode->GetContent (qualifiedClassName);
+        
+        // Parse the potentially qualified class name into a namespace prefix and short class name
+        WString namespacePrefix;
+        WString className;
+        if (ECOBJECTS_STATUS_Success != ECClass::ParseClassName (namespacePrefix, className, qualifiedClassName))
+            {
+            ECObjectsLogger::Log()->warningv (L"Invalid ECSchemaXML: The ECClass '%ls' contains a %hs element with the value '%ls' that can not be parsed.",  
+                this->GetName().c_str(), EC_BASE_CLASS_ELEMENT, qualifiedClassName.c_str());
+
+            return SCHEMA_READ_STATUS_InvalidECSchemaXml;
+            }
+        
+        ECSchemaP resolvedSchema = GetSchema().GetSchemaByNamespacePrefixP (namespacePrefix);
+        if (NULL == resolvedSchema)
+            {
+            ECObjectsLogger::Log()->warningv  (L"Invalid ECSchemaXML: The ECClass '%ls' contains a %hs element with the namespace prefix '%ls' that can not be resolved to a referenced schema.", 
+                this->GetName().c_str(), EC_BASE_CLASS_ELEMENT, namespacePrefix.c_str());
+            return SCHEMA_READ_STATUS_InvalidECSchemaXml;
+            }
+
+        ECClassP baseClass = resolvedSchema->GetClassP (className.c_str());
+        if (NULL == baseClass)
+            {
+            ECObjectsLogger::Log()->warningv  (L"Invalid ECSchemaXML: The ECClass '%ls' contains a %hs element with the value '%ls' that can not be resolved to an ECClass named '%ls' in the ECSchema '%ls'", 
+                this->GetName().c_str(), EC_BASE_CLASS_ELEMENT, qualifiedClassName.c_str(), className.c_str(), resolvedSchema->GetName().c_str());
+            return SCHEMA_READ_STATUS_InvalidECSchemaXml;
+            }
+
+        if (ECOBJECTS_STATUS_Success != AddBaseClass (*baseClass))
+            return SCHEMA_READ_STATUS_InvalidECSchemaXml;
+        }
+    
+    // Get the Property child nodes.
+    classNode.SelectChildNodes (childNodes, EC_NAMESPACE_PREFIX ":" EC_PROPERTY_ELEMENT " | " EC_NAMESPACE_PREFIX ":" EC_ARRAYPROPERTY_ELEMENT " | " EC_NAMESPACE_PREFIX ":" EC_STRUCTPROPERTY_ELEMENT);
+    FOR_EACH (BeXmlNodeP& childNode, childNodes)
+        {   
+        ECPropertyP ecProperty = NULL;
+        Utf8CP      childNodeName = childNode->GetName();
+
+        if (0 == strcmp (childNodeName, EC_PROPERTY_ELEMENT))
+            ecProperty = new PrimitiveECProperty (*this, m_hideFromLeakDetection);
+        else if (0 == strcmp (childNodeName, EC_ARRAYPROPERTY_ELEMENT))
+            ecProperty = new ArrayECProperty (*this, m_hideFromLeakDetection);
+        else if (0 == strcmp (childNodeName, EC_STRUCTPROPERTY_ELEMENT))
+            ecProperty = new StructECProperty (*this, m_hideFromLeakDetection);
+        else
+            {
+            ECObjectsLogger::Log()->warningv (L"Invalid ECSchemaXML: Unknown kind of property '%hs' in ECClass '%ls:%ls'", childNodeName, this->GetSchema().GetName().c_str(), this->GetName().c_str() );
+            return SCHEMA_READ_STATUS_InvalidECSchemaXml;
+            }
+
+        // read the property data.
+        SchemaReadStatus status = ecProperty->_ReadXml (*childNode, context);
+        if (status != SCHEMA_READ_STATUS_Success)
+            {
+            ECObjectsLogger::Log()->warningv  (L"Invalid ECSchemaXML: Failed to read properties of ECClass '%ls:%ls'", this->GetSchema().GetName().c_str(), this->GetName().c_str());                
+            delete ecProperty;
+            return status;
+            }
+        
+        if (ECOBJECTS_STATUS_Success != this->AddProperty (ecProperty))
+            {
+            ECObjectsLogger::Log()->warningv  (L"Invalid ECSchemaXML: Failed to read ECClass '%ls:%ls' because a problem occurred while adding ECProperty '%hs'", 
+                this->GetName().c_str(), this->GetSchema().GetName().c_str(), childNodeName);
+            delete ecProperty;
+            return SCHEMA_READ_STATUS_InvalidECSchemaXml;
+            }
+        }
+
+    // Add Custom Attributes
+    ReadCustomAttributes (classNode, context, GetSchema());
+
+    return SCHEMA_READ_STATUS_Success;
+    }
+
+/*---------------------------------------------------------------------------------**//**
+* @bsimethod                                    Carole.MacDonald                01/2010
++---------------+---------------+---------------+---------------+---------------+------*/
+SchemaWriteStatus ECClass::_WriteXml (BeXmlNodeP& classNode, BeXmlNodeR parentNode, Utf8CP elementName) const
+    {
+    SchemaWriteStatus status = SCHEMA_WRITE_STATUS_Success;
+
+    classNode = parentNode.AddEmptyElement (elementName);
+    
+    classNode->AddAttributeStringValue (TYPE_NAME_ATTRIBUTE, this->GetName().c_str());
+    classNode->AddAttributeStringValue (DESCRIPTION_ATTRIBUTE, this->GetDescription().c_str());
+    if (GetIsDisplayLabelDefined())
+        classNode->AddAttributeStringValue (DISPLAY_LABEL_ATTRIBUTE, this->GetDisplayLabel().c_str());
+
+    classNode->AddAttributeBooleanValue (IS_STRUCT_ATTRIBUTE, this->GetIsStruct());
+    classNode->AddAttributeBooleanValue (IS_DOMAINCLASS_ATTRIBUTE, this->GetIsDomainClass());
+    classNode->AddAttributeBooleanValue (IS_CUSTOMATTRIBUTE_ATTRIBUTE, this->GetIsCustomAttributeClass());
+    
+    FOR_EACH (const ECClassP& baseClass, m_baseClasses)
+        classNode->AddElementStringValue (EC_BASE_CLASS_ELEMENT, (ECClass::GetQualifiedClassName(GetSchema(), *baseClass)).c_str() );
+
+    WriteCustomAttributes (*classNode);
+            
+    FOR_EACH (ECPropertyP prop, GetProperties(false))
+        {
+        BeXmlNodeP  propertyNode;
+        prop->_WriteXml (propertyNode, *classNode);
+        }
+
+    return status;
+    }
+
+/*---------------------------------------------------------------------------------**//**
+* @bsimethod                                                   
++---------------+---------------+---------------+---------------+---------------+------*/
+SchemaWriteStatus ECClass::_WriteXml (BeXmlNodeP& childNode, BeXmlNodeR parentNode) const
+    {
+    return _WriteXml (childNode, parentNode, EC_CLASS_ELEMENT);
+    }
+
+/*---------------------------------------------------------------------------------**//**
+* @bsimethod                                                   
++---------------+---------------+---------------+---------------+---------------+------*/
+ECObjectsStatus ECClass::ParseClassName 
+(
+WStringR  prefix, 
+WStringR  className, 
+WStringCR qualifiedClassName
+)
+    {
+    if (0 == qualifiedClassName.length())
+        {
+        ECObjectsLogger::Log()->warningv  (L"Failed to parse a prefix and class name from a qualified class name because the string is empty.");
+        return ECOBJECTS_STATUS_ParseError;
+        }
+        
+    WString::size_type colonIndex = qualifiedClassName.find (':');
+    if (WString::npos == colonIndex)
+        {
+        prefix.clear();
+        className = qualifiedClassName;
+        return ECOBJECTS_STATUS_Success;
+        }
+
+    if (qualifiedClassName.length() == colonIndex + 1)
+        {
+        ECObjectsLogger::Log()->warningv  (L"Failed to parse a prefix and class name from the qualified class name '%ls' because the string ends with a colon.  There must be characters after the colon.", 
+            qualifiedClassName.c_str());
+        return ECOBJECTS_STATUS_ParseError;
+        }
+
+    if (0 == colonIndex)
+        prefix.clear();
+    else
+        prefix = qualifiedClassName.substr (0, colonIndex);
+
+    className = qualifiedClassName.substr (colonIndex + 1);
+
+    return ECOBJECTS_STATUS_Success;
+    }
+
+/*---------------------------------------------------------------------------------**//**
+* @bsimethod                                                   
++---------------+---------------+---------------+---------------+---------------+------*/
+WString ECClass::GetQualifiedClassName
+(
+ECSchemaCR primarySchema,
+ECClassCR  ecClass
+)
+    {
+    WString namespacePrefix;
+    if (!EXPECTED_CONDITION (ECOBJECTS_STATUS_Success == primarySchema.ResolveNamespacePrefix (ecClass.GetSchema(), namespacePrefix)))
+        {
+        ECObjectsLogger::Log()->warningv (L"warning: Can not qualify an ECClass name with a namespace prefix unless the schema containing the ECClass is referenced by the primary schema."
+            L"The class name will remain unqualified.\n  Primary ECSchema: %ls\n  ECClass: %ls\n ECSchema containing ECClass: %ls", primarySchema.GetName().c_str(), ecClass.GetName().c_str(), ecClass.GetSchema().GetName().c_str());
+        return ecClass.GetName();
+        }
+    if (namespacePrefix.empty())
+        return ecClass.GetName();
+    else
+        return namespacePrefix + L":" + ecClass.GetName();
+    }
+    
+/*---------------------------------------------------------------------------------**//**
+* @bsimethod                                                   
++---------------+---------------+---------------+---------------+---------------+------*/
+const ECBaseClassesList& ECClass::GetBaseClasses
+(
+) const
+    {
+    return m_baseClasses;
+    }
+    
+/*---------------------------------------------------------------------------------**//**
+* @bsimethod                                    Carole.MacDonald                06/2010
++---------------+---------------+---------------+---------------+---------------+------*/
+void ECClass::_GetBaseContainers
+(
+bvector<IECCustomAttributeContainerP>& returnList
+) const
+    {
+    FOR_EACH (ECClassP baseClass, m_baseClasses)
+        returnList.push_back(baseClass);
+    }
+
+/*---------------------------------------------------------------------------------**//**
+* @bsimethod                                    Carole.MacDonald                06/2010
++---------------+---------------+---------------+---------------+---------------+------*/
+ECSchemaCP ECClass::_GetContainerSchema
+(
+) const
+    {
+    return &m_schema;
+    }
+
+/*---------------------------------------------------------------------------------**//**
+* @bsimethod                                    Carole.MacDonald                04/2010
++---------------+---------------+---------------+---------------+---------------+------*/
+ECPropertyIterable::const_iterator::const_iterator
+(
+ECClassCR ecClass, 
+bool includeBaseProperties
+)
+    {
+    m_state = IteratorState::Create (ecClass, includeBaseProperties); 
+    if (m_state->m_listIterator == m_state->m_properties->end())
+        m_isEnd = true;
+    else
+        m_isEnd = false; 
+    }
+
+/*---------------------------------------------------------------------------------**//**
+* @bsimethod                                                   
++---------------+---------------+---------------+---------------+---------------+------*/
+ECPropertyIterable::const_iterator  ECPropertyIterable::begin () const
+    {
+    return ECPropertyIterable::const_iterator(m_ecClass, m_includeBaseProperties);        
+    }
+
+/*---------------------------------------------------------------------------------**//**
+* @bsimethod                                                   
++---------------+---------------+---------------+---------------+---------------+------*/
+ECPropertyIterable::const_iterator  ECPropertyIterable::end () const
+    {
+    return ECPropertyIterable::const_iterator();        
+    }   
+
+/*---------------------------------------------------------------------------------**//**
+* @bsimethod                                                   
++---------------+---------------+---------------+---------------+---------------+------*/
+ECPropertyIterable::const_iterator& ECPropertyIterable::const_iterator::operator++()
+    {
+    m_state->m_listIterator++;
+    if (m_state->m_listIterator == m_state->m_properties->end())
+        m_isEnd = true;
+    return *this;
+    }
+
+/*---------------------------------------------------------------------------------**//**
+* @bsimethod                                                   
++---------------+---------------+---------------+---------------+---------------+------*/
+bool            ECPropertyIterable::const_iterator::operator!= (const_iterator const& rhs) const
+    {
+    if (m_isEnd && rhs.m_isEnd)
+        return false;
+    if (m_state.IsNull() && !(rhs.m_state.IsNull()))
+        return true;
+    if (!(m_state.IsNull()) && rhs.m_state.IsNull())
+        return true;
+    return (m_state->m_listIterator != rhs.m_state->m_listIterator);
+    }
+
+/*---------------------------------------------------------------------------------**//**
+* @bsimethod                                                   
++---------------+---------------+---------------+---------------+---------------+------*/
+ECPropertyP const& ECPropertyIterable::const_iterator::operator*() const
+    {
+    static ECPropertyP s_nullPtr;
+    if (m_isEnd)
+        return s_nullPtr;
+    ECPropertyP const& ecProperty = *(m_state->m_listIterator);
+    return ecProperty;
+    }
+
+ECPropertyIterable::IteratorState::IteratorState
+(
+ECClassCR ecClass,
+bool includeBaseProperties
+)
+    {
+    m_properties = new PropertyList();
+    ecClass.GetProperties(includeBaseProperties, m_properties);
+    m_listIterator = m_properties->begin();
+    }
+    
+ECPropertyIterable::IteratorState::~IteratorState()
+    {
+    delete m_properties;
+    }    
+    
+static RelationshipCardinality s_zeroOneCardinality(0, 1);
+static RelationshipCardinality s_zeroManyCardinality(0, UINT_MAX);
+static RelationshipCardinality s_oneOneCardinality(1, 1);
+static RelationshipCardinality s_oneManyCardinality(1, UINT_MAX);
+
+/*---------------------------------------------------------------------------------**//**
+* @bsimethod                                    Carole.MacDonald                02/2010
++---------------+---------------+---------------+---------------+---------------+------*/
+RelationshipCardinality::RelationshipCardinality
+(
+)
+    {
+    m_lowerLimit = 0;
+    m_upperLimit = 1;
+    }
+
+/*---------------------------------------------------------------------------------**//**
+* @bsimethod                                    Carole.MacDonald                02/2010
++---------------+---------------+---------------+---------------+---------------+------*/
+RelationshipCardinality::RelationshipCardinality
+(
+UInt32 lowerLimit,
+UInt32 upperLimit
+)
+    {
+    EXPECTED_CONDITION (lowerLimit <= upperLimit);
+    EXPECTED_CONDITION (lowerLimit >= 0);
+    EXPECTED_CONDITION (upperLimit > 0);
+    m_lowerLimit = lowerLimit;
+    m_upperLimit = upperLimit;
+    }
+  
+/*---------------------------------------------------------------------------------**//**
+* @bsimethod                                    Carole.MacDonald                02/2010
++---------------+---------------+---------------+---------------+---------------+------*/
+UInt32 RelationshipCardinality::GetLowerLimit
+(
+) const
+    {
+    return m_lowerLimit;
+    }
+
+/*---------------------------------------------------------------------------------**//**
+* @bsimethod                                    Carole.MacDonald                02/2010
++---------------+---------------+---------------+---------------+---------------+------*/
+UInt32 RelationshipCardinality::GetUpperLimit
+(
+) const
+    {
+    return m_upperLimit;
+    }
+    
+/*---------------------------------------------------------------------------------**//**
+* @bsimethod                                    Carole.MacDonald                02/2010
++---------------+---------------+---------------+---------------+---------------+------*/
+bool RelationshipCardinality::IsUpperLimitUnbounded 
+(
+) const
+    {
+    return m_upperLimit == UINT_MAX;
+    }
+  
+/*---------------------------------------------------------------------------------**//**
+* @bsimethod                                    Carole.MacDonald                03/2010
++---------------+---------------+---------------+---------------+---------------+------*/
+WString RelationshipCardinality::ToString
+(
+) const
+    {
+    wchar_t cardinalityString[32];
+    
+    if (UINT_MAX == m_upperLimit)
+        {
+        BeStringUtilities::Snwprintf(cardinalityString, 32, L"(%d,N)", m_lowerLimit);
+        }
+    else
+        BeStringUtilities::Snwprintf(cardinalityString, 32, L"(%d,%d)", m_lowerLimit, m_upperLimit);
+        
+    return cardinalityString;
+        
+    }
+    
+/*---------------------------------------------------------------------------------**//**
+* @bsimethod                                    Carole.MacDonald                03/2010
++---------------+---------------+---------------+---------------+---------------+------*/
+RelationshipCardinalityCR RelationshipCardinality::ZeroOne
+(
+)
+    {
+    return s_zeroOneCardinality;
+    }
+    
+/*---------------------------------------------------------------------------------**//**
+* @bsimethod                                    Carole.MacDonald                03/2010
++---------------+---------------+---------------+---------------+---------------+------*/
+RelationshipCardinalityCR RelationshipCardinality::ZeroMany
+(
+)
+    {
+    return s_zeroManyCardinality;
+    }
+    
+/*---------------------------------------------------------------------------------**//**
+* @bsimethod                                    Carole.MacDonald                03/2010
++---------------+---------------+---------------+---------------+---------------+------*/
+RelationshipCardinalityCR RelationshipCardinality::OneOne
+(
+)
+    {
+    return s_oneOneCardinality;
+    }
+    
+/*---------------------------------------------------------------------------------**//**
+* @bsimethod                                    Carole.MacDonald                03/2010
++---------------+---------------+---------------+---------------+---------------+------*/
+RelationshipCardinalityCR RelationshipCardinality::OneMany
+(
+)
+    {
+    return s_oneManyCardinality;
+    }
+    
+/*---------------------------------------------------------------------------------**//**
+* @bsimethod                                    Carole.MacDonald                02/2010
++---------------+---------------+---------------+---------------+---------------+------*/
+ECRelationshipConstraint::ECRelationshipConstraint
+(
+ECRelationshipClassP relationshipClass
+)
+    {
+    m_relClass = relationshipClass;
+    m_cardinality = &s_zeroOneCardinality;
+    m_isMultiple = false;
+    m_isPolymorphic = true;
+    }
+    
+/*---------------------------------------------------------------------------------**//**
+* @bsimethod                                    Carole.MacDonald                02/2010
++---------------+---------------+---------------+---------------+---------------+------*/
+ECRelationshipConstraint::ECRelationshipConstraint
+(
+ECRelationshipClassP relationshipClass, 
+bool isMultiple
+)
+    {
+    m_relClass = relationshipClass;
+    m_isMultiple = isMultiple;
+    m_cardinality = &s_zeroOneCardinality;
+    m_isPolymorphic = true;
+    }
+
+/*---------------------------------------------------------------------------------**//**
+* @bsimethod                                    Carole.MacDonald                03/2010
++---------------+---------------+---------------+---------------+---------------+------*/
+ECRelationshipConstraint::~ECRelationshipConstraint
+(
+)
+    {
+     if ((m_cardinality != &s_zeroOneCardinality) && (m_cardinality != &s_zeroManyCardinality) &&
+        (m_cardinality != &s_oneOneCardinality) && (m_cardinality != &s_oneManyCardinality))
+        delete m_cardinality;
+    } 
+   
+/*---------------------------------------------------------------------------------**//**
+* @bsimethod                                    Carole.MacDonald                06/2010
++---------------+---------------+---------------+---------------+---------------+------*/
+ECSchemaCP ECRelationshipConstraint::_GetContainerSchema() const
+    {
+    return &(m_relClass->GetSchema());
+    }
+ 
+/*---------------------------------------------------------------------------------**//**
+* @bsimethod                                    Carole.MacDonald                03/2010
++---------------+---------------+---------------+---------------+---------------+------*/
+SchemaReadStatus ECRelationshipConstraint::ReadXml (BeXmlNodeR constraintNode, ECSchemaReadContextR schemaContext)
+    {
+    SchemaReadStatus status = SCHEMA_READ_STATUS_Success;
+    
+    WString value;  // needed for macros.
+    ECObjectsStatus setterStatus;
+    READ_OPTIONAL_XML_ATTRIBUTE_IGNORING_SET_ERRORS (constraintNode, POLYMORPHIC_ATTRIBUTE, this, IsPolymorphic);
+    READ_OPTIONAL_XML_ATTRIBUTE (constraintNode, ROLELABEL_ATTRIBUTE, this, RoleLabel);
+    READ_OPTIONAL_XML_ATTRIBUTE (constraintNode, CARDINALITY_ATTRIBUTE, this, Cardinality);
+    
+    BeXmlDom::IterableNodeSet childNodes;
+    constraintNode.SelectChildNodes (childNodes, EC_NAMESPACE_PREFIX ":" EC_CONSTRAINTCLASS_ELEMENT);
+
+    FOR_EACH (BeXmlNodeP& childNode, childNodes)
+        {
+        WString     constraintClassName;
+        if (BEXML_Success != childNode->GetAttributeStringValue (constraintClassName, CONSTRAINTCLASSNAME_ATTRIBUTE))
+            return SCHEMA_READ_STATUS_InvalidECSchemaXml;
+        
+        // Parse the potentially qualified class name into a namespace prefix and short class name
+        WString namespacePrefix;
+        WString className;
+        if (ECOBJECTS_STATUS_Success != ECClass::ParseClassName (namespacePrefix, className, constraintClassName))
+            {
+            ECObjectsLogger::Log()->warningv (L"Invalid ECSchemaXML: The ECRelationshipConstraint contains a %hs attribute with the value '%ls' that can not be parsed.", 
+                CONSTRAINTCLASSNAME_ATTRIBUTE, constraintClassName.c_str());
+            return SCHEMA_READ_STATUS_InvalidECSchemaXml;
+            }
+        
+        ECSchemaP resolvedSchema = m_relClass->GetSchema().GetSchemaByNamespacePrefixP (namespacePrefix);
+        if (NULL == resolvedSchema)
+            {
+            ECObjectsLogger::Log()->warningv  (L"Invalid ECSchemaXML: ECRelationshipConstraint contains a %hs attribute with the namespace prefix '%ls' that can not be resolved to a referenced schema.", 
+                CONSTRAINTCLASSNAME_ATTRIBUTE, namespacePrefix.c_str());
+            return SCHEMA_READ_STATUS_InvalidECSchemaXml;
+            }
+
+        ECClassP constraintClass = resolvedSchema->GetClassP (className.c_str());
+        if (NULL == constraintClass)
+            {
+            ECObjectsLogger::Log()->warningv  (L"Invalid ECSchemaXML: The ECRelationshipConstraint contains a %hs attribute with the value '%ls' that can not be resolved to an ECClass named '%ls' in the ECSchema '%ls'", 
+                CONSTRAINTCLASSNAME_ATTRIBUTE, constraintClassName.c_str(), className.c_str(), resolvedSchema->GetName().c_str());
+            return SCHEMA_READ_STATUS_InvalidECSchemaXml;
+            }
+        AddClass(*constraintClass);
+        }
+
+    // Add Custom Attributes
+    ReadCustomAttributes (constraintNode, schemaContext, m_relClass->GetSchema());
+
+    return status;
+    }
+    
+/*---------------------------------------------------------------------------------**//**
+* @bsimethod                                    Carole.MacDonald                03/2010
++---------------+---------------+---------------+---------------+---------------+------*/
+SchemaWriteStatus ECRelationshipConstraint::WriteXml (BeXmlNodeR parentNode, Utf8CP elementName) const
+    {
+    SchemaWriteStatus status = SCHEMA_WRITE_STATUS_Success;
+    
+    BeXmlNodeP constraintNode = parentNode.AddEmptyElement (elementName);
+    
+    constraintNode->AddAttributeStringValue (CARDINALITY_ATTRIBUTE, m_cardinality->ToString().c_str());
+    if (IsRoleLabelDefined())
+        constraintNode->AddAttributeStringValue (ROLELABEL_ATTRIBUTE, m_roleLabel.c_str());
+
+    constraintNode->AddAttributeBooleanValue (POLYMORPHIC_ATTRIBUTE, this->GetIsPolymorphic());
+        
+    WriteCustomAttributes (*constraintNode);
+
+    FOR_EACH (ECClassP constraint, m_constraintClasses)
+        {
+        BeXmlNodeP  constraintClassNode = constraintNode->AddEmptyElement (EC_CONSTRAINTCLASS_ELEMENT);
+        constraintClassNode->AddAttributeStringValue (CONSTRAINTCLASSNAME_ATTRIBUTE, ECClass::GetQualifiedClassName(m_relClass->GetSchema(), *constraint).c_str());
+        }
+    
+    return status;
+    }
+
+/*---------------------------------------------------------------------------------**//**
+* @bsimethod                                    Carole.MacDonald                03/2010
++---------------+---------------+---------------+---------------+---------------+------*/
+ECObjectsStatus ECRelationshipConstraint::AddClass (ECClassCR classConstraint)
+    {
+    if (&(classConstraint.GetSchema()) != &(m_relClass->GetSchema()))
+        {
+        ECSchemaReferenceListCR referencedSchemas = m_relClass->GetSchema().GetReferencedSchemas();
+        ECSchemaReferenceList::const_iterator schemaIterator = referencedSchemas.find (classConstraint.GetSchema().GetSchemaKey());
+        if (schemaIterator == referencedSchemas.end())
+            return ECOBJECTS_STATUS_SchemaNotFound;
+        }
+
+    if (!m_isMultiple)
+        m_constraintClasses.clear();
+    else
+        {
+        ECConstraintClassesList::const_iterator constraintClassIterator;
+        for (constraintClassIterator = m_constraintClasses.begin(); constraintClassIterator != m_constraintClasses.end(); constraintClassIterator++)
+            {
+            if (*constraintClassIterator == (ECClassP)&classConstraint)
+                return ECOBJECTS_STATUS_Success;
+            }
+        }
+    m_constraintClasses.push_back((ECClassP)&classConstraint);
+    
+    return ECOBJECTS_STATUS_Success;       
+    }
+
+/*---------------------------------------------------------------------------------**//**
+* @bsimethod                                    Carole.MacDonald                03/2010
++---------------+---------------+---------------+---------------+---------------+------*/
+ECObjectsStatus ECRelationshipConstraint::RemoveClass (ECClassCR classConstraint)
+    {
+    ECConstraintClassesList::iterator constraintClassIterator;
+
+    for (constraintClassIterator = m_constraintClasses.begin(); constraintClassIterator != m_constraintClasses.end(); constraintClassIterator++)
+        {
+        if (*constraintClassIterator == (ECClassP)&classConstraint)
+            {
+            m_constraintClasses.erase(constraintClassIterator);
+            return ECOBJECTS_STATUS_Success;
+            }
+        }
+        
+    return ECOBJECTS_STATUS_ClassNotFound;
+    }
+    
+/*---------------------------------------------------------------------------------**//**
+* @bsimethod                                    Carole.MacDonald                03/2010
++---------------+---------------+---------------+---------------+---------------+------*/
+const ECConstraintClassesList& ECRelationshipConstraint::GetClasses () const
+    {
+    return m_constraintClasses;
+    }
+     
+/*---------------------------------------------------------------------------------**//**
+* @bsimethod                                    Carole.MacDonald                02/2010
++---------------+---------------+---------------+---------------+---------------+------*/
+bool ECRelationshipConstraint::GetIsMultiple () const
+    {
+    return m_isMultiple;
+    }
+  
+/*---------------------------------------------------------------------------------**//**
+* @bsimethod                                    Carole.MacDonald                02/2010
++---------------+---------------+---------------+---------------+---------------+------*/
+bool ECRelationshipConstraint::GetIsPolymorphic () const
+    {
+    return m_isPolymorphic;
+    }
+    
+/*---------------------------------------------------------------------------------**//**
+* @bsimethod                                    Carole.MacDonald                02/2010
++---------------+---------------+---------------+---------------+---------------+------*/
+ECObjectsStatus ECRelationshipConstraint::SetIsPolymorphic (bool value)
+    {
+    m_isPolymorphic = value;
+    return ECOBJECTS_STATUS_Success;
+    }
+   
+/*---------------------------------------------------------------------------------**//**
+* @bsimethod                                    Carole.MacDonald                03/2010
++---------------+---------------+---------------+---------------+---------------+------*/
+ECObjectsStatus ECRelationshipConstraint::SetIsPolymorphic (WCharCP isPolymorphic)
+    {
+    PRECONDITION (NULL != isPolymorphic, ECOBJECTS_STATUS_PreconditionViolated);
+
+    ECObjectsStatus status = ECXml::ParseBooleanString (m_isPolymorphic, isPolymorphic);
+    if (ECOBJECTS_STATUS_Success != status)
+        ECObjectsLogger::Log()->warningv  (L"Failed to parse the isPolymorphic string '%ls' for ECRelationshipConstraint.  Expected values are True or False", isPolymorphic);
+        
+    return status;
+    }
+    
+/*---------------------------------------------------------------------------------**//**
+* @bsimethod                                    Carole.MacDonald                03/2010
++---------------+---------------+---------------+---------------+---------------+------*/
+RelationshipCardinalityCR ECRelationshipConstraint::GetCardinality () const
+    {
+    return *m_cardinality;
+    }
+
+/*---------------------------------------------------------------------------------**//**
+* @bsimethod                                    Carole.MacDonald                03/2010
++---------------+---------------+---------------+---------------+---------------+------*/
+ECObjectsStatus ECRelationshipConstraint::SetCardinality (UInt32& lowerLimit, UInt32& upperLimit)
+    {
+    if (lowerLimit == 0 && upperLimit == 1)
+        m_cardinality = &s_zeroOneCardinality;
+    else if (lowerLimit == 0 && upperLimit == UINT_MAX)
+        m_cardinality = &s_zeroManyCardinality;
+    else if (lowerLimit == 1 && upperLimit == 1)
+        m_cardinality = &s_oneOneCardinality;
+    else if (lowerLimit == 1 && upperLimit == UINT_MAX)
+        m_cardinality = &s_oneManyCardinality;
+    else
+        m_cardinality = new RelationshipCardinality(lowerLimit, upperLimit);
+    return ECOBJECTS_STATUS_Success;
+    }
+    
+/*---------------------------------------------------------------------------------**//**
+* @bsimethod                                    Carole.MacDonald                03/2010
++---------------+---------------+---------------+---------------+---------------+------*/
+ECObjectsStatus ECRelationshipConstraint::SetCardinality (RelationshipCardinalityCR cardinality)
+    {
+    m_cardinality = new RelationshipCardinality(cardinality.GetLowerLimit(), cardinality.GetUpperLimit());
+    return ECOBJECTS_STATUS_Success;
+    }
+    
+/*---------------------------------------------------------------------------------**//**
+* @bsimethod                                    Carole.MacDonald                03/2010
++---------------+---------------+---------------+---------------+---------------+------*/
+ECObjectsStatus ECRelationshipConstraint::SetCardinality (WCharCP cardinality)
+    {
+    PRECONDITION (NULL != cardinality, ECOBJECTS_STATUS_PreconditionViolated);
+    UInt32 lowerLimit;
+    UInt32 upperLimit;
+    ECObjectsStatus status = ECXml::ParseCardinalityString(lowerLimit, upperLimit, cardinality);
+    if (ECOBJECTS_STATUS_Success != status)
+        {
+        ECObjectsLogger::Log()->errorv (L"Failed to parse the RelationshipCardinality string '%ls'.", cardinality);
+        return ECOBJECTS_STATUS_ParseError;
+        }
+    else
+        m_cardinality = new RelationshipCardinality(lowerLimit, upperLimit);
+        
+    return ECOBJECTS_STATUS_Success;
+    }
+    
+/*---------------------------------------------------------------------------------**//**
+* @bsimethod                                    Carole.MacDonald                03/2010
++---------------+---------------+---------------+---------------+---------------+------*/
+bool ECRelationshipConstraint::IsRoleLabelDefined () const
+    {
+    return m_roleLabel.length() != 0;
+    }
+    
+/*---------------------------------------------------------------------------------**//**
+* @bsimethod                                    Carole.MacDonald                03/2010
++---------------+---------------+---------------+---------------+---------------+------*/
+WString const ECRelationshipConstraint::GetRoleLabel () const
+    {
+    if (m_roleLabel.length() != 0)
+        return m_roleLabel;
+        
+    if (&(m_relClass->GetTarget()) == this)
+        return m_relClass->GetDisplayLabel() + L" (Reversed)";
+    return m_relClass->GetDisplayLabel();
+    }
+    
+/*---------------------------------------------------------------------------------**//**
+* @bsimethod                                    Carole.MacDonald                03/2010
++---------------+---------------+---------------+---------------+---------------+------*/
+ECObjectsStatus ECRelationshipConstraint::SetRoleLabel (WStringCR value)
+    {
+    m_roleLabel = value;
+    return ECOBJECTS_STATUS_Success;
+    }
+  
+  /*---------------------------------------------------------------------------------**//**
+* @bsimethod                                    Carole.MacDonald                05/2012
++---------------+---------------+---------------+---------------+---------------+------*/
+ECObjectsStatus ECRelationshipConstraint::CopyTo
+(
+ECRelationshipConstraintR toRelationshipConstraint
+)
+    {
+    if (IsRoleLabelDefined())
+        toRelationshipConstraint.SetRoleLabel(GetRoleLabel());
+
+    toRelationshipConstraint.SetCardinality(GetCardinality());
+    toRelationshipConstraint.SetIsPolymorphic(GetIsPolymorphic());
+
+    ECObjectsStatus status;
+    ECSchemaP destSchema = const_cast<ECSchemaP>(toRelationshipConstraint._GetContainerSchema());
+    FOR_EACH(ECClassP constraintClass, GetClasses())
+        {
+        ECClassP destConstraintClass = destSchema->GetClassP(constraintClass->GetName().c_str());
+        if (NULL == destConstraintClass)
+            {
+            status = destSchema->CopyClass(destConstraintClass, *constraintClass);
+            if (ECOBJECTS_STATUS_Success != status)
+                return status;
+            }
+
+        status = toRelationshipConstraint.AddClass(*destConstraintClass);
+        if (ECOBJECTS_STATUS_Success != status)
+            return status;
+        }
+    return CopyCustomAttributesTo(toRelationshipConstraint);
+    }
+       
+/*---------------------------------------------------------------------------------**//**
+* @bsimethod                                    Carole.MacDonald                03/2010
++---------------+---------------+---------------+---------------+---------------+------*/
+ECRelationshipClass::ECRelationshipClass (EC::ECSchemaCR schema) : ECClass (schema, false), m_strength( STRENGTHTYPE_Referencing), m_strengthDirection(STRENGTHDIRECTION_Forward) 
+    {
+    m_source = new ECRelationshipConstraint(this, false);
+    m_target = new ECRelationshipConstraint(this, true);
+    }
+
+/*---------------------------------------------------------------------------------**//**
+* @bsimethod                                    Carole.MacDonald                03/2010
++---------------+---------------+---------------+---------------+---------------+------*/
+ECRelationshipClass::~ECRelationshipClass()
+    {
+    delete m_source;
+    delete m_target;
+    }
+        
+/*---------------------------------------------------------------------------------**//**
+* @bsimethod                                    Carole.MacDonald                02/2010
++---------------+---------------+---------------+---------------+---------------+------*/
+StrengthType ECRelationshipClass::GetStrength () const
+    {
+    return m_strength;
+    }
+    
+/*---------------------------------------------------------------------------------**//**
+* @bsimethod                                    Carole.MacDonald                02/2010
++---------------+---------------+---------------+---------------+---------------+------*/
+ECObjectsStatus ECRelationshipClass::SetStrength (StrengthType strength)
+    {
+    m_strength = strength;
+    return ECOBJECTS_STATUS_Success;
+    }
+
+/*---------------------------------------------------------------------------------**//**
+* @bsimethod                                    Carole.MacDonald                02/2010
++---------------+---------------+---------------+---------------+---------------+------*/
+ECObjectsStatus ECRelationshipClass::SetStrength (WCharCP strength)
+    {
+    PRECONDITION (NULL != strength, ECOBJECTS_STATUS_PreconditionViolated);
+
+    StrengthType strengthType;
+    ECObjectsStatus status = ECXml::ParseStrengthType(strengthType, strength);
+    if (ECOBJECTS_STATUS_Success != status)
+        ECObjectsLogger::Log()->errorv (L"Failed to parse the Strength string '%ls' for ECRelationshipClass '%ls'.", strength, this->GetName().c_str());
+    else
+        SetStrength (strengthType);
+        
+    return status;
+    }
+    
+/*---------------------------------------------------------------------------------**//**
+* @bsimethod                                    Carole.MacDonald                02/2010
++---------------+---------------+---------------+---------------+---------------+------*/
+ECRelatedInstanceDirection ECRelationshipClass::GetStrengthDirection () const
+    {
+    return m_strengthDirection;
+    }
+    
+/*---------------------------------------------------------------------------------**//**
+* @bsimethod                                    Carole.MacDonald                02/2010
++---------------+---------------+---------------+---------------+---------------+------*/
+ECObjectsStatus ECRelationshipClass::SetStrengthDirection (ECRelatedInstanceDirection direction)
+    {
+    m_strengthDirection = direction;
+    return ECOBJECTS_STATUS_Success;
+    }
+    
+/*---------------------------------------------------------------------------------**//**
+* @bsimethod                                    Carole.MacDonald                02/2010
++---------------+---------------+---------------+---------------+---------------+------*/
+ECObjectsStatus ECRelationshipClass::SetStrengthDirection (WCharCP directionString)
+    {
+    PRECONDITION (NULL != directionString, ECOBJECTS_STATUS_PreconditionViolated);
+
+    ECRelatedInstanceDirection direction;
+    ECObjectsStatus status = ECXml::ParseDirectionString(direction, directionString);
+    if (ECOBJECTS_STATUS_Success != status)
+        ECObjectsLogger::Log()->errorv (L"Failed to parse the ECRelatedInstanceDirection string '%ls' for ECRelationshipClass '%ls'.", directionString, this->GetName().c_str());
+    else
+        SetStrengthDirection (direction);
+        
+    return status;
+    }
+
+/*---------------------------------------------------------------------------------**//**
+* @bsimethod                                    Carole.MacDonald                03/2010
++---------------+---------------+---------------+---------------+---------------+------*/
+ECRelationshipConstraintR ECRelationshipClass::GetSource () const
+    {
+    return *m_source;
+    }
+    
+/*---------------------------------------------------------------------------------**//**
+* @bsimethod                                    Carole.MacDonald                03/2010
++---------------+---------------+---------------+---------------+---------------+------*/
+ECRelationshipConstraintR ECRelationshipClass::GetTarget () const
+    {
+    return *m_target;
+    }
+
+/*---------------------------------------------------------------------------------**//**
+* @bsimethod                                    Bill.Steinbock                  05/2011
++---------------+---------------+---------------+---------------+---------------+------*/
+bool ECRelationshipClass::GetIsOrdered () const
+    {
+    // see if the custom attribute signifying a Ordered relationship is defined
+    IECInstancePtr caInstance = GetCustomAttribute(L"SupportsOrderedRelationships");
+    if (caInstance.IsValid())
+        return true;
+
+    return false;
+    }
+
+/*---------------------------------------------------------------------------------**//**
+* @bsimethod                                    Bill.Steinbock                  09/2010
++---------------+---------------+---------------+---------------+---------------+------*/
+ECObjectsStatus ECRelationshipClass::GetOrderedRelationshipPropertyName (WString& propertyName, ECRelationshipEnd end) const
+    {
+    // see if the struct has a custom attribute to custom persist itself
+    IECInstancePtr caInstance = GetCustomAttribute(L"SupportsOrderedRelationships");
+    if (caInstance.IsValid())
+        {
+        EC::ECValue value;
+        WCharCP propertyName=L"OrderIdTargetProperty";
+
+        if (end == ECRelationshipEnd_Source)
+            propertyName = L"OrderIdSourceProperty";
+
+        if (SUCCESS == caInstance->GetValue (value, propertyName))
+            {
+            propertyName = value.GetString ();
+            return ECOBJECTS_STATUS_Success;
+            }
+        }
+
+    return ECOBJECTS_STATUS_Error;
+    }
+
+/*---------------------------------------------------------------------------------**//**
+* @bsimethod                                                   
++---------------+---------------+---------------+---------------+---------------+------*/
+SchemaWriteStatus ECRelationshipClass::_WriteXml (BeXmlNodeP& classNode, BeXmlNodeR parentNode) const
+    {
+    SchemaWriteStatus   status;
+    if (SCHEMA_WRITE_STATUS_Success != (status = T_Super::_WriteXml (classNode, parentNode, EC_RELATIONSHIP_CLASS_ELEMENT)))
+        return status;
+        
+    // verify that this really is the current relationship class element
+    if (0 != strcmp (classNode->GetName(), EC_RELATIONSHIP_CLASS_ELEMENT))
+        {
+        BeAssert (false);
+        return SCHEMA_WRITE_STATUS_FailedToCreateXml;
+        }
+        
+    classNode->AddAttributeStringValue (STRENGTH_ATTRIBUTE, ECXml::StrengthToString(m_strength).c_str());
+    classNode->AddAttributeStringValue (STRENGTHDIRECTION_ATTRIBUTE, ECXml::DirectionToString(m_strengthDirection).c_str());
+    
+    m_source->WriteXml (*classNode, EC_SOURCECONSTRAINT_ELEMENT);
+    m_target->WriteXml (*classNode, EC_TARGETCONSTRAINT_ELEMENT);
+    
+    return status;
+    }
+
+/*---------------------------------------------------------------------------------**//**
+* @bsimethod                                    Carole.MacDonald                02/2010
++---------------+---------------+---------------+---------------+---------------+------*/
+SchemaReadStatus ECRelationshipClass::_ReadXmlAttributes (BeXmlNodeR classNode)
+    {
+    SchemaReadStatus status;
+    if (SCHEMA_READ_STATUS_Success != (status = T_Super::_ReadXmlAttributes (classNode)))
+        return status;
+        
+    
+    WString value;
+    READ_OPTIONAL_XML_ATTRIBUTE (classNode, STRENGTH_ATTRIBUTE, this, Strength)
+    READ_OPTIONAL_XML_ATTRIBUTE (classNode, STRENGTHDIRECTION_ATTRIBUTE, this, StrengthDirection)
+    
+    return SCHEMA_READ_STATUS_Success;
+    }
+ 
+/*---------------------------------------------------------------------------------**//**
+* @bsimethod                                    Carole.MacDonald                02/2010
++---------------+---------------+---------------+---------------+---------------+------*/
+SchemaReadStatus ECRelationshipClass::_ReadXmlContents (BeXmlNodeR classNode, ECSchemaReadContextR context)
+    {
+    SchemaReadStatus status = T_Super::_ReadXmlContents (classNode, context);
+    if (status != SCHEMA_READ_STATUS_Success)
+        return status;
+
+    // skip relationship constraint classes for all supplemental schemas because they should never exist
+    if (WString::npos != GetSchema().GetName().find(L"_Supplemental"))  
+        return SCHEMA_READ_STATUS_Success;
+        
+    BeXmlNodeP sourceNode = classNode.SelectSingleNode (EC_NAMESPACE_PREFIX ":" EC_SOURCECONSTRAINT_ELEMENT);
+    if (NULL != sourceNode)
+        m_source->ReadXml (*sourceNode, context);
+    
+    BeXmlNodeP  targetNode = classNode.SelectSingleNode (EC_NAMESPACE_PREFIX ":" EC_TARGETCONSTRAINT_ELEMENT);
+    if (NULL != targetNode)
+        m_target->ReadXml (*targetNode, context);
+        
+    return SCHEMA_READ_STATUS_Success;
+    }
+    
+END_BENTLEY_EC_NAMESPACE