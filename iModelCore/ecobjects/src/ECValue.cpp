--- conflicted
+++ resolved
@@ -1,2188 +1,2074 @@
-/*--------------------------------------------------------------------------------------+
-|
-|     $Source: src/ECValue.cpp $
-|
-|   $Copyright: (c) 2012 Bentley Systems, Incorporated. All rights reserved. $
-|
-+--------------------------------------------------------------------------------------*/
-#include "ECObjectsPch.h"
-#include <Bentley/BeAssert.h>
-
-<<<<<<< HEAD
-BEGIN_BENTLEY_ECOBJECT_NAMESPACE
-
-/*---------------------------------------------------------------------------------**//**
-* @bsimethod                                    Sam.Wilson      04/2012
-+---------------+---------------+---------------+---------------+---------------+------*/
-#pragma warning(disable:4189) // umillisCheck unused if NDEBUG set.
-static void unixMillisToSystemTime (SystemTime& systemTime, UInt64 umillis)
-    {
-    struct tm tm;
-    BeTimeUtilities::ConvertUnixMillisToTm (tm, umillis);
-    systemTime.wYear        = (UInt16)tm.tm_year + 1900;
-    systemTime.wMonth       = (UInt16)tm.tm_mon + 1;
-    systemTime.wDayOfWeek   = (UInt16)tm.tm_wday;
-    systemTime.wDay         = (UInt16)tm.tm_mday;
-    systemTime.wHour        = (UInt16)tm.tm_hour;
-    systemTime.wMinute      = (UInt16)tm.tm_min;
-    systemTime.wSecond      = (UInt16)tm.tm_sec;
-    systemTime.wMilliseconds = umillis % 1000LL;
-
-    BeAssert (BeTimeUtilities::ConvertTmToUnixMillis(tm) + systemTime.wMilliseconds == umillis);
-    }
-#pragma warning(default:4189)
-
-/*---------------------------------------------------------------------------------**//**
-* @bsimethod                                    Sam.Wilson      04/2012
-+---------------+---------------+---------------+---------------+---------------+------*/
-static UInt64 systemTimeToUnixMillis (SystemTime const& systemTime)
-    {
-    struct tm tm;
-    memset (&tm, 0, sizeof(tm));
-    tm.tm_year              = systemTime.wYear - 1900;
-    tm.tm_mon               = systemTime.wMonth - 1;     
-    tm.tm_mday              = systemTime.wDay;
-    tm.tm_hour              = systemTime.wHour;        
-    tm.tm_min               = systemTime.wMinute;      
-    tm.tm_sec               = systemTime.wSecond;     
-    UInt64 umillis          = BeTimeUtilities::ConvertTmToUnixMillis (tm);
-    umillis                += systemTime.wMilliseconds;
-    return umillis;
-    }
-
-/*---------------------------------------------------------------------------------**//**
-* @bsimethod                                    Bill.Steinbock                  11/2011
-+---------------+---------------+---------------+---------------+---------------+------*/
-static unsigned short  getMaxDay (unsigned short year, unsigned short month)
-    {
-    static unsigned short monthDays [] = {31,28,31,30,31,30,31,31,30,31,30,31};
-
-    bool isLeap = (0 == year%4) && ((0 != year%100) || (0 == year%400));
-
-    if (isLeap && (2==month))
-        return monthDays[month-1]+1;
-
-    return monthDays[month-1];
-    }
-
-/*---------------------------------------------------------------------------------**//**
-* Day of week 0=Sunday
-* @bsimethod                                    Bill.Steinbock                  11/2011
-+---------------+---------------+---------------+---------------+---------------+------*/
-static unsigned short  getDayOfWeek (unsigned short year, unsigned short month, unsigned short day)
-    {
-    int a = (14 - month) / 12;  // 1 for Jan and Feb else 0
-    int y = year - a;
-    int m = month + (12 * a) - 2;
-    return (unsigned short) (day + y + (y / 4.0) - (y / 100) + (y / 400) + ((31 * m) / 12))  % 7;
-    }
-
-/*---------------------------------------------------------------------------------**//**
-* @bsimethod                                    Bill.Steinbock                  02/2010
-+---------------+---------------+---------------+---------------+---------------+------*/
-SystemTime::SystemTime
-(
-unsigned short year, 
-unsigned short month, 
-unsigned short day, 
-unsigned short hour, 
-unsigned short minute, 
-unsigned short second, 
-unsigned short milliseconds
-)
-    {
-    wYear =  (year >= 1601 && year < 9999) ? year : 1601;
-    wMonth = (month > 0 && month <= 12)? month : 1;
-    wDay = (day > 0 && day <= getMaxDay(wYear, wMonth)) ? day : 1;
-    wHour = (hour >= 0 && hour < 24) ? hour : 0;
-    wMinute = (minute >= 0 && minute < 60) ? minute : 0;
-    wSecond = (second >= 0 && second < 60) ? second : 0;
-    wMilliseconds = (milliseconds >= 0 && milliseconds < 1000) ? milliseconds : 0;
-    wDayOfWeek = getDayOfWeek (wYear, wMonth, wDay);
-    }
-
-/*---------------------------------------------------------------------------------**//**
-* @bsimethod                                    Bill.Steinbock                  11/2010
-+---------------+---------------+---------------+---------------+---------------+------*/
- bool SystemTime::operator== (const SystemTime& rhs) const
-     {
-     return 0 == memcmp (this, &rhs, sizeof(SystemTime));
-     }
-
-/*---------------------------------------------------------------------------------**//**
-* @bsimethod                                    Bill.Steinbock                  02/2010
-+---------------+---------------+---------------+---------------+---------------+------*/
-WString SystemTime::ToString
-(
-)
-    {
-    WString str;
-    str.Sprintf (L"#%d/%d/%d-%d:%d:%d:%d#", wYear, wMonth, wDay, wHour, wMinute, wSecond, wMilliseconds);
-    return str;
-    }
-
-/*---------------------------------------------------------------------------------**//**
-* UTC time
-* @bsimethod                                    Bill.Steinbock                  02/2010
-+---------------+---------------+---------------+---------------+---------------+------*/
-SystemTime SystemTime::GetSystemTime()
-    {
-    SystemTime time;
-    unixMillisToSystemTime (time, BeTimeUtilities::GetCurrentTimeAsUnixMillis());
-    return time;
-    }
-
-enum ECValueStateFlags ENUM_UNDERLYING_TYPE(unsigned char)
-    {
-    ECVALUE_STATE_None         = 0x00,
-    ECVALUE_STATE_IsNull       = 0x01,
-    ECVALUE_STATE_IsReadOnly   = 0x02,      // Really indicates that the property from which this came is readonly... not the value itself.
-    ECVALUE_STATE_IsLoaded     = 0x04
-    };
-
-/*---------------------------------------------------------------------------------**//**
-*  Really indicates that the property from which this came is readonly... not the value itself.
-* @bsimethod                                                    CaseyMullen     09/09
-+---------------+---------------+---------------+---------------+---------------+------*/
-void            ECValue::SetIsReadOnly(bool isReadOnly) 
-    { 
-    if (isReadOnly)
-        m_stateFlags |= ((UInt8)ECVALUE_STATE_IsReadOnly); 
-    else
-        m_stateFlags &= ~((UInt8)ECVALUE_STATE_IsReadOnly); 
-    }
-
-=======
-BEGIN_BENTLEY_EC_NAMESPACE
->>>>>>> e537b674
-/*---------------------------------------------------------------------------------**//**
-* @bsimethod                                                    CaseyMullen     09/09
-+---------------+---------------+---------------+---------------+---------------+------*/
-bool            ECValue::IsReadOnly() const 
-    { 
-    return 0 != (m_stateFlags & ECVALUE_STATE_IsReadOnly); 
-    }
-
-/*---------------------------------------------------------------------------------**//**
-* @bsimethod                                                    CaseyMullen     09/09
-+---------------+---------------+---------------+---------------+---------------+------*/
-void            ECValue::SetIsNull(bool isNull)  
-    { 
-    if (isNull)
-        m_stateFlags |= ((UInt8)ECVALUE_STATE_IsNull); 
-    else
-        m_stateFlags &= ~((UInt8)ECVALUE_STATE_IsNull); 
-    }
-
-/*---------------------------------------------------------------------------------**//**
-* @bsimethod                                                    CaseyMullen     09/09
-+---------------+---------------+---------------+---------------+---------------+------*/
-bool            ECValue::IsNull() const 
-    { 
-    return 0 != (m_stateFlags & ECVALUE_STATE_IsNull); 
-    }
-
-/*---------------------------------------------------------------------------------**//**
-* @bsimethod                                    Bill.Steinbock                  08/2012
-+---------------+---------------+---------------+---------------+---------------+------*/
-void            ECValue::SetIsLoaded(bool isLoaded)
-    { 
-    if (isLoaded)
-        m_stateFlags |= ((UInt8)ECVALUE_STATE_IsLoaded); 
-    else
-        m_stateFlags &= ~((UInt8)ECVALUE_STATE_IsLoaded); 
-    }
-
-/*---------------------------------------------------------------------------------**//**
-* It is up to the instance implementation to set this flag. For MemoryBased instances
-* this bit is set in the _GetValue method when it checks the IsLoaded flag for the 
-* property.
-* @bsimethod                                    Bill.Steinbock                  08/2012
-+---------------+---------------+---------------+---------------+---------------+------*/
-bool            ECValue::IsLoaded() const 
-    { 
-    return 0 != (m_stateFlags & ECVALUE_STATE_IsLoaded); 
-    }
-
-/*---------------------------------------------------------------------------------**//**
-* @bsimethod                                                    AdamKlatzkin     01/10
-+---------------+---------------+---------------+---------------+---------------+------*/
-ValueKind       ECValue::GetKind() const 
-    { 
-    return (ValueKind) (m_valueKind & 0xFF);
-    }
-
-/*---------------------------------------------------------------------------------**//**
-* @bsimethod                                                    CaseyMullen     09/09
-+---------------+---------------+---------------+---------------+---------------+------*/
-bool            ECValue::IsUninitialized () const 
-    { 
-    return GetKind() == VALUEKIND_Uninitialized; 
-    }
-
-/*---------------------------------------------------------------------------------**//**
-* @bsimethod                                                    CaseyMullen     09/09
-+---------------+---------------+---------------+---------------+---------------+------*/
-bool            ECValue::IsString () const 
-    { 
-    return m_primitiveType == PRIMITIVETYPE_String; 
-    }
-
-/*---------------------------------------------------------------------------------**//**
-* @bsimethod                                                    CaseyMullen     01/10
-+---------------+---------------+---------------+---------------+---------------+------*/
-bool            ECValue::IsBinary () const 
-    { 
-    return m_primitiveType == PRIMITIVETYPE_Binary; 
-    }
-
-/*---------------------------------------------------------------------------------**//**
-* @bsimethod                                                    CaseyMullen     09/09
-+---------------+---------------+---------------+---------------+---------------+------*/
-bool            ECValue::IsInteger () const 
-    { 
-    return m_primitiveType == PRIMITIVETYPE_Integer; 
-    }
-
-/*---------------------------------------------------------------------------------**//**
-* @bsimethod                                                    CaseyMullen     09/09
-+---------------+---------------+---------------+---------------+---------------+------*/
-bool            ECValue::IsLong () const 
-    { 
-    return m_primitiveType == PRIMITIVETYPE_Long; 
-    }
-
-/*---------------------------------------------------------------------------------**//**
-* @bsimethod                                                    CaseyMullen     09/09
-+---------------+---------------+---------------+---------------+---------------+------*/
-bool            ECValue::IsDouble () const 
-    { 
-    return m_primitiveType == PRIMITIVETYPE_Double; 
-    }
-    
-/*---------------------------------------------------------------------------------**//**
-* @bsimethod                                                    CaseyMullen     09/09
-+---------------+---------------+---------------+---------------+---------------+------*/
-bool            ECValue::IsBoolean () const 
-    { 
-    return m_primitiveType == PRIMITIVETYPE_Boolean; 
-    }
-
-/*---------------------------------------------------------------------------------**//**
-* @bsimethod                                                    CaseyMullen     09/09
-+---------------+---------------+---------------+---------------+---------------+------*/
-bool            ECValue::IsPoint2D () const 
-    { 
-    return m_primitiveType == PRIMITIVETYPE_Point2D; 
-    }
-                                       
-/*---------------------------------------------------------------------------------**//**
-* @bsimethod                                                    CaseyMullen     09/09
-+---------------+---------------+---------------+---------------+---------------+------*/
-bool            ECValue::IsPoint3D () const 
-    { 
-    return m_primitiveType == PRIMITIVETYPE_Point3D; 
-    }
-
- /*---------------------------------------------------------------------------------**//**
-* @bsimethod                                                    CaseyMullen     09/09
-+---------------+---------------+---------------+---------------+---------------+------*/
-bool            ECValue::IsDateTime () const 
-    { 
-    return m_primitiveType == PRIMITIVETYPE_DateTime; 
-    }
-
-/*---------------------------------------------------------------------------------**//**
-* @bsimethod                                    Carole.MacDonald                05/2012
-+---------------+---------------+---------------+---------------+---------------+------*/
-bool            ECValue::IsIGeometry() const
-    {
-    return m_primitiveType == PRIMITIVETYPE_IGeometry;
-    }
-
-/*---------------------------------------------------------------------------------**//**
-* @bsimethod                                                    CaseyMullen     09/09
-+---------------+---------------+---------------+---------------+---------------+------*/
-bool            ECValue::IsArray () const 
-    { 
-    return GetKind() == VALUEKIND_Array; 
-    }
-
-/*---------------------------------------------------------------------------------**//**
-* @bsimethod                                                    CaseyMullen     09/09
-+---------------+---------------+---------------+---------------+---------------+------*/
-bool            ECValue::IsStruct () const 
-    { 
-    return GetKind() == VALUEKIND_Struct; 
-    }
-
-/*---------------------------------------------------------------------------------**//**
-* @bsimethod                                                    CaseyMullen     09/09
-+---------------+---------------+---------------+---------------+---------------+------*/
-bool            ECValue::IsPrimitive () const 
-    { 
-    return GetKind() == VALUEKIND_Primitive; 
-    }
-
-/*---------------------------------------------------------------------------------**//**
-* Copies this value, including all strings and array values held by this value.
-* @bsimethod                                                    CaseyMullen     09/09
-+---------------+---------------+---------------+---------------+---------------+------*/
-void            ECValue::ConstructUninitialized()
-    {
-#ifndef NDEBUG
-    int size = sizeof (ECValue);
-    memset (this, 0xBAADF00D, size); // avoid accidental misinterpretation of uninitialized data
-#endif
-    m_valueKind  = VALUEKIND_Uninitialized;
-    m_stateFlags = ECVALUE_STATE_IsNull;
-    m_ownsData = false;
-    }
-    
-
-/*---------------------------------------------------------------------------------**//**
-* Copies this value object without allocating any additional memory.  The copy will
-* hold copies on any external pointers held by the original.
-* @bsimethod                                                    JoshSchifter    02/2011
-+---------------+---------------+---------------+---------------+---------------+------*/
-void            ECValue::ShallowCopy (ECValueCR v)
-    {     
-    if (this == &v)
-        return;
-
-    memcpy (this, &v, sizeof(ECValue));
-
-    if (IsNull())
-        return;
-
-    UShort  valueKind = m_valueKind;
-    switch (valueKind)
-        {            
-        case VALUEKIND_Struct:
-            {
-            m_structInstance->AddRef();
-            break;
-            }
-
-        case PRIMITIVETYPE_Binary:
-            {
-            // Only make a copy of the binary data if the original object had a copy
-            if (m_ownsData)
-                {
-                m_ownsData = false;
-                SetBinary (v.m_binaryInfo.m_data, v.m_binaryInfo.m_size, true);
-                }
-            break;
-            }
-
-        case PRIMITIVETYPE_String:
-            {
-            // Only make a copy of the string if the original object had a copy.
-            if (m_ownsData)
-                {
-                m_ownsData = false; // prevent SetString from attempting to free the string that was temporarily copied by memset
-                SetString (v.m_string);
-                }
-
-            break;
-            }
-
-        // the memcpy takes care of these...            
-        case VALUEKIND_Array:
-        case PRIMITIVETYPE_Boolean:
-        case PRIMITIVETYPE_Integer:
-        case PRIMITIVETYPE_Long:
-        case PRIMITIVETYPE_Double:
-        case PRIMITIVETYPE_Point2D:
-        case PRIMITIVETYPE_Point3D:
-        case PRIMITIVETYPE_DateTime:
-            break;
-                        
-        default:
-            BeAssert (false); // type not handled
-        }
-    }
-
-/*---------------------------------------------------------------------------------**//**
-* @bsimethod                                    Sam.Wilson                      07/2010
-+---------------+---------------+---------------+---------------+---------------+------*/
-void            ECValue::FreeMemory ()
-    {
-    if (IsNull())
-        return;
-
-    UShort  primitiveType = m_primitiveType;
-    switch (primitiveType)
-        {
-        case PRIMITIVETYPE_String:
-            if (m_ownsData && m_string != NULL)
-                free (const_cast<WCharP>(m_string));
-            return;
-
-        case PRIMITIVETYPE_Binary:
-        case PRIMITIVETYPE_IGeometry:
-            if (NULL != m_binaryInfo.m_data && m_ownsData)
-                free ((void*)m_binaryInfo.m_data);
-            return;
-
-        case VALUEKIND_Struct:
-            if ((m_structInstance != NULL))
-                m_structInstance->Release();
-            return;
-        }
-    }
-
-/*---------------------------------------------------------------------------------**//**
-* @bsimethod                                                    CaseyMullen     09/09
-+---------------+---------------+---------------+---------------+---------------+------*/
-void            ECValue::SetToNull()
-    {        
-    FreeMemory ();
-    SetIsNull (true);
-    }
-   
-/*---------------------------------------------------------------------------------**//**
-* @bsimethod                                                    CaseyMullen     09/09
-+---------------+---------------+---------------+---------------+---------------+------*/
-void            ECValue::Clear()
-    {
-    if (IsNull())
-        {
-        m_valueKind = VALUEKIND_Uninitialized;
-        m_stateFlags = ECVALUE_STATE_IsNull;
-        return;
-        }
-        
-    if (IsUninitialized())
-        {
-        m_stateFlags = ECVALUE_STATE_IsNull;
-        return;
-        }
-
-    FreeMemory ();
-    m_stateFlags = ECVALUE_STATE_IsNull;
-    m_valueKind = VALUEKIND_Uninitialized;
-    }
-
-/*---------------------------------------------------------------------------------**//**
-* @bsimethod                                                    CaseyMullen     09/09
-+---------------+---------------+---------------+---------------+---------------+------*/
-ECValue::~ECValue()
-    {
-    FreeMemory ();
-#ifndef NDEBUG
-    memset (this, 0xBAADF00D, sizeof(ECValue)); // try to make use of destructed values more obvious
-#endif
-    }
-    
-/*---------------------------------------------------------------------------------**//**
-* @bsimethod                                                    CaseyMullen     09/09
-+---------------+---------------+---------------+---------------+---------------+------*/
-ECValueR ECValue::operator= (ECValueCR rhs)
-    {
-    From (rhs);
-    return *this;
-    }        
-    
-/*---------------------------------------------------------------------------------**//**
-* Construct an uninitialized value
-* @bsimethod                                                    CaseyMullen     09/09
-+---------------+---------------+---------------+---------------+---------------+------*/
-ECValue::ECValue ()
-    {
-    ConstructUninitialized();
-    }
-
-/*---------------------------------------------------------------------------------**//**
-* @bsimethod                                                    CaseyMullen     09/09
-+---------------+---------------+---------------+---------------+---------------+------*/
-ECValue::ECValue (ECValueCR v)
-    {
-    ConstructUninitialized();
-    From (v);
-    }
-    
-/*---------------------------------------------------------------------------------**//**
-*  Construct a Null ECN::ECValue (of a specific type, but with IsNull = true)
-* @bsimethod                                                    CaseyMullen     09/09
-+---------------+---------------+---------------+---------------+---------------+------*/
-ECValue::ECValue (ValueKind classification) : m_valueKind(classification), m_stateFlags(ECVALUE_STATE_IsNull), m_ownsData(false)
-    {
-    }       
-
-/*---------------------------------------------------------------------------------**//**
-*  Construct a Null ECN::ECValue (of a specific type, but with IsNull = true)
-* @bsimethod                                                    CaseyMullen     09/09
-+---------------+---------------+---------------+---------------+---------------+------*/
-ECValue::ECValue (PrimitiveType primitiveType) : m_primitiveType(primitiveType), m_stateFlags(ECVALUE_STATE_IsNull), m_ownsData(false)
-    {
-    }
-    
-/*---------------------------------------------------------------------------------**//**
-* @bsimethod                                                    CaseyMullen     09/09
-+---------------+---------------+---------------+---------------+---------------+------*/
-ECValue::ECValue (::Int32 integer32)
-    {
-    ConstructUninitialized();
-    SetInteger (integer32);
-    };
-    
-/*---------------------------------------------------------------------------------**//**
-* @bsimethod                                                    CaseyMullen     09/09
-+---------------+---------------+---------------+---------------+---------------+------*/
-ECValue::ECValue (::Int64 long64)
-    {
-    ConstructUninitialized();
-    SetLong (long64);
-    };
-        
-/*---------------------------------------------------------------------------------**//**
-* @bsimethod                                    Bill.Steinbock                  02/2010
-+---------------+---------------+---------------+---------------+---------------+------*/
-ECValue::ECValue (double doubleVal)
-    {
-    ConstructUninitialized();
-    SetDouble (doubleVal);
-    };
-        
-/*---------------------------------------------------------------------------------**//**
-* @bsimethod                                    Bill.Steinbock                  02/2010
-+---------------+---------------+---------------+---------------+---------------+------*/
-ECValue::ECValue (DPoint2dCR point2d)
-    {
-    ConstructUninitialized();
-    SetPoint2D (point2d);
-    };
-
-/*---------------------------------------------------------------------------------**//**
-* @bsimethod                                    Bill.Steinbock                  02/2010
-+---------------+---------------+---------------+---------------+---------------+------*/
-ECValue::ECValue (DPoint3dCR point3d)
-    {
-    ConstructUninitialized();
-    SetPoint3D (point3d);
-    };
-
-/*---------------------------------------------------------------------------------**//**
-* @bsimethod                                    Bill.Steinbock                  02/2010
-+---------------+---------------+---------------+---------------+---------------+------*/
-ECValue::ECValue (bool value)
-    {
-    ConstructUninitialized();
-    SetBoolean (value);
-    };
-
-/*---------------------------------------------------------------------------------**//**
-* @bsimethod                                    Krischan.Eberle                  10/2012
-+---------------+---------------+---------------+---------------+---------------+------*/
-ECValue::ECValue (DateTimeCR dateTime)
-    {
-    ConstructUninitialized();
-    SetDateTime (dateTime);
-    };
-
-/*---------------------------------------------------------------------------------**//**
-* @param holdADuplicate     If true, ECN::ECValue will make a duplicate, otherwise 
-* ECN::ECValue holds the original pointer. Intended only for use when initializing arrays of strings, to avoid duplicating them twice.
-* @bsimethod                                                    CaseyMullen     09/09
-+---------------+---------------+---------------+---------------+---------------+------*/
-ECValue::ECValue (WCharCP string, bool holdADuplicate)
-    {
-    ConstructUninitialized();
-    SetString (string, holdADuplicate);
-    };
-
-/*---------------------------------------------------------------------------------**//**
-* The ECValue is never responsible for freeing the memory... its creator is. 
-* The consumer of the ECValue should make a copy of the memory.
-* @bsimethod                                                    CaseyMullen     01/10
-+---------------+---------------+---------------+---------------+---------------+------*/
-ECValue::ECValue (const byte * data, size_t size)
-    {
-    ConstructUninitialized();
-    SetBinary (data, size);
-    }
-
-/*---------------------------------------------------------------------------------**//**
-* @bsimethod                                                    JoshSchifter    02/11
-+---------------+---------------+---------------+---------------+---------------+------*/
-void    ECValue::From (ECValueCR v)
-    {
-    ShallowCopy (v);
-    }
-
-/*---------------------------------------------------------------------------------**//**
-* @bsimethod                                                    AdamKlatzkin    01/10
-+---------------+---------------+---------------+---------------+---------------+------*/
-PrimitiveType   ECValue::GetPrimitiveType() const
-    {
-    PRECONDITION (IsPrimitive() && "Tried to get the primitive type of an ECN::ECValue that is not classified as a primitive.", (PrimitiveType)0);    
-    return m_primitiveType;
-    }
-
-/*---------------------------------------------------------------------------------**//**
-* @bsimethod                                                    AdamKlatzkin    10/10
-+---------------+---------------+---------------+---------------+---------------+------*/    
-BentleyStatus       ECValue::SetPrimitiveType (PrimitiveType primitiveType)
-    {
-    if (m_primitiveType != primitiveType)
-        {
-        Clear();
-        m_primitiveType = primitiveType;
-        }
-        
-    return SUCCESS;
-    }
-    
-/*---------------------------------------------------------------------------------**//**
-* @bsimethod                                                    CaseyMullen     09/09
-+---------------+---------------+---------------+---------------+---------------+------*/
-::Int32         ECValue::GetInteger() const
-    {
-    PRECONDITION (IsInteger() && "Tried to get integer value from an ECN::ECValue that is not an integer.", 0);
-    PRECONDITION (!IsNull() && "Getting the value of a NULL non-string primitive is ill-defined", 0);
-    return m_integer32;
-    };
-
-/*---------------------------------------------------------------------------------**//**
-* @bsimethod                                                    CaseyMullen     09/09
-+---------------+---------------+---------------+---------------+---------------+------*/
-BentleyStatus       ECValue::SetInteger (::Int32 integer)
-    {
-    Clear();
-    SetIsNull (false);
-    m_primitiveType  = PRIMITIVETYPE_Integer;
-    m_integer32 = integer;
-    
-    return SUCCESS;
-    }
-    
-/*---------------------------------------------------------------------------------**//**
-* @bsimethod                                                    CaseyMullen     09/09
-+---------------+---------------+---------------+---------------+---------------+------*/
-::Int64         ECValue::GetLong() const
-    {
-    PRECONDITION (IsLong() && "Tried to get long64 value from an ECN::ECValue that is not an long64.", 0);
-    PRECONDITION (!IsNull() && "Getting the value of a NULL non-string primitive is ill-defined", 0);
-    return m_long64;
-    };
-
-/*---------------------------------------------------------------------------------**//**
-* @bsimethod                                                    CaseyMullen     09/09
-+---------------+---------------+---------------+---------------+---------------+------*/
-BentleyStatus       ECValue::SetLong (::Int64 long64)
-    {
-    Clear();
-    SetIsNull (false);
-    m_primitiveType  = PRIMITIVETYPE_Long;
-    m_long64    = long64;
-    
-    return SUCCESS;
-    }        
-
-/*---------------------------------------------------------------------------------**//**
-* @bsimethod                                                    CaseyMullen     10/09
-+---------------+---------------+---------------+---------------+---------------+------*/
-double          ECValue::GetDouble() const
-    {
-    PRECONDITION (IsDouble() && "Tried to get double value from an ECN::ECValue that is not an double.", std::numeric_limits<double>::quiet_NaN());
-    PRECONDITION (!IsNull() && "Getting the value of a NULL non-string primitive is ill-defined", std::numeric_limits<double>::quiet_NaN());
-    return m_double;
-    };
-
-/*---------------------------------------------------------------------------------**//**
-* @bsimethod                                                    CaseyMullen     10/09
-+---------------+---------------+---------------+---------------+---------------+------*/
-BentleyStatus       ECValue::SetDouble (double value)
-    {
-    Clear();
-    SetIsNull (false);
-    m_primitiveType  = PRIMITIVETYPE_Double;
-    m_double    = value;
-    
-    return SUCCESS;
-    }
-
-/*---------------------------------------------------------------------------------**//**
-* @bsimethod                                    Bill.Steinbock                  02/2010
-+---------------+---------------+---------------+---------------+---------------+------*/
-bool          ECValue::GetBoolean() const
-    {
-    PRECONDITION (IsBoolean() && "Tried to get boolean value from an ECN::ECValue that is not a boolean.", 0);
-    PRECONDITION (!IsNull() && "Getting the value of a NULL non-string primitive is ill-defined", 0);
-    return m_boolean;
-    };
-
-/*---------------------------------------------------------------------------------**//**
-* @bsimethod                                    Bill.Steinbock                  02/2010
-+---------------+---------------+---------------+---------------+---------------+------*/
-BentleyStatus       ECValue::SetBoolean (bool value)
-    {
-    Clear();
-    SetIsNull (false);
-    m_primitiveType  = PRIMITIVETYPE_Boolean;
-    m_boolean        = value;
-    
-    return SUCCESS;
-    }
-
-/*---------------------------------------------------------------------------------**//**
-* @bsimethod                                    Bill.Steinbock                  02/2010
-+---------------+---------------+---------------+---------------+---------------+------*/
-Int64          ECValue::GetDateTimeTicks() const
-    {
-    PRECONDITION (IsDateTime() && "Tried to get DateTime value from an ECN::ECValue that is not a DateTime.", 0);
-    PRECONDITION (!IsNull() && "Getting the value of a NULL non-string primitive is ill-defined", 0);
-    return m_dateTime;
-    }
-
-/*---------------------------------------------------------------------------------**//**
-* @bsimethod                                    Bill.Steinbock                  02/2010
-+---------------+---------------+---------------+---------------+---------------+------*/
-BentleyStatus       ECValue::SetDateTimeTicks (Int64 value)
-    {
-    Clear();
-    SetIsNull (false);
-    m_primitiveType  = PRIMITIVETYPE_DateTime;
-    m_dateTime       = value;
-    
-    return SUCCESS;
-    }
-
-//////////////////////////////////////////////////////////////////////////////////////////
-// Managed Code
-// DateTime   - The DateTime.Ticks value stored in a ECXAttribute represents the number 
-//              of 100-nanosecond  intervals that have elapsed since 00:00:00 01/01/01 
-//////////////////////////////////////////////////////////////////////////////////////////
-
-/*---------------------------------------------------------------------------------**//**
-* @bsimethod                                    Krischan.Eberle             10/2012
-+---------------+---------------+---------------+---------------+---------------+------*/
-DateTime          ECValue::GetDateTime () const
-    {
-    Int64 ecTicks = GetDateTimeTicks ();
-
-    // m_dateTime is number of ticks since 00:00:00 01/01/01
-    Int64 jdInHnsSigned = ecTicks + static_cast<Int64> (DateTime::CE_EPOCH_AS_JD_HNS);
-    BeAssert (jdInHnsSigned >= 0);
-    UInt64 jdInHns = static_cast<UInt64> (jdInHnsSigned);
-    
-    DateTime dateTime;
-    BentleyStatus stat = DateTime::FromJulianDay (dateTime, jdInHns, DateTime::DATETIMEKIND_Utc);
-    POSTCONDITION (stat == SUCCESS, DateTime ());
-
-    return dateTime;
-    }
-
-/*---------------------------------------------------------------------------------**//**
-* @bsimethod                                    Bill.Steinbock                  02/2010
-+---------------+---------------+---------------+---------------+---------------+------*/
-BentleyStatus          ECValue::SetDateTime (DateTimeCR dateTime) 
-    {
-    Clear();
-    
-    UInt64 jdInHns;
-    BentleyStatus stat = dateTime.ToJulianDay (jdInHns);
-    POSTCONDITION (stat == SUCCESS, ERROR);
-
-    Int64 ecTicks = static_cast<Int64> (jdInHns) - static_cast<Int64> (DateTime::CE_EPOCH_AS_JD_HNS);
-    return SetDateTimeTicks (ecTicks);
-    }
-
-/*---------------------------------------------------------------------------------**//**
-* @bsimethod                                    Bill.Steinbock                  02/2010
-+---------------+---------------+---------------+---------------+---------------+------*/
-DPoint2d          ECValue::GetPoint2D() const
-    {
-    DPoint2d badValue = {0.0,0.0};
-    PRECONDITION (IsPoint2D() && "Tried to get Point2D value from an ECN::ECValue that is not a Point2D.", badValue);
-    PRECONDITION (!IsNull() && "Getting the value of a NULL non-string primitive is ill-defined", badValue);
-    return m_dPoint2d;
-    };
-
-/*---------------------------------------------------------------------------------**//**
-* @bsimethod                                    Bill.Steinbock                  02/2010
-+---------------+---------------+---------------+---------------+---------------+------*/
-BentleyStatus       ECValue::SetPoint2D (DPoint2dCR value)
-    {
-    Clear();
-    SetIsNull (false);
-    m_primitiveType  = PRIMITIVETYPE_Point2D;
-    m_dPoint2d       = value;
-    
-    return SUCCESS;
-    }
-
- /*---------------------------------------------------------------------------------**//**
-* @bsimethod                                    Bill.Steinbock                  02/2010
-+---------------+---------------+---------------+---------------+---------------+------*/
-DPoint3d          ECValue::GetPoint3D() const
-    {
-    DPoint3d badValue = {0.0,0.0,0.0};
-
-    PRECONDITION (IsPoint3D() && "Tried to get Point3D value from an ECN::ECValue that is not a Point3D.", badValue);
-    PRECONDITION (!IsNull() && "Getting the value of a NULL non-string primitive is ill-defined", badValue);
-    return m_dPoint3d;
-    };
-
-/*---------------------------------------------------------------------------------**//**
-* @bsimethod                                    Bill.Steinbock                  02/2010
-+---------------+---------------+---------------+---------------+---------------+------*/
-BentleyStatus       ECValue::SetPoint3D (DPoint3dCR value)
-    {
-    Clear();
-    SetIsNull (false);
-    m_primitiveType  = PRIMITIVETYPE_Point3D;
-    m_dPoint3d       = value;
-    
-    return SUCCESS;
-    }
-
-/*---------------------------------------------------------------------------------**//**
-* @bsimethod                                                    CaseyMullen     09/09
-+---------------+---------------+---------------+---------------+---------------+------*/
-WCharCP ECValue::GetString() const
-    {
-    PRECONDITION (IsString() && "Tried to get string value from an ECN::ECValue that is not a string.", L"<Programmer Error: Attempted to get string value from ECN::ECValue that is not a string.>");
-    return m_string;
-    };
-
-/*---------------------------------------------------------------------------------**//**
-* @param[in] holdADuplicate     If true, ECN::ECValue will make a duplicate, otherwise 
-*                               ECN::ECValue holds the original pointer
-* @bsimethod                                                    CaseyMullen     09/09
-+---------------+---------------+---------------+---------------+---------------+------*/
-BentleyStatus ECValue::SetString (WCharCP string, bool holdADuplicate)
-    {
-    Clear();
-        
-    m_primitiveType = PRIMITIVETYPE_String;
-    m_ownsData = holdADuplicate;
-    
-    if (NULL == string)
-        {
-        m_string = NULL;
-        return SUCCESS;
-        }
-
-    SetIsNull (false);
-
-    if (holdADuplicate)    
-        m_string = BeStringUtilities::Wcsdup (string);
-    else
-        m_string = string;
-            
-    return SUCCESS;
-    }
-    
-/*---------------------------------------------------------------------------------**//**
-* @bsimethod                                                    CaseyMullen     01/10
-+---------------+---------------+---------------+---------------+---------------+------*/
-const byte * ECValue::GetBinary(size_t& size) const
-    {
-    PRECONDITION (IsBinary() && "Tried to get binarydata from an ECN::ECValue that is not binary.", NULL);
-    size = m_binaryInfo.m_size;
-    return m_binaryInfo.m_data;
-    };
-
-/*---------------------------------------------------------------------------------**//**
-* @bsimethod                                                    CaseyMullen     01/10
-+---------------+---------------+---------------+---------------+---------------+------*/
-BentleyStatus ECValue::SetBinary (const byte * data, size_t size, bool holdADuplicate)
-    {
-    Clear();
-
-    m_primitiveType = PRIMITIVETYPE_Binary;
-    m_ownsData = holdADuplicate;
-    
-    if (NULL == data)
-        {
-        m_binaryInfo.m_data = NULL;
-        m_binaryInfo.m_size = 0;
-        return SUCCESS;
-        }    
-    
-
-    SetIsNull (false);
-
-    m_binaryInfo.m_size = size;    
-    if (holdADuplicate)
-        {
-        void * duplicateData = malloc (size);
-        memcpy (duplicateData, data, size);        
-        m_binaryInfo.m_data = (const byte *)duplicateData;
-        }
-    else
-        m_binaryInfo.m_data = data;
-
-    return SUCCESS;
-    }
-    
-/*---------------------------------------------------------------------------------**//**
-* @bsimethod                                    Adam.Klatzkin                   02/2010
-+---------------+---------------+---------------+---------------+---------------+------*/
-IECInstancePtr  ECValue::GetStruct() const
-    {
-    PRECONDITION (IsStruct() && "Tried to get struct value from an ECN::ECValue that is not a struct.", 0);
-    return m_structInstance;    
-    };
-
-/*---------------------------------------------------------------------------------**//**
-* @bsimethod                                    Adam.Klatzkin                   02/2010
-+---------------+---------------+---------------+---------------+---------------+------*/
-BentleyStatus       ECValue::SetStruct (IECInstanceP structInstance)
-    {
-    Clear();
-
-    m_valueKind = VALUEKIND_Struct;    
-        
-    if (NULL == structInstance)
-        {
-        m_structInstance = NULL;
-        return SUCCESS;
-        }  
-            
-    SetIsNull (false);
-
-    m_structInstance = structInstance;        
-    m_structInstance->AddRef();
-    
-    return SUCCESS;
-    }    
-
-/*---------------------------------------------------------------------------------**//**
-* @bsimethod                                                    CaseyMullen     12/09
-+---------------+---------------+---------------+---------------+---------------+------*/    
-WString    ECValue::ToString () const
-    {
-    if (IsNull())
-        return L"<null>";
-        
-    WString str;
-    
-    if (IsArray())
-        {
-        ArrayInfo arrayInfo = GetArrayInfo();
-        str.Sprintf (L"Count: %d IsFixedSize: %d", arrayInfo.GetCount(), arrayInfo.IsFixedCount());
-        }
-    else if (IsStruct())
-        {
-        return L"IECInstance containing struct value";
-        }
-    else
-        {
-        UShort  valueKind = m_valueKind;
-        switch (valueKind)
-            {
-            case PRIMITIVETYPE_Integer:
-                {
-                str.Sprintf (L"%d", GetInteger());
-                break;
-                }
-            case PRIMITIVETYPE_Long:
-                {
-                str.Sprintf (L"%lld", GetLong());
-                break;
-                }            
-            case PRIMITIVETYPE_Double:
-                {
-                str.Sprintf (L"%lf", GetDouble());
-                break;
-                }            
-            case PRIMITIVETYPE_String:
-                {
-                return GetString();
-                }            
-            case PRIMITIVETYPE_Boolean:
-                {
-                return GetBoolean() ? L"true" : L"false";
-                }
-            case PRIMITIVETYPE_Point2D:
-                {
-                DPoint2d point = GetPoint2D();
-                str.Sprintf (L"{%lg,%lg}", point.x, point.y);
-                break;          
-                }
-            case PRIMITIVETYPE_Point3D:
-                {
-                DPoint3d point = GetPoint3D();
-                str.Sprintf (L"{%lg,%lg,%lg}", point.x, point.y, point.z);
-                break;          
-                }
-            case PRIMITIVETYPE_DateTime:
-                {
-                DateTime timeDate = GetDateTime();
-                return timeDate.ToString();
-                }
-            case PRIMITIVETYPE_Binary:
-                {
-                size_t size;
-                GetBinary(size);
-                str.Sprintf (L"Blob(%d)", size);
-                break;
-                }
-                
-            default:
-                {
-                return L"ECN::ECValue::ToString needs work... unsupported data type";
-                }            
-            }
-        }
-        
-    return str;
-    }
-
-/*---------------------------------------------------------------------------------**//**
-* @bsimethod                                                    Paul.Connelly   08/12
-+---------------+---------------+---------------+---------------+---------------+------*/
-bool ECValue::ConvertToPrimitiveType (PrimitiveType newType)
-    {
-    if (IsNull())
-        {
-        SetPrimitiveType (newType);
-        return true;
-        }
-    else if (!IsPrimitive())
-        return false;
-    else if (newType == GetPrimitiveType())
-        return true;
-    else if (PRIMITIVETYPE_String == newType)
-        {
-        WString strVal = ToString();
-        SetString (strVal.c_str());
-        return true;
-        }
-
-    PrimitiveType curType = GetPrimitiveType();
-    switch (newType)
-        {
-    case PRIMITIVETYPE_Integer:
-        {
-        Int32 i;
-        if (PRIMITIVETYPE_Double == curType)
-            {
-            double roundingTerm = DoubleOps::AlmostEqual (GetDouble(), 0.0) ? 0.0 : GetDouble() > 0.0 ? 0.5 : -0.5;
-            i = (Int32)(GetDouble() + roundingTerm);
-            }
-        else if (PRIMITIVETYPE_String != curType || 1 != BeStringUtilities::Swscanf (GetString(), L"%d", &i))
-            return false;
-
-        SetInteger (i);
-        }
-        return true;
-    case PRIMITIVETYPE_Double:
-        {
-        double d;
-        if (PRIMITIVETYPE_Integer == curType)
-            d = GetInteger();
-        else if (PRIMITIVETYPE_String != curType || 1 != BeStringUtilities::Swscanf (GetString(), L"%lf", &d))
-            return false;
-
-        SetDouble (d);
-        }
-        return true;
-        }
-
-    return false;
-    }
-
-/*---------------------------------------------------------------------------------**//**
-* @description  Performs a binary comparison against another ECValue.
-* @bsimethod                                                    Dylan.Rush      12/10
-+---------------+---------------+---------------+---------------+---------------+------*/ 
-bool              ECValue::Equals (ECValueCR v) const
-    {
-    if (IsNull() != v.IsNull())
-        return false;
-    if (IsNull())
-        return true;
-    if (GetKind() != v.GetKind())
-        return false;
-    if (IsArray())
-        {
-        if (m_arrayInfo.GetCount() != v.m_arrayInfo.GetCount())
-            return false;
-
-        if (m_arrayInfo.IsFixedCount() != v.m_arrayInfo.IsFixedCount())
-            return false;
-
-        if (m_arrayInfo.GetKind() != v.m_arrayInfo.GetKind())
-            return false;
-
-        if (m_arrayInfo.IsPrimitiveArray() && m_arrayInfo.GetElementPrimitiveType() != v.m_arrayInfo.GetElementPrimitiveType())
-            return false;
-
-        return true;
-        }
-    if (IsStruct())
-        return m_structInstance == v.m_structInstance;
-    if (GetPrimitiveType() != v.GetPrimitiveType())
-        return false;
-    if (IsString())
-        return 0 == wcscmp (GetString0(), v.GetString0());
-    if (IsBinary())
-        {
-        if (m_binaryInfo.m_size != v.m_binaryInfo.m_size)
-            return false;
-        if (m_binaryInfo.m_data == v.m_binaryInfo.m_data)
-            return true;
-        return 0 == memcmp (m_binaryInfo.m_data, v.m_binaryInfo.m_data, m_binaryInfo.m_size);
-        }
-    if (IsDouble())
-        return DoubleOps::AlmostEqual (GetDouble(), v.GetDouble());
-
-    size_t primitiveValueSize = (size_t) GetFixedPrimitiveValueSize (GetPrimitiveType());
-    //&m_boolean points to the first memory address of the union (as does every other union member)
-    return 0 == memcmp (&m_boolean, &v.m_boolean, primitiveValueSize);
-    }
-
-/*---------------------------------------------------------------------------------**//**
-* @param[in]        capacity Estimated size of the array.
-* @bsimethod                                                    CaseyMullen     09/09
-+---------------+---------------+---------------+---------------+---------------+------*/
-ECObjectsStatus   ECValue::SetStructArrayInfo (UInt32 count, bool isFixedCount)
-    {
-    Clear();
-        
-    m_valueKind                = VALUEKIND_Array;
-
-    m_arrayInfo.InitializeStructArray (count, isFixedCount);
-    
-    SetIsNull (false); // arrays are never null
-    
-    return ECOBJECTS_STATUS_Success;
-    }
-
-/*---------------------------------------------------------------------------------**//**
-* @param[in]        capacity Estimated size of the array.
-* @bsimethod                                                    CaseyMullen     09/09
-+---------------+---------------+---------------+---------------+---------------+------*/
-ECObjectsStatus       ECValue::SetPrimitiveArrayInfo (PrimitiveType primitiveElementType, UInt32 count, bool isFixedSize)
-    {
-    Clear();
-        
-    m_valueKind                = VALUEKIND_Array;
-
-    m_arrayInfo.InitializePrimitiveArray (primitiveElementType, count, isFixedSize);
-    
-    SetIsNull (false); // arrays are never null
-    
-    return ECOBJECTS_STATUS_Success;
-    }
-
-/*---------------------------------------------------------------------------------**//**
-* @bsimethod                                                    CaseyMullen     09/09
-+---------------+---------------+---------------+---------------+---------------+------*/
-ArrayInfo       ECValue::GetArrayInfo() const
-    {
-    BeAssert (IsArray());
-    
-    return m_arrayInfo;
-    }
-
-/*---------------------------------------------------------------------------------**//**
-* @bsimethod                                                    CaseyMullen     10/09
-+---------------+---------------+---------------+---------------+---------------+------*/    
-UInt32          ECValue::GetFixedPrimitiveValueSize (PrimitiveType primitivetype)
-    {
-    switch (primitivetype)
-        {
-        case ECN::PRIMITIVETYPE_Integer:
-            return sizeof(Int32);
-        case ECN::PRIMITIVETYPE_Long:
-            return sizeof(Int64);
-        case ECN::PRIMITIVETYPE_Double:
-            return sizeof(double);
-        case PRIMITIVETYPE_Boolean:
-            return sizeof(bool); 
-        case PRIMITIVETYPE_Point2D:
-            return 2*sizeof(double);
-        case PRIMITIVETYPE_Point3D:
-            return 3*sizeof(double);
-        case PRIMITIVETYPE_DateTime:
-            return sizeof(Int64); //ticks
-        default:
-            DEBUG_FAIL("Most datatypes have not yet been implemented... or perhaps you have passed in a variable-sized type.");
-            return 0;
-        }
-    }
-      
-/*---------------------------------------------------------------------------------**//**
-* @bsimethod                                                    CaseyMullen     09/09
-+---------------+---------------+---------------+---------------+---------------+------*/
-void            ArrayInfo::InitializeStructArray (UInt32 count, bool isFixedCount)
-    {
-    m_arrayKind = ARRAYKIND_Struct;
-    m_count           = count;
-    m_isFixedCount     = isFixedCount;
-    }
-    
-/*---------------------------------------------------------------------------------**//**
-* @bsimethod                                                    AdamKlatzkin     01/10
-+---------------+---------------+---------------+---------------+---------------+------*/
-void            ArrayInfo::InitializePrimitiveArray (PrimitiveType elementPrimitiveType, UInt32 count, bool isFixedCount)
-    {
-    m_elementPrimitiveType = elementPrimitiveType;
-    m_count           = count;
-    m_isFixedCount    = isFixedCount;
-    }
-    
-/*---------------------------------------------------------------------------------**//**
-* @bsimethod                                                    CaseyMullen     09/09
-+---------------+---------------+---------------+---------------+---------------+------*/
-UInt32          ArrayInfo::GetCount() const
-    {
-    return m_count;
-    }
-    
-/*---------------------------------------------------------------------------------**//**
-* @bsimethod                                                    CaseyMullen     09/09
-+---------------+---------------+---------------+---------------+---------------+------*/
-bool            ArrayInfo::IsFixedCount() const
-    {
-    return m_isFixedCount;
-    }
-    
-/*---------------------------------------------------------------------------------**//**
-* @bsimethod                                                    AdamKlatzkin     01/10
-+---------------+---------------+---------------+---------------+---------------+------*/
-ValueKind       ArrayInfo::GetKind() const
-    {        
-    return (ValueKind) (m_arrayKind & 0xFF); 
-    }  
-
-/*---------------------------------------------------------------------------------**//**
-* @bsimethod                                                    AdamKlatzkin     01/10
-+---------------+---------------+---------------+---------------+---------------+------*/
-PrimitiveType   ArrayInfo::GetElementPrimitiveType() const
-    {        
-    PRECONDITION (IsPrimitiveArray() && "Tried to get the element primitive type of an ArrayInfo that is not classified as a primitive array.", (PrimitiveType)0);    
-    return m_elementPrimitiveType;
-    }  
-
-/*---------------------------------------------------------------------------------**//**
-* @bsimethod                                                    AdamKlatzkin     01/10
-+---------------+---------------+---------------+---------------+---------------+------*/
-bool            ArrayInfo::IsPrimitiveArray() const
-    {        
-    return GetKind() == ARRAYKIND_Primitive; 
-    }  
-
-/*---------------------------------------------------------------------------------**//**
-* @bsimethod                                                    AdamKlatzkin     01/10
-+---------------+---------------+---------------+---------------+---------------+------*/
-bool            ArrayInfo::IsStructArray() const
-    {        
-    return GetKind() == ARRAYKIND_Struct; 
-    }  
-
-/*---------------------------------------------------------------------------------**//**
-* @bsimethod                                                    Dylan Rush      11/10
-+---------------+---------------+---------------+---------------+---------------+------*/
-ECValueAccessor::ECValueAccessor (IECInstanceCR instance, int newPropertyIndex, int newArrayIndex)
-    {
-    PushLocation (instance, newPropertyIndex, newArrayIndex);
-    }
-
-/*---------------------------------------------------------------------------------**//**
-* @bsimethod                                                    Dylan Rush      11/10
-+---------------+---------------+---------------+---------------+---------------+------*/
-ECValueAccessor::ECValueAccessor (ECEnablerCR enabler, int newPropertyIndex, int newArrayIndex)
-    {
-    PushLocation (enabler, newPropertyIndex, newArrayIndex);
-    }
-
-/*---------------------------------------------------------------------------------**//**
-* @bsimethod                                                    Dylan Rush      11/10
-+---------------+---------------+---------------+---------------+---------------+------*/
-ECValueAccessor::ECValueAccessor (ECValueAccessorCR accessor)
-    : m_locationVector (accessor.GetLocationVector())
-    {
-    }
-
-/*---------------------------------------------------------------------------------**//**
-* @bsimethod                                                    Dylan Rush      11/10
-+---------------+---------------+---------------+---------------+---------------+------*/
-void ECValueAccessor::Clone (ECValueAccessorCR accessor)
-    {
-    m_locationVector.clear();
-
-    FOR_EACH (ECValueAccessor::Location const & location, accessor.GetLocationVectorCR())
-        PushLocation (*location.enabler, location.propertyIndex, location.arrayIndex);
-    }
-
-/*---------------------------------------------------------------------------------**//**
-* @bsimethod                                    Bill.Steinbock                  09/2011
-+---------------+---------------+---------------+---------------+---------------+------*/
-ECValueAccessor::LocationVector const &   ECValueAccessor::GetLocationVectorCR() const
-    {
-    return m_locationVector;
-    }
-
-/*---------------------------------------------------------------------------------**//**
-* @bsimethod                                                    Dylan Rush      11/10
-+---------------+---------------+---------------+---------------+---------------+------*/
-const ECValueAccessor::LocationVector&          ECValueAccessor::GetLocationVector() const
-    {
-    return m_locationVector;
-    }
-
-/*---------------------------------------------------------------------------------**//**
-* @bsimethod                                                    Dylan Rush      11/10
-+---------------+---------------+---------------+---------------+---------------+------*/
-ECEnablerCR                                     ECValueAccessor::GetEnabler (UInt32 depth) const
-    {
-    return * m_locationVector[depth].enabler;
-    }
-
-/*---------------------------------------------------------------------------------**//**
-* @bsimethod                                                    Dylan Rush      11/10
-+---------------+---------------+---------------+---------------+---------------+------*/
-ECValueAccessor::Location&                      ECValueAccessor::operator[] (UInt32 depth)
-    {
-    return m_locationVector[depth];
-    }
-
-/*---------------------------------------------------------------------------------**//**
-* @bsimethod                                                    Dylan Rush      11/10
-+---------------+---------------+---------------+---------------+---------------+------*/
-const ECValueAccessor::Location&                ECValueAccessor::operator[] (UInt32 depth) const
-    {
-    return m_locationVector[depth];
-    }
-
-/*---------------------------------------------------------------------------------**//**
-* @bsimethod                                                    Dylan Rush      11/10
-+---------------+---------------+---------------+---------------+---------------+------*/
-void                                            ECValueAccessor::PushLocation (ECEnablerCR newEnabler, int newPropertyIndex, int newArrayIndex)
-    {
-    m_locationVector.push_back (Location (& newEnabler, newPropertyIndex, newArrayIndex));
-    }
-
-/*---------------------------------------------------------------------------------**//**
-* @bsimethod                                                    Dylan Rush      11/10
-+---------------+---------------+---------------+---------------+---------------+------*/
-void                                            ECValueAccessor::PushLocation (IECInstanceCR instance, int newPropertyIndex, int newArrayIndex)
-    {
-    PushLocation (instance.GetEnabler(), newPropertyIndex, newArrayIndex);
-    }
-
-/*---------------------------------------------------------------------------------**//**
-* @bsimethod                                                    Dylan Rush      11/10
-+---------------+---------------+---------------+---------------+---------------+------*/
-void                                            ECValueAccessor::PushLocation (ECEnablerCR newEnabler, WCharCP accessString, int newArrayIndex)
-    {
-    UInt32 propertyIndex;
-    ECObjectsStatus status = newEnabler.GetPropertyIndex(propertyIndex, accessString);
-    if (ECOBJECTS_STATUS_Success != status)
-        {
-        BeAssert (false && "Could not resolve property index for this access string");
-        return;
-        }
-    PushLocation (newEnabler, (int)propertyIndex, newArrayIndex);
-    }
-
-/*---------------------------------------------------------------------------------**//**
-* @bsimethod                                                    Dylan Rush      11/10
-+---------------+---------------+---------------+---------------+---------------+------*/
-void                                            ECValueAccessor::PushLocation (IECInstanceCR instance, WCharCP accessString, int newArrayIndex)
-    {
-    PushLocation (instance.GetEnabler(), accessString, newArrayIndex);
-    }
-
-/*---------------------------------------------------------------------------------**//**
-* @bsimethod                                                    Dylan Rush      11/10
-+---------------+---------------+---------------+---------------+---------------+------*/
-void                                            ECValueAccessor::PopLocation()
-    {
-    m_locationVector.pop_back();
-    }
-
-/*---------------------------------------------------------------------------------**//**
-* @bsimethod                                                    JoshSchifter    02/11
-+---------------+---------------+---------------+---------------+---------------+------*/
-void                                            ECValueAccessor::Clear ()
-    {
-    m_locationVector.clear();
-    }
-
-/*---------------------------------------------------------------------------------**//**
-* @bsimethod                                                    Dylan Rush      11/10
-+---------------+---------------+---------------+---------------+---------------+------*/
-ECValueAccessor::Location&                      ECValueAccessor::DeepestLocation()
-    {
-    return m_locationVector.back();
-    }
-
-/*---------------------------------------------------------------------------------**//**
-* @bsimethod                                    Bill.Steinbock                  09/2011
-+---------------+---------------+---------------+---------------+---------------+------*/
-ECValueAccessor::Location const&  ECValueAccessor::DeepestLocationCR () const
-    {
-    return m_locationVector.back();
-    }
-
-/*---------------------------------------------------------------------------------**//**
-* @bsimethod                                                    Dylan Rush      11/10
-+---------------+---------------+---------------+---------------+---------------+------*/
-UInt32                                          ECValueAccessor::GetDepth() const
-    {
-    return (UInt32)m_locationVector.size();
-    }
-
-/*---------------------------------------------------------------------------------**//**
-* @bsimethod                                                    Dylan Rush      11/10
-+---------------+---------------+---------------+---------------+---------------+------*/
-WCharCP                                 ECValueAccessor::GetAccessString () const
-    {
-    UInt32 depth = GetDepth();
-    if (0 == depth)
-        return NULL;
-
-    return GetAccessString (depth-1);
-    }
-
-/*---------------------------------------------------------------------------------**//**
-* @bsimethod                                                    Dylan Rush      11/10
-+---------------+---------------+---------------+---------------+---------------+------*/
-WCharCP                                 ECValueAccessor::GetAccessString (UInt32 depth) const
-    {
-    int propertyIndex         = m_locationVector[depth].propertyIndex;
-    ECEnablerCR enabler       = * m_locationVector[depth].enabler;
-    WCharCP accessString;
-    if (ECOBJECTS_STATUS_Success == enabler.GetAccessString (accessString, propertyIndex))
-        return accessString;
-    return NULL;
-    }
-
-/*---------------------------------------------------------------------------------**//**
-* @bsimethod                                    Bill.Steinbock                  07/2011
-+---------------+---------------+---------------+---------------+---------------+------*/
-WString                                        ECValueAccessor::GetPropertyName() const
-    {
-    UInt32 depth = GetDepth();
-    if (0 == depth)
-        return WString();
-
-    WString name = GetAccessString (GetDepth()-1);
-
-    // get the name after the last .
-    size_t lastDotIndex = name.rfind ('.');
-    if (WString::npos != lastDotIndex)
-        {
-        lastDotIndex++;
-        size_t len =  name.length()-lastDotIndex;
-        name = name.substr (lastDotIndex, len);
-        }
-
-    // strip [] from array names
-    size_t bracketIndex = name.rfind ('[');
-    if (WString::npos != bracketIndex)
-        {
-        name = name.substr (0, bracketIndex);
-        }
-
-    return name;
-    }
-
-/*---------------------------------------------------------------------------------**//**
-* @bsimethod                                                    Paul.Connelly   07/12
-+---------------+---------------+---------------+---------------+---------------+------*/
-ECPropertyCP ECValueAccessor::GetECProperty() const
-    {
-    return NULL != DeepestLocationCR().enabler
-        ? DeepestLocationCR().enabler->LookupECProperty (DeepestLocationCR().propertyIndex)
-        : NULL;
-    }
-
-/*---------------------------------------------------------------------------------**//**
-* @bsimethod                                                    Dylan Rush      11/10
-+---------------+---------------+---------------+---------------+---------------+------*/
-WString                                        ECValueAccessor::GetDebugAccessString() const
-    {
-    WString temp;
-    for(UInt32 depth = 0; depth < GetDepth(); depth++)
-        {
-        if(depth > 0)
-            temp.append (L" -> ");
-        temp.append (WPrintfString(L"{%d", m_locationVector[depth].propertyIndex));
-        if(m_locationVector[depth].arrayIndex > -1)
-            temp.append (WPrintfString(L",%d", m_locationVector[depth].arrayIndex));
-        temp.append (L"}");
-        temp.append (GetAccessString (depth));
-        }
-    return temp;
-    }
-
-/*---------------------------------------------------------------------------------**//**
-* @bsimethod                                                    Dylan Rush      11/10
-+---------------+---------------+---------------+---------------+---------------+------*/
-WString                                        ECValueAccessor::GetManagedAccessString() const
-    {
-    WString temp;
-    for(UInt32 depth = 0; depth < GetDepth(); depth++)
-        {
-        if(depth > 0)
-            temp.append (L".");
-
-        WCharCP str = GetAccessString (depth);
-        WCharCP lastDot = wcsrchr (str, L'.');
-
-        if (NULL != lastDot)
-            str = lastDot+1;
-
-        temp.append (str);
-        //If the current index is an array element,
-        if(m_locationVector[depth].arrayIndex > -1)
-            {
-            //Delete the last ']' from the access string and write a number.
-            temp.resize (temp.size()-1);
-            temp.append (WPrintfString(L"%d", m_locationVector[depth].arrayIndex));
-            temp.append (L"]");
-            }
-        }
-    return temp;
-    }
-
-/*---------------------------------------------------------------------------------**//**
-* @bsimethod                                                    Dylan Rush      11/10
-+---------------+---------------+---------------+---------------+---------------+------*/
-bool                                            ECValueAccessor::MatchesEnabler(UInt32 depth, ECEnablerCR other) const
-    {
-    ECEnablerCR enabler = GetEnabler (depth);
-    return & enabler == & other;
-    }
-
-/*---------------------------------------------------------------------------------**//**
-* @bsimethod                                                    Dylan Rush      11/10
-+---------------+---------------+---------------+---------------+---------------+------*/
-bool ECValueAccessor::operator!=(ECValueAccessorCR accessor) const
-    {
-    if(GetDepth() != accessor.GetDepth())
-        return true;
-    for(UInt32 depth = 0; depth < GetDepth(); depth ++)
-        {
-        if((*this)[depth].enabler != accessor[depth].enabler
-            || (*this)[depth].propertyIndex != accessor[depth].propertyIndex
-            || (*this)[depth].arrayIndex    != accessor[depth].arrayIndex)
-            return true;
-        }
-    return false;
-    }
-
-/*---------------------------------------------------------------------------------**//**
-* @bsimethod                                                    Dylan Rush      11/10
-+---------------+---------------+---------------+---------------+---------------+------*/
-bool ECValueAccessor::operator==(ECValueAccessorCR accessor) const
-    {
-    return !(*this != accessor);
-    }
-
-#define NUM_INDEX_BUFFER_CHARS 63
-#define NUM_ACCESSSTRING_BUFFER_CHARS 1023
-
-#ifdef UNUSED_FUNCTION
-/*---------------------------------------------------------------------------------**//**
-* @bsimethod                                    Bill.Steinbock                  01/2011
-+---------------+---------------+---------------+---------------+---------------+------*/
-static void tokenize(const WString& str, bvector<WString>& tokens, const WString& delimiters)
-    {
-    // Skip delimiters at beginning.
-    WString::size_type lastPos = str.find_first_not_of(delimiters, 0);
-
-    // Find first "non-delimiter".
-    WString::size_type pos = str.find_first_of(delimiters, lastPos);
-
-    while (WString::npos != pos || WString::npos != lastPos)
-        {
-        // Found a token, add it to the vector.
-        tokens.push_back(str.substr(lastPos, pos - lastPos));
-
-        // Skip delimiters.  Note the "not_of"
-        lastPos = str.find_first_not_of(delimiters, pos);
-
-        // Find next "non-delimiter"
-        pos = str.find_first_of(delimiters, lastPos);
-        }
-    }
-#endif
-
-/*---------------------------------------------------------------------------------**//**
-* @bsimethod                                    Bill.Steinbock                  10/2010
-+---------------+---------------+---------------+---------------+---------------+------*/
-static ECClassP getClassFromSchema (ECSchemaCR rootSchema, WCharCP className)
-    {
-    ECClassP classP = rootSchema.GetClassP (className);
-    if (classP)
-        return classP;
-
-    ECSchemaReferenceListCR referencedScheams = rootSchema.GetReferencedSchemas();
-    for (ECSchemaReferenceList::const_iterator iter = referencedScheams.begin(); iter != referencedScheams.end(); ++iter) 
-        {
-        classP = getClassFromSchema (*iter->second, className);        
-        if (classP)
-            return classP;
-        }
-
-    return NULL;
-    }
-
-/*---------------------------------------------------------------------------------**//**
-* @bsimethod                                    Bill.Steinbock                  10/2010
-+---------------+---------------+---------------+---------------+---------------+------*/
-static ECClassP getPropertyFromClass (ECClassCR enablerClass, WCharCP propertyName)
-    {
-    WCharCP dotPos = wcschr (propertyName, '.');
-    if (NULL != dotPos)
-        {
-        WString structName (propertyName, dotPos);
-        ECClassP structClass = getPropertyFromClass (enablerClass, structName.c_str());
-        if (NULL == structClass)
-            { BeAssert (false); return NULL; }
-
-        return getPropertyFromClass (*structClass, dotPos+1);
-        }
-
-    ECPropertyP propertyP = enablerClass.GetPropertyP (propertyName);
-    if (!propertyP)
-        return NULL;
-
-    WString typeName = propertyP->GetTypeName();
-    return getClassFromSchema (enablerClass.GetSchema(), typeName.c_str());
-    }
-
-/*---------------------------------------------------------------------------------**//**
-* @bsimethod                                    Bill.Steinbock                  01/2011
-+---------------+---------------+---------------+---------------+---------------+------*/
-static ECObjectsStatus getECValueAccessorUsingManagedAccessString (wchar_t* asBuffer, wchar_t* indexBuffer, ECValueAccessor& va, ECEnablerCR  enabler, WCharCP managedPropertyAccessor)
-    {
-    ECObjectsStatus status;
-    UInt32          propertyIndex;
-    WString        asBufferStr;
-
-    // see if access string specifies an array
-    WCharCP pos1 = wcschr (managedPropertyAccessor, L'[');
-
-    // if not an array then we have a primitive that we can access directly 
-    if (NULL == pos1)
-        {
-        status = enabler.GetPropertyIndex (propertyIndex, managedPropertyAccessor);
-        if (ECOBJECTS_STATUS_Success == status)
-            {
-            va.PushLocation (enabler, propertyIndex, -1);
-            return ECOBJECTS_STATUS_Success;
-            }
-
-        // see if the accessstring is to an array
-        asBufferStr = managedPropertyAccessor;
-        asBufferStr.append (L"[]");
-        status = enabler.GetPropertyIndex (propertyIndex, asBufferStr.c_str());
-
-        if (ECOBJECTS_STATUS_Success != status)
-            return status;
-
-        va.PushLocation (enabler, propertyIndex, -1);
-        return ECOBJECTS_STATUS_Success;
-        }
-
-    size_t numChars = 0;
-    numChars = pos1 - managedPropertyAccessor;
-    wcsncpy(asBuffer, managedPropertyAccessor, numChars>NUM_ACCESSSTRING_BUFFER_CHARS?NUM_ACCESSSTRING_BUFFER_CHARS:numChars);
-    asBuffer[numChars]=0;
-
-    WCharCP pos2 = wcschr (pos1+1, L']');
-    if (!pos2)
-        return ECOBJECTS_STATUS_Error;
-
-    numChars = pos2 - pos1 - 1;
-    wcsncpy(indexBuffer, pos1+1, numChars>NUM_INDEX_BUFFER_CHARS?NUM_INDEX_BUFFER_CHARS:numChars);
-    indexBuffer[numChars]=0;
-
-    UInt32 indexValue = -1;
-    BeStringUtilities::Swscanf (indexBuffer, L"%ud", &indexValue);
-
-    ECValue  arrayVal;
-
-    asBufferStr = asBuffer;
-    asBufferStr.append (L"[]");
-
-    status = enabler.GetPropertyIndex (propertyIndex, asBufferStr.c_str());
-    if (ECOBJECTS_STATUS_Success != status)
-        return status;
-
-    // if no character after closing bracket then we just want the array, else we are dealing with a member of a struct array
-    if (0 == *(pos2+1))
-        {
-        va.PushLocation (enabler, propertyIndex, indexValue);
-        return ECOBJECTS_STATUS_Success;
-        }
-
-    WString str = asBuffer; 
-
-    ECClassP structClass = getPropertyFromClass (enabler.GetClass(), asBuffer);
-    if (!structClass)
-        return ECOBJECTS_STATUS_Error;
-
-    ECN::ECEnablerP enablerP = const_cast<ECN::ECEnablerP>(&enabler);
-    StandaloneECEnablerPtr structEnabler = dynamic_cast<StandaloneECEnablerP>(enablerP->GetEnablerForStructArrayMember (structClass->GetSchema().GetSchemaKey(), structClass->GetName().c_str()).get());
-    if (structEnabler.IsNull())
-        return ECOBJECTS_STATUS_Error;
-
-    va.PushLocation (enabler, propertyIndex, indexValue);
-
-    return getECValueAccessorUsingManagedAccessString (asBuffer, indexBuffer, va, *structEnabler, pos2+2); // move to character after "]." in access string.
-    }
-
-/*---------------------------------------------------------------------------------**//**
-* @bsimethod                                    Bill.Steinbock                  01/2011
-+---------------+---------------+---------------+---------------+---------------+------*/
-ECObjectsStatus ECValueAccessor::PopulateValueAccessor (ECValueAccessor& va, IECInstanceCR instance, WCharCP managedPropertyAccessor)
-    {
-    wchar_t         asBuffer[NUM_ACCESSSTRING_BUFFER_CHARS+1];
-    wchar_t         indexBuffer[NUM_INDEX_BUFFER_CHARS+1];
-    va.Clear ();
-    return getECValueAccessorUsingManagedAccessString (asBuffer, indexBuffer, va, instance.GetEnabler(), managedPropertyAccessor);
-    }
-
-#ifdef NO_MORE
-/*---------------------------------------------------------------------------------**//**
-* @bsimethod                                    Bill.Steinbock                  01/2011
-+---------------+---------------+---------------+---------------+---------------+------*/
-ECObjectsStatus ECValueAccessor::GetECValue (ECValue& v, IECInstanceCR instance)
-    {
-    ECObjectsStatus status            = ECOBJECTS_STATUS_Success;
-    IECInstanceCP  currentInstance    = &instance;
-    IECInstancePtr structInstancePtr;
-    for (UInt32 depth = 0; depth < GetDepth(); depth ++)
-        {
-        Location loc = m_locationVector[depth];
-
-        if (!(loc.enabler == &currentInstance->GetEnabler()))
-            return ECOBJECTS_STATUS_Error;
-
-        if (-1 != loc.arrayIndex)
-            status = instance.GetValue (v, loc.propertyIndex, loc.arrayIndex);
-        else
-            status = instance.GetValue (v, loc.propertyIndex);
-
-        if (ECOBJECTS_STATUS_Success != status)
-            return status;
-
-        if (v.IsStruct() && 0 <= loc.arrayIndex)
-            {
-            structInstancePtr = v.GetStruct();
-            if (structInstancePtr.IsNull())
-                return ECOBJECTS_STATUS_Error;
-
-            // get property and next location
-            currentInstance = structInstancePtr.get();
-            }
-        }
-
-    return status;
-    }
-#endif
-
-///////////////////////////////////////////////////////////////////////////////////////////
-//  ECPropertyValue
-///////////////////////////////////////////////////////////////////////////////////////////
-/*---------------------------------------------------------------------------------**//**
-* @bsimethod                                                    JoshSchifter    01/11
-+---------------+---------------+---------------+---------------+---------------+------*/
-ECPropertyValue::ECPropertyValue () : m_evaluated(false) {}
-ECPropertyValue::ECPropertyValue (IECInstanceCR instance) : m_instance (&instance), m_evaluated(false) {}
-ECValueCR           ECPropertyValue::GetValue ()            const    { EvaluateValue(); return m_ecValue; }
-IECInstanceCR       ECPropertyValue::GetInstance ()         const    { return *m_instance; }
-ECValueAccessorCR   ECPropertyValue::GetValueAccessor ()    const    { return m_accessor; }
-ECValueAccessorR    ECPropertyValue::GetValueAccessorR ()            { return m_accessor; }
-
-/*---------------------------------------------------------------------------------**//**
-* @bsimethod                                                    Paul.Connelly   07/12
-+---------------+---------------+---------------+---------------+---------------+------*/
-void                ECPropertyValue::ResetValue()
-    {
-    if (m_evaluated)
-        {
-        m_ecValue.Clear();
-        m_evaluated = false;
-        }
-    }
-
-/*---------------------------------------------------------------------------------**//**
-* @bsimethod                                                    JoshSchifter    02/11
-+---------------+---------------+---------------+---------------+---------------+------*/
-ECObjectsStatus ECPropertyValue::EvaluateValue () const
-    {
-    if (!m_evaluated)
-        {
-        // m_ecValue.Clear();
-        m_evaluated = true;
-        return NULL != m_instance ? m_instance->GetValueUsingAccessor (m_ecValue, m_accessor) : ECOBJECTS_STATUS_Error;
-        }
-    else
-        return ECOBJECTS_STATUS_Success;
-    }
-
-/*---------------------------------------------------------------------------------**//**
-* @bsimethod                                                    JoshSchifter    02/11
-+---------------+---------------+---------------+---------------+---------------+------*/
-ECPropertyValue::ECPropertyValue (ECPropertyValueCR from)
-    {
-    m_instance = from.m_instance;
-    m_accessor = from.m_accessor;
-    m_ecValue.From (from.m_ecValue);
-    m_evaluated = from.m_evaluated;
-    }
-
-/*---------------------------------------------------------------------------------**//**
-* @bsimethod                                                    JoshSchifter    02/11
-+---------------+---------------+---------------+---------------+---------------+------*/
-ECPropertyValue::ECPropertyValue (IECInstanceCR instance, ECValueAccessorCR accessor)
-    :
-    m_instance (&instance), m_accessor (accessor), m_evaluated (false)
-    {
-    // EvaluateValue(); performance: do this lazily
-    }
-
-/*---------------------------------------------------------------------------------**//**
-* @bsimethod                                                    Paul.Connelly   07/12
-+---------------+---------------+---------------+---------------+---------------+------*/
-ECPropertyValue::ECPropertyValue (IECInstanceCR instance, ECValueAccessorCR accessor, ECValueCR v)
-    :
-    m_instance (&instance), m_accessor (accessor), m_ecValue (v), m_evaluated (true)
-    {
-    //
-    }
-
-/*---------------------------------------------------------------------------------**//**
-* @bsimethod                                                    JoshSchifter    01/11
-+---------------+---------------+---------------+---------------+---------------+------*/
-bool                ECPropertyValue::HasChildValues () const
-    {
-    EvaluateValue();
-    return m_ecValue.IsStruct() || m_ecValue.IsArray();
-    }
-
-/*---------------------------------------------------------------------------------**//**
-* @bsimethod                                                    JoshSchifter    01/11
-+---------------+---------------+---------------+---------------+---------------+------*/
-ECValuesCollectionPtr  ECPropertyValue::GetChildValues () const
-    {
-    EvaluateValue();
-    if (m_ecValue.IsStruct() || m_ecValue.IsArray())
-        return new ECValuesCollection (*this);
-
-    return new ECValuesCollection ();
-    }
-
-///////////////////////////////////////////////////////////////////////////////////////////
-//  ECValuesCollectionIterator
-///////////////////////////////////////////////////////////////////////////////////////////
-/*---------------------------------------------------------------------------------**//**
-* @bsimethod                                                    JoshSchifter    02/11
-+---------------+---------------+---------------+---------------+---------------+------*/
-ECPropertyValue ECValuesCollectionIterator::GetFirstPropertyValue (IECInstanceCR instance)
-    {
-    ECValueAccessor firstPropertyAccessor;
-
-    ECEnablerCR enabler = instance.GetEnabler();
-
-    if (1 == enabler.GetPropertyCount())
-        return ECPropertyValue ();
-
-    UInt32  firstIndex = enabler.GetFirstPropertyIndex (0);
-
-    if (0 != firstIndex)
-        firstPropertyAccessor.PushLocation (enabler, firstIndex, -1);    
-
-    return ECPropertyValue (instance, firstPropertyAccessor);
-    }
-
-/*---------------------------------------------------------------------------------**//**
-* @bsimethod                                                    JoshSchifter    01/11
-+---------------+---------------+---------------+---------------+---------------+------*/
-ECValuesCollectionIterator::ECValuesCollectionIterator (IECInstanceCR instance)
-    :
-    m_propertyValue (GetFirstPropertyValue (instance)),
-    m_arrayCount (-1)
-    {
-    }
-
-/*---------------------------------------------------------------------------------**//**
-* @bsimethod                                                    JoshSchifter    02/11
-+---------------+---------------+---------------+---------------+---------------+------*/
-ECPropertyValue ECValuesCollectionIterator::GetChildPropertyValue (ECPropertyValueCR parentPropertyValue)
-    {
-    m_arrayCount = -1;
-    ECValueCR       parentValue = parentPropertyValue.GetValue();
-    ECValueAccessor childAccessor (parentPropertyValue.GetValueAccessor());
-
-    if (parentValue.IsArray())
-        {
-        ArrayInfo   arrayInfo  = parentValue.GetArrayInfo();
-        UInt32      arrayCount = arrayInfo.GetCount();
-
-        if (0 < arrayCount)
-            {
-            m_arrayCount = arrayCount;
-            childAccessor.DeepestLocation().arrayIndex = 0;
-            }
-        else
-            childAccessor.PopLocation();
-        }
-    else if (parentValue.IsStruct())
-        {
-        UInt32          pathLength  = childAccessor.GetDepth();
-
-        if ( ! EXPECTED_CONDITION (0 < pathLength))
-            return ECPropertyValue();
-
-        if (ECValueAccessor::INDEX_ROOT != childAccessor[pathLength - 1].arrayIndex)
-            {
-            IECInstancePtr  structInstance  = parentValue.GetStruct();
-            if (structInstance.IsValid())
-                {
-                ECEnablerCR     enabler         = structInstance->GetEnabler();
-                UInt32          firstIndex      = enabler.GetFirstPropertyIndex (0);
-
-                childAccessor.PushLocation (enabler, firstIndex, -1);
-                }
-            else
-                {
-                // if the parent struct array entry contains a NULL instance then there are no 
-                // child properties to iterate.
-                childAccessor.Clear();
-                }
-            }
-        else
-            {
-            UInt32          parentIndex =  childAccessor[pathLength - 1].propertyIndex;
-            ECEnablerCR     enabler     = *childAccessor[pathLength - 1].enabler;
-            UInt32          firstIndex  =  enabler.GetFirstPropertyIndex (parentIndex);
-
-            if (0 != firstIndex)
-                childAccessor.PushLocation (enabler, firstIndex, -1);
-            else
-                childAccessor.PopLocation();
-            }
-        }
-
-    return ECPropertyValue (parentPropertyValue.GetInstance(), childAccessor);
-    }
-
-/*---------------------------------------------------------------------------------**//**
-* @bsimethod                                                    JoshSchifter    01/11
-+---------------+---------------+---------------+---------------+---------------+------*/
-ECValuesCollectionIterator::ECValuesCollectionIterator (ECPropertyValueCR parentPropertyValue)
-    :
-    m_propertyValue (GetChildPropertyValue (parentPropertyValue))
-    {
-    }
-
-/*---------------------------------------------------------------------------------**//**
-* @bsimethod                                                    JoshSchifter    01/11
-+---------------+---------------+---------------+---------------+---------------+------*/
-//bool            ECValuesCollectionIterator::IsAtEnd() const
-//    {
-//    return 0 == m_propertyValue.GetValueAccessor().GetDepth();
-//    }
-
-/*---------------------------------------------------------------------------------**//**
-* @bsimethod                                                    JoshSchifter    01/11
-+---------------+---------------+---------------+---------------+---------------+------*/
-bool            ECValuesCollectionIterator::IsDifferent(ECValuesCollectionIterator const& otherIter) const
-    {
-    bool leftAtEnd = 0 == m_propertyValue.GetValueAccessor().GetDepth();
-    bool rightAtEnd = 0 == otherIter.m_propertyValue.GetValueAccessor().GetDepth();
-    if (leftAtEnd && rightAtEnd)
-        return false;
-
-    if (!leftAtEnd && !rightAtEnd)
-        return m_propertyValue.GetValueAccessor() != otherIter.m_propertyValue.GetValueAccessor();
-
-    return true;
-    }
-
-/*---------------------------------------------------------------------------------**//**
-* @bsimethod                                                    JoshSchifter    01/11
-+---------------+---------------+---------------+---------------+---------------+------*/
-ECPropertyValue const& ECValuesCollectionIterator::GetCurrent () const
-    {
-    return m_propertyValue;
-    }
-
-/*---------------------------------------------------------------------------------**//**
-* @bsimethod                                                    JoshSchifter    01/11
-+---------------+---------------+---------------+---------------+---------------+------*/
-void            ECValuesCollectionIterator::MoveToNext()
-    {
-    ECValueAccessorR    currentAccessor = m_propertyValue.GetValueAccessorR();    
-
-    if (ECValueAccessor::INDEX_ROOT != currentAccessor.DeepestLocation().arrayIndex)
-        {
-        /*--------------------------------------------------------------------------
-          If we are on an array member get the next member
-        --------------------------------------------------------------------------*/
-        if (!EXPECTED_CONDITION (0 <= m_arrayCount))
-            return;
-
-        currentAccessor.DeepestLocation().arrayIndex++;
-
-        // If that was the last member of the array, we are done
-        if (currentAccessor.DeepestLocation().arrayIndex >= m_arrayCount)
-            {
-            currentAccessor.Clear();
-            return;
-            }
-        }
-    else
-        {
-        /*--------------------------------------------------------------------------
-          Ask the enabler for the next sibling property.
-        --------------------------------------------------------------------------*/
-        UInt32      pathLength   = currentAccessor.GetDepth();
-        UInt32      currentIndex = currentAccessor[pathLength - 1].propertyIndex;
-        UInt32      parentIndex = 0;
-
-        // If we are inside an embedded struct get the struct index from the accessor's path
-        if (pathLength > 1 && ECValueAccessor::INDEX_ROOT == currentAccessor[pathLength - 2].arrayIndex)
-            parentIndex = currentAccessor[pathLength - 2].propertyIndex;
-
-        ECEnablerCP enabler   = currentAccessor[pathLength - 1].enabler;
-        UInt32      nextIndex = enabler->GetNextPropertyIndex (parentIndex, currentIndex);
-
-        currentAccessor.DeepestLocation().propertyIndex = nextIndex;
-
-        // If that was the last index in the current struct, we are done
-        if (0 == nextIndex)
-            {
-            currentAccessor.Clear();
-            return;
-            }
-        }
-
-    m_propertyValue.ResetValue ();
-    }
-
-///////////////////////////////////////////////////////////////////////////////////////////
-//  ECValuesCollection
-///////////////////////////////////////////////////////////////////////////////////////////
-/*---------------------------------------------------------------------------------**//**
-* @bsimethod                                                    JoshSchifter    01/11
-+---------------+---------------+---------------+---------------+---------------+------*/
-ECValuesCollection::ECValuesCollection ()
-    {
-    }
-
-/*---------------------------------------------------------------------------------**//**
-* @bsimethod                                                    JoshSchifter    01/11
-+---------------+---------------+---------------+---------------+---------------+------*/
-ECValuesCollection::ECValuesCollection (ECPropertyValueCR parentPropValue)
-    : m_parentPropertyValue (parentPropValue)
-    {
-    }
-
-/*---------------------------------------------------------------------------------**//**
-* @bsimethod                                                    JoshSchifter    01/11
-+---------------+---------------+---------------+---------------+---------------+------*/
-ECValuesCollection::ECValuesCollection (IECInstanceCR instance)
-    : m_parentPropertyValue (instance)
-    {
-    }
-
-/*---------------------------------------------------------------------------------**//**
-* @bsimethod                                                    JoshSchifter    02/11
-+---------------+---------------+---------------+---------------+---------------+------*/
-ECValuesCollectionPtr ECValuesCollection::Create (IECInstanceCR instance)
-    {
-    return new ECValuesCollection (instance);
-    }
-
-/*---------------------------------------------------------------------------------**//**
-* @bsimethod                                                    JoshSchifter    02/11
-+---------------+---------------+---------------+---------------+---------------+------*/
-ECValuesCollectionPtr ECValuesCollection::Create (ECPropertyValueCR  parentProperty)
-    {
-    if (parentProperty.HasChildValues ())
-        return new ECValuesCollection (parentProperty);
-
-    return NULL;
-    }
-
-/*---------------------------------------------------------------------------------**//**
-* @bsimethod                                    Bill.Steinbock                  07/2011
-+---------------+---------------+---------------+---------------+---------------+------*/
-ECPropertyValueCR  ECValuesCollection::GetParentProperty () const
-    {
-    return m_parentPropertyValue;
-    }
-
-/*---------------------------------------------------------------------------------**//**
-* @bsimethod                                                    JoshSchifter    01/11
-+---------------+---------------+---------------+---------------+---------------+------*/
-ECValuesCollection::const_iterator ECValuesCollection::begin () const
-    {
-    RefCountedPtr<ECValuesCollectionIterator> iter;
-    
-    if (0 == m_parentPropertyValue.GetValueAccessor().GetDepth())
-        iter = new ECValuesCollectionIterator (m_parentPropertyValue.GetInstance());
-    else
-        {
-        ECValueCR       parentValue = m_parentPropertyValue.GetValue();
-        if (parentValue.IsArray())
-            {
-            ArrayInfo   arrayInfo  = parentValue.GetArrayInfo();
-            UInt32      arrayCount = arrayInfo.GetCount();
-
-            if (0 == arrayCount)
-                return ECValuesCollection::end ();
-            }
-
-        iter = new ECValuesCollectionIterator (m_parentPropertyValue);
-        }
-
-    return const_iterator (*iter);
-    }
-
-/*---------------------------------------------------------------------------------**//**
-* @bsimethod                                    Abeesh.Basheer                  06/2012
-+---------------+---------------+---------------+---------------+---------------+------*/
-ECValuesCollectionIterator::ECValuesCollectionIterator() : m_arrayCount(-1)
-    {
-    }
-
-/*---------------------------------------------------------------------------------**//**
-* @bsimethod                                                    JoshSchifter    01/11
-+---------------+---------------+---------------+---------------+---------------+------*/
-ECValuesCollection::const_iterator ECValuesCollection::end () const
-    {
-    return const_iterator (*new ECValuesCollectionIterator());
-    }
-
-
-/*---------------------------------------------------------------------------------**//**
-* @bsimethod                                                    Paul.Connelly   06/12
-+---------------+---------------+---------------+---------------+---------------+------*/
-BentleyStatus SystemTime::InitFromUnixMillis (UInt64 unixMillis)
-    {
-    unixMillisToSystemTime (*this, unixMillis);
-    return SUCCESS;
-    }
-
-/*---------------------------------------------------------------------------------**//**
-* @bsimethod                                                    Paul.Connelly   09/12
-+---------------+---------------+---------------+---------------+---------------+------*/
-UInt64 ECValue::GetDateTimeUnixMillis() const
-    {
-    PRECONDITION (IsDateTime() && "Tried to get DateTime value from an ECN::ECValue that is not a DateTime.", 0);
-    PRECONDITION (!IsNull() && "Getting the value of a NULL non-string primitive is ill-defined", 0);
-
-    Int64 ticks = (UInt64)GetDateTimeTicks();
-    ticks -= TICKADJUSTMENT;
-    _FILETIME fileTime;
-    fileTime.dwLowDateTime = ticks & 0xFFFFFFFF;
-    fileTime.dwHighDateTime = ticks >> 0x20;
-    return BeTimeUtilities::ConvertFiletimeToUnixMillis (fileTime);
-    }
-
-END_BENTLEY_ECOBJECT_NAMESPACE
+/*--------------------------------------------------------------------------------------+
+|
+|     $Source: src/ECValue.cpp $
+|
+|   $Copyright: (c) 2012 Bentley Systems, Incorporated. All rights reserved. $
+|
++--------------------------------------------------------------------------------------*/
+#include "ECObjectsPch.h"
+#include <Bentley/BeAssert.h>
+
+BEGIN_BENTLEY_ECOBJECT_NAMESPACE
+enum ECValueStateFlags ENUM_UNDERLYING_TYPE(unsigned char)
+    {
+    ECVALUE_STATE_None         = 0x00,
+    ECVALUE_STATE_IsNull       = 0x01,
+    ECVALUE_STATE_IsReadOnly   = 0x02,      // Really indicates that the property from which this came is readonly... not the value itself.
+    ECVALUE_STATE_IsLoaded     = 0x04
+    };
+
+/*---------------------------------------------------------------------------------**//**
+* Time in local time zone
+* @bsimethod                                    Sam.Wilson                      06/2012
++---------------+---------------+---------------+---------------+---------------+------*/
+SystemTime SystemTime::GetLocalTime()
+    {
+    UInt64 localMillis = BeTimeUtilities::GetCurrentTimeAsUnixMillis();
+    BeTimeUtilities::AdjustUnixMillisForLocalTime (localMillis);
+    SystemTime time;
+    unixMillisToSystemTime (time, localMillis);
+    return time;
+    }
+	
+/*---------------------------------------------------------------------------------**//**
+*  Really indicates that the property from which this came is readonly... not the value itself.
+* @bsimethod                                                    CaseyMullen     09/09
++---------------+---------------+---------------+---------------+---------------+------*/
+void            ECValue::SetIsReadOnly(bool isReadOnly) 
+    { 
+    if (isReadOnly)
+        m_stateFlags |= ((UInt8)ECVALUE_STATE_IsReadOnly); 
+    else
+        m_stateFlags &= ~((UInt8)ECVALUE_STATE_IsReadOnly); 
+    }
+/*---------------------------------------------------------------------------------**//**
+* @bsimethod                                                    CaseyMullen     09/09
++---------------+---------------+---------------+---------------+---------------+------*/
+bool            ECValue::IsReadOnly() const 
+    { 
+    return 0 != (m_stateFlags & ECVALUE_STATE_IsReadOnly); 
+    }
+
+/*---------------------------------------------------------------------------------**//**
+* @bsimethod                                                    CaseyMullen     09/09
++---------------+---------------+---------------+---------------+---------------+------*/
+void            ECValue::SetIsNull(bool isNull)  
+    { 
+    if (isNull)
+        m_stateFlags |= ((UInt8)ECVALUE_STATE_IsNull); 
+    else
+        m_stateFlags &= ~((UInt8)ECVALUE_STATE_IsNull); 
+    }
+
+/*---------------------------------------------------------------------------------**//**
+* @bsimethod                                                    CaseyMullen     09/09
++---------------+---------------+---------------+---------------+---------------+------*/
+bool            ECValue::IsNull() const 
+    { 
+    return 0 != (m_stateFlags & ECVALUE_STATE_IsNull); 
+    }
+
+/*---------------------------------------------------------------------------------**//**
+* @bsimethod                                    Bill.Steinbock                  08/2012
++---------------+---------------+---------------+---------------+---------------+------*/
+void            ECValue::SetIsLoaded(bool isLoaded)
+    { 
+    if (isLoaded)
+        m_stateFlags |= ((UInt8)ECVALUE_STATE_IsLoaded); 
+    else
+        m_stateFlags &= ~((UInt8)ECVALUE_STATE_IsLoaded); 
+    }
+
+/*---------------------------------------------------------------------------------**//**
+* It is up to the instance implementation to set this flag. For MemoryBased instances
+* this bit is set in the _GetValue method when it checks the IsLoaded flag for the 
+* property.
+* @bsimethod                                    Bill.Steinbock                  08/2012
++---------------+---------------+---------------+---------------+---------------+------*/
+bool            ECValue::IsLoaded() const 
+    { 
+    return 0 != (m_stateFlags & ECVALUE_STATE_IsLoaded); 
+    }
+
+/*---------------------------------------------------------------------------------**//**
+* @bsimethod                                                    AdamKlatzkin     01/10
++---------------+---------------+---------------+---------------+---------------+------*/
+ValueKind       ECValue::GetKind() const 
+    { 
+    return (ValueKind) (m_valueKind & 0xFF);
+    }
+
+/*---------------------------------------------------------------------------------**//**
+* @bsimethod                                                    CaseyMullen     09/09
++---------------+---------------+---------------+---------------+---------------+------*/
+bool            ECValue::IsUninitialized () const 
+    { 
+    return GetKind() == VALUEKIND_Uninitialized; 
+    }
+
+/*---------------------------------------------------------------------------------**//**
+* @bsimethod                                                    CaseyMullen     09/09
++---------------+---------------+---------------+---------------+---------------+------*/
+bool            ECValue::IsString () const 
+    { 
+    return m_primitiveType == PRIMITIVETYPE_String; 
+    }
+
+/*---------------------------------------------------------------------------------**//**
+* @bsimethod                                                    CaseyMullen     01/10
++---------------+---------------+---------------+---------------+---------------+------*/
+bool            ECValue::IsBinary () const 
+    { 
+    return m_primitiveType == PRIMITIVETYPE_Binary; 
+    }
+
+/*---------------------------------------------------------------------------------**//**
+* @bsimethod                                                    CaseyMullen     09/09
++---------------+---------------+---------------+---------------+---------------+------*/
+bool            ECValue::IsInteger () const 
+    { 
+    return m_primitiveType == PRIMITIVETYPE_Integer; 
+    }
+
+/*---------------------------------------------------------------------------------**//**
+* @bsimethod                                                    CaseyMullen     09/09
++---------------+---------------+---------------+---------------+---------------+------*/
+bool            ECValue::IsLong () const 
+    { 
+    return m_primitiveType == PRIMITIVETYPE_Long; 
+    }
+
+/*---------------------------------------------------------------------------------**//**
+* @bsimethod                                                    CaseyMullen     09/09
++---------------+---------------+---------------+---------------+---------------+------*/
+bool            ECValue::IsDouble () const 
+    { 
+    return m_primitiveType == PRIMITIVETYPE_Double; 
+    }
+    
+/*---------------------------------------------------------------------------------**//**
+* @bsimethod                                                    CaseyMullen     09/09
++---------------+---------------+---------------+---------------+---------------+------*/
+bool            ECValue::IsBoolean () const 
+    { 
+    return m_primitiveType == PRIMITIVETYPE_Boolean; 
+    }
+
+/*---------------------------------------------------------------------------------**//**
+* @bsimethod                                                    CaseyMullen     09/09
++---------------+---------------+---------------+---------------+---------------+------*/
+bool            ECValue::IsPoint2D () const 
+    { 
+    return m_primitiveType == PRIMITIVETYPE_Point2D; 
+    }
+                                       
+/*---------------------------------------------------------------------------------**//**
+* @bsimethod                                                    CaseyMullen     09/09
++---------------+---------------+---------------+---------------+---------------+------*/
+bool            ECValue::IsPoint3D () const 
+    { 
+    return m_primitiveType == PRIMITIVETYPE_Point3D; 
+    }
+
+ /*---------------------------------------------------------------------------------**//**
+* @bsimethod                                                    CaseyMullen     09/09
++---------------+---------------+---------------+---------------+---------------+------*/
+bool            ECValue::IsDateTime () const 
+    { 
+    return m_primitiveType == PRIMITIVETYPE_DateTime; 
+    }
+
+/*---------------------------------------------------------------------------------**//**
+* @bsimethod                                    Carole.MacDonald                05/2012
++---------------+---------------+---------------+---------------+---------------+------*/
+bool            ECValue::IsIGeometry() const
+    {
+    return m_primitiveType == PRIMITIVETYPE_IGeometry;
+    }
+
+/*---------------------------------------------------------------------------------**//**
+* @bsimethod                                                    CaseyMullen     09/09
++---------------+---------------+---------------+---------------+---------------+------*/
+bool            ECValue::IsArray () const 
+    { 
+    return GetKind() == VALUEKIND_Array; 
+    }
+
+/*---------------------------------------------------------------------------------**//**
+* @bsimethod                                                    CaseyMullen     09/09
++---------------+---------------+---------------+---------------+---------------+------*/
+bool            ECValue::IsStruct () const 
+    { 
+    return GetKind() == VALUEKIND_Struct; 
+    }
+
+/*---------------------------------------------------------------------------------**//**
+* @bsimethod                                                    CaseyMullen     09/09
++---------------+---------------+---------------+---------------+---------------+------*/
+bool            ECValue::IsPrimitive () const 
+    { 
+    return GetKind() == VALUEKIND_Primitive; 
+    }
+
+/*---------------------------------------------------------------------------------**//**
+* Copies this value, including all strings and array values held by this value.
+* @bsimethod                                                    CaseyMullen     09/09
++---------------+---------------+---------------+---------------+---------------+------*/
+void            ECValue::ConstructUninitialized()
+    {
+#ifndef NDEBUG
+    int size = sizeof (ECValue);
+    memset (this, 0xBAADF00D, size); // avoid accidental misinterpretation of uninitialized data
+#endif
+    m_valueKind  = VALUEKIND_Uninitialized;
+    m_stateFlags = ECVALUE_STATE_IsNull;
+    m_ownsData = false;
+    }
+    
+
+/*---------------------------------------------------------------------------------**//**
+* Copies this value object without allocating any additional memory.  The copy will
+* hold copies on any external pointers held by the original.
+* @bsimethod                                                    JoshSchifter    02/2011
++---------------+---------------+---------------+---------------+---------------+------*/
+void            ECValue::ShallowCopy (ECValueCR v)
+    {     
+    if (this == &v)
+        return;
+
+    memcpy (this, &v, sizeof(ECValue));
+
+    if (IsNull())
+        return;
+
+    UShort  valueKind = m_valueKind;
+    switch (valueKind)
+        {            
+        case VALUEKIND_Struct:
+            {
+            m_structInstance->AddRef();
+            break;
+            }
+
+        case PRIMITIVETYPE_Binary:
+            {
+            // Only make a copy of the binary data if the original object had a copy
+            if (m_ownsData)
+                {
+                m_ownsData = false;
+                SetBinary (v.m_binaryInfo.m_data, v.m_binaryInfo.m_size, true);
+                }
+            break;
+            }
+
+        case PRIMITIVETYPE_String:
+            {
+            // Only make a copy of the string if the original object had a copy.
+            if (m_ownsData)
+                {
+                m_ownsData = false; // prevent SetString from attempting to free the string that was temporarily copied by memset
+                SetString (v.m_string);
+                }
+
+            break;
+            }
+
+        // the memcpy takes care of these...            
+        case VALUEKIND_Array:
+        case PRIMITIVETYPE_Boolean:
+        case PRIMITIVETYPE_Integer:
+        case PRIMITIVETYPE_Long:
+        case PRIMITIVETYPE_Double:
+        case PRIMITIVETYPE_Point2D:
+        case PRIMITIVETYPE_Point3D:
+        case PRIMITIVETYPE_DateTime:
+            break;
+                        
+        default:
+            BeAssert (false); // type not handled
+        }
+    }
+
+/*---------------------------------------------------------------------------------**//**
+* @bsimethod                                    Sam.Wilson                      07/2010
++---------------+---------------+---------------+---------------+---------------+------*/
+void            ECValue::FreeMemory ()
+    {
+    if (IsNull())
+        return;
+
+    UShort  primitiveType = m_primitiveType;
+    switch (primitiveType)
+        {
+        case PRIMITIVETYPE_String:
+            if (m_ownsData && m_string != NULL)
+                free (const_cast<WCharP>(m_string));
+            return;
+
+        case PRIMITIVETYPE_Binary:
+        case PRIMITIVETYPE_IGeometry:
+            if (NULL != m_binaryInfo.m_data && m_ownsData)
+                free ((void*)m_binaryInfo.m_data);
+            return;
+
+        case VALUEKIND_Struct:
+            if ((m_structInstance != NULL))
+                m_structInstance->Release();
+            return;
+        }
+    }
+
+/*---------------------------------------------------------------------------------**//**
+* @bsimethod                                                    CaseyMullen     09/09
++---------------+---------------+---------------+---------------+---------------+------*/
+void            ECValue::SetToNull()
+    {        
+    FreeMemory ();
+    SetIsNull (true);
+    }
+   
+/*---------------------------------------------------------------------------------**//**
+* @bsimethod                                                    CaseyMullen     09/09
++---------------+---------------+---------------+---------------+---------------+------*/
+void            ECValue::Clear()
+    {
+    if (IsNull())
+        {
+        m_valueKind = VALUEKIND_Uninitialized;
+        m_stateFlags = ECVALUE_STATE_IsNull;
+        return;
+        }
+        
+    if (IsUninitialized())
+        {
+        m_stateFlags = ECVALUE_STATE_IsNull;
+        return;
+        }
+
+    FreeMemory ();
+    m_stateFlags = ECVALUE_STATE_IsNull;
+    m_valueKind = VALUEKIND_Uninitialized;
+    }
+
+/*---------------------------------------------------------------------------------**//**
+* @bsimethod                                                    CaseyMullen     09/09
++---------------+---------------+---------------+---------------+---------------+------*/
+ECValue::~ECValue()
+    {
+    FreeMemory ();
+#ifndef NDEBUG
+    memset (this, 0xBAADF00D, sizeof(ECValue)); // try to make use of destructed values more obvious
+#endif
+    }
+    
+/*---------------------------------------------------------------------------------**//**
+* @bsimethod                                                    CaseyMullen     09/09
++---------------+---------------+---------------+---------------+---------------+------*/
+ECValueR ECValue::operator= (ECValueCR rhs)
+    {
+    From (rhs);
+    return *this;
+    }        
+    
+/*---------------------------------------------------------------------------------**//**
+* Construct an uninitialized value
+* @bsimethod                                                    CaseyMullen     09/09
++---------------+---------------+---------------+---------------+---------------+------*/
+ECValue::ECValue ()
+    {
+    ConstructUninitialized();
+    }
+
+/*---------------------------------------------------------------------------------**//**
+* @bsimethod                                                    CaseyMullen     09/09
++---------------+---------------+---------------+---------------+---------------+------*/
+ECValue::ECValue (ECValueCR v)
+    {
+    ConstructUninitialized();
+    From (v);
+    }
+    
+/*---------------------------------------------------------------------------------**//**
+*  Construct a Null ECN::ECValue (of a specific type, but with IsNull = true)
+* @bsimethod                                                    CaseyMullen     09/09
++---------------+---------------+---------------+---------------+---------------+------*/
+ECValue::ECValue (ValueKind classification) : m_valueKind(classification), m_stateFlags(ECVALUE_STATE_IsNull), m_ownsData(false)
+    {
+    }       
+
+/*---------------------------------------------------------------------------------**//**
+*  Construct a Null ECN::ECValue (of a specific type, but with IsNull = true)
+* @bsimethod                                                    CaseyMullen     09/09
++---------------+---------------+---------------+---------------+---------------+------*/
+ECValue::ECValue (PrimitiveType primitiveType) : m_primitiveType(primitiveType), m_stateFlags(ECVALUE_STATE_IsNull), m_ownsData(false)
+    {
+    }
+    
+/*---------------------------------------------------------------------------------**//**
+* @bsimethod                                                    CaseyMullen     09/09
++---------------+---------------+---------------+---------------+---------------+------*/
+ECValue::ECValue (::Int32 integer32)
+    {
+    ConstructUninitialized();
+    SetInteger (integer32);
+    };
+    
+/*---------------------------------------------------------------------------------**//**
+* @bsimethod                                                    CaseyMullen     09/09
++---------------+---------------+---------------+---------------+---------------+------*/
+ECValue::ECValue (::Int64 long64)
+    {
+    ConstructUninitialized();
+    SetLong (long64);
+    };
+        
+/*---------------------------------------------------------------------------------**//**
+* @bsimethod                                    Bill.Steinbock                  02/2010
++---------------+---------------+---------------+---------------+---------------+------*/
+ECValue::ECValue (double doubleVal)
+    {
+    ConstructUninitialized();
+    SetDouble (doubleVal);
+    };
+        
+/*---------------------------------------------------------------------------------**//**
+* @bsimethod                                    Bill.Steinbock                  02/2010
++---------------+---------------+---------------+---------------+---------------+------*/
+ECValue::ECValue (DPoint2dCR point2d)
+    {
+    ConstructUninitialized();
+    SetPoint2D (point2d);
+    };
+
+/*---------------------------------------------------------------------------------**//**
+* @bsimethod                                    Bill.Steinbock                  02/2010
++---------------+---------------+---------------+---------------+---------------+------*/
+ECValue::ECValue (DPoint3dCR point3d)
+    {
+    ConstructUninitialized();
+    SetPoint3D (point3d);
+    };
+
+/*---------------------------------------------------------------------------------**//**
+* @bsimethod                                    Bill.Steinbock                  02/2010
++---------------+---------------+---------------+---------------+---------------+------*/
+ECValue::ECValue (bool value)
+    {
+    ConstructUninitialized();
+    SetBoolean (value);
+    };
+
+/*---------------------------------------------------------------------------------**//**
+* @bsimethod                                    Krischan.Eberle                  10/2012
++---------------+---------------+---------------+---------------+---------------+------*/
+ECValue::ECValue (DateTimeCR dateTime)
+    {
+    ConstructUninitialized();
+    SetDateTime (dateTime);
+    };
+
+/*---------------------------------------------------------------------------------**//**
+* @param holdADuplicate     If true, ECN::ECValue will make a duplicate, otherwise 
+* ECN::ECValue holds the original pointer. Intended only for use when initializing arrays of strings, to avoid duplicating them twice.
+* @bsimethod                                                    CaseyMullen     09/09
++---------------+---------------+---------------+---------------+---------------+------*/
+ECValue::ECValue (WCharCP string, bool holdADuplicate)
+    {
+    ConstructUninitialized();
+    SetString (string, holdADuplicate);
+    };
+
+/*---------------------------------------------------------------------------------**//**
+* The ECValue is never responsible for freeing the memory... its creator is. 
+* The consumer of the ECValue should make a copy of the memory.
+* @bsimethod                                                    CaseyMullen     01/10
++---------------+---------------+---------------+---------------+---------------+------*/
+ECValue::ECValue (const byte * data, size_t size)
+    {
+    ConstructUninitialized();
+    SetBinary (data, size);
+    }
+
+/*---------------------------------------------------------------------------------**//**
+* @bsimethod                                                    JoshSchifter    02/11
++---------------+---------------+---------------+---------------+---------------+------*/
+void    ECValue::From (ECValueCR v)
+    {
+    ShallowCopy (v);
+    }
+
+/*---------------------------------------------------------------------------------**//**
+* @bsimethod                                                    AdamKlatzkin    01/10
++---------------+---------------+---------------+---------------+---------------+------*/
+PrimitiveType   ECValue::GetPrimitiveType() const
+    {
+    PRECONDITION (IsPrimitive() && "Tried to get the primitive type of an ECN::ECValue that is not classified as a primitive.", (PrimitiveType)0);    
+    return m_primitiveType;
+    }
+
+/*---------------------------------------------------------------------------------**//**
+* @bsimethod                                                    AdamKlatzkin    10/10
++---------------+---------------+---------------+---------------+---------------+------*/    
+BentleyStatus       ECValue::SetPrimitiveType (PrimitiveType primitiveType)
+    {
+    if (m_primitiveType != primitiveType)
+        {
+        Clear();
+        m_primitiveType = primitiveType;
+        }
+        
+    return SUCCESS;
+    }
+    
+/*---------------------------------------------------------------------------------**//**
+* @bsimethod                                                    CaseyMullen     09/09
++---------------+---------------+---------------+---------------+---------------+------*/
+::Int32         ECValue::GetInteger() const
+    {
+    PRECONDITION (IsInteger() && "Tried to get integer value from an ECN::ECValue that is not an integer.", 0);
+    PRECONDITION (!IsNull() && "Getting the value of a NULL non-string primitive is ill-defined", 0);
+    return m_integer32;
+    };
+
+/*---------------------------------------------------------------------------------**//**
+* @bsimethod                                                    CaseyMullen     09/09
++---------------+---------------+---------------+---------------+---------------+------*/
+BentleyStatus       ECValue::SetInteger (::Int32 integer)
+    {
+    Clear();
+    SetIsNull (false);
+    m_primitiveType  = PRIMITIVETYPE_Integer;
+    m_integer32 = integer;
+    
+    return SUCCESS;
+    }
+    
+/*---------------------------------------------------------------------------------**//**
+* @bsimethod                                                    CaseyMullen     09/09
++---------------+---------------+---------------+---------------+---------------+------*/
+::Int64         ECValue::GetLong() const
+    {
+    PRECONDITION (IsLong() && "Tried to get long64 value from an ECN::ECValue that is not an long64.", 0);
+    PRECONDITION (!IsNull() && "Getting the value of a NULL non-string primitive is ill-defined", 0);
+    return m_long64;
+    };
+
+/*---------------------------------------------------------------------------------**//**
+* @bsimethod                                                    CaseyMullen     09/09
++---------------+---------------+---------------+---------------+---------------+------*/
+BentleyStatus       ECValue::SetLong (::Int64 long64)
+    {
+    Clear();
+    SetIsNull (false);
+    m_primitiveType  = PRIMITIVETYPE_Long;
+    m_long64    = long64;
+    
+    return SUCCESS;
+    }        
+
+/*---------------------------------------------------------------------------------**//**
+* @bsimethod                                                    CaseyMullen     10/09
++---------------+---------------+---------------+---------------+---------------+------*/
+double          ECValue::GetDouble() const
+    {
+    PRECONDITION (IsDouble() && "Tried to get double value from an ECN::ECValue that is not an double.", std::numeric_limits<double>::quiet_NaN());
+    PRECONDITION (!IsNull() && "Getting the value of a NULL non-string primitive is ill-defined", std::numeric_limits<double>::quiet_NaN());
+    return m_double;
+    };
+
+/*---------------------------------------------------------------------------------**//**
+* @bsimethod                                                    CaseyMullen     10/09
++---------------+---------------+---------------+---------------+---------------+------*/
+BentleyStatus       ECValue::SetDouble (double value)
+    {
+    Clear();
+    SetIsNull (false);
+    m_primitiveType  = PRIMITIVETYPE_Double;
+    m_double    = value;
+    
+    return SUCCESS;
+    }
+
+/*---------------------------------------------------------------------------------**//**
+* @bsimethod                                    Bill.Steinbock                  02/2010
++---------------+---------------+---------------+---------------+---------------+------*/
+bool          ECValue::GetBoolean() const
+    {
+    PRECONDITION (IsBoolean() && "Tried to get boolean value from an ECN::ECValue that is not a boolean.", 0);
+    PRECONDITION (!IsNull() && "Getting the value of a NULL non-string primitive is ill-defined", 0);
+    return m_boolean;
+    };
+
+/*---------------------------------------------------------------------------------**//**
+* @bsimethod                                    Bill.Steinbock                  02/2010
++---------------+---------------+---------------+---------------+---------------+------*/
+BentleyStatus       ECValue::SetBoolean (bool value)
+    {
+    Clear();
+    SetIsNull (false);
+    m_primitiveType  = PRIMITIVETYPE_Boolean;
+    m_boolean        = value;
+    
+    return SUCCESS;
+    }
+
+/*---------------------------------------------------------------------------------**//**
+* @bsimethod                                    Bill.Steinbock                  02/2010
++---------------+---------------+---------------+---------------+---------------+------*/
+Int64          ECValue::GetDateTimeTicks() const
+    {
+    PRECONDITION (IsDateTime() && "Tried to get DateTime value from an ECN::ECValue that is not a DateTime.", 0);
+    PRECONDITION (!IsNull() && "Getting the value of a NULL non-string primitive is ill-defined", 0);
+    return m_dateTime;
+    }
+
+/*---------------------------------------------------------------------------------**//**
+* @bsimethod                                    Bill.Steinbock                  02/2010
++---------------+---------------+---------------+---------------+---------------+------*/
+BentleyStatus       ECValue::SetDateTimeTicks (Int64 value)
+    {
+    Clear();
+    SetIsNull (false);
+    m_primitiveType  = PRIMITIVETYPE_DateTime;
+    m_dateTime       = value;
+    
+    return SUCCESS;
+    }
+
+//////////////////////////////////////////////////////////////////////////////////////////
+// Managed Code
+// DateTime   - The DateTime.Ticks value stored in a ECXAttribute represents the number 
+//              of 100-nanosecond  intervals that have elapsed since 00:00:00 01/01/01 
+//////////////////////////////////////////////////////////////////////////////////////////
+
+/*---------------------------------------------------------------------------------**//**
+* @bsimethod                                    Krischan.Eberle             10/2012
++---------------+---------------+---------------+---------------+---------------+------*/
+DateTime          ECValue::GetDateTime () const
+    {
+    Int64 ecTicks = GetDateTimeTicks ();
+
+    // m_dateTime is number of ticks since 00:00:00 01/01/01
+    Int64 jdInHnsSigned = ecTicks + static_cast<Int64> (DateTime::CE_EPOCH_AS_JD_HNS);
+    BeAssert (jdInHnsSigned >= 0);
+    UInt64 jdInHns = static_cast<UInt64> (jdInHnsSigned);
+    
+    DateTime dateTime;
+    BentleyStatus stat = DateTime::FromJulianDay (dateTime, jdInHns, DateTime::DATETIMEKIND_Utc);
+    POSTCONDITION (stat == SUCCESS, DateTime ());
+
+    return dateTime;
+    }
+
+/*---------------------------------------------------------------------------------**//**
+* @bsimethod                                    Bill.Steinbock                  02/2010
++---------------+---------------+---------------+---------------+---------------+------*/
+BentleyStatus          ECValue::SetDateTime (DateTimeCR dateTime) 
+    {
+    Clear();
+    
+    UInt64 jdInHns;
+    BentleyStatus stat = dateTime.ToJulianDay (jdInHns);
+    POSTCONDITION (stat == SUCCESS, ERROR);
+
+    Int64 ecTicks = static_cast<Int64> (jdInHns) - static_cast<Int64> (DateTime::CE_EPOCH_AS_JD_HNS);
+    return SetDateTimeTicks (ecTicks);
+    }
+
+/*---------------------------------------------------------------------------------**//**
+* @bsimethod                                    Bill.Steinbock                  02/2010
++---------------+---------------+---------------+---------------+---------------+------*/
+DPoint2d          ECValue::GetPoint2D() const
+    {
+    DPoint2d badValue = {0.0,0.0};
+    PRECONDITION (IsPoint2D() && "Tried to get Point2D value from an ECN::ECValue that is not a Point2D.", badValue);
+    PRECONDITION (!IsNull() && "Getting the value of a NULL non-string primitive is ill-defined", badValue);
+    return m_dPoint2d;
+    };
+
+/*---------------------------------------------------------------------------------**//**
+* @bsimethod                                    Bill.Steinbock                  02/2010
++---------------+---------------+---------------+---------------+---------------+------*/
+BentleyStatus       ECValue::SetPoint2D (DPoint2dCR value)
+    {
+    Clear();
+    SetIsNull (false);
+    m_primitiveType  = PRIMITIVETYPE_Point2D;
+    m_dPoint2d       = value;
+    
+    return SUCCESS;
+    }
+
+ /*---------------------------------------------------------------------------------**//**
+* @bsimethod                                    Bill.Steinbock                  02/2010
++---------------+---------------+---------------+---------------+---------------+------*/
+DPoint3d          ECValue::GetPoint3D() const
+    {
+    DPoint3d badValue = {0.0,0.0,0.0};
+
+    PRECONDITION (IsPoint3D() && "Tried to get Point3D value from an ECN::ECValue that is not a Point3D.", badValue);
+    PRECONDITION (!IsNull() && "Getting the value of a NULL non-string primitive is ill-defined", badValue);
+    return m_dPoint3d;
+    };
+
+/*---------------------------------------------------------------------------------**//**
+* @bsimethod                                    Bill.Steinbock                  02/2010
++---------------+---------------+---------------+---------------+---------------+------*/
+BentleyStatus       ECValue::SetPoint3D (DPoint3dCR value)
+    {
+    Clear();
+    SetIsNull (false);
+    m_primitiveType  = PRIMITIVETYPE_Point3D;
+    m_dPoint3d       = value;
+    
+    return SUCCESS;
+    }
+
+/*---------------------------------------------------------------------------------**//**
+* @bsimethod                                                    CaseyMullen     09/09
++---------------+---------------+---------------+---------------+---------------+------*/
+WCharCP ECValue::GetString() const
+    {
+    PRECONDITION (IsString() && "Tried to get string value from an ECN::ECValue that is not a string.", L"<Programmer Error: Attempted to get string value from ECN::ECValue that is not a string.>");
+    return m_string;
+    };
+
+/*---------------------------------------------------------------------------------**//**
+* @param[in] holdADuplicate     If true, ECN::ECValue will make a duplicate, otherwise 
+*                               ECN::ECValue holds the original pointer
+* @bsimethod                                                    CaseyMullen     09/09
++---------------+---------------+---------------+---------------+---------------+------*/
+BentleyStatus ECValue::SetString (WCharCP string, bool holdADuplicate)
+    {
+    Clear();
+        
+    m_primitiveType = PRIMITIVETYPE_String;
+    m_ownsData = holdADuplicate;
+    
+    if (NULL == string)
+        {
+        m_string = NULL;
+        return SUCCESS;
+        }
+
+    SetIsNull (false);
+
+    if (holdADuplicate)    
+        m_string = BeStringUtilities::Wcsdup (string);
+    else
+        m_string = string;
+            
+    return SUCCESS;
+    }
+    
+/*---------------------------------------------------------------------------------**//**
+* @bsimethod                                                    CaseyMullen     01/10
++---------------+---------------+---------------+---------------+---------------+------*/
+const byte * ECValue::GetBinary(size_t& size) const
+    {
+    PRECONDITION (IsBinary() && "Tried to get binarydata from an ECN::ECValue that is not binary.", NULL);
+    size = m_binaryInfo.m_size;
+    return m_binaryInfo.m_data;
+    };
+
+/*---------------------------------------------------------------------------------**//**
+* @bsimethod                                                    CaseyMullen     01/10
++---------------+---------------+---------------+---------------+---------------+------*/
+BentleyStatus ECValue::SetBinary (const byte * data, size_t size, bool holdADuplicate)
+    {
+    Clear();
+
+    m_primitiveType = PRIMITIVETYPE_Binary;
+    m_ownsData = holdADuplicate;
+    
+    if (NULL == data)
+        {
+        m_binaryInfo.m_data = NULL;
+        m_binaryInfo.m_size = 0;
+        return SUCCESS;
+        }    
+    
+
+    SetIsNull (false);
+
+    m_binaryInfo.m_size = size;    
+    if (holdADuplicate)
+        {
+        void * duplicateData = malloc (size);
+        memcpy (duplicateData, data, size);        
+        m_binaryInfo.m_data = (const byte *)duplicateData;
+        }
+    else
+        m_binaryInfo.m_data = data;
+
+    return SUCCESS;
+    }
+    
+/*---------------------------------------------------------------------------------**//**
+* @bsimethod                                    Adam.Klatzkin                   02/2010
++---------------+---------------+---------------+---------------+---------------+------*/
+IECInstancePtr  ECValue::GetStruct() const
+    {
+    PRECONDITION (IsStruct() && "Tried to get struct value from an ECN::ECValue that is not a struct.", 0);
+    return m_structInstance;    
+    };
+
+/*---------------------------------------------------------------------------------**//**
+* @bsimethod                                    Adam.Klatzkin                   02/2010
++---------------+---------------+---------------+---------------+---------------+------*/
+BentleyStatus       ECValue::SetStruct (IECInstanceP structInstance)
+    {
+    Clear();
+
+    m_valueKind = VALUEKIND_Struct;    
+        
+    if (NULL == structInstance)
+        {
+        m_structInstance = NULL;
+        return SUCCESS;
+        }  
+            
+    SetIsNull (false);
+
+    m_structInstance = structInstance;        
+    m_structInstance->AddRef();
+    
+    return SUCCESS;
+    }    
+
+/*---------------------------------------------------------------------------------**//**
+* @bsimethod                                                    CaseyMullen     12/09
++---------------+---------------+---------------+---------------+---------------+------*/    
+WString    ECValue::ToString () const
+    {
+    if (IsNull())
+        return L"<null>";
+        
+    WString str;
+    
+    if (IsArray())
+        {
+        ArrayInfo arrayInfo = GetArrayInfo();
+        str.Sprintf (L"Count: %d IsFixedSize: %d", arrayInfo.GetCount(), arrayInfo.IsFixedCount());
+        }
+    else if (IsStruct())
+        {
+        return L"IECInstance containing struct value";
+        }
+    else
+        {
+        UShort  valueKind = m_valueKind;
+        switch (valueKind)
+            {
+            case PRIMITIVETYPE_Integer:
+                {
+                str.Sprintf (L"%d", GetInteger());
+                break;
+                }
+            case PRIMITIVETYPE_Long:
+                {
+                str.Sprintf (L"%lld", GetLong());
+                break;
+                }            
+            case PRIMITIVETYPE_Double:
+                {
+                str.Sprintf (L"%lf", GetDouble());
+                break;
+                }            
+            case PRIMITIVETYPE_String:
+                {
+                return GetString();
+                }            
+            case PRIMITIVETYPE_Boolean:
+                {
+                return GetBoolean() ? L"true" : L"false";
+                }
+            case PRIMITIVETYPE_Point2D:
+                {
+                DPoint2d point = GetPoint2D();
+                str.Sprintf (L"{%lg,%lg}", point.x, point.y);
+                break;          
+                }
+            case PRIMITIVETYPE_Point3D:
+                {
+                DPoint3d point = GetPoint3D();
+                str.Sprintf (L"{%lg,%lg,%lg}", point.x, point.y, point.z);
+                break;          
+                }
+            case PRIMITIVETYPE_DateTime:
+                {
+                DateTime timeDate = GetDateTime();
+                return timeDate.ToString();
+                }
+            case PRIMITIVETYPE_Binary:
+                {
+                size_t size;
+                GetBinary(size);
+                str.Sprintf (L"Blob(%d)", size);
+                break;
+                }
+                
+            default:
+                {
+                return L"ECN::ECValue::ToString needs work... unsupported data type";
+                }            
+            }
+        }
+        
+    return str;
+    }
+
+/*---------------------------------------------------------------------------------**//**
+* @bsimethod                                                    Paul.Connelly   08/12
++---------------+---------------+---------------+---------------+---------------+------*/
+bool ECValue::ConvertToPrimitiveType (PrimitiveType newType)
+    {
+    if (IsNull())
+        {
+        SetPrimitiveType (newType);
+        return true;
+        }
+    else if (!IsPrimitive())
+        return false;
+    else if (newType == GetPrimitiveType())
+        return true;
+    else if (PRIMITIVETYPE_String == newType)
+        {
+        WString strVal = ToString();
+        SetString (strVal.c_str());
+        return true;
+        }
+
+    PrimitiveType curType = GetPrimitiveType();
+    switch (newType)
+        {
+    case PRIMITIVETYPE_Integer:
+        {
+        Int32 i;
+        if (PRIMITIVETYPE_Double == curType)
+            {
+            double roundingTerm = DoubleOps::AlmostEqual (GetDouble(), 0.0) ? 0.0 : GetDouble() > 0.0 ? 0.5 : -0.5;
+            i = (Int32)(GetDouble() + roundingTerm);
+            }
+        else if (PRIMITIVETYPE_String != curType || 1 != BeStringUtilities::Swscanf (GetString(), L"%d", &i))
+            return false;
+
+        SetInteger (i);
+        }
+        return true;
+    case PRIMITIVETYPE_Double:
+        {
+        double d;
+        if (PRIMITIVETYPE_Integer == curType)
+            d = GetInteger();
+        else if (PRIMITIVETYPE_String != curType || 1 != BeStringUtilities::Swscanf (GetString(), L"%lf", &d))
+            return false;
+
+        SetDouble (d);
+        }
+        return true;
+        }
+
+    return false;
+    }
+
+/*---------------------------------------------------------------------------------**//**
+* @description  Performs a binary comparison against another ECValue.
+* @bsimethod                                                    Dylan.Rush      12/10
++---------------+---------------+---------------+---------------+---------------+------*/ 
+bool              ECValue::Equals (ECValueCR v) const
+    {
+    if (IsNull() != v.IsNull())
+        return false;
+    if (IsNull())
+        return true;
+    if (GetKind() != v.GetKind())
+        return false;
+    if (IsArray())
+        {
+        if (m_arrayInfo.GetCount() != v.m_arrayInfo.GetCount())
+            return false;
+
+        if (m_arrayInfo.IsFixedCount() != v.m_arrayInfo.IsFixedCount())
+            return false;
+
+        if (m_arrayInfo.GetKind() != v.m_arrayInfo.GetKind())
+            return false;
+
+        if (m_arrayInfo.IsPrimitiveArray() && m_arrayInfo.GetElementPrimitiveType() != v.m_arrayInfo.GetElementPrimitiveType())
+            return false;
+
+        return true;
+        }
+    if (IsStruct())
+        return m_structInstance == v.m_structInstance;
+    if (GetPrimitiveType() != v.GetPrimitiveType())
+        return false;
+    if (IsString())
+        return 0 == wcscmp (GetString0(), v.GetString0());
+    if (IsBinary())
+        {
+        if (m_binaryInfo.m_size != v.m_binaryInfo.m_size)
+            return false;
+        if (m_binaryInfo.m_data == v.m_binaryInfo.m_data)
+            return true;
+        return 0 == memcmp (m_binaryInfo.m_data, v.m_binaryInfo.m_data, m_binaryInfo.m_size);
+        }
+    if (IsDouble())
+        return DoubleOps::AlmostEqual (GetDouble(), v.GetDouble());
+
+    size_t primitiveValueSize = (size_t) GetFixedPrimitiveValueSize (GetPrimitiveType());
+    //&m_boolean points to the first memory address of the union (as does every other union member)
+    return 0 == memcmp (&m_boolean, &v.m_boolean, primitiveValueSize);
+    }
+
+/*---------------------------------------------------------------------------------**//**
+* @param[in]        capacity Estimated size of the array.
+* @bsimethod                                                    CaseyMullen     09/09
++---------------+---------------+---------------+---------------+---------------+------*/
+ECObjectsStatus   ECValue::SetStructArrayInfo (UInt32 count, bool isFixedCount)
+    {
+    Clear();
+        
+    m_valueKind                = VALUEKIND_Array;
+
+    m_arrayInfo.InitializeStructArray (count, isFixedCount);
+    
+    SetIsNull (false); // arrays are never null
+    
+    return ECOBJECTS_STATUS_Success;
+    }
+
+/*---------------------------------------------------------------------------------**//**
+* @param[in]        capacity Estimated size of the array.
+* @bsimethod                                                    CaseyMullen     09/09
++---------------+---------------+---------------+---------------+---------------+------*/
+ECObjectsStatus       ECValue::SetPrimitiveArrayInfo (PrimitiveType primitiveElementType, UInt32 count, bool isFixedSize)
+    {
+    Clear();
+        
+    m_valueKind                = VALUEKIND_Array;
+
+    m_arrayInfo.InitializePrimitiveArray (primitiveElementType, count, isFixedSize);
+    
+    SetIsNull (false); // arrays are never null
+    
+    return ECOBJECTS_STATUS_Success;
+    }
+
+/*---------------------------------------------------------------------------------**//**
+* @bsimethod                                                    CaseyMullen     09/09
++---------------+---------------+---------------+---------------+---------------+------*/
+ArrayInfo       ECValue::GetArrayInfo() const
+    {
+    BeAssert (IsArray());
+    
+    return m_arrayInfo;
+    }
+
+/*---------------------------------------------------------------------------------**//**
+* @bsimethod                                                    CaseyMullen     10/09
++---------------+---------------+---------------+---------------+---------------+------*/    
+UInt32          ECValue::GetFixedPrimitiveValueSize (PrimitiveType primitivetype)
+    {
+    switch (primitivetype)
+        {
+        case ECN::PRIMITIVETYPE_Integer:
+            return sizeof(Int32);
+        case ECN::PRIMITIVETYPE_Long:
+            return sizeof(Int64);
+        case ECN::PRIMITIVETYPE_Double:
+            return sizeof(double);
+        case PRIMITIVETYPE_Boolean:
+            return sizeof(bool); 
+        case PRIMITIVETYPE_Point2D:
+            return 2*sizeof(double);
+        case PRIMITIVETYPE_Point3D:
+            return 3*sizeof(double);
+        case PRIMITIVETYPE_DateTime:
+            return sizeof(Int64); //ticks
+        default:
+            DEBUG_FAIL("Most datatypes have not yet been implemented... or perhaps you have passed in a variable-sized type.");
+            return 0;
+        }
+    }
+      
+/*---------------------------------------------------------------------------------**//**
+* @bsimethod                                                    CaseyMullen     09/09
++---------------+---------------+---------------+---------------+---------------+------*/
+void            ArrayInfo::InitializeStructArray (UInt32 count, bool isFixedCount)
+    {
+    m_arrayKind = ARRAYKIND_Struct;
+    m_count           = count;
+    m_isFixedCount     = isFixedCount;
+    }
+    
+/*---------------------------------------------------------------------------------**//**
+* @bsimethod                                                    AdamKlatzkin     01/10
++---------------+---------------+---------------+---------------+---------------+------*/
+void            ArrayInfo::InitializePrimitiveArray (PrimitiveType elementPrimitiveType, UInt32 count, bool isFixedCount)
+    {
+    m_elementPrimitiveType = elementPrimitiveType;
+    m_count           = count;
+    m_isFixedCount    = isFixedCount;
+    }
+    
+/*---------------------------------------------------------------------------------**//**
+* @bsimethod                                                    CaseyMullen     09/09
++---------------+---------------+---------------+---------------+---------------+------*/
+UInt32          ArrayInfo::GetCount() const
+    {
+    return m_count;
+    }
+    
+/*---------------------------------------------------------------------------------**//**
+* @bsimethod                                                    CaseyMullen     09/09
++---------------+---------------+---------------+---------------+---------------+------*/
+bool            ArrayInfo::IsFixedCount() const
+    {
+    return m_isFixedCount;
+    }
+    
+/*---------------------------------------------------------------------------------**//**
+* @bsimethod                                                    AdamKlatzkin     01/10
++---------------+---------------+---------------+---------------+---------------+------*/
+ValueKind       ArrayInfo::GetKind() const
+    {        
+    return (ValueKind) (m_arrayKind & 0xFF); 
+    }  
+
+/*---------------------------------------------------------------------------------**//**
+* @bsimethod                                                    AdamKlatzkin     01/10
++---------------+---------------+---------------+---------------+---------------+------*/
+PrimitiveType   ArrayInfo::GetElementPrimitiveType() const
+    {        
+    PRECONDITION (IsPrimitiveArray() && "Tried to get the element primitive type of an ArrayInfo that is not classified as a primitive array.", (PrimitiveType)0);    
+    return m_elementPrimitiveType;
+    }  
+
+/*---------------------------------------------------------------------------------**//**
+* @bsimethod                                                    AdamKlatzkin     01/10
++---------------+---------------+---------------+---------------+---------------+------*/
+bool            ArrayInfo::IsPrimitiveArray() const
+    {        
+    return GetKind() == ARRAYKIND_Primitive; 
+    }  
+
+/*---------------------------------------------------------------------------------**//**
+* @bsimethod                                                    AdamKlatzkin     01/10
++---------------+---------------+---------------+---------------+---------------+------*/
+bool            ArrayInfo::IsStructArray() const
+    {        
+    return GetKind() == ARRAYKIND_Struct; 
+    }  
+
+/*---------------------------------------------------------------------------------**//**
+* @bsimethod                                                    Dylan Rush      11/10
++---------------+---------------+---------------+---------------+---------------+------*/
+ECValueAccessor::ECValueAccessor (IECInstanceCR instance, int newPropertyIndex, int newArrayIndex)
+    {
+    PushLocation (instance, newPropertyIndex, newArrayIndex);
+    }
+
+/*---------------------------------------------------------------------------------**//**
+* @bsimethod                                                    Dylan Rush      11/10
++---------------+---------------+---------------+---------------+---------------+------*/
+ECValueAccessor::ECValueAccessor (ECEnablerCR enabler, int newPropertyIndex, int newArrayIndex)
+    {
+    PushLocation (enabler, newPropertyIndex, newArrayIndex);
+    }
+
+/*---------------------------------------------------------------------------------**//**
+* @bsimethod                                                    Dylan Rush      11/10
++---------------+---------------+---------------+---------------+---------------+------*/
+ECValueAccessor::ECValueAccessor (ECValueAccessorCR accessor)
+    : m_locationVector (accessor.GetLocationVector())
+    {
+    }
+
+/*---------------------------------------------------------------------------------**//**
+* @bsimethod                                                    Dylan Rush      11/10
++---------------+---------------+---------------+---------------+---------------+------*/
+void ECValueAccessor::Clone (ECValueAccessorCR accessor)
+    {
+    m_locationVector.clear();
+
+    FOR_EACH (ECValueAccessor::Location const & location, accessor.GetLocationVectorCR())
+        PushLocation (*location.enabler, location.propertyIndex, location.arrayIndex);
+    }
+
+/*---------------------------------------------------------------------------------**//**
+* @bsimethod                                    Bill.Steinbock                  09/2011
++---------------+---------------+---------------+---------------+---------------+------*/
+ECValueAccessor::LocationVector const &   ECValueAccessor::GetLocationVectorCR() const
+    {
+    return m_locationVector;
+    }
+
+/*---------------------------------------------------------------------------------**//**
+* @bsimethod                                                    Dylan Rush      11/10
++---------------+---------------+---------------+---------------+---------------+------*/
+const ECValueAccessor::LocationVector&          ECValueAccessor::GetLocationVector() const
+    {
+    return m_locationVector;
+    }
+
+/*---------------------------------------------------------------------------------**//**
+* @bsimethod                                                    Dylan Rush      11/10
++---------------+---------------+---------------+---------------+---------------+------*/
+ECEnablerCR                                     ECValueAccessor::GetEnabler (UInt32 depth) const
+    {
+    return * m_locationVector[depth].enabler;
+    }
+
+/*---------------------------------------------------------------------------------**//**
+* @bsimethod                                                    Dylan Rush      11/10
++---------------+---------------+---------------+---------------+---------------+------*/
+ECValueAccessor::Location&                      ECValueAccessor::operator[] (UInt32 depth)
+    {
+    return m_locationVector[depth];
+    }
+
+/*---------------------------------------------------------------------------------**//**
+* @bsimethod                                                    Dylan Rush      11/10
++---------------+---------------+---------------+---------------+---------------+------*/
+const ECValueAccessor::Location&                ECValueAccessor::operator[] (UInt32 depth) const
+    {
+    return m_locationVector[depth];
+    }
+
+/*---------------------------------------------------------------------------------**//**
+* @bsimethod                                                    Dylan Rush      11/10
++---------------+---------------+---------------+---------------+---------------+------*/
+void                                            ECValueAccessor::PushLocation (ECEnablerCR newEnabler, int newPropertyIndex, int newArrayIndex)
+    {
+    m_locationVector.push_back (Location (& newEnabler, newPropertyIndex, newArrayIndex));
+    }
+
+/*---------------------------------------------------------------------------------**//**
+* @bsimethod                                                    Dylan Rush      11/10
++---------------+---------------+---------------+---------------+---------------+------*/
+void                                            ECValueAccessor::PushLocation (IECInstanceCR instance, int newPropertyIndex, int newArrayIndex)
+    {
+    PushLocation (instance.GetEnabler(), newPropertyIndex, newArrayIndex);
+    }
+
+/*---------------------------------------------------------------------------------**//**
+* @bsimethod                                                    Dylan Rush      11/10
++---------------+---------------+---------------+---------------+---------------+------*/
+void                                            ECValueAccessor::PushLocation (ECEnablerCR newEnabler, WCharCP accessString, int newArrayIndex)
+    {
+    UInt32 propertyIndex;
+    ECObjectsStatus status = newEnabler.GetPropertyIndex(propertyIndex, accessString);
+    if (ECOBJECTS_STATUS_Success != status)
+        {
+        BeAssert (false && "Could not resolve property index for this access string");
+        return;
+        }
+    PushLocation (newEnabler, (int)propertyIndex, newArrayIndex);
+    }
+
+/*---------------------------------------------------------------------------------**//**
+* @bsimethod                                                    Dylan Rush      11/10
++---------------+---------------+---------------+---------------+---------------+------*/
+void                                            ECValueAccessor::PushLocation (IECInstanceCR instance, WCharCP accessString, int newArrayIndex)
+    {
+    PushLocation (instance.GetEnabler(), accessString, newArrayIndex);
+    }
+
+/*---------------------------------------------------------------------------------**//**
+* @bsimethod                                                    Dylan Rush      11/10
++---------------+---------------+---------------+---------------+---------------+------*/
+void                                            ECValueAccessor::PopLocation()
+    {
+    m_locationVector.pop_back();
+    }
+
+/*---------------------------------------------------------------------------------**//**
+* @bsimethod                                                    JoshSchifter    02/11
++---------------+---------------+---------------+---------------+---------------+------*/
+void                                            ECValueAccessor::Clear ()
+    {
+    m_locationVector.clear();
+    }
+
+/*---------------------------------------------------------------------------------**//**
+* @bsimethod                                                    Dylan Rush      11/10
++---------------+---------------+---------------+---------------+---------------+------*/
+ECValueAccessor::Location&                      ECValueAccessor::DeepestLocation()
+    {
+    return m_locationVector.back();
+    }
+
+/*---------------------------------------------------------------------------------**//**
+* @bsimethod                                    Bill.Steinbock                  09/2011
++---------------+---------------+---------------+---------------+---------------+------*/
+ECValueAccessor::Location const&  ECValueAccessor::DeepestLocationCR () const
+    {
+    return m_locationVector.back();
+    }
+
+/*---------------------------------------------------------------------------------**//**
+* @bsimethod                                                    Dylan Rush      11/10
++---------------+---------------+---------------+---------------+---------------+------*/
+UInt32                                          ECValueAccessor::GetDepth() const
+    {
+    return (UInt32)m_locationVector.size();
+    }
+
+/*---------------------------------------------------------------------------------**//**
+* @bsimethod                                                    Dylan Rush      11/10
++---------------+---------------+---------------+---------------+---------------+------*/
+WCharCP                                 ECValueAccessor::GetAccessString () const
+    {
+    UInt32 depth = GetDepth();
+    if (0 == depth)
+        return NULL;
+
+    return GetAccessString (depth-1);
+    }
+
+/*---------------------------------------------------------------------------------**//**
+* @bsimethod                                                    Dylan Rush      11/10
++---------------+---------------+---------------+---------------+---------------+------*/
+WCharCP                                 ECValueAccessor::GetAccessString (UInt32 depth) const
+    {
+    int propertyIndex         = m_locationVector[depth].propertyIndex;
+    ECEnablerCR enabler       = * m_locationVector[depth].enabler;
+    WCharCP accessString;
+    if (ECOBJECTS_STATUS_Success == enabler.GetAccessString (accessString, propertyIndex))
+        return accessString;
+    return NULL;
+    }
+
+/*---------------------------------------------------------------------------------**//**
+* @bsimethod                                    Bill.Steinbock                  07/2011
++---------------+---------------+---------------+---------------+---------------+------*/
+WString                                        ECValueAccessor::GetPropertyName() const
+    {
+    UInt32 depth = GetDepth();
+    if (0 == depth)
+        return WString();
+
+    WString name = GetAccessString (GetDepth()-1);
+
+    // get the name after the last .
+    size_t lastDotIndex = name.rfind ('.');
+    if (WString::npos != lastDotIndex)
+        {
+        lastDotIndex++;
+        size_t len =  name.length()-lastDotIndex;
+        name = name.substr (lastDotIndex, len);
+        }
+
+    // strip [] from array names
+    size_t bracketIndex = name.rfind ('[');
+    if (WString::npos != bracketIndex)
+        {
+        name = name.substr (0, bracketIndex);
+        }
+
+    return name;
+    }
+
+/*---------------------------------------------------------------------------------**//**
+* @bsimethod                                                    Paul.Connelly   07/12
++---------------+---------------+---------------+---------------+---------------+------*/
+ECPropertyCP ECValueAccessor::GetECProperty() const
+    {
+    return NULL != DeepestLocationCR().enabler
+        ? DeepestLocationCR().enabler->LookupECProperty (DeepestLocationCR().propertyIndex)
+        : NULL;
+    }
+
+/*---------------------------------------------------------------------------------**//**
+* @bsimethod                                                    Dylan Rush      11/10
++---------------+---------------+---------------+---------------+---------------+------*/
+WString                                        ECValueAccessor::GetDebugAccessString() const
+    {
+    WString temp;
+    for(UInt32 depth = 0; depth < GetDepth(); depth++)
+        {
+        if(depth > 0)
+            temp.append (L" -> ");
+        temp.append (WPrintfString(L"{%d", m_locationVector[depth].propertyIndex));
+        if(m_locationVector[depth].arrayIndex > -1)
+            temp.append (WPrintfString(L",%d", m_locationVector[depth].arrayIndex));
+        temp.append (L"}");
+        temp.append (GetAccessString (depth));
+        }
+    return temp;
+    }
+
+/*---------------------------------------------------------------------------------**//**
+* @bsimethod                                                    Dylan Rush      11/10
++---------------+---------------+---------------+---------------+---------------+------*/
+WString                                        ECValueAccessor::GetManagedAccessString() const
+    {
+    WString temp;
+    for(UInt32 depth = 0; depth < GetDepth(); depth++)
+        {
+        if(depth > 0)
+            temp.append (L".");
+
+        WCharCP str = GetAccessString (depth);
+        WCharCP lastDot = wcsrchr (str, L'.');
+
+        if (NULL != lastDot)
+            str = lastDot+1;
+
+        temp.append (str);
+        //If the current index is an array element,
+        if(m_locationVector[depth].arrayIndex > -1)
+            {
+            //Delete the last ']' from the access string and write a number.
+            temp.resize (temp.size()-1);
+            temp.append (WPrintfString(L"%d", m_locationVector[depth].arrayIndex));
+            temp.append (L"]");
+            }
+        }
+    return temp;
+    }
+
+/*---------------------------------------------------------------------------------**//**
+* @bsimethod                                                    Dylan Rush      11/10
++---------------+---------------+---------------+---------------+---------------+------*/
+bool                                            ECValueAccessor::MatchesEnabler(UInt32 depth, ECEnablerCR other) const
+    {
+    ECEnablerCR enabler = GetEnabler (depth);
+    return & enabler == & other;
+    }
+
+/*---------------------------------------------------------------------------------**//**
+* @bsimethod                                                    Dylan Rush      11/10
++---------------+---------------+---------------+---------------+---------------+------*/
+bool ECValueAccessor::operator!=(ECValueAccessorCR accessor) const
+    {
+    if(GetDepth() != accessor.GetDepth())
+        return true;
+    for(UInt32 depth = 0; depth < GetDepth(); depth ++)
+        {
+        if((*this)[depth].enabler != accessor[depth].enabler
+            || (*this)[depth].propertyIndex != accessor[depth].propertyIndex
+            || (*this)[depth].arrayIndex    != accessor[depth].arrayIndex)
+            return true;
+        }
+    return false;
+    }
+
+/*---------------------------------------------------------------------------------**//**
+* @bsimethod                                                    Dylan Rush      11/10
++---------------+---------------+---------------+---------------+---------------+------*/
+bool ECValueAccessor::operator==(ECValueAccessorCR accessor) const
+    {
+    return !(*this != accessor);
+    }
+
+#define NUM_INDEX_BUFFER_CHARS 63
+#define NUM_ACCESSSTRING_BUFFER_CHARS 1023
+
+#ifdef UNUSED_FUNCTION
+/*---------------------------------------------------------------------------------**//**
+* @bsimethod                                    Bill.Steinbock                  01/2011
++---------------+---------------+---------------+---------------+---------------+------*/
+static void tokenize(const WString& str, bvector<WString>& tokens, const WString& delimiters)
+    {
+    // Skip delimiters at beginning.
+    WString::size_type lastPos = str.find_first_not_of(delimiters, 0);
+
+    // Find first "non-delimiter".
+    WString::size_type pos = str.find_first_of(delimiters, lastPos);
+
+    while (WString::npos != pos || WString::npos != lastPos)
+        {
+        // Found a token, add it to the vector.
+        tokens.push_back(str.substr(lastPos, pos - lastPos));
+
+        // Skip delimiters.  Note the "not_of"
+        lastPos = str.find_first_not_of(delimiters, pos);
+
+        // Find next "non-delimiter"
+        pos = str.find_first_of(delimiters, lastPos);
+        }
+    }
+#endif
+
+/*---------------------------------------------------------------------------------**//**
+* @bsimethod                                    Bill.Steinbock                  10/2010
++---------------+---------------+---------------+---------------+---------------+------*/
+static ECClassP getClassFromSchema (ECSchemaCR rootSchema, WCharCP className)
+    {
+    ECClassP classP = rootSchema.GetClassP (className);
+    if (classP)
+        return classP;
+
+    ECSchemaReferenceListCR referencedScheams = rootSchema.GetReferencedSchemas();
+    for (ECSchemaReferenceList::const_iterator iter = referencedScheams.begin(); iter != referencedScheams.end(); ++iter) 
+        {
+        classP = getClassFromSchema (*iter->second, className);        
+        if (classP)
+            return classP;
+        }
+
+    return NULL;
+    }
+
+/*---------------------------------------------------------------------------------**//**
+* @bsimethod                                    Bill.Steinbock                  10/2010
++---------------+---------------+---------------+---------------+---------------+------*/
+static ECClassP getPropertyFromClass (ECClassCR enablerClass, WCharCP propertyName)
+    {
+    WCharCP dotPos = wcschr (propertyName, '.');
+    if (NULL != dotPos)
+        {
+        WString structName (propertyName, dotPos);
+        ECClassP structClass = getPropertyFromClass (enablerClass, structName.c_str());
+        if (NULL == structClass)
+            { BeAssert (false); return NULL; }
+
+        return getPropertyFromClass (*structClass, dotPos+1);
+        }
+
+    ECPropertyP propertyP = enablerClass.GetPropertyP (propertyName);
+    if (!propertyP)
+        return NULL;
+
+    WString typeName = propertyP->GetTypeName();
+    return getClassFromSchema (enablerClass.GetSchema(), typeName.c_str());
+    }
+
+/*---------------------------------------------------------------------------------**//**
+* @bsimethod                                    Bill.Steinbock                  01/2011
++---------------+---------------+---------------+---------------+---------------+------*/
+static ECObjectsStatus getECValueAccessorUsingManagedAccessString (wchar_t* asBuffer, wchar_t* indexBuffer, ECValueAccessor& va, ECEnablerCR  enabler, WCharCP managedPropertyAccessor)
+    {
+    ECObjectsStatus status;
+    UInt32          propertyIndex;
+    WString        asBufferStr;
+
+    // see if access string specifies an array
+    WCharCP pos1 = wcschr (managedPropertyAccessor, L'[');
+
+    // if not an array then we have a primitive that we can access directly 
+    if (NULL == pos1)
+        {
+        status = enabler.GetPropertyIndex (propertyIndex, managedPropertyAccessor);
+        if (ECOBJECTS_STATUS_Success == status)
+            {
+            va.PushLocation (enabler, propertyIndex, -1);
+            return ECOBJECTS_STATUS_Success;
+            }
+
+        // see if the accessstring is to an array
+        asBufferStr = managedPropertyAccessor;
+        asBufferStr.append (L"[]");
+        status = enabler.GetPropertyIndex (propertyIndex, asBufferStr.c_str());
+
+        if (ECOBJECTS_STATUS_Success != status)
+            return status;
+
+        va.PushLocation (enabler, propertyIndex, -1);
+        return ECOBJECTS_STATUS_Success;
+        }
+
+    size_t numChars = 0;
+    numChars = pos1 - managedPropertyAccessor;
+    wcsncpy(asBuffer, managedPropertyAccessor, numChars>NUM_ACCESSSTRING_BUFFER_CHARS?NUM_ACCESSSTRING_BUFFER_CHARS:numChars);
+    asBuffer[numChars]=0;
+
+    WCharCP pos2 = wcschr (pos1+1, L']');
+    if (!pos2)
+        return ECOBJECTS_STATUS_Error;
+
+    numChars = pos2 - pos1 - 1;
+    wcsncpy(indexBuffer, pos1+1, numChars>NUM_INDEX_BUFFER_CHARS?NUM_INDEX_BUFFER_CHARS:numChars);
+    indexBuffer[numChars]=0;
+
+    UInt32 indexValue = -1;
+    BeStringUtilities::Swscanf (indexBuffer, L"%ud", &indexValue);
+
+    ECValue  arrayVal;
+
+    asBufferStr = asBuffer;
+    asBufferStr.append (L"[]");
+
+    status = enabler.GetPropertyIndex (propertyIndex, asBufferStr.c_str());
+    if (ECOBJECTS_STATUS_Success != status)
+        return status;
+
+    // if no character after closing bracket then we just want the array, else we are dealing with a member of a struct array
+    if (0 == *(pos2+1))
+        {
+        va.PushLocation (enabler, propertyIndex, indexValue);
+        return ECOBJECTS_STATUS_Success;
+        }
+
+    WString str = asBuffer; 
+
+    ECClassP structClass = getPropertyFromClass (enabler.GetClass(), asBuffer);
+    if (!structClass)
+        return ECOBJECTS_STATUS_Error;
+
+    ECN::ECEnablerP enablerP = const_cast<ECN::ECEnablerP>(&enabler);
+    StandaloneECEnablerPtr structEnabler = dynamic_cast<StandaloneECEnablerP>(enablerP->GetEnablerForStructArrayMember (structClass->GetSchema().GetSchemaKey(), structClass->GetName().c_str()).get());
+    if (structEnabler.IsNull())
+        return ECOBJECTS_STATUS_Error;
+
+    va.PushLocation (enabler, propertyIndex, indexValue);
+
+    return getECValueAccessorUsingManagedAccessString (asBuffer, indexBuffer, va, *structEnabler, pos2+2); // move to character after "]." in access string.
+    }
+
+/*---------------------------------------------------------------------------------**//**
+* @bsimethod                                    Bill.Steinbock                  01/2011
++---------------+---------------+---------------+---------------+---------------+------*/
+ECObjectsStatus ECValueAccessor::PopulateValueAccessor (ECValueAccessor& va, IECInstanceCR instance, WCharCP managedPropertyAccessor)
+    {
+    wchar_t         asBuffer[NUM_ACCESSSTRING_BUFFER_CHARS+1];
+    wchar_t         indexBuffer[NUM_INDEX_BUFFER_CHARS+1];
+    va.Clear ();
+    return getECValueAccessorUsingManagedAccessString (asBuffer, indexBuffer, va, instance.GetEnabler(), managedPropertyAccessor);
+    }
+
+#ifdef NO_MORE
+/*---------------------------------------------------------------------------------**//**
+* @bsimethod                                    Bill.Steinbock                  01/2011
++---------------+---------------+---------------+---------------+---------------+------*/
+ECObjectsStatus ECValueAccessor::GetECValue (ECValue& v, IECInstanceCR instance)
+    {
+    ECObjectsStatus status            = ECOBJECTS_STATUS_Success;
+    IECInstanceCP  currentInstance    = &instance;
+    IECInstancePtr structInstancePtr;
+    for (UInt32 depth = 0; depth < GetDepth(); depth ++)
+        {
+        Location loc = m_locationVector[depth];
+
+        if (!(loc.enabler == &currentInstance->GetEnabler()))
+            return ECOBJECTS_STATUS_Error;
+
+        if (-1 != loc.arrayIndex)
+            status = instance.GetValue (v, loc.propertyIndex, loc.arrayIndex);
+        else
+            status = instance.GetValue (v, loc.propertyIndex);
+
+        if (ECOBJECTS_STATUS_Success != status)
+            return status;
+
+        if (v.IsStruct() && 0 <= loc.arrayIndex)
+            {
+            structInstancePtr = v.GetStruct();
+            if (structInstancePtr.IsNull())
+                return ECOBJECTS_STATUS_Error;
+
+            // get property and next location
+            currentInstance = structInstancePtr.get();
+            }
+        }
+
+    return status;
+    }
+#endif
+
+///////////////////////////////////////////////////////////////////////////////////////////
+//  ECPropertyValue
+///////////////////////////////////////////////////////////////////////////////////////////
+/*---------------------------------------------------------------------------------**//**
+* @bsimethod                                                    JoshSchifter    01/11
++---------------+---------------+---------------+---------------+---------------+------*/
+ECPropertyValue::ECPropertyValue () : m_evaluated(false) {}
+ECPropertyValue::ECPropertyValue (IECInstanceCR instance) : m_instance (&instance), m_evaluated(false) {}
+ECValueCR           ECPropertyValue::GetValue ()            const    { EvaluateValue(); return m_ecValue; }
+IECInstanceCR       ECPropertyValue::GetInstance ()         const    { return *m_instance; }
+ECValueAccessorCR   ECPropertyValue::GetValueAccessor ()    const    { return m_accessor; }
+ECValueAccessorR    ECPropertyValue::GetValueAccessorR ()            { return m_accessor; }
+
+/*---------------------------------------------------------------------------------**//**
+* @bsimethod                                                    Paul.Connelly   07/12
++---------------+---------------+---------------+---------------+---------------+------*/
+void                ECPropertyValue::ResetValue()
+    {
+    if (m_evaluated)
+        {
+        m_ecValue.Clear();
+        m_evaluated = false;
+        }
+    }
+
+/*---------------------------------------------------------------------------------**//**
+* @bsimethod                                                    JoshSchifter    02/11
++---------------+---------------+---------------+---------------+---------------+------*/
+ECObjectsStatus ECPropertyValue::EvaluateValue () const
+    {
+    if (!m_evaluated)
+        {
+        // m_ecValue.Clear();
+        m_evaluated = true;
+        return NULL != m_instance ? m_instance->GetValueUsingAccessor (m_ecValue, m_accessor) : ECOBJECTS_STATUS_Error;
+        }
+    else
+        return ECOBJECTS_STATUS_Success;
+    }
+
+/*---------------------------------------------------------------------------------**//**
+* @bsimethod                                                    JoshSchifter    02/11
++---------------+---------------+---------------+---------------+---------------+------*/
+ECPropertyValue::ECPropertyValue (ECPropertyValueCR from)
+    {
+    m_instance = from.m_instance;
+    m_accessor = from.m_accessor;
+    m_ecValue.From (from.m_ecValue);
+    m_evaluated = from.m_evaluated;
+    }
+
+/*---------------------------------------------------------------------------------**//**
+* @bsimethod                                                    JoshSchifter    02/11
++---------------+---------------+---------------+---------------+---------------+------*/
+ECPropertyValue::ECPropertyValue (IECInstanceCR instance, ECValueAccessorCR accessor)
+    :
+    m_instance (&instance), m_accessor (accessor), m_evaluated (false)
+    {
+    // EvaluateValue(); performance: do this lazily
+    }
+
+/*---------------------------------------------------------------------------------**//**
+* @bsimethod                                                    Paul.Connelly   07/12
++---------------+---------------+---------------+---------------+---------------+------*/
+ECPropertyValue::ECPropertyValue (IECInstanceCR instance, ECValueAccessorCR accessor, ECValueCR v)
+    :
+    m_instance (&instance), m_accessor (accessor), m_ecValue (v), m_evaluated (true)
+    {
+    //
+    }
+
+/*---------------------------------------------------------------------------------**//**
+* @bsimethod                                                    JoshSchifter    01/11
++---------------+---------------+---------------+---------------+---------------+------*/
+bool                ECPropertyValue::HasChildValues () const
+    {
+    EvaluateValue();
+    return m_ecValue.IsStruct() || m_ecValue.IsArray();
+    }
+
+/*---------------------------------------------------------------------------------**//**
+* @bsimethod                                                    JoshSchifter    01/11
++---------------+---------------+---------------+---------------+---------------+------*/
+ECValuesCollectionPtr  ECPropertyValue::GetChildValues () const
+    {
+    EvaluateValue();
+    if (m_ecValue.IsStruct() || m_ecValue.IsArray())
+        return new ECValuesCollection (*this);
+
+    return new ECValuesCollection ();
+    }
+
+///////////////////////////////////////////////////////////////////////////////////////////
+//  ECValuesCollectionIterator
+///////////////////////////////////////////////////////////////////////////////////////////
+/*---------------------------------------------------------------------------------**//**
+* @bsimethod                                                    JoshSchifter    02/11
++---------------+---------------+---------------+---------------+---------------+------*/
+ECPropertyValue ECValuesCollectionIterator::GetFirstPropertyValue (IECInstanceCR instance)
+    {
+    ECValueAccessor firstPropertyAccessor;
+
+    ECEnablerCR enabler = instance.GetEnabler();
+
+    if (1 == enabler.GetPropertyCount())
+        return ECPropertyValue ();
+
+    UInt32  firstIndex = enabler.GetFirstPropertyIndex (0);
+
+    if (0 != firstIndex)
+        firstPropertyAccessor.PushLocation (enabler, firstIndex, -1);    
+
+    return ECPropertyValue (instance, firstPropertyAccessor);
+    }
+
+/*---------------------------------------------------------------------------------**//**
+* @bsimethod                                                    JoshSchifter    01/11
++---------------+---------------+---------------+---------------+---------------+------*/
+ECValuesCollectionIterator::ECValuesCollectionIterator (IECInstanceCR instance)
+    :
+    m_propertyValue (GetFirstPropertyValue (instance)),
+    m_arrayCount (-1)
+    {
+    }
+
+/*---------------------------------------------------------------------------------**//**
+* @bsimethod                                                    JoshSchifter    02/11
++---------------+---------------+---------------+---------------+---------------+------*/
+ECPropertyValue ECValuesCollectionIterator::GetChildPropertyValue (ECPropertyValueCR parentPropertyValue)
+    {
+    m_arrayCount = -1;
+    ECValueCR       parentValue = parentPropertyValue.GetValue();
+    ECValueAccessor childAccessor (parentPropertyValue.GetValueAccessor());
+
+    if (parentValue.IsArray())
+        {
+        ArrayInfo   arrayInfo  = parentValue.GetArrayInfo();
+        UInt32      arrayCount = arrayInfo.GetCount();
+
+        if (0 < arrayCount)
+            {
+            m_arrayCount = arrayCount;
+            childAccessor.DeepestLocation().arrayIndex = 0;
+            }
+        else
+            childAccessor.PopLocation();
+        }
+    else if (parentValue.IsStruct())
+        {
+        UInt32          pathLength  = childAccessor.GetDepth();
+
+        if ( ! EXPECTED_CONDITION (0 < pathLength))
+            return ECPropertyValue();
+
+        if (ECValueAccessor::INDEX_ROOT != childAccessor[pathLength - 1].arrayIndex)
+            {
+            IECInstancePtr  structInstance  = parentValue.GetStruct();
+            if (structInstance.IsValid())
+                {
+                ECEnablerCR     enabler         = structInstance->GetEnabler();
+                UInt32          firstIndex      = enabler.GetFirstPropertyIndex (0);
+
+                childAccessor.PushLocation (enabler, firstIndex, -1);
+                }
+            else
+                {
+                // if the parent struct array entry contains a NULL instance then there are no 
+                // child properties to iterate.
+                childAccessor.Clear();
+                }
+            }
+        else
+            {
+            UInt32          parentIndex =  childAccessor[pathLength - 1].propertyIndex;
+            ECEnablerCR     enabler     = *childAccessor[pathLength - 1].enabler;
+            UInt32          firstIndex  =  enabler.GetFirstPropertyIndex (parentIndex);
+
+            if (0 != firstIndex)
+                childAccessor.PushLocation (enabler, firstIndex, -1);
+            else
+                childAccessor.PopLocation();
+            }
+        }
+
+    return ECPropertyValue (parentPropertyValue.GetInstance(), childAccessor);
+    }
+
+/*---------------------------------------------------------------------------------**//**
+* @bsimethod                                                    JoshSchifter    01/11
++---------------+---------------+---------------+---------------+---------------+------*/
+ECValuesCollectionIterator::ECValuesCollectionIterator (ECPropertyValueCR parentPropertyValue)
+    :
+    m_propertyValue (GetChildPropertyValue (parentPropertyValue))
+    {
+    }
+
+/*---------------------------------------------------------------------------------**//**
+* @bsimethod                                                    JoshSchifter    01/11
++---------------+---------------+---------------+---------------+---------------+------*/
+//bool            ECValuesCollectionIterator::IsAtEnd() const
+//    {
+//    return 0 == m_propertyValue.GetValueAccessor().GetDepth();
+//    }
+
+/*---------------------------------------------------------------------------------**//**
+* @bsimethod                                                    JoshSchifter    01/11
++---------------+---------------+---------------+---------------+---------------+------*/
+bool            ECValuesCollectionIterator::IsDifferent(ECValuesCollectionIterator const& otherIter) const
+    {
+    bool leftAtEnd = 0 == m_propertyValue.GetValueAccessor().GetDepth();
+    bool rightAtEnd = 0 == otherIter.m_propertyValue.GetValueAccessor().GetDepth();
+    if (leftAtEnd && rightAtEnd)
+        return false;
+
+    if (!leftAtEnd && !rightAtEnd)
+        return m_propertyValue.GetValueAccessor() != otherIter.m_propertyValue.GetValueAccessor();
+
+    return true;
+    }
+
+/*---------------------------------------------------------------------------------**//**
+* @bsimethod                                                    JoshSchifter    01/11
++---------------+---------------+---------------+---------------+---------------+------*/
+ECPropertyValue const& ECValuesCollectionIterator::GetCurrent () const
+    {
+    return m_propertyValue;
+    }
+
+/*---------------------------------------------------------------------------------**//**
+* @bsimethod                                                    JoshSchifter    01/11
++---------------+---------------+---------------+---------------+---------------+------*/
+void            ECValuesCollectionIterator::MoveToNext()
+    {
+    ECValueAccessorR    currentAccessor = m_propertyValue.GetValueAccessorR();    
+
+    if (ECValueAccessor::INDEX_ROOT != currentAccessor.DeepestLocation().arrayIndex)
+        {
+        /*--------------------------------------------------------------------------
+          If we are on an array member get the next member
+        --------------------------------------------------------------------------*/
+        if (!EXPECTED_CONDITION (0 <= m_arrayCount))
+            return;
+
+        currentAccessor.DeepestLocation().arrayIndex++;
+
+        // If that was the last member of the array, we are done
+        if (currentAccessor.DeepestLocation().arrayIndex >= m_arrayCount)
+            {
+            currentAccessor.Clear();
+            return;
+            }
+        }
+    else
+        {
+        /*--------------------------------------------------------------------------
+          Ask the enabler for the next sibling property.
+        --------------------------------------------------------------------------*/
+        UInt32      pathLength   = currentAccessor.GetDepth();
+        UInt32      currentIndex = currentAccessor[pathLength - 1].propertyIndex;
+        UInt32      parentIndex = 0;
+
+        // If we are inside an embedded struct get the struct index from the accessor's path
+        if (pathLength > 1 && ECValueAccessor::INDEX_ROOT == currentAccessor[pathLength - 2].arrayIndex)
+            parentIndex = currentAccessor[pathLength - 2].propertyIndex;
+
+        ECEnablerCP enabler   = currentAccessor[pathLength - 1].enabler;
+        UInt32      nextIndex = enabler->GetNextPropertyIndex (parentIndex, currentIndex);
+
+        currentAccessor.DeepestLocation().propertyIndex = nextIndex;
+
+        // If that was the last index in the current struct, we are done
+        if (0 == nextIndex)
+            {
+            currentAccessor.Clear();
+            return;
+            }
+        }
+
+    m_propertyValue.ResetValue ();
+    }
+
+///////////////////////////////////////////////////////////////////////////////////////////
+//  ECValuesCollection
+///////////////////////////////////////////////////////////////////////////////////////////
+/*---------------------------------------------------------------------------------**//**
+* @bsimethod                                                    JoshSchifter    01/11
++---------------+---------------+---------------+---------------+---------------+------*/
+ECValuesCollection::ECValuesCollection ()
+    {
+    }
+
+/*---------------------------------------------------------------------------------**//**
+* @bsimethod                                                    JoshSchifter    01/11
++---------------+---------------+---------------+---------------+---------------+------*/
+ECValuesCollection::ECValuesCollection (ECPropertyValueCR parentPropValue)
+    : m_parentPropertyValue (parentPropValue)
+    {
+    }
+
+/*---------------------------------------------------------------------------------**//**
+* @bsimethod                                                    JoshSchifter    01/11
++---------------+---------------+---------------+---------------+---------------+------*/
+ECValuesCollection::ECValuesCollection (IECInstanceCR instance)
+    : m_parentPropertyValue (instance)
+    {
+    }
+
+/*---------------------------------------------------------------------------------**//**
+* @bsimethod                                                    JoshSchifter    02/11
++---------------+---------------+---------------+---------------+---------------+------*/
+ECValuesCollectionPtr ECValuesCollection::Create (IECInstanceCR instance)
+    {
+    return new ECValuesCollection (instance);
+    }
+
+/*---------------------------------------------------------------------------------**//**
+* @bsimethod                                                    JoshSchifter    02/11
++---------------+---------------+---------------+---------------+---------------+------*/
+ECValuesCollectionPtr ECValuesCollection::Create (ECPropertyValueCR  parentProperty)
+    {
+    if (parentProperty.HasChildValues ())
+        return new ECValuesCollection (parentProperty);
+
+    return NULL;
+    }
+
+/*---------------------------------------------------------------------------------**//**
+* @bsimethod                                    Bill.Steinbock                  07/2011
++---------------+---------------+---------------+---------------+---------------+------*/
+ECPropertyValueCR  ECValuesCollection::GetParentProperty () const
+    {
+    return m_parentPropertyValue;
+    }
+
+/*---------------------------------------------------------------------------------**//**
+* @bsimethod                                                    JoshSchifter    01/11
++---------------+---------------+---------------+---------------+---------------+------*/
+ECValuesCollection::const_iterator ECValuesCollection::begin () const
+    {
+    RefCountedPtr<ECValuesCollectionIterator> iter;
+    
+    if (0 == m_parentPropertyValue.GetValueAccessor().GetDepth())
+        iter = new ECValuesCollectionIterator (m_parentPropertyValue.GetInstance());
+    else
+        {
+        ECValueCR       parentValue = m_parentPropertyValue.GetValue();
+        if (parentValue.IsArray())
+            {
+            ArrayInfo   arrayInfo  = parentValue.GetArrayInfo();
+            UInt32      arrayCount = arrayInfo.GetCount();
+
+            if (0 == arrayCount)
+                return ECValuesCollection::end ();
+            }
+
+        iter = new ECValuesCollectionIterator (m_parentPropertyValue);
+        }
+
+    return const_iterator (*iter);
+    }
+
+/*---------------------------------------------------------------------------------**//**
+* @bsimethod                                    Abeesh.Basheer                  06/2012
++---------------+---------------+---------------+---------------+---------------+------*/
+ECValuesCollectionIterator::ECValuesCollectionIterator() : m_arrayCount(-1)
+    {
+    }
+
+/*---------------------------------------------------------------------------------**//**
+* @bsimethod                                                    JoshSchifter    01/11
++---------------+---------------+---------------+---------------+---------------+------*/
+ECValuesCollection::const_iterator ECValuesCollection::end () const
+    {
+    return const_iterator (*new ECValuesCollectionIterator());
+    }
+
+
+/*---------------------------------------------------------------------------------**//**
+* @bsimethod                                                    Paul.Connelly   06/12
++---------------+---------------+---------------+---------------+---------------+------*/
+BentleyStatus SystemTime::InitFromUnixMillis (UInt64 unixMillis)
+    {
+    unixMillisToSystemTime (*this, unixMillis);
+    return SUCCESS;
+    }
+
+/*---------------------------------------------------------------------------------**//**
+* @bsimethod                                                    Paul.Connelly   09/12
++---------------+---------------+---------------+---------------+---------------+------*/
+UInt64 ECValue::GetDateTimeUnixMillis() const
+    {
+    PRECONDITION (IsDateTime() && "Tried to get DateTime value from an ECN::ECValue that is not a DateTime.", 0);
+    PRECONDITION (!IsNull() && "Getting the value of a NULL non-string primitive is ill-defined", 0);
+
+    Int64 ticks = (UInt64)GetDateTimeTicks();
+    ticks -= TICKADJUSTMENT;
+    _FILETIME fileTime;
+    fileTime.dwLowDateTime = ticks & 0xFFFFFFFF;
+    fileTime.dwHighDateTime = ticks >> 0x20;
+    return BeTimeUtilities::ConvertFiletimeToUnixMillis (fileTime);
+    }
+
+END_BENTLEY_ECOBJECT_NAMESPACE