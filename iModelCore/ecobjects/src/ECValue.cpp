/*--------------------------------------------------------------------------------------+
|
|     $Source: ecobjects/native/ECValue.cpp $
|
|   $Copyright: (c) 2010 Bentley Systems, Incorporated. All rights reserved. $
|
+--------------------------------------------------------------------------------------*/
#include "ECObjectsPch.h"
#include <windows.h>

BEGIN_BENTLEY_EC_NAMESPACE

/*---------------------------------------------------------------------------------**//**
* @bsimethod                                    Bill.Steinbock                  02/2010
+---------------+---------------+---------------+---------------+---------------+------*/
SystemTime::SystemTime
(
unsigned short year, 
unsigned short month, 
unsigned short day, 
unsigned short hour, 
unsigned short minute, 
unsigned short second, 
unsigned short milliseconds
)
    {
    wYear =  (year >= 1601 && year < 9999) ? year : 1601;
    wMonth = (month > 0 && month <= 12)? month : 1;
    wDay = (day > 0 && day <= 31) ? day : 1; // TODO: need better validation
    wHour = (hour >= 0 && hour < 24) ? hour : 0;
    wMinute = (minute >= 0 && minute < 60) ? minute : 0;
    wSecond = (second >= 0 && second < 60) ? second : 0;
    wMilliseconds = (milliseconds >= 0 && milliseconds < 1000) ? milliseconds : 0;
    }

<<<<<<< HEAD
/*---------------------------------------------------------------------------------**//**
* @bsimethod                                    Bill.Steinbock                  02/2010
+---------------+---------------+---------------+---------------+---------------+------*/
std::wstring SystemTime::ToString
(
)
    {
    std::wostringstream valueAsString;
    valueAsString << "#" << wYear << "/" << wMonth << "/" << wDay << "-" << wHour << ":" << wMinute << ":" << wSecond << ":" << wMilliseconds << "#";
    return valueAsString.str();
    }

/*---------------------------------------------------------------------------------**//**
* Time in local time zone
* @bsimethod                                    Bill.Steinbock                  02/2010
+---------------+---------------+---------------+---------------+---------------+------*/
=======
/*---------------------------------------------------------------------------------**//**
* Time in local time zone
* @bsimethod                                    Bill.Steinbock                  02/2010
+---------------+---------------+---------------+---------------+---------------+------*/
>>>>>>> bf0f2d9c
SystemTime SystemTime::GetLocalTime()
    {
    SYSTEMTIME wtime;
    ::GetLocalTime(&wtime);
    SystemTime time;
    memcpy (&time, &wtime, sizeof(time));
    return time;
    }

/*---------------------------------------------------------------------------------**//**
* UTC time
* @bsimethod                                    Bill.Steinbock                  02/2010
+---------------+---------------+---------------+---------------+---------------+------*/
SystemTime SystemTime::GetSystemTime()
    {
    SYSTEMTIME wtime;
    ::GetSystemTime(&wtime);
    SystemTime time;
    memcpy (&time, &wtime, sizeof(time));
    return time;
    }

/*---------------------------------------------------------------------------------**//**
* @bsimethod                                                    CaseyMullen     09/09
+---------------+---------------+---------------+---------------+---------------+------*/
void            ECValue::SetReadOnly(bool isReadOnly) 
    { 
    m_isReadOnly = isReadOnly; 
    }

/*---------------------------------------------------------------------------------**//**
* @bsimethod                                                    CaseyMullen     09/09
+---------------+---------------+---------------+---------------+---------------+------*/
bool            ECValue::IsReadOnly() const 
    { 
    return m_isReadOnly; 
    }

/*---------------------------------------------------------------------------------**//**
* @bsimethod                                                    CaseyMullen     09/09
+---------------+---------------+---------------+---------------+---------------+------*/
bool            ECValue::IsNull() const 
    { 
    return m_isNull; 
    }

/*---------------------------------------------------------------------------------**//**
* @bsimethod                                                    AdamKlatzkin     01/10
+---------------+---------------+---------------+---------------+---------------+------*/
ValueKind       ECValue::GetKind() const 
    { 
    return (ValueKind) (m_valueKind & 0xFF);
    }

/*---------------------------------------------------------------------------------**//**
* @bsimethod                                                    CaseyMullen     09/09
+---------------+---------------+---------------+---------------+---------------+------*/
bool            ECValue::IsUninitialized () const 
    { 
    return GetKind() == VALUEKIND_Uninitialized; 
    }

/*---------------------------------------------------------------------------------**//**
* @bsimethod                                                    CaseyMullen     09/09
+---------------+---------------+---------------+---------------+---------------+------*/
bool            ECValue::IsString () const 
    { 
    return m_primitiveType == PRIMITIVETYPE_String; 
    }

/*---------------------------------------------------------------------------------**//**
* @bsimethod                                                    CaseyMullen     01/10
+---------------+---------------+---------------+---------------+---------------+------*/
bool            ECValue::IsBinary () const 
    { 
    return m_primitiveType == PRIMITIVETYPE_Binary; 
    }

/*---------------------------------------------------------------------------------**//**
* @bsimethod                                                    CaseyMullen     09/09
+---------------+---------------+---------------+---------------+---------------+------*/
bool            ECValue::IsInteger () const 
    { 
    return m_primitiveType == PRIMITIVETYPE_Integer; 
    }

/*---------------------------------------------------------------------------------**//**
* @bsimethod                                                    CaseyMullen     09/09
+---------------+---------------+---------------+---------------+---------------+------*/
bool            ECValue::IsLong () const 
    { 
    return m_primitiveType == PRIMITIVETYPE_Long; 
    }

/*---------------------------------------------------------------------------------**//**
* @bsimethod                                                    CaseyMullen     09/09
+---------------+---------------+---------------+---------------+---------------+------*/
bool            ECValue::IsDouble () const 
    { 
    return m_primitiveType == PRIMITIVETYPE_Double; 
    }
    
/*---------------------------------------------------------------------------------**//**
* @bsimethod                                                    CaseyMullen     09/09
+---------------+---------------+---------------+---------------+---------------+------*/
bool            ECValue::IsBoolean () const 
    { 
    return m_primitiveType == PRIMITIVETYPE_Boolean; 
    }

/*---------------------------------------------------------------------------------**//**
* @bsimethod                                                    CaseyMullen     09/09
+---------------+---------------+---------------+---------------+---------------+------*/
bool            ECValue::IsPoint2D () const 
    { 
    return m_primitiveType == PRIMITIVETYPE_Point2D; 
    }
                                       
/*---------------------------------------------------------------------------------**//**
* @bsimethod                                                    CaseyMullen     09/09
+---------------+---------------+---------------+---------------+---------------+------*/
bool            ECValue::IsPoint3D () const 
    { 
    return m_primitiveType == PRIMITIVETYPE_Point3D; 
    }

 /*---------------------------------------------------------------------------------**//**
* @bsimethod                                                    CaseyMullen     09/09
+---------------+---------------+---------------+---------------+---------------+------*/
bool            ECValue::IsDateTime () const 
    { 
    return m_primitiveType == PRIMITIVETYPE_DateTime; 
    }

/*---------------------------------------------------------------------------------**//**
* @bsimethod                                                    CaseyMullen     09/09
+---------------+---------------+---------------+---------------+---------------+------*/
bool            ECValue::IsArray () const 
    { 
    return GetKind() == VALUEKIND_Array; 
    }

/*---------------------------------------------------------------------------------**//**
* @bsimethod                                                    CaseyMullen     09/09
+---------------+---------------+---------------+---------------+---------------+------*/
bool            ECValue::IsStruct () const 
    { 
    return GetKind() == VALUEKIND_Struct; 
    }

/*---------------------------------------------------------------------------------**//**
* @bsimethod                                                    CaseyMullen     09/09
+---------------+---------------+---------------+---------------+---------------+------*/
bool            ECValue::IsPrimitive () const 
    { 
    return GetKind() == VALUEKIND_Primitive; 
    }

/*---------------------------------------------------------------------------------**//**
* Copies this value, including all strings and array values held by this value.
* @bsimethod                                                    CaseyMullen     09/09
+---------------+---------------+---------------+---------------+---------------+------*/
void            ECValue::ConstructUninitialized()
    {
    int size = sizeof (ECValue); // currently 32 bytes
    memset (this, 0xBAADF00D, size); // avoid accidental misinterpretation of uninitialized data
    
    m_valueKind    = VALUEKIND_Uninitialized;
    m_isNull            = true;
    m_isReadOnly        = false;
    }
    
/*---------------------------------------------------------------------------------**//**
* Copies this value, including all strings and array values held by this value.
* It duplicates string values, even if the original did not hold a duplicate that is was responsible for freeing.
* @bsimethod                                                    CaseyMullen     09/09
+---------------+---------------+---------------+---------------+---------------+------*/
void            ECValue::DeepCopy (ECValueCR v)
    {
    memcpy (this, &v, sizeof(ECValue));

    if (IsNull())
        return;
        
    switch (m_valueKind)
        {            
        case VALUEKIND_Struct:
            {
            assert (false && "Needs work: copy the struct value");
            break;
            }

        case PRIMITIVETYPE_String:
            m_stringInfo.m_freeWhenDone = false; // prevent SetString from attempting to free the string that was temporarily copied by memset
            SetString (v.m_stringInfo.m_string);
            break;
        // the memset takes care of these...            
        case PRIMITIVETYPE_Integer:
        case PRIMITIVETYPE_Long:
            break;
                        
        default:
            assert (false); // type not handled
        }
    };
    
/*---------------------------------------------------------------------------------**//**
* @bsimethod                                                    CaseyMullen     09/09
+---------------+---------------+---------------+---------------+---------------+------*/
void            ECValue::SetToNull()
    {
    if (IsString())
        SetString (NULL);
    else if (IsStruct())    
        m_structInstance = NULL;
    
    if (!IsArray()) // arrays can never be null       
        m_isNull = true; //WIP_FUSION handle other types
    }    
/*---------------------------------------------------------------------------------**//**
* @bsimethod                                                    CaseyMullen     09/09
+---------------+---------------+---------------+---------------+---------------+------*/
void            ECValue::Clear()
    {
    if (IsNull())
        {
        m_valueKind = VALUEKIND_Uninitialized;
        return;
        }
        
    if (IsUninitialized())
        {
        m_isNull = true;
        return;
        }
        
    if (IsString())
        {
        if (m_stringInfo.m_freeWhenDone)
            free (const_cast<wchar_t *>(m_stringInfo.m_string));
            
        m_stringInfo.m_string = NULL;
        }
        
    if (IsStruct())
        {
        m_structInstance = NULL;
        }
        
    m_isNull = true;
    m_valueKind = VALUEKIND_Uninitialized;            
    }

/*---------------------------------------------------------------------------------**//**
* @bsimethod                                                    CaseyMullen     09/09
+---------------+---------------+---------------+---------------+---------------+------*/
ECValue::~ECValue()
    {
    Clear();
    memset (this, 0xBAADF00D, sizeof(ECValue)); // try to make use of destructed values more obvious
    }
    
/*---------------------------------------------------------------------------------**//**
* @bsimethod                                                    CaseyMullen     09/09
+---------------+---------------+---------------+---------------+---------------+------*/
ECValueR ECValue::operator= (ECValueCR rhs)
    {
    DeepCopy(rhs);
    return *this;
    }        
    
/*---------------------------------------------------------------------------------**//**
* Construct an uninitialized value
* @bsimethod                                                    CaseyMullen     09/09
+---------------+---------------+---------------+---------------+---------------+------*/
ECValue::ECValue ()
    {
    ConstructUninitialized();
    }

/*---------------------------------------------------------------------------------**//**
* @bsimethod                                                    CaseyMullen     09/09
+---------------+---------------+---------------+---------------+---------------+------*/
ECValue::ECValue (ECValueCR v)
    {
    DeepCopy (v);
    }
    
/*---------------------------------------------------------------------------------**//**
*  Construct a Null EC::ECValue (of a specific type, but with IsNull = true)
* @bsimethod                                                    CaseyMullen     09/09
+---------------+---------------+---------------+---------------+---------------+------*/
ECValue::ECValue (ValueKind classification) : m_valueKind(classification), m_isNull(true)
    {
    }       

/*---------------------------------------------------------------------------------**//**
*  Construct a Null EC::ECValue (of a specific type, but with IsNull = true)
* @bsimethod                                                    CaseyMullen     09/09
+---------------+---------------+---------------+---------------+---------------+------*/
ECValue::ECValue (PrimitiveType primitiveType) : m_primitiveType(primitiveType), m_isNull(true)
    {
    }
    
/*---------------------------------------------------------------------------------**//**
* @bsimethod                                                    CaseyMullen     09/09
+---------------+---------------+---------------+---------------+---------------+------*/
ECValue::ECValue (::Int32 integer32)
    {
    ConstructUninitialized();
    SetInteger (integer32);
    };
    
/*---------------------------------------------------------------------------------**//**
* @bsimethod                                                    CaseyMullen     09/09
+---------------+---------------+---------------+---------------+---------------+------*/
ECValue::ECValue (::Int64 long64)
    {
    ConstructUninitialized();
    SetLong (long64);
    };
         
/*---------------------------------------------------------------------------------**//**
* @bsimethod                                    Bill.Steinbock                  02/2010
+---------------+---------------+---------------+---------------+---------------+------*/
ECValue::ECValue (DPoint2dR point2d)
    {
    ConstructUninitialized();
    SetPoint2D (point2d);
    };

/*---------------------------------------------------------------------------------**//**
* @bsimethod                                    Bill.Steinbock                  02/2010
+---------------+---------------+---------------+---------------+---------------+------*/
ECValue::ECValue (DPoint3dR point3d)
    {
    ConstructUninitialized();
    SetPoint3D (point3d);
    };

/*---------------------------------------------------------------------------------**//**
* @bsimethod                                    Bill.Steinbock                  02/2010
+---------------+---------------+---------------+---------------+---------------+------*/
ECValue::ECValue (bool value)
    {
    ConstructUninitialized();
    SetBoolean (value);
    };

/*---------------------------------------------------------------------------------**//**
* @bsimethod                                    Bill.Steinbock                  02/2010
+---------------+---------------+---------------+---------------+---------------+------*/
ECValue::ECValue (SystemTime& time)
    {
    ConstructUninitialized();
    SetDateTime (time);
    };

/*---------------------------------------------------------------------------------**//**
* @param holdADuplicate     If true, EC::ECValue will make a duplicate, otherwise 
* EC::ECValue holds the original pointer. Intended only for use when initializing arrays of strings, to avoid duplicating them twice.
* @bsimethod                                                    CaseyMullen     09/09
+---------------+---------------+---------------+---------------+---------------+------*/
ECValue::ECValue (const wchar_t * string, bool holdADuplicate)
    {
    ConstructUninitialized();
    SetString (string, holdADuplicate);
    };

/*---------------------------------------------------------------------------------**//**
* The ECValue is never responsible for freeing the memory... its creator is. 
* The consumer of the ECValue should make a copy of the memory.
* @bsimethod                                                    CaseyMullen     01/10
+---------------+---------------+---------------+---------------+---------------+------*/
ECValue::ECValue (const byte * data, size_t size)
    {
    ConstructUninitialized();
    SetBinary (data, size);
    }

/*---------------------------------------------------------------------------------**//**
* @bsimethod                                                    AdamKlatzkin    01/10
+---------------+---------------+---------------+---------------+---------------+------*/
PrimitiveType   ECValue::GetPrimitiveType() const
    {
    PRECONDITION (IsPrimitive() && "Tried to get the primitive type of an EC::ECValue that is not classified as a primitive.", (PrimitiveType)0);    
    return m_primitiveType;
    }

/*---------------------------------------------------------------------------------**//**
* @bsimethod                                                    AdamKlatzkin    10/10
+---------------+---------------+---------------+---------------+---------------+------*/    
StatusInt       ECValue::SetPrimitiveType (PrimitiveType primitiveType)
    {
    if (m_primitiveType != primitiveType)
        {
        Clear();
        m_primitiveType = primitiveType;
        }
        
    return SUCCESS;
    }
    
/*---------------------------------------------------------------------------------**//**
* @bsimethod                                                    CaseyMullen     09/09
+---------------+---------------+---------------+---------------+---------------+------*/
::Int32         ECValue::GetInteger() const
    {
    PRECONDITION (IsInteger() && "Tried to get integer value from an EC::ECValue that is not an integer.", 0);
    PRECONDITION (!IsNull() && "Getting the value of a NULL non-string primitive is ill-defined", 0);
    return m_integer32;
    };

/*---------------------------------------------------------------------------------**//**
* @bsimethod                                                    CaseyMullen     09/09
+---------------+---------------+---------------+---------------+---------------+------*/
StatusInt       ECValue::SetInteger (::Int32 integer)
    {
    m_isNull    = false;
    m_primitiveType  = PRIMITIVETYPE_Integer;
    m_integer32 = integer;
    
    return SUCCESS;
    }
    
/*---------------------------------------------------------------------------------**//**
* @bsimethod                                                    CaseyMullen     09/09
+---------------+---------------+---------------+---------------+---------------+------*/
::Int64         ECValue::GetLong() const
    {
    PRECONDITION (IsLong() && "Tried to get long64 value from an EC::ECValue that is not an long64.", 0);
    PRECONDITION (!IsNull() && "Getting the value of a NULL non-string primitive is ill-defined", 0);
    return m_long64;
    };

/*---------------------------------------------------------------------------------**//**
* @bsimethod                                                    CaseyMullen     09/09
+---------------+---------------+---------------+---------------+---------------+------*/
StatusInt       ECValue::SetLong (::Int64 long64)
    {
    m_isNull    = false;
    m_primitiveType  = PRIMITIVETYPE_Long;
    m_long64    = long64;
    
    return SUCCESS;
    }        

/*---------------------------------------------------------------------------------**//**
* @bsimethod                                                    CaseyMullen     10/09
+---------------+---------------+---------------+---------------+---------------+------*/
double          ECValue::GetDouble() const
    {
    PRECONDITION (IsDouble() && "Tried to get double value from an EC::ECValue that is not an double.", std::numeric_limits<double>::quiet_NaN());
    PRECONDITION (!IsNull() && "Getting the value of a NULL non-string primitive is ill-defined", std::numeric_limits<double>::quiet_NaN());
    return m_double;
    };

/*---------------------------------------------------------------------------------**//**
* @bsimethod                                                    CaseyMullen     10/09
+---------------+---------------+---------------+---------------+---------------+------*/
StatusInt       ECValue::SetDouble (double value)
    {
    m_isNull    = false;
    m_primitiveType  = PRIMITIVETYPE_Double;
    m_double    = value;
    
    return SUCCESS;
    }

/*---------------------------------------------------------------------------------**//**
* @bsimethod                                    Bill.Steinbock                  02/2010
+---------------+---------------+---------------+---------------+---------------+------*/
bool          ECValue::GetBoolean() const
    {
    PRECONDITION (IsBoolean() && "Tried to get boolean value from an EC::ECValue that is not a boolean.", 0);
    PRECONDITION (!IsNull() && "Getting the value of a NULL non-string primitive is ill-defined", 0);
    return m_boolean;
    };

/*---------------------------------------------------------------------------------**//**
* @bsimethod                                    Bill.Steinbock                  02/2010
+---------------+---------------+---------------+---------------+---------------+------*/
StatusInt       ECValue::SetBoolean (bool value)
    {
    m_isNull         = false;
    m_primitiveType  = PRIMITIVETYPE_Boolean;
    m_boolean        = value;
    
    return SUCCESS;
    }

/*---------------------------------------------------------------------------------**//**
* @bsimethod                                    Bill.Steinbock                  02/2010
+---------------+---------------+---------------+---------------+---------------+------*/
Int64          ECValue::GetDateTimeTicks() const
    {
    PRECONDITION (IsDateTime() && "Tried to get DateTime value from an EC::ECValue that is not a DateTime.", 0);
    PRECONDITION (!IsNull() && "Getting the value of a NULL non-string primitive is ill-defined", 0);
    return m_dateTime;
    }

/*---------------------------------------------------------------------------------**//**
* @bsimethod                                    Bill.Steinbock                  02/2010
+---------------+---------------+---------------+---------------+---------------+------*/
StatusInt       ECValue::SetDateTimeTicks (Int64 value)
    {
    m_isNull         = false;
    m_primitiveType  = PRIMITIVETYPE_DateTime;
    m_dateTime       = value;
    
    return SUCCESS;
    }

//////////////////////////////////////////////////////////////////////////////////////////
// Native Code
// FILETIME   - A file time is a 64-bit value that represents the number of 100-nanosecond 
//              intervals that have elapsed since 00:00:00 01/01/1601.
//
// SYSTEMTIME - A structure that specifies a date and time, using individual members for 
//              the month, day, year, weekday, hour, minute, second, and millisecond.
//
//---------------------------------------------------------------------------------------
// Managed Code
// DateTime   - The DateTime.Ticks value stored in a ECXAttribute represents the number 
//              of 100-nanosecond  intervals that have elapsed since 00:00:00 01/01/01 
//////////////////////////////////////////////////////////////////////////////////////////

static const Int64 TICKADJUSTMENT = 504911232000000000;     // ticks between 01/01/01 and 01/01/1601

<<<<<<< HEAD
/*---------------------------------------------------------------------------------**//**
* @bsimethod                                    Bill.Steinbock                  02/2010
+---------------+---------------+---------------+---------------+---------------+------*/
SystemTime          ECValue::GetDateTime () const
=======
/*---------------------------------------------------------------------------------**//**
* @bsimethod                                    Bill.Steinbock                  02/2010
+---------------+---------------+---------------+---------------+---------------+------*/
StatusInt          ECValue::GetDateTime (SystemTime& systemTime) 
>>>>>>> bf0f2d9c
    {
    SystemTime systemTime;
    Int64      systemDateTicks = GetDateTimeTicks ();

    memset (&systemTime, 0, sizeof(systemTime));

    // m_dateTime is number of ticks since 00:00:00 01/01/01 - Fileticks are relative to 00:00:00 01/01/1601
    systemDateTicks -= TICKADJUSTMENT; 
    FILETIME fileTime;
    fileTime.dwLowDateTime  = systemDateTicks & 0xffffffff;
    fileTime.dwHighDateTime = systemDateTicks >> 32;
    SYSTEMTIME  tempTime;
    if (FileTimeToSystemTime (&fileTime, &tempTime))
        memcpy (&systemTime, &tempTime, sizeof(systemTime));

    return systemTime;
    }

/*---------------------------------------------------------------------------------**//**
* @bsimethod                                    Bill.Steinbock                  02/2010
+---------------+---------------+---------------+---------------+---------------+------*/
StatusInt          ECValue::SetDateTime (SystemTime& systemTime) 
    {
    FILETIME fileTime;
    SYSTEMTIME wtime;
    memcpy (&wtime, &systemTime, sizeof(wtime));

    // m_dateTime is number of ticks since 00:00:00 01/01/01 - Fileticks are relative to 00:00:00 01/01/1601
    if (SystemTimeToFileTime (&wtime, &fileTime))
        {
        Int64 systemDateTicks = (Int64)fileTime.dwLowDateTime | ((Int64)fileTime.dwHighDateTime << 32);
        systemDateTicks += TICKADJUSTMENT; 
        return SetDateTimeTicks (systemDateTicks);
        }

    return ERROR;
    }

/*---------------------------------------------------------------------------------**//**
* @bsimethod                                    Bill.Steinbock                  02/2010
+---------------+---------------+---------------+---------------+---------------+------*/
DPoint2d          ECValue::GetPoint2D() const
    {
    DPoint2d badValue = {0.0,0.0};
    PRECONDITION (IsPoint2D() && "Tried to get Point2D value from an EC::ECValue that is not a Point2D.", badValue);
    PRECONDITION (!IsNull() && "Getting the value of a NULL non-string primitive is ill-defined", badValue);
    return m_dPoint2d;
    };

/*---------------------------------------------------------------------------------**//**
* @bsimethod                                    Bill.Steinbock                  02/2010
+---------------+---------------+---------------+---------------+---------------+------*/
StatusInt       ECValue::SetPoint2D (DPoint2dR value)
    {
    m_isNull         = false;
    m_primitiveType  = PRIMITIVETYPE_Point2D;
    m_dPoint2d       = value;
    
    return SUCCESS;
    }

 /*---------------------------------------------------------------------------------**//**
* @bsimethod                                    Bill.Steinbock                  02/2010
+---------------+---------------+---------------+---------------+---------------+------*/
DPoint3d          ECValue::GetPoint3D() const
    {
    DPoint3d badValue = {0.0,0.0,0.0};

    PRECONDITION (IsPoint3D() && "Tried to get Point3D value from an EC::ECValue that is not a Point3D.", badValue);
    PRECONDITION (!IsNull() && "Getting the value of a NULL non-string primitive is ill-defined", badValue);
    return m_dPoint3d;
    };

/*---------------------------------------------------------------------------------**//**
* @bsimethod                                    Bill.Steinbock                  02/2010
+---------------+---------------+---------------+---------------+---------------+------*/
StatusInt       ECValue::SetPoint3D (DPoint3dR value)
    {
    m_isNull         = false;
    m_primitiveType  = PRIMITIVETYPE_Point3D;
    m_dPoint3d       = value;
    
    return SUCCESS;
    }

/*---------------------------------------------------------------------------------**//**
* @bsimethod                                                    CaseyMullen     09/09
+---------------+---------------+---------------+---------------+---------------+------*/
const wchar_t * ECValue::GetString() const
    {
    PRECONDITION (IsString() && "Tried to get string value from an EC::ECValue that is not a string.", L"<Programmer Error: Attempted to get string value from EC::ECValue that is not a string.>");
    return m_stringInfo.m_string;
    };
    
/*---------------------------------------------------------------------------------**//**
* @param holdADuplicate     IN  If true, EC::ECValue will make a duplicate, otherwise 
*                               EC::ECValue holds the original pointer
* @bsimethod                                                    CaseyMullen     09/09
+---------------+---------------+---------------+---------------+---------------+------*/
StatusInt ECValue::SetString (const wchar_t * string, bool holdADuplicate)
    {
    Clear();
        
    m_primitiveType = PRIMITIVETYPE_String;
    m_stringInfo.m_freeWhenDone = holdADuplicate; // if we hold a duplicate, we are responsible for freeing it
    
    if (NULL == string)
        {
        m_stringInfo.m_string = NULL;
        return SUCCESS;
        }

    m_isNull = false;

    if (holdADuplicate)    
        m_stringInfo.m_string = _wcsdup (string);
    else
        m_stringInfo.m_string = string;
            
    return SUCCESS;
    }
    
/*---------------------------------------------------------------------------------**//**
* @bsimethod                                                    CaseyMullen     01/10
+---------------+---------------+---------------+---------------+---------------+------*/
const byte * ECValue::GetBinary(size_t& size) const
    {
    PRECONDITION (IsBinary() && "Tried to get binarydata from an EC::ECValue that is not binary.", NULL);
    size = m_binaryInfo.m_size;
    return m_binaryInfo.m_data;
    };

/*---------------------------------------------------------------------------------**//**
* @bsimethod                                                    CaseyMullen     01/10
+---------------+---------------+---------------+---------------+---------------+------*/
StatusInt ECValue::SetBinary (const byte * data, size_t size)
    {
    PRECONDITION (NULL != data, ERROR);
    Clear();

    m_primitiveType = PRIMITIVETYPE_Binary;
    m_binaryInfo.m_data = data;
    m_binaryInfo.m_size = size;
    m_isNull = false;

    return SUCCESS;
    }
    
/*---------------------------------------------------------------------------------**//**
* @bsimethod                                    Adam.Klatzkin                   02/2010
+---------------+---------------+---------------+---------------+---------------+------*/
IECInstancePtr  ECValue::GetStruct() const
    {
    PRECONDITION (IsStruct() && "Tried to get struct value from an EC::ECValue that is not a struct.", 0);
    return m_structInstance;
    };

/*---------------------------------------------------------------------------------**//**
* @bsimethod                                    Adam.Klatzkin                   02/2010
+---------------+---------------+---------------+---------------+---------------+------*/
StatusInt       ECValue::SetStruct (IECInstanceR structInstance)
    {
    Clear();
    m_isNull    = false;
    m_valueKind = VALUEKIND_Struct;    
    m_structInstance = &structInstance;        
    
    return SUCCESS;
    }    

/*---------------------------------------------------------------------------------**//**
* @bsimethod                                                    CaseyMullen     12/09
+---------------+---------------+---------------+---------------+---------------+------*/    
std::wstring    ECValue::ToString () const
    {
    if (IsNull())
        return L"<null>";
        
    std::wostringstream valueAsString;
    
    if (IsArray())
        {
        ArrayInfo arrayInfo = GetArrayInfo();
        valueAsString << "Count: " << arrayInfo.GetCount() << " IsFixedSize: " << arrayInfo.IsFixedCount();
        }
    else if (IsStruct())
        {
        valueAsString << "IECInstance containing struct value";
        }
    else
        {
        switch (m_valueKind)
            {
            case PRIMITIVETYPE_Integer:
                {
                valueAsString << GetInteger();
                break;
                }
            case PRIMITIVETYPE_Long:
                {
                valueAsString << GetLong();
                break;
                }            
            case PRIMITIVETYPE_Double:
                {
                valueAsString << GetDouble();
                break;
                }            
            case PRIMITIVETYPE_String:
                {
                valueAsString << GetString();
                break;          
<<<<<<< HEAD
                }
            case PRIMITIVETYPE_Boolean:
                {
                valueAsString << GetString();
                break;          
                }
            case PRIMITIVETYPE_Point2D:
                {
                DPoint2d point = GetPoint2D();
                valueAsString << "{" << point.x << "," << point.y << "}";
                break;          
                }
            case PRIMITIVETYPE_Point3D:
                {
                DPoint3d point = GetPoint3D();
                valueAsString << "{" << point.x << "," << point.y << ","<< point.z << "}";
                break;          
                }
            case PRIMITIVETYPE_DateTime:
                {
                SystemTime timeDate = GetDateTime();
                valueAsString << timeDate.ToString();
                break;          
                }

=======
                }            
>>>>>>> bf0f2d9c
            default:
                {
                valueAsString << L"EC::ECValue::ToString needs work... unsupported data type";
                break;          
                }            
            }
        }
        
    return valueAsString.str();
    }
    
/*---------------------------------------------------------------------------------**//**
* @param        capacity IN  Estimated size of the array.
* @bsimethod                                                    CaseyMullen     09/09
+---------------+---------------+---------------+---------------+---------------+------*/
StatusInt       ECValue::SetStructArrayInfo (UInt32 count, bool isFixedCount)
    {
    Clear();
        
    m_valueKind                = VALUEKIND_Array;

    m_arrayInfo.InitializeStructArray (count, isFixedCount);
    
    m_isNull = false; // arrays are never null
    
    return SUCCESS;
    }

/*---------------------------------------------------------------------------------**//**
* @param        capacity IN  Estimated size of the array.
* @bsimethod                                                    CaseyMullen     09/09
+---------------+---------------+---------------+---------------+---------------+------*/
StatusInt       ECValue::SetPrimitiveArrayInfo (PrimitiveType primitiveElementType, UInt32 count, bool isFixedSize)
    {
    Clear();
        
    m_valueKind                = VALUEKIND_Array;

    m_arrayInfo.InitializePrimitiveArray (primitiveElementType, count, isFixedSize);
    
    m_isNull = false; // arrays are never null
    
    return SUCCESS;
    }

/*---------------------------------------------------------------------------------**//**
* @bsimethod                                                    CaseyMullen     09/09
+---------------+---------------+---------------+---------------+---------------+------*/
ArrayInfo       ECValue::GetArrayInfo() const
    {
    assert (IsArray());
    
    return m_arrayInfo;
    }
    
/*---------------------------------------------------------------------------------**//**
* @bsimethod                                                    CaseyMullen     09/09
+---------------+---------------+---------------+---------------+---------------+------*/
void            ArrayInfo::InitializeStructArray (UInt32 count, bool isFixedCount)
    {
    m_arrayKind = ARRAYKIND_Struct;
    m_count           = count;
    m_isFixedCount     = isFixedCount;
    }
    
/*---------------------------------------------------------------------------------**//**
* @bsimethod                                                    AdamKlatzkin     01/10
+---------------+---------------+---------------+---------------+---------------+------*/
void            ArrayInfo::InitializePrimitiveArray (PrimitiveType elementPrimitiveType, UInt32 count, bool isFixedCount)
    {
    m_elementPrimitiveType = elementPrimitiveType;
    m_count           = count;
    m_isFixedCount    = isFixedCount;
    }
    
/*---------------------------------------------------------------------------------**//**
* @bsimethod                                                    CaseyMullen     09/09
+---------------+---------------+---------------+---------------+---------------+------*/
UInt32          ArrayInfo::GetCount() const
    {
    return m_count;
    }
    
/*---------------------------------------------------------------------------------**//**
* @bsimethod                                                    CaseyMullen     09/09
+---------------+---------------+---------------+---------------+---------------+------*/
bool            ArrayInfo::IsFixedCount() const
    {
    return m_isFixedCount;
    }
    
/*---------------------------------------------------------------------------------**//**
* @bsimethod                                                    AdamKlatzkin     01/10
+---------------+---------------+---------------+---------------+---------------+------*/
ValueKind       ArrayInfo::GetKind() const
    {        
    return (ValueKind) (m_arrayKind & 0xFF); 
    }  

/*---------------------------------------------------------------------------------**//**
* @bsimethod                                                    AdamKlatzkin     01/10
+---------------+---------------+---------------+---------------+---------------+------*/
PrimitiveType   ArrayInfo::GetElementPrimitiveType() const
    {        
    PRECONDITION (IsPrimitiveArray() && "Tried to get the element primitive type of an ArrayInfo that is not classified as a primitive array.", (PrimitiveType)0);    
    return m_elementPrimitiveType;
    }  

/*---------------------------------------------------------------------------------**//**
* @bsimethod                                                    AdamKlatzkin     01/10
+---------------+---------------+---------------+---------------+---------------+------*/
bool            ArrayInfo::IsPrimitiveArray() const
    {        
    return GetKind() == ARRAYKIND_Primitive; 
    }  

/*---------------------------------------------------------------------------------**//**
* @bsimethod                                                    AdamKlatzkin     01/10
+---------------+---------------+---------------+---------------+---------------+------*/
bool            ArrayInfo::IsStructArray() const
    {        
    return GetKind() == ARRAYKIND_Struct; 
    }  


END_BENTLEY_EC_NAMESPACE
<|MERGE_RESOLUTION|>--- conflicted
+++ resolved
@@ -1,965 +1,947 @@
-/*--------------------------------------------------------------------------------------+
-|
-|     $Source: ecobjects/native/ECValue.cpp $
-|
-|   $Copyright: (c) 2010 Bentley Systems, Incorporated. All rights reserved. $
-|
-+--------------------------------------------------------------------------------------*/
-#include "ECObjectsPch.h"
-#include <windows.h>
-
-BEGIN_BENTLEY_EC_NAMESPACE
-
-/*---------------------------------------------------------------------------------**//**
-* @bsimethod                                    Bill.Steinbock                  02/2010
-+---------------+---------------+---------------+---------------+---------------+------*/
-SystemTime::SystemTime
-(
-unsigned short year, 
-unsigned short month, 
-unsigned short day, 
-unsigned short hour, 
-unsigned short minute, 
-unsigned short second, 
-unsigned short milliseconds
-)
-    {
-    wYear =  (year >= 1601 && year < 9999) ? year : 1601;
-    wMonth = (month > 0 && month <= 12)? month : 1;
-    wDay = (day > 0 && day <= 31) ? day : 1; // TODO: need better validation
-    wHour = (hour >= 0 && hour < 24) ? hour : 0;
-    wMinute = (minute >= 0 && minute < 60) ? minute : 0;
-    wSecond = (second >= 0 && second < 60) ? second : 0;
-    wMilliseconds = (milliseconds >= 0 && milliseconds < 1000) ? milliseconds : 0;
-    }
-
-<<<<<<< HEAD
-/*---------------------------------------------------------------------------------**//**
-* @bsimethod                                    Bill.Steinbock                  02/2010
-+---------------+---------------+---------------+---------------+---------------+------*/
-std::wstring SystemTime::ToString
-(
-)
-    {
-    std::wostringstream valueAsString;
-    valueAsString << "#" << wYear << "/" << wMonth << "/" << wDay << "-" << wHour << ":" << wMinute << ":" << wSecond << ":" << wMilliseconds << "#";
-    return valueAsString.str();
-    }
-
-/*---------------------------------------------------------------------------------**//**
-* Time in local time zone
-* @bsimethod                                    Bill.Steinbock                  02/2010
-+---------------+---------------+---------------+---------------+---------------+------*/
-=======
-/*---------------------------------------------------------------------------------**//**
-* Time in local time zone
-* @bsimethod                                    Bill.Steinbock                  02/2010
-+---------------+---------------+---------------+---------------+---------------+------*/
->>>>>>> bf0f2d9c
-SystemTime SystemTime::GetLocalTime()
-    {
-    SYSTEMTIME wtime;
-    ::GetLocalTime(&wtime);
-    SystemTime time;
-    memcpy (&time, &wtime, sizeof(time));
-    return time;
-    }
-
-/*---------------------------------------------------------------------------------**//**
-* UTC time
-* @bsimethod                                    Bill.Steinbock                  02/2010
-+---------------+---------------+---------------+---------------+---------------+------*/
-SystemTime SystemTime::GetSystemTime()
-    {
-    SYSTEMTIME wtime;
-    ::GetSystemTime(&wtime);
-    SystemTime time;
-    memcpy (&time, &wtime, sizeof(time));
-    return time;
-    }
-
-/*---------------------------------------------------------------------------------**//**
-* @bsimethod                                                    CaseyMullen     09/09
-+---------------+---------------+---------------+---------------+---------------+------*/
-void            ECValue::SetReadOnly(bool isReadOnly) 
-    { 
-    m_isReadOnly = isReadOnly; 
-    }
-
-/*---------------------------------------------------------------------------------**//**
-* @bsimethod                                                    CaseyMullen     09/09
-+---------------+---------------+---------------+---------------+---------------+------*/
-bool            ECValue::IsReadOnly() const 
-    { 
-    return m_isReadOnly; 
-    }
-
-/*---------------------------------------------------------------------------------**//**
-* @bsimethod                                                    CaseyMullen     09/09
-+---------------+---------------+---------------+---------------+---------------+------*/
-bool            ECValue::IsNull() const 
-    { 
-    return m_isNull; 
-    }
-
-/*---------------------------------------------------------------------------------**//**
-* @bsimethod                                                    AdamKlatzkin     01/10
-+---------------+---------------+---------------+---------------+---------------+------*/
-ValueKind       ECValue::GetKind() const 
-    { 
-    return (ValueKind) (m_valueKind & 0xFF);
-    }
-
-/*---------------------------------------------------------------------------------**//**
-* @bsimethod                                                    CaseyMullen     09/09
-+---------------+---------------+---------------+---------------+---------------+------*/
-bool            ECValue::IsUninitialized () const 
-    { 
-    return GetKind() == VALUEKIND_Uninitialized; 
-    }
-
-/*---------------------------------------------------------------------------------**//**
-* @bsimethod                                                    CaseyMullen     09/09
-+---------------+---------------+---------------+---------------+---------------+------*/
-bool            ECValue::IsString () const 
-    { 
-    return m_primitiveType == PRIMITIVETYPE_String; 
-    }
-
-/*---------------------------------------------------------------------------------**//**
-* @bsimethod                                                    CaseyMullen     01/10
-+---------------+---------------+---------------+---------------+---------------+------*/
-bool            ECValue::IsBinary () const 
-    { 
-    return m_primitiveType == PRIMITIVETYPE_Binary; 
-    }
-
-/*---------------------------------------------------------------------------------**//**
-* @bsimethod                                                    CaseyMullen     09/09
-+---------------+---------------+---------------+---------------+---------------+------*/
-bool            ECValue::IsInteger () const 
-    { 
-    return m_primitiveType == PRIMITIVETYPE_Integer; 
-    }
-
-/*---------------------------------------------------------------------------------**//**
-* @bsimethod                                                    CaseyMullen     09/09
-+---------------+---------------+---------------+---------------+---------------+------*/
-bool            ECValue::IsLong () const 
-    { 
-    return m_primitiveType == PRIMITIVETYPE_Long; 
-    }
-
-/*---------------------------------------------------------------------------------**//**
-* @bsimethod                                                    CaseyMullen     09/09
-+---------------+---------------+---------------+---------------+---------------+------*/
-bool            ECValue::IsDouble () const 
-    { 
-    return m_primitiveType == PRIMITIVETYPE_Double; 
-    }
-    
-/*---------------------------------------------------------------------------------**//**
-* @bsimethod                                                    CaseyMullen     09/09
-+---------------+---------------+---------------+---------------+---------------+------*/
-bool            ECValue::IsBoolean () const 
-    { 
-    return m_primitiveType == PRIMITIVETYPE_Boolean; 
-    }
-
-/*---------------------------------------------------------------------------------**//**
-* @bsimethod                                                    CaseyMullen     09/09
-+---------------+---------------+---------------+---------------+---------------+------*/
-bool            ECValue::IsPoint2D () const 
-    { 
-    return m_primitiveType == PRIMITIVETYPE_Point2D; 
-    }
-                                       
-/*---------------------------------------------------------------------------------**//**
-* @bsimethod                                                    CaseyMullen     09/09
-+---------------+---------------+---------------+---------------+---------------+------*/
-bool            ECValue::IsPoint3D () const 
-    { 
-    return m_primitiveType == PRIMITIVETYPE_Point3D; 
-    }
-
- /*---------------------------------------------------------------------------------**//**
-* @bsimethod                                                    CaseyMullen     09/09
-+---------------+---------------+---------------+---------------+---------------+------*/
-bool            ECValue::IsDateTime () const 
-    { 
-    return m_primitiveType == PRIMITIVETYPE_DateTime; 
-    }
-
-/*---------------------------------------------------------------------------------**//**
-* @bsimethod                                                    CaseyMullen     09/09
-+---------------+---------------+---------------+---------------+---------------+------*/
-bool            ECValue::IsArray () const 
-    { 
-    return GetKind() == VALUEKIND_Array; 
-    }
-
-/*---------------------------------------------------------------------------------**//**
-* @bsimethod                                                    CaseyMullen     09/09
-+---------------+---------------+---------------+---------------+---------------+------*/
-bool            ECValue::IsStruct () const 
-    { 
-    return GetKind() == VALUEKIND_Struct; 
-    }
-
-/*---------------------------------------------------------------------------------**//**
-* @bsimethod                                                    CaseyMullen     09/09
-+---------------+---------------+---------------+---------------+---------------+------*/
-bool            ECValue::IsPrimitive () const 
-    { 
-    return GetKind() == VALUEKIND_Primitive; 
-    }
-
-/*---------------------------------------------------------------------------------**//**
-* Copies this value, including all strings and array values held by this value.
-* @bsimethod                                                    CaseyMullen     09/09
-+---------------+---------------+---------------+---------------+---------------+------*/
-void            ECValue::ConstructUninitialized()
-    {
-    int size = sizeof (ECValue); // currently 32 bytes
-    memset (this, 0xBAADF00D, size); // avoid accidental misinterpretation of uninitialized data
-    
-    m_valueKind    = VALUEKIND_Uninitialized;
-    m_isNull            = true;
-    m_isReadOnly        = false;
-    }
-    
-/*---------------------------------------------------------------------------------**//**
-* Copies this value, including all strings and array values held by this value.
-* It duplicates string values, even if the original did not hold a duplicate that is was responsible for freeing.
-* @bsimethod                                                    CaseyMullen     09/09
-+---------------+---------------+---------------+---------------+---------------+------*/
-void            ECValue::DeepCopy (ECValueCR v)
-    {
-    memcpy (this, &v, sizeof(ECValue));
-
-    if (IsNull())
-        return;
-        
-    switch (m_valueKind)
-        {            
-        case VALUEKIND_Struct:
-            {
-            assert (false && "Needs work: copy the struct value");
-            break;
-            }
-
-        case PRIMITIVETYPE_String:
-            m_stringInfo.m_freeWhenDone = false; // prevent SetString from attempting to free the string that was temporarily copied by memset
-            SetString (v.m_stringInfo.m_string);
-            break;
-        // the memset takes care of these...            
-        case PRIMITIVETYPE_Integer:
-        case PRIMITIVETYPE_Long:
-            break;
-                        
-        default:
-            assert (false); // type not handled
-        }
-    };
-    
-/*---------------------------------------------------------------------------------**//**
-* @bsimethod                                                    CaseyMullen     09/09
-+---------------+---------------+---------------+---------------+---------------+------*/
-void            ECValue::SetToNull()
-    {
-    if (IsString())
-        SetString (NULL);
-    else if (IsStruct())    
-        m_structInstance = NULL;
-    
-    if (!IsArray()) // arrays can never be null       
-        m_isNull = true; //WIP_FUSION handle other types
-    }    
-/*---------------------------------------------------------------------------------**//**
-* @bsimethod                                                    CaseyMullen     09/09
-+---------------+---------------+---------------+---------------+---------------+------*/
-void            ECValue::Clear()
-    {
-    if (IsNull())
-        {
-        m_valueKind = VALUEKIND_Uninitialized;
-        return;
-        }
-        
-    if (IsUninitialized())
-        {
-        m_isNull = true;
-        return;
-        }
-        
-    if (IsString())
-        {
-        if (m_stringInfo.m_freeWhenDone)
-            free (const_cast<wchar_t *>(m_stringInfo.m_string));
-            
-        m_stringInfo.m_string = NULL;
-        }
-        
-    if (IsStruct())
-        {
-        m_structInstance = NULL;
-        }
-        
-    m_isNull = true;
-    m_valueKind = VALUEKIND_Uninitialized;            
-    }
-
-/*---------------------------------------------------------------------------------**//**
-* @bsimethod                                                    CaseyMullen     09/09
-+---------------+---------------+---------------+---------------+---------------+------*/
-ECValue::~ECValue()
-    {
-    Clear();
-    memset (this, 0xBAADF00D, sizeof(ECValue)); // try to make use of destructed values more obvious
-    }
-    
-/*---------------------------------------------------------------------------------**//**
-* @bsimethod                                                    CaseyMullen     09/09
-+---------------+---------------+---------------+---------------+---------------+------*/
-ECValueR ECValue::operator= (ECValueCR rhs)
-    {
-    DeepCopy(rhs);
-    return *this;
-    }        
-    
-/*---------------------------------------------------------------------------------**//**
-* Construct an uninitialized value
-* @bsimethod                                                    CaseyMullen     09/09
-+---------------+---------------+---------------+---------------+---------------+------*/
-ECValue::ECValue ()
-    {
-    ConstructUninitialized();
-    }
-
-/*---------------------------------------------------------------------------------**//**
-* @bsimethod                                                    CaseyMullen     09/09
-+---------------+---------------+---------------+---------------+---------------+------*/
-ECValue::ECValue (ECValueCR v)
-    {
-    DeepCopy (v);
-    }
-    
-/*---------------------------------------------------------------------------------**//**
-*  Construct a Null EC::ECValue (of a specific type, but with IsNull = true)
-* @bsimethod                                                    CaseyMullen     09/09
-+---------------+---------------+---------------+---------------+---------------+------*/
-ECValue::ECValue (ValueKind classification) : m_valueKind(classification), m_isNull(true)
-    {
-    }       
-
-/*---------------------------------------------------------------------------------**//**
-*  Construct a Null EC::ECValue (of a specific type, but with IsNull = true)
-* @bsimethod                                                    CaseyMullen     09/09
-+---------------+---------------+---------------+---------------+---------------+------*/
-ECValue::ECValue (PrimitiveType primitiveType) : m_primitiveType(primitiveType), m_isNull(true)
-    {
-    }
-    
-/*---------------------------------------------------------------------------------**//**
-* @bsimethod                                                    CaseyMullen     09/09
-+---------------+---------------+---------------+---------------+---------------+------*/
-ECValue::ECValue (::Int32 integer32)
-    {
-    ConstructUninitialized();
-    SetInteger (integer32);
-    };
-    
-/*---------------------------------------------------------------------------------**//**
-* @bsimethod                                                    CaseyMullen     09/09
-+---------------+---------------+---------------+---------------+---------------+------*/
-ECValue::ECValue (::Int64 long64)
-    {
-    ConstructUninitialized();
-    SetLong (long64);
-    };
-         
-/*---------------------------------------------------------------------------------**//**
-* @bsimethod                                    Bill.Steinbock                  02/2010
-+---------------+---------------+---------------+---------------+---------------+------*/
-ECValue::ECValue (DPoint2dR point2d)
-    {
-    ConstructUninitialized();
-    SetPoint2D (point2d);
-    };
-
-/*---------------------------------------------------------------------------------**//**
-* @bsimethod                                    Bill.Steinbock                  02/2010
-+---------------+---------------+---------------+---------------+---------------+------*/
-ECValue::ECValue (DPoint3dR point3d)
-    {
-    ConstructUninitialized();
-    SetPoint3D (point3d);
-    };
-
-/*---------------------------------------------------------------------------------**//**
-* @bsimethod                                    Bill.Steinbock                  02/2010
-+---------------+---------------+---------------+---------------+---------------+------*/
-ECValue::ECValue (bool value)
-    {
-    ConstructUninitialized();
-    SetBoolean (value);
-    };
-
-/*---------------------------------------------------------------------------------**//**
-* @bsimethod                                    Bill.Steinbock                  02/2010
-+---------------+---------------+---------------+---------------+---------------+------*/
-ECValue::ECValue (SystemTime& time)
-    {
-    ConstructUninitialized();
-    SetDateTime (time);
-    };
-
-/*---------------------------------------------------------------------------------**//**
-* @param holdADuplicate     If true, EC::ECValue will make a duplicate, otherwise 
-* EC::ECValue holds the original pointer. Intended only for use when initializing arrays of strings, to avoid duplicating them twice.
-* @bsimethod                                                    CaseyMullen     09/09
-+---------------+---------------+---------------+---------------+---------------+------*/
-ECValue::ECValue (const wchar_t * string, bool holdADuplicate)
-    {
-    ConstructUninitialized();
-    SetString (string, holdADuplicate);
-    };
-
-/*---------------------------------------------------------------------------------**//**
-* The ECValue is never responsible for freeing the memory... its creator is. 
-* The consumer of the ECValue should make a copy of the memory.
-* @bsimethod                                                    CaseyMullen     01/10
-+---------------+---------------+---------------+---------------+---------------+------*/
-ECValue::ECValue (const byte * data, size_t size)
-    {
-    ConstructUninitialized();
-    SetBinary (data, size);
-    }
-
-/*---------------------------------------------------------------------------------**//**
-* @bsimethod                                                    AdamKlatzkin    01/10
-+---------------+---------------+---------------+---------------+---------------+------*/
-PrimitiveType   ECValue::GetPrimitiveType() const
-    {
-    PRECONDITION (IsPrimitive() && "Tried to get the primitive type of an EC::ECValue that is not classified as a primitive.", (PrimitiveType)0);    
-    return m_primitiveType;
-    }
-
-/*---------------------------------------------------------------------------------**//**
-* @bsimethod                                                    AdamKlatzkin    10/10
-+---------------+---------------+---------------+---------------+---------------+------*/    
-StatusInt       ECValue::SetPrimitiveType (PrimitiveType primitiveType)
-    {
-    if (m_primitiveType != primitiveType)
-        {
-        Clear();
-        m_primitiveType = primitiveType;
-        }
-        
-    return SUCCESS;
-    }
-    
-/*---------------------------------------------------------------------------------**//**
-* @bsimethod                                                    CaseyMullen     09/09
-+---------------+---------------+---------------+---------------+---------------+------*/
-::Int32         ECValue::GetInteger() const
-    {
-    PRECONDITION (IsInteger() && "Tried to get integer value from an EC::ECValue that is not an integer.", 0);
-    PRECONDITION (!IsNull() && "Getting the value of a NULL non-string primitive is ill-defined", 0);
-    return m_integer32;
-    };
-
-/*---------------------------------------------------------------------------------**//**
-* @bsimethod                                                    CaseyMullen     09/09
-+---------------+---------------+---------------+---------------+---------------+------*/
-StatusInt       ECValue::SetInteger (::Int32 integer)
-    {
-    m_isNull    = false;
-    m_primitiveType  = PRIMITIVETYPE_Integer;
-    m_integer32 = integer;
-    
-    return SUCCESS;
-    }
-    
-/*---------------------------------------------------------------------------------**//**
-* @bsimethod                                                    CaseyMullen     09/09
-+---------------+---------------+---------------+---------------+---------------+------*/
-::Int64         ECValue::GetLong() const
-    {
-    PRECONDITION (IsLong() && "Tried to get long64 value from an EC::ECValue that is not an long64.", 0);
-    PRECONDITION (!IsNull() && "Getting the value of a NULL non-string primitive is ill-defined", 0);
-    return m_long64;
-    };
-
-/*---------------------------------------------------------------------------------**//**
-* @bsimethod                                                    CaseyMullen     09/09
-+---------------+---------------+---------------+---------------+---------------+------*/
-StatusInt       ECValue::SetLong (::Int64 long64)
-    {
-    m_isNull    = false;
-    m_primitiveType  = PRIMITIVETYPE_Long;
-    m_long64    = long64;
-    
-    return SUCCESS;
-    }        
-
-/*---------------------------------------------------------------------------------**//**
-* @bsimethod                                                    CaseyMullen     10/09
-+---------------+---------------+---------------+---------------+---------------+------*/
-double          ECValue::GetDouble() const
-    {
-    PRECONDITION (IsDouble() && "Tried to get double value from an EC::ECValue that is not an double.", std::numeric_limits<double>::quiet_NaN());
-    PRECONDITION (!IsNull() && "Getting the value of a NULL non-string primitive is ill-defined", std::numeric_limits<double>::quiet_NaN());
-    return m_double;
-    };
-
-/*---------------------------------------------------------------------------------**//**
-* @bsimethod                                                    CaseyMullen     10/09
-+---------------+---------------+---------------+---------------+---------------+------*/
-StatusInt       ECValue::SetDouble (double value)
-    {
-    m_isNull    = false;
-    m_primitiveType  = PRIMITIVETYPE_Double;
-    m_double    = value;
-    
-    return SUCCESS;
-    }
-
-/*---------------------------------------------------------------------------------**//**
-* @bsimethod                                    Bill.Steinbock                  02/2010
-+---------------+---------------+---------------+---------------+---------------+------*/
-bool          ECValue::GetBoolean() const
-    {
-    PRECONDITION (IsBoolean() && "Tried to get boolean value from an EC::ECValue that is not a boolean.", 0);
-    PRECONDITION (!IsNull() && "Getting the value of a NULL non-string primitive is ill-defined", 0);
-    return m_boolean;
-    };
-
-/*---------------------------------------------------------------------------------**//**
-* @bsimethod                                    Bill.Steinbock                  02/2010
-+---------------+---------------+---------------+---------------+---------------+------*/
-StatusInt       ECValue::SetBoolean (bool value)
-    {
-    m_isNull         = false;
-    m_primitiveType  = PRIMITIVETYPE_Boolean;
-    m_boolean        = value;
-    
-    return SUCCESS;
-    }
-
-/*---------------------------------------------------------------------------------**//**
-* @bsimethod                                    Bill.Steinbock                  02/2010
-+---------------+---------------+---------------+---------------+---------------+------*/
-Int64          ECValue::GetDateTimeTicks() const
-    {
-    PRECONDITION (IsDateTime() && "Tried to get DateTime value from an EC::ECValue that is not a DateTime.", 0);
-    PRECONDITION (!IsNull() && "Getting the value of a NULL non-string primitive is ill-defined", 0);
-    return m_dateTime;
-    }
-
-/*---------------------------------------------------------------------------------**//**
-* @bsimethod                                    Bill.Steinbock                  02/2010
-+---------------+---------------+---------------+---------------+---------------+------*/
-StatusInt       ECValue::SetDateTimeTicks (Int64 value)
-    {
-    m_isNull         = false;
-    m_primitiveType  = PRIMITIVETYPE_DateTime;
-    m_dateTime       = value;
-    
-    return SUCCESS;
-    }
-
-//////////////////////////////////////////////////////////////////////////////////////////
-// Native Code
-// FILETIME   - A file time is a 64-bit value that represents the number of 100-nanosecond 
-//              intervals that have elapsed since 00:00:00 01/01/1601.
-//
-// SYSTEMTIME - A structure that specifies a date and time, using individual members for 
-//              the month, day, year, weekday, hour, minute, second, and millisecond.
-//
-//---------------------------------------------------------------------------------------
-// Managed Code
-// DateTime   - The DateTime.Ticks value stored in a ECXAttribute represents the number 
-//              of 100-nanosecond  intervals that have elapsed since 00:00:00 01/01/01 
-//////////////////////////////////////////////////////////////////////////////////////////
-
-static const Int64 TICKADJUSTMENT = 504911232000000000;     // ticks between 01/01/01 and 01/01/1601
-
-<<<<<<< HEAD
-/*---------------------------------------------------------------------------------**//**
-* @bsimethod                                    Bill.Steinbock                  02/2010
-+---------------+---------------+---------------+---------------+---------------+------*/
-SystemTime          ECValue::GetDateTime () const
-=======
-/*---------------------------------------------------------------------------------**//**
-* @bsimethod                                    Bill.Steinbock                  02/2010
-+---------------+---------------+---------------+---------------+---------------+------*/
-StatusInt          ECValue::GetDateTime (SystemTime& systemTime) 
->>>>>>> bf0f2d9c
-    {
-    SystemTime systemTime;
-    Int64      systemDateTicks = GetDateTimeTicks ();
-
-    memset (&systemTime, 0, sizeof(systemTime));
-
-    // m_dateTime is number of ticks since 00:00:00 01/01/01 - Fileticks are relative to 00:00:00 01/01/1601
-    systemDateTicks -= TICKADJUSTMENT; 
-    FILETIME fileTime;
-    fileTime.dwLowDateTime  = systemDateTicks & 0xffffffff;
-    fileTime.dwHighDateTime = systemDateTicks >> 32;
-    SYSTEMTIME  tempTime;
-    if (FileTimeToSystemTime (&fileTime, &tempTime))
-        memcpy (&systemTime, &tempTime, sizeof(systemTime));
-
-    return systemTime;
-    }
-
-/*---------------------------------------------------------------------------------**//**
-* @bsimethod                                    Bill.Steinbock                  02/2010
-+---------------+---------------+---------------+---------------+---------------+------*/
-StatusInt          ECValue::SetDateTime (SystemTime& systemTime) 
-    {
-    FILETIME fileTime;
-    SYSTEMTIME wtime;
-    memcpy (&wtime, &systemTime, sizeof(wtime));
-
-    // m_dateTime is number of ticks since 00:00:00 01/01/01 - Fileticks are relative to 00:00:00 01/01/1601
-    if (SystemTimeToFileTime (&wtime, &fileTime))
-        {
-        Int64 systemDateTicks = (Int64)fileTime.dwLowDateTime | ((Int64)fileTime.dwHighDateTime << 32);
-        systemDateTicks += TICKADJUSTMENT; 
-        return SetDateTimeTicks (systemDateTicks);
-        }
-
-    return ERROR;
-    }
-
-/*---------------------------------------------------------------------------------**//**
-* @bsimethod                                    Bill.Steinbock                  02/2010
-+---------------+---------------+---------------+---------------+---------------+------*/
-DPoint2d          ECValue::GetPoint2D() const
-    {
-    DPoint2d badValue = {0.0,0.0};
-    PRECONDITION (IsPoint2D() && "Tried to get Point2D value from an EC::ECValue that is not a Point2D.", badValue);
-    PRECONDITION (!IsNull() && "Getting the value of a NULL non-string primitive is ill-defined", badValue);
-    return m_dPoint2d;
-    };
-
-/*---------------------------------------------------------------------------------**//**
-* @bsimethod                                    Bill.Steinbock                  02/2010
-+---------------+---------------+---------------+---------------+---------------+------*/
-StatusInt       ECValue::SetPoint2D (DPoint2dR value)
-    {
-    m_isNull         = false;
-    m_primitiveType  = PRIMITIVETYPE_Point2D;
-    m_dPoint2d       = value;
-    
-    return SUCCESS;
-    }
-
- /*---------------------------------------------------------------------------------**//**
-* @bsimethod                                    Bill.Steinbock                  02/2010
-+---------------+---------------+---------------+---------------+---------------+------*/
-DPoint3d          ECValue::GetPoint3D() const
-    {
-    DPoint3d badValue = {0.0,0.0,0.0};
-
-    PRECONDITION (IsPoint3D() && "Tried to get Point3D value from an EC::ECValue that is not a Point3D.", badValue);
-    PRECONDITION (!IsNull() && "Getting the value of a NULL non-string primitive is ill-defined", badValue);
-    return m_dPoint3d;
-    };
-
-/*---------------------------------------------------------------------------------**//**
-* @bsimethod                                    Bill.Steinbock                  02/2010
-+---------------+---------------+---------------+---------------+---------------+------*/
-StatusInt       ECValue::SetPoint3D (DPoint3dR value)
-    {
-    m_isNull         = false;
-    m_primitiveType  = PRIMITIVETYPE_Point3D;
-    m_dPoint3d       = value;
-    
-    return SUCCESS;
-    }
-
-/*---------------------------------------------------------------------------------**//**
-* @bsimethod                                                    CaseyMullen     09/09
-+---------------+---------------+---------------+---------------+---------------+------*/
-const wchar_t * ECValue::GetString() const
-    {
-    PRECONDITION (IsString() && "Tried to get string value from an EC::ECValue that is not a string.", L"<Programmer Error: Attempted to get string value from EC::ECValue that is not a string.>");
-    return m_stringInfo.m_string;
-    };
-    
-/*---------------------------------------------------------------------------------**//**
-* @param holdADuplicate     IN  If true, EC::ECValue will make a duplicate, otherwise 
-*                               EC::ECValue holds the original pointer
-* @bsimethod                                                    CaseyMullen     09/09
-+---------------+---------------+---------------+---------------+---------------+------*/
-StatusInt ECValue::SetString (const wchar_t * string, bool holdADuplicate)
-    {
-    Clear();
-        
-    m_primitiveType = PRIMITIVETYPE_String;
-    m_stringInfo.m_freeWhenDone = holdADuplicate; // if we hold a duplicate, we are responsible for freeing it
-    
-    if (NULL == string)
-        {
-        m_stringInfo.m_string = NULL;
-        return SUCCESS;
-        }
-
-    m_isNull = false;
-
-    if (holdADuplicate)    
-        m_stringInfo.m_string = _wcsdup (string);
-    else
-        m_stringInfo.m_string = string;
-            
-    return SUCCESS;
-    }
-    
-/*---------------------------------------------------------------------------------**//**
-* @bsimethod                                                    CaseyMullen     01/10
-+---------------+---------------+---------------+---------------+---------------+------*/
-const byte * ECValue::GetBinary(size_t& size) const
-    {
-    PRECONDITION (IsBinary() && "Tried to get binarydata from an EC::ECValue that is not binary.", NULL);
-    size = m_binaryInfo.m_size;
-    return m_binaryInfo.m_data;
-    };
-
-/*---------------------------------------------------------------------------------**//**
-* @bsimethod                                                    CaseyMullen     01/10
-+---------------+---------------+---------------+---------------+---------------+------*/
-StatusInt ECValue::SetBinary (const byte * data, size_t size)
-    {
-    PRECONDITION (NULL != data, ERROR);
-    Clear();
-
-    m_primitiveType = PRIMITIVETYPE_Binary;
-    m_binaryInfo.m_data = data;
-    m_binaryInfo.m_size = size;
-    m_isNull = false;
-
-    return SUCCESS;
-    }
-    
-/*---------------------------------------------------------------------------------**//**
-* @bsimethod                                    Adam.Klatzkin                   02/2010
-+---------------+---------------+---------------+---------------+---------------+------*/
-IECInstancePtr  ECValue::GetStruct() const
-    {
-    PRECONDITION (IsStruct() && "Tried to get struct value from an EC::ECValue that is not a struct.", 0);
-    return m_structInstance;
-    };
-
-/*---------------------------------------------------------------------------------**//**
-* @bsimethod                                    Adam.Klatzkin                   02/2010
-+---------------+---------------+---------------+---------------+---------------+------*/
-StatusInt       ECValue::SetStruct (IECInstanceR structInstance)
-    {
-    Clear();
-    m_isNull    = false;
-    m_valueKind = VALUEKIND_Struct;    
-    m_structInstance = &structInstance;        
-    
-    return SUCCESS;
-    }    
-
-/*---------------------------------------------------------------------------------**//**
-* @bsimethod                                                    CaseyMullen     12/09
-+---------------+---------------+---------------+---------------+---------------+------*/    
-std::wstring    ECValue::ToString () const
-    {
-    if (IsNull())
-        return L"<null>";
-        
-    std::wostringstream valueAsString;
-    
-    if (IsArray())
-        {
-        ArrayInfo arrayInfo = GetArrayInfo();
-        valueAsString << "Count: " << arrayInfo.GetCount() << " IsFixedSize: " << arrayInfo.IsFixedCount();
-        }
-    else if (IsStruct())
-        {
-        valueAsString << "IECInstance containing struct value";
-        }
-    else
-        {
-        switch (m_valueKind)
-            {
-            case PRIMITIVETYPE_Integer:
-                {
-                valueAsString << GetInteger();
-                break;
-                }
-            case PRIMITIVETYPE_Long:
-                {
-                valueAsString << GetLong();
-                break;
-                }            
-            case PRIMITIVETYPE_Double:
-                {
-                valueAsString << GetDouble();
-                break;
-                }            
-            case PRIMITIVETYPE_String:
-                {
-                valueAsString << GetString();
-                break;          
-<<<<<<< HEAD
-                }
-            case PRIMITIVETYPE_Boolean:
-                {
-                valueAsString << GetString();
-                break;          
-                }
-            case PRIMITIVETYPE_Point2D:
-                {
-                DPoint2d point = GetPoint2D();
-                valueAsString << "{" << point.x << "," << point.y << "}";
-                break;          
-                }
-            case PRIMITIVETYPE_Point3D:
-                {
-                DPoint3d point = GetPoint3D();
-                valueAsString << "{" << point.x << "," << point.y << ","<< point.z << "}";
-                break;          
-                }
-            case PRIMITIVETYPE_DateTime:
-                {
-                SystemTime timeDate = GetDateTime();
-                valueAsString << timeDate.ToString();
-                break;          
-                }
-
-=======
-                }            
->>>>>>> bf0f2d9c
-            default:
-                {
-                valueAsString << L"EC::ECValue::ToString needs work... unsupported data type";
-                break;          
-                }            
-            }
-        }
-        
-    return valueAsString.str();
-    }
-    
-/*---------------------------------------------------------------------------------**//**
-* @param        capacity IN  Estimated size of the array.
-* @bsimethod                                                    CaseyMullen     09/09
-+---------------+---------------+---------------+---------------+---------------+------*/
-StatusInt       ECValue::SetStructArrayInfo (UInt32 count, bool isFixedCount)
-    {
-    Clear();
-        
-    m_valueKind                = VALUEKIND_Array;
-
-    m_arrayInfo.InitializeStructArray (count, isFixedCount);
-    
-    m_isNull = false; // arrays are never null
-    
-    return SUCCESS;
-    }
-
-/*---------------------------------------------------------------------------------**//**
-* @param        capacity IN  Estimated size of the array.
-* @bsimethod                                                    CaseyMullen     09/09
-+---------------+---------------+---------------+---------------+---------------+------*/
-StatusInt       ECValue::SetPrimitiveArrayInfo (PrimitiveType primitiveElementType, UInt32 count, bool isFixedSize)
-    {
-    Clear();
-        
-    m_valueKind                = VALUEKIND_Array;
-
-    m_arrayInfo.InitializePrimitiveArray (primitiveElementType, count, isFixedSize);
-    
-    m_isNull = false; // arrays are never null
-    
-    return SUCCESS;
-    }
-
-/*---------------------------------------------------------------------------------**//**
-* @bsimethod                                                    CaseyMullen     09/09
-+---------------+---------------+---------------+---------------+---------------+------*/
-ArrayInfo       ECValue::GetArrayInfo() const
-    {
-    assert (IsArray());
-    
-    return m_arrayInfo;
-    }
-    
-/*---------------------------------------------------------------------------------**//**
-* @bsimethod                                                    CaseyMullen     09/09
-+---------------+---------------+---------------+---------------+---------------+------*/
-void            ArrayInfo::InitializeStructArray (UInt32 count, bool isFixedCount)
-    {
-    m_arrayKind = ARRAYKIND_Struct;
-    m_count           = count;
-    m_isFixedCount     = isFixedCount;
-    }
-    
-/*---------------------------------------------------------------------------------**//**
-* @bsimethod                                                    AdamKlatzkin     01/10
-+---------------+---------------+---------------+---------------+---------------+------*/
-void            ArrayInfo::InitializePrimitiveArray (PrimitiveType elementPrimitiveType, UInt32 count, bool isFixedCount)
-    {
-    m_elementPrimitiveType = elementPrimitiveType;
-    m_count           = count;
-    m_isFixedCount    = isFixedCount;
-    }
-    
-/*---------------------------------------------------------------------------------**//**
-* @bsimethod                                                    CaseyMullen     09/09
-+---------------+---------------+---------------+---------------+---------------+------*/
-UInt32          ArrayInfo::GetCount() const
-    {
-    return m_count;
-    }
-    
-/*---------------------------------------------------------------------------------**//**
-* @bsimethod                                                    CaseyMullen     09/09
-+---------------+---------------+---------------+---------------+---------------+------*/
-bool            ArrayInfo::IsFixedCount() const
-    {
-    return m_isFixedCount;
-    }
-    
-/*---------------------------------------------------------------------------------**//**
-* @bsimethod                                                    AdamKlatzkin     01/10
-+---------------+---------------+---------------+---------------+---------------+------*/
-ValueKind       ArrayInfo::GetKind() const
-    {        
-    return (ValueKind) (m_arrayKind & 0xFF); 
-    }  
-
-/*---------------------------------------------------------------------------------**//**
-* @bsimethod                                                    AdamKlatzkin     01/10
-+---------------+---------------+---------------+---------------+---------------+------*/
-PrimitiveType   ArrayInfo::GetElementPrimitiveType() const
-    {        
-    PRECONDITION (IsPrimitiveArray() && "Tried to get the element primitive type of an ArrayInfo that is not classified as a primitive array.", (PrimitiveType)0);    
-    return m_elementPrimitiveType;
-    }  
-
-/*---------------------------------------------------------------------------------**//**
-* @bsimethod                                                    AdamKlatzkin     01/10
-+---------------+---------------+---------------+---------------+---------------+------*/
-bool            ArrayInfo::IsPrimitiveArray() const
-    {        
-    return GetKind() == ARRAYKIND_Primitive; 
-    }  
-
-/*---------------------------------------------------------------------------------**//**
-* @bsimethod                                                    AdamKlatzkin     01/10
-+---------------+---------------+---------------+---------------+---------------+------*/
-bool            ArrayInfo::IsStructArray() const
-    {        
-    return GetKind() == ARRAYKIND_Struct; 
-    }  
-
-
-END_BENTLEY_EC_NAMESPACE
+/*--------------------------------------------------------------------------------------+
+|
+|     $Source: ecobjects/native/ECValue.cpp $
+|
+|   $Copyright: (c) 2010 Bentley Systems, Incorporated. All rights reserved. $
+|
++--------------------------------------------------------------------------------------*/
+#include "ECObjectsPch.h"
+#include <windows.h>
+
+BEGIN_BENTLEY_EC_NAMESPACE
+
+/*---------------------------------------------------------------------------------**//**
+* @bsimethod                                    Bill.Steinbock                  02/2010
++---------------+---------------+---------------+---------------+---------------+------*/
+SystemTime::SystemTime
+(
+unsigned short year, 
+unsigned short month, 
+unsigned short day, 
+unsigned short hour, 
+unsigned short minute, 
+unsigned short second, 
+unsigned short milliseconds
+)
+    {
+    wYear =  (year >= 1601 && year < 9999) ? year : 1601;
+    wMonth = (month > 0 && month <= 12)? month : 1;
+    wDay = (day > 0 && day <= 31) ? day : 1; // TODO: need better validation
+    wHour = (hour >= 0 && hour < 24) ? hour : 0;
+    wMinute = (minute >= 0 && minute < 60) ? minute : 0;
+    wSecond = (second >= 0 && second < 60) ? second : 0;
+    wMilliseconds = (milliseconds >= 0 && milliseconds < 1000) ? milliseconds : 0;
+    }
+
+/*---------------------------------------------------------------------------------**//**
+* @bsimethod                                    Bill.Steinbock                  02/2010
++---------------+---------------+---------------+---------------+---------------+------*/
+std::wstring SystemTime::ToString
+(
+)
+    {
+    std::wostringstream valueAsString;
+    valueAsString << "#" << wYear << "/" << wMonth << "/" << wDay << "-" << wHour << ":" << wMinute << ":" << wSecond << ":" << wMilliseconds << "#";
+    return valueAsString.str();
+    }
+
+/*---------------------------------------------------------------------------------**//**
+* Time in local time zone
+* @bsimethod                                    Bill.Steinbock                  02/2010
++---------------+---------------+---------------+---------------+---------------+------*/
+SystemTime SystemTime::GetLocalTime()
+    {
+    SYSTEMTIME wtime;
+    ::GetLocalTime(&wtime);
+    SystemTime time;
+    memcpy (&time, &wtime, sizeof(time));
+    return time;
+    }
+
+/*---------------------------------------------------------------------------------**//**
+* UTC time
+* @bsimethod                                    Bill.Steinbock                  02/2010
++---------------+---------------+---------------+---------------+---------------+------*/
+SystemTime SystemTime::GetSystemTime()
+    {
+    SYSTEMTIME wtime;
+    ::GetSystemTime(&wtime);
+    SystemTime time;
+    memcpy (&time, &wtime, sizeof(time));
+    return time;
+    }
+
+/*---------------------------------------------------------------------------------**//**
+* @bsimethod                                                    CaseyMullen     09/09
++---------------+---------------+---------------+---------------+---------------+------*/
+void            ECValue::SetReadOnly(bool isReadOnly) 
+    { 
+    m_isReadOnly = isReadOnly; 
+    }
+
+/*---------------------------------------------------------------------------------**//**
+* @bsimethod                                                    CaseyMullen     09/09
++---------------+---------------+---------------+---------------+---------------+------*/
+bool            ECValue::IsReadOnly() const 
+    { 
+    return m_isReadOnly; 
+    }
+
+/*---------------------------------------------------------------------------------**//**
+* @bsimethod                                                    CaseyMullen     09/09
++---------------+---------------+---------------+---------------+---------------+------*/
+bool            ECValue::IsNull() const 
+    { 
+    return m_isNull; 
+    }
+
+/*---------------------------------------------------------------------------------**//**
+* @bsimethod                                                    AdamKlatzkin     01/10
++---------------+---------------+---------------+---------------+---------------+------*/
+ValueKind       ECValue::GetKind() const 
+    { 
+    return (ValueKind) (m_valueKind & 0xFF);
+    }
+
+/*---------------------------------------------------------------------------------**//**
+* @bsimethod                                                    CaseyMullen     09/09
++---------------+---------------+---------------+---------------+---------------+------*/
+bool            ECValue::IsUninitialized () const 
+    { 
+    return GetKind() == VALUEKIND_Uninitialized; 
+    }
+
+/*---------------------------------------------------------------------------------**//**
+* @bsimethod                                                    CaseyMullen     09/09
++---------------+---------------+---------------+---------------+---------------+------*/
+bool            ECValue::IsString () const 
+    { 
+    return m_primitiveType == PRIMITIVETYPE_String; 
+    }
+
+/*---------------------------------------------------------------------------------**//**
+* @bsimethod                                                    CaseyMullen     01/10
++---------------+---------------+---------------+---------------+---------------+------*/
+bool            ECValue::IsBinary () const 
+    { 
+    return m_primitiveType == PRIMITIVETYPE_Binary; 
+    }
+
+/*---------------------------------------------------------------------------------**//**
+* @bsimethod                                                    CaseyMullen     09/09
++---------------+---------------+---------------+---------------+---------------+------*/
+bool            ECValue::IsInteger () const 
+    { 
+    return m_primitiveType == PRIMITIVETYPE_Integer; 
+    }
+
+/*---------------------------------------------------------------------------------**//**
+* @bsimethod                                                    CaseyMullen     09/09
++---------------+---------------+---------------+---------------+---------------+------*/
+bool            ECValue::IsLong () const 
+    { 
+    return m_primitiveType == PRIMITIVETYPE_Long; 
+    }
+
+/*---------------------------------------------------------------------------------**//**
+* @bsimethod                                                    CaseyMullen     09/09
++---------------+---------------+---------------+---------------+---------------+------*/
+bool            ECValue::IsDouble () const 
+    { 
+    return m_primitiveType == PRIMITIVETYPE_Double; 
+    }
+    
+/*---------------------------------------------------------------------------------**//**
+* @bsimethod                                                    CaseyMullen     09/09
++---------------+---------------+---------------+---------------+---------------+------*/
+bool            ECValue::IsBoolean () const 
+    { 
+    return m_primitiveType == PRIMITIVETYPE_Boolean; 
+    }
+
+/*---------------------------------------------------------------------------------**//**
+* @bsimethod                                                    CaseyMullen     09/09
++---------------+---------------+---------------+---------------+---------------+------*/
+bool            ECValue::IsPoint2D () const 
+    { 
+    return m_primitiveType == PRIMITIVETYPE_Point2D; 
+    }
+                                       
+/*---------------------------------------------------------------------------------**//**
+* @bsimethod                                                    CaseyMullen     09/09
++---------------+---------------+---------------+---------------+---------------+------*/
+bool            ECValue::IsPoint3D () const 
+    { 
+    return m_primitiveType == PRIMITIVETYPE_Point3D; 
+    }
+
+ /*---------------------------------------------------------------------------------**//**
+* @bsimethod                                                    CaseyMullen     09/09
++---------------+---------------+---------------+---------------+---------------+------*/
+bool            ECValue::IsDateTime () const 
+    { 
+    return m_primitiveType == PRIMITIVETYPE_DateTime; 
+    }
+
+/*---------------------------------------------------------------------------------**//**
+* @bsimethod                                                    CaseyMullen     09/09
++---------------+---------------+---------------+---------------+---------------+------*/
+bool            ECValue::IsArray () const 
+    { 
+    return GetKind() == VALUEKIND_Array; 
+    }
+
+/*---------------------------------------------------------------------------------**//**
+* @bsimethod                                                    CaseyMullen     09/09
++---------------+---------------+---------------+---------------+---------------+------*/
+bool            ECValue::IsStruct () const 
+    { 
+    return GetKind() == VALUEKIND_Struct; 
+    }
+
+/*---------------------------------------------------------------------------------**//**
+* @bsimethod                                                    CaseyMullen     09/09
++---------------+---------------+---------------+---------------+---------------+------*/
+bool            ECValue::IsPrimitive () const 
+    { 
+    return GetKind() == VALUEKIND_Primitive; 
+    }
+
+/*---------------------------------------------------------------------------------**//**
+* Copies this value, including all strings and array values held by this value.
+* @bsimethod                                                    CaseyMullen     09/09
++---------------+---------------+---------------+---------------+---------------+------*/
+void            ECValue::ConstructUninitialized()
+    {
+    int size = sizeof (ECValue); // currently 32 bytes
+    memset (this, 0xBAADF00D, size); // avoid accidental misinterpretation of uninitialized data
+    
+    m_valueKind    = VALUEKIND_Uninitialized;
+    m_isNull            = true;
+    m_isReadOnly        = false;
+    }
+    
+/*---------------------------------------------------------------------------------**//**
+* Copies this value, including all strings and array values held by this value.
+* It duplicates string values, even if the original did not hold a duplicate that is was responsible for freeing.
+* @bsimethod                                                    CaseyMullen     09/09
++---------------+---------------+---------------+---------------+---------------+------*/
+void            ECValue::DeepCopy (ECValueCR v)
+    {
+    memcpy (this, &v, sizeof(ECValue));
+
+    if (IsNull())
+        return;
+        
+    switch (m_valueKind)
+        {            
+        case VALUEKIND_Struct:
+            {
+            assert (false && "Needs work: copy the struct value");
+            break;
+            }
+
+        case PRIMITIVETYPE_String:
+            m_stringInfo.m_freeWhenDone = false; // prevent SetString from attempting to free the string that was temporarily copied by memset
+            SetString (v.m_stringInfo.m_string);
+            break;
+        // the memset takes care of these...            
+        case PRIMITIVETYPE_Integer:
+        case PRIMITIVETYPE_Long:
+            break;
+                        
+        default:
+            assert (false); // type not handled
+        }
+    };
+    
+/*---------------------------------------------------------------------------------**//**
+* @bsimethod                                                    CaseyMullen     09/09
++---------------+---------------+---------------+---------------+---------------+------*/
+void            ECValue::SetToNull()
+    {
+    if (IsString())
+        SetString (NULL);
+    else if (IsStruct())    
+        m_structInstance = NULL;
+    
+    if (!IsArray()) // arrays can never be null       
+        m_isNull = true; //WIP_FUSION handle other types
+    }    
+/*---------------------------------------------------------------------------------**//**
+* @bsimethod                                                    CaseyMullen     09/09
++---------------+---------------+---------------+---------------+---------------+------*/
+void            ECValue::Clear()
+    {
+    if (IsNull())
+        {
+        m_valueKind = VALUEKIND_Uninitialized;
+        return;
+        }
+        
+    if (IsUninitialized())
+        {
+        m_isNull = true;
+        return;
+        }
+        
+    if (IsString())
+        {
+        if (m_stringInfo.m_freeWhenDone)
+            free (const_cast<wchar_t *>(m_stringInfo.m_string));
+            
+        m_stringInfo.m_string = NULL;
+        }
+        
+    if (IsStruct())
+        {
+        m_structInstance = NULL;
+        }
+        
+    m_isNull = true;
+    m_valueKind = VALUEKIND_Uninitialized;            
+    }
+
+/*---------------------------------------------------------------------------------**//**
+* @bsimethod                                                    CaseyMullen     09/09
++---------------+---------------+---------------+---------------+---------------+------*/
+ECValue::~ECValue()
+    {
+    Clear();
+    memset (this, 0xBAADF00D, sizeof(ECValue)); // try to make use of destructed values more obvious
+    }
+    
+/*---------------------------------------------------------------------------------**//**
+* @bsimethod                                                    CaseyMullen     09/09
++---------------+---------------+---------------+---------------+---------------+------*/
+ECValueR ECValue::operator= (ECValueCR rhs)
+    {
+    DeepCopy(rhs);
+    return *this;
+    }        
+    
+/*---------------------------------------------------------------------------------**//**
+* Construct an uninitialized value
+* @bsimethod                                                    CaseyMullen     09/09
++---------------+---------------+---------------+---------------+---------------+------*/
+ECValue::ECValue ()
+    {
+    ConstructUninitialized();
+    }
+
+/*---------------------------------------------------------------------------------**//**
+* @bsimethod                                                    CaseyMullen     09/09
++---------------+---------------+---------------+---------------+---------------+------*/
+ECValue::ECValue (ECValueCR v)
+    {
+    DeepCopy (v);
+    }
+    
+/*---------------------------------------------------------------------------------**//**
+*  Construct a Null EC::ECValue (of a specific type, but with IsNull = true)
+* @bsimethod                                                    CaseyMullen     09/09
++---------------+---------------+---------------+---------------+---------------+------*/
+ECValue::ECValue (ValueKind classification) : m_valueKind(classification), m_isNull(true)
+    {
+    }       
+
+/*---------------------------------------------------------------------------------**//**
+*  Construct a Null EC::ECValue (of a specific type, but with IsNull = true)
+* @bsimethod                                                    CaseyMullen     09/09
++---------------+---------------+---------------+---------------+---------------+------*/
+ECValue::ECValue (PrimitiveType primitiveType) : m_primitiveType(primitiveType), m_isNull(true)
+    {
+    }
+    
+/*---------------------------------------------------------------------------------**//**
+* @bsimethod                                                    CaseyMullen     09/09
++---------------+---------------+---------------+---------------+---------------+------*/
+ECValue::ECValue (::Int32 integer32)
+    {
+    ConstructUninitialized();
+    SetInteger (integer32);
+    };
+    
+/*---------------------------------------------------------------------------------**//**
+* @bsimethod                                                    CaseyMullen     09/09
++---------------+---------------+---------------+---------------+---------------+------*/
+ECValue::ECValue (::Int64 long64)
+    {
+    ConstructUninitialized();
+    SetLong (long64);
+    };
+         
+/*---------------------------------------------------------------------------------**//**
+* @bsimethod                                    Bill.Steinbock                  02/2010
++---------------+---------------+---------------+---------------+---------------+------*/
+ECValue::ECValue (DPoint2dR point2d)
+    {
+    ConstructUninitialized();
+    SetPoint2D (point2d);
+    };
+
+/*---------------------------------------------------------------------------------**//**
+* @bsimethod                                    Bill.Steinbock                  02/2010
++---------------+---------------+---------------+---------------+---------------+------*/
+ECValue::ECValue (DPoint3dR point3d)
+    {
+    ConstructUninitialized();
+    SetPoint3D (point3d);
+    };
+
+/*---------------------------------------------------------------------------------**//**
+* @bsimethod                                    Bill.Steinbock                  02/2010
++---------------+---------------+---------------+---------------+---------------+------*/
+ECValue::ECValue (bool value)
+    {
+    ConstructUninitialized();
+    SetBoolean (value);
+    };
+
+/*---------------------------------------------------------------------------------**//**
+* @bsimethod                                    Bill.Steinbock                  02/2010
++---------------+---------------+---------------+---------------+---------------+------*/
+ECValue::ECValue (SystemTime& time)
+    {
+    ConstructUninitialized();
+    SetDateTime (time);
+    };
+
+/*---------------------------------------------------------------------------------**//**
+* @param holdADuplicate     If true, EC::ECValue will make a duplicate, otherwise 
+* EC::ECValue holds the original pointer. Intended only for use when initializing arrays of strings, to avoid duplicating them twice.
+* @bsimethod                                                    CaseyMullen     09/09
++---------------+---------------+---------------+---------------+---------------+------*/
+ECValue::ECValue (const wchar_t * string, bool holdADuplicate)
+    {
+    ConstructUninitialized();
+    SetString (string, holdADuplicate);
+    };
+
+/*---------------------------------------------------------------------------------**//**
+* The ECValue is never responsible for freeing the memory... its creator is. 
+* The consumer of the ECValue should make a copy of the memory.
+* @bsimethod                                                    CaseyMullen     01/10
++---------------+---------------+---------------+---------------+---------------+------*/
+ECValue::ECValue (const byte * data, size_t size)
+    {
+    ConstructUninitialized();
+    SetBinary (data, size);
+    }
+
+/*---------------------------------------------------------------------------------**//**
+* @bsimethod                                                    AdamKlatzkin    01/10
++---------------+---------------+---------------+---------------+---------------+------*/
+PrimitiveType   ECValue::GetPrimitiveType() const
+    {
+    PRECONDITION (IsPrimitive() && "Tried to get the primitive type of an EC::ECValue that is not classified as a primitive.", (PrimitiveType)0);    
+    return m_primitiveType;
+    }
+
+/*---------------------------------------------------------------------------------**//**
+* @bsimethod                                                    AdamKlatzkin    10/10
++---------------+---------------+---------------+---------------+---------------+------*/    
+StatusInt       ECValue::SetPrimitiveType (PrimitiveType primitiveType)
+    {
+    if (m_primitiveType != primitiveType)
+        {
+        Clear();
+        m_primitiveType = primitiveType;
+        }
+        
+    return SUCCESS;
+    }
+    
+/*---------------------------------------------------------------------------------**//**
+* @bsimethod                                                    CaseyMullen     09/09
++---------------+---------------+---------------+---------------+---------------+------*/
+::Int32         ECValue::GetInteger() const
+    {
+    PRECONDITION (IsInteger() && "Tried to get integer value from an EC::ECValue that is not an integer.", 0);
+    PRECONDITION (!IsNull() && "Getting the value of a NULL non-string primitive is ill-defined", 0);
+    return m_integer32;
+    };
+
+/*---------------------------------------------------------------------------------**//**
+* @bsimethod                                                    CaseyMullen     09/09
++---------------+---------------+---------------+---------------+---------------+------*/
+StatusInt       ECValue::SetInteger (::Int32 integer)
+    {
+    m_isNull    = false;
+    m_primitiveType  = PRIMITIVETYPE_Integer;
+    m_integer32 = integer;
+    
+    return SUCCESS;
+    }
+    
+/*---------------------------------------------------------------------------------**//**
+* @bsimethod                                                    CaseyMullen     09/09
++---------------+---------------+---------------+---------------+---------------+------*/
+::Int64         ECValue::GetLong() const
+    {
+    PRECONDITION (IsLong() && "Tried to get long64 value from an EC::ECValue that is not an long64.", 0);
+    PRECONDITION (!IsNull() && "Getting the value of a NULL non-string primitive is ill-defined", 0);
+    return m_long64;
+    };
+
+/*---------------------------------------------------------------------------------**//**
+* @bsimethod                                                    CaseyMullen     09/09
++---------------+---------------+---------------+---------------+---------------+------*/
+StatusInt       ECValue::SetLong (::Int64 long64)
+    {
+    m_isNull    = false;
+    m_primitiveType  = PRIMITIVETYPE_Long;
+    m_long64    = long64;
+    
+    return SUCCESS;
+    }        
+
+/*---------------------------------------------------------------------------------**//**
+* @bsimethod                                                    CaseyMullen     10/09
++---------------+---------------+---------------+---------------+---------------+------*/
+double          ECValue::GetDouble() const
+    {
+    PRECONDITION (IsDouble() && "Tried to get double value from an EC::ECValue that is not an double.", std::numeric_limits<double>::quiet_NaN());
+    PRECONDITION (!IsNull() && "Getting the value of a NULL non-string primitive is ill-defined", std::numeric_limits<double>::quiet_NaN());
+    return m_double;
+    };
+
+/*---------------------------------------------------------------------------------**//**
+* @bsimethod                                                    CaseyMullen     10/09
++---------------+---------------+---------------+---------------+---------------+------*/
+StatusInt       ECValue::SetDouble (double value)
+    {
+    m_isNull    = false;
+    m_primitiveType  = PRIMITIVETYPE_Double;
+    m_double    = value;
+    
+    return SUCCESS;
+    }
+
+/*---------------------------------------------------------------------------------**//**
+* @bsimethod                                    Bill.Steinbock                  02/2010
++---------------+---------------+---------------+---------------+---------------+------*/
+bool          ECValue::GetBoolean() const
+    {
+    PRECONDITION (IsBoolean() && "Tried to get boolean value from an EC::ECValue that is not a boolean.", 0);
+    PRECONDITION (!IsNull() && "Getting the value of a NULL non-string primitive is ill-defined", 0);
+    return m_boolean;
+    };
+
+/*---------------------------------------------------------------------------------**//**
+* @bsimethod                                    Bill.Steinbock                  02/2010
++---------------+---------------+---------------+---------------+---------------+------*/
+StatusInt       ECValue::SetBoolean (bool value)
+    {
+    m_isNull         = false;
+    m_primitiveType  = PRIMITIVETYPE_Boolean;
+    m_boolean        = value;
+    
+    return SUCCESS;
+    }
+
+/*---------------------------------------------------------------------------------**//**
+* @bsimethod                                    Bill.Steinbock                  02/2010
++---------------+---------------+---------------+---------------+---------------+------*/
+Int64          ECValue::GetDateTimeTicks() const
+    {
+    PRECONDITION (IsDateTime() && "Tried to get DateTime value from an EC::ECValue that is not a DateTime.", 0);
+    PRECONDITION (!IsNull() && "Getting the value of a NULL non-string primitive is ill-defined", 0);
+    return m_dateTime;
+    }
+
+/*---------------------------------------------------------------------------------**//**
+* @bsimethod                                    Bill.Steinbock                  02/2010
++---------------+---------------+---------------+---------------+---------------+------*/
+StatusInt       ECValue::SetDateTimeTicks (Int64 value)
+    {
+    m_isNull         = false;
+    m_primitiveType  = PRIMITIVETYPE_DateTime;
+    m_dateTime       = value;
+    
+    return SUCCESS;
+    }
+
+//////////////////////////////////////////////////////////////////////////////////////////
+// Native Code
+// FILETIME   - A file time is a 64-bit value that represents the number of 100-nanosecond 
+//              intervals that have elapsed since 00:00:00 01/01/1601.
+//
+// SYSTEMTIME - A structure that specifies a date and time, using individual members for 
+//              the month, day, year, weekday, hour, minute, second, and millisecond.
+//
+//---------------------------------------------------------------------------------------
+// Managed Code
+// DateTime   - The DateTime.Ticks value stored in a ECXAttribute represents the number 
+//              of 100-nanosecond  intervals that have elapsed since 00:00:00 01/01/01 
+//////////////////////////////////////////////////////////////////////////////////////////
+
+static const Int64 TICKADJUSTMENT = 504911232000000000;     // ticks between 01/01/01 and 01/01/1601
+
+/*---------------------------------------------------------------------------------**//**
+* @bsimethod                                    Bill.Steinbock                  02/2010
++---------------+---------------+---------------+---------------+---------------+------*/
+SystemTime          ECValue::GetDateTime () const
+    {
+    SystemTime systemTime;
+    Int64      systemDateTicks = GetDateTimeTicks ();
+
+    memset (&systemTime, 0, sizeof(systemTime));
+
+    // m_dateTime is number of ticks since 00:00:00 01/01/01 - Fileticks are relative to 00:00:00 01/01/1601
+    systemDateTicks -= TICKADJUSTMENT; 
+    FILETIME fileTime;
+    fileTime.dwLowDateTime  = systemDateTicks & 0xffffffff;
+    fileTime.dwHighDateTime = systemDateTicks >> 32;
+    SYSTEMTIME  tempTime;
+    if (FileTimeToSystemTime (&fileTime, &tempTime))
+        memcpy (&systemTime, &tempTime, sizeof(systemTime));
+
+    return systemTime;
+    }
+
+/*---------------------------------------------------------------------------------**//**
+* @bsimethod                                    Bill.Steinbock                  02/2010
++---------------+---------------+---------------+---------------+---------------+------*/
+StatusInt          ECValue::SetDateTime (SystemTime& systemTime) 
+    {
+    FILETIME fileTime;
+    SYSTEMTIME wtime;
+    memcpy (&wtime, &systemTime, sizeof(wtime));
+
+    // m_dateTime is number of ticks since 00:00:00 01/01/01 - Fileticks are relative to 00:00:00 01/01/1601
+    if (SystemTimeToFileTime (&wtime, &fileTime))
+        {
+        Int64 systemDateTicks = (Int64)fileTime.dwLowDateTime | ((Int64)fileTime.dwHighDateTime << 32);
+        systemDateTicks += TICKADJUSTMENT; 
+        return SetDateTimeTicks (systemDateTicks);
+        }
+
+    return ERROR;
+    }
+
+/*---------------------------------------------------------------------------------**//**
+* @bsimethod                                    Bill.Steinbock                  02/2010
++---------------+---------------+---------------+---------------+---------------+------*/
+DPoint2d          ECValue::GetPoint2D() const
+    {
+    DPoint2d badValue = {0.0,0.0};
+    PRECONDITION (IsPoint2D() && "Tried to get Point2D value from an EC::ECValue that is not a Point2D.", badValue);
+    PRECONDITION (!IsNull() && "Getting the value of a NULL non-string primitive is ill-defined", badValue);
+    return m_dPoint2d;
+    };
+
+/*---------------------------------------------------------------------------------**//**
+* @bsimethod                                    Bill.Steinbock                  02/2010
++---------------+---------------+---------------+---------------+---------------+------*/
+StatusInt       ECValue::SetPoint2D (DPoint2dR value)
+    {
+    m_isNull         = false;
+    m_primitiveType  = PRIMITIVETYPE_Point2D;
+    m_dPoint2d       = value;
+    
+    return SUCCESS;
+    }
+
+ /*---------------------------------------------------------------------------------**//**
+* @bsimethod                                    Bill.Steinbock                  02/2010
++---------------+---------------+---------------+---------------+---------------+------*/
+DPoint3d          ECValue::GetPoint3D() const
+    {
+    DPoint3d badValue = {0.0,0.0,0.0};
+
+    PRECONDITION (IsPoint3D() && "Tried to get Point3D value from an EC::ECValue that is not a Point3D.", badValue);
+    PRECONDITION (!IsNull() && "Getting the value of a NULL non-string primitive is ill-defined", badValue);
+    return m_dPoint3d;
+    };
+
+/*---------------------------------------------------------------------------------**//**
+* @bsimethod                                    Bill.Steinbock                  02/2010
++---------------+---------------+---------------+---------------+---------------+------*/
+StatusInt       ECValue::SetPoint3D (DPoint3dR value)
+    {
+    m_isNull         = false;
+    m_primitiveType  = PRIMITIVETYPE_Point3D;
+    m_dPoint3d       = value;
+    
+    return SUCCESS;
+    }
+
+/*---------------------------------------------------------------------------------**//**
+* @bsimethod                                                    CaseyMullen     09/09
++---------------+---------------+---------------+---------------+---------------+------*/
+const wchar_t * ECValue::GetString() const
+    {
+    PRECONDITION (IsString() && "Tried to get string value from an EC::ECValue that is not a string.", L"<Programmer Error: Attempted to get string value from EC::ECValue that is not a string.>");
+    return m_stringInfo.m_string;
+    };
+    
+/*---------------------------------------------------------------------------------**//**
+* @param holdADuplicate     IN  If true, EC::ECValue will make a duplicate, otherwise 
+*                               EC::ECValue holds the original pointer
+* @bsimethod                                                    CaseyMullen     09/09
++---------------+---------------+---------------+---------------+---------------+------*/
+StatusInt ECValue::SetString (const wchar_t * string, bool holdADuplicate)
+    {
+    Clear();
+        
+    m_primitiveType = PRIMITIVETYPE_String;
+    m_stringInfo.m_freeWhenDone = holdADuplicate; // if we hold a duplicate, we are responsible for freeing it
+    
+    if (NULL == string)
+        {
+        m_stringInfo.m_string = NULL;
+        return SUCCESS;
+        }
+
+    m_isNull = false;
+
+    if (holdADuplicate)    
+        m_stringInfo.m_string = _wcsdup (string);
+    else
+        m_stringInfo.m_string = string;
+            
+    return SUCCESS;
+    }
+    
+/*---------------------------------------------------------------------------------**//**
+* @bsimethod                                                    CaseyMullen     01/10
++---------------+---------------+---------------+---------------+---------------+------*/
+const byte * ECValue::GetBinary(size_t& size) const
+    {
+    PRECONDITION (IsBinary() && "Tried to get binarydata from an EC::ECValue that is not binary.", NULL);
+    size = m_binaryInfo.m_size;
+    return m_binaryInfo.m_data;
+    };
+
+/*---------------------------------------------------------------------------------**//**
+* @bsimethod                                                    CaseyMullen     01/10
++---------------+---------------+---------------+---------------+---------------+------*/
+StatusInt ECValue::SetBinary (const byte * data, size_t size)
+    {
+    PRECONDITION (NULL != data, ERROR);
+    Clear();
+
+    m_primitiveType = PRIMITIVETYPE_Binary;
+    m_binaryInfo.m_data = data;
+    m_binaryInfo.m_size = size;
+    m_isNull = false;
+
+    return SUCCESS;
+    }
+    
+/*---------------------------------------------------------------------------------**//**
+* @bsimethod                                    Adam.Klatzkin                   02/2010
++---------------+---------------+---------------+---------------+---------------+------*/
+IECInstancePtr  ECValue::GetStruct() const
+    {
+    PRECONDITION (IsStruct() && "Tried to get struct value from an EC::ECValue that is not a struct.", 0);
+    return m_structInstance;
+    };
+
+/*---------------------------------------------------------------------------------**//**
+* @bsimethod                                    Adam.Klatzkin                   02/2010
++---------------+---------------+---------------+---------------+---------------+------*/
+StatusInt       ECValue::SetStruct (IECInstanceR structInstance)
+    {
+    Clear();
+    m_isNull    = false;
+    m_valueKind = VALUEKIND_Struct;    
+    m_structInstance = &structInstance;        
+    
+    return SUCCESS;
+    }    
+
+/*---------------------------------------------------------------------------------**//**
+* @bsimethod                                                    CaseyMullen     12/09
++---------------+---------------+---------------+---------------+---------------+------*/    
+std::wstring    ECValue::ToString () const
+    {
+    if (IsNull())
+        return L"<null>";
+        
+    std::wostringstream valueAsString;
+    
+    if (IsArray())
+        {
+        ArrayInfo arrayInfo = GetArrayInfo();
+        valueAsString << "Count: " << arrayInfo.GetCount() << " IsFixedSize: " << arrayInfo.IsFixedCount();
+        }
+    else if (IsStruct())
+        {
+        valueAsString << "IECInstance containing struct value";
+        }
+    else
+        {
+        switch (m_valueKind)
+            {
+            case PRIMITIVETYPE_Integer:
+                {
+                valueAsString << GetInteger();
+                break;
+                }
+            case PRIMITIVETYPE_Long:
+                {
+                valueAsString << GetLong();
+                break;
+                }            
+            case PRIMITIVETYPE_Double:
+                {
+                valueAsString << GetDouble();
+                break;
+                }            
+            case PRIMITIVETYPE_String:
+                {
+                valueAsString << GetString();
+                break;          
+                }            
+            case PRIMITIVETYPE_Boolean:
+                {
+                valueAsString << GetString();
+                break;          
+                }
+            case PRIMITIVETYPE_Point2D:
+                {
+                DPoint2d point = GetPoint2D();
+                valueAsString << "{" << point.x << "," << point.y << "}";
+                break;          
+                }
+            case PRIMITIVETYPE_Point3D:
+                {
+                DPoint3d point = GetPoint3D();
+                valueAsString << "{" << point.x << "," << point.y << ","<< point.z << "}";
+                break;          
+                }
+            case PRIMITIVETYPE_DateTime:
+                {
+                SystemTime timeDate = GetDateTime();
+                valueAsString << timeDate.ToString();
+                break;          
+                }
+
+            default:
+                {
+                valueAsString << L"EC::ECValue::ToString needs work... unsupported data type";
+                break;          
+                }            
+            }
+        }
+        
+    return valueAsString.str();
+    }
+    
+/*---------------------------------------------------------------------------------**//**
+* @param        capacity IN  Estimated size of the array.
+* @bsimethod                                                    CaseyMullen     09/09
++---------------+---------------+---------------+---------------+---------------+------*/
+StatusInt       ECValue::SetStructArrayInfo (UInt32 count, bool isFixedCount)
+    {
+    Clear();
+        
+    m_valueKind                = VALUEKIND_Array;
+
+    m_arrayInfo.InitializeStructArray (count, isFixedCount);
+    
+    m_isNull = false; // arrays are never null
+    
+    return SUCCESS;
+    }
+
+/*---------------------------------------------------------------------------------**//**
+* @param        capacity IN  Estimated size of the array.
+* @bsimethod                                                    CaseyMullen     09/09
++---------------+---------------+---------------+---------------+---------------+------*/
+StatusInt       ECValue::SetPrimitiveArrayInfo (PrimitiveType primitiveElementType, UInt32 count, bool isFixedSize)
+    {
+    Clear();
+        
+    m_valueKind                = VALUEKIND_Array;
+
+    m_arrayInfo.InitializePrimitiveArray (primitiveElementType, count, isFixedSize);
+    
+    m_isNull = false; // arrays are never null
+    
+    return SUCCESS;
+    }
+
+/*---------------------------------------------------------------------------------**//**
+* @bsimethod                                                    CaseyMullen     09/09
++---------------+---------------+---------------+---------------+---------------+------*/
+ArrayInfo       ECValue::GetArrayInfo() const
+    {
+    assert (IsArray());
+    
+    return m_arrayInfo;
+    }
+    
+/*---------------------------------------------------------------------------------**//**
+* @bsimethod                                                    CaseyMullen     09/09
++---------------+---------------+---------------+---------------+---------------+------*/
+void            ArrayInfo::InitializeStructArray (UInt32 count, bool isFixedCount)
+    {
+    m_arrayKind = ARRAYKIND_Struct;
+    m_count           = count;
+    m_isFixedCount     = isFixedCount;
+    }
+    
+/*---------------------------------------------------------------------------------**//**
+* @bsimethod                                                    AdamKlatzkin     01/10
++---------------+---------------+---------------+---------------+---------------+------*/
+void            ArrayInfo::InitializePrimitiveArray (PrimitiveType elementPrimitiveType, UInt32 count, bool isFixedCount)
+    {
+    m_elementPrimitiveType = elementPrimitiveType;
+    m_count           = count;
+    m_isFixedCount    = isFixedCount;
+    }
+    
+/*---------------------------------------------------------------------------------**//**
+* @bsimethod                                                    CaseyMullen     09/09
++---------------+---------------+---------------+---------------+---------------+------*/
+UInt32          ArrayInfo::GetCount() const
+    {
+    return m_count;
+    }
+    
+/*---------------------------------------------------------------------------------**//**
+* @bsimethod                                                    CaseyMullen     09/09
++---------------+---------------+---------------+---------------+---------------+------*/
+bool            ArrayInfo::IsFixedCount() const
+    {
+    return m_isFixedCount;
+    }
+    
+/*---------------------------------------------------------------------------------**//**
+* @bsimethod                                                    AdamKlatzkin     01/10
++---------------+---------------+---------------+---------------+---------------+------*/
+ValueKind       ArrayInfo::GetKind() const
+    {        
+    return (ValueKind) (m_arrayKind & 0xFF); 
+    }  
+
+/*---------------------------------------------------------------------------------**//**
+* @bsimethod                                                    AdamKlatzkin     01/10
++---------------+---------------+---------------+---------------+---------------+------*/
+PrimitiveType   ArrayInfo::GetElementPrimitiveType() const
+    {        
+    PRECONDITION (IsPrimitiveArray() && "Tried to get the element primitive type of an ArrayInfo that is not classified as a primitive array.", (PrimitiveType)0);    
+    return m_elementPrimitiveType;
+    }  
+
+/*---------------------------------------------------------------------------------**//**
+* @bsimethod                                                    AdamKlatzkin     01/10
++---------------+---------------+---------------+---------------+---------------+------*/
+bool            ArrayInfo::IsPrimitiveArray() const
+    {        
+    return GetKind() == ARRAYKIND_Primitive; 
+    }  
+
+/*---------------------------------------------------------------------------------**//**
+* @bsimethod                                                    AdamKlatzkin     01/10
++---------------+---------------+---------------+---------------+---------------+------*/
+bool            ArrayInfo::IsStructArray() const
+    {        
+    return GetKind() == ARRAYKIND_Struct; 
+    }  
+
+
+END_BENTLEY_EC_NAMESPACE