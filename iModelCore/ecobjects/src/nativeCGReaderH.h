--- conflicted
+++ resolved
@@ -1,2678 +1,2675 @@
-
-
-
-
-// ===================================================================================
-
-/// <summary>
-/// Read xml content and create an ILineSegment
-/// Returns false if the reader is not positioned on an element with name LineSegment
-///   or if it does not contain the following element sequence:
-/// <code>
-///  &lt;LineSegment&gt;
-///    &lt;startPoint&gt;... &lt;/startPoint&gt;
-///    &lt;endPoint&gt;... &lt;/endPoint&gt;
-///  &lt;/LineSegment&gt;
-/// </code>
-/// </summary>
-/// <returns></returns>
-bool ReadILineSegment (IGeometryPtr &result)
-    {
-    result = nullptr;
-    if (CurrentElementNameMatch ("LineSegment")
-        && ReadToChildOrEnd ())
-        {
-        CGLineSegmentDetail detail;
-
-        for (;IsStartElement ();)
-            {
-            if (   CurrentElementNameMatch ("startPoint")
-                && ReadTagDPoint3d ("startPoint", detail.startPoint))
-                continue;
-
-            if (   CurrentElementNameMatch ("endPoint")
-                && ReadTagDPoint3d ("endPoint", detail.endPoint))
-                continue;
-
-            if (!SkipUnexpectedTag ())
-                return false;
-            }
-        // Get out of the primary element ..
-        ReadEndElement ();
-        result = m_factory.Create (detail);//LineSegment(detail.startPoint,detail.endPoint);
-        return true;
-        }
-    return false;
-    }
-
-
-
-// ===================================================================================
-
-/// <summary>
-/// Read xml content and create an ICircularArc
-/// Returns false if the reader is not positioned on an element with name CircularArc
-///   or if it does not contain the following element sequence:
-/// <code>
-///  &lt;CircularArc&gt;
-///    &lt;placement&gt;... &lt;/placement&gt;
-///    &lt;radius&gt;... &lt;/radius&gt;
-///    &lt;startAngle&gt;... &lt;/startAngle&gt;
-///    &lt;sweepAngle&gt;... &lt;/sweepAngle&gt;
-///  &lt;/CircularArc&gt;
-/// </code>
-/// </summary>
-/// <returns></returns>
-bool ReadICircularArc (IGeometryPtr &result)
-    {
-    result = nullptr;
-    if (CurrentElementNameMatch ("CircularArc")
-        && ReadToChildOrEnd ())
-        {
-        CGCircularArcDetail detail;
-
-        for (;IsStartElement ();)
-            {
-            if (   CurrentElementNameMatch ("placement")
-                && ReadTagPlacementOriginZX ("placement", detail.placement))
-                continue;
-
-            if (   CurrentElementNameMatch ("radius")
-                && ReadTagdouble ("radius", detail.radius))
-                continue;
-
-            if (   CurrentElementNameMatch ("startAngle")
-                && ReadTagAngle ("startAngle", detail.startAngle))
-                continue;
-
-            if (   CurrentElementNameMatch ("sweepAngle")
-                && ReadTagAngle ("sweepAngle", detail.sweepAngle))
-                continue;
-
-            if (!SkipUnexpectedTag ())
-                return false;
-            }
-        // Get out of the primary element ..
-        ReadEndElement ();
-        result = m_factory.Create (detail);//CircularArc(detail.placement,detail.radius,detail.startAngle,detail.sweepAngle);
-        return true;
-        }
-    return false;
-    }
-
-
-
-// ===================================================================================
-
-/// <summary>
-/// Read xml content and create an IDgnBox
-/// Returns false if the reader is not positioned on an element with name DgnBox
-///   or if it does not contain the following element sequence:
-/// <code>
-///  &lt;DgnBox&gt;
-///    &lt;baseOrigin&gt;... &lt;/baseOrigin&gt;
-///    &lt;topOrigin&gt;... &lt;/topOrigin&gt;
-///    &lt;vectorX&gt;... &lt;/vectorX&gt;
-///    &lt;vectorY&gt;... &lt;/vectorY&gt;
-///    &lt;baseX&gt;... &lt;/baseX&gt;
-///    &lt;baseY&gt;... &lt;/baseY&gt;
-///    &lt;topX&gt;... &lt;/topX&gt;
-///    &lt;topY&gt;... &lt;/topY&gt;
-///    &lt;capped&gt;... &lt;/capped&gt;
-///  &lt;/DgnBox&gt;
-/// </code>
-/// </summary>
-/// <returns></returns>
-bool ReadIDgnBox (IGeometryPtr &result)
-    {
-    result = nullptr;
-    if (CurrentElementNameMatch ("DgnBox")
-        && ReadToChildOrEnd ())
-        {
-        CGDgnBoxDetail detail;
-
-        for (;IsStartElement ();)
-            {
-            if (   CurrentElementNameMatch ("baseOrigin")
-                && ReadTagDPoint3d ("baseOrigin", detail.baseOrigin))
-                continue;
-
-            if (   CurrentElementNameMatch ("topOrigin")
-                && ReadTagDPoint3d ("topOrigin", detail.topOrigin))
-                continue;
-
-            if (   CurrentElementNameMatch ("vectorX")
-                && ReadTagDVector3d ("vectorX", detail.vectorX))
-                continue;
-
-            if (   CurrentElementNameMatch ("vectorY")
-                && ReadTagDVector3d ("vectorY", detail.vectorY))
-                continue;
-
-            if (   CurrentElementNameMatch ("baseX")
-                && ReadTagdouble ("baseX", detail.baseX))
-                continue;
-
-            if (   CurrentElementNameMatch ("baseY")
-                && ReadTagdouble ("baseY", detail.baseY))
-                continue;
-
-            if (   CurrentElementNameMatch ("topX")
-                && ReadTagdouble ("topX", detail.topX))
-                continue;
-
-            if (   CurrentElementNameMatch ("topY")
-                && ReadTagdouble ("topY", detail.topY))
-                continue;
-
-            if (   CurrentElementNameMatch ("capped", "bSolidFlag")
-                && ReadTagbool ("capped", detail.capped))
-                continue;
-
-            if (!SkipUnexpectedTag ())
-                return false;
-            }
-        // Get out of the primary element ..
-        ReadEndElement ();
-        result = m_factory.Create (detail);//DgnBox(detail.baseOrigin,detail.topOrigin,detail.vectorX,detail.vectorY,detail.baseX,detail.baseY,detail.topX,detail.topY,detail.capped);
-        return true;
-        }
-    return false;
-    }
-
-
-
-// ===================================================================================
-
-/// <summary>
-/// Read xml content and create an IDgnSphere
-/// Returns false if the reader is not positioned on an element with name DgnSphere
-///   or if it does not contain the following element sequence:
-/// <code>
-///  &lt;DgnSphere&gt;
-///    &lt;center&gt;... &lt;/center&gt;
-///    &lt;vectorX&gt;... &lt;/vectorX&gt;
-///    &lt;vectorZ&gt;... &lt;/vectorZ&gt;
-///    &lt;radiusXY&gt;... &lt;/radiusXY&gt;
-///    &lt;radiusZ&gt;... &lt;/radiusZ&gt;
-///    &lt;startLatitude&gt;... &lt;/startLatitude&gt;
-///    &lt;latitudeSweep&gt;... &lt;/latitudeSweep&gt;
-///    &lt;capped&gt;... &lt;/capped&gt;
-///  &lt;/DgnSphere&gt;
-/// </code>
-/// </summary>
-/// <returns></returns>
-bool ReadIDgnSphere (IGeometryPtr &result)
-    {
-    result = nullptr;
-    if (CurrentElementNameMatch ("DgnSphere")
-        && ReadToChildOrEnd ())
-        {
-        CGDgnSphereDetail detail;
-
-        for (;IsStartElement ();)
-            {
-            if (   CurrentElementNameMatch ("center")
-                && ReadTagDPoint3d ("center", detail.center))
-                continue;
-
-            if (   CurrentElementNameMatch ("vectorX")
-                && ReadTagDVector3d ("vectorX", detail.vectorX))
-                continue;
-
-            if (   CurrentElementNameMatch ("vectorZ")
-                && ReadTagDVector3d ("vectorZ", detail.vectorZ))
-                continue;
-
-            if (   CurrentElementNameMatch ("radiusXY")
-                && ReadTagdouble ("radiusXY", detail.radiusXY))
-                continue;
-
-            if (   CurrentElementNameMatch ("radiusZ")
-                && ReadTagdouble ("radiusZ", detail.radiusZ))
-                continue;
-
-            if (   CurrentElementNameMatch ("startLatitude")
-                && ReadTagAngle ("startLatitude", detail.startLatitude))
-                continue;
-
-            if (   CurrentElementNameMatch ("latitudeSweep")
-                && ReadTagAngle ("latitudeSweep", detail.latitudeSweep))
-                continue;
-
-            if (   CurrentElementNameMatch ("capped", "bSolidFlag")
-                && ReadTagbool ("capped", detail.capped))
-                continue;
-
-            if (!SkipUnexpectedTag ())
-                return false;
-            }
-        // Get out of the primary element ..
-        ReadEndElement ();
-        result = m_factory.Create (detail);//DgnSphere(detail.center,detail.vectorX,detail.vectorZ,detail.radiusXY,detail.radiusZ,detail.startLatitude,detail.latitudeSweep,detail.capped);
-        return true;
-        }
-    return false;
-    }
-
-
-
-// ===================================================================================
-
-/// <summary>
-/// Read xml content and create an IDgnCone
-/// Returns false if the reader is not positioned on an element with name DgnCone
-///   or if it does not contain the following element sequence:
-/// <code>
-///  &lt;DgnCone&gt;
-///    &lt;centerA&gt;... &lt;/centerA&gt;
-///    &lt;centerB&gt;... &lt;/centerB&gt;
-///    &lt;vectorX&gt;... &lt;/vectorX&gt;
-///    &lt;vectorY&gt;... &lt;/vectorY&gt;
-///    &lt;radiusA&gt;... &lt;/radiusA&gt;
-///    &lt;radiusB&gt;... &lt;/radiusB&gt;
-///    &lt;capped&gt;... &lt;/capped&gt;
-///  &lt;/DgnCone&gt;
-/// </code>
-/// </summary>
-/// <returns></returns>
-bool ReadIDgnCone (IGeometryPtr &result)
-    {
-    result = nullptr;
-    if (CurrentElementNameMatch ("DgnCone")
-        && ReadToChildOrEnd ())
-        {
-        CGDgnConeDetail detail;
-
-        for (;IsStartElement ();)
-            {
-            if (   CurrentElementNameMatch ("centerA")
-                && ReadTagDPoint3d ("centerA", detail.centerA))
-                continue;
-
-            if (   CurrentElementNameMatch ("centerB")
-                && ReadTagDPoint3d ("centerB", detail.centerB))
-                continue;
-
-            if (   CurrentElementNameMatch ("vectorX")
-                && ReadTagDVector3d ("vectorX", detail.vectorX))
-                continue;
-
-            if (   CurrentElementNameMatch ("vectorY")
-                && ReadTagDVector3d ("vectorY", detail.vectorY))
-                continue;
-
-            if (   CurrentElementNameMatch ("radiusA")
-                && ReadTagdouble ("radiusA", detail.radiusA))
-                continue;
-
-            if (   CurrentElementNameMatch ("radiusB")
-                && ReadTagdouble ("radiusB", detail.radiusB))
-                continue;
-
-            if (   CurrentElementNameMatch ("capped", "bSolidFlag")
-                && ReadTagbool ("capped", detail.capped))
-                continue;
-
-            if (!SkipUnexpectedTag ())
-                return false;
-            }
-        // Get out of the primary element ..
-        ReadEndElement ();
-        result = m_factory.Create (detail);//DgnCone(detail.centerA,detail.centerB,detail.vectorX,detail.vectorY,detail.radiusA,detail.radiusB,detail.capped);
-        return true;
-        }
-    return false;
-    }
-
-
-
-// ===================================================================================
-
-/// <summary>
-/// Read xml content and create an IDgnTorusPipe
-/// Returns false if the reader is not positioned on an element with name DgnTorusPipe
-///   or if it does not contain the following element sequence:
-/// <code>
-///  &lt;DgnTorusPipe&gt;
-///    &lt;center&gt;... &lt;/center&gt;
-///    &lt;vectorX&gt;... &lt;/vectorX&gt;
-///    &lt;vectorY&gt;... &lt;/vectorY&gt;
-///    &lt;majorRadius&gt;... &lt;/majorRadius&gt;
-///    &lt;minorRadius&gt;... &lt;/minorRadius&gt;
-///    &lt;sweepAngle&gt;... &lt;/sweepAngle&gt;
-///    &lt;capped&gt;... &lt;/capped&gt;
-///  &lt;/DgnTorusPipe&gt;
-/// </code>
-/// </summary>
-/// <returns></returns>
-bool ReadIDgnTorusPipe (IGeometryPtr &result)
-    {
-    result = nullptr;
-    if (CurrentElementNameMatch ("DgnTorusPipe")
-        && ReadToChildOrEnd ())
-        {
-        CGDgnTorusPipeDetail detail;
-
-        for (;IsStartElement ();)
-            {
-            if (   CurrentElementNameMatch ("center")
-                && ReadTagDPoint3d ("center", detail.center))
-                continue;
-
-            if (   CurrentElementNameMatch ("vectorX")
-                && ReadTagDVector3d ("vectorX", detail.vectorX))
-                continue;
-
-            if (   CurrentElementNameMatch ("vectorY")
-                && ReadTagDVector3d ("vectorY", detail.vectorY))
-                continue;
-
-            if (   CurrentElementNameMatch ("majorRadius")
-                && ReadTagdouble ("majorRadius", detail.majorRadius))
-                continue;
-
-            if (   CurrentElementNameMatch ("minorRadius")
-                && ReadTagdouble ("minorRadius", detail.minorRadius))
-                continue;
-
-            if (   CurrentElementNameMatch ("sweepAngle")
-                && ReadTagAngle ("sweepAngle", detail.sweepAngle))
-                continue;
-
-            if (   CurrentElementNameMatch ("capped", "bSolidFlag")
-                && ReadTagbool ("capped", detail.capped))
-                continue;
-
-            if (!SkipUnexpectedTag ())
-                return false;
-            }
-        // Get out of the primary element ..
-        ReadEndElement ();
-        result = m_factory.Create (detail);//DgnTorusPipe(detail.center,detail.vectorX,detail.vectorY,detail.majorRadius,detail.minorRadius,detail.sweepAngle,detail.capped);
-        return true;
-        }
-    return false;
-    }
-
-
-
-// ===================================================================================
-
-/// <summary>
-/// Read xml content and create an IBlock
-/// Returns false if the reader is not positioned on an element with name Block
-///   or if it does not contain the following element sequence:
-/// <code>
-///  &lt;Block&gt;
-///    &lt;placement&gt;... &lt;/placement&gt;
-///    &lt;cornerA&gt;... &lt;/cornerA&gt;
-///    &lt;cornerB&gt;... &lt;/cornerB&gt;
-///    &lt;bSolidFlag&gt;... &lt;/bSolidFlag&gt;
-///  &lt;/Block&gt;
-/// </code>
-/// </summary>
-/// <returns></returns>
-bool ReadIBlock (IGeometryPtr &result)
-    {
-    result = nullptr;
-    if (CurrentElementNameMatch ("Block")
-        && ReadToChildOrEnd ())
-        {
-        CGBlockDetail detail;
-
-        for (;IsStartElement ();)
-            {
-            if (   CurrentElementNameMatch ("placement")
-                && ReadTagPlacementOriginZX ("placement", detail.placement))
-                continue;
-
-            if (   CurrentElementNameMatch ("cornerA")
-                && ReadTagDPoint3d ("cornerA", detail.cornerA))
-                continue;
-
-            if (   CurrentElementNameMatch ("cornerB")
-                && ReadTagDPoint3d ("cornerB", detail.cornerB))
-                continue;
-
-            if (   CurrentElementNameMatch ("capped", "bSolidFlag")
-                && ReadTagbool ("bSolidFlag", detail.bSolidFlag))
-                continue;
-
-            if (!SkipUnexpectedTag ())
-                return false;
-            }
-        // Get out of the primary element ..
-        ReadEndElement ();
-        result = m_factory.Create (detail);//Block(detail.placement,detail.cornerA,detail.cornerB,detail.bSolidFlag);
-        return true;
-        }
-    return false;
-    }
-
-
-
-// ===================================================================================
-
-/// <summary>
-/// Read xml content and create an ICircularCone
-/// Returns false if the reader is not positioned on an element with name CircularCone
-///   or if it does not contain the following element sequence:
-/// <code>
-///  &lt;CircularCone&gt;
-///    &lt;placement&gt;... &lt;/placement&gt;
-///    &lt;height&gt;... &lt;/height&gt;
-///    &lt;radiusA&gt;... &lt;/radiusA&gt;
-///    &lt;radiusB&gt;... &lt;/radiusB&gt;
-///    &lt;bSolidFlag&gt;... &lt;/bSolidFlag&gt;
-///  &lt;/CircularCone&gt;
-/// </code>
-/// </summary>
-/// <returns></returns>
-bool ReadICircularCone (IGeometryPtr &result)
-    {
-    result = nullptr;
-    if (CurrentElementNameMatch ("CircularCone")
-        && ReadToChildOrEnd ())
-        {
-        CGCircularConeDetail detail;
-
-        for (;IsStartElement ();)
-            {
-            if (   CurrentElementNameMatch ("placement")
-                && ReadTagPlacementOriginZX ("placement", detail.placement))
-                continue;
-
-            if (   CurrentElementNameMatch ("height")
-                && ReadTagdouble ("height", detail.height))
-                continue;
-
-            if (   CurrentElementNameMatch ("radiusA")
-                && ReadTagdouble ("radiusA", detail.radiusA))
-                continue;
-
-            if (   CurrentElementNameMatch ("radiusB")
-                && ReadTagdouble ("radiusB", detail.radiusB))
-                continue;
-
-            if (   CurrentElementNameMatch ("capped", "bSolidFlag")
-                && ReadTagbool ("bSolidFlag", detail.bSolidFlag))
-                continue;
-
-            if (!SkipUnexpectedTag ())
-                return false;
-            }
-        // Get out of the primary element ..
-        ReadEndElement ();
-        result = m_factory.Create (detail);//CircularCone(detail.placement,detail.height,detail.radiusA,detail.radiusB,detail.bSolidFlag);
-        return true;
-        }
-    return false;
-    }
-
-
-
-// ===================================================================================
-
-/// <summary>
-/// Read xml content and create an ICircularCylinder
-/// Returns false if the reader is not positioned on an element with name CircularCylinder
-///   or if it does not contain the following element sequence:
-/// <code>
-///  &lt;CircularCylinder&gt;
-///    &lt;placement&gt;... &lt;/placement&gt;
-///    &lt;height&gt;... &lt;/height&gt;
-///    &lt;radius&gt;... &lt;/radius&gt;
-///    &lt;bSolidFlag&gt;... &lt;/bSolidFlag&gt;
-///  &lt;/CircularCylinder&gt;
-/// </code>
-/// </summary>
-/// <returns></returns>
-bool ReadICircularCylinder (IGeometryPtr &result)
-    {
-    result = nullptr;
-    if (CurrentElementNameMatch ("CircularCylinder")
-        && ReadToChildOrEnd ())
-        {
-        CGCircularCylinderDetail detail;
-
-        for (;IsStartElement ();)
-            {
-            if (   CurrentElementNameMatch ("placement")
-                && ReadTagPlacementOriginZX ("placement", detail.placement))
-                continue;
-
-            if (   CurrentElementNameMatch ("height")
-                && ReadTagdouble ("height", detail.height))
-                continue;
-
-            if (   CurrentElementNameMatch ("radius")
-                && ReadTagdouble ("radius", detail.radius))
-                continue;
-
-            if (   CurrentElementNameMatch ("capped", "bSolidFlag")
-                && ReadTagbool ("bSolidFlag", detail.bSolidFlag))
-                continue;
-
-            if (!SkipUnexpectedTag ())
-                return false;
-            }
-        // Get out of the primary element ..
-        ReadEndElement ();
-        result = m_factory.Create (detail);//CircularCylinder(detail.placement,detail.height,detail.radius,detail.bSolidFlag);
-        return true;
-        }
-    return false;
-    }
-
-
-
-// ===================================================================================
-
-/// <summary>
-/// Read xml content and create an ICircularDisk
-/// Returns false if the reader is not positioned on an element with name CircularDisk
-///   or if it does not contain the following element sequence:
-/// <code>
-///  &lt;CircularDisk&gt;
-///    &lt;placement&gt;... &lt;/placement&gt;
-///    &lt;radius&gt;... &lt;/radius&gt;
-///  &lt;/CircularDisk&gt;
-/// </code>
-/// </summary>
-/// <returns></returns>
-bool ReadICircularDisk (IGeometryPtr &result)
-    {
-    result = nullptr;
-    if (CurrentElementNameMatch ("CircularDisk")
-        && ReadToChildOrEnd ())
-        {
-        CGCircularDiskDetail detail;
-
-        for (;IsStartElement ();)
-            {
-            if (   CurrentElementNameMatch ("placement")
-                && ReadTagPlacementOriginZX ("placement", detail.placement))
-                continue;
-
-            if (   CurrentElementNameMatch ("radius")
-                && ReadTagdouble ("radius", detail.radius))
-                continue;
-
-            if (!SkipUnexpectedTag ())
-                return false;
-            }
-        // Get out of the primary element ..
-        ReadEndElement ();
-        result = m_factory.Create (detail);//CircularDisk(detail.placement,detail.radius);
-        return true;
-        }
-    return false;
-    }
-
-
-
-// ===================================================================================
-
-/// <summary>
-/// Read xml content and create an ICoordinate
-/// Returns false if the reader is not positioned on an element with name Coordinate
-///   or if it does not contain the following element sequence:
-/// <code>
-///  &lt;Coordinate&gt;
-///    &lt;xyz&gt;... &lt;/xyz&gt;
-///  &lt;/Coordinate&gt;
-/// </code>
-/// </summary>
-/// <returns></returns>
-bool ReadICoordinate (IGeometryPtr &result)
-    {
-    result = nullptr;
-    if (CurrentElementNameMatch ("Coordinate")
-        && ReadToChildOrEnd ())
-        {
-        CGCoordinateDetail detail;
-
-        for (;IsStartElement ();)
-            {
-            if (   CurrentElementNameMatch ("xyz")
-                && ReadTagDPoint3d ("xyz", detail.xyz))
-                continue;
-
-            if (!SkipUnexpectedTag ())
-                return false;
-            }
-        // Get out of the primary element ..
-        ReadEndElement ();
-        result = m_factory.Create (detail);//Coordinate(detail.xyz);
-        return true;
-        }
-    return false;
-    }
-
-
-
-// ===================================================================================
-
-/// <summary>
-/// Read xml content and create an IEllipticArc
-/// Returns false if the reader is not positioned on an element with name EllipticArc
-///   or if it does not contain the following element sequence:
-/// <code>
-///  &lt;EllipticArc&gt;
-///    &lt;placement&gt;... &lt;/placement&gt;
-///    &lt;radiusA&gt;... &lt;/radiusA&gt;
-///    &lt;radiusB&gt;... &lt;/radiusB&gt;
-///    &lt;startAngle&gt;... &lt;/startAngle&gt;
-///    &lt;sweepAngle&gt;... &lt;/sweepAngle&gt;
-///  &lt;/EllipticArc&gt;
-/// </code>
-/// </summary>
-/// <returns></returns>
-bool ReadIEllipticArc (IGeometryPtr &result)
-    {
-    result = nullptr;
-    if (CurrentElementNameMatch ("EllipticArc")
-        && ReadToChildOrEnd ())
-        {
-        CGEllipticArcDetail detail;
-
-        for (;IsStartElement ();)
-            {
-            if (   CurrentElementNameMatch ("placement")
-                && ReadTagPlacementOriginZX ("placement", detail.placement))
-                continue;
-
-            if (   CurrentElementNameMatch ("radiusA")
-                && ReadTagdouble ("radiusA", detail.radiusA))
-                continue;
-
-            if (   CurrentElementNameMatch ("radiusB")
-                && ReadTagdouble ("radiusB", detail.radiusB))
-                continue;
-
-            if (   CurrentElementNameMatch ("startAngle")
-                && ReadTagAngle ("startAngle", detail.startAngle))
-                continue;
-
-            if (   CurrentElementNameMatch ("sweepAngle")
-                && ReadTagAngle ("sweepAngle", detail.sweepAngle))
-                continue;
-
-            if (!SkipUnexpectedTag ())
-                return false;
-            }
-        // Get out of the primary element ..
-        ReadEndElement ();
-        result = m_factory.Create (detail);//EllipticArc(detail.placement,detail.radiusA,detail.radiusB,detail.startAngle,detail.sweepAngle);
-        return true;
-        }
-    return false;
-    }
-
-
-
-// ===================================================================================
-
-/// <summary>
-/// Read xml content and create an IEllipticDisk
-/// Returns false if the reader is not positioned on an element with name EllipticDisk
-///   or if it does not contain the following element sequence:
-/// <code>
-///  &lt;EllipticDisk&gt;
-///    &lt;placement&gt;... &lt;/placement&gt;
-///    &lt;radiusA&gt;... &lt;/radiusA&gt;
-///    &lt;radiusB&gt;... &lt;/radiusB&gt;
-///  &lt;/EllipticDisk&gt;
-/// </code>
-/// </summary>
-/// <returns></returns>
-bool ReadIEllipticDisk (IGeometryPtr &result)
-    {
-    result = nullptr;
-    if (CurrentElementNameMatch ("EllipticDisk")
-        && ReadToChildOrEnd ())
-        {
-        CGEllipticDiskDetail detail;
-
-        for (;IsStartElement ();)
-            {
-            if (   CurrentElementNameMatch ("placement")
-                && ReadTagPlacementOriginZX ("placement", detail.placement))
-                continue;
-
-            if (   CurrentElementNameMatch ("radiusA")
-                && ReadTagdouble ("radiusA", detail.radiusA))
-                continue;
-
-            if (   CurrentElementNameMatch ("radiusB")
-                && ReadTagdouble ("radiusB", detail.radiusB))
-                continue;
-
-            if (!SkipUnexpectedTag ())
-                return false;
-            }
-        // Get out of the primary element ..
-        ReadEndElement ();
-        result = m_factory.Create (detail);//EllipticDisk(detail.placement,detail.radiusA,detail.radiusB);
-        return true;
-        }
-    return false;
-    }
-
-
-
-// ===================================================================================
-
-/// <summary>
-/// Read xml content and create an ISingleLineText
-/// Returns false if the reader is not positioned on an element with name SingleLineText
-///   or if it does not contain the following element sequence:
-/// <code>
-///  &lt;SingleLineText&gt;
-///    &lt;placement&gt;... &lt;/placement&gt;
-///    &lt;textString&gt;... &lt;/textString&gt;
-///    &lt;fontName&gt;... &lt;/fontName&gt;
-///    &lt;characterXSize&gt;... &lt;/characterXSize&gt;
-///    &lt;characterYSize&gt;... &lt;/characterYSize&gt;
-///    &lt;justification&gt;... &lt;/justification&gt;
-///  &lt;/SingleLineText&gt;
-/// </code>
-/// </summary>
-/// <returns></returns>
-bool ReadISingleLineText (IGeometryPtr &result)
-    {
-    result = nullptr;
-    if (CurrentElementNameMatch ("SingleLineText")
-        && ReadToChildOrEnd ())
-        {
-        CGSingleLineTextDetail detail;
-
-        for (;IsStartElement ();)
-            {
-            if (   CurrentElementNameMatch ("placement")
-                && ReadTagPlacementOriginZX ("placement", detail.placement))
-                continue;
-
-            if (   CurrentElementNameMatch ("textString")
-                && ReadTagString ("textString", detail.textString))
-                continue;
-
-            if (   CurrentElementNameMatch ("fontName")
-                && ReadTagString ("fontName", detail.fontName))
-                continue;
-
-            if (   CurrentElementNameMatch ("characterXSize")
-                && ReadTagdouble ("characterXSize", detail.characterXSize))
-                continue;
-
-            if (   CurrentElementNameMatch ("characterYSize")
-                && ReadTagdouble ("characterYSize", detail.characterYSize))
-                continue;
-
-            if (   CurrentElementNameMatch ("justification")
-                && ReadTagint ("justification", detail.justification))
-                continue;
-
-            if (!SkipUnexpectedTag ())
-                return false;
-            }
-        // Get out of the primary element ..
-        ReadEndElement ();
-        result = m_factory.Create (detail);//SingleLineText(detail.placement,detail.textString,detail.fontName,detail.characterXSize,detail.characterYSize,detail.justification);
-        return true;
-        }
-    return false;
-    }
-
-
-
-// ===================================================================================
-
-/// <summary>
-/// Read xml content and create an ISkewedCone
-/// Returns false if the reader is not positioned on an element with name SkewedCone
-///   or if it does not contain the following element sequence:
-/// <code>
-///  &lt;SkewedCone&gt;
-///    &lt;placement&gt;... &lt;/placement&gt;
-///    &lt;centerB&gt;... &lt;/centerB&gt;
-///    &lt;radiusA&gt;... &lt;/radiusA&gt;
-///    &lt;radiusB&gt;... &lt;/radiusB&gt;
-///    &lt;bSolidFlag&gt;... &lt;/bSolidFlag&gt;
-///  &lt;/SkewedCone&gt;
-/// </code>
-/// </summary>
-/// <returns></returns>
-bool ReadISkewedCone (IGeometryPtr &result)
-    {
-    result = nullptr;
-    if (CurrentElementNameMatch ("SkewedCone")
-        && ReadToChildOrEnd ())
-        {
-        CGSkewedConeDetail detail;
-
-        for (;IsStartElement ();)
-            {
-            if (   CurrentElementNameMatch ("placement")
-                && ReadTagPlacementOriginZX ("placement", detail.placement))
-                continue;
-
-            if (   CurrentElementNameMatch ("centerB")
-                && ReadTagDPoint3d ("centerB", detail.centerB))
-                continue;
-
-            if (   CurrentElementNameMatch ("radiusA")
-                && ReadTagdouble ("radiusA", detail.radiusA))
-                continue;
-
-            if (   CurrentElementNameMatch ("radiusB")
-                && ReadTagdouble ("radiusB", detail.radiusB))
-                continue;
-
-            if (   CurrentElementNameMatch ("capped", "bSolidFlag")
-                && ReadTagbool ("bSolidFlag", detail.bSolidFlag))
-                continue;
-
-            if (!SkipUnexpectedTag ())
-                return false;
-            }
-        // Get out of the primary element ..
-        ReadEndElement ();
-        result = m_factory.Create (detail);//SkewedCone(detail.placement,detail.centerB,detail.radiusA,detail.radiusB,detail.bSolidFlag);
-        return true;
-        }
-    return false;
-    }
-
-
-
-// ===================================================================================
-
-/// <summary>
-/// Read xml content and create an ISphere
-/// Returns false if the reader is not positioned on an element with name Sphere
-///   or if it does not contain the following element sequence:
-/// <code>
-///  &lt;Sphere&gt;
-///    &lt;placement&gt;... &lt;/placement&gt;
-///    &lt;radius&gt;... &lt;/radius&gt;
-///  &lt;/Sphere&gt;
-/// </code>
-/// </summary>
-/// <returns></returns>
-bool ReadISphere (IGeometryPtr &result)
-    {
-    result = nullptr;
-    if (CurrentElementNameMatch ("Sphere")
-        && ReadToChildOrEnd ())
-        {
-        CGSphereDetail detail;
-
-        for (;IsStartElement ();)
-            {
-            if (   CurrentElementNameMatch ("placement")
-                && ReadTagPlacementOriginZX ("placement", detail.placement))
-                continue;
-
-            if (   CurrentElementNameMatch ("radius")
-                && ReadTagdouble ("radius", detail.radius))
-                continue;
-
-            if (!SkipUnexpectedTag ())
-                return false;
-            }
-        // Get out of the primary element ..
-        ReadEndElement ();
-        result = m_factory.Create (detail);//Sphere(detail.placement,detail.radius);
-        return true;
-        }
-    return false;
-    }
-
-
-
-// ===================================================================================
-
-/// <summary>
-/// Read xml content and create an ITorusPipe
-/// Returns false if the reader is not positioned on an element with name TorusPipe
-///   or if it does not contain the following element sequence:
-/// <code>
-///  &lt;TorusPipe&gt;
-///    &lt;placement&gt;... &lt;/placement&gt;
-///    &lt;radiusA&gt;... &lt;/radiusA&gt;
-///    &lt;radiusB&gt;... &lt;/radiusB&gt;
-///    &lt;startAngle&gt;... &lt;/startAngle&gt;
-///    &lt;sweepAngle&gt;... &lt;/sweepAngle&gt;
-///    &lt;bSolidFlag&gt;... &lt;/bSolidFlag&gt;
-///  &lt;/TorusPipe&gt;
-/// </code>
-/// </summary>
-/// <returns></returns>
-bool ReadITorusPipe (IGeometryPtr &result)
-    {
-    result = nullptr;
-    if (CurrentElementNameMatch ("TorusPipe")
-        && ReadToChildOrEnd ())
-        {
-        CGTorusPipeDetail detail;
-
-        for (;IsStartElement ();)
-            {
-            if (   CurrentElementNameMatch ("placement")
-                && ReadTagPlacementOriginZX ("placement", detail.placement))
-                continue;
-
-            if (   CurrentElementNameMatch ("radiusA")
-                && ReadTagdouble ("radiusA", detail.radiusA))
-                continue;
-
-            if (   CurrentElementNameMatch ("radiusB")
-                && ReadTagdouble ("radiusB", detail.radiusB))
-                continue;
-
-            if (   CurrentElementNameMatch ("startAngle")
-                && ReadTagAngle ("startAngle", detail.startAngle))
-                continue;
-
-            if (   CurrentElementNameMatch ("sweepAngle")
-                && ReadTagAngle ("sweepAngle", detail.sweepAngle))
-                continue;
-
-            if (   CurrentElementNameMatch ("capped", "bSolidFlag")
-                && ReadTagbool ("bSolidFlag", detail.bSolidFlag))
-                continue;
-
-            if (!SkipUnexpectedTag ())
-                return false;
-            }
-        // Get out of the primary element ..
-        ReadEndElement ();
-        result = m_factory.Create (detail);//TorusPipe(detail.placement,detail.radiusA,detail.radiusB,detail.startAngle,detail.sweepAngle,detail.bSolidFlag);
-        return true;
-        }
-    return false;
-    }
-
-
-
-// ===================================================================================
-
-/// <summary>
-/// Read xml content and create an IVector
-/// Returns false if the reader is not positioned on an element with name Vector
-///   or if it does not contain the following element sequence:
-/// <code>
-///  &lt;Vector&gt;
-///    &lt;xyz&gt;... &lt;/xyz&gt;
-///    &lt;vector&gt;... &lt;/vector&gt;
-///  &lt;/Vector&gt;
-/// </code>
-/// </summary>
-/// <returns></returns>
-bool ReadIVector (IGeometryPtr &result)
-    {
-    result = nullptr;
-    if (CurrentElementNameMatch ("Vector")
-        && ReadToChildOrEnd ())
-        {
-        CGVectorDetail detail;
-
-        for (;IsStartElement ();)
-            {
-            if (   CurrentElementNameMatch ("xyz")
-                && ReadTagDPoint3d ("xyz", detail.xyz))
-                continue;
-
-            if (   CurrentElementNameMatch ("vector")
-                && ReadTagDVector3d ("vector", detail.vector))
-                continue;
-
-            if (!SkipUnexpectedTag ())
-                return false;
-            }
-        // Get out of the primary element ..
-        ReadEndElement ();
-        result = m_factory.Create (detail);//Vector(detail.xyz,detail.vector);
-        return true;
-        }
-    return false;
-    }
-
-
-
-
-
-
-/// <summary>
-/// Read xml content and create an IIndexedMesh
-/// Returns false if the reader is not positioned on an element with name IndexedMesh
-///   or if it does not contain the following element sequence:
-/// <code>
-///  &lt;IndexedMesh&gt;
-///    &lt;ListOfCoord&gt;
-///         &lt;xyz&gt;...&lt;/xyz&gt;
-///    &lt;/ListOfCoord&gt;
-///    &lt;ListOfCoordIndex&gt;
-///         &lt;id&gt;...&lt;/id&gt;
-///    &lt;/ListOfCoordIndex&gt;
-///    &lt;ListOfParam&gt;
-///         &lt;uv&gt;...&lt;/uv&gt;
-///    &lt;/ListOfParam&gt;
-///    &lt;ListOfParamIndex&gt;
-///         &lt;id&gt;...&lt;/id&gt;
-///    &lt;/ListOfParamIndex&gt;
-///    &lt;ListOfNormal&gt;
-///         &lt;normal&gt;...&lt;/normal&gt;
-///    &lt;/ListOfNormal&gt;
-///    &lt;ListOfNormalIndex&gt;
-///         &lt;id&gt;...&lt;/id&gt;
-///    &lt;/ListOfNormalIndex&gt;
-///    &lt;ListOfColor&gt;
-///         &lt;color&gt;...&lt;/color&gt;
-///    &lt;/ListOfColor&gt;
-///    &lt;ListOfColorIndex&gt;
-///         &lt;id&gt;...&lt;/id&gt;
-///    &lt;/ListOfColorIndex&gt;
-///  &lt;/IndexedMesh&gt;
-/// </code>
-/// </summary>
-/// <returns></returns>
-bool ReadIIndexedMesh (IGeometryPtr &result)
-    {
-    result = nullptr;
-    if (CurrentElementNameMatch ("IndexedMesh")
-        && ReadToChildOrEnd ())
-        {
-        CGIndexedMeshDetail detail;
-
-        // Read children in any order ...
-        for (;IsStartElement ();)
-            {
-            if (ReadListOfDPoint3d ("ListOfCoord", "Coord", detail.xyzArray))
-                continue;
-            if (ReadListOfint ("ListOfCoordIndex", "CoordIndex", detail.coordIndexArray))
-                continue;
-            if (ReadListOfDPoint2d ("ListOfParam", "Param", detail.uvArray))
-                continue;
-            if (ReadListOfint ("ListOfParamIndex", "ParamIndex", detail.paramIndexArray))
-                continue;
-            if (ReadListOfDVector3d ("ListOfNormal", "Normal", detail.normalArray))
-                continue;
-            if (ReadListOfint ("ListOfNormalIndex", "NormalIndex", detail.normalIndexArray))
-                continue;
-            if (ReadListOfDVector3d ("ListOfColor", "Color", detail.colorArray))
-                continue;
-            if (ReadListOfint ("ListOfColorIndex", "ColorIndex", detail.colorIndexArray))
-                continue;
-                
-            if (!SkipUnexpectedTag ())
-                return false;
-            }
-
-        // Get out of the primary element ..
-        ReadEndElement ();
-        result = m_factory.Create (detail);
-        return true;
-        }
-    return false;
-    }
-
-
-
-
-
-/// <summary>
-/// Read xml content and create an IAdjacentSurfacePatches
-/// Returns false if the reader is not positioned on an element with name AdjacentSurfacePatches
-///   or if it does not contain the following element sequence:
-/// <code>
-///  &lt;AdjacentSurfacePatches&gt;
-///    &lt;ListOfPatch&gt;
-///         &lt;Patch&gt;...&lt;/Patch&gt;
-///    &lt;/ListOfPatch&gt;
-///  &lt;/AdjacentSurfacePatches&gt;
-/// </code>
-/// </summary>
-/// <returns></returns>
-bool ReadIAdjacentSurfacePatches (IGeometryPtr &result)
-    {
-    result = nullptr;
-    if (CurrentElementNameMatch ("AdjacentSurfacePatches")
-        && ReadToChildOrEnd ())
-        {
-        CGAdjacentSurfacePatchesDetail detail;
-
-        // Read children in any order ...
-        for (;IsStartElement ();)
-            {
-            if (ReadListOfISurfacePatch ("ListOfPatch", "Patch", detail.patchArray))
-                continue;
-                
-            if (!SkipUnexpectedTag ())
-                return false;
-            }
-
-        // Get out of the primary element ..
-        ReadEndElement ();
-        result = m_factory.Create (detail);
-        return true;
-        }
-    return false;
-    }
-
-
-
-
-
-/// <summary>
-/// Read xml content and create an IBsplineCurve
-/// Returns false if the reader is not positioned on an element with name BsplineCurve
-///   or if it does not contain the following element sequence:
-/// <code>
-///  &lt;BsplineCurve&gt;
-///    &lt;Order&gt;... &lt;/Order&gt;
-///    &lt;Closed&gt;... &lt;/Closed&gt;
-///    &lt;ListOfControlPoint&gt;
-///         &lt;xyz&gt;...&lt;/xyz&gt;
-///    &lt;/ListOfControlPoint&gt;
-///    &lt;ListOfWeight&gt;
-///         &lt;Weight&gt;...&lt;/Weight&gt;
-///    &lt;/ListOfWeight&gt;
-///    &lt;ListOfKnot&gt;
-///         &lt;Knot&gt;...&lt;/Knot&gt;
-///    &lt;/ListOfKnot&gt;
-///  &lt;/BsplineCurve&gt;
-/// </code>
-/// </summary>
-/// <returns></returns>
-bool ReadIBsplineCurve (IGeometryPtr &result)
-    {
-    result = nullptr;
-    if (CurrentElementNameMatch ("BsplineCurve")
-        && ReadToChildOrEnd ())
-        {
-        CGBsplineCurveDetail detail;
-
-        // Read children in any order ...
-        for (;IsStartElement ();)
-            {
-            if (ReadTagint ("order", detail.order))
-                continue;
-            if (ReadTagbool ("closed", detail.closed))
-                continue;
-            if (ReadListOfDPoint3d ("ListOfControlPoint", "ControlPoint", detail.controlPointArray))
-                continue;
-            if (ReadListOfdouble ("ListOfWeight", "Weight", detail.weightArray))
-                continue;
-            if (ReadListOfdouble ("ListOfKnot", "Knot", detail.knotArray))
-                continue;
-                
-            if (!SkipUnexpectedTag ())
-                return false;
-            }
-
-        // Get out of the primary element ..
-        ReadEndElement ();
-        result = m_factory.Create (detail);
-        return true;
-        }
-    return false;
-    }
-
-
-
-
-
-/// <summary>
-/// Read xml content and create an IBsplineSurface
-/// Returns false if the reader is not positioned on an element with name BsplineSurface
-///   or if it does not contain the following element sequence:
-/// <code>
-///  &lt;BsplineSurface&gt;
-///    &lt;OrderU&gt;... &lt;/OrderU&gt;
-///    &lt;ClosedU&gt;... &lt;/ClosedU&gt;
-///    &lt;NumUControlPoint&gt;... &lt;/NumUControlPoint&gt;
-///    &lt;OrderV&gt;... &lt;/OrderV&gt;
-///    &lt;ClosedV&gt;... &lt;/ClosedV&gt;
-///    &lt;NumVControlPoint&gt;... &lt;/NumVControlPoint&gt;
-///    &lt;ListOfControlPoint&gt;
-///         &lt;xyz&gt;...&lt;/xyz&gt;
-///    &lt;/ListOfControlPoint&gt;
-///    &lt;ListOfWeight&gt;
-///         &lt;Weight&gt;...&lt;/Weight&gt;
-///    &lt;/ListOfWeight&gt;
-///    &lt;ListOfKnotU&gt;
-///         &lt;KnotU&gt;...&lt;/KnotU&gt;
-///    &lt;/ListOfKnotU&gt;
-///    &lt;ListOfKnotV&gt;
-///         &lt;KnotV&gt;...&lt;/KnotV&gt;
-///    &lt;/ListOfKnotV&gt;
-///  &lt;/BsplineSurface&gt;
-/// </code>
-/// </summary>
-/// <returns></returns>
-bool ReadIBsplineSurface (IGeometryPtr &result)
-    {
-    result = nullptr;
-    if (CurrentElementNameMatch ("BsplineSurface")
-        && ReadToChildOrEnd ())
-        {
-        CGBsplineSurfaceDetail detail;
-
-        // Read children in any order ...
-        for (;IsStartElement ();)
-            {
-            if (ReadTagint ("orderU", detail.orderU))
-                continue;
-            if (ReadTagbool ("closedU", detail.closedU))
-                continue;
-            if (ReadTagint ("numUControlPoint", detail.numUControlPoint))
-                continue;
-            if (ReadTagint ("orderV", detail.orderV))
-                continue;
-            if (ReadTagbool ("closedV", detail.closedV))
-                continue;
-            if (ReadTagint ("numVControlPoint", detail.numVControlPoint))
-                continue;
-            if (ReadListOfDPoint3d ("ListOfControlPoint", "ControlPoint", detail.controlPointArray))
-                continue;
-            if (ReadListOfdouble ("ListOfWeight", "Weight", detail.weightArray))
-                continue;
-            if (ReadListOfdouble ("ListOfKnotU", "KnotU", detail.knotUArray))
-                continue;
-            if (ReadListOfdouble ("ListOfKnotV", "KnotV", detail.knotVArray))
-                continue;
-                
-            if (!SkipUnexpectedTag ())
-                return false;
-            }
-
-        // Get out of the primary element ..
-        ReadEndElement ();
-        result = m_factory.Create (detail);
-        return true;
-        }
-    return false;
-    }
-
-
-
-
-
-/// <summary>
-/// Read xml content and create an IGeometryPtr
-/// Returns false if the reader is not positioned on an element with name CurveChain
-///   or if it does not contain the following element sequence:
-/// <code>
-///  &lt;CurveChain&gt;
-///    &lt;ListOfCurve&gt;
-///         &lt;Curve&gt;...&lt;/Curve&gt;
-///    &lt;/ListOfCurve&gt;
-///  &lt;/CurveChain&gt;
-/// </code>
-/// </summary>
-/// <returns></returns>
-bool ReadICurveChain (IGeometryPtr &result)
-    {
-    result = nullptr;
-    if (CurrentElementNameMatch ("CurveChain")
-        && ReadToChildOrEnd ())
-        {
-        CGCurveChainDetail detail;
-
-        // Read children in any order ...
-        for (;IsStartElement ();)
-            {
-            if (ReadListOf_AnyICurvePrimitive ("ListOfCurve", "Curve", detail.curveArray))
-                continue;
-                
-            if (!SkipUnexpectedTag ())
-                return false;
-            }
-
-        // Get out of the primary element ..
-        ReadEndElement ();
-        result = m_factory.Create (detail);
-        return true;
-        }
-    return false;
-    }
-
-
-
-
-
-/// <summary>
-/// Read xml content and create an ICurveGroup
-/// Returns false if the reader is not positioned on an element with name CurveGroup
-///   or if it does not contain the following element sequence:
-/// <code>
-///  &lt;CurveGroup&gt;
-///    &lt;ListOfCurve&gt;
-///         &lt;Curve&gt;...&lt;/Curve&gt;
-///    &lt;/ListOfCurve&gt;
-///  &lt;/CurveGroup&gt;
-/// </code>
-/// </summary>
-/// <returns></returns>
-bool ReadICurveGroup (IGeometryPtr &result)
-    {
-    result = nullptr;
-    if (CurrentElementNameMatch ("CurveGroup")
-        && ReadToChildOrEnd ())
-        {
-        CGCurveGroupDetail detail;
-
-        // Read children in any order ...
-        for (;IsStartElement ();)
-            {
-            if (ReadListOfICurve ("ListOfCurve", "Curve", detail.curveArray))
-                continue;
-                
-            if (!SkipUnexpectedTag ())
-                return false;
-            }
-
-        // Get out of the primary element ..
-        ReadEndElement ();
-        result = m_factory.Create (detail);
-        return true;
-        }
-    return false;
-    }
-
-
-
-
-
-/// <summary>
-/// Read xml content and create an ICurveReference
-/// Returns false if the reader is not positioned on an element with name CurveReference
-///   or if it does not contain the following element sequence:
-/// <code>
-///  &lt;CurveReference&gt;
-///    &lt;Reversed&gt;... &lt;/Reversed&gt;
-///    &lt;ParentCurve&gt;... &lt;/ParentCurve&gt;
-///  &lt;/CurveReference&gt;
-/// </code>
-/// </summary>
-/// <returns></returns>
-bool ReadICurveReference (IGeometryPtr &result)
-    {
-    result = nullptr;
-    if (CurrentElementNameMatch ("CurveReference")
-        && ReadToChildOrEnd ())
-        {
-        CGCurveReferenceDetail detail;
-
-        // Read children in any order ...
-        for (;IsStartElement ();)
-            {
-            if (ReadTagbool ("reversed", detail.reversed))
-                continue;
-            if (ReadTag_AnyCurve ("parentCurve", detail.parentCurve))
-                continue;
-
-                
-            if (!SkipUnexpectedTag ())
-                return false;
-            }
-
-        // Get out of the primary element ..
-        ReadEndElement ();
-        result = m_factory.Create (detail);
-        return true;
-        }
-    return false;
-    }
-
-
-
-
-
-/// <summary>
-/// Read xml content and create an IGroup
-/// Returns false if the reader is not positioned on an element with name Group
-///   or if it does not contain the following element sequence:
-/// <code>
-///  &lt;Group&gt;
-///    &lt;ListOfMember&gt;
-///         &lt;Member&gt;...&lt;/Member&gt;
-///    &lt;/ListOfMember&gt;
-///  &lt;/Group&gt;
-/// </code>
-/// </summary>
-/// <returns></returns>
-bool ReadIGroup (IGeometryPtr &result)
-    {
-    result = nullptr;
-    if (CurrentElementNameMatch ("Group")
-        && ReadToChildOrEnd ())
-        {
-        CGGroupDetail detail;
-
-        // Read children in any order ...
-        for (;IsStartElement ();)
-            {
-            if (ReadListOfIGeometry ("ListOfMember", "Member", detail.memberArray))
-                continue;
-                
-            if (!SkipUnexpectedTag ())
-                return false;
-            }
-
-        // Get out of the primary element ..
-        ReadEndElement ();
-        result = m_factory.Create (detail);
-        return true;
-        }
-    return false;
-    }
-
-
-
-
-
-/// <summary>
-/// Read xml content and create an IInterpolatingCurve
-/// Returns false if the reader is not positioned on an element with name InterpolatingCurve
-///   or if it does not contain the following element sequence:
-/// <code>
-///  &lt;InterpolatingCurve&gt;
-///    &lt;EndConditionCode&gt;... &lt;/EndConditionCode&gt;
-///    &lt;KnotCode&gt;... &lt;/KnotCode&gt;
-///    &lt;StartVector&gt;... &lt;/StartVector&gt;
-///    &lt;EndVector&gt;... &lt;/EndVector&gt;
-///    &lt;ListOfPoint&gt;
-///         &lt;xyz&gt;...&lt;/xyz&gt;
-///    &lt;/ListOfPoint&gt;
-///    &lt;ListOfKnot&gt;
-///         &lt;knot&gt;...&lt;/knot&gt;
-///    &lt;/ListOfKnot&gt;
-///  &lt;/InterpolatingCurve&gt;
-/// </code>
-/// </summary>
-/// <returns></returns>
-bool ReadIInterpolatingCurve (IGeometryPtr &result)
-    {
-    result = nullptr;
-    if (CurrentElementNameMatch ("InterpolatingCurve")
-        && ReadToChildOrEnd ())
-        {
-        CGInterpolatingCurveDetail detail;
-
-        // Read children in any order ...
-        for (;IsStartElement ();)
-            {
-            if (ReadTagint ("endConditionCode", detail.endConditionCode))
-                continue;
-            if (ReadTagint ("knotCode", detail.knotCode))
-                continue;
-            if (ReadTagDVector3d ("startVector", detail.startVector))
-                continue;
-            if (ReadTagDVector3d ("endVector", detail.endVector))
-                continue;
-            if (ReadListOfDPoint3d ("ListOfPoint", "Point", detail.PointArray))
-                continue;
-            if (ReadListOfdouble ("ListOfKnot", "Knot", detail.KnotArray))
-                continue;
-                
-            if (!SkipUnexpectedTag ())
-                return false;
-            }
-
-        // Get out of the primary element ..
-        ReadEndElement ();
-        result = m_factory.Create (detail);
-        return true;
-        }
-    return false;
-    }
-
-
-
-
-
-/// <summary>
-/// Read xml content and create an ILineString
-/// Returns false if the reader is not positioned on an element with name LineString
-///   or if it does not contain the following element sequence:
-/// <code>
-///  &lt;LineString&gt;
-///    &lt;ListOfPoint&gt;
-///         &lt;xyz&gt;...&lt;/xyz&gt;
-///    &lt;/ListOfPoint&gt;
-///  &lt;/LineString&gt;
-/// </code>
-/// </summary>
-/// <returns></returns>
-bool ReadILineString (IGeometryPtr &result)
-    {
-    result = nullptr;
-    if (CurrentElementNameMatch ("LineString")
-        && ReadToChildOrEnd ())
-        {
-        CGLineStringDetail detail;
-
-        // Read children in any order ...
-        for (;IsStartElement ();)
-            {
-            if (ReadListOfDPoint3d ("ListOfPoint", "Point", detail.PointArray))
-                continue;
-                
-            if (!SkipUnexpectedTag ())
-                return false;
-            }
-
-        // Get out of the primary element ..
-        ReadEndElement ();
-        result = m_factory.Create (detail);
-        return true;
-        }
-    return false;
-    }
-
-
-
-
-
-/// <summary>
-/// Read xml content and create an IOperation
-/// Returns false if the reader is not positioned on an element with name Operation
-///   or if it does not contain the following element sequence:
-/// <code>
-///  &lt;Operation&gt;
-///    &lt;Name&gt;... &lt;/Name&gt;
-///    &lt;ListOfMember&gt;
-///         &lt;Member&gt;...&lt;/Member&gt;
-///    &lt;/ListOfMember&gt;
-///  &lt;/Operation&gt;
-/// </code>
-/// </summary>
-/// <returns></returns>
-bool ReadIOperation (IGeometryPtr &result)
-    {
-    result = nullptr;
-    if (CurrentElementNameMatch ("Operation")
-        && ReadToChildOrEnd ())
-        {
-        CGOperationDetail detail;
-
-        // Read children in any order ...
-        for (;IsStartElement ();)
-            {
-            if (ReadTagString ("name", detail.name))
-                continue;
-            if (ReadListOfIGeometry ("ListOfMember", "Member", detail.memberArray))
-                continue;
-                
-            if (!SkipUnexpectedTag ())
-                return false;
-            }
-
-        // Get out of the primary element ..
-        ReadEndElement ();
-        result = m_factory.Create (detail);
-        return true;
-        }
-    return false;
-    }
-
-
-
-
-
-/// <summary>
-/// Read xml content and create an IParametricSurfacePatch
-/// Returns false if the reader is not positioned on an element with name ParametricSurfacePatch
-///   or if it does not contain the following element sequence:
-/// <code>
-///  &lt;ParametricSurfacePatch&gt;
-///    &lt;LoopType&gt;... &lt;/LoopType&gt;
-///    &lt;Surface&gt;... &lt;/Surface&gt;
-///    &lt;ListOfCurveChain&gt;
-///         &lt;CurveChain&gt;...&lt;/CurveChain&gt;
-///    &lt;/ListOfCurveChain&gt;
-///  &lt;/ParametricSurfacePatch&gt;
-/// </code>
-/// </summary>
-/// <returns></returns>
-bool ReadIParametricSurfacePatch (IGeometryPtr &result)
-    {
-    result = nullptr;
-    if (CurrentElementNameMatch ("ParametricSurfacePatch")
-        && ReadToChildOrEnd ())
-        {
-        CGParametricSurfacePatchDetail detail;
-
-        // Read children in any order ...
-        for (;IsStartElement ();)
-            {
-            if (ReadTagLoopType ("loopType", detail.loopType))
-                continue;
-            if (ReadTag_AnyParametricSurface ("surface", detail.surface))
-                continue;
-
-            if (ReadListOfICurveChain ("ListOfCurveChain", "CurveChain", detail.loopArray))
-                continue;
-                
-            if (!SkipUnexpectedTag ())
-                return false;
-            }
-
-        // Get out of the primary element ..
-        ReadEndElement ();
-        result = m_factory.Create (detail);
-        return true;
-        }
-    return false;
-    }
-
-
-
-
-
-/// <summary>
-/// Read xml content and create an IPointChain
-/// Returns false if the reader is not positioned on an element with name PointChain
-///   or if it does not contain the following element sequence:
-/// <code>
-///  &lt;PointChain&gt;
-///    &lt;ListOfPoint&gt;
-///         &lt;Point&gt;...&lt;/Point&gt;
-///    &lt;/ListOfPoint&gt;
-///  &lt;/PointChain&gt;
-/// </code>
-/// </summary>
-/// <returns></returns>
-bool ReadIPointChain (IGeometryPtr &result)
-    {
-    result = nullptr;
-    if (CurrentElementNameMatch ("PointChain")
-        && ReadToChildOrEnd ())
-        {
-        CGPointChainDetail detail;
-
-        // Read children in any order ...
-        for (;IsStartElement ();)
-            {
-            if (ReadListOfISinglePoint ("ListOfPoint", "Point", detail.PointArray))
-                continue;
-                
-            if (!SkipUnexpectedTag ())
-                return false;
-            }
-
-        // Get out of the primary element ..
-        ReadEndElement ();
-        result = m_factory.Create (detail);
-        return true;
-        }
-    return false;
-    }
-
-
-
-
-
-/// <summary>
-/// Read xml content and create an IPointGroup
-/// Returns false if the reader is not positioned on an element with name PointGroup
-///   or if it does not contain the following element sequence:
-/// <code>
-///  &lt;PointGroup&gt;
-///    &lt;ListOfMember&gt;
-///         &lt;Member&gt;...&lt;/Member&gt;
-///    &lt;/ListOfMember&gt;
-///  &lt;/PointGroup&gt;
-/// </code>
-/// </summary>
-/// <returns></returns>
-bool ReadIPointGroup (IGeometryPtr &result)
-    {
-    result = nullptr;
-    if (CurrentElementNameMatch ("PointGroup")
-        && ReadToChildOrEnd ())
-        {
-        CGPointGroupDetail detail;
-
-        // Read children in any order ...
-        for (;IsStartElement ();)
-            {
-            if (ReadListOfIPoint ("ListOfMember", "Member", detail.memberArray))
-                continue;
-                
-            if (!SkipUnexpectedTag ())
-                return false;
-            }
-
-        // Get out of the primary element ..
-        ReadEndElement ();
-        result = m_factory.Create (detail);
-        return true;
-        }
-    return false;
-    }
-
-
-
-
-
-/// <summary>
-/// Read xml content and create an IPolygon
-/// Returns false if the reader is not positioned on an element with name Polygon
-///   or if it does not contain the following element sequence:
-/// <code>
-///  &lt;Polygon&gt;
-///    &lt;ListOfPoint&gt;
-///         &lt;xyz&gt;...&lt;/xyz&gt;
-///    &lt;/ListOfPoint&gt;
-///  &lt;/Polygon&gt;
-/// </code>
-/// </summary>
-/// <returns></returns>
-bool ReadIPolygon (IGeometryPtr &result)
-    {
-    result = nullptr;
-    if (CurrentElementNameMatch ("Polygon")
-        && ReadToChildOrEnd ())
-        {
-        CGPolygonDetail detail;
-
-        // Read children in any order ...
-        for (;IsStartElement ();)
-            {
-            if (ReadListOfDPoint3d ("ListOfPoint", "Point", detail.pointArray))
-                continue;
-                
-            if (!SkipUnexpectedTag ())
-                return false;
-            }
-
-        // Get out of the primary element ..
-        ReadEndElement ();
-        result = m_factory.Create (detail);
-        return true;
-        }
-    return false;
-    }
-
-
-
-
-
-/// <summary>
-/// Read xml content and create an IPrimitiveCurveReference
-/// Returns false if the reader is not positioned on an element with name PrimitiveCurveReference
-///   or if it does not contain the following element sequence:
-/// <code>
-///  &lt;PrimitiveCurveReference&gt;
-///    &lt;Reversed&gt;... &lt;/Reversed&gt;
-///    &lt;ParentCurve&gt;... &lt;/ParentCurve&gt;
-///  &lt;/PrimitiveCurveReference&gt;
-/// </code>
-/// </summary>
-/// <returns></returns>
-bool ReadIPrimitiveCurveReference (IGeometryPtr &result)
-    {
-    result = nullptr;
-    if (CurrentElementNameMatch ("PrimitiveCurveReference")
-        && ReadToChildOrEnd ())
-        {
-        CGPrimitiveCurveReferenceDetail detail;
-
-        // Read children in any order ...
-        for (;IsStartElement ();)
-            {
-            if (ReadTagbool ("reversed", detail.reversed))
-                continue;
-            if (ReadTag_AnyICurvePrimitive ("parentCurve", detail.parentCurve))
-                continue;
-
-                
-            if (!SkipUnexpectedTag ())
-                return false;
-            }
-
-        // Get out of the primary element ..
-        ReadEndElement ();
-        result = m_factory.Create (detail);
-        return true;
-        }
-    return false;
-    }
-
-
-
-
-
-/// <summary>
-/// Read xml content and create an ISharedGroupDef
-/// Returns false if the reader is not positioned on an element with name SharedGroupDef
-///   or if it does not contain the following element sequence:
-/// <code>
-///  &lt;SharedGroupDef&gt;
-///    &lt;Name&gt;... &lt;/Name&gt;
-///    &lt;Geometry&gt;... &lt;/Geometry&gt;
-///  &lt;/SharedGroupDef&gt;
-/// </code>
-/// </summary>
-/// <returns></returns>
-bool ReadISharedGroupDef (IGeometryPtr &result)
-    {
-    result = nullptr;
-    if (CurrentElementNameMatch ("SharedGroupDef")
-        && ReadToChildOrEnd ())
-        {
-        CGSharedGroupDefDetail detail;
-
-        // Read children in any order ...
-        for (;IsStartElement ();)
-            {
-            if (ReadTagString ("name", detail.name))
-                continue;
-            if (ReadTag_AnyGeometry ("geometry", detail.geometry))
-                continue;
-
-                
-            if (!SkipUnexpectedTag ())
-                return false;
-            }
-
-        // Get out of the primary element ..
-        ReadEndElement ();
-        result = m_factory.Create (detail);
-        return true;
-        }
-    return false;
-    }
-
-
-
-
-
-/// <summary>
-/// Read xml content and create an ISharedGroupInstance
-/// Returns false if the reader is not positioned on an element with name SharedGroupInstance
-///   or if it does not contain the following element sequence:
-/// <code>
-///  &lt;SharedGroupInstance&gt;
-///    &lt;SharedGroupName&gt;... &lt;/SharedGroupName&gt;
-///    &lt;Transform&gt;... &lt;/Transform&gt;
-///  &lt;/SharedGroupInstance&gt;
-/// </code>
-/// </summary>
-/// <returns></returns>
-bool ReadISharedGroupInstance (IGeometryPtr &result)
-    {
-    result = nullptr;
-    if (CurrentElementNameMatch ("SharedGroupInstance")
-        && ReadToChildOrEnd ())
-        {
-        CGSharedGroupInstanceDetail detail;
-
-        // Read children in any order ...
-        for (;IsStartElement ();)
-            {
-            if (ReadTagString ("sharedGroupName", detail.sharedGroupName))
-                continue;
-            if (ReadTagTransform ("transform", detail.transform))
-                continue;
-                
-            if (!SkipUnexpectedTag ())
-                return false;
-            }
-
-        // Get out of the primary element ..
-        ReadEndElement ();
-        result = m_factory.Create (detail);
-        return true;
-        }
-    return false;
-    }
-
-
-
-
-
-/// <summary>
-/// Read xml content and create an IShelledSolid
-/// Returns false if the reader is not positioned on an element with name ShelledSolid
-///   or if it does not contain the following element sequence:
-/// <code>
-///  &lt;ShelledSolid&gt;
-///    &lt;BoundingSurface&gt;... &lt;/BoundingSurface&gt;
-///  &lt;/ShelledSolid&gt;
-/// </code>
-/// </summary>
-/// <returns></returns>
-bool ReadIShelledSolid (IGeometryPtr &result)
-    {
-    result = nullptr;
-    if (CurrentElementNameMatch ("ShelledSolid")
-        && ReadToChildOrEnd ())
-        {
-        CGShelledSolidDetail detail;
-
-        // Read children in any order ...
-        for (;IsStartElement ();)
-            {
-            if (ReadTag_AnySurface ("BoundingSurface", detail.BoundingSurface))
-                continue;
-
-                
-            if (!SkipUnexpectedTag ())
-                return false;
-            }
-
-        // Get out of the primary element ..
-        ReadEndElement ();
-        result = m_factory.Create (detail);
-        return true;
-        }
-    return false;
-    }
-
-
-
-
-
-/// <summary>
-/// Read xml content and create an ISolidBySweptSurface
-/// Returns false if the reader is not positioned on an element with name SolidBySweptSurface
-///   or if it does not contain the following element sequence:
-/// <code>
-///  &lt;SolidBySweptSurface&gt;
-///    &lt;BaseGeometry&gt;... &lt;/BaseGeometry&gt;
-///    &lt;RailCurve&gt;... &lt;/RailCurve&gt;
-///  &lt;/SolidBySweptSurface&gt;
-/// </code>
-/// </summary>
-/// <returns></returns>
-bool ReadISolidBySweptSurface (IGeometryPtr &result)
-    {
-    result = nullptr;
-    if (CurrentElementNameMatch ("SolidBySweptSurface")
-        && ReadToChildOrEnd ())
-        {
-        CGSolidBySweptSurfaceDetail detail;
-
-        // Read children in any order ...
-        for (;IsStartElement ();)
-            {
-            if (ReadTag_AnySurface ("baseGeometry", detail.baseGeometry))
-                continue;
-
-            if (ReadTag_AnyCurve ("railCurve", detail.railCurve))
-                continue;
-
-                
-            if (!SkipUnexpectedTag ())
-                return false;
-            }
-
-        // Get out of the primary element ..
-        ReadEndElement ();
-        result = m_factory.Create (detail);
-        return true;
-        }
-    return false;
-    }
-
-
-
-
-
-/// <summary>
-/// Read xml content and create an ISolidByRuledSweep
-/// Returns false if the reader is not positioned on an element with name SolidByRuledSweep
-///   or if it does not contain the following element sequence:
-/// <code>
-///  &lt;SolidByRuledSweep&gt;
-///    &lt;ListOfSection&gt;
-///         &lt;section&gt;...&lt;/section&gt;
-///    &lt;/ListOfSection&gt;
-///  &lt;/SolidByRuledSweep&gt;
-/// </code>
-/// </summary>
-/// <returns></returns>
-bool ReadISolidByRuledSweep (IGeometryPtr &result)
-    {
-    result = nullptr;
-    if (CurrentElementNameMatch ("SolidByRuledSweep")
-        && ReadToChildOrEnd ())
-        {
-        CGSolidByRuledSweepDetail detail;
-
-        // Read children in any order ...
-        for (;IsStartElement ();)
-            {
-            if (ReadListOf_AnyGeometry ("ListOfSection", "Section", detail.SectionArray))
-                continue;
-                
-            if (!SkipUnexpectedTag ())
-                return false;
-            }
-
-        // Get out of the primary element ..
-        ReadEndElement ();
-        result = m_factory.Create (detail);
-        return true;
-        }
-    return false;
-    }
-
-
-
-
-
-/// <summary>
-/// Read xml content and create an ISurfaceByRuledSweep
-/// Returns false if the reader is not positioned on an element with name SurfaceByRuledSweep
-///   or if it does not contain the following element sequence:
-/// <code>
-///  &lt;SurfaceByRuledSweep&gt;
-///    &lt;ListOfSection&gt;
-///         &lt;section&gt;...&lt;/section&gt;
-///    &lt;/ListOfSection&gt;
-///  &lt;/SurfaceByRuledSweep&gt;
-/// </code>
-/// </summary>
-/// <returns></returns>
-bool ReadISurfaceByRuledSweep (IGeometryPtr &result)
-    {
-    result = nullptr;
-    if (CurrentElementNameMatch ("SurfaceByRuledSweep")
-        && ReadToChildOrEnd ())
-        {
-        CGSurfaceByRuledSweepDetail detail;
-
-        // Read children in any order ...
-        for (;IsStartElement ();)
-            {
-            if (ReadListOf_AnyGeometry ("ListOfSection", "Section", detail.SectionArray))
-                continue;
-                
-            if (!SkipUnexpectedTag ())
-                return false;
-            }
-
-        // Get out of the primary element ..
-        ReadEndElement ();
-        result = m_factory.Create (detail);
-        return true;
-        }
-    return false;
-    }
-
-
-
-
-
-/// <summary>
-/// Read xml content and create an ISolidGroup
-/// Returns false if the reader is not positioned on an element with name SolidGroup
-///   or if it does not contain the following element sequence:
-/// <code>
-///  &lt;SolidGroup&gt;
-///    &lt;ListOfSolid&gt;
-///         &lt;Solid&gt;...&lt;/Solid&gt;
-///    &lt;/ListOfSolid&gt;
-///  &lt;/SolidGroup&gt;
-/// </code>
-/// </summary>
-/// <returns></returns>
-bool ReadISolidGroup (IGeometryPtr &result)
-    {
-    result = nullptr;
-    if (CurrentElementNameMatch ("SolidGroup")
-        && ReadToChildOrEnd ())
-        {
-        CGSolidGroupDetail detail;
-
-        // Read children in any order ...
-        for (;IsStartElement ();)
-            {
-            if (ReadListOfISolid ("ListOfSolid", "Solid", detail.solidArray))
-                continue;
-                
-            if (!SkipUnexpectedTag ())
-                return false;
-            }
-
-        // Get out of the primary element ..
-        ReadEndElement ();
-        result = m_factory.Create (detail);
-        return true;
-        }
-    return false;
-    }
-
-
-
-
-
-/// <summary>
-/// Read xml content and create an ISpiral
-/// Returns false if the reader is not positioned on an element with name Spiral
-///   or if it does not contain the following element sequence:
-/// <code>
-///  &lt;Spiral&gt;
-///    &lt;SpiralType&gt;... &lt;/SpiralType&gt;
-///    &lt;StartPoint&gt;... &lt;/StartPoint&gt;
-///    &lt;StartBearing&gt;... &lt;/StartBearing&gt;
-///    &lt;StartCurvature&gt;... &lt;/StartCurvature&gt;
-///    &lt;EndPoint&gt;... &lt;/EndPoint&gt;
-///    &lt;EndBearing&gt;... &lt;/EndBearing&gt;
-///    &lt;EndCurvature&gt;... &lt;/EndCurvature&gt;
-///    &lt;Geometry&gt;... &lt;/Geometry&gt;
-///  &lt;/Spiral&gt;
-/// </code>
-/// </summary>
-/// <returns></returns>
-bool ReadISpiral (IGeometryPtr &result)
-    {
-    result = nullptr;
-    if (CurrentElementNameMatch ("Spiral")
-        && ReadToChildOrEnd ())
-        {
-        CGSpiralDetail detail;
-
-        // Read children in any order ...
-        for (;IsStartElement ();)
-            {
-            if (ReadTagString ("spiralType", detail.spiralType))
-                continue;
-            if (ReadTagDPoint3d ("startPoint", detail.startPoint))
-                continue;
-            if (ReadTagAngle ("startBearing", detail.startBearing))
-                continue;
-            if (ReadTagdouble ("startCurvature", detail.startCurvature))
-                continue;
-            if (ReadTagDPoint3d ("endPoint", detail.endPoint))
-                continue;
-            if (ReadTagAngle ("endBearing", detail.endBearing))
-                continue;
-            if (ReadTagdouble ("endCurvature", detail.endCurvature))
-                continue;
-            if (ReadTag_AnyGeometry ("geometry", detail.geometry))
-                continue;
-
-                
-            if (!SkipUnexpectedTag ())
-                return false;
-            }
-
-        // Get out of the primary element ..
-        ReadEndElement ();
-        result = m_factory.Create (detail);
-        return true;
-        }
-    return false;
-    }
-
-
-
-
-
-/// <summary>
-/// Read xml content and create an ISurfaceBySweptCurve
-/// Returns false if the reader is not positioned on an element with name SurfaceBySweptCurve
-///   or if it does not contain the following element sequence:
-/// <code>
-///  &lt;SurfaceBySweptCurve&gt;
-///    &lt;BaseGeometry&gt;... &lt;/BaseGeometry&gt;
-///    &lt;RailCurve&gt;... &lt;/RailCurve&gt;
-///  &lt;/SurfaceBySweptCurve&gt;
-/// </code>
-/// </summary>
-/// <returns></returns>
-bool ReadISurfaceBySweptCurve (IGeometryPtr &result)
-    {
-    result = nullptr;
-    if (CurrentElementNameMatch ("SurfaceBySweptCurve")
-        && ReadToChildOrEnd ())
-        {
-        CGSurfaceBySweptCurveDetail detail;
-
-        // Read children in any order ...
-        for (;IsStartElement ();)
-            {
-            if (ReadTag_AnyCurve ("baseGeometry", detail.baseGeometry))
-                continue;
-
-            if (ReadTag_AnyCurve ("railCurve", detail.railCurve))
-                continue;
-
-                
-            if (!SkipUnexpectedTag ())
-                return false;
-            }
-
-        // Get out of the primary element ..
-        ReadEndElement ();
-        result = m_factory.Create (detail);
-        return true;
-        }
-    return false;
-    }
-
-
-
-
-
-/// <summary>
-/// Read xml content and create an ISurfaceGroup
-/// Returns false if the reader is not positioned on an element with name SurfaceGroup
-///   or if it does not contain the following element sequence:
-/// <code>
-///  &lt;SurfaceGroup&gt;
-///    &lt;ListOfSurface&gt;
-///         &lt;Surface&gt;...&lt;/Surface&gt;
-///    &lt;/ListOfSurface&gt;
-///  &lt;/SurfaceGroup&gt;
-/// </code>
-/// </summary>
-/// <returns></returns>
-bool ReadISurfaceGroup (IGeometryPtr &result)
-    {
-    result = nullptr;
-    if (CurrentElementNameMatch ("SurfaceGroup")
-        && ReadToChildOrEnd ())
-        {
-        CGSurfaceGroupDetail detail;
-
-        // Read children in any order ...
-        for (;IsStartElement ();)
-            {
-            if (ReadListOfISurface ("ListOfSurface", "Surface", detail.surfaceArray))
-                continue;
-                
-            if (!SkipUnexpectedTag ())
-                return false;
-            }
-
-        // Get out of the primary element ..
-        ReadEndElement ();
-        result = m_factory.Create (detail);
-        return true;
-        }
-    return false;
-    }
-
-
-
-
-
-/// <summary>
-/// Read xml content and create an IGeometryPtr
-/// Returns false if the reader is not positioned on an element with name SurfacePatch
-///   or if it does not contain the following element sequence:
-/// <code>
-///  &lt;SurfacePatch&gt;
-///    &lt;ExteriorLoop&gt;... &lt;/ExteriorLoop&gt;
-///    &lt;ListOfHoleLoop&gt;
-///         &lt;CurveChain&gt;...&lt;/CurveChain&gt;
-///    &lt;/ListOfHoleLoop&gt;
-///  &lt;/SurfacePatch&gt;
-/// </code>
-/// </summary>
-/// <returns></returns>
-bool ReadISurfacePatch (IGeometryPtr &result)
-    {
-    result = nullptr;
-    if (CurrentElementNameMatch ("SurfacePatch")
-        && ReadToChildOrEnd ())
-        {
-        CGSurfacePatchDetail detail;
-
-        // Read children in any order ...
-        for (;IsStartElement ();)
-            {
-            if (ReadTag_AnyCurveChain ("exteriorLoop", detail.exteriorLoop))
-                continue;
-
-            if (ReadListOfICurveChain ("ListOfHoleLoop", "HoleLoop", detail.holeLoopArray))
-                continue;
-                
-            if (!SkipUnexpectedTag ())
-                return false;
-            }
-
-        // Get out of the primary element ..
-        ReadEndElement ();
-        result = m_factory.Create (detail);
-        return true;
-        }
-    return false;
-    }
-
-
-
-
-
-/// <summary>
-/// Read xml content and create an ITransformedGeometry
-/// Returns false if the reader is not positioned on an element with name TransformedGeometry
-///   or if it does not contain the following element sequence:
-/// <code>
-///  &lt;TransformedGeometry&gt;
-///    &lt;Transform&gt;... &lt;/Transform&gt;
-///    &lt;Geometry&gt;... &lt;/Geometry&gt;
-///  &lt;/TransformedGeometry&gt;
-/// </code>
-/// </summary>
-/// <returns></returns>
-bool ReadITransformedGeometry (IGeometryPtr &result)
-    {
-    result = nullptr;
-    if (CurrentElementNameMatch ("TransformedGeometry")
-        && ReadToChildOrEnd ())
-        {
-        CGTransformedGeometryDetail detail;
-
-        // Read children in any order ...
-        for (;IsStartElement ();)
-            {
-            if (ReadTagTransform ("transform", detail.transform))
-                continue;
-            if (ReadTag_AnyGeometry ("geometry", detail.geometry))
-                continue;
-
-                
-            if (!SkipUnexpectedTag ())
-                return false;
-            }
-
-        // Get out of the primary element ..
-        ReadEndElement ();
-        result = m_factory.Create (detail);
-        return true;
-        }
-    return false;
-    }
-
-
-
-
-
-/// <summary>
-/// Read xml content and create an IDgnExtrusion
-/// Returns false if the reader is not positioned on an element with name DgnExtrusion
-///   or if it does not contain the following element sequence:
-/// <code>
-///  &lt;DgnExtrusion&gt;
-///    &lt;ExtrusionVector&gt;... &lt;/ExtrusionVector&gt;
-///    &lt;Capped&gt;... &lt;/Capped&gt;
-///    &lt;BaseGeometry&gt;... &lt;/BaseGeometry&gt;
-///  &lt;/DgnExtrusion&gt;
-/// </code>
-/// </summary>
-/// <returns></returns>
-bool ReadIDgnExtrusion (IGeometryPtr &result)
-    {
-    result = nullptr;
-    if (CurrentElementNameMatch ("DgnExtrusion")
-        && ReadToChildOrEnd ())
-        {
-        CGDgnExtrusionDetail detail;
-
-        // Read children in any order ...
-        for (;IsStartElement ();)
-            {
-            if (ReadTagDVector3d ("extrusionVector", detail.extrusionVector))
-                continue;
-            if (ReadTagbool ("capped", detail.capped))
-                continue;
-            if (ReadTag_AnyCurveVector ("baseGeometry", detail.baseGeometry))
-                continue;
-
-                
-            if (!SkipUnexpectedTag ())
-                return false;
-            }
-
-        // Get out of the primary element ..
-        ReadEndElement ();
-        result = m_factory.Create (detail);
-        return true;
-        }
-    return false;
-    }
-
-
-
-
-
-/// <summary>
-/// Read xml content and create an IDgnRotationalSweep
-/// Returns false if the reader is not positioned on an element with name DgnRotationalSweep
-///   or if it does not contain the following element sequence:
-/// <code>
-///  &lt;DgnRotationalSweep&gt;
-///    &lt;Center&gt;... &lt;/Center&gt;
-///    &lt;Axis&gt;... &lt;/Axis&gt;
-///    &lt;SweepAngle&gt;... &lt;/SweepAngle&gt;
-///    &lt;Capped&gt;... &lt;/Capped&gt;
-///    &lt;BaseGeometry&gt;... &lt;/BaseGeometry&gt;
-///  &lt;/DgnRotationalSweep&gt;
-/// </code>
-/// </summary>
-/// <returns></returns>
-bool ReadIDgnRotationalSweep (IGeometryPtr &result)
-    {
-    result = nullptr;
-    if (CurrentElementNameMatch ("DgnRotationalSweep")
-        && ReadToChildOrEnd ())
-        {
-        CGDgnRotationalSweepDetail detail;
-
-        // Read children in any order ...
-        for (;IsStartElement ();)
-            {
-            if (ReadTagDPoint3d ("center", detail.center))
-                continue;
-            if (ReadTagDVector3d ("axis", detail.axis))
-                continue;
-            if (ReadTagAngle ("sweepAngle", detail.sweepAngle))
-                continue;
-            if (ReadTagbool ("capped", detail.capped))
-                continue;
-            if (ReadTag_AnyCurveVector ("baseGeometry", detail.baseGeometry))
-                continue;
-
-                
-            if (!SkipUnexpectedTag ())
-                return false;
-            }
-
-        // Get out of the primary element ..
-        ReadEndElement ();
-        result = m_factory.Create (detail);
-        return true;
-        }
-    return false;
-    }
-
-
-
-
-
-/// <summary>
-/// Read xml content and create an IDgnRuledSweep
-/// Returns false if the reader is not positioned on an element with name DgnRuledSweep
-///   or if it does not contain the following element sequence:
-/// <code>
-///  &lt;DgnRuledSweep&gt;
-///    &lt;Capped&gt;... &lt;/Capped&gt;
-///    &lt;ListOfContour&gt;
-///         &lt;Contour&gt;...&lt;/Contour&gt;
-///    &lt;/ListOfContour&gt;
-///  &lt;/DgnRuledSweep&gt;
-/// </code>
-/// </summary>
-/// <returns></returns>
-bool ReadIDgnRuledSweep (IGeometryPtr &result)
-    {
-    result = nullptr;
-    if (CurrentElementNameMatch ("DgnRuledSweep")
-        && ReadToChildOrEnd ())
-        {
-        CGDgnRuledSweepDetail detail;
-
-        // Read children in any order ...
-        for (;IsStartElement ();)
-            {
-            if (ReadTagbool ("capped", detail.capped))
-                continue;
-            if (ReadListOf_AnyCurveVector ("ListOfContour", "Contour", detail.contourArray))
-                continue;
-                
-            if (!SkipUnexpectedTag ())
-                return false;
-            }
-
-        // Get out of the primary element ..
-        ReadEndElement ();
-        result = m_factory.Create (detail);
-        return true;
-        }
-    return false;
-    }
-
-
-
-
-
-/// <summary>
-/// Read xml content and create an ITransitionSpiral
-/// Returns false if the reader is not positioned on an element with name TransitionSpiral
-///   or if it does not contain the following element sequence:
-/// <code>
-///  &lt;TransitionSpiral&gt;
-///    &lt;SpiralType&gt;... &lt;/SpiralType&gt;
-///    &lt;Placement&gt;... &lt;/Placement&gt;
-///    &lt;StartBearing&gt;... &lt;/StartBearing&gt;
-///    &lt;StartRadius&gt;... &lt;/StartRadius&gt;
-///    &lt;EndBearing&gt;... &lt;/EndBearing&gt;
-///    &lt;EndRadius&gt;... &lt;/EndRadius&gt;
-///    &lt;ActiveStartFraction&gt;... &lt;/ActiveStartFraction&gt;
-///    &lt;ActiveEndFraction&gt;... &lt;/ActiveEndFraction&gt;
-///    &lt;Geometry&gt;... &lt;/Geometry&gt;
-///  &lt;/TransitionSpiral&gt;
-/// </code>
-/// </summary>
-/// <returns></returns>
-bool ReadITransitionSpiral (IGeometryPtr &result)
-    {
-    result = nullptr;
-    if (CurrentElementNameMatch ("TransitionSpiral")
-        && ReadToChildOrEnd ())
-        {
-        CGTransitionSpiralDetail detail;
-
-        // Read children in any order ...
-        for (;IsStartElement ();)
-            {
-            if (ReadTagString ("spiralType", detail.spiralType))
-                continue;
-            if (ReadTagPlacementOriginZX ("placement", detail.placement))
-                continue;
-            if (ReadTagAngle ("startBearing", detail.startBearing))
-                continue;
-            if (ReadTagdouble ("startRadius", detail.startRadius))
-                continue;
-            if (ReadTagAngle ("endBearing", detail.endBearing))
-                continue;
-            if (ReadTagdouble ("endRadius", detail.endRadius))
-                continue;
-            if (ReadTagdouble ("activeStartFraction", detail.activeStartFraction))
-                continue;
-            if (ReadTagdouble ("activeEndFraction", detail.activeEndFraction))
-                continue;
-            if (ReadTag_AnyGeometry ("geometry", detail.geometry))
-                continue;
-
-                
-            if (!SkipUnexpectedTag ())
-                return false;
-            }
-
-        // Get out of the primary element ..
-        ReadEndElement ();
-        result = m_factory.Create (detail);
-        return true;
-        }
-    return false;
-    }
-
-bool ReadExtendedObject(IGeometryPtr &result)
-    {
-    result = nullptr;
-    if (CurrentElementNameMatch("ExtendedObject"))
-        ReadToChildOrEnd();
-
-    return false;
-    }
-
-//<ExtendedObject xmlns="http://www.bentley.com/schemas/Bentley.ECSerializable.1.0">
-//    <Coordinate xmlns="http://www.bentley.com/schemas/Bentley.Geometry.Common.1.0">
-//        <xyz>11.1,22.2,33.3</xyz>
-//    </Coordinate>
-//    <ExtendedData>
-//        <TransientLookupCollection>
-//            <Entry key="color" typeCode="Int32">32</Entry>
-//        </TransientLookupCollection>
-//    </ExtendedData>
-//</ExtendedObject>
-
-bool ReadExtendedData(IGeometryPtr &result)
-    {
-    if (!CurrentElementNameMatch("ExtendedData"))
-        return false;
-
-    ReadToChildOrEnd();
-
-    // Should be 'TransientLookupCollection'
-    if (!CurrentElementNameMatch("TransientLookupCollection"))
-        return false;
-        
-    ReadToChildOrEnd();
-    // Next, iterate over each entry
-    for (;IsStartElement ();)
-        {
-        Utf8String keyValue;
-        Utf8String keyName("key");
-        m_reader.ReadToNextAttribute (&keyName, &keyValue);
-
-        Utf8String typeValue;
-        Utf8String typeCode("typeCode");
-        m_reader.ReadToNextAttribute (&typeCode, &typeValue);
-        
-        Utf8String content;
-        m_reader.Read();
-
-        m_reader.MoveToContent();
-        m_reader.ReadContentAsString(content);
-        m_reader.MoveToContent();
-
-        // m_reader.ReadEndElement()
-            {
-            m_reader.ReadToEndOfElement();
-            m_reader.Read();
-            }
-        m_reader.MoveToContent();
-        }
-
-<<<<<<< HEAD
-    xmlDom->WriteElementEnd(m_currentElementName.c_str());
-    Utf8String cgBeXml;
-    xmlDom->ToString(cgBeXml);
-
-=======
->>>>>>> fabf2d10
-    return false;
-    }
-
+
+
+
+
+// ===================================================================================
+
+/// <summary>
+/// Read xml content and create an ILineSegment
+/// Returns false if the reader is not positioned on an element with name LineSegment
+///   or if it does not contain the following element sequence:
+/// <code>
+///  &lt;LineSegment&gt;
+///    &lt;startPoint&gt;... &lt;/startPoint&gt;
+///    &lt;endPoint&gt;... &lt;/endPoint&gt;
+///  &lt;/LineSegment&gt;
+/// </code>
+/// </summary>
+/// <returns></returns>
+bool ReadILineSegment (IGeometryPtr &result)
+    {
+    result = nullptr;
+    if (CurrentElementNameMatch ("LineSegment")
+        && ReadToChildOrEnd ())
+        {
+        CGLineSegmentDetail detail;
+
+        for (;IsStartElement ();)
+            {
+            if (   CurrentElementNameMatch ("startPoint")
+                && ReadTagDPoint3d ("startPoint", detail.startPoint))
+                continue;
+
+            if (   CurrentElementNameMatch ("endPoint")
+                && ReadTagDPoint3d ("endPoint", detail.endPoint))
+                continue;
+
+            if (!SkipUnexpectedTag ())
+                return false;
+            }
+        // Get out of the primary element ..
+        ReadEndElement ();
+        result = m_factory.Create (detail);//LineSegment(detail.startPoint,detail.endPoint);
+        return true;
+        }
+    return false;
+    }
+
+
+
+// ===================================================================================
+
+/// <summary>
+/// Read xml content and create an ICircularArc
+/// Returns false if the reader is not positioned on an element with name CircularArc
+///   or if it does not contain the following element sequence:
+/// <code>
+///  &lt;CircularArc&gt;
+///    &lt;placement&gt;... &lt;/placement&gt;
+///    &lt;radius&gt;... &lt;/radius&gt;
+///    &lt;startAngle&gt;... &lt;/startAngle&gt;
+///    &lt;sweepAngle&gt;... &lt;/sweepAngle&gt;
+///  &lt;/CircularArc&gt;
+/// </code>
+/// </summary>
+/// <returns></returns>
+bool ReadICircularArc (IGeometryPtr &result)
+    {
+    result = nullptr;
+    if (CurrentElementNameMatch ("CircularArc")
+        && ReadToChildOrEnd ())
+        {
+        CGCircularArcDetail detail;
+
+        for (;IsStartElement ();)
+            {
+            if (   CurrentElementNameMatch ("placement")
+                && ReadTagPlacementOriginZX ("placement", detail.placement))
+                continue;
+
+            if (   CurrentElementNameMatch ("radius")
+                && ReadTagdouble ("radius", detail.radius))
+                continue;
+
+            if (   CurrentElementNameMatch ("startAngle")
+                && ReadTagAngle ("startAngle", detail.startAngle))
+                continue;
+
+            if (   CurrentElementNameMatch ("sweepAngle")
+                && ReadTagAngle ("sweepAngle", detail.sweepAngle))
+                continue;
+
+            if (!SkipUnexpectedTag ())
+                return false;
+            }
+        // Get out of the primary element ..
+        ReadEndElement ();
+        result = m_factory.Create (detail);//CircularArc(detail.placement,detail.radius,detail.startAngle,detail.sweepAngle);
+        return true;
+        }
+    return false;
+    }
+
+
+
+// ===================================================================================
+
+/// <summary>
+/// Read xml content and create an IDgnBox
+/// Returns false if the reader is not positioned on an element with name DgnBox
+///   or if it does not contain the following element sequence:
+/// <code>
+///  &lt;DgnBox&gt;
+///    &lt;baseOrigin&gt;... &lt;/baseOrigin&gt;
+///    &lt;topOrigin&gt;... &lt;/topOrigin&gt;
+///    &lt;vectorX&gt;... &lt;/vectorX&gt;
+///    &lt;vectorY&gt;... &lt;/vectorY&gt;
+///    &lt;baseX&gt;... &lt;/baseX&gt;
+///    &lt;baseY&gt;... &lt;/baseY&gt;
+///    &lt;topX&gt;... &lt;/topX&gt;
+///    &lt;topY&gt;... &lt;/topY&gt;
+///    &lt;capped&gt;... &lt;/capped&gt;
+///  &lt;/DgnBox&gt;
+/// </code>
+/// </summary>
+/// <returns></returns>
+bool ReadIDgnBox (IGeometryPtr &result)
+    {
+    result = nullptr;
+    if (CurrentElementNameMatch ("DgnBox")
+        && ReadToChildOrEnd ())
+        {
+        CGDgnBoxDetail detail;
+
+        for (;IsStartElement ();)
+            {
+            if (   CurrentElementNameMatch ("baseOrigin")
+                && ReadTagDPoint3d ("baseOrigin", detail.baseOrigin))
+                continue;
+
+            if (   CurrentElementNameMatch ("topOrigin")
+                && ReadTagDPoint3d ("topOrigin", detail.topOrigin))
+                continue;
+
+            if (   CurrentElementNameMatch ("vectorX")
+                && ReadTagDVector3d ("vectorX", detail.vectorX))
+                continue;
+
+            if (   CurrentElementNameMatch ("vectorY")
+                && ReadTagDVector3d ("vectorY", detail.vectorY))
+                continue;
+
+            if (   CurrentElementNameMatch ("baseX")
+                && ReadTagdouble ("baseX", detail.baseX))
+                continue;
+
+            if (   CurrentElementNameMatch ("baseY")
+                && ReadTagdouble ("baseY", detail.baseY))
+                continue;
+
+            if (   CurrentElementNameMatch ("topX")
+                && ReadTagdouble ("topX", detail.topX))
+                continue;
+
+            if (   CurrentElementNameMatch ("topY")
+                && ReadTagdouble ("topY", detail.topY))
+                continue;
+
+            if (   CurrentElementNameMatch ("capped", "bSolidFlag")
+                && ReadTagbool ("capped", detail.capped))
+                continue;
+
+            if (!SkipUnexpectedTag ())
+                return false;
+            }
+        // Get out of the primary element ..
+        ReadEndElement ();
+        result = m_factory.Create (detail);//DgnBox(detail.baseOrigin,detail.topOrigin,detail.vectorX,detail.vectorY,detail.baseX,detail.baseY,detail.topX,detail.topY,detail.capped);
+        return true;
+        }
+    return false;
+    }
+
+
+
+// ===================================================================================
+
+/// <summary>
+/// Read xml content and create an IDgnSphere
+/// Returns false if the reader is not positioned on an element with name DgnSphere
+///   or if it does not contain the following element sequence:
+/// <code>
+///  &lt;DgnSphere&gt;
+///    &lt;center&gt;... &lt;/center&gt;
+///    &lt;vectorX&gt;... &lt;/vectorX&gt;
+///    &lt;vectorZ&gt;... &lt;/vectorZ&gt;
+///    &lt;radiusXY&gt;... &lt;/radiusXY&gt;
+///    &lt;radiusZ&gt;... &lt;/radiusZ&gt;
+///    &lt;startLatitude&gt;... &lt;/startLatitude&gt;
+///    &lt;latitudeSweep&gt;... &lt;/latitudeSweep&gt;
+///    &lt;capped&gt;... &lt;/capped&gt;
+///  &lt;/DgnSphere&gt;
+/// </code>
+/// </summary>
+/// <returns></returns>
+bool ReadIDgnSphere (IGeometryPtr &result)
+    {
+    result = nullptr;
+    if (CurrentElementNameMatch ("DgnSphere")
+        && ReadToChildOrEnd ())
+        {
+        CGDgnSphereDetail detail;
+
+        for (;IsStartElement ();)
+            {
+            if (   CurrentElementNameMatch ("center")
+                && ReadTagDPoint3d ("center", detail.center))
+                continue;
+
+            if (   CurrentElementNameMatch ("vectorX")
+                && ReadTagDVector3d ("vectorX", detail.vectorX))
+                continue;
+
+            if (   CurrentElementNameMatch ("vectorZ")
+                && ReadTagDVector3d ("vectorZ", detail.vectorZ))
+                continue;
+
+            if (   CurrentElementNameMatch ("radiusXY")
+                && ReadTagdouble ("radiusXY", detail.radiusXY))
+                continue;
+
+            if (   CurrentElementNameMatch ("radiusZ")
+                && ReadTagdouble ("radiusZ", detail.radiusZ))
+                continue;
+
+            if (   CurrentElementNameMatch ("startLatitude")
+                && ReadTagAngle ("startLatitude", detail.startLatitude))
+                continue;
+
+            if (   CurrentElementNameMatch ("latitudeSweep")
+                && ReadTagAngle ("latitudeSweep", detail.latitudeSweep))
+                continue;
+
+            if (   CurrentElementNameMatch ("capped", "bSolidFlag")
+                && ReadTagbool ("capped", detail.capped))
+                continue;
+
+            if (!SkipUnexpectedTag ())
+                return false;
+            }
+        // Get out of the primary element ..
+        ReadEndElement ();
+        result = m_factory.Create (detail);//DgnSphere(detail.center,detail.vectorX,detail.vectorZ,detail.radiusXY,detail.radiusZ,detail.startLatitude,detail.latitudeSweep,detail.capped);
+        return true;
+        }
+    return false;
+    }
+
+
+
+// ===================================================================================
+
+/// <summary>
+/// Read xml content and create an IDgnCone
+/// Returns false if the reader is not positioned on an element with name DgnCone
+///   or if it does not contain the following element sequence:
+/// <code>
+///  &lt;DgnCone&gt;
+///    &lt;centerA&gt;... &lt;/centerA&gt;
+///    &lt;centerB&gt;... &lt;/centerB&gt;
+///    &lt;vectorX&gt;... &lt;/vectorX&gt;
+///    &lt;vectorY&gt;... &lt;/vectorY&gt;
+///    &lt;radiusA&gt;... &lt;/radiusA&gt;
+///    &lt;radiusB&gt;... &lt;/radiusB&gt;
+///    &lt;capped&gt;... &lt;/capped&gt;
+///  &lt;/DgnCone&gt;
+/// </code>
+/// </summary>
+/// <returns></returns>
+bool ReadIDgnCone (IGeometryPtr &result)
+    {
+    result = nullptr;
+    if (CurrentElementNameMatch ("DgnCone")
+        && ReadToChildOrEnd ())
+        {
+        CGDgnConeDetail detail;
+
+        for (;IsStartElement ();)
+            {
+            if (   CurrentElementNameMatch ("centerA")
+                && ReadTagDPoint3d ("centerA", detail.centerA))
+                continue;
+
+            if (   CurrentElementNameMatch ("centerB")
+                && ReadTagDPoint3d ("centerB", detail.centerB))
+                continue;
+
+            if (   CurrentElementNameMatch ("vectorX")
+                && ReadTagDVector3d ("vectorX", detail.vectorX))
+                continue;
+
+            if (   CurrentElementNameMatch ("vectorY")
+                && ReadTagDVector3d ("vectorY", detail.vectorY))
+                continue;
+
+            if (   CurrentElementNameMatch ("radiusA")
+                && ReadTagdouble ("radiusA", detail.radiusA))
+                continue;
+
+            if (   CurrentElementNameMatch ("radiusB")
+                && ReadTagdouble ("radiusB", detail.radiusB))
+                continue;
+
+            if (   CurrentElementNameMatch ("capped", "bSolidFlag")
+                && ReadTagbool ("capped", detail.capped))
+                continue;
+
+            if (!SkipUnexpectedTag ())
+                return false;
+            }
+        // Get out of the primary element ..
+        ReadEndElement ();
+        result = m_factory.Create (detail);//DgnCone(detail.centerA,detail.centerB,detail.vectorX,detail.vectorY,detail.radiusA,detail.radiusB,detail.capped);
+        return true;
+        }
+    return false;
+    }
+
+
+
+// ===================================================================================
+
+/// <summary>
+/// Read xml content and create an IDgnTorusPipe
+/// Returns false if the reader is not positioned on an element with name DgnTorusPipe
+///   or if it does not contain the following element sequence:
+/// <code>
+///  &lt;DgnTorusPipe&gt;
+///    &lt;center&gt;... &lt;/center&gt;
+///    &lt;vectorX&gt;... &lt;/vectorX&gt;
+///    &lt;vectorY&gt;... &lt;/vectorY&gt;
+///    &lt;majorRadius&gt;... &lt;/majorRadius&gt;
+///    &lt;minorRadius&gt;... &lt;/minorRadius&gt;
+///    &lt;sweepAngle&gt;... &lt;/sweepAngle&gt;
+///    &lt;capped&gt;... &lt;/capped&gt;
+///  &lt;/DgnTorusPipe&gt;
+/// </code>
+/// </summary>
+/// <returns></returns>
+bool ReadIDgnTorusPipe (IGeometryPtr &result)
+    {
+    result = nullptr;
+    if (CurrentElementNameMatch ("DgnTorusPipe")
+        && ReadToChildOrEnd ())
+        {
+        CGDgnTorusPipeDetail detail;
+
+        for (;IsStartElement ();)
+            {
+            if (   CurrentElementNameMatch ("center")
+                && ReadTagDPoint3d ("center", detail.center))
+                continue;
+
+            if (   CurrentElementNameMatch ("vectorX")
+                && ReadTagDVector3d ("vectorX", detail.vectorX))
+                continue;
+
+            if (   CurrentElementNameMatch ("vectorY")
+                && ReadTagDVector3d ("vectorY", detail.vectorY))
+                continue;
+
+            if (   CurrentElementNameMatch ("majorRadius")
+                && ReadTagdouble ("majorRadius", detail.majorRadius))
+                continue;
+
+            if (   CurrentElementNameMatch ("minorRadius")
+                && ReadTagdouble ("minorRadius", detail.minorRadius))
+                continue;
+
+            if (   CurrentElementNameMatch ("sweepAngle")
+                && ReadTagAngle ("sweepAngle", detail.sweepAngle))
+                continue;
+
+            if (   CurrentElementNameMatch ("capped", "bSolidFlag")
+                && ReadTagbool ("capped", detail.capped))
+                continue;
+
+            if (!SkipUnexpectedTag ())
+                return false;
+            }
+        // Get out of the primary element ..
+        ReadEndElement ();
+        result = m_factory.Create (detail);//DgnTorusPipe(detail.center,detail.vectorX,detail.vectorY,detail.majorRadius,detail.minorRadius,detail.sweepAngle,detail.capped);
+        return true;
+        }
+    return false;
+    }
+
+
+
+// ===================================================================================
+
+/// <summary>
+/// Read xml content and create an IBlock
+/// Returns false if the reader is not positioned on an element with name Block
+///   or if it does not contain the following element sequence:
+/// <code>
+///  &lt;Block&gt;
+///    &lt;placement&gt;... &lt;/placement&gt;
+///    &lt;cornerA&gt;... &lt;/cornerA&gt;
+///    &lt;cornerB&gt;... &lt;/cornerB&gt;
+///    &lt;bSolidFlag&gt;... &lt;/bSolidFlag&gt;
+///  &lt;/Block&gt;
+/// </code>
+/// </summary>
+/// <returns></returns>
+bool ReadIBlock (IGeometryPtr &result)
+    {
+    result = nullptr;
+    if (CurrentElementNameMatch ("Block")
+        && ReadToChildOrEnd ())
+        {
+        CGBlockDetail detail;
+
+        for (;IsStartElement ();)
+            {
+            if (   CurrentElementNameMatch ("placement")
+                && ReadTagPlacementOriginZX ("placement", detail.placement))
+                continue;
+
+            if (   CurrentElementNameMatch ("cornerA")
+                && ReadTagDPoint3d ("cornerA", detail.cornerA))
+                continue;
+
+            if (   CurrentElementNameMatch ("cornerB")
+                && ReadTagDPoint3d ("cornerB", detail.cornerB))
+                continue;
+
+            if (   CurrentElementNameMatch ("capped", "bSolidFlag")
+                && ReadTagbool ("bSolidFlag", detail.bSolidFlag))
+                continue;
+
+            if (!SkipUnexpectedTag ())
+                return false;
+            }
+        // Get out of the primary element ..
+        ReadEndElement ();
+        result = m_factory.Create (detail);//Block(detail.placement,detail.cornerA,detail.cornerB,detail.bSolidFlag);
+        return true;
+        }
+    return false;
+    }
+
+
+
+// ===================================================================================
+
+/// <summary>
+/// Read xml content and create an ICircularCone
+/// Returns false if the reader is not positioned on an element with name CircularCone
+///   or if it does not contain the following element sequence:
+/// <code>
+///  &lt;CircularCone&gt;
+///    &lt;placement&gt;... &lt;/placement&gt;
+///    &lt;height&gt;... &lt;/height&gt;
+///    &lt;radiusA&gt;... &lt;/radiusA&gt;
+///    &lt;radiusB&gt;... &lt;/radiusB&gt;
+///    &lt;bSolidFlag&gt;... &lt;/bSolidFlag&gt;
+///  &lt;/CircularCone&gt;
+/// </code>
+/// </summary>
+/// <returns></returns>
+bool ReadICircularCone (IGeometryPtr &result)
+    {
+    result = nullptr;
+    if (CurrentElementNameMatch ("CircularCone")
+        && ReadToChildOrEnd ())
+        {
+        CGCircularConeDetail detail;
+
+        for (;IsStartElement ();)
+            {
+            if (   CurrentElementNameMatch ("placement")
+                && ReadTagPlacementOriginZX ("placement", detail.placement))
+                continue;
+
+            if (   CurrentElementNameMatch ("height")
+                && ReadTagdouble ("height", detail.height))
+                continue;
+
+            if (   CurrentElementNameMatch ("radiusA")
+                && ReadTagdouble ("radiusA", detail.radiusA))
+                continue;
+
+            if (   CurrentElementNameMatch ("radiusB")
+                && ReadTagdouble ("radiusB", detail.radiusB))
+                continue;
+
+            if (   CurrentElementNameMatch ("capped", "bSolidFlag")
+                && ReadTagbool ("bSolidFlag", detail.bSolidFlag))
+                continue;
+
+            if (!SkipUnexpectedTag ())
+                return false;
+            }
+        // Get out of the primary element ..
+        ReadEndElement ();
+        result = m_factory.Create (detail);//CircularCone(detail.placement,detail.height,detail.radiusA,detail.radiusB,detail.bSolidFlag);
+        return true;
+        }
+    return false;
+    }
+
+
+
+// ===================================================================================
+
+/// <summary>
+/// Read xml content and create an ICircularCylinder
+/// Returns false if the reader is not positioned on an element with name CircularCylinder
+///   or if it does not contain the following element sequence:
+/// <code>
+///  &lt;CircularCylinder&gt;
+///    &lt;placement&gt;... &lt;/placement&gt;
+///    &lt;height&gt;... &lt;/height&gt;
+///    &lt;radius&gt;... &lt;/radius&gt;
+///    &lt;bSolidFlag&gt;... &lt;/bSolidFlag&gt;
+///  &lt;/CircularCylinder&gt;
+/// </code>
+/// </summary>
+/// <returns></returns>
+bool ReadICircularCylinder (IGeometryPtr &result)
+    {
+    result = nullptr;
+    if (CurrentElementNameMatch ("CircularCylinder")
+        && ReadToChildOrEnd ())
+        {
+        CGCircularCylinderDetail detail;
+
+        for (;IsStartElement ();)
+            {
+            if (   CurrentElementNameMatch ("placement")
+                && ReadTagPlacementOriginZX ("placement", detail.placement))
+                continue;
+
+            if (   CurrentElementNameMatch ("height")
+                && ReadTagdouble ("height", detail.height))
+                continue;
+
+            if (   CurrentElementNameMatch ("radius")
+                && ReadTagdouble ("radius", detail.radius))
+                continue;
+
+            if (   CurrentElementNameMatch ("capped", "bSolidFlag")
+                && ReadTagbool ("bSolidFlag", detail.bSolidFlag))
+                continue;
+
+            if (!SkipUnexpectedTag ())
+                return false;
+            }
+        // Get out of the primary element ..
+        ReadEndElement ();
+        result = m_factory.Create (detail);//CircularCylinder(detail.placement,detail.height,detail.radius,detail.bSolidFlag);
+        return true;
+        }
+    return false;
+    }
+
+
+
+// ===================================================================================
+
+/// <summary>
+/// Read xml content and create an ICircularDisk
+/// Returns false if the reader is not positioned on an element with name CircularDisk
+///   or if it does not contain the following element sequence:
+/// <code>
+///  &lt;CircularDisk&gt;
+///    &lt;placement&gt;... &lt;/placement&gt;
+///    &lt;radius&gt;... &lt;/radius&gt;
+///  &lt;/CircularDisk&gt;
+/// </code>
+/// </summary>
+/// <returns></returns>
+bool ReadICircularDisk (IGeometryPtr &result)
+    {
+    result = nullptr;
+    if (CurrentElementNameMatch ("CircularDisk")
+        && ReadToChildOrEnd ())
+        {
+        CGCircularDiskDetail detail;
+
+        for (;IsStartElement ();)
+            {
+            if (   CurrentElementNameMatch ("placement")
+                && ReadTagPlacementOriginZX ("placement", detail.placement))
+                continue;
+
+            if (   CurrentElementNameMatch ("radius")
+                && ReadTagdouble ("radius", detail.radius))
+                continue;
+
+            if (!SkipUnexpectedTag ())
+                return false;
+            }
+        // Get out of the primary element ..
+        ReadEndElement ();
+        result = m_factory.Create (detail);//CircularDisk(detail.placement,detail.radius);
+        return true;
+        }
+    return false;
+    }
+
+
+
+// ===================================================================================
+
+/// <summary>
+/// Read xml content and create an ICoordinate
+/// Returns false if the reader is not positioned on an element with name Coordinate
+///   or if it does not contain the following element sequence:
+/// <code>
+///  &lt;Coordinate&gt;
+///    &lt;xyz&gt;... &lt;/xyz&gt;
+///  &lt;/Coordinate&gt;
+/// </code>
+/// </summary>
+/// <returns></returns>
+bool ReadICoordinate (IGeometryPtr &result)
+    {
+    result = nullptr;
+    if (CurrentElementNameMatch ("Coordinate")
+        && ReadToChildOrEnd ())
+        {
+        CGCoordinateDetail detail;
+
+        for (;IsStartElement ();)
+            {
+            if (   CurrentElementNameMatch ("xyz")
+                && ReadTagDPoint3d ("xyz", detail.xyz))
+                continue;
+
+            if (!SkipUnexpectedTag ())
+                return false;
+            }
+        // Get out of the primary element ..
+        ReadEndElement ();
+        result = m_factory.Create (detail);//Coordinate(detail.xyz);
+        return true;
+        }
+    return false;
+    }
+
+
+
+// ===================================================================================
+
+/// <summary>
+/// Read xml content and create an IEllipticArc
+/// Returns false if the reader is not positioned on an element with name EllipticArc
+///   or if it does not contain the following element sequence:
+/// <code>
+///  &lt;EllipticArc&gt;
+///    &lt;placement&gt;... &lt;/placement&gt;
+///    &lt;radiusA&gt;... &lt;/radiusA&gt;
+///    &lt;radiusB&gt;... &lt;/radiusB&gt;
+///    &lt;startAngle&gt;... &lt;/startAngle&gt;
+///    &lt;sweepAngle&gt;... &lt;/sweepAngle&gt;
+///  &lt;/EllipticArc&gt;
+/// </code>
+/// </summary>
+/// <returns></returns>
+bool ReadIEllipticArc (IGeometryPtr &result)
+    {
+    result = nullptr;
+    if (CurrentElementNameMatch ("EllipticArc")
+        && ReadToChildOrEnd ())
+        {
+        CGEllipticArcDetail detail;
+
+        for (;IsStartElement ();)
+            {
+            if (   CurrentElementNameMatch ("placement")
+                && ReadTagPlacementOriginZX ("placement", detail.placement))
+                continue;
+
+            if (   CurrentElementNameMatch ("radiusA")
+                && ReadTagdouble ("radiusA", detail.radiusA))
+                continue;
+
+            if (   CurrentElementNameMatch ("radiusB")
+                && ReadTagdouble ("radiusB", detail.radiusB))
+                continue;
+
+            if (   CurrentElementNameMatch ("startAngle")
+                && ReadTagAngle ("startAngle", detail.startAngle))
+                continue;
+
+            if (   CurrentElementNameMatch ("sweepAngle")
+                && ReadTagAngle ("sweepAngle", detail.sweepAngle))
+                continue;
+
+            if (!SkipUnexpectedTag ())
+                return false;
+            }
+        // Get out of the primary element ..
+        ReadEndElement ();
+        result = m_factory.Create (detail);//EllipticArc(detail.placement,detail.radiusA,detail.radiusB,detail.startAngle,detail.sweepAngle);
+        return true;
+        }
+    return false;
+    }
+
+
+
+// ===================================================================================
+
+/// <summary>
+/// Read xml content and create an IEllipticDisk
+/// Returns false if the reader is not positioned on an element with name EllipticDisk
+///   or if it does not contain the following element sequence:
+/// <code>
+///  &lt;EllipticDisk&gt;
+///    &lt;placement&gt;... &lt;/placement&gt;
+///    &lt;radiusA&gt;... &lt;/radiusA&gt;
+///    &lt;radiusB&gt;... &lt;/radiusB&gt;
+///  &lt;/EllipticDisk&gt;
+/// </code>
+/// </summary>
+/// <returns></returns>
+bool ReadIEllipticDisk (IGeometryPtr &result)
+    {
+    result = nullptr;
+    if (CurrentElementNameMatch ("EllipticDisk")
+        && ReadToChildOrEnd ())
+        {
+        CGEllipticDiskDetail detail;
+
+        for (;IsStartElement ();)
+            {
+            if (   CurrentElementNameMatch ("placement")
+                && ReadTagPlacementOriginZX ("placement", detail.placement))
+                continue;
+
+            if (   CurrentElementNameMatch ("radiusA")
+                && ReadTagdouble ("radiusA", detail.radiusA))
+                continue;
+
+            if (   CurrentElementNameMatch ("radiusB")
+                && ReadTagdouble ("radiusB", detail.radiusB))
+                continue;
+
+            if (!SkipUnexpectedTag ())
+                return false;
+            }
+        // Get out of the primary element ..
+        ReadEndElement ();
+        result = m_factory.Create (detail);//EllipticDisk(detail.placement,detail.radiusA,detail.radiusB);
+        return true;
+        }
+    return false;
+    }
+
+
+
+// ===================================================================================
+
+/// <summary>
+/// Read xml content and create an ISingleLineText
+/// Returns false if the reader is not positioned on an element with name SingleLineText
+///   or if it does not contain the following element sequence:
+/// <code>
+///  &lt;SingleLineText&gt;
+///    &lt;placement&gt;... &lt;/placement&gt;
+///    &lt;textString&gt;... &lt;/textString&gt;
+///    &lt;fontName&gt;... &lt;/fontName&gt;
+///    &lt;characterXSize&gt;... &lt;/characterXSize&gt;
+///    &lt;characterYSize&gt;... &lt;/characterYSize&gt;
+///    &lt;justification&gt;... &lt;/justification&gt;
+///  &lt;/SingleLineText&gt;
+/// </code>
+/// </summary>
+/// <returns></returns>
+bool ReadISingleLineText (IGeometryPtr &result)
+    {
+    result = nullptr;
+    if (CurrentElementNameMatch ("SingleLineText")
+        && ReadToChildOrEnd ())
+        {
+        CGSingleLineTextDetail detail;
+
+        for (;IsStartElement ();)
+            {
+            if (   CurrentElementNameMatch ("placement")
+                && ReadTagPlacementOriginZX ("placement", detail.placement))
+                continue;
+
+            if (   CurrentElementNameMatch ("textString")
+                && ReadTagString ("textString", detail.textString))
+                continue;
+
+            if (   CurrentElementNameMatch ("fontName")
+                && ReadTagString ("fontName", detail.fontName))
+                continue;
+
+            if (   CurrentElementNameMatch ("characterXSize")
+                && ReadTagdouble ("characterXSize", detail.characterXSize))
+                continue;
+
+            if (   CurrentElementNameMatch ("characterYSize")
+                && ReadTagdouble ("characterYSize", detail.characterYSize))
+                continue;
+
+            if (   CurrentElementNameMatch ("justification")
+                && ReadTagint ("justification", detail.justification))
+                continue;
+
+            if (!SkipUnexpectedTag ())
+                return false;
+            }
+        // Get out of the primary element ..
+        ReadEndElement ();
+        result = m_factory.Create (detail);//SingleLineText(detail.placement,detail.textString,detail.fontName,detail.characterXSize,detail.characterYSize,detail.justification);
+        return true;
+        }
+    return false;
+    }
+
+
+
+// ===================================================================================
+
+/// <summary>
+/// Read xml content and create an ISkewedCone
+/// Returns false if the reader is not positioned on an element with name SkewedCone
+///   or if it does not contain the following element sequence:
+/// <code>
+///  &lt;SkewedCone&gt;
+///    &lt;placement&gt;... &lt;/placement&gt;
+///    &lt;centerB&gt;... &lt;/centerB&gt;
+///    &lt;radiusA&gt;... &lt;/radiusA&gt;
+///    &lt;radiusB&gt;... &lt;/radiusB&gt;
+///    &lt;bSolidFlag&gt;... &lt;/bSolidFlag&gt;
+///  &lt;/SkewedCone&gt;
+/// </code>
+/// </summary>
+/// <returns></returns>
+bool ReadISkewedCone (IGeometryPtr &result)
+    {
+    result = nullptr;
+    if (CurrentElementNameMatch ("SkewedCone")
+        && ReadToChildOrEnd ())
+        {
+        CGSkewedConeDetail detail;
+
+        for (;IsStartElement ();)
+            {
+            if (   CurrentElementNameMatch ("placement")
+                && ReadTagPlacementOriginZX ("placement", detail.placement))
+                continue;
+
+            if (   CurrentElementNameMatch ("centerB")
+                && ReadTagDPoint3d ("centerB", detail.centerB))
+                continue;
+
+            if (   CurrentElementNameMatch ("radiusA")
+                && ReadTagdouble ("radiusA", detail.radiusA))
+                continue;
+
+            if (   CurrentElementNameMatch ("radiusB")
+                && ReadTagdouble ("radiusB", detail.radiusB))
+                continue;
+
+            if (   CurrentElementNameMatch ("capped", "bSolidFlag")
+                && ReadTagbool ("bSolidFlag", detail.bSolidFlag))
+                continue;
+
+            if (!SkipUnexpectedTag ())
+                return false;
+            }
+        // Get out of the primary element ..
+        ReadEndElement ();
+        result = m_factory.Create (detail);//SkewedCone(detail.placement,detail.centerB,detail.radiusA,detail.radiusB,detail.bSolidFlag);
+        return true;
+        }
+    return false;
+    }
+
+
+
+// ===================================================================================
+
+/// <summary>
+/// Read xml content and create an ISphere
+/// Returns false if the reader is not positioned on an element with name Sphere
+///   or if it does not contain the following element sequence:
+/// <code>
+///  &lt;Sphere&gt;
+///    &lt;placement&gt;... &lt;/placement&gt;
+///    &lt;radius&gt;... &lt;/radius&gt;
+///  &lt;/Sphere&gt;
+/// </code>
+/// </summary>
+/// <returns></returns>
+bool ReadISphere (IGeometryPtr &result)
+    {
+    result = nullptr;
+    if (CurrentElementNameMatch ("Sphere")
+        && ReadToChildOrEnd ())
+        {
+        CGSphereDetail detail;
+
+        for (;IsStartElement ();)
+            {
+            if (   CurrentElementNameMatch ("placement")
+                && ReadTagPlacementOriginZX ("placement", detail.placement))
+                continue;
+
+            if (   CurrentElementNameMatch ("radius")
+                && ReadTagdouble ("radius", detail.radius))
+                continue;
+
+            if (!SkipUnexpectedTag ())
+                return false;
+            }
+        // Get out of the primary element ..
+        ReadEndElement ();
+        result = m_factory.Create (detail);//Sphere(detail.placement,detail.radius);
+        return true;
+        }
+    return false;
+    }
+
+
+
+// ===================================================================================
+
+/// <summary>
+/// Read xml content and create an ITorusPipe
+/// Returns false if the reader is not positioned on an element with name TorusPipe
+///   or if it does not contain the following element sequence:
+/// <code>
+///  &lt;TorusPipe&gt;
+///    &lt;placement&gt;... &lt;/placement&gt;
+///    &lt;radiusA&gt;... &lt;/radiusA&gt;
+///    &lt;radiusB&gt;... &lt;/radiusB&gt;
+///    &lt;startAngle&gt;... &lt;/startAngle&gt;
+///    &lt;sweepAngle&gt;... &lt;/sweepAngle&gt;
+///    &lt;bSolidFlag&gt;... &lt;/bSolidFlag&gt;
+///  &lt;/TorusPipe&gt;
+/// </code>
+/// </summary>
+/// <returns></returns>
+bool ReadITorusPipe (IGeometryPtr &result)
+    {
+    result = nullptr;
+    if (CurrentElementNameMatch ("TorusPipe")
+        && ReadToChildOrEnd ())
+        {
+        CGTorusPipeDetail detail;
+
+        for (;IsStartElement ();)
+            {
+            if (   CurrentElementNameMatch ("placement")
+                && ReadTagPlacementOriginZX ("placement", detail.placement))
+                continue;
+
+            if (   CurrentElementNameMatch ("radiusA")
+                && ReadTagdouble ("radiusA", detail.radiusA))
+                continue;
+
+            if (   CurrentElementNameMatch ("radiusB")
+                && ReadTagdouble ("radiusB", detail.radiusB))
+                continue;
+
+            if (   CurrentElementNameMatch ("startAngle")
+                && ReadTagAngle ("startAngle", detail.startAngle))
+                continue;
+
+            if (   CurrentElementNameMatch ("sweepAngle")
+                && ReadTagAngle ("sweepAngle", detail.sweepAngle))
+                continue;
+
+            if (   CurrentElementNameMatch ("capped", "bSolidFlag")
+                && ReadTagbool ("bSolidFlag", detail.bSolidFlag))
+                continue;
+
+            if (!SkipUnexpectedTag ())
+                return false;
+            }
+        // Get out of the primary element ..
+        ReadEndElement ();
+        result = m_factory.Create (detail);//TorusPipe(detail.placement,detail.radiusA,detail.radiusB,detail.startAngle,detail.sweepAngle,detail.bSolidFlag);
+        return true;
+        }
+    return false;
+    }
+
+
+
+// ===================================================================================
+
+/// <summary>
+/// Read xml content and create an IVector
+/// Returns false if the reader is not positioned on an element with name Vector
+///   or if it does not contain the following element sequence:
+/// <code>
+///  &lt;Vector&gt;
+///    &lt;xyz&gt;... &lt;/xyz&gt;
+///    &lt;vector&gt;... &lt;/vector&gt;
+///  &lt;/Vector&gt;
+/// </code>
+/// </summary>
+/// <returns></returns>
+bool ReadIVector (IGeometryPtr &result)
+    {
+    result = nullptr;
+    if (CurrentElementNameMatch ("Vector")
+        && ReadToChildOrEnd ())
+        {
+        CGVectorDetail detail;
+
+        for (;IsStartElement ();)
+            {
+            if (   CurrentElementNameMatch ("xyz")
+                && ReadTagDPoint3d ("xyz", detail.xyz))
+                continue;
+
+            if (   CurrentElementNameMatch ("vector")
+                && ReadTagDVector3d ("vector", detail.vector))
+                continue;
+
+            if (!SkipUnexpectedTag ())
+                return false;
+            }
+        // Get out of the primary element ..
+        ReadEndElement ();
+        result = m_factory.Create (detail);//Vector(detail.xyz,detail.vector);
+        return true;
+        }
+    return false;
+    }
+
+
+
+
+
+
+/// <summary>
+/// Read xml content and create an IIndexedMesh
+/// Returns false if the reader is not positioned on an element with name IndexedMesh
+///   or if it does not contain the following element sequence:
+/// <code>
+///  &lt;IndexedMesh&gt;
+///    &lt;ListOfCoord&gt;
+///         &lt;xyz&gt;...&lt;/xyz&gt;
+///    &lt;/ListOfCoord&gt;
+///    &lt;ListOfCoordIndex&gt;
+///         &lt;id&gt;...&lt;/id&gt;
+///    &lt;/ListOfCoordIndex&gt;
+///    &lt;ListOfParam&gt;
+///         &lt;uv&gt;...&lt;/uv&gt;
+///    &lt;/ListOfParam&gt;
+///    &lt;ListOfParamIndex&gt;
+///         &lt;id&gt;...&lt;/id&gt;
+///    &lt;/ListOfParamIndex&gt;
+///    &lt;ListOfNormal&gt;
+///         &lt;normal&gt;...&lt;/normal&gt;
+///    &lt;/ListOfNormal&gt;
+///    &lt;ListOfNormalIndex&gt;
+///         &lt;id&gt;...&lt;/id&gt;
+///    &lt;/ListOfNormalIndex&gt;
+///    &lt;ListOfColor&gt;
+///         &lt;color&gt;...&lt;/color&gt;
+///    &lt;/ListOfColor&gt;
+///    &lt;ListOfColorIndex&gt;
+///         &lt;id&gt;...&lt;/id&gt;
+///    &lt;/ListOfColorIndex&gt;
+///  &lt;/IndexedMesh&gt;
+/// </code>
+/// </summary>
+/// <returns></returns>
+bool ReadIIndexedMesh (IGeometryPtr &result)
+    {
+    result = nullptr;
+    if (CurrentElementNameMatch ("IndexedMesh")
+        && ReadToChildOrEnd ())
+        {
+        CGIndexedMeshDetail detail;
+
+        // Read children in any order ...
+        for (;IsStartElement ();)
+            {
+            if (ReadListOfDPoint3d ("ListOfCoord", "Coord", detail.xyzArray))
+                continue;
+            if (ReadListOfint ("ListOfCoordIndex", "CoordIndex", detail.coordIndexArray))
+                continue;
+            if (ReadListOfDPoint2d ("ListOfParam", "Param", detail.uvArray))
+                continue;
+            if (ReadListOfint ("ListOfParamIndex", "ParamIndex", detail.paramIndexArray))
+                continue;
+            if (ReadListOfDVector3d ("ListOfNormal", "Normal", detail.normalArray))
+                continue;
+            if (ReadListOfint ("ListOfNormalIndex", "NormalIndex", detail.normalIndexArray))
+                continue;
+            if (ReadListOfDVector3d ("ListOfColor", "Color", detail.colorArray))
+                continue;
+            if (ReadListOfint ("ListOfColorIndex", "ColorIndex", detail.colorIndexArray))
+                continue;
+                
+            if (!SkipUnexpectedTag ())
+                return false;
+            }
+
+        // Get out of the primary element ..
+        ReadEndElement ();
+        result = m_factory.Create (detail);
+        return true;
+        }
+    return false;
+    }
+
+
+
+
+
+/// <summary>
+/// Read xml content and create an IAdjacentSurfacePatches
+/// Returns false if the reader is not positioned on an element with name AdjacentSurfacePatches
+///   or if it does not contain the following element sequence:
+/// <code>
+///  &lt;AdjacentSurfacePatches&gt;
+///    &lt;ListOfPatch&gt;
+///         &lt;Patch&gt;...&lt;/Patch&gt;
+///    &lt;/ListOfPatch&gt;
+///  &lt;/AdjacentSurfacePatches&gt;
+/// </code>
+/// </summary>
+/// <returns></returns>
+bool ReadIAdjacentSurfacePatches (IGeometryPtr &result)
+    {
+    result = nullptr;
+    if (CurrentElementNameMatch ("AdjacentSurfacePatches")
+        && ReadToChildOrEnd ())
+        {
+        CGAdjacentSurfacePatchesDetail detail;
+
+        // Read children in any order ...
+        for (;IsStartElement ();)
+            {
+            if (ReadListOfISurfacePatch ("ListOfPatch", "Patch", detail.patchArray))
+                continue;
+                
+            if (!SkipUnexpectedTag ())
+                return false;
+            }
+
+        // Get out of the primary element ..
+        ReadEndElement ();
+        result = m_factory.Create (detail);
+        return true;
+        }
+    return false;
+    }
+
+
+
+
+
+/// <summary>
+/// Read xml content and create an IBsplineCurve
+/// Returns false if the reader is not positioned on an element with name BsplineCurve
+///   or if it does not contain the following element sequence:
+/// <code>
+///  &lt;BsplineCurve&gt;
+///    &lt;Order&gt;... &lt;/Order&gt;
+///    &lt;Closed&gt;... &lt;/Closed&gt;
+///    &lt;ListOfControlPoint&gt;
+///         &lt;xyz&gt;...&lt;/xyz&gt;
+///    &lt;/ListOfControlPoint&gt;
+///    &lt;ListOfWeight&gt;
+///         &lt;Weight&gt;...&lt;/Weight&gt;
+///    &lt;/ListOfWeight&gt;
+///    &lt;ListOfKnot&gt;
+///         &lt;Knot&gt;...&lt;/Knot&gt;
+///    &lt;/ListOfKnot&gt;
+///  &lt;/BsplineCurve&gt;
+/// </code>
+/// </summary>
+/// <returns></returns>
+bool ReadIBsplineCurve (IGeometryPtr &result)
+    {
+    result = nullptr;
+    if (CurrentElementNameMatch ("BsplineCurve")
+        && ReadToChildOrEnd ())
+        {
+        CGBsplineCurveDetail detail;
+
+        // Read children in any order ...
+        for (;IsStartElement ();)
+            {
+            if (ReadTagint ("order", detail.order))
+                continue;
+            if (ReadTagbool ("closed", detail.closed))
+                continue;
+            if (ReadListOfDPoint3d ("ListOfControlPoint", "ControlPoint", detail.controlPointArray))
+                continue;
+            if (ReadListOfdouble ("ListOfWeight", "Weight", detail.weightArray))
+                continue;
+            if (ReadListOfdouble ("ListOfKnot", "Knot", detail.knotArray))
+                continue;
+                
+            if (!SkipUnexpectedTag ())
+                return false;
+            }
+
+        // Get out of the primary element ..
+        ReadEndElement ();
+        result = m_factory.Create (detail);
+        return true;
+        }
+    return false;
+    }
+
+
+
+
+
+/// <summary>
+/// Read xml content and create an IBsplineSurface
+/// Returns false if the reader is not positioned on an element with name BsplineSurface
+///   or if it does not contain the following element sequence:
+/// <code>
+///  &lt;BsplineSurface&gt;
+///    &lt;OrderU&gt;... &lt;/OrderU&gt;
+///    &lt;ClosedU&gt;... &lt;/ClosedU&gt;
+///    &lt;NumUControlPoint&gt;... &lt;/NumUControlPoint&gt;
+///    &lt;OrderV&gt;... &lt;/OrderV&gt;
+///    &lt;ClosedV&gt;... &lt;/ClosedV&gt;
+///    &lt;NumVControlPoint&gt;... &lt;/NumVControlPoint&gt;
+///    &lt;ListOfControlPoint&gt;
+///         &lt;xyz&gt;...&lt;/xyz&gt;
+///    &lt;/ListOfControlPoint&gt;
+///    &lt;ListOfWeight&gt;
+///         &lt;Weight&gt;...&lt;/Weight&gt;
+///    &lt;/ListOfWeight&gt;
+///    &lt;ListOfKnotU&gt;
+///         &lt;KnotU&gt;...&lt;/KnotU&gt;
+///    &lt;/ListOfKnotU&gt;
+///    &lt;ListOfKnotV&gt;
+///         &lt;KnotV&gt;...&lt;/KnotV&gt;
+///    &lt;/ListOfKnotV&gt;
+///  &lt;/BsplineSurface&gt;
+/// </code>
+/// </summary>
+/// <returns></returns>
+bool ReadIBsplineSurface (IGeometryPtr &result)
+    {
+    result = nullptr;
+    if (CurrentElementNameMatch ("BsplineSurface")
+        && ReadToChildOrEnd ())
+        {
+        CGBsplineSurfaceDetail detail;
+
+        // Read children in any order ...
+        for (;IsStartElement ();)
+            {
+            if (ReadTagint ("orderU", detail.orderU))
+                continue;
+            if (ReadTagbool ("closedU", detail.closedU))
+                continue;
+            if (ReadTagint ("numUControlPoint", detail.numUControlPoint))
+                continue;
+            if (ReadTagint ("orderV", detail.orderV))
+                continue;
+            if (ReadTagbool ("closedV", detail.closedV))
+                continue;
+            if (ReadTagint ("numVControlPoint", detail.numVControlPoint))
+                continue;
+            if (ReadListOfDPoint3d ("ListOfControlPoint", "ControlPoint", detail.controlPointArray))
+                continue;
+            if (ReadListOfdouble ("ListOfWeight", "Weight", detail.weightArray))
+                continue;
+            if (ReadListOfdouble ("ListOfKnotU", "KnotU", detail.knotUArray))
+                continue;
+            if (ReadListOfdouble ("ListOfKnotV", "KnotV", detail.knotVArray))
+                continue;
+                
+            if (!SkipUnexpectedTag ())
+                return false;
+            }
+
+        // Get out of the primary element ..
+        ReadEndElement ();
+        result = m_factory.Create (detail);
+        return true;
+        }
+    return false;
+    }
+
+
+
+
+
+/// <summary>
+/// Read xml content and create an IGeometryPtr
+/// Returns false if the reader is not positioned on an element with name CurveChain
+///   or if it does not contain the following element sequence:
+/// <code>
+///  &lt;CurveChain&gt;
+///    &lt;ListOfCurve&gt;
+///         &lt;Curve&gt;...&lt;/Curve&gt;
+///    &lt;/ListOfCurve&gt;
+///  &lt;/CurveChain&gt;
+/// </code>
+/// </summary>
+/// <returns></returns>
+bool ReadICurveChain (IGeometryPtr &result)
+    {
+    result = nullptr;
+    if (CurrentElementNameMatch ("CurveChain")
+        && ReadToChildOrEnd ())
+        {
+        CGCurveChainDetail detail;
+
+        // Read children in any order ...
+        for (;IsStartElement ();)
+            {
+            if (ReadListOf_AnyICurvePrimitive ("ListOfCurve", "Curve", detail.curveArray))
+                continue;
+                
+            if (!SkipUnexpectedTag ())
+                return false;
+            }
+
+        // Get out of the primary element ..
+        ReadEndElement ();
+        result = m_factory.Create (detail);
+        return true;
+        }
+    return false;
+    }
+
+
+
+
+
+/// <summary>
+/// Read xml content and create an ICurveGroup
+/// Returns false if the reader is not positioned on an element with name CurveGroup
+///   or if it does not contain the following element sequence:
+/// <code>
+///  &lt;CurveGroup&gt;
+///    &lt;ListOfCurve&gt;
+///         &lt;Curve&gt;...&lt;/Curve&gt;
+///    &lt;/ListOfCurve&gt;
+///  &lt;/CurveGroup&gt;
+/// </code>
+/// </summary>
+/// <returns></returns>
+bool ReadICurveGroup (IGeometryPtr &result)
+    {
+    result = nullptr;
+    if (CurrentElementNameMatch ("CurveGroup")
+        && ReadToChildOrEnd ())
+        {
+        CGCurveGroupDetail detail;
+
+        // Read children in any order ...
+        for (;IsStartElement ();)
+            {
+            if (ReadListOfICurve ("ListOfCurve", "Curve", detail.curveArray))
+                continue;
+                
+            if (!SkipUnexpectedTag ())
+                return false;
+            }
+
+        // Get out of the primary element ..
+        ReadEndElement ();
+        result = m_factory.Create (detail);
+        return true;
+        }
+    return false;
+    }
+
+
+
+
+
+/// <summary>
+/// Read xml content and create an ICurveReference
+/// Returns false if the reader is not positioned on an element with name CurveReference
+///   or if it does not contain the following element sequence:
+/// <code>
+///  &lt;CurveReference&gt;
+///    &lt;Reversed&gt;... &lt;/Reversed&gt;
+///    &lt;ParentCurve&gt;... &lt;/ParentCurve&gt;
+///  &lt;/CurveReference&gt;
+/// </code>
+/// </summary>
+/// <returns></returns>
+bool ReadICurveReference (IGeometryPtr &result)
+    {
+    result = nullptr;
+    if (CurrentElementNameMatch ("CurveReference")
+        && ReadToChildOrEnd ())
+        {
+        CGCurveReferenceDetail detail;
+
+        // Read children in any order ...
+        for (;IsStartElement ();)
+            {
+            if (ReadTagbool ("reversed", detail.reversed))
+                continue;
+            if (ReadTag_AnyCurve ("parentCurve", detail.parentCurve))
+                continue;
+
+                
+            if (!SkipUnexpectedTag ())
+                return false;
+            }
+
+        // Get out of the primary element ..
+        ReadEndElement ();
+        result = m_factory.Create (detail);
+        return true;
+        }
+    return false;
+    }
+
+
+
+
+
+/// <summary>
+/// Read xml content and create an IGroup
+/// Returns false if the reader is not positioned on an element with name Group
+///   or if it does not contain the following element sequence:
+/// <code>
+///  &lt;Group&gt;
+///    &lt;ListOfMember&gt;
+///         &lt;Member&gt;...&lt;/Member&gt;
+///    &lt;/ListOfMember&gt;
+///  &lt;/Group&gt;
+/// </code>
+/// </summary>
+/// <returns></returns>
+bool ReadIGroup (IGeometryPtr &result)
+    {
+    result = nullptr;
+    if (CurrentElementNameMatch ("Group")
+        && ReadToChildOrEnd ())
+        {
+        CGGroupDetail detail;
+
+        // Read children in any order ...
+        for (;IsStartElement ();)
+            {
+            if (ReadListOfIGeometry ("ListOfMember", "Member", detail.memberArray))
+                continue;
+                
+            if (!SkipUnexpectedTag ())
+                return false;
+            }
+
+        // Get out of the primary element ..
+        ReadEndElement ();
+        result = m_factory.Create (detail);
+        return true;
+        }
+    return false;
+    }
+
+
+
+
+
+/// <summary>
+/// Read xml content and create an IInterpolatingCurve
+/// Returns false if the reader is not positioned on an element with name InterpolatingCurve
+///   or if it does not contain the following element sequence:
+/// <code>
+///  &lt;InterpolatingCurve&gt;
+///    &lt;EndConditionCode&gt;... &lt;/EndConditionCode&gt;
+///    &lt;KnotCode&gt;... &lt;/KnotCode&gt;
+///    &lt;StartVector&gt;... &lt;/StartVector&gt;
+///    &lt;EndVector&gt;... &lt;/EndVector&gt;
+///    &lt;ListOfPoint&gt;
+///         &lt;xyz&gt;...&lt;/xyz&gt;
+///    &lt;/ListOfPoint&gt;
+///    &lt;ListOfKnot&gt;
+///         &lt;knot&gt;...&lt;/knot&gt;
+///    &lt;/ListOfKnot&gt;
+///  &lt;/InterpolatingCurve&gt;
+/// </code>
+/// </summary>
+/// <returns></returns>
+bool ReadIInterpolatingCurve (IGeometryPtr &result)
+    {
+    result = nullptr;
+    if (CurrentElementNameMatch ("InterpolatingCurve")
+        && ReadToChildOrEnd ())
+        {
+        CGInterpolatingCurveDetail detail;
+
+        // Read children in any order ...
+        for (;IsStartElement ();)
+            {
+            if (ReadTagint ("endConditionCode", detail.endConditionCode))
+                continue;
+            if (ReadTagint ("knotCode", detail.knotCode))
+                continue;
+            if (ReadTagDVector3d ("startVector", detail.startVector))
+                continue;
+            if (ReadTagDVector3d ("endVector", detail.endVector))
+                continue;
+            if (ReadListOfDPoint3d ("ListOfPoint", "Point", detail.PointArray))
+                continue;
+            if (ReadListOfdouble ("ListOfKnot", "Knot", detail.KnotArray))
+                continue;
+                
+            if (!SkipUnexpectedTag ())
+                return false;
+            }
+
+        // Get out of the primary element ..
+        ReadEndElement ();
+        result = m_factory.Create (detail);
+        return true;
+        }
+    return false;
+    }
+
+
+
+
+
+/// <summary>
+/// Read xml content and create an ILineString
+/// Returns false if the reader is not positioned on an element with name LineString
+///   or if it does not contain the following element sequence:
+/// <code>
+///  &lt;LineString&gt;
+///    &lt;ListOfPoint&gt;
+///         &lt;xyz&gt;...&lt;/xyz&gt;
+///    &lt;/ListOfPoint&gt;
+///  &lt;/LineString&gt;
+/// </code>
+/// </summary>
+/// <returns></returns>
+bool ReadILineString (IGeometryPtr &result)
+    {
+    result = nullptr;
+    if (CurrentElementNameMatch ("LineString")
+        && ReadToChildOrEnd ())
+        {
+        CGLineStringDetail detail;
+
+        // Read children in any order ...
+        for (;IsStartElement ();)
+            {
+            if (ReadListOfDPoint3d ("ListOfPoint", "Point", detail.PointArray))
+                continue;
+                
+            if (!SkipUnexpectedTag ())
+                return false;
+            }
+
+        // Get out of the primary element ..
+        ReadEndElement ();
+        result = m_factory.Create (detail);
+        return true;
+        }
+    return false;
+    }
+
+
+
+
+
+/// <summary>
+/// Read xml content and create an IOperation
+/// Returns false if the reader is not positioned on an element with name Operation
+///   or if it does not contain the following element sequence:
+/// <code>
+///  &lt;Operation&gt;
+///    &lt;Name&gt;... &lt;/Name&gt;
+///    &lt;ListOfMember&gt;
+///         &lt;Member&gt;...&lt;/Member&gt;
+///    &lt;/ListOfMember&gt;
+///  &lt;/Operation&gt;
+/// </code>
+/// </summary>
+/// <returns></returns>
+bool ReadIOperation (IGeometryPtr &result)
+    {
+    result = nullptr;
+    if (CurrentElementNameMatch ("Operation")
+        && ReadToChildOrEnd ())
+        {
+        CGOperationDetail detail;
+
+        // Read children in any order ...
+        for (;IsStartElement ();)
+            {
+            if (ReadTagString ("name", detail.name))
+                continue;
+            if (ReadListOfIGeometry ("ListOfMember", "Member", detail.memberArray))
+                continue;
+                
+            if (!SkipUnexpectedTag ())
+                return false;
+            }
+
+        // Get out of the primary element ..
+        ReadEndElement ();
+        result = m_factory.Create (detail);
+        return true;
+        }
+    return false;
+    }
+
+
+
+
+
+/// <summary>
+/// Read xml content and create an IParametricSurfacePatch
+/// Returns false if the reader is not positioned on an element with name ParametricSurfacePatch
+///   or if it does not contain the following element sequence:
+/// <code>
+///  &lt;ParametricSurfacePatch&gt;
+///    &lt;LoopType&gt;... &lt;/LoopType&gt;
+///    &lt;Surface&gt;... &lt;/Surface&gt;
+///    &lt;ListOfCurveChain&gt;
+///         &lt;CurveChain&gt;...&lt;/CurveChain&gt;
+///    &lt;/ListOfCurveChain&gt;
+///  &lt;/ParametricSurfacePatch&gt;
+/// </code>
+/// </summary>
+/// <returns></returns>
+bool ReadIParametricSurfacePatch (IGeometryPtr &result)
+    {
+    result = nullptr;
+    if (CurrentElementNameMatch ("ParametricSurfacePatch")
+        && ReadToChildOrEnd ())
+        {
+        CGParametricSurfacePatchDetail detail;
+
+        // Read children in any order ...
+        for (;IsStartElement ();)
+            {
+            if (ReadTagLoopType ("loopType", detail.loopType))
+                continue;
+            if (ReadTag_AnyParametricSurface ("surface", detail.surface))
+                continue;
+
+            if (ReadListOfICurveChain ("ListOfCurveChain", "CurveChain", detail.loopArray))
+                continue;
+                
+            if (!SkipUnexpectedTag ())
+                return false;
+            }
+
+        // Get out of the primary element ..
+        ReadEndElement ();
+        result = m_factory.Create (detail);
+        return true;
+        }
+    return false;
+    }
+
+
+
+
+
+/// <summary>
+/// Read xml content and create an IPointChain
+/// Returns false if the reader is not positioned on an element with name PointChain
+///   or if it does not contain the following element sequence:
+/// <code>
+///  &lt;PointChain&gt;
+///    &lt;ListOfPoint&gt;
+///         &lt;Point&gt;...&lt;/Point&gt;
+///    &lt;/ListOfPoint&gt;
+///  &lt;/PointChain&gt;
+/// </code>
+/// </summary>
+/// <returns></returns>
+bool ReadIPointChain (IGeometryPtr &result)
+    {
+    result = nullptr;
+    if (CurrentElementNameMatch ("PointChain")
+        && ReadToChildOrEnd ())
+        {
+        CGPointChainDetail detail;
+
+        // Read children in any order ...
+        for (;IsStartElement ();)
+            {
+            if (ReadListOfISinglePoint ("ListOfPoint", "Point", detail.PointArray))
+                continue;
+                
+            if (!SkipUnexpectedTag ())
+                return false;
+            }
+
+        // Get out of the primary element ..
+        ReadEndElement ();
+        result = m_factory.Create (detail);
+        return true;
+        }
+    return false;
+    }
+
+
+
+
+
+/// <summary>
+/// Read xml content and create an IPointGroup
+/// Returns false if the reader is not positioned on an element with name PointGroup
+///   or if it does not contain the following element sequence:
+/// <code>
+///  &lt;PointGroup&gt;
+///    &lt;ListOfMember&gt;
+///         &lt;Member&gt;...&lt;/Member&gt;
+///    &lt;/ListOfMember&gt;
+///  &lt;/PointGroup&gt;
+/// </code>
+/// </summary>
+/// <returns></returns>
+bool ReadIPointGroup (IGeometryPtr &result)
+    {
+    result = nullptr;
+    if (CurrentElementNameMatch ("PointGroup")
+        && ReadToChildOrEnd ())
+        {
+        CGPointGroupDetail detail;
+
+        // Read children in any order ...
+        for (;IsStartElement ();)
+            {
+            if (ReadListOfIPoint ("ListOfMember", "Member", detail.memberArray))
+                continue;
+                
+            if (!SkipUnexpectedTag ())
+                return false;
+            }
+
+        // Get out of the primary element ..
+        ReadEndElement ();
+        result = m_factory.Create (detail);
+        return true;
+        }
+    return false;
+    }
+
+
+
+
+
+/// <summary>
+/// Read xml content and create an IPolygon
+/// Returns false if the reader is not positioned on an element with name Polygon
+///   or if it does not contain the following element sequence:
+/// <code>
+///  &lt;Polygon&gt;
+///    &lt;ListOfPoint&gt;
+///         &lt;xyz&gt;...&lt;/xyz&gt;
+///    &lt;/ListOfPoint&gt;
+///  &lt;/Polygon&gt;
+/// </code>
+/// </summary>
+/// <returns></returns>
+bool ReadIPolygon (IGeometryPtr &result)
+    {
+    result = nullptr;
+    if (CurrentElementNameMatch ("Polygon")
+        && ReadToChildOrEnd ())
+        {
+        CGPolygonDetail detail;
+
+        // Read children in any order ...
+        for (;IsStartElement ();)
+            {
+            if (ReadListOfDPoint3d ("ListOfPoint", "Point", detail.pointArray))
+                continue;
+                
+            if (!SkipUnexpectedTag ())
+                return false;
+            }
+
+        // Get out of the primary element ..
+        ReadEndElement ();
+        result = m_factory.Create (detail);
+        return true;
+        }
+    return false;
+    }
+
+
+
+
+
+/// <summary>
+/// Read xml content and create an IPrimitiveCurveReference
+/// Returns false if the reader is not positioned on an element with name PrimitiveCurveReference
+///   or if it does not contain the following element sequence:
+/// <code>
+///  &lt;PrimitiveCurveReference&gt;
+///    &lt;Reversed&gt;... &lt;/Reversed&gt;
+///    &lt;ParentCurve&gt;... &lt;/ParentCurve&gt;
+///  &lt;/PrimitiveCurveReference&gt;
+/// </code>
+/// </summary>
+/// <returns></returns>
+bool ReadIPrimitiveCurveReference (IGeometryPtr &result)
+    {
+    result = nullptr;
+    if (CurrentElementNameMatch ("PrimitiveCurveReference")
+        && ReadToChildOrEnd ())
+        {
+        CGPrimitiveCurveReferenceDetail detail;
+
+        // Read children in any order ...
+        for (;IsStartElement ();)
+            {
+            if (ReadTagbool ("reversed", detail.reversed))
+                continue;
+            if (ReadTag_AnyICurvePrimitive ("parentCurve", detail.parentCurve))
+                continue;
+
+                
+            if (!SkipUnexpectedTag ())
+                return false;
+            }
+
+        // Get out of the primary element ..
+        ReadEndElement ();
+        result = m_factory.Create (detail);
+        return true;
+        }
+    return false;
+    }
+
+
+
+
+
+/// <summary>
+/// Read xml content and create an ISharedGroupDef
+/// Returns false if the reader is not positioned on an element with name SharedGroupDef
+///   or if it does not contain the following element sequence:
+/// <code>
+///  &lt;SharedGroupDef&gt;
+///    &lt;Name&gt;... &lt;/Name&gt;
+///    &lt;Geometry&gt;... &lt;/Geometry&gt;
+///  &lt;/SharedGroupDef&gt;
+/// </code>
+/// </summary>
+/// <returns></returns>
+bool ReadISharedGroupDef (IGeometryPtr &result)
+    {
+    result = nullptr;
+    if (CurrentElementNameMatch ("SharedGroupDef")
+        && ReadToChildOrEnd ())
+        {
+        CGSharedGroupDefDetail detail;
+
+        // Read children in any order ...
+        for (;IsStartElement ();)
+            {
+            if (ReadTagString ("name", detail.name))
+                continue;
+            if (ReadTag_AnyGeometry ("geometry", detail.geometry))
+                continue;
+
+                
+            if (!SkipUnexpectedTag ())
+                return false;
+            }
+
+        // Get out of the primary element ..
+        ReadEndElement ();
+        result = m_factory.Create (detail);
+        return true;
+        }
+    return false;
+    }
+
+
+
+
+
+/// <summary>
+/// Read xml content and create an ISharedGroupInstance
+/// Returns false if the reader is not positioned on an element with name SharedGroupInstance
+///   or if it does not contain the following element sequence:
+/// <code>
+///  &lt;SharedGroupInstance&gt;
+///    &lt;SharedGroupName&gt;... &lt;/SharedGroupName&gt;
+///    &lt;Transform&gt;... &lt;/Transform&gt;
+///  &lt;/SharedGroupInstance&gt;
+/// </code>
+/// </summary>
+/// <returns></returns>
+bool ReadISharedGroupInstance (IGeometryPtr &result)
+    {
+    result = nullptr;
+    if (CurrentElementNameMatch ("SharedGroupInstance")
+        && ReadToChildOrEnd ())
+        {
+        CGSharedGroupInstanceDetail detail;
+
+        // Read children in any order ...
+        for (;IsStartElement ();)
+            {
+            if (ReadTagString ("sharedGroupName", detail.sharedGroupName))
+                continue;
+            if (ReadTagTransform ("transform", detail.transform))
+                continue;
+                
+            if (!SkipUnexpectedTag ())
+                return false;
+            }
+
+        // Get out of the primary element ..
+        ReadEndElement ();
+        result = m_factory.Create (detail);
+        return true;
+        }
+    return false;
+    }
+
+
+
+
+
+/// <summary>
+/// Read xml content and create an IShelledSolid
+/// Returns false if the reader is not positioned on an element with name ShelledSolid
+///   or if it does not contain the following element sequence:
+/// <code>
+///  &lt;ShelledSolid&gt;
+///    &lt;BoundingSurface&gt;... &lt;/BoundingSurface&gt;
+///  &lt;/ShelledSolid&gt;
+/// </code>
+/// </summary>
+/// <returns></returns>
+bool ReadIShelledSolid (IGeometryPtr &result)
+    {
+    result = nullptr;
+    if (CurrentElementNameMatch ("ShelledSolid")
+        && ReadToChildOrEnd ())
+        {
+        CGShelledSolidDetail detail;
+
+        // Read children in any order ...
+        for (;IsStartElement ();)
+            {
+            if (ReadTag_AnySurface ("BoundingSurface", detail.BoundingSurface))
+                continue;
+
+                
+            if (!SkipUnexpectedTag ())
+                return false;
+            }
+
+        // Get out of the primary element ..
+        ReadEndElement ();
+        result = m_factory.Create (detail);
+        return true;
+        }
+    return false;
+    }
+
+
+
+
+
+/// <summary>
+/// Read xml content and create an ISolidBySweptSurface
+/// Returns false if the reader is not positioned on an element with name SolidBySweptSurface
+///   or if it does not contain the following element sequence:
+/// <code>
+///  &lt;SolidBySweptSurface&gt;
+///    &lt;BaseGeometry&gt;... &lt;/BaseGeometry&gt;
+///    &lt;RailCurve&gt;... &lt;/RailCurve&gt;
+///  &lt;/SolidBySweptSurface&gt;
+/// </code>
+/// </summary>
+/// <returns></returns>
+bool ReadISolidBySweptSurface (IGeometryPtr &result)
+    {
+    result = nullptr;
+    if (CurrentElementNameMatch ("SolidBySweptSurface")
+        && ReadToChildOrEnd ())
+        {
+        CGSolidBySweptSurfaceDetail detail;
+
+        // Read children in any order ...
+        for (;IsStartElement ();)
+            {
+            if (ReadTag_AnySurface ("baseGeometry", detail.baseGeometry))
+                continue;
+
+            if (ReadTag_AnyCurve ("railCurve", detail.railCurve))
+                continue;
+
+                
+            if (!SkipUnexpectedTag ())
+                return false;
+            }
+
+        // Get out of the primary element ..
+        ReadEndElement ();
+        result = m_factory.Create (detail);
+        return true;
+        }
+    return false;
+    }
+
+
+
+
+
+/// <summary>
+/// Read xml content and create an ISolidByRuledSweep
+/// Returns false if the reader is not positioned on an element with name SolidByRuledSweep
+///   or if it does not contain the following element sequence:
+/// <code>
+///  &lt;SolidByRuledSweep&gt;
+///    &lt;ListOfSection&gt;
+///         &lt;section&gt;...&lt;/section&gt;
+///    &lt;/ListOfSection&gt;
+///  &lt;/SolidByRuledSweep&gt;
+/// </code>
+/// </summary>
+/// <returns></returns>
+bool ReadISolidByRuledSweep (IGeometryPtr &result)
+    {
+    result = nullptr;
+    if (CurrentElementNameMatch ("SolidByRuledSweep")
+        && ReadToChildOrEnd ())
+        {
+        CGSolidByRuledSweepDetail detail;
+
+        // Read children in any order ...
+        for (;IsStartElement ();)
+            {
+            if (ReadListOf_AnyGeometry ("ListOfSection", "Section", detail.SectionArray))
+                continue;
+                
+            if (!SkipUnexpectedTag ())
+                return false;
+            }
+
+        // Get out of the primary element ..
+        ReadEndElement ();
+        result = m_factory.Create (detail);
+        return true;
+        }
+    return false;
+    }
+
+
+
+
+
+/// <summary>
+/// Read xml content and create an ISurfaceByRuledSweep
+/// Returns false if the reader is not positioned on an element with name SurfaceByRuledSweep
+///   or if it does not contain the following element sequence:
+/// <code>
+///  &lt;SurfaceByRuledSweep&gt;
+///    &lt;ListOfSection&gt;
+///         &lt;section&gt;...&lt;/section&gt;
+///    &lt;/ListOfSection&gt;
+///  &lt;/SurfaceByRuledSweep&gt;
+/// </code>
+/// </summary>
+/// <returns></returns>
+bool ReadISurfaceByRuledSweep (IGeometryPtr &result)
+    {
+    result = nullptr;
+    if (CurrentElementNameMatch ("SurfaceByRuledSweep")
+        && ReadToChildOrEnd ())
+        {
+        CGSurfaceByRuledSweepDetail detail;
+
+        // Read children in any order ...
+        for (;IsStartElement ();)
+            {
+            if (ReadListOf_AnyGeometry ("ListOfSection", "Section", detail.SectionArray))
+                continue;
+                
+            if (!SkipUnexpectedTag ())
+                return false;
+            }
+
+        // Get out of the primary element ..
+        ReadEndElement ();
+        result = m_factory.Create (detail);
+        return true;
+        }
+    return false;
+    }
+
+
+
+
+
+/// <summary>
+/// Read xml content and create an ISolidGroup
+/// Returns false if the reader is not positioned on an element with name SolidGroup
+///   or if it does not contain the following element sequence:
+/// <code>
+///  &lt;SolidGroup&gt;
+///    &lt;ListOfSolid&gt;
+///         &lt;Solid&gt;...&lt;/Solid&gt;
+///    &lt;/ListOfSolid&gt;
+///  &lt;/SolidGroup&gt;
+/// </code>
+/// </summary>
+/// <returns></returns>
+bool ReadISolidGroup (IGeometryPtr &result)
+    {
+    result = nullptr;
+    if (CurrentElementNameMatch ("SolidGroup")
+        && ReadToChildOrEnd ())
+        {
+        CGSolidGroupDetail detail;
+
+        // Read children in any order ...
+        for (;IsStartElement ();)
+            {
+            if (ReadListOfISolid ("ListOfSolid", "Solid", detail.solidArray))
+                continue;
+                
+            if (!SkipUnexpectedTag ())
+                return false;
+            }
+
+        // Get out of the primary element ..
+        ReadEndElement ();
+        result = m_factory.Create (detail);
+        return true;
+        }
+    return false;
+    }
+
+
+
+
+
+/// <summary>
+/// Read xml content and create an ISpiral
+/// Returns false if the reader is not positioned on an element with name Spiral
+///   or if it does not contain the following element sequence:
+/// <code>
+///  &lt;Spiral&gt;
+///    &lt;SpiralType&gt;... &lt;/SpiralType&gt;
+///    &lt;StartPoint&gt;... &lt;/StartPoint&gt;
+///    &lt;StartBearing&gt;... &lt;/StartBearing&gt;
+///    &lt;StartCurvature&gt;... &lt;/StartCurvature&gt;
+///    &lt;EndPoint&gt;... &lt;/EndPoint&gt;
+///    &lt;EndBearing&gt;... &lt;/EndBearing&gt;
+///    &lt;EndCurvature&gt;... &lt;/EndCurvature&gt;
+///    &lt;Geometry&gt;... &lt;/Geometry&gt;
+///  &lt;/Spiral&gt;
+/// </code>
+/// </summary>
+/// <returns></returns>
+bool ReadISpiral (IGeometryPtr &result)
+    {
+    result = nullptr;
+    if (CurrentElementNameMatch ("Spiral")
+        && ReadToChildOrEnd ())
+        {
+        CGSpiralDetail detail;
+
+        // Read children in any order ...
+        for (;IsStartElement ();)
+            {
+            if (ReadTagString ("spiralType", detail.spiralType))
+                continue;
+            if (ReadTagDPoint3d ("startPoint", detail.startPoint))
+                continue;
+            if (ReadTagAngle ("startBearing", detail.startBearing))
+                continue;
+            if (ReadTagdouble ("startCurvature", detail.startCurvature))
+                continue;
+            if (ReadTagDPoint3d ("endPoint", detail.endPoint))
+                continue;
+            if (ReadTagAngle ("endBearing", detail.endBearing))
+                continue;
+            if (ReadTagdouble ("endCurvature", detail.endCurvature))
+                continue;
+            if (ReadTag_AnyGeometry ("geometry", detail.geometry))
+                continue;
+
+                
+            if (!SkipUnexpectedTag ())
+                return false;
+            }
+
+        // Get out of the primary element ..
+        ReadEndElement ();
+        result = m_factory.Create (detail);
+        return true;
+        }
+    return false;
+    }
+
+
+
+
+
+/// <summary>
+/// Read xml content and create an ISurfaceBySweptCurve
+/// Returns false if the reader is not positioned on an element with name SurfaceBySweptCurve
+///   or if it does not contain the following element sequence:
+/// <code>
+///  &lt;SurfaceBySweptCurve&gt;
+///    &lt;BaseGeometry&gt;... &lt;/BaseGeometry&gt;
+///    &lt;RailCurve&gt;... &lt;/RailCurve&gt;
+///  &lt;/SurfaceBySweptCurve&gt;
+/// </code>
+/// </summary>
+/// <returns></returns>
+bool ReadISurfaceBySweptCurve (IGeometryPtr &result)
+    {
+    result = nullptr;
+    if (CurrentElementNameMatch ("SurfaceBySweptCurve")
+        && ReadToChildOrEnd ())
+        {
+        CGSurfaceBySweptCurveDetail detail;
+
+        // Read children in any order ...
+        for (;IsStartElement ();)
+            {
+            if (ReadTag_AnyCurve ("baseGeometry", detail.baseGeometry))
+                continue;
+
+            if (ReadTag_AnyCurve ("railCurve", detail.railCurve))
+                continue;
+
+                
+            if (!SkipUnexpectedTag ())
+                return false;
+            }
+
+        // Get out of the primary element ..
+        ReadEndElement ();
+        result = m_factory.Create (detail);
+        return true;
+        }
+    return false;
+    }
+
+
+
+
+
+/// <summary>
+/// Read xml content and create an ISurfaceGroup
+/// Returns false if the reader is not positioned on an element with name SurfaceGroup
+///   or if it does not contain the following element sequence:
+/// <code>
+///  &lt;SurfaceGroup&gt;
+///    &lt;ListOfSurface&gt;
+///         &lt;Surface&gt;...&lt;/Surface&gt;
+///    &lt;/ListOfSurface&gt;
+///  &lt;/SurfaceGroup&gt;
+/// </code>
+/// </summary>
+/// <returns></returns>
+bool ReadISurfaceGroup (IGeometryPtr &result)
+    {
+    result = nullptr;
+    if (CurrentElementNameMatch ("SurfaceGroup")
+        && ReadToChildOrEnd ())
+        {
+        CGSurfaceGroupDetail detail;
+
+        // Read children in any order ...
+        for (;IsStartElement ();)
+            {
+            if (ReadListOfISurface ("ListOfSurface", "Surface", detail.surfaceArray))
+                continue;
+                
+            if (!SkipUnexpectedTag ())
+                return false;
+            }
+
+        // Get out of the primary element ..
+        ReadEndElement ();
+        result = m_factory.Create (detail);
+        return true;
+        }
+    return false;
+    }
+
+
+
+
+
+/// <summary>
+/// Read xml content and create an IGeometryPtr
+/// Returns false if the reader is not positioned on an element with name SurfacePatch
+///   or if it does not contain the following element sequence:
+/// <code>
+///  &lt;SurfacePatch&gt;
+///    &lt;ExteriorLoop&gt;... &lt;/ExteriorLoop&gt;
+///    &lt;ListOfHoleLoop&gt;
+///         &lt;CurveChain&gt;...&lt;/CurveChain&gt;
+///    &lt;/ListOfHoleLoop&gt;
+///  &lt;/SurfacePatch&gt;
+/// </code>
+/// </summary>
+/// <returns></returns>
+bool ReadISurfacePatch (IGeometryPtr &result)
+    {
+    result = nullptr;
+    if (CurrentElementNameMatch ("SurfacePatch")
+        && ReadToChildOrEnd ())
+        {
+        CGSurfacePatchDetail detail;
+
+        // Read children in any order ...
+        for (;IsStartElement ();)
+            {
+            if (ReadTag_AnyCurveChain ("exteriorLoop", detail.exteriorLoop))
+                continue;
+
+            if (ReadListOfICurveChain ("ListOfHoleLoop", "HoleLoop", detail.holeLoopArray))
+                continue;
+                
+            if (!SkipUnexpectedTag ())
+                return false;
+            }
+
+        // Get out of the primary element ..
+        ReadEndElement ();
+        result = m_factory.Create (detail);
+        return true;
+        }
+    return false;
+    }
+
+
+
+
+
+/// <summary>
+/// Read xml content and create an ITransformedGeometry
+/// Returns false if the reader is not positioned on an element with name TransformedGeometry
+///   or if it does not contain the following element sequence:
+/// <code>
+///  &lt;TransformedGeometry&gt;
+///    &lt;Transform&gt;... &lt;/Transform&gt;
+///    &lt;Geometry&gt;... &lt;/Geometry&gt;
+///  &lt;/TransformedGeometry&gt;
+/// </code>
+/// </summary>
+/// <returns></returns>
+bool ReadITransformedGeometry (IGeometryPtr &result)
+    {
+    result = nullptr;
+    if (CurrentElementNameMatch ("TransformedGeometry")
+        && ReadToChildOrEnd ())
+        {
+        CGTransformedGeometryDetail detail;
+
+        // Read children in any order ...
+        for (;IsStartElement ();)
+            {
+            if (ReadTagTransform ("transform", detail.transform))
+                continue;
+            if (ReadTag_AnyGeometry ("geometry", detail.geometry))
+                continue;
+
+                
+            if (!SkipUnexpectedTag ())
+                return false;
+            }
+
+        // Get out of the primary element ..
+        ReadEndElement ();
+        result = m_factory.Create (detail);
+        return true;
+        }
+    return false;
+    }
+
+
+
+
+
+/// <summary>
+/// Read xml content and create an IDgnExtrusion
+/// Returns false if the reader is not positioned on an element with name DgnExtrusion
+///   or if it does not contain the following element sequence:
+/// <code>
+///  &lt;DgnExtrusion&gt;
+///    &lt;ExtrusionVector&gt;... &lt;/ExtrusionVector&gt;
+///    &lt;Capped&gt;... &lt;/Capped&gt;
+///    &lt;BaseGeometry&gt;... &lt;/BaseGeometry&gt;
+///  &lt;/DgnExtrusion&gt;
+/// </code>
+/// </summary>
+/// <returns></returns>
+bool ReadIDgnExtrusion (IGeometryPtr &result)
+    {
+    result = nullptr;
+    if (CurrentElementNameMatch ("DgnExtrusion")
+        && ReadToChildOrEnd ())
+        {
+        CGDgnExtrusionDetail detail;
+
+        // Read children in any order ...
+        for (;IsStartElement ();)
+            {
+            if (ReadTagDVector3d ("extrusionVector", detail.extrusionVector))
+                continue;
+            if (ReadTagbool ("capped", detail.capped))
+                continue;
+            if (ReadTag_AnyCurveVector ("baseGeometry", detail.baseGeometry))
+                continue;
+
+                
+            if (!SkipUnexpectedTag ())
+                return false;
+            }
+
+        // Get out of the primary element ..
+        ReadEndElement ();
+        result = m_factory.Create (detail);
+        return true;
+        }
+    return false;
+    }
+
+
+
+
+
+/// <summary>
+/// Read xml content and create an IDgnRotationalSweep
+/// Returns false if the reader is not positioned on an element with name DgnRotationalSweep
+///   or if it does not contain the following element sequence:
+/// <code>
+///  &lt;DgnRotationalSweep&gt;
+///    &lt;Center&gt;... &lt;/Center&gt;
+///    &lt;Axis&gt;... &lt;/Axis&gt;
+///    &lt;SweepAngle&gt;... &lt;/SweepAngle&gt;
+///    &lt;Capped&gt;... &lt;/Capped&gt;
+///    &lt;BaseGeometry&gt;... &lt;/BaseGeometry&gt;
+///  &lt;/DgnRotationalSweep&gt;
+/// </code>
+/// </summary>
+/// <returns></returns>
+bool ReadIDgnRotationalSweep (IGeometryPtr &result)
+    {
+    result = nullptr;
+    if (CurrentElementNameMatch ("DgnRotationalSweep")
+        && ReadToChildOrEnd ())
+        {
+        CGDgnRotationalSweepDetail detail;
+
+        // Read children in any order ...
+        for (;IsStartElement ();)
+            {
+            if (ReadTagDPoint3d ("center", detail.center))
+                continue;
+            if (ReadTagDVector3d ("axis", detail.axis))
+                continue;
+            if (ReadTagAngle ("sweepAngle", detail.sweepAngle))
+                continue;
+            if (ReadTagbool ("capped", detail.capped))
+                continue;
+            if (ReadTag_AnyCurveVector ("baseGeometry", detail.baseGeometry))
+                continue;
+
+                
+            if (!SkipUnexpectedTag ())
+                return false;
+            }
+
+        // Get out of the primary element ..
+        ReadEndElement ();
+        result = m_factory.Create (detail);
+        return true;
+        }
+    return false;
+    }
+
+
+
+
+
+/// <summary>
+/// Read xml content and create an IDgnRuledSweep
+/// Returns false if the reader is not positioned on an element with name DgnRuledSweep
+///   or if it does not contain the following element sequence:
+/// <code>
+///  &lt;DgnRuledSweep&gt;
+///    &lt;Capped&gt;... &lt;/Capped&gt;
+///    &lt;ListOfContour&gt;
+///         &lt;Contour&gt;...&lt;/Contour&gt;
+///    &lt;/ListOfContour&gt;
+///  &lt;/DgnRuledSweep&gt;
+/// </code>
+/// </summary>
+/// <returns></returns>
+bool ReadIDgnRuledSweep (IGeometryPtr &result)
+    {
+    result = nullptr;
+    if (CurrentElementNameMatch ("DgnRuledSweep")
+        && ReadToChildOrEnd ())
+        {
+        CGDgnRuledSweepDetail detail;
+
+        // Read children in any order ...
+        for (;IsStartElement ();)
+            {
+            if (ReadTagbool ("capped", detail.capped))
+                continue;
+            if (ReadListOf_AnyCurveVector ("ListOfContour", "Contour", detail.contourArray))
+                continue;
+                
+            if (!SkipUnexpectedTag ())
+                return false;
+            }
+
+        // Get out of the primary element ..
+        ReadEndElement ();
+        result = m_factory.Create (detail);
+        return true;
+        }
+    return false;
+    }
+
+
+
+
+
+/// <summary>
+/// Read xml content and create an ITransitionSpiral
+/// Returns false if the reader is not positioned on an element with name TransitionSpiral
+///   or if it does not contain the following element sequence:
+/// <code>
+///  &lt;TransitionSpiral&gt;
+///    &lt;SpiralType&gt;... &lt;/SpiralType&gt;
+///    &lt;Placement&gt;... &lt;/Placement&gt;
+///    &lt;StartBearing&gt;... &lt;/StartBearing&gt;
+///    &lt;StartRadius&gt;... &lt;/StartRadius&gt;
+///    &lt;EndBearing&gt;... &lt;/EndBearing&gt;
+///    &lt;EndRadius&gt;... &lt;/EndRadius&gt;
+///    &lt;ActiveStartFraction&gt;... &lt;/ActiveStartFraction&gt;
+///    &lt;ActiveEndFraction&gt;... &lt;/ActiveEndFraction&gt;
+///    &lt;Geometry&gt;... &lt;/Geometry&gt;
+///  &lt;/TransitionSpiral&gt;
+/// </code>
+/// </summary>
+/// <returns></returns>
+bool ReadITransitionSpiral (IGeometryPtr &result)
+    {
+    result = nullptr;
+    if (CurrentElementNameMatch ("TransitionSpiral")
+        && ReadToChildOrEnd ())
+        {
+        CGTransitionSpiralDetail detail;
+
+        // Read children in any order ...
+        for (;IsStartElement ();)
+            {
+            if (ReadTagString ("spiralType", detail.spiralType))
+                continue;
+            if (ReadTagPlacementOriginZX ("placement", detail.placement))
+                continue;
+            if (ReadTagAngle ("startBearing", detail.startBearing))
+                continue;
+            if (ReadTagdouble ("startRadius", detail.startRadius))
+                continue;
+            if (ReadTagAngle ("endBearing", detail.endBearing))
+                continue;
+            if (ReadTagdouble ("endRadius", detail.endRadius))
+                continue;
+            if (ReadTagdouble ("activeStartFraction", detail.activeStartFraction))
+                continue;
+            if (ReadTagdouble ("activeEndFraction", detail.activeEndFraction))
+                continue;
+            if (ReadTag_AnyGeometry ("geometry", detail.geometry))
+                continue;
+
+                
+            if (!SkipUnexpectedTag ())
+                return false;
+            }
+
+        // Get out of the primary element ..
+        ReadEndElement ();
+        result = m_factory.Create (detail);
+        return true;
+        }
+    return false;
+    }
+
+bool ReadExtendedObject(IGeometryPtr &result)
+    {
+    result = nullptr;
+    if (CurrentElementNameMatch("ExtendedObject"))
+        ReadToChildOrEnd();
+
+    return false;
+    }
+
+//<ExtendedObject xmlns="http://www.bentley.com/schemas/Bentley.ECSerializable.1.0">
+//    <Coordinate xmlns="http://www.bentley.com/schemas/Bentley.Geometry.Common.1.0">
+//        <xyz>11.1,22.2,33.3</xyz>
+//    </Coordinate>
+//    <ExtendedData>
+//        <TransientLookupCollection>
+//            <Entry key="color" typeCode="Int32">32</Entry>
+//        </TransientLookupCollection>
+//    </ExtendedData>
+//</ExtendedObject>
+
+bool ReadExtendedData(IGeometryPtr &result)
+    {
+    if (!CurrentElementNameMatch("ExtendedData"))
+        return false;
+
+    ReadToChildOrEnd();
+
+    // Should be 'TransientLookupCollection'
+    if (!CurrentElementNameMatch("TransientLookupCollection"))
+        return false;
+        
+    ReadToChildOrEnd();
+    // Next, iterate over each entry
+    for (;IsStartElement ();)
+        {
+        Utf8String keyValue;
+        Utf8String keyName("key");
+        m_reader.ReadToNextAttribute (&keyName, &keyValue);
+
+        Utf8String typeValue;
+        Utf8String typeCode("typeCode");
+        m_reader.ReadToNextAttribute (&typeCode, &typeValue);
+        
+        Utf8String content;
+        m_reader.Read();
+
+        m_reader.MoveToContent();
+        m_reader.ReadContentAsString(content);
+        m_reader.MoveToContent();
+
+        // m_reader.ReadEndElement()
+            {
+            m_reader.ReadToEndOfElement();
+            m_reader.Read();
+            }
+        m_reader.MoveToContent();
+        }
+
+    xmlDom->WriteElementEnd(m_currentElementName.c_str());
+    Utf8String cgBeXml;
+    xmlDom->ToString(cgBeXml);
+
+    return false;
+    }
+