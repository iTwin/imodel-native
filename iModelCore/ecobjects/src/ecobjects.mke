#--------------------------------------------------------------------------------------
#
#     $Source: src/ecobjects.mke $
#
#  $Copyright: (c) 2015 Bentley Systems, Incorporated. All rights reserved. $
#
#--------------------------------------------------------------------------------------
PolicyFile      = $(SrcRoot)/ecobjects/mki/AssertECObjectsPolicy.mki
baseDir         = $(_MakeFilePath)

SolutionPolicyMki=$(baseDir)ecobjects.mki

programName = ECObjects
%include    mdl.mki

#----------------------------------------------------------------------
#       Create output directories
#----------------------------------------------------------------------
always:
    !~@mkdir $(o)

#--------------------------------------------------------------------------------
#  Bring our precompiled header up-to-date.  After including PreCompileHeader.mki
#  $(UsePrecompiledHeaderOptions) will contain the /Yu and /Fp options that we
#  need to consume the .pch.
#----------------------------------------------------------------------
PchCompiland = $(baseDir)ECObjectsPch.cpp
PchOutputDir = $(o)
%if defined (winNT) && $(BUILD_TOOLSET) == "GCC"
    # Compiling using gch causes internal compiler error in GCC using windows ndk toolchain
    GCC_NO_PRE_COMPILED_HEADER = 1
%endif
%include $(SharedMki)PreCompileHeader.mki

CCPchOpts  = $(UsePrecompiledHeaderOptions)
CPchOpts   = $(UsePrecompiledHeaderOptions)

#----------------------------------------------------------------------
# Prepare to multi-compile using a uniform set of dependency blocks.
# Note that you CANNOT change compiler options for just some of the
# below compilands. The entire set of compilands must be content with
# uniform treatment for multi-compilation to work.
#----------------------------------------------------------------------
MultiCompileDepends=$(_MakeFileSpec) 
%include MultiCppCompileRule.mki

#----------------------------------------------------------------------
#   Objects that go into the ECObjects library
#----------------------------------------------------------------------
ECObjectsHeaders =  $(ecobjectsPublicAPISrc)ECObjects.h \
                    $(ecobjectsPublicAPISrc)ECSchema.h \
                    $(ecobjectsPublicAPISrc)ECValue.h \
                    $(ecobjectsPublicAPISrc)ECInstance.h \
                    $(ecobjectsPublicAPISrc)ECEnabler.h \
                    $(ecobjectsPublicAPISrc)DesignByContract.h \
                    $(ecobjectsPublicAPISrc)ECDBuffer.h \
                    $(ecobjectsPublicAPISrc)SupplementalSchema.h \
                    $(ecobjectsPublicAPISrc)ECEvent.h \
                    $(ecobjectsPublicAPISrc)ECObjectsAPIOverview.h \
                    $(baseDir)ecxml.h \
                    $(baseDir)FileUtilities.h \
                    $(ecobjectsPublicAPISrc)CalculatedProperty.h \
                    $(ecobjectsPublicAPISrc)StandardCustomAttributeHelper.h \
                    $(baseDir)DateTimeInfoAccessor.h \
<<<<<<< HEAD
                    $(ecobjectsPublicAPISrc)ECDiff.h 			

                    
=======
                    $(ecobjectsPublicAPISrc)SchemaLocalizedStrings.h \

>>>>>>> 1c4059cb

ECPresentationHeaders = $(ecpresentationPublicAPISrc)auicommand.h \
                        $(ecpresentationPublicAPISrc)auiitem.h \
                        $(ecpresentationPublicAPISrc)auijournal.h \
                        $(ecpresentationPublicAPISrc)auipresentationmgr.h \
                        $(ecpresentationPublicAPISrc)auiprovider.h \
                        $(ECObjectsHeaders) \
                        $(ecpresentationPublicAPISrc)auipresentationapi.h \
                        $(ecpresentationPublicAPISrc)auievent.h
                        
ECPresentationRulesHeaders = $(ecpresentationRulesPublicAPISrc)PresentationRules.h \
                             $(ecpresentationRulesPublicAPISrc)ChildNodeSpecification.h \
                             $(ecpresentationRulesPublicAPISrc)ChildNodeRule.h \
                             $(ecpresentationRulesPublicAPISrc)CheckBoxRule.h \
                             $(ecpresentationRulesPublicAPISrc)DisplayRelatedItemsSpecification.h \
                             $(ecpresentationRulesPublicAPISrc)RenameNodeRule.h \
                             $(ecpresentationRulesPublicAPISrc)ContentRule.h \
                             $(ecpresentationRulesPublicAPISrc)ImageIdOverride.h \
                             $(ecpresentationRulesPublicAPISrc)PresentationRule.h \
                             $(ecpresentationRulesPublicAPISrc)PresentationRuleSet.h \
                             $(ecpresentationRulesPublicAPISrc)LabelOverride.h \
                             $(ecpresentationRulesPublicAPISrc)StyleOverride.h \
                             $(ecpresentationRulesPublicAPISrc)LocalizationResourceKeyDefinition.h \
                             $(ecpresentationRulesPublicAPISrc)UserSettingsGroup.h \
                             $(ecpresentationRulesPublicAPISrc)GroupingRule.h \
                             $(ecpresentationRulesPublicAPISrc)SortingRule.h \
                             $(ecpresentationRulesPublicAPISrc)AllInstanceNodesSpecification.h \
                             $(ecpresentationRulesPublicAPISrc)AllRelatedInstanceNodesSpecification.h \
                             $(ecpresentationRulesPublicAPISrc)CustomNodeSpecification.h \
                             $(ecpresentationRulesPublicAPISrc)InstanceNodesOfSpecificClassesSpecification.h \
                             $(ecpresentationRulesPublicAPISrc)RelatedInstanceNodesSpecification.h \
                             $(ecpresentationRulesPublicAPISrc)SearchResultInstanceNodesSpecification.h \
                             $(ecpresentationRulesPublicAPISrc)ContentSpecification.h \
                             $(ecpresentationRulesPublicAPISrc)ContentInstancesOfSpecificClassesSpecification.h \
                             $(ecpresentationRulesPublicAPISrc)ContentRelatedInstancesSpecification.h \
                             $(ecpresentationRulesPublicAPISrc)SelectedNodeInstancesSpecification.h \
                             $(ECPresentationHeaders)


ECUnitsHeaders = $(ecunitsPublicAPISrc)Units.h \
                 $(ecunitsPublicAPISrc)ECUnitsClassLocater.h

# ECObjects

$(o)ecxml$(oext)                                           : $(baseDir)ecxml.cpp $(ECObjectsHeaders) ${MultiCompileDepends} 

$(o)ECSchema$(oext)                                        : $(baseDir)ECSchema.cpp $(ECObjectsHeaders) ${MultiCompileDepends} 

$(o)ECType$(oext)                                          : $(baseDir)ECType.cpp $(ECObjectsHeaders) ${MultiCompileDepends} 

$(o)ECClass$(oext)                                         : $(baseDir)ECClass.cpp $(ECObjectsHeaders) ${MultiCompileDepends}

$(o)ECProperty$(oext)                                      : $(baseDir)ECProperty.cpp $(ECObjectsHeaders) ${MultiCompileDepends} 

$(o)ECInstance$(oext)                                      : $(baseDir)ECInstance.cpp $(ECObjectsHeaders) ${MultiCompileDepends} 

$(o)ECCustomAttribute$(oext)                               : $(baseDir)ECCustomAttribute.cpp $(ECObjectsHeaders) ${MultiCompileDepends} 

$(o)ECcontext$(oext)                                       : $(baseDir)ECcontext.cpp $(ECObjectsHeaders) ${MultiCompileDepends} 

$(o)ECValue$(oext)                                         : $(baseDir)ECValue.cpp $(ECObjectsHeaders) ${MultiCompileDepends} 

$(o)ECEnabler$(oext)                                       : $(baseDir)ECEnabler.cpp $(ECObjectsHeaders) ${MultiCompileDepends} 

$(o)ExpressionNode$(oext)                                  : $(baseDir)ExpressionNode.cpp $(ECObjectsHeaders) ${MultiCompileDepends} 

$(o)ExpressionContext$(oext)                               : $(baseDir)ExpressionContext.cpp $(ECObjectsHeaders) ${MultiCompileDepends} 

$(o)ExpressionHandler$(oext)                               : $(baseDir)ExpressionHandler.cpp $(ECObjectsHeaders) $(ecobjectsPublicAPISrc)ECExpressionNode.h ${MultiCompileDepends} 

$(o)SystemSymbolProvider$(oext)                            : $(baseDir)SystemSymbolProvider.cpp $(ECObjectsHeaders) $(ecobjectsPublicAPISrc)SystemSymbolProvider.h ${MultiCompileDepends} 

$(o)ECDBuffer$(oext)                                       : $(baseDir)ECDBuffer.cpp $(ECObjectsHeaders) ${MultiCompileDepends}

$(o)StandaloneECInstance$(oext)                            : $(baseDir)StandaloneECInstance.cpp $(ECObjectsHeaders) ${MultiCompileDepends}  $(ecobjectsPublicAPISrc)StandaloneECInstance.h

$(o)StandaloneECRelationshipInstance$(oext)                : $(baseDir)StandaloneECRelationshipInstance.cpp $(ECObjectsHeaders) ${MultiCompileDepends}  $(ecobjectsPublicAPISrc)StandaloneECRelationshipInstance.h  $(ecobjectsPublicAPISrc)StandaloneECInstance.h

$(o)SupplementalSchema$(oext)                              : $(baseDir)SupplementalSchema.cpp $(ECObjectsHeaders) ${MultiCompileDepends}

$(o)DesignByContract$(oext)                                : $(baseDir)DesignByContract.cpp $(ecobjectsPublicAPISrc)DesignByContract.h ${MultiCompileDepends} 

$(o)ecprovider$(oext)                                      : $(baseDir)ecprovider.cpp $(ECObjectsHeaders) ${MultiCompileDepends} 

$(o)ecinstanceiterable$(oext)                              : $(baseDir)ecinstanceiterable.cpp $(ECObjectsHeaders) ${MultiCompileDepends} 

$(o)CalculatedProperty$(oext)                              : $(baseDir)CalculatedProperty.cpp $(ECObjectsHeaders) ${MultiCompileDepends}

$(o)DateTimeInfoAccessor$(oext)                            : $(baseDir)DateTimeInfoAccessor.cpp $(ECObjectsHeaders) ${MultiCompileDepends}

$(o)StandardCustomAttributeHelper$(oext)                   : $(baseDir)StandardCustomAttributeHelper.cpp $(ECObjectsHeaders) ${MultiCompileDepends}

$(o)PresentationMetadataHelper$(oext)                      : $(baseDir)PresentationMetadataHelper.cpp $(ECObjectsHeaders) ${MultiCompileDepends}

$(o)ECDiff$(oext)                                          : $(baseDir)ECDiff.cpp $(ECObjectsHeaders) ${MultiCompileDepends}

$(o)SchemaLocalizedStrings$(oext)                          : $(baseDir)SchemaLocalizedStrings.cpp $(ECObjectsHeaders) ${MultiCompileDepends}

# ECPresentation

$(o)auipresentationmgr$(oext)                              : $(baseDir)presentation/auipresentationmgr.cpp $(ECPresentationHeaders) ${MultiCompileDepends} 

$(o)auicommand$(oext)                                      : $(baseDir)presentation/auicommand.cpp $(ECPresentationHeaders) ${MultiCompileDepends} 

$(o)auiitem$(oext)                                         : $(baseDir)presentation/auiitem.cpp $(ECPresentationHeaders) ${MultiCompileDepends}

$(o)auiprovider$(oext)                                     : $(baseDir)presentation/auiprovider.cpp $(ECPresentationHeaders) ${MultiCompileDepends} 

$(o)ecviewdefinition$(oext)                                : $(baseDir)presentation/ecviewdefinition.cpp $(ECPresentationHeaders) ${MultiCompileDepends} 

$(o)eccontentdefinition$(oext)                             : $(baseDir)presentation/eccontentdefinition.cpp $(ECPresentationHeaders) ${MultiCompileDepends} 

$(o)auijournal$(oext)                                      : $(baseDir)presentation/auijournal.cpp $(ECPresentationHeaders) ${MultiCompileDepends} 

$(o)ECImageProvider$(oext)                                 : $(baseDir)presentation/ECImageProvider.cpp $(ECPresentationHeaders) ${MultiCompileDepends} 

$(o)ECLocalizationProvider$(oext)                          : $(baseDir)presentation/ECLocalizationProvider.cpp $(ECPresentationHeaders) ${MultiCompileDepends} 

$(o)auievent$(oext)                                        : $(baseDir)presentation/auievent.cpp $(ECPresentationHeaders) ${MultiCompileDepends} 

# ECPresentationRules

$(o)ChildNodeRule$(oext)                                   : $(baseDir)presentation/PresentationRules/ChildNodeRule.cpp $(ECPresentationRulesHeaders) ${MultiCompileDepends}

$(o)ChildNodeSpecification$(oext)                          : $(baseDir)presentation/PresentationRules/ChildNodeSpecification.cpp $(ECPresentationRulesHeaders) ${MultiCompileDepends}

$(o)ContentRule$(oext)                                     : $(baseDir)presentation/PresentationRules/ContentRule.cpp $(ECPresentationRulesHeaders) ${MultiCompileDepends}

$(o)CheckBoxRule$(oext)                                    : $(baseDir)presentation/PresentationRules/CheckBoxRule.cpp $(ECPresentationRulesHeaders) ${MultiCompileDepends}

$(o)DisplayRelatedItemsSpecification$(oext)                : $(baseDir)presentation/PresentationRules/DisplayRelatedItemsSpecification.cpp $(ECPresentationRulesHeaders) ${MultiCompileDepends}

$(o)RenameNodeRule$(oext)                                  : $(baseDir)presentation/PresentationRules/RenameNodeRule.cpp $(ECPresentationRulesHeaders) ${MultiCompileDepends}

$(o)ImageIdOverride$(oext)                                 : $(baseDir)presentation/PresentationRules/ImageIdOverride.cpp $(ECPresentationRulesHeaders) ${MultiCompileDepends}

$(o)PresentationRule$(oext)                                : $(baseDir)presentation/PresentationRules/PresentationRule.cpp $(ECPresentationRulesHeaders) ${MultiCompileDepends}

$(o)PresentationRuleSet$(oext)                             : $(baseDir)presentation/PresentationRules/PresentationRuleSet.cpp $(ECPresentationRulesHeaders) ${MultiCompileDepends}

$(o)LabelOverride$(oext)                                   : $(baseDir)presentation/PresentationRules/LabelOverride.cpp $(ECPresentationRulesHeaders) ${MultiCompileDepends}

$(o)StyleOverride$(oext)                                   : $(baseDir)presentation/PresentationRules/StyleOverride.cpp $(ECPresentationRulesHeaders) ${MultiCompileDepends}

$(o)LocalizationResourceKeyDefinition$(oext)               : $(baseDir)presentation/PresentationRules/LocalizationResourceKeyDefinition.cpp $(ECPresentationRulesHeaders) ${MultiCompileDepends}

$(o)UserSettingsGroup$(oext)                               : $(baseDir)presentation/PresentationRules/UserSettingsGroup.cpp $(ECPresentationRulesHeaders) ${MultiCompileDepends}

$(o)GroupingRule$(oext)                                    : $(baseDir)presentation/PresentationRules/GroupingRule.cpp $(ECPresentationRulesHeaders) ${MultiCompileDepends}

$(o)SortingRule$(oext)                                     : $(baseDir)presentation/PresentationRules/SortingRule.cpp $(ECPresentationRulesHeaders) ${MultiCompileDepends}

$(o)AllInstanceNodesSpecification$(oext)                   : $(baseDir)presentation/PresentationRules/AllInstanceNodesSpecification.cpp $(ECPresentationRulesHeaders) ${MultiCompileDepends}

$(o)AllRelatedInstanceNodesSpecification$(oext)            : $(baseDir)presentation/PresentationRules/AllRelatedInstanceNodesSpecification.cpp $(ECPresentationRulesHeaders) ${MultiCompileDepends}

$(o)CustomNodeSpecification$(oext)                         : $(baseDir)presentation/PresentationRules/CustomNodeSpecification.cpp $(ECPresentationRulesHeaders) ${MultiCompileDepends}

$(o)InstanceNodesOfSpecificClassesSpecification$(oext)     : $(baseDir)presentation/PresentationRules/InstanceNodesOfSpecificClassesSpecification.cpp $(ECPresentationRulesHeaders) ${MultiCompileDepends}

$(o)RelatedInstanceNodesSpecification$(oext)               : $(baseDir)presentation/PresentationRules/RelatedInstanceNodesSpecification.cpp $(ECPresentationRulesHeaders) ${MultiCompileDepends}

$(o)SearchResultInstanceNodesSpecification$(oext)          : $(baseDir)presentation/PresentationRules/SearchResultInstanceNodesSpecification.cpp $(ECPresentationRulesHeaders) ${MultiCompileDepends}

$(o)ContentSpecification$(oext)                            : $(baseDir)presentation/PresentationRules/ContentSpecification.cpp $(ECPresentationRulesHeaders) ${MultiCompileDepends}

$(o)RelatedPropertiesSpecification$(oext)                  : $(baseDir)presentation/PresentationRules/RelatedPropertiesSpecification.cpp $(ECPresentationRulesHeaders) ${MultiCompileDepends}

$(o)ContentInstancesOfSpecificClassesSpecification$(oext)  : $(baseDir)presentation/PresentationRules/ContentInstancesOfSpecificClassesSpecification.cpp $(ECPresentationRulesHeaders) ${MultiCompileDepends}

$(o)ContentRelatedInstancesSpecification$(oext)            : $(baseDir)presentation/PresentationRules/ContentRelatedInstancesSpecification.cpp $(ECPresentationRulesHeaders) ${MultiCompileDepends}

$(o)SelectedNodeInstancesSpecification$(oext)              : $(baseDir)presentation/PresentationRules/SelectedNodeInstancesSpecification.cpp $(ECPresentationRulesHeaders) ${MultiCompileDepends}

$(o)CommonTools$(oext)                                     : $(baseDir)presentation/PresentationRules/CommonTools.cpp $(ECPresentationRulesHeaders) ${MultiCompileDepends}

# ECUnits

$(o)Units$(oext)                                           : $(baseDir)Units/Units.cpp $(ECUnitsHeaders) ${MultiCompileDepends}

$(o)ECUnitsClassLocater$(oext)                                           : $(baseDir)Units/ECUnitsClassLocater.cpp $(ECUnitsHeaders) ${MultiCompileDepends}


%include MultiCppCompileGo.mki
cppObjects=%$(MultiCompileObjectList)
CCPchOpts =
CPchOpts =

#----------------------------------------------------------------------
#   Non-portable code - cannot use PCH
#----------------------------------------------------------------------
$(o)FileUtilities$(oext)   : $(baseDir)nonport/FileUtilities.cpp $(ECObjectsHeaders) ${MultiCompileDepends} 

cppObjects +$(o)FileUtilities$(oext)

#----------------------------------------------------------------------
#   dependencies of the subsystem.
#----------------------------------------------------------------------
DLM_NO_DLS                  = 1
DLM_NO_DEF                  = 1
DLM_NAME                    = $(appName)
DLM_DEST                    = $(o)
DLM_OBJECT_DEST             = $(o)
DLM_OBJECT_FILES            = $(cppObjects)
DLM_OBJECT_PCH              = $(o)ECObjectsPch$(oext)
DLM_EXPORT_OBJS             = $(cppObjects)
DLM_EXPORT_DEST             = $(o)
DLM_NOINITFUNC              = 1
DLM_NOMSBUILTINS            = 1
DLM_NOENTRY                 = 1
%if $(TARGET_PLATFORM)=="Windows"  # *** WIP_NONPORT
LINKER_LIBRARIES           = xmllite$(libext)
%endif
LINKER_LIBRARIES           + $(BuildContext)SubParts/Libs/$(libprefix)BeXml$(libext)
LINKER_LIBRARIES           + $(BuildContext)SubParts/Libs/$(libprefix)BeLibxml2$(libext)
LINKER_LIBRARIES           + $(BuildContext)SubParts/Libs/$(libprefix)BentleyGeom$(libext)
LINKER_LIBRARIES            + $(BuildContext)SubParts/Libs/$(libprefix)BentleyGeomSerialization$(libext)
%ifdef BuildCGJsonValueBuilder
LINKER_LIBRARIES            + d:/topaz1/out/Winx64/BuildContexts/DgnPlatform/SdkSources/MobileDgnSdk-Winx64/lib/Winx64/BeJsonCpp.lib
%endif
DLM_CONTEXT_LOCATION        = $(BuildContext)Delivery/
DLM_LIB_CONTEXT_LOCATION    = $(BuildContext)Delivery/
DLM_CREATE_LIB_CONTEXT_LINK = 1

#----------------------------------------------------------------------
#   NEEDSWORK : Temporary settings
#----------------------------------------------------------------------
%include $(sharedMki)linkLibrary.mki
<|MERGE_RESOLUTION|>--- conflicted
+++ resolved
@@ -1,300 +1,295 @@
-#--------------------------------------------------------------------------------------
-#
-#     $Source: src/ecobjects.mke $
-#
-#  $Copyright: (c) 2015 Bentley Systems, Incorporated. All rights reserved. $
-#
-#--------------------------------------------------------------------------------------
-PolicyFile      = $(SrcRoot)/ecobjects/mki/AssertECObjectsPolicy.mki
-baseDir         = $(_MakeFilePath)
-
-SolutionPolicyMki=$(baseDir)ecobjects.mki
-
-programName = ECObjects
-%include    mdl.mki
-
-#----------------------------------------------------------------------
-#       Create output directories
-#----------------------------------------------------------------------
-always:
-    !~@mkdir $(o)
-
-#--------------------------------------------------------------------------------
-#  Bring our precompiled header up-to-date.  After including PreCompileHeader.mki
-#  $(UsePrecompiledHeaderOptions) will contain the /Yu and /Fp options that we
-#  need to consume the .pch.
-#----------------------------------------------------------------------
-PchCompiland = $(baseDir)ECObjectsPch.cpp
-PchOutputDir = $(o)
-%if defined (winNT) && $(BUILD_TOOLSET) == "GCC"
-    # Compiling using gch causes internal compiler error in GCC using windows ndk toolchain
-    GCC_NO_PRE_COMPILED_HEADER = 1
-%endif
-%include $(SharedMki)PreCompileHeader.mki
-
-CCPchOpts  = $(UsePrecompiledHeaderOptions)
-CPchOpts   = $(UsePrecompiledHeaderOptions)
-
-#----------------------------------------------------------------------
-# Prepare to multi-compile using a uniform set of dependency blocks.
-# Note that you CANNOT change compiler options for just some of the
-# below compilands. The entire set of compilands must be content with
-# uniform treatment for multi-compilation to work.
-#----------------------------------------------------------------------
-MultiCompileDepends=$(_MakeFileSpec) 
-%include MultiCppCompileRule.mki
-
-#----------------------------------------------------------------------
-#   Objects that go into the ECObjects library
-#----------------------------------------------------------------------
-ECObjectsHeaders =  $(ecobjectsPublicAPISrc)ECObjects.h \
-                    $(ecobjectsPublicAPISrc)ECSchema.h \
-                    $(ecobjectsPublicAPISrc)ECValue.h \
-                    $(ecobjectsPublicAPISrc)ECInstance.h \
-                    $(ecobjectsPublicAPISrc)ECEnabler.h \
-                    $(ecobjectsPublicAPISrc)DesignByContract.h \
-                    $(ecobjectsPublicAPISrc)ECDBuffer.h \
-                    $(ecobjectsPublicAPISrc)SupplementalSchema.h \
-                    $(ecobjectsPublicAPISrc)ECEvent.h \
-                    $(ecobjectsPublicAPISrc)ECObjectsAPIOverview.h \
-                    $(baseDir)ecxml.h \
-                    $(baseDir)FileUtilities.h \
-                    $(ecobjectsPublicAPISrc)CalculatedProperty.h \
-                    $(ecobjectsPublicAPISrc)StandardCustomAttributeHelper.h \
-                    $(baseDir)DateTimeInfoAccessor.h \
-<<<<<<< HEAD
-                    $(ecobjectsPublicAPISrc)ECDiff.h 			
-
-                    
-=======
-                    $(ecobjectsPublicAPISrc)SchemaLocalizedStrings.h \
-
->>>>>>> 1c4059cb
-
-ECPresentationHeaders = $(ecpresentationPublicAPISrc)auicommand.h \
-                        $(ecpresentationPublicAPISrc)auiitem.h \
-                        $(ecpresentationPublicAPISrc)auijournal.h \
-                        $(ecpresentationPublicAPISrc)auipresentationmgr.h \
-                        $(ecpresentationPublicAPISrc)auiprovider.h \
-                        $(ECObjectsHeaders) \
-                        $(ecpresentationPublicAPISrc)auipresentationapi.h \
-                        $(ecpresentationPublicAPISrc)auievent.h
-                        
-ECPresentationRulesHeaders = $(ecpresentationRulesPublicAPISrc)PresentationRules.h \
-                             $(ecpresentationRulesPublicAPISrc)ChildNodeSpecification.h \
-                             $(ecpresentationRulesPublicAPISrc)ChildNodeRule.h \
-                             $(ecpresentationRulesPublicAPISrc)CheckBoxRule.h \
-                             $(ecpresentationRulesPublicAPISrc)DisplayRelatedItemsSpecification.h \
-                             $(ecpresentationRulesPublicAPISrc)RenameNodeRule.h \
-                             $(ecpresentationRulesPublicAPISrc)ContentRule.h \
-                             $(ecpresentationRulesPublicAPISrc)ImageIdOverride.h \
-                             $(ecpresentationRulesPublicAPISrc)PresentationRule.h \
-                             $(ecpresentationRulesPublicAPISrc)PresentationRuleSet.h \
-                             $(ecpresentationRulesPublicAPISrc)LabelOverride.h \
-                             $(ecpresentationRulesPublicAPISrc)StyleOverride.h \
-                             $(ecpresentationRulesPublicAPISrc)LocalizationResourceKeyDefinition.h \
-                             $(ecpresentationRulesPublicAPISrc)UserSettingsGroup.h \
-                             $(ecpresentationRulesPublicAPISrc)GroupingRule.h \
-                             $(ecpresentationRulesPublicAPISrc)SortingRule.h \
-                             $(ecpresentationRulesPublicAPISrc)AllInstanceNodesSpecification.h \
-                             $(ecpresentationRulesPublicAPISrc)AllRelatedInstanceNodesSpecification.h \
-                             $(ecpresentationRulesPublicAPISrc)CustomNodeSpecification.h \
-                             $(ecpresentationRulesPublicAPISrc)InstanceNodesOfSpecificClassesSpecification.h \
-                             $(ecpresentationRulesPublicAPISrc)RelatedInstanceNodesSpecification.h \
-                             $(ecpresentationRulesPublicAPISrc)SearchResultInstanceNodesSpecification.h \
-                             $(ecpresentationRulesPublicAPISrc)ContentSpecification.h \
-                             $(ecpresentationRulesPublicAPISrc)ContentInstancesOfSpecificClassesSpecification.h \
-                             $(ecpresentationRulesPublicAPISrc)ContentRelatedInstancesSpecification.h \
-                             $(ecpresentationRulesPublicAPISrc)SelectedNodeInstancesSpecification.h \
-                             $(ECPresentationHeaders)
-
-
-ECUnitsHeaders = $(ecunitsPublicAPISrc)Units.h \
-                 $(ecunitsPublicAPISrc)ECUnitsClassLocater.h
-
-# ECObjects
-
-$(o)ecxml$(oext)                                           : $(baseDir)ecxml.cpp $(ECObjectsHeaders) ${MultiCompileDepends} 
-
-$(o)ECSchema$(oext)                                        : $(baseDir)ECSchema.cpp $(ECObjectsHeaders) ${MultiCompileDepends} 
-
-$(o)ECType$(oext)                                          : $(baseDir)ECType.cpp $(ECObjectsHeaders) ${MultiCompileDepends} 
-
-$(o)ECClass$(oext)                                         : $(baseDir)ECClass.cpp $(ECObjectsHeaders) ${MultiCompileDepends}
-
-$(o)ECProperty$(oext)                                      : $(baseDir)ECProperty.cpp $(ECObjectsHeaders) ${MultiCompileDepends} 
-
-$(o)ECInstance$(oext)                                      : $(baseDir)ECInstance.cpp $(ECObjectsHeaders) ${MultiCompileDepends} 
-
-$(o)ECCustomAttribute$(oext)                               : $(baseDir)ECCustomAttribute.cpp $(ECObjectsHeaders) ${MultiCompileDepends} 
-
-$(o)ECcontext$(oext)                                       : $(baseDir)ECcontext.cpp $(ECObjectsHeaders) ${MultiCompileDepends} 
-
-$(o)ECValue$(oext)                                         : $(baseDir)ECValue.cpp $(ECObjectsHeaders) ${MultiCompileDepends} 
-
-$(o)ECEnabler$(oext)                                       : $(baseDir)ECEnabler.cpp $(ECObjectsHeaders) ${MultiCompileDepends} 
-
-$(o)ExpressionNode$(oext)                                  : $(baseDir)ExpressionNode.cpp $(ECObjectsHeaders) ${MultiCompileDepends} 
-
-$(o)ExpressionContext$(oext)                               : $(baseDir)ExpressionContext.cpp $(ECObjectsHeaders) ${MultiCompileDepends} 
-
-$(o)ExpressionHandler$(oext)                               : $(baseDir)ExpressionHandler.cpp $(ECObjectsHeaders) $(ecobjectsPublicAPISrc)ECExpressionNode.h ${MultiCompileDepends} 
-
-$(o)SystemSymbolProvider$(oext)                            : $(baseDir)SystemSymbolProvider.cpp $(ECObjectsHeaders) $(ecobjectsPublicAPISrc)SystemSymbolProvider.h ${MultiCompileDepends} 
-
-$(o)ECDBuffer$(oext)                                       : $(baseDir)ECDBuffer.cpp $(ECObjectsHeaders) ${MultiCompileDepends}
-
-$(o)StandaloneECInstance$(oext)                            : $(baseDir)StandaloneECInstance.cpp $(ECObjectsHeaders) ${MultiCompileDepends}  $(ecobjectsPublicAPISrc)StandaloneECInstance.h
-
-$(o)StandaloneECRelationshipInstance$(oext)                : $(baseDir)StandaloneECRelationshipInstance.cpp $(ECObjectsHeaders) ${MultiCompileDepends}  $(ecobjectsPublicAPISrc)StandaloneECRelationshipInstance.h  $(ecobjectsPublicAPISrc)StandaloneECInstance.h
-
-$(o)SupplementalSchema$(oext)                              : $(baseDir)SupplementalSchema.cpp $(ECObjectsHeaders) ${MultiCompileDepends}
-
-$(o)DesignByContract$(oext)                                : $(baseDir)DesignByContract.cpp $(ecobjectsPublicAPISrc)DesignByContract.h ${MultiCompileDepends} 
-
-$(o)ecprovider$(oext)                                      : $(baseDir)ecprovider.cpp $(ECObjectsHeaders) ${MultiCompileDepends} 
-
-$(o)ecinstanceiterable$(oext)                              : $(baseDir)ecinstanceiterable.cpp $(ECObjectsHeaders) ${MultiCompileDepends} 
-
-$(o)CalculatedProperty$(oext)                              : $(baseDir)CalculatedProperty.cpp $(ECObjectsHeaders) ${MultiCompileDepends}
-
-$(o)DateTimeInfoAccessor$(oext)                            : $(baseDir)DateTimeInfoAccessor.cpp $(ECObjectsHeaders) ${MultiCompileDepends}
-
-$(o)StandardCustomAttributeHelper$(oext)                   : $(baseDir)StandardCustomAttributeHelper.cpp $(ECObjectsHeaders) ${MultiCompileDepends}
-
-$(o)PresentationMetadataHelper$(oext)                      : $(baseDir)PresentationMetadataHelper.cpp $(ECObjectsHeaders) ${MultiCompileDepends}
-
-$(o)ECDiff$(oext)                                          : $(baseDir)ECDiff.cpp $(ECObjectsHeaders) ${MultiCompileDepends}
-
-$(o)SchemaLocalizedStrings$(oext)                          : $(baseDir)SchemaLocalizedStrings.cpp $(ECObjectsHeaders) ${MultiCompileDepends}
-
-# ECPresentation
-
-$(o)auipresentationmgr$(oext)                              : $(baseDir)presentation/auipresentationmgr.cpp $(ECPresentationHeaders) ${MultiCompileDepends} 
-
-$(o)auicommand$(oext)                                      : $(baseDir)presentation/auicommand.cpp $(ECPresentationHeaders) ${MultiCompileDepends} 
-
-$(o)auiitem$(oext)                                         : $(baseDir)presentation/auiitem.cpp $(ECPresentationHeaders) ${MultiCompileDepends}
-
-$(o)auiprovider$(oext)                                     : $(baseDir)presentation/auiprovider.cpp $(ECPresentationHeaders) ${MultiCompileDepends} 
-
-$(o)ecviewdefinition$(oext)                                : $(baseDir)presentation/ecviewdefinition.cpp $(ECPresentationHeaders) ${MultiCompileDepends} 
-
-$(o)eccontentdefinition$(oext)                             : $(baseDir)presentation/eccontentdefinition.cpp $(ECPresentationHeaders) ${MultiCompileDepends} 
-
-$(o)auijournal$(oext)                                      : $(baseDir)presentation/auijournal.cpp $(ECPresentationHeaders) ${MultiCompileDepends} 
-
-$(o)ECImageProvider$(oext)                                 : $(baseDir)presentation/ECImageProvider.cpp $(ECPresentationHeaders) ${MultiCompileDepends} 
-
-$(o)ECLocalizationProvider$(oext)                          : $(baseDir)presentation/ECLocalizationProvider.cpp $(ECPresentationHeaders) ${MultiCompileDepends} 
-
-$(o)auievent$(oext)                                        : $(baseDir)presentation/auievent.cpp $(ECPresentationHeaders) ${MultiCompileDepends} 
-
-# ECPresentationRules
-
-$(o)ChildNodeRule$(oext)                                   : $(baseDir)presentation/PresentationRules/ChildNodeRule.cpp $(ECPresentationRulesHeaders) ${MultiCompileDepends}
-
-$(o)ChildNodeSpecification$(oext)                          : $(baseDir)presentation/PresentationRules/ChildNodeSpecification.cpp $(ECPresentationRulesHeaders) ${MultiCompileDepends}
-
-$(o)ContentRule$(oext)                                     : $(baseDir)presentation/PresentationRules/ContentRule.cpp $(ECPresentationRulesHeaders) ${MultiCompileDepends}
-
-$(o)CheckBoxRule$(oext)                                    : $(baseDir)presentation/PresentationRules/CheckBoxRule.cpp $(ECPresentationRulesHeaders) ${MultiCompileDepends}
-
-$(o)DisplayRelatedItemsSpecification$(oext)                : $(baseDir)presentation/PresentationRules/DisplayRelatedItemsSpecification.cpp $(ECPresentationRulesHeaders) ${MultiCompileDepends}
-
-$(o)RenameNodeRule$(oext)                                  : $(baseDir)presentation/PresentationRules/RenameNodeRule.cpp $(ECPresentationRulesHeaders) ${MultiCompileDepends}
-
-$(o)ImageIdOverride$(oext)                                 : $(baseDir)presentation/PresentationRules/ImageIdOverride.cpp $(ECPresentationRulesHeaders) ${MultiCompileDepends}
-
-$(o)PresentationRule$(oext)                                : $(baseDir)presentation/PresentationRules/PresentationRule.cpp $(ECPresentationRulesHeaders) ${MultiCompileDepends}
-
-$(o)PresentationRuleSet$(oext)                             : $(baseDir)presentation/PresentationRules/PresentationRuleSet.cpp $(ECPresentationRulesHeaders) ${MultiCompileDepends}
-
-$(o)LabelOverride$(oext)                                   : $(baseDir)presentation/PresentationRules/LabelOverride.cpp $(ECPresentationRulesHeaders) ${MultiCompileDepends}
-
-$(o)StyleOverride$(oext)                                   : $(baseDir)presentation/PresentationRules/StyleOverride.cpp $(ECPresentationRulesHeaders) ${MultiCompileDepends}
-
-$(o)LocalizationResourceKeyDefinition$(oext)               : $(baseDir)presentation/PresentationRules/LocalizationResourceKeyDefinition.cpp $(ECPresentationRulesHeaders) ${MultiCompileDepends}
-
-$(o)UserSettingsGroup$(oext)                               : $(baseDir)presentation/PresentationRules/UserSettingsGroup.cpp $(ECPresentationRulesHeaders) ${MultiCompileDepends}
-
-$(o)GroupingRule$(oext)                                    : $(baseDir)presentation/PresentationRules/GroupingRule.cpp $(ECPresentationRulesHeaders) ${MultiCompileDepends}
-
-$(o)SortingRule$(oext)                                     : $(baseDir)presentation/PresentationRules/SortingRule.cpp $(ECPresentationRulesHeaders) ${MultiCompileDepends}
-
-$(o)AllInstanceNodesSpecification$(oext)                   : $(baseDir)presentation/PresentationRules/AllInstanceNodesSpecification.cpp $(ECPresentationRulesHeaders) ${MultiCompileDepends}
-
-$(o)AllRelatedInstanceNodesSpecification$(oext)            : $(baseDir)presentation/PresentationRules/AllRelatedInstanceNodesSpecification.cpp $(ECPresentationRulesHeaders) ${MultiCompileDepends}
-
-$(o)CustomNodeSpecification$(oext)                         : $(baseDir)presentation/PresentationRules/CustomNodeSpecification.cpp $(ECPresentationRulesHeaders) ${MultiCompileDepends}
-
-$(o)InstanceNodesOfSpecificClassesSpecification$(oext)     : $(baseDir)presentation/PresentationRules/InstanceNodesOfSpecificClassesSpecification.cpp $(ECPresentationRulesHeaders) ${MultiCompileDepends}
-
-$(o)RelatedInstanceNodesSpecification$(oext)               : $(baseDir)presentation/PresentationRules/RelatedInstanceNodesSpecification.cpp $(ECPresentationRulesHeaders) ${MultiCompileDepends}
-
-$(o)SearchResultInstanceNodesSpecification$(oext)          : $(baseDir)presentation/PresentationRules/SearchResultInstanceNodesSpecification.cpp $(ECPresentationRulesHeaders) ${MultiCompileDepends}
-
-$(o)ContentSpecification$(oext)                            : $(baseDir)presentation/PresentationRules/ContentSpecification.cpp $(ECPresentationRulesHeaders) ${MultiCompileDepends}
-
-$(o)RelatedPropertiesSpecification$(oext)                  : $(baseDir)presentation/PresentationRules/RelatedPropertiesSpecification.cpp $(ECPresentationRulesHeaders) ${MultiCompileDepends}
-
-$(o)ContentInstancesOfSpecificClassesSpecification$(oext)  : $(baseDir)presentation/PresentationRules/ContentInstancesOfSpecificClassesSpecification.cpp $(ECPresentationRulesHeaders) ${MultiCompileDepends}
-
-$(o)ContentRelatedInstancesSpecification$(oext)            : $(baseDir)presentation/PresentationRules/ContentRelatedInstancesSpecification.cpp $(ECPresentationRulesHeaders) ${MultiCompileDepends}
-
-$(o)SelectedNodeInstancesSpecification$(oext)              : $(baseDir)presentation/PresentationRules/SelectedNodeInstancesSpecification.cpp $(ECPresentationRulesHeaders) ${MultiCompileDepends}
-
-$(o)CommonTools$(oext)                                     : $(baseDir)presentation/PresentationRules/CommonTools.cpp $(ECPresentationRulesHeaders) ${MultiCompileDepends}
-
-# ECUnits
-
-$(o)Units$(oext)                                           : $(baseDir)Units/Units.cpp $(ECUnitsHeaders) ${MultiCompileDepends}
-
-$(o)ECUnitsClassLocater$(oext)                                           : $(baseDir)Units/ECUnitsClassLocater.cpp $(ECUnitsHeaders) ${MultiCompileDepends}
-
-
-%include MultiCppCompileGo.mki
-cppObjects=%$(MultiCompileObjectList)
-CCPchOpts =
-CPchOpts =
-
-#----------------------------------------------------------------------
-#   Non-portable code - cannot use PCH
-#----------------------------------------------------------------------
-$(o)FileUtilities$(oext)   : $(baseDir)nonport/FileUtilities.cpp $(ECObjectsHeaders) ${MultiCompileDepends} 
-
-cppObjects +$(o)FileUtilities$(oext)
-
-#----------------------------------------------------------------------
-#   dependencies of the subsystem.
-#----------------------------------------------------------------------
-DLM_NO_DLS                  = 1
-DLM_NO_DEF                  = 1
-DLM_NAME                    = $(appName)
-DLM_DEST                    = $(o)
-DLM_OBJECT_DEST             = $(o)
-DLM_OBJECT_FILES            = $(cppObjects)
-DLM_OBJECT_PCH              = $(o)ECObjectsPch$(oext)
-DLM_EXPORT_OBJS             = $(cppObjects)
-DLM_EXPORT_DEST             = $(o)
-DLM_NOINITFUNC              = 1
-DLM_NOMSBUILTINS            = 1
-DLM_NOENTRY                 = 1
-%if $(TARGET_PLATFORM)=="Windows"  # *** WIP_NONPORT
-LINKER_LIBRARIES           = xmllite$(libext)
-%endif
-LINKER_LIBRARIES           + $(BuildContext)SubParts/Libs/$(libprefix)BeXml$(libext)
-LINKER_LIBRARIES           + $(BuildContext)SubParts/Libs/$(libprefix)BeLibxml2$(libext)
-LINKER_LIBRARIES           + $(BuildContext)SubParts/Libs/$(libprefix)BentleyGeom$(libext)
-LINKER_LIBRARIES            + $(BuildContext)SubParts/Libs/$(libprefix)BentleyGeomSerialization$(libext)
-%ifdef BuildCGJsonValueBuilder
-LINKER_LIBRARIES            + d:/topaz1/out/Winx64/BuildContexts/DgnPlatform/SdkSources/MobileDgnSdk-Winx64/lib/Winx64/BeJsonCpp.lib
-%endif
-DLM_CONTEXT_LOCATION        = $(BuildContext)Delivery/
-DLM_LIB_CONTEXT_LOCATION    = $(BuildContext)Delivery/
-DLM_CREATE_LIB_CONTEXT_LINK = 1
-
-#----------------------------------------------------------------------
-#   NEEDSWORK : Temporary settings
-#----------------------------------------------------------------------
-%include $(sharedMki)linkLibrary.mki
+#--------------------------------------------------------------------------------------
+#
+#     $Source: src/ecobjects.mke $
+#
+#  $Copyright: (c) 2015 Bentley Systems, Incorporated. All rights reserved. $
+#
+#--------------------------------------------------------------------------------------
+PolicyFile      = $(SrcRoot)/ecobjects/mki/AssertECObjectsPolicy.mki
+baseDir         = $(_MakeFilePath)
+
+SolutionPolicyMki=$(baseDir)ecobjects.mki
+
+programName = ECObjects
+%include    mdl.mki
+
+#----------------------------------------------------------------------
+#       Create output directories
+#----------------------------------------------------------------------
+always:
+    !~@mkdir $(o)
+
+#--------------------------------------------------------------------------------
+#  Bring our precompiled header up-to-date.  After including PreCompileHeader.mki
+#  $(UsePrecompiledHeaderOptions) will contain the /Yu and /Fp options that we
+#  need to consume the .pch.
+#----------------------------------------------------------------------
+PchCompiland = $(baseDir)ECObjectsPch.cpp
+PchOutputDir = $(o)
+%if defined (winNT) && $(BUILD_TOOLSET) == "GCC"
+    # Compiling using gch causes internal compiler error in GCC using windows ndk toolchain
+    GCC_NO_PRE_COMPILED_HEADER = 1
+%endif
+%include $(SharedMki)PreCompileHeader.mki
+
+CCPchOpts  = $(UsePrecompiledHeaderOptions)
+CPchOpts   = $(UsePrecompiledHeaderOptions)
+
+#----------------------------------------------------------------------
+# Prepare to multi-compile using a uniform set of dependency blocks.
+# Note that you CANNOT change compiler options for just some of the
+# below compilands. The entire set of compilands must be content with
+# uniform treatment for multi-compilation to work.
+#----------------------------------------------------------------------
+MultiCompileDepends=$(_MakeFileSpec) 
+%include MultiCppCompileRule.mki
+
+#----------------------------------------------------------------------
+#   Objects that go into the ECObjects library
+#----------------------------------------------------------------------
+ECObjectsHeaders =  $(ecobjectsPublicAPISrc)ECObjects.h \
+                    $(ecobjectsPublicAPISrc)ECSchema.h \
+                    $(ecobjectsPublicAPISrc)ECValue.h \
+                    $(ecobjectsPublicAPISrc)ECInstance.h \
+                    $(ecobjectsPublicAPISrc)ECEnabler.h \
+                    $(ecobjectsPublicAPISrc)DesignByContract.h \
+                    $(ecobjectsPublicAPISrc)ECDBuffer.h \
+                    $(ecobjectsPublicAPISrc)SupplementalSchema.h \
+                    $(ecobjectsPublicAPISrc)ECEvent.h \
+                    $(ecobjectsPublicAPISrc)ECObjectsAPIOverview.h \
+                    $(baseDir)ecxml.h \
+                    $(baseDir)FileUtilities.h \
+                    $(ecobjectsPublicAPISrc)CalculatedProperty.h \
+                    $(ecobjectsPublicAPISrc)StandardCustomAttributeHelper.h \
+                    $(baseDir)DateTimeInfoAccessor.h \
+                    $(ecobjectsPublicAPISrc)ECDiff.h \
+                    $(ecobjectsPublicAPISrc)SchemaLocalizedStrings.h \
+
+
+ECPresentationHeaders = $(ecpresentationPublicAPISrc)auicommand.h \
+                        $(ecpresentationPublicAPISrc)auiitem.h \
+                        $(ecpresentationPublicAPISrc)auijournal.h \
+                        $(ecpresentationPublicAPISrc)auipresentationmgr.h \
+                        $(ecpresentationPublicAPISrc)auiprovider.h \
+                        $(ECObjectsHeaders) \
+                        $(ecpresentationPublicAPISrc)auipresentationapi.h \
+                        $(ecpresentationPublicAPISrc)auievent.h
+                        
+ECPresentationRulesHeaders = $(ecpresentationRulesPublicAPISrc)PresentationRules.h \
+                             $(ecpresentationRulesPublicAPISrc)ChildNodeSpecification.h \
+                             $(ecpresentationRulesPublicAPISrc)ChildNodeRule.h \
+                             $(ecpresentationRulesPublicAPISrc)CheckBoxRule.h \
+                             $(ecpresentationRulesPublicAPISrc)DisplayRelatedItemsSpecification.h \
+                             $(ecpresentationRulesPublicAPISrc)RenameNodeRule.h \
+                             $(ecpresentationRulesPublicAPISrc)ContentRule.h \
+                             $(ecpresentationRulesPublicAPISrc)ImageIdOverride.h \
+                             $(ecpresentationRulesPublicAPISrc)PresentationRule.h \
+                             $(ecpresentationRulesPublicAPISrc)PresentationRuleSet.h \
+                             $(ecpresentationRulesPublicAPISrc)LabelOverride.h \
+                             $(ecpresentationRulesPublicAPISrc)StyleOverride.h \
+                             $(ecpresentationRulesPublicAPISrc)LocalizationResourceKeyDefinition.h \
+                             $(ecpresentationRulesPublicAPISrc)UserSettingsGroup.h \
+                             $(ecpresentationRulesPublicAPISrc)GroupingRule.h \
+                             $(ecpresentationRulesPublicAPISrc)SortingRule.h \
+                             $(ecpresentationRulesPublicAPISrc)AllInstanceNodesSpecification.h \
+                             $(ecpresentationRulesPublicAPISrc)AllRelatedInstanceNodesSpecification.h \
+                             $(ecpresentationRulesPublicAPISrc)CustomNodeSpecification.h \
+                             $(ecpresentationRulesPublicAPISrc)InstanceNodesOfSpecificClassesSpecification.h \
+                             $(ecpresentationRulesPublicAPISrc)RelatedInstanceNodesSpecification.h \
+                             $(ecpresentationRulesPublicAPISrc)SearchResultInstanceNodesSpecification.h \
+                             $(ecpresentationRulesPublicAPISrc)ContentSpecification.h \
+                             $(ecpresentationRulesPublicAPISrc)ContentInstancesOfSpecificClassesSpecification.h \
+                             $(ecpresentationRulesPublicAPISrc)ContentRelatedInstancesSpecification.h \
+                             $(ecpresentationRulesPublicAPISrc)SelectedNodeInstancesSpecification.h \
+                             $(ECPresentationHeaders)
+
+
+ECUnitsHeaders = $(ecunitsPublicAPISrc)Units.h \
+                 $(ecunitsPublicAPISrc)ECUnitsClassLocater.h
+
+# ECObjects
+
+$(o)ecxml$(oext)                                           : $(baseDir)ecxml.cpp $(ECObjectsHeaders) ${MultiCompileDepends} 
+
+$(o)ECSchema$(oext)                                        : $(baseDir)ECSchema.cpp $(ECObjectsHeaders) ${MultiCompileDepends} 
+
+$(o)ECType$(oext)                                          : $(baseDir)ECType.cpp $(ECObjectsHeaders) ${MultiCompileDepends} 
+
+$(o)ECClass$(oext)                                         : $(baseDir)ECClass.cpp $(ECObjectsHeaders) ${MultiCompileDepends}
+
+$(o)ECProperty$(oext)                                      : $(baseDir)ECProperty.cpp $(ECObjectsHeaders) ${MultiCompileDepends} 
+
+$(o)ECInstance$(oext)                                      : $(baseDir)ECInstance.cpp $(ECObjectsHeaders) ${MultiCompileDepends} 
+
+$(o)ECCustomAttribute$(oext)                               : $(baseDir)ECCustomAttribute.cpp $(ECObjectsHeaders) ${MultiCompileDepends} 
+
+$(o)ECcontext$(oext)                                       : $(baseDir)ECcontext.cpp $(ECObjectsHeaders) ${MultiCompileDepends} 
+
+$(o)ECValue$(oext)                                         : $(baseDir)ECValue.cpp $(ECObjectsHeaders) ${MultiCompileDepends} 
+
+$(o)ECEnabler$(oext)                                       : $(baseDir)ECEnabler.cpp $(ECObjectsHeaders) ${MultiCompileDepends} 
+
+$(o)ExpressionNode$(oext)                                  : $(baseDir)ExpressionNode.cpp $(ECObjectsHeaders) ${MultiCompileDepends} 
+
+$(o)ExpressionContext$(oext)                               : $(baseDir)ExpressionContext.cpp $(ECObjectsHeaders) ${MultiCompileDepends} 
+
+$(o)ExpressionHandler$(oext)                               : $(baseDir)ExpressionHandler.cpp $(ECObjectsHeaders) $(ecobjectsPublicAPISrc)ECExpressionNode.h ${MultiCompileDepends} 
+
+$(o)SystemSymbolProvider$(oext)                            : $(baseDir)SystemSymbolProvider.cpp $(ECObjectsHeaders) $(ecobjectsPublicAPISrc)SystemSymbolProvider.h ${MultiCompileDepends} 
+
+$(o)ECDBuffer$(oext)                                       : $(baseDir)ECDBuffer.cpp $(ECObjectsHeaders) ${MultiCompileDepends}
+
+$(o)StandaloneECInstance$(oext)                            : $(baseDir)StandaloneECInstance.cpp $(ECObjectsHeaders) ${MultiCompileDepends}  $(ecobjectsPublicAPISrc)StandaloneECInstance.h
+
+$(o)StandaloneECRelationshipInstance$(oext)                : $(baseDir)StandaloneECRelationshipInstance.cpp $(ECObjectsHeaders) ${MultiCompileDepends}  $(ecobjectsPublicAPISrc)StandaloneECRelationshipInstance.h  $(ecobjectsPublicAPISrc)StandaloneECInstance.h
+
+$(o)SupplementalSchema$(oext)                              : $(baseDir)SupplementalSchema.cpp $(ECObjectsHeaders) ${MultiCompileDepends}
+
+$(o)DesignByContract$(oext)                                : $(baseDir)DesignByContract.cpp $(ecobjectsPublicAPISrc)DesignByContract.h ${MultiCompileDepends} 
+
+$(o)ecprovider$(oext)                                      : $(baseDir)ecprovider.cpp $(ECObjectsHeaders) ${MultiCompileDepends} 
+
+$(o)ecinstanceiterable$(oext)                              : $(baseDir)ecinstanceiterable.cpp $(ECObjectsHeaders) ${MultiCompileDepends} 
+
+$(o)CalculatedProperty$(oext)                              : $(baseDir)CalculatedProperty.cpp $(ECObjectsHeaders) ${MultiCompileDepends}
+
+$(o)DateTimeInfoAccessor$(oext)                            : $(baseDir)DateTimeInfoAccessor.cpp $(ECObjectsHeaders) ${MultiCompileDepends}
+
+$(o)StandardCustomAttributeHelper$(oext)                   : $(baseDir)StandardCustomAttributeHelper.cpp $(ECObjectsHeaders) ${MultiCompileDepends}
+
+$(o)PresentationMetadataHelper$(oext)                      : $(baseDir)PresentationMetadataHelper.cpp $(ECObjectsHeaders) ${MultiCompileDepends}
+
+$(o)ECDiff$(oext)                                          : $(baseDir)ECDiff.cpp $(ECObjectsHeaders) ${MultiCompileDepends}
+
+$(o)SchemaLocalizedStrings$(oext)                          : $(baseDir)SchemaLocalizedStrings.cpp $(ECObjectsHeaders) ${MultiCompileDepends}
+
+# ECPresentation
+
+$(o)auipresentationmgr$(oext)                              : $(baseDir)presentation/auipresentationmgr.cpp $(ECPresentationHeaders) ${MultiCompileDepends} 
+
+$(o)auicommand$(oext)                                      : $(baseDir)presentation/auicommand.cpp $(ECPresentationHeaders) ${MultiCompileDepends} 
+
+$(o)auiitem$(oext)                                         : $(baseDir)presentation/auiitem.cpp $(ECPresentationHeaders) ${MultiCompileDepends}
+
+$(o)auiprovider$(oext)                                     : $(baseDir)presentation/auiprovider.cpp $(ECPresentationHeaders) ${MultiCompileDepends} 
+
+$(o)ecviewdefinition$(oext)                                : $(baseDir)presentation/ecviewdefinition.cpp $(ECPresentationHeaders) ${MultiCompileDepends} 
+
+$(o)eccontentdefinition$(oext)                             : $(baseDir)presentation/eccontentdefinition.cpp $(ECPresentationHeaders) ${MultiCompileDepends} 
+
+$(o)auijournal$(oext)                                      : $(baseDir)presentation/auijournal.cpp $(ECPresentationHeaders) ${MultiCompileDepends} 
+
+$(o)ECImageProvider$(oext)                                 : $(baseDir)presentation/ECImageProvider.cpp $(ECPresentationHeaders) ${MultiCompileDepends} 
+
+$(o)ECLocalizationProvider$(oext)                          : $(baseDir)presentation/ECLocalizationProvider.cpp $(ECPresentationHeaders) ${MultiCompileDepends} 
+
+$(o)auievent$(oext)                                        : $(baseDir)presentation/auievent.cpp $(ECPresentationHeaders) ${MultiCompileDepends} 
+
+# ECPresentationRules
+
+$(o)ChildNodeRule$(oext)                                   : $(baseDir)presentation/PresentationRules/ChildNodeRule.cpp $(ECPresentationRulesHeaders) ${MultiCompileDepends}
+
+$(o)ChildNodeSpecification$(oext)                          : $(baseDir)presentation/PresentationRules/ChildNodeSpecification.cpp $(ECPresentationRulesHeaders) ${MultiCompileDepends}
+
+$(o)ContentRule$(oext)                                     : $(baseDir)presentation/PresentationRules/ContentRule.cpp $(ECPresentationRulesHeaders) ${MultiCompileDepends}
+
+$(o)CheckBoxRule$(oext)                                    : $(baseDir)presentation/PresentationRules/CheckBoxRule.cpp $(ECPresentationRulesHeaders) ${MultiCompileDepends}
+
+$(o)DisplayRelatedItemsSpecification$(oext)                : $(baseDir)presentation/PresentationRules/DisplayRelatedItemsSpecification.cpp $(ECPresentationRulesHeaders) ${MultiCompileDepends}
+
+$(o)RenameNodeRule$(oext)                                  : $(baseDir)presentation/PresentationRules/RenameNodeRule.cpp $(ECPresentationRulesHeaders) ${MultiCompileDepends}
+
+$(o)ImageIdOverride$(oext)                                 : $(baseDir)presentation/PresentationRules/ImageIdOverride.cpp $(ECPresentationRulesHeaders) ${MultiCompileDepends}
+
+$(o)PresentationRule$(oext)                                : $(baseDir)presentation/PresentationRules/PresentationRule.cpp $(ECPresentationRulesHeaders) ${MultiCompileDepends}
+
+$(o)PresentationRuleSet$(oext)                             : $(baseDir)presentation/PresentationRules/PresentationRuleSet.cpp $(ECPresentationRulesHeaders) ${MultiCompileDepends}
+
+$(o)LabelOverride$(oext)                                   : $(baseDir)presentation/PresentationRules/LabelOverride.cpp $(ECPresentationRulesHeaders) ${MultiCompileDepends}
+
+$(o)StyleOverride$(oext)                                   : $(baseDir)presentation/PresentationRules/StyleOverride.cpp $(ECPresentationRulesHeaders) ${MultiCompileDepends}
+
+$(o)LocalizationResourceKeyDefinition$(oext)               : $(baseDir)presentation/PresentationRules/LocalizationResourceKeyDefinition.cpp $(ECPresentationRulesHeaders) ${MultiCompileDepends}
+
+$(o)UserSettingsGroup$(oext)                               : $(baseDir)presentation/PresentationRules/UserSettingsGroup.cpp $(ECPresentationRulesHeaders) ${MultiCompileDepends}
+
+$(o)GroupingRule$(oext)                                    : $(baseDir)presentation/PresentationRules/GroupingRule.cpp $(ECPresentationRulesHeaders) ${MultiCompileDepends}
+
+$(o)SortingRule$(oext)                                     : $(baseDir)presentation/PresentationRules/SortingRule.cpp $(ECPresentationRulesHeaders) ${MultiCompileDepends}
+
+$(o)AllInstanceNodesSpecification$(oext)                   : $(baseDir)presentation/PresentationRules/AllInstanceNodesSpecification.cpp $(ECPresentationRulesHeaders) ${MultiCompileDepends}
+
+$(o)AllRelatedInstanceNodesSpecification$(oext)            : $(baseDir)presentation/PresentationRules/AllRelatedInstanceNodesSpecification.cpp $(ECPresentationRulesHeaders) ${MultiCompileDepends}
+
+$(o)CustomNodeSpecification$(oext)                         : $(baseDir)presentation/PresentationRules/CustomNodeSpecification.cpp $(ECPresentationRulesHeaders) ${MultiCompileDepends}
+
+$(o)InstanceNodesOfSpecificClassesSpecification$(oext)     : $(baseDir)presentation/PresentationRules/InstanceNodesOfSpecificClassesSpecification.cpp $(ECPresentationRulesHeaders) ${MultiCompileDepends}
+
+$(o)RelatedInstanceNodesSpecification$(oext)               : $(baseDir)presentation/PresentationRules/RelatedInstanceNodesSpecification.cpp $(ECPresentationRulesHeaders) ${MultiCompileDepends}
+
+$(o)SearchResultInstanceNodesSpecification$(oext)          : $(baseDir)presentation/PresentationRules/SearchResultInstanceNodesSpecification.cpp $(ECPresentationRulesHeaders) ${MultiCompileDepends}
+
+$(o)ContentSpecification$(oext)                            : $(baseDir)presentation/PresentationRules/ContentSpecification.cpp $(ECPresentationRulesHeaders) ${MultiCompileDepends}
+
+$(o)RelatedPropertiesSpecification$(oext)                  : $(baseDir)presentation/PresentationRules/RelatedPropertiesSpecification.cpp $(ECPresentationRulesHeaders) ${MultiCompileDepends}
+
+$(o)ContentInstancesOfSpecificClassesSpecification$(oext)  : $(baseDir)presentation/PresentationRules/ContentInstancesOfSpecificClassesSpecification.cpp $(ECPresentationRulesHeaders) ${MultiCompileDepends}
+
+$(o)ContentRelatedInstancesSpecification$(oext)            : $(baseDir)presentation/PresentationRules/ContentRelatedInstancesSpecification.cpp $(ECPresentationRulesHeaders) ${MultiCompileDepends}
+
+$(o)SelectedNodeInstancesSpecification$(oext)              : $(baseDir)presentation/PresentationRules/SelectedNodeInstancesSpecification.cpp $(ECPresentationRulesHeaders) ${MultiCompileDepends}
+
+$(o)CommonTools$(oext)                                     : $(baseDir)presentation/PresentationRules/CommonTools.cpp $(ECPresentationRulesHeaders) ${MultiCompileDepends}
+
+# ECUnits
+
+$(o)Units$(oext)                                           : $(baseDir)Units/Units.cpp $(ECUnitsHeaders) ${MultiCompileDepends}
+
+$(o)ECUnitsClassLocater$(oext)                                           : $(baseDir)Units/ECUnitsClassLocater.cpp $(ECUnitsHeaders) ${MultiCompileDepends}
+
+
+%include MultiCppCompileGo.mki
+cppObjects=%$(MultiCompileObjectList)
+CCPchOpts =
+CPchOpts =
+
+#----------------------------------------------------------------------
+#   Non-portable code - cannot use PCH
+#----------------------------------------------------------------------
+$(o)FileUtilities$(oext)   : $(baseDir)nonport/FileUtilities.cpp $(ECObjectsHeaders) ${MultiCompileDepends} 
+
+cppObjects +$(o)FileUtilities$(oext)
+
+#----------------------------------------------------------------------
+#   dependencies of the subsystem.
+#----------------------------------------------------------------------
+DLM_NO_DLS                  = 1
+DLM_NO_DEF                  = 1
+DLM_NAME                    = $(appName)
+DLM_DEST                    = $(o)
+DLM_OBJECT_DEST             = $(o)
+DLM_OBJECT_FILES            = $(cppObjects)
+DLM_OBJECT_PCH              = $(o)ECObjectsPch$(oext)
+DLM_EXPORT_OBJS             = $(cppObjects)
+DLM_EXPORT_DEST             = $(o)
+DLM_NOINITFUNC              = 1
+DLM_NOMSBUILTINS            = 1
+DLM_NOENTRY                 = 1
+%if $(TARGET_PLATFORM)=="Windows"  # *** WIP_NONPORT
+LINKER_LIBRARIES           = xmllite$(libext)
+%endif
+LINKER_LIBRARIES           + $(BuildContext)SubParts/Libs/$(libprefix)BeXml$(libext)
+LINKER_LIBRARIES           + $(BuildContext)SubParts/Libs/$(libprefix)BeLibxml2$(libext)
+LINKER_LIBRARIES           + $(BuildContext)SubParts/Libs/$(libprefix)BentleyGeom$(libext)
+LINKER_LIBRARIES            + $(BuildContext)SubParts/Libs/$(libprefix)BentleyGeomSerialization$(libext)
+%ifdef BuildCGJsonValueBuilder
+LINKER_LIBRARIES            + d:/topaz1/out/Winx64/BuildContexts/DgnPlatform/SdkSources/MobileDgnSdk-Winx64/lib/Winx64/BeJsonCpp.lib
+%endif
+DLM_CONTEXT_LOCATION        = $(BuildContext)Delivery/
+DLM_LIB_CONTEXT_LOCATION    = $(BuildContext)Delivery/
+DLM_CREATE_LIB_CONTEXT_LINK = 1
+
+#----------------------------------------------------------------------
+#   NEEDSWORK : Temporary settings
+#----------------------------------------------------------------------
+%include $(sharedMki)linkLibrary.mki