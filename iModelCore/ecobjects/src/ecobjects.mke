--- conflicted
+++ resolved
@@ -1,180 +1,177 @@
-#--------------------------------------------------------------------------------------
-#
-#     $Source: src/ecobjects.mke $
-#
-#  $Copyright: (c) 2012 Bentley Systems, Incorporated. All rights reserved. $
-#
-#--------------------------------------------------------------------------------------
-PolicyFile      = $(SrcRoot)/ecobjects/mki/AssertECObjectsPolicy.mki
-baseDir         = $(_MakeFilePath)
-SolutionPolicyMki=$(baseDir)ecobjects.mki
-
-appName = ECObjects
-
-%include    mdl.mki
-
-#----------------------------------------------------------------------
-#       Create output directories
-#----------------------------------------------------------------------
-always:
-    !~@mkdir $(o)
-
-#--------------------------------------------------------------------------------
-#  Bring our precompiled header up-to-date.  After including PreCompileHeader.mki
-#  $(UsePrecompiledHeaderOptions) will contain the /Yu and /Fp options that we
-#  need to consume the .pch.
-#----------------------------------------------------------------------
-PchCompiland = $(baseDir)ECObjectsPch.cpp
-PchOutputDir = $(o)
-%include $(SharedMki)PreCompileHeader.mki
-
-CCPchOpts  = $(UsePrecompiledHeaderOptions)
-CPchOpts   = $(UsePrecompiledHeaderOptions)
-
-#----------------------------------------------------------------------
-# Prepare to multi-compile using a uniform set of dependency blocks.
-# Note that you CANNOT change compiler options for just some of the
-# below compilands. The entire set of compilands must be content with
-# uniform treatment for multi-compilation to work.
-#----------------------------------------------------------------------
-MultiCompileDepends=$(_MakeFileSpec) 
-%include MultiCppCompileRule.mki
-
-#----------------------------------------------------------------------
-#   Objects that go into the ECObjects library
-#----------------------------------------------------------------------
-ECObjectsHeaders =  $(ecobjectsPublicAPISrc)ECObjects.h \
-                    $(ecobjectsPublicAPISrc)ECSchema.h \
-                    $(ecobjectsPublicAPISrc)ECValue.h \
-                    $(ecobjectsPublicAPISrc)ECInstance.h \
-                    $(ecobjectsPublicAPISrc)ECEnabler.h \
-                    $(ecobjectsPublicAPISrc)DesignByContract.h \
-                    $(ecobjectsPublicAPISrc)MemoryInstanceSupport.h \
-<<<<<<< HEAD
-					$(ecobjectsPublicAPISrc)SupplementalSchema.h \
-=======
-                    $(ecobjectsPublicAPISrc)ECEvent.h \
->>>>>>> 235f5b0e
-                    $(baseDir)ecxml.h \
-                    $(baseDir)Logger.h \
-                    $(baseDir)FileUtilities.h \
-                    $(baseDir)StopWatch.h
-                    
-
-ECPresentationHeaders = $(ecpresentationPublicAPISrc)auicommand.h \
-                        $(ecpresentationPublicAPISrc)auiitem.h \
-                        $(ecpresentationPublicAPISrc)auijournal.h \
-                        $(ecpresentationPublicAPISrc)auipresentationmgr.h \
-                        $(ecpresentationPublicAPISrc)auiprovider.h \
-                        $(ECObjectsHeaders) \
-                        $(ecpresentationPublicAPISrc)auipresentationapi.h \
-                        $(ecpresentationPublicAPISrc)auievent.h
-
-$(o)ecxml$(oext)                           : $(baseDir)ecxml.cpp $(ECObjectsHeaders) ${MultiCompileDepends} 
-
-$(o)ECSchema$(oext)                        : $(baseDir)ECSchema.cpp $(ECObjectsHeaders) ${MultiCompileDepends} 
-
-$(o)ECType$(oext)                          : $(baseDir)ECType.cpp $(ECObjectsHeaders) ${MultiCompileDepends} 
-
-$(o)ECClass$(oext)                         : $(baseDir)ECClass.cpp $(ECObjectsHeaders) ${MultiCompileDepends}
-
-$(o)ECProperty$(oext)                      : $(baseDir)ECProperty.cpp $(ECObjectsHeaders) ${MultiCompileDepends} 
-
-$(o)ECInstance$(oext)                      : $(baseDir)ECInstance.cpp $(ECObjectsHeaders) ${MultiCompileDepends} 
-
-$(o)ECCustomAttribute$(oext)               : $(baseDir)ECCustomAttribute.cpp $(ECObjectsHeaders) ${MultiCompileDepends} 
-
-$(o)ECcontext$(oext)                       : $(baseDir)ECcontext.cpp $(ECObjectsHeaders) ${MultiCompileDepends} 
-
-$(o)ECValue$(oext)                         : $(baseDir)ECValue.cpp $(ECObjectsHeaders) ${MultiCompileDepends} 
-
-$(o)ECEnabler$(oext)                       : $(baseDir)ECEnabler.cpp $(ECObjectsHeaders) ${MultiCompileDepends} 
-
-$(o)ExpressionNode$(oext)                  : $(baseDir)ExpressionNode.cpp $(ECObjectsHeaders) ${MultiCompileDepends} 
-
-$(o)ExpressionContext$(oext)               : $(baseDir)ExpressionContext.cpp $(ECObjectsHeaders) ${MultiCompileDepends} 
-
-$(o)ExpressionHandler$(oext)               : $(baseDir)ExpressionHandler.cpp $(ECObjectsHeaders) ${MultiCompileDepends} 
-
-$(o)MemoryInstanceSupport$(oext)           : $(baseDir)MemoryInstanceSupport.cpp $(ECObjectsHeaders) ${MultiCompileDepends}
-
-$(o)StandaloneECInstance$(oext)            : $(baseDir)StandaloneECInstance.cpp $(ECObjectsHeaders) ${MultiCompileDepends}  $(ecobjectsPublicAPISrc)StandaloneECInstance.h
-
-$(o)StandaloneECRelationshipInstance$(oext) : $(baseDir)StandaloneECRelationshipInstance.cpp $(ECObjectsHeaders) ${MultiCompileDepends}  $(ecobjectsPublicAPISrc)StandaloneECRelationshipInstance.h  $(ecobjectsPublicAPISrc)StandaloneECInstance.h
-
-$(o)SupplementalSchema$(oext)              : $(baseDir)SupplementalSchema.cpp $(ECObjectsHeaders) ${MultiCompileDepends}
-
-$(o)DesignByContract$(oext)                : $(baseDir)DesignByContract.cpp $(ecobjectsPublicAPISrc)DesignByContract.h ${MultiCompileDepends} 
-
-$(o)Logger$(oext)                          : $(baseDir)Logger.cpp $(ECObjectsHeaders) ${MultiCompileDepends}
-
-$(o)BeXmlCGReader$(oext)                   : $(baseDir)BeXmlCGReader.cpp $(ecobjectsPublicAPISrc)BeXmlCommonGeometry.h ${MultiCompileDepends} 
-
-$(o)BeXmlCGWriter$(oext)                   : $(baseDir)BeXmlCGWriter.cpp $(ecobjectsPublicAPISrc)BeXmlCommonGeometry.h ${MultiCompileDepends} 
-
-$(o)ecprovider$(oext)                      : $(baseDir)ecprovider.cpp $(ECObjectsHeaders) ${MultiCompileDepends} 
-
-$(o)ecinstanceiterable$(oext)              : $(baseDir)ecinstanceiterable.cpp $(ECObjectsHeaders) ${MultiCompileDepends} 
-
-$(o)auipresentationmgr$(oext)              : $(baseDir)presentation/auipresentationmgr.cpp $(ECPresentationHeaders) ${MultiCompileDepends} 
-
-$(o)auicommand$(oext)                      : $(baseDir)presentation/auicommand.cpp $(ECPresentationHeaders) ${MultiCompileDepends} 
-
-$(o)auiitem$(oext)                         : $(baseDir)presentation/auiitem.cpp $(ECPresentationHeaders) ${MultiCompileDepends}
-
-$(o)auiprovider$(oext)                     : $(baseDir)presentation/auiprovider.cpp $(ECPresentationHeaders) ${MultiCompileDepends} 
-
-$(o)ecviewdefinition$(oext)                : $(baseDir)presentation/ecviewdefinition.cpp $(ECPresentationHeaders) ${MultiCompileDepends} 
-
-$(o)eccontentdefinition$(oext)             : $(baseDir)presentation/eccontentdefinition.cpp $(ECPresentationHeaders) ${MultiCompileDepends} 
-
-$(o)auijournal$(oext)                      : $(baseDir)presentation/auijournal.cpp $(ECPresentationHeaders) ${MultiCompileDepends} 
-
-$(o)ECImageProvider$(oext)                 : $(baseDir)presentation/ECImageProvider.cpp $(ECPresentationHeaders) ${MultiCompileDepends} 
-
-$(o)ECLocalizationProvider$(oext)          : $(baseDir)presentation/ECLocalizationProvider.cpp $(ECPresentationHeaders) ${MultiCompileDepends} 
-
-$(o)auievent$(oext)                        : $(baseDir)presentation/auievent.cpp $(ECPresentationHeaders) ${MultiCompileDepends} 
-
-%include MultiCppCompileGo.mki
-cppObjects=%$(MultiCompileObjectList)
-CCPchOpts =
-CPchOpts =
-
-#----------------------------------------------------------------------
-#   Non-portable code - cannot use PCH
-#----------------------------------------------------------------------
-$(o)FileUtilities$(oext)   : $(baseDir)nonport/FileUtilities.cpp $(ECObjectsHeaders) ${MultiCompileDepends} 
-
-cppObjects +$(o)FileUtilities$(oext)
-
-#----------------------------------------------------------------------
-#   dependencies of the subsystem.
-#----------------------------------------------------------------------
-DLM_NO_DLS                  = 1
-DLM_NO_DEF                  = 1
-DLM_NAME                    = $(appName)
-DLM_DEST                    = $(o)
-DLM_OBJECT_DEST             = $(o)
-DLM_OBJECT_FILES            = $(cppObjects)
-DLM_OBJECT_PCH              = $(o)ECObjectsPch$(oext)
-DLM_EXPORT_OBJS             = $(cppObjects)
-DLM_EXPORT_DEST             = $(o)
-DLM_NOINITFUNC              = 1
-DLM_NOMSBUILTINS            = 1
-DLM_NOENTRY                 = 1
-%if $(TARGET_PLATFORM)=="Windows"  # *** WIP_NONPORT
-LINKER__LIBRARIES           = $(BuildContext)SubParts/Libs/bentleylogging-2.0$(libext) xmllite$(libext)
-%endif
-LINKER__LIBRARIES           + $(BuildContext)SubParts/Libs/$(libprefix)BeXml$(libext)
-LINKER__LIBRARIES           + $(BuildContext)SubParts/Libs/$(libprefix)BeLibxml2$(libext)
-LINKER__LIBRARIES           + $(BuildContext)SubParts/Libs/$(libprefix)BentleyGeom$(libext)
-DLM_CONTEXT_LOCATION        = $(BuildContext)Delivery/
-DLM_LIB_CONTEXT_LOCATION    = $(BuildContext)Delivery/
-DLM_CREATE_LIB_CONTEXT_LINK = 1
-
-#----------------------------------------------------------------------
-#   NEEDSWORK : Temporary settings
-#----------------------------------------------------------------------
-%include $(sharedMki)linkLibrary.mki
-
+#--------------------------------------------------------------------------------------
+#
+#     $Source: src/ecobjects.mke $
+#
+#  $Copyright: (c) 2012 Bentley Systems, Incorporated. All rights reserved. $
+#
+#--------------------------------------------------------------------------------------
+PolicyFile      = $(SrcRoot)/ecobjects/mki/AssertECObjectsPolicy.mki
+baseDir         = $(_MakeFilePath)
+SolutionPolicyMki=$(baseDir)ecobjects.mki
+
+appName = ECObjects
+
+%include    mdl.mki
+
+#----------------------------------------------------------------------
+#       Create output directories
+#----------------------------------------------------------------------
+always:
+    !~@mkdir $(o)
+
+#--------------------------------------------------------------------------------
+#  Bring our precompiled header up-to-date.  After including PreCompileHeader.mki
+#  $(UsePrecompiledHeaderOptions) will contain the /Yu and /Fp options that we
+#  need to consume the .pch.
+#----------------------------------------------------------------------
+PchCompiland = $(baseDir)ECObjectsPch.cpp
+PchOutputDir = $(o)
+%include $(SharedMki)PreCompileHeader.mki
+
+CCPchOpts  = $(UsePrecompiledHeaderOptions)
+CPchOpts   = $(UsePrecompiledHeaderOptions)
+
+#----------------------------------------------------------------------
+# Prepare to multi-compile using a uniform set of dependency blocks.
+# Note that you CANNOT change compiler options for just some of the
+# below compilands. The entire set of compilands must be content with
+# uniform treatment for multi-compilation to work.
+#----------------------------------------------------------------------
+MultiCompileDepends=$(_MakeFileSpec) 
+%include MultiCppCompileRule.mki
+
+#----------------------------------------------------------------------
+#   Objects that go into the ECObjects library
+#----------------------------------------------------------------------
+ECObjectsHeaders =  $(ecobjectsPublicAPISrc)ECObjects.h \
+                    $(ecobjectsPublicAPISrc)ECSchema.h \
+                    $(ecobjectsPublicAPISrc)ECValue.h \
+                    $(ecobjectsPublicAPISrc)ECInstance.h \
+                    $(ecobjectsPublicAPISrc)ECEnabler.h \
+                    $(ecobjectsPublicAPISrc)DesignByContract.h \
+                    $(ecobjectsPublicAPISrc)MemoryInstanceSupport.h \
+                    $(ecobjectsPublicAPISrc)SupplementalSchema.h \
+                    $(ecobjectsPublicAPISrc)ECEvent.h \
+                    $(baseDir)ecxml.h \
+                    $(baseDir)Logger.h \
+                    $(baseDir)FileUtilities.h \
+                    $(baseDir)StopWatch.h
+                    
+
+ECPresentationHeaders = $(ecpresentationPublicAPISrc)auicommand.h \
+                        $(ecpresentationPublicAPISrc)auiitem.h \
+                        $(ecpresentationPublicAPISrc)auijournal.h \
+                        $(ecpresentationPublicAPISrc)auipresentationmgr.h \
+                        $(ecpresentationPublicAPISrc)auiprovider.h \
+                        $(ECObjectsHeaders) \
+                        $(ecpresentationPublicAPISrc)auipresentationapi.h \
+                        $(ecpresentationPublicAPISrc)auievent.h
+
+$(o)ecxml$(oext)                           : $(baseDir)ecxml.cpp $(ECObjectsHeaders) ${MultiCompileDepends} 
+
+$(o)ECSchema$(oext)                        : $(baseDir)ECSchema.cpp $(ECObjectsHeaders) ${MultiCompileDepends} 
+
+$(o)ECType$(oext)                          : $(baseDir)ECType.cpp $(ECObjectsHeaders) ${MultiCompileDepends} 
+
+$(o)ECClass$(oext)                         : $(baseDir)ECClass.cpp $(ECObjectsHeaders) ${MultiCompileDepends}
+
+$(o)ECProperty$(oext)                      : $(baseDir)ECProperty.cpp $(ECObjectsHeaders) ${MultiCompileDepends} 
+
+$(o)ECInstance$(oext)                      : $(baseDir)ECInstance.cpp $(ECObjectsHeaders) ${MultiCompileDepends} 
+
+$(o)ECCustomAttribute$(oext)               : $(baseDir)ECCustomAttribute.cpp $(ECObjectsHeaders) ${MultiCompileDepends} 
+
+$(o)ECcontext$(oext)                       : $(baseDir)ECcontext.cpp $(ECObjectsHeaders) ${MultiCompileDepends} 
+
+$(o)ECValue$(oext)                         : $(baseDir)ECValue.cpp $(ECObjectsHeaders) ${MultiCompileDepends} 
+
+$(o)ECEnabler$(oext)                       : $(baseDir)ECEnabler.cpp $(ECObjectsHeaders) ${MultiCompileDepends} 
+
+$(o)ExpressionNode$(oext)                  : $(baseDir)ExpressionNode.cpp $(ECObjectsHeaders) ${MultiCompileDepends} 
+
+$(o)ExpressionContext$(oext)               : $(baseDir)ExpressionContext.cpp $(ECObjectsHeaders) ${MultiCompileDepends} 
+
+$(o)ExpressionHandler$(oext)               : $(baseDir)ExpressionHandler.cpp $(ECObjectsHeaders) ${MultiCompileDepends} 
+
+$(o)MemoryInstanceSupport$(oext)           : $(baseDir)MemoryInstanceSupport.cpp $(ECObjectsHeaders) ${MultiCompileDepends}
+
+$(o)StandaloneECInstance$(oext)            : $(baseDir)StandaloneECInstance.cpp $(ECObjectsHeaders) ${MultiCompileDepends}  $(ecobjectsPublicAPISrc)StandaloneECInstance.h
+
+$(o)StandaloneECRelationshipInstance$(oext) : $(baseDir)StandaloneECRelationshipInstance.cpp $(ECObjectsHeaders) ${MultiCompileDepends}  $(ecobjectsPublicAPISrc)StandaloneECRelationshipInstance.h  $(ecobjectsPublicAPISrc)StandaloneECInstance.h
+
+$(o)SupplementalSchema$(oext)              : $(baseDir)SupplementalSchema.cpp $(ECObjectsHeaders) ${MultiCompileDepends}
+
+$(o)DesignByContract$(oext)                : $(baseDir)DesignByContract.cpp $(ecobjectsPublicAPISrc)DesignByContract.h ${MultiCompileDepends} 
+
+$(o)Logger$(oext)                          : $(baseDir)Logger.cpp $(ECObjectsHeaders) ${MultiCompileDepends}
+
+$(o)BeXmlCGReader$(oext)                   : $(baseDir)BeXmlCGReader.cpp $(ecobjectsPublicAPISrc)BeXmlCommonGeometry.h ${MultiCompileDepends} 
+
+$(o)BeXmlCGWriter$(oext)                   : $(baseDir)BeXmlCGWriter.cpp $(ecobjectsPublicAPISrc)BeXmlCommonGeometry.h ${MultiCompileDepends} 
+
+$(o)ecprovider$(oext)                      : $(baseDir)ecprovider.cpp $(ECObjectsHeaders) ${MultiCompileDepends} 
+
+$(o)ecinstanceiterable$(oext)              : $(baseDir)ecinstanceiterable.cpp $(ECObjectsHeaders) ${MultiCompileDepends} 
+
+$(o)auipresentationmgr$(oext)              : $(baseDir)presentation/auipresentationmgr.cpp $(ECPresentationHeaders) ${MultiCompileDepends} 
+
+$(o)auicommand$(oext)                      : $(baseDir)presentation/auicommand.cpp $(ECPresentationHeaders) ${MultiCompileDepends} 
+
+$(o)auiitem$(oext)                         : $(baseDir)presentation/auiitem.cpp $(ECPresentationHeaders) ${MultiCompileDepends}
+
+$(o)auiprovider$(oext)                     : $(baseDir)presentation/auiprovider.cpp $(ECPresentationHeaders) ${MultiCompileDepends} 
+
+$(o)ecviewdefinition$(oext)                : $(baseDir)presentation/ecviewdefinition.cpp $(ECPresentationHeaders) ${MultiCompileDepends} 
+
+$(o)eccontentdefinition$(oext)             : $(baseDir)presentation/eccontentdefinition.cpp $(ECPresentationHeaders) ${MultiCompileDepends} 
+
+$(o)auijournal$(oext)                      : $(baseDir)presentation/auijournal.cpp $(ECPresentationHeaders) ${MultiCompileDepends} 
+
+$(o)ECImageProvider$(oext)                 : $(baseDir)presentation/ECImageProvider.cpp $(ECPresentationHeaders) ${MultiCompileDepends} 
+
+$(o)ECLocalizationProvider$(oext)          : $(baseDir)presentation/ECLocalizationProvider.cpp $(ECPresentationHeaders) ${MultiCompileDepends} 
+
+$(o)auievent$(oext)                        : $(baseDir)presentation/auievent.cpp $(ECPresentationHeaders) ${MultiCompileDepends} 
+
+%include MultiCppCompileGo.mki
+cppObjects=%$(MultiCompileObjectList)
+CCPchOpts =
+CPchOpts =
+
+#----------------------------------------------------------------------
+#   Non-portable code - cannot use PCH
+#----------------------------------------------------------------------
+$(o)FileUtilities$(oext)   : $(baseDir)nonport/FileUtilities.cpp $(ECObjectsHeaders) ${MultiCompileDepends} 
+
+cppObjects +$(o)FileUtilities$(oext)
+
+#----------------------------------------------------------------------
+#   dependencies of the subsystem.
+#----------------------------------------------------------------------
+DLM_NO_DLS                  = 1
+DLM_NO_DEF                  = 1
+DLM_NAME                    = $(appName)
+DLM_DEST                    = $(o)
+DLM_OBJECT_DEST             = $(o)
+DLM_OBJECT_FILES            = $(cppObjects)
+DLM_OBJECT_PCH              = $(o)ECObjectsPch$(oext)
+DLM_EXPORT_OBJS             = $(cppObjects)
+DLM_EXPORT_DEST             = $(o)
+DLM_NOINITFUNC              = 1
+DLM_NOMSBUILTINS            = 1
+DLM_NOENTRY                 = 1
+%if $(TARGET_PLATFORM)=="Windows"  # *** WIP_NONPORT
+LINKER__LIBRARIES           = $(BuildContext)SubParts/Libs/bentleylogging-2.0$(libext) xmllite$(libext)
+%endif
+LINKER__LIBRARIES           + $(BuildContext)SubParts/Libs/$(libprefix)BeXml$(libext)
+LINKER__LIBRARIES           + $(BuildContext)SubParts/Libs/$(libprefix)BeLibxml2$(libext)
+LINKER__LIBRARIES           + $(BuildContext)SubParts/Libs/$(libprefix)BentleyGeom$(libext)
+DLM_CONTEXT_LOCATION        = $(BuildContext)Delivery/
+DLM_LIB_CONTEXT_LOCATION    = $(BuildContext)Delivery/
+DLM_CREATE_LIB_CONTEXT_LINK = 1
+
+#----------------------------------------------------------------------
+#   NEEDSWORK : Temporary settings
+#----------------------------------------------------------------------
+%include $(sharedMki)linkLibrary.mki
+