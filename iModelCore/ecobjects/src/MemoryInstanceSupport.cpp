--- conflicted
+++ resolved
@@ -1,970 +1,963 @@
-/*--------------------------------------------------------------------------------------+
-|
-|     $Source: ecobjects/native/MemoryInstanceSupport.cpp $
-|
-|   $Copyright: (c) 2010 Bentley Systems, Incorporated. All rights reserved. $
-|
-+--------------------------------------------------------------------------------------*/
-#include "ECObjectsPch.h"
-#include    <algorithm>
-
-// SHRINK_TO_FIT will cause space reserved for variable-sized values to be reduced to the minimum upon every set operation.
-// SHRINK_TO_FIT is not recommended and is mainly for testing. It it better to "compact" everything at once
-#define SHRINK_TO_FIT 1 
-
-BEGIN_BENTLEY_EC_NAMESPACE
-
-/*---------------------------------------------------------------------------------**//**
-* @bsimethod                                                    JoshSchifter    12/09
-+---------------+---------------+---------------+---------------+---------------+------*/
-bool            PrimitiveTypeIsFixedSize (PrimitiveType primitiveType)
-    {
-    switch (primitiveType)
-        {
-        case PRIMITIVETYPE_Integer:
-        case PRIMITIVETYPE_Long:
-        case PRIMITIVETYPE_Double:
-            return true;
-        case PRIMITIVETYPE_String:
-            return false;
-        default:
-            DEBUG_FAIL("Unsupported data type");
-            return false;
-        }
-    }
-
-    
-/*---------------------------------------------------------------------------------**//**
-* @bsimethod                                                    CaseyMullen     10/09
-+---------------+---------------+---------------+---------------+---------------+------*/
-std::wstring    PropertyLayout::ToString ()
-    {
-    std::wstring const& primitiveType = ECXml::GetPrimitiveTypeName (m_primitiveType);
-    
-    wchar_t line[1024];
-    swprintf (line, sizeof(line)/sizeof(wchar_t), L"%32s %16s offset=%3i nullflagsOffset=%3i, nullflagsBitmask=0x%08.X", m_accessString.c_str(), primitiveType.c_str(), m_offset, m_nullflagsOffset, m_nullflagsBitmask);
-        
-    return line;
-    }
-    
-/*---------------------------------------------------------------------------------**//**
-* @bsimethod                                                    CaseyMullen     10/09
-+---------------+---------------+---------------+---------------+---------------+------*/
-bool            PropertyLayout::IsFixedSized () const
-    {
-    // WIP_FUSION: when we have m_modifiers, they will determine if it is fixed size... could have fixed size string or variable int (added at end)
-    return PrimitiveTypeIsFixedSize (m_primitiveType);
-    }
-      
-/*---------------------------------------------------------------------------------**//**
-* @bsimethod                                                    CaseyMullen     10/09
-+---------------+---------------+---------------+---------------+---------------+------*/
-UInt32          PropertyLayout::GetSizeInFixedSection () const
-    {
-    if (!IsFixedSized())
-        return sizeof(SecondaryOffset);
-        
-    return ClassLayout::GetPropertyValueSize(m_primitiveType);
-    }
-
-/*---------------------------------------------------------------------------------**//**
-* @bsimethod                                                    CaseyMullen     10/09
-+---------------+---------------+---------------+---------------+---------------+------*/
-ClassLayout::ClassLayout(SchemaLayoutCR schemaLayout) 
-    : 
-    m_schemaLayout (schemaLayout),
-    m_state(AcceptingFixedSizeProperties), 
-    m_class(NULL),
-    m_classIndex(0),
-    m_nProperties(0), 
-    m_nullflagsOffset (0),
-    m_offset(sizeof(InstanceHeader)),
-    m_sizeOfFixedSection(0)
-    {
-    };
-    
-/*---------------------------------------------------------------------------------**//**
-* @bsimethod                                                    CaseyMullen     10/09
-+---------------+---------------+---------------+---------------+---------------+------*/
-void            ClassLayout::Dump () const
-    {
-    ILogger *logger = Logger::GetLogger();
-    logger->tracev (L"ECClassIndex=%i, ECClass.Name=%s\n", m_classIndex, m_className.c_str());
-    for each (PropertyLayout layout in m_propertyLayouts)
-        {
-        logger->tracev (layout.ToString().c_str());
-        logger->tracev (L"\n");
-        }
-    }
-        
-/*---------------------------------------------------------------------------------**//**
-* @bsimethod                                                    CaseyMullen     10/09
-+---------------+---------------+---------------+---------------+---------------+------*/    
-UInt32          ClassLayout::GetSizeOfFixedSection() const
-    {
-    return m_sizeOfFixedSection;
-    }
-    
-/*---------------------------------------------------------------------------------**//**
-* @bsimethod                                                    CaseyMullen     10/09
-+---------------+---------------+---------------+---------------+---------------+------*/     
-void            ClassLayout::InitializeMemoryForInstance(byte * data, UInt32 bytesAllocated) const
-    {
-    UInt32 sizeOfFixedSection = GetSizeOfFixedSection();
-    memset (data, 0, sizeof(InstanceHeader)); 
-    
-    InstanceHeader& header = *(InstanceHeader*) data;
-    header.m_schemaIndex   = m_schemaLayout.GetSchemaIndex();
-    header.m_classIndex    = m_classIndex;
-    header.m_instanceFlags = 0;
-
-    UInt32 bitsPerMask = (sizeof(NullflagsBitmask) * 8);
-    UInt32 nNullflagsBitmasks = (UInt32)m_propertyLayouts.size() / bitsPerMask;
-    if ( (m_propertyLayouts.size() % bitsPerMask > 0))
-        ++nNullflagsBitmasks;
-    
-    for (UInt32 i = 0; i < nNullflagsBitmasks; i++)
-        {
-        NullflagsBitmask * nullflags = (NullflagsBitmask *)(data + sizeof(InstanceHeader) + i * sizeof (NullflagsBitmask));
-        *nullflags = NULLFLAGS_BITMASK_AllOn;
-        }
-            
-    for (UInt32 i = 0; i < m_propertyLayouts.size(); ++i)
-        {
-        PropertyLayoutCR layout = m_propertyLayouts[i];
-        if (!layout.IsFixedSized())
-            {
-            DEBUG_EXPECT (layout.GetOffset() % 4 == 0 && "We expect secondaryOffsets to be aligned on a 4 byte boundary");
-            
-            SecondaryOffset* secondaryOffset = (SecondaryOffset*)(data + layout.GetOffset());
-            *secondaryOffset = sizeOfFixedSection;
-            
-            bool isLastLayout = (i + 1 == m_propertyLayouts.size());
-            if (isLastLayout)
-                {
-                ++secondaryOffset; // A SecondaryOffset beyond the last one for a property value, holding the end of the variable-sized section
-                *secondaryOffset = sizeOfFixedSection;
-                }
-            }
-        }
-    }
-  
-/*---------------------------------------------------------------------------------**//**
-* @bsimethod                                                    CaseyMullen     10/09
-+---------------+---------------+---------------+---------------+---------------+------*/
-UInt32          ClassLayout::CalculateBytesUsed(byte const * data) const
-    {
-    DEBUG_EXPECT (0 != m_sizeOfFixedSection);
-    if (m_sizeOfFixedSection == 0)//GetSizeOfFixedSection
-        return 0;
-        
-    PropertyLayoutCR lastPropertyLayout = m_propertyLayouts[m_propertyLayouts.size() - 1];  // WIP_FUSION: if _GetBytesUsed shows up in profiler, we may want to add bool m_hasVariableSizedValues;
-    if (lastPropertyLayout.IsFixedSized())
-        return m_sizeOfFixedSection;
-
-    SecondaryOffset * pLast = (SecondaryOffset*)(data + m_sizeOfFixedSection - sizeof(SecondaryOffset));
-    
-    // pLast is the last offset, pointing to one byte beyond the used space, so it is equal to the number of bytes used, so far
-    return *pLast;
-    }
-    
-/*---------------------------------------------------------------------------------**//**
-* @bsimethod                                                    JoshSchifter    01/10
-+---------------+---------------+---------------+---------------+---------------+------*/
-SchemaLayoutCR  ClassLayout::GetSchemaLayout() const
-    {
-    return m_schemaLayout;
-    } 
-
-/*---------------------------------------------------------------------------------**//**
-* @bsimethod                                                    CaseyMullen     10/09
-+---------------+---------------+---------------+---------------+---------------+------*/
-UInt16          ClassLayout::GetClassIndex() const
-    {
-    return m_classIndex;
-    } 
-    
-/*---------------------------------------------------------------------------------**//**
-* @bsimethod                                                    CaseyMullen     12/09
-+---------------+---------------+---------------+---------------+---------------+------*/    
-std::wstring    ClassLayout::GetClassName() const
-    {
-    return m_className;
-    }
-    
-/*---------------------------------------------------------------------------------**//**
-* @bsimethod                                                    JoshSchifter    12/09
-+---------------+---------------+---------------+---------------+---------------+------*/
-void            ClassLayout::AddProperties (ECClassCR ecClass, wchar_t const * nameRoot, bool addingFixedSizeProps)
-    {
-    for each (ECPropertyP property in ecClass.GetProperties())
-        {
-        std::wstring    propName = property->GetName();
-        
-        if (NULL != nameRoot)
-            propName = std::wstring (nameRoot) + L"." + propName;
-
-        if (property->GetIsPrimitive())
-            {
-            PrimitiveECPropertyP  primitiveProp = property->GetAsPrimitiveProperty();
-            PrimitiveType       primitiveType = primitiveProp->GetType();
-
-            bool isFixedSize = PrimitiveTypeIsFixedSize(primitiveType);
-
-            if (addingFixedSizeProps && isFixedSize)
-                AddFixedSizeProperty (propName.c_str(), primitiveType);
-            else
-            if ( ! addingFixedSizeProps && ! isFixedSize)
-                AddVariableSizeProperty (propName.c_str(), primitiveType);
-            }
-        else
-        if (property->GetIsStruct())
-            {
-            StructECPropertyP  structProp = property->GetAsStructProperty();
-            ECClassCR          nestedClass = structProp->GetType();
-            
-            AddProperties (nestedClass, propName.c_str(), addingFixedSizeProps);
-            }
-        else
-        if (property->GetIsArray())
-            {
-            assert (false && "Arrays are not implemented");
-
-            //AddArrayProperty (L"ArrayOfInts",   EC::DATATYPE_String);
-            /* WIP_FUSION: deal with array later.
-            Arrays of structs will get sliced so that they appear to be arrays of a single value type.
-            For example, an array of Manufacturer would show up as three PropertyLayout objects:
-            ArrayOfManufacturers[]           // This only holds the count. It is fixed size. The count is the max count of any of the value arrays, below
-            ArrayOfManufacturers[].Name      // This only holds "Name" values. It is variable sized unless the array has a hard upper limit.
-            ArrayOfManufacturers[].AccountNo // This only holds "AccountNo" values. It is variable sized unless the array has a hard upper limit.
-
-            For a given array of fixed-sized values, the memory layout will be: count, nullflags, element, element, element
-            ...and we have random access to the elements.
-
-            For an array of variable-sized values, we follow the same pattern as the overall StandaloneECInstance
-            and have a fixed-sized section (an array of SecondaryOffsets) followed by a variable-sized section holding the actual values.
-            For efficiency, when adding array elements, you really, really want to reserve them in advance, otherwise every
-            new element increases the size of the fixed-sized section, forcing a shift of the entire variable-sized section.
-
-            Even though we "slice" arrays of structs, when we add a new 'struct value' to the array, we really need to keep all
-            of the 'slices' in synch, e.g. we can't increase the length of ArrayOfManufacturers[].Name without also increasing
-            the length of ArrayOfManufacturers[].AccountNo. Hmmm... possibly they should all share the same count.
-
-            After 32 elements we have to insert another 4 bytes of nullflags, which also complicates the calculation of offsets
-            and the shifting of values in the case of arrays of variable-sized values.
-
-            Multidimensional arrays:
-            ArrayOfManufacturers[].Aliases[]
-            For this 2D array, we essentially have an array (ArrayOfManufacturers) where every element is an array of strings
-            (Aliases). In the outer array, we lookup the right array of Aliases. Within that array of Aliases, layout is
-            identical to a normal array of strings.
-
-            The tricky part is that when the nested Aliases array needs more memory, it must propagate a memory request back to
-            its outer array, which may in turn need to request more space for its "value", which may need to request more memory
-            from the "instance", which may have to realloc and move the whole shebang, in order to accomplish it.
-
-            Need to figure out how to really handle this recursively in a consistent way....
-            */
-
-            }
-        }
-    }
-
-/*---------------------------------------------------------------------------------**//**
-* @bsimethod                                                    JoshSchifter    01/10
-+---------------+---------------+---------------+---------------+---------------+------*/
-ClassLayoutP    ClassLayout::CreateEmpty (ECClassCR ecClass, ClassIndex classIndex, SchemaLayoutCR schemaLayout)
-    {
-    ClassLayoutP classLayout = new ClassLayout(schemaLayout);
-
-    classLayout->SetClass (ecClass, classIndex);
-
-    return classLayout;
-    }
-
-/*---------------------------------------------------------------------------------**//**
-* @bsimethod                                                    JoshSchifter    01/10
-+---------------+---------------+---------------+---------------+---------------+------*/
-ClassLayoutP    ClassLayout::BuildFromClass (ECClassCR ecClass, ClassIndex classIndex, SchemaLayoutCR schemaLayout)
-    {
-    ClassLayoutP classLayout = CreateEmpty (ecClass, classIndex, schemaLayout);
-
-    // Iterate through the EC::Properties of the EC::Class and build the layout
-    classLayout->AddProperties (ecClass, NULL, true);
-    classLayout->AddProperties (ecClass, NULL, false);
-
-    classLayout->FinishLayout ();
-    
-    //wprintf (L"ECClass name=%s\n", ecClass.GetName().c_str());
-    //Dump();
-
-    return classLayout;
-    }
-
-/*---------------------------------------------------------------------------------**//**
-* @bsimethod                                                    CaseyMullen     10/09
-+---------------+---------------+---------------+---------------+---------------+------*/
-BentleyStatus   ClassLayout::SetClass (ECClassCR ecClass, UInt16 classIndex)
-    {
-    m_class      = &ecClass;
-    m_classIndex = classIndex;
-    m_className  = ecClass.GetName(); // WIP_FUSION: remove this redundant information
-
-    return SUCCESS;
-    }
-
-/*---------------------------------------------------------------------------------**//**
-* @bsimethod                                                    CaseyMullen     10/09
-+---------------+---------------+---------------+---------------+---------------+------*/  
-ECClassCR         ClassLayout::GetClass () const
-    {
-    return *m_class;
-    }
-
-/*---------------------------------------------------------------------------------**//**
-* @bsimethod                                                    CaseyMullen     10/09
-+---------------+---------------+---------------+---------------+---------------+------*/  
-StatusInt       ClassLayout::FinishLayout ()
-    {
-    m_state = Closed;
-    for (UInt32 i = 0; i < m_propertyLayouts.size(); i++)
-        {
-        PropertyLayoutCP propertyLayout = &m_propertyLayouts[i];
-        m_propertyLayoutLookup[propertyLayout->GetAccessString()] = propertyLayout;
-        }
-        
-    // Calculate size of fixed section    
-    if (0 >= m_propertyLayouts.size())
-        {
-        m_sizeOfFixedSection = 0;
-        }
-    else
-        {
-        PropertyLayoutCR lastPropertyLayout = m_propertyLayouts[m_propertyLayouts.size() - 1];
-
-        UInt32  size = (UInt32)lastPropertyLayout.GetOffset() + lastPropertyLayout.GetSizeInFixedSection();
-
-        if (!lastPropertyLayout.IsFixedSized())
-            size += sizeof(SecondaryOffset); // There is one additional SecondaryOffset tracking the end of the last variable-sized value
-
-        m_sizeOfFixedSection = size;
-        }
-            
-#ifndef NDEBUG
-    DEBUG_EXPECT (m_nProperties == m_propertyLayouts.size());
-    if (0 == m_propertyLayouts.size())
-        return SUCCESS;
-    
-    UInt32 bitsPerMask = (sizeof(NullflagsBitmask) * 8);
-    UInt32 nNullflagsBitmasks = (UInt32)m_propertyLayouts.size() / bitsPerMask;
-    if ( (m_propertyLayouts.size() % bitsPerMask > 0) )
-        ++nNullflagsBitmasks;
-    
-    DEBUG_EXPECT (m_propertyLayouts[0].m_offset == sizeof(InstanceHeader) + nNullflagsBitmasks * sizeof(NullflagsBitmask));
-    for (UInt32 i = 0; i < m_propertyLayouts.size(); i++)
-        {
-        UInt32 expectedNullflagsOffset = (i / bitsPerMask * sizeof(NullflagsBitmask)) + sizeof(InstanceHeader);
-        DEBUG_EXPECT (m_propertyLayouts[i].m_nullflagsOffset == expectedNullflagsOffset);
-        }     
-#endif
-    return SUCCESS;
-    }
-    
-/*---------------------------------------------------------------------------------**//**
-* @bsimethod                                                    CaseyMullen     10/09
-+---------------+---------------+---------------+---------------+---------------+------*/    
-UInt32          ClassLayout::GetPropertyValueSize (PrimitiveType primitivetype) // WIP_FUSION: Move to ECValue.h
-    {
-    switch (primitivetype)
-        {
-        case EC::PRIMITIVETYPE_Integer:
-            return sizeof(Int32);
-        case EC::PRIMITIVETYPE_Long:
-            return sizeof(Int64);
-        case EC::PRIMITIVETYPE_Double:
-            return sizeof(double);
-        default:
-            DEBUG_FAIL("Most datatypes have not yet been implemented... or perhaps you have passed in a variable-sized type.");
-            return 0;
-        }
-    }
-  
-/*---------------------------------------------------------------------------------**//**
-* @bsimethod                                                    JoshSchifter    01/10
-+---------------+---------------+---------------+---------------+---------------+------*/    
-void            ClassLayout::AddPropertyDirect
-(
-wchar_t const * accessString,
-PrimitiveType   primitivetype,
-UInt32          offset,
-UInt32          nullflagsOffset,
-UInt32          nullflagsBitmask
-)
-    {
-    PropertyLayout propertyLayout (accessString, primitivetype, offset, nullflagsOffset, nullflagsBitmask);
-
-    m_nProperties++;
-   
-    m_propertyLayouts.push_back(propertyLayout);
-
-    if (m_offset < offset)
-        m_offset = offset;
-
-    if (m_nullflagsOffset < nullflagsOffset)
-        m_nullflagsOffset = nullflagsOffset;
-    }
-
-/*---------------------------------------------------------------------------------**//**
-* @bsimethod                                                    CaseyMullen     10/09
-+---------------+---------------+---------------+---------------+---------------+------*/    
-StatusInt       ClassLayout::AddProperty (wchar_t const * accessString, PrimitiveType primitivetype, size_t size) // WIP_FUSION: use UInt32 instead of size
-    {
-    UInt32  positionInCurrentNullFlags = m_nProperties % 32;
-    NullflagsBitmask  nullflagsBitmask = 0x01 << positionInCurrentNullFlags;
-    
-    if (0 == positionInCurrentNullFlags)
-        {
-        // It is time to add a new set of Nullflags
-        if (0 == m_nProperties)
-            m_nullflagsOffset = sizeof(InstanceHeader);
-        else
-            m_nullflagsOffset = m_nullflagsOffset + sizeof(NullflagsBitmask);
-
-        m_offset += sizeof(NullflagsBitmask);
-        for (UInt32 i = 0; i < m_propertyLayouts.size(); i++)
-            m_propertyLayouts[i].m_offset += sizeof(NullflagsBitmask); // Offsets of already-added property layouts need to get bumped up
-        } 
-
-    PropertyLayout propertyLayout (accessString, primitivetype, m_offset, m_nullflagsOffset, nullflagsBitmask);
-
-    m_nProperties++;
-    m_offset += (UInt32)size;
-   
-    m_propertyLayouts.push_back(propertyLayout);
-    
-    return SUCCESS;
-    }
-
-/*---------------------------------------------------------------------------------**//**
-* @bsimethod                                                    CaseyMullen     10/09
-+---------------+---------------+---------------+---------------+---------------+------*/    
-StatusInt       ClassLayout::AddFixedSizeProperty (wchar_t const * accessString, PrimitiveType primitivetype)
-    {
-    if (m_state != AcceptingFixedSizeProperties)
-        return ERROR; // ClassLayoutNotAcceptingFixedSizeProperties
-    
-    size_t size = GetPropertyValueSize (primitivetype);
-    
-    return AddProperty (accessString, primitivetype, size);
-    }
-
-/*---------------------------------------------------------------------------------**//**
-* @bsimethod                                                    CaseyMullen     10/09
-+---------------+---------------+---------------+---------------+---------------+------*/ 
-StatusInt       ClassLayout::AddVariableSizeProperty (wchar_t const * accessString, PrimitiveType primitivetype)
-    {
-    if (m_state == AcceptingFixedSizeProperties)
-        m_state = AcceptingVariableSizeProperties;
-    else if (m_state != AcceptingVariableSizeProperties)
-        return ERROR; // ClassLayoutNotAcceptingVariableSizeProperties  
-        
-    size_t size = sizeof(SecondaryOffset); // the offset will just point to this secondary offset
-
-    return AddProperty (accessString, primitivetype, size);
-    }  
-
-/*---------------------------------------------------------------------------------**//**
-* @bsimethod                                                    CaseyMullen     10/09
-+---------------+---------------+---------------+---------------+---------------+------*/
-UInt32          ClassLayout::GetPropertyCount () const
-    {
-    return m_nProperties;
-    }
-
-/*---------------------------------------------------------------------------------**//**
-* @bsimethod                                                    CaseyMullen     10/09
-+---------------+---------------+---------------+---------------+---------------+------*/
-StatusInt       ClassLayout::GetPropertyLayout (PropertyLayoutCP & propertyLayout, wchar_t const * accessString) const
-    {
-    PropertyLayoutLookup::const_iterator it = m_propertyLayoutLookup.find(accessString);
-    
-    if (it == m_propertyLayoutLookup.end())
-        {
-        return ECOBJECTS_STATUS_PropertyNotFound;
-        }
-    else
-        {
-        propertyLayout = it->second;
-        return SUCCESS;
-        }
-    }
-
-/*---------------------------------------------------------------------------------**//**
-* @bsimethod                                                    CaseyMullen     10/09
-+---------------+---------------+---------------+---------------+---------------+------*/
-StatusInt       ClassLayout::GetPropertyLayoutByIndex (PropertyLayoutCP & propertyLayout, UInt32 propertyIndex) const
-    {
-    assert (propertyIndex < m_propertyLayouts.size());
-    if (propertyIndex >= m_propertyLayouts.size())
-        return ERROR; // WIP_FUSION PropertyIndexOutOfBounds
-        
-    propertyLayout = &m_propertyLayouts[propertyIndex];
-    return SUCCESS;
-    }
-
-/*---------------------------------------------------------------------------------**//**
-* @bsimethod                                                    JoshSchifter    01/10
-+---------------+---------------+---------------+---------------+---------------+------*/
-BentleyStatus   SchemaLayout::AddClassLayout (ClassLayoutCR classLayout, ClassIndex classIndex, bool isPersistent)
-    {
-    if (m_entries.size() <= classIndex)
-        m_entries.resize (20 + classIndex);
-
-    assert (NULL == m_entries[classIndex] && "Class Index is already in use");
-
-    m_entries[classIndex] = new SchemaLayoutEntry (classLayout, isPersistent);
-
-    return ERROR;
-    }
-
-/*---------------------------------------------------------------------------------**//**
-* @bsimethod                                                    JoshSchifter    01/10
-+---------------+---------------+---------------+---------------+---------------+------*/
-SchemaLayoutEntry*  SchemaLayout::GetEntry (ClassIndex classIndex)
-    {
-    if (m_entries.size() <= classIndex)
-        return NULL;
-
-    return m_entries[classIndex];
-    }
-
-/*---------------------------------------------------------------------------------**//**
-* @bsimethod                                                    JoshSchifter    01/10
-+---------------+---------------+---------------+---------------+---------------+------*/
-SchemaLayoutEntry*  SchemaLayout::FindEntry (ECClassCR ecClass)
-    {
-    for each (SchemaLayoutEntry* entry in m_entries)
-        {
-        if (NULL == entry)
-            continue;
-
-        if (&entry->m_classLayout.GetClass() == &ecClass)
-            return entry;
-        }
-
-    return NULL;
-    }
-
-/*---------------------------------------------------------------------------------**//**
-* @bsimethod                                                    JoshSchifter    01/10
-+---------------+---------------+---------------+---------------+---------------+------*/
-BentleyStatus   SchemaLayout::FindAvailableClassIndex(ClassIndex& classIndex)
-    {
-    SchemaLayoutEntry* nullVal = NULL;
-    SchemaLayoutEntryArray::iterator iter = std::find (m_entries.begin(), m_entries.end(), nullVal);
-
-    size_t firstNullIndex = iter - m_entries.begin();
-
-    if (USHRT_MAX > firstNullIndex)
-        { 
-        classIndex = (UInt16) firstNullIndex;
-        return SUCCESS;
-        }
-
-    // The max size for classIndex is 0xffff, but if we reach that limit,
-    // most likely something else has gone wrong.
-    assert(false);
-    return ERROR;
-    }
-
-/*---------------------------------------------------------------------------------**//**
-* @bsimethod                                                    CaseyMullen     12/09
-+---------------+---------------+---------------+---------------+---------------+------*/
-ClassLayoutHolder::ClassLayoutHolder (ClassLayoutCR classLayout) : m_classLayout (classLayout)
-    {
-    }    
-
-/*---------------------------------------------------------------------------------**//**
-* @bsimethod                                                    CaseyMullen     12/09
-+---------------+---------------+---------------+---------------+---------------+------*/
-ClassLayoutCR    ClassLayoutHolder::GetClassLayout() const 
-    {
-    return m_classLayout;
-    }
-
-/*---------------------------------------------------------------------------------**//**
-* @bsimethod                                                    JoshSchifter    01/10
-+---------------+---------------+---------------+---------------+---------------+------*/
-InstanceHeader const&    MemoryInstanceSupport::PeekInstanceHeader (void const* data)
-    {
-    return * ((InstanceHeader const*) data);
-    }
-
-/*---------------------------------------------------------------------------------**//**
-* @bsimethod                                                    CaseyMullen     10/09
-+---------------+---------------+---------------+---------------+---------------+------*/
-byte const *    MemoryInstanceSupport::GetAddressOfValue (PropertyLayoutCR propertyLayout) const
-    {
-    UInt32 offset = propertyLayout.GetOffset();
-    
-    byte const * data = _GetDataForRead();
-    byte const * pValue = data + offset;
-    
-    if (propertyLayout.IsFixedSized())
-        return pValue;
-    
-    SecondaryOffset secondaryOffset = *((SecondaryOffset*)pValue);
-    DEBUG_EXPECT (0 != secondaryOffset && "The instance is not initialized!");
-    
-    pValue = data + secondaryOffset;
-    return pValue;
-    }
-    
-/*---------------------------------------------------------------------------------**//**
-* @bsimethod                                                    CaseyMullen     10/09
-+---------------+---------------+---------------+---------------+---------------+------*/
-bool            MemoryInstanceSupport::IsValueNull (PropertyLayoutCR propertyLayout) const
-    {
-    NullflagsBitmask const * nullflags = (NullflagsBitmask const *)(_GetDataForRead() + propertyLayout.GetNullflagsOffset());
-    return (0 != (*nullflags & propertyLayout.GetNullflagsBitmask()));
-    }
-    
-/*---------------------------------------------------------------------------------**//**
-* @bsimethod                                                    CaseyMullen     10/09
-+---------------+---------------+---------------+---------------+---------------+------*/
-void            MemoryInstanceSupport::SetValueNull (PropertyLayoutCR propertyLayout, bool isNull)
-    {
-    NullflagsBitmask mask = propertyLayout.GetNullflagsBitmask();
-    
-    NullflagsBitmask * nullflags = (NullflagsBitmask *)(_GetDataForWrite() + propertyLayout.GetNullflagsOffset());
-    if (isNull && 0 == (*nullflags & mask))
-        *nullflags |= mask; // turn on the null bit
-    else if (!isNull && mask == (*nullflags & mask))
-        *nullflags ^= mask; // turn off the null bit
-    }
-
-/*---------------------------------------------------------------------------------**//**
-* @bsimethod                                                    CaseyMullen     10/09
-+---------------+---------------+---------------+---------------+---------------+------*/
-UInt32          MemoryInstanceSupport::GetOffsetOfValue (PropertyLayoutCR propertyLayout) const
-    {
-    UInt32 offset = propertyLayout.GetOffset();
-    
-    if (propertyLayout.IsFixedSized())
-        return offset;
-
-    byte const * data = _GetDataForRead();
-    SecondaryOffset const * pSecondaryOffset = (SecondaryOffset const *)(data + offset);
-
-    SecondaryOffset secondaryOffset = *pSecondaryOffset;
-    DEBUG_EXPECT (0 != secondaryOffset && "The instance is not initialized!");
-    
-    return secondaryOffset;
-    }    
-        
-/*---------------------------------------------------------------------------------**//**
-* @bsimethod                                                    CaseyMullen     10/09
-+---------------+---------------+---------------+---------------+---------------+------*/
-StatusInt       MemoryInstanceSupport::EnsureSpaceIsAvailable (ClassLayoutCR classLayout, PropertyLayoutCR propertyLayout, UInt32 bytesNeeded)
-    {
-    byte const *             data = _GetDataForRead();
-    SecondaryOffset*         pSecondaryOffset = (SecondaryOffset*)(data + propertyLayout.GetOffset());
-    SecondaryOffset*         pNextSecondaryOffset = pSecondaryOffset + 1;
-    UInt32 availableBytes = *pNextSecondaryOffset - *pSecondaryOffset;
-    
-#ifndef SHRINK_TO_FIT    
-    if (bytesNeeded <= availableBytes)
-        return SUCCESS;
-#endif
-    UInt32 bytesUsed = classLayout.CalculateBytesUsed(data);
-    Int32 additionalBytesNeeded = bytesNeeded - availableBytes;
-    
-    if (additionalBytesNeeded <= 0)
-        return SUCCESS;
-        
-    UInt32 bytesAllocated = _GetBytesAllocated();    
-    Int32 additionalBytesAvailable = bytesAllocated - bytesUsed;
-    
-    StatusInt status = SUCCESS;
-    UInt32 growBy = additionalBytesNeeded - additionalBytesAvailable;
-    if (additionalBytesNeeded > additionalBytesAvailable)
-        {
-        status = _GrowAllocation (growBy);
-        UInt32 newBytesAllocated = _GetBytesAllocated();
-        DEBUG_EXPECT (newBytesAllocated >= bytesAllocated + growBy);
-        bytesAllocated = newBytesAllocated;
-        }
-    
-    if (SUCCESS != status)
-        return status;
-        
-    byte * writeableData = _GetDataForWrite();
-    DEBUG_EXPECT (bytesUsed == classLayout.CalculateBytesUsed(writeableData));
-    
-    status = ShiftValueData(classLayout, writeableData, bytesAllocated, propertyLayout, additionalBytesNeeded);
-
-    DEBUG_EXPECT (0 == bytesUsed || (bytesUsed + additionalBytesNeeded == classLayout.CalculateBytesUsed(writeableData)));
-    
-    return status;
-    }
-
-/*---------------------------------------------------------------------------------**//**
-* @bsimethod                                                    CaseyMullen     10/09
-+---------------+---------------+---------------+---------------+---------------+------*/
-StatusInt       MemoryInstanceSupport::ShiftValueData(ClassLayoutCR classLayout, byte * data, UInt32 bytesAllocated, PropertyLayoutCR propertyLayout, Int32 shiftBy)
-    {
-    DEBUG_EXPECT (0 != shiftBy && "It is a pointless waste of time to shift nothing");
-    DEBUG_EXPECT (!propertyLayout.IsFixedSized() && "The propertyLayout should be that of the variable-sized property whose size is increasing");
-    DEBUG_EXPECT (classLayout.GetSizeOfFixedSection() > 0 && "The ClassLayout has not been initialized");
-    
-    SecondaryOffset * pLast = (SecondaryOffset*)(data + classLayout.GetSizeOfFixedSection() - sizeof(SecondaryOffset));
-    SecondaryOffset * pAdjusting = (SecondaryOffset*)(data + propertyLayout.GetOffset());
-    SecondaryOffset * pCurrent = pAdjusting + 1; // start at the one AFTER the property whose value's size is adjusting
-    DEBUG_EXPECT (pCurrent <= pLast);
-    DEBUG_EXPECT ((*pCurrent - *pAdjusting + shiftBy) >= 0 && "shiftBy cannot be such that it would cause the adjusting property to shrink to a negative size");
-    
-    UInt32 bytesToMove = *pLast - *pCurrent;
-    if (bytesToMove > 0)
-        {
-        byte * source = data + *pCurrent;
-        byte * destination = source + shiftBy;
-        
-        DEBUG_EXPECT (destination + bytesToMove <= data + bytesAllocated && "Attempted to move memory beyond the end of the allocated XAttribute.");
-        if (destination + bytesToMove > data + bytesAllocated)
-            return ERROR;
-            
-        memmove (destination, source, bytesToMove); // WIP_FUSION: Use Modify data, instead
-        }
-
-    // Shift all secondaryOffsets for variable-sized property values following the one that just got larger
-    UInt32 sizeOfSecondaryOffsetsToShift = (UInt32)(((byte*)pLast - (byte*)pCurrent) + sizeof (SecondaryOffset));
-    UInt32 nSecondaryOffsetsToShift = sizeOfSecondaryOffsetsToShift / sizeof(SecondaryOffset);
-    SecondaryOffset * shiftedSecondaryOffsets = (SecondaryOffset*)alloca (sizeOfSecondaryOffsetsToShift);
-    for (UInt32 i = 0; i < nSecondaryOffsetsToShift; i++)
-        shiftedSecondaryOffsets[i] = pCurrent[i] + shiftBy;
-        
-    UInt32 offsetOfCurrent = (UInt32)((byte*)pCurrent - data);
-    return _ModifyData (offsetOfCurrent, shiftedSecondaryOffsets, sizeOfSecondaryOffsetsToShift);
-    }
-    
-/*---------------------------------------------------------------------------------**//**
-* @bsimethod                                                    CaseyMullen     12/09
-+---------------+---------------+---------------+---------------+---------------+------*/
-void            MemoryInstanceSupport::InitializeMemory(ClassLayoutCR classLayout, byte * data, UInt32 bytesAllocated) const
-    {
-    classLayout.InitializeMemoryForInstance (data, bytesAllocated);
-    }
-    
-/*---------------------------------------------------------------------------------**//**
-* @bsimethod                                                    CaseyMullen     09/09
-+---------------+---------------+---------------+---------------+---------------+------*/
-StatusInt       MemoryInstanceSupport::GetValueFromMemory (ECValueR v, PropertyLayoutCR propertyLayout, UInt32 nIndices, UInt32 const * indices) const
-    {
-    if (IsValueNull(propertyLayout))
-        {
-        v.SetToNull();
-        return SUCCESS;
-        }
-        
-    byte const * pValue = GetAddressOfValue (propertyLayout);
-    
-    switch (propertyLayout.GetPrimitiveType())
-        {
-        case PRIMITIVETYPE_Integer:
-            {
-            Int32 value;
-            memcpy (&value, pValue, sizeof(value));
-            v.SetInteger (value);
-            return SUCCESS;
-            }
-        case PRIMITIVETYPE_Long:
-            {
-            Int64 value;
-            memcpy (&value, pValue, sizeof(value));
-            v.SetLong (value);
-            return SUCCESS;
-            }            
-        case PRIMITIVETYPE_Double:
-            {
-            double value;
-            memcpy (&value, pValue, sizeof(value));
-            v.SetDouble (value);
-            return SUCCESS;
-            }            
-        case PRIMITIVETYPE_String:
-            {
-            wchar_t * pString = (wchar_t *)pValue;
-            v.SetString (pString, false); // WIP_FUSION: We are passing false for "makeDuplicateCopy" to avoid the allocation 
-                                          // and copying... but how do make the caller aware of this? When do they need 
-                                          // to be aware. The wchar_t* they get back would get invalidated if the 
-                                          // XAttribute or other IMemoryProvider got reallocated, or the string got moved.
-                                          // The caller must immediately use (e.g. marshal or copy) the returned value.
-                                          // Optionally, the caller could ask the EC::ECValue to make a duplicate? 
-            return SUCCESS;            
-            }
-        }
-    
-    POSTCONDITION (false && "datatype not implemented", ERROR);
-    }
-    
-/*---------------------------------------------------------------------------------**//**
-* @bsimethod                                                    CaseyMullen     09/09
-+---------------+---------------+---------------+---------------+---------------+------*/
-StatusInt       MemoryInstanceSupport::GetValueFromMemory (ClassLayoutCR classLayout, ECValueR v, const wchar_t * propertyAccessString, UInt32 nIndices, UInt32 const * indices) const
-    {
-    PRECONDITION (NULL != propertyAccessString, ECOBJECTS_STATUS_PreconditionViolated);
-    PRECONDITION (IECInstance::AccessStringAndNIndicesAgree(propertyAccessString, nIndices, true), ECOBJECTS_STATUS_AccessStringDisagreesWithNIndices);
-                
-    PropertyLayoutCP propertyLayout = NULL;
-    StatusInt status = classLayout.GetPropertyLayout (propertyLayout, propertyAccessString);
-    if (SUCCESS != status || NULL == propertyLayout)
-        return ERROR; // WIP_FUSION ERROR_PropertyNotFound
-        
-    return GetValueFromMemory (v, *propertyLayout, nIndices, indices);
-    }
-    
-/*---------------------------------------------------------------------------------**//**
-* @bsimethod                                                    CaseyMullen     09/09
-+---------------+---------------+---------------+---------------+---------------+------*/
-StatusInt       MemoryInstanceSupport::SetValueToMemory (ClassLayoutCR classLayout, const wchar_t * propertyAccessString, ECValueCR v, UInt32 nIndices, UInt32 const * indices)
-    {
-    PRECONDITION (NULL != propertyAccessString, ECOBJECTS_STATUS_PreconditionViolated);
-    PRECONDITION (IECInstance::AccessStringAndNIndicesAgree(propertyAccessString, nIndices, true), ECOBJECTS_STATUS_AccessStringDisagreesWithNIndices);
-    //UInt32 bytesAllocated = _GetBytesAllocated();    
-
-    PropertyLayoutCP propertyLayout = NULL;
-    StatusInt status = classLayout.GetPropertyLayout (propertyLayout, propertyAccessString); // WIP_FUSION: If it only has one error, let it just return null
-    if (SUCCESS != status || NULL == propertyLayout)
-        return ERROR; // WIP_FUSION ERROR_PropertyNotFound
-        
-    if (v.IsNull())
-        {
-        SetValueNull (*propertyLayout, true);
-        return SUCCESS;
-        }
-        
-    SetValueNull (*propertyLayout, false);
-                
-    if (propertyLayout->GetPrimitiveType() != v.GetPrimitiveType())
-        return ERROR; // WIP_FUSION ERROR_DataTypeMismatch
-    
-    UInt32 offset = GetOffsetOfValue (*propertyLayout);
-#ifdef EC_TRACE_MEMORY 
-    wprintf (L"SetValue %s of 0x%x at offset=%d to %s.\n", propertyAccessString, this, offset, v.ToString().c_str());
-#endif    
-    switch (propertyLayout->GetPrimitiveType())
-        {
-        case PRIMITIVETYPE_Integer:
-            {
-            Int32 value = v.GetInteger();
-            return _ModifyData (offset, &value, sizeof(value));
-            }
-        case PRIMITIVETYPE_Long:
-            {
-            Int64 value = v.GetLong();
-            return _ModifyData (offset, &value, sizeof(value));
-            }
-        case PRIMITIVETYPE_Double:
-            {
-            double value = v.GetDouble();
-            return _ModifyData (offset, &value, sizeof(value));
-            }       
-        case PRIMITIVETYPE_String:
-            {
-            wchar_t const * value = v.GetString();
-            UInt32 bytesNeeded = (UInt32)(sizeof(wchar_t) * (wcslen(value) + 1));
-            
-            StatusInt status = EnsureSpaceIsAvailable (classLayout, *propertyLayout, bytesNeeded);
-            if (SUCCESS != status)
-                return status;
-                
-            return _ModifyData (offset, value, bytesNeeded);
-            }
-        default:
-            {
-            assert(false && L"DataType not implemented");
-            return ERROR;
-            }
-        }
-
-    return SUCCESS;
-    }        
-
-/*---------------------------------------------------------------------------------**//**
-* @bsimethod                                                    CaseyMullen     10/09
-+---------------+---------------+---------------+---------------+---------------+------*/
-void            MemoryInstanceSupport::DumpInstanceData (ClassLayoutCR classLayout) const
-    {
-    static bool s_skipDump = false;
-    static int s_dumpCount = 0;
-    s_dumpCount++;
-    
-    byte const * data = _GetDataForRead();
-    Bentley::NativeLogging::ILogger *logger = Logger::GetLogger();
-    
-    logger->tracev (L"======================= Dump #%d ===================================\n", s_dumpCount);
-    if (s_skipDump)
-        return;
-<<<<<<< HEAD
-        
-    wprintf (L"ECClass=%s at address = 0x%0x\n", classLayout.GetClass().GetName().c_str(), data);
-    InstanceHeader& header = *(InstanceHeader*)data;
-
-    wprintf (L"  [0x%0x][%4.d] SchemaIndex = %d\n",        &header.m_schemaIndex,  (byte*)&header.m_schemaIndex   - data, header.m_schemaIndex);
-    wprintf (L"  [0x%0x][%4.d] ClassIndex  = %d\n",        &header.m_classIndex,   (byte*)&header.m_classIndex    - data, header.m_classIndex);
-    wprintf (L"  [0x%0x][%4.d] InstanceFlags = 0x%08.x\n", &header.m_instanceFlags,(byte*)&header.m_instanceFlags - data, header.m_instanceFlags);
-=======
-  
-    logger->tracev (L"ECClass=%s at address = 0x%0x\n", classLayout.GetClass().GetName().c_str(), data);
-    InstanceFlags flags = *(InstanceFlags*)data;
-    logger->tracev (L"  [0x%0x][%4.d] InstanceFlags = 0x%08.x\n", data, 0, flags);
->>>>>>> 4bea24a4
-    
-    UInt32 nProperties = classLayout.GetPropertyCount ();
-    
-    UInt32 bitsPerMask = (sizeof(NullflagsBitmask) * 8);
-    UInt32 nNullflagsBitmasks = nProperties / bitsPerMask;
-    if ( (nProperties % bitsPerMask) > 0)
-        ++nNullflagsBitmasks;
-    
-    for (UInt32 i = 0; i < nNullflagsBitmasks; i++)
-        {
-        UInt32 offset = sizeof(InstanceHeader) + i * sizeof(NullflagsBitmask);
-        byte const * address = offset + data;
-        logger->tracev (L"  [0x%x][%4.d] Nullflags[%d] = 0x%x\n", address, offset, i, *(NullflagsBitmask*)(data + offset));
-        }
-    
-    for (UInt32 i = 0; i < nProperties; i++)
-        {
-        PropertyLayoutCP propertyLayout;
-        StatusInt status = classLayout.GetPropertyLayoutByIndex (propertyLayout, i);
-        if (SUCCESS != status)
-            {
-            logger->tracev (L"Error (%d) returned while getting PropertyLayout #%d", status, i);
-            return;
-            }
-
-        UInt32 offset = propertyLayout->GetOffset();
-        byte const * address = data + offset;
-            
-        ECValue v;
-        GetValueFromMemory (v, *propertyLayout, 0, NULL);
-        std::wstring valueAsString = v.ToString();
-           
-        if (propertyLayout->IsFixedSized())
-            logger->tracev (L"  [0x%x][%4.d] %s = %s\n", address, offset, propertyLayout->GetAccessString(), valueAsString.c_str());
-        else
-            {
-            SecondaryOffset secondaryOffset = *(SecondaryOffset*)address;
-            byte const * realAddress = data + secondaryOffset;
-            
-            logger->tracev (L"  [0x%x][%4.d] -> [0x%x][%4.d] %s = %s\n", address, offset, realAddress, secondaryOffset, propertyLayout->GetAccessString(), valueAsString.c_str());
-            }
-        }
-        
-    UInt32 offsetOfLast = classLayout.GetSizeOfFixedSection() - sizeof(SecondaryOffset);
-    SecondaryOffset * pLast = (SecondaryOffset*)(data + offsetOfLast);
-    logger->tracev (L"  [0x%x][%4.d] Offset of TheEnd = %d\n", pLast, offsetOfLast, *pLast);
-    }
-    
+/*--------------------------------------------------------------------------------------+
+|
+|     $Source: ecobjects/native/MemoryInstanceSupport.cpp $
+|
+|   $Copyright: (c) 2010 Bentley Systems, Incorporated. All rights reserved. $
+|
++--------------------------------------------------------------------------------------*/
+#include "ECObjectsPch.h"
+#include    <algorithm>
+
+// SHRINK_TO_FIT will cause space reserved for variable-sized values to be reduced to the minimum upon every set operation.
+// SHRINK_TO_FIT is not recommended and is mainly for testing. It it better to "compact" everything at once
+#define SHRINK_TO_FIT 1 
+
+BEGIN_BENTLEY_EC_NAMESPACE
+
+/*---------------------------------------------------------------------------------**//**
+* @bsimethod                                                    JoshSchifter    12/09
++---------------+---------------+---------------+---------------+---------------+------*/
+bool            PrimitiveTypeIsFixedSize (PrimitiveType primitiveType)
+    {
+    switch (primitiveType)
+        {
+        case PRIMITIVETYPE_Integer:
+        case PRIMITIVETYPE_Long:
+        case PRIMITIVETYPE_Double:
+            return true;
+        case PRIMITIVETYPE_String:
+            return false;
+        default:
+            DEBUG_FAIL("Unsupported data type");
+            return false;
+        }
+    }
+
+    
+/*---------------------------------------------------------------------------------**//**
+* @bsimethod                                                    CaseyMullen     10/09
++---------------+---------------+---------------+---------------+---------------+------*/
+std::wstring    PropertyLayout::ToString ()
+    {
+    std::wstring const& primitiveType = ECXml::GetPrimitiveTypeName (m_primitiveType);
+    
+    wchar_t line[1024];
+    swprintf (line, sizeof(line)/sizeof(wchar_t), L"%32s %16s offset=%3i nullflagsOffset=%3i, nullflagsBitmask=0x%08.X", m_accessString.c_str(), primitiveType.c_str(), m_offset, m_nullflagsOffset, m_nullflagsBitmask);
+        
+    return line;
+    }
+    
+/*---------------------------------------------------------------------------------**//**
+* @bsimethod                                                    CaseyMullen     10/09
++---------------+---------------+---------------+---------------+---------------+------*/
+bool            PropertyLayout::IsFixedSized () const
+    {
+    // WIP_FUSION: when we have m_modifiers, they will determine if it is fixed size... could have fixed size string or variable int (added at end)
+    return PrimitiveTypeIsFixedSize (m_primitiveType);
+    }
+      
+/*---------------------------------------------------------------------------------**//**
+* @bsimethod                                                    CaseyMullen     10/09
++---------------+---------------+---------------+---------------+---------------+------*/
+UInt32          PropertyLayout::GetSizeInFixedSection () const
+    {
+    if (!IsFixedSized())
+        return sizeof(SecondaryOffset);
+        
+    return ClassLayout::GetPropertyValueSize(m_primitiveType);
+    }
+
+/*---------------------------------------------------------------------------------**//**
+* @bsimethod                                                    CaseyMullen     10/09
++---------------+---------------+---------------+---------------+---------------+------*/
+ClassLayout::ClassLayout(SchemaLayoutCR schemaLayout) 
+    : 
+    m_schemaLayout (schemaLayout),
+    m_state(AcceptingFixedSizeProperties), 
+    m_class(NULL),
+    m_classIndex(0),
+    m_nProperties(0), 
+    m_nullflagsOffset (0),
+    m_offset(sizeof(InstanceHeader)),
+    m_sizeOfFixedSection(0)
+    {
+    };
+    
+/*---------------------------------------------------------------------------------**//**
+* @bsimethod                                                    CaseyMullen     10/09
++---------------+---------------+---------------+---------------+---------------+------*/
+void            ClassLayout::Dump () const
+    {
+    ILogger *logger = Logger::GetLogger();
+    logger->tracev (L"ECClassIndex=%i, ECClass.Name=%s\n", m_classIndex, m_className.c_str());
+    for each (PropertyLayout layout in m_propertyLayouts)
+        {
+        logger->tracev (layout.ToString().c_str());
+        logger->tracev (L"\n");
+        }
+    }
+        
+/*---------------------------------------------------------------------------------**//**
+* @bsimethod                                                    CaseyMullen     10/09
++---------------+---------------+---------------+---------------+---------------+------*/    
+UInt32          ClassLayout::GetSizeOfFixedSection() const
+    {
+    return m_sizeOfFixedSection;
+    }
+    
+/*---------------------------------------------------------------------------------**//**
+* @bsimethod                                                    CaseyMullen     10/09
++---------------+---------------+---------------+---------------+---------------+------*/     
+void            ClassLayout::InitializeMemoryForInstance(byte * data, UInt32 bytesAllocated) const
+    {
+    UInt32 sizeOfFixedSection = GetSizeOfFixedSection();
+    memset (data, 0, sizeof(InstanceHeader)); 
+    
+    InstanceHeader& header = *(InstanceHeader*) data;
+    header.m_schemaIndex   = m_schemaLayout.GetSchemaIndex();
+    header.m_classIndex    = m_classIndex;
+    header.m_instanceFlags = 0;
+
+    UInt32 bitsPerMask = (sizeof(NullflagsBitmask) * 8);
+    UInt32 nNullflagsBitmasks = (UInt32)m_propertyLayouts.size() / bitsPerMask;
+    if ( (m_propertyLayouts.size() % bitsPerMask > 0))
+        ++nNullflagsBitmasks;
+    
+    for (UInt32 i = 0; i < nNullflagsBitmasks; i++)
+        {
+        NullflagsBitmask * nullflags = (NullflagsBitmask *)(data + sizeof(InstanceHeader) + i * sizeof (NullflagsBitmask));
+        *nullflags = NULLFLAGS_BITMASK_AllOn;
+        }
+            
+    for (UInt32 i = 0; i < m_propertyLayouts.size(); ++i)
+        {
+        PropertyLayoutCR layout = m_propertyLayouts[i];
+        if (!layout.IsFixedSized())
+            {
+            DEBUG_EXPECT (layout.GetOffset() % 4 == 0 && "We expect secondaryOffsets to be aligned on a 4 byte boundary");
+            
+            SecondaryOffset* secondaryOffset = (SecondaryOffset*)(data + layout.GetOffset());
+            *secondaryOffset = sizeOfFixedSection;
+            
+            bool isLastLayout = (i + 1 == m_propertyLayouts.size());
+            if (isLastLayout)
+                {
+                ++secondaryOffset; // A SecondaryOffset beyond the last one for a property value, holding the end of the variable-sized section
+                *secondaryOffset = sizeOfFixedSection;
+                }
+            }
+        }
+    }
+  
+/*---------------------------------------------------------------------------------**//**
+* @bsimethod                                                    CaseyMullen     10/09
++---------------+---------------+---------------+---------------+---------------+------*/
+UInt32          ClassLayout::CalculateBytesUsed(byte const * data) const
+    {
+    DEBUG_EXPECT (0 != m_sizeOfFixedSection);
+    if (m_sizeOfFixedSection == 0)//GetSizeOfFixedSection
+        return 0;
+        
+    PropertyLayoutCR lastPropertyLayout = m_propertyLayouts[m_propertyLayouts.size() - 1];  // WIP_FUSION: if _GetBytesUsed shows up in profiler, we may want to add bool m_hasVariableSizedValues;
+    if (lastPropertyLayout.IsFixedSized())
+        return m_sizeOfFixedSection;
+
+    SecondaryOffset * pLast = (SecondaryOffset*)(data + m_sizeOfFixedSection - sizeof(SecondaryOffset));
+    
+    // pLast is the last offset, pointing to one byte beyond the used space, so it is equal to the number of bytes used, so far
+    return *pLast;
+    }
+    
+/*---------------------------------------------------------------------------------**//**
+* @bsimethod                                                    JoshSchifter    01/10
++---------------+---------------+---------------+---------------+---------------+------*/
+SchemaLayoutCR  ClassLayout::GetSchemaLayout() const
+    {
+    return m_schemaLayout;
+    } 
+
+/*---------------------------------------------------------------------------------**//**
+* @bsimethod                                                    CaseyMullen     10/09
++---------------+---------------+---------------+---------------+---------------+------*/
+UInt16          ClassLayout::GetClassIndex() const
+    {
+    return m_classIndex;
+    } 
+    
+/*---------------------------------------------------------------------------------**//**
+* @bsimethod                                                    CaseyMullen     12/09
++---------------+---------------+---------------+---------------+---------------+------*/    
+std::wstring    ClassLayout::GetClassName() const
+    {
+    return m_className;
+    }
+    
+/*---------------------------------------------------------------------------------**//**
+* @bsimethod                                                    JoshSchifter    12/09
++---------------+---------------+---------------+---------------+---------------+------*/
+void            ClassLayout::AddProperties (ECClassCR ecClass, wchar_t const * nameRoot, bool addingFixedSizeProps)
+    {
+    for each (ECPropertyP property in ecClass.GetProperties())
+        {
+        std::wstring    propName = property->GetName();
+        
+        if (NULL != nameRoot)
+            propName = std::wstring (nameRoot) + L"." + propName;
+
+        if (property->GetIsPrimitive())
+            {
+            PrimitiveECPropertyP  primitiveProp = property->GetAsPrimitiveProperty();
+            PrimitiveType       primitiveType = primitiveProp->GetType();
+
+            bool isFixedSize = PrimitiveTypeIsFixedSize(primitiveType);
+
+            if (addingFixedSizeProps && isFixedSize)
+                AddFixedSizeProperty (propName.c_str(), primitiveType);
+            else
+            if ( ! addingFixedSizeProps && ! isFixedSize)
+                AddVariableSizeProperty (propName.c_str(), primitiveType);
+            }
+        else
+        if (property->GetIsStruct())
+            {
+            StructECPropertyP  structProp = property->GetAsStructProperty();
+            ECClassCR          nestedClass = structProp->GetType();
+            
+            AddProperties (nestedClass, propName.c_str(), addingFixedSizeProps);
+            }
+        else
+        if (property->GetIsArray())
+            {
+            assert (false && "Arrays are not implemented");
+
+            //AddArrayProperty (L"ArrayOfInts",   EC::DATATYPE_String);
+            /* WIP_FUSION: deal with array later.
+            Arrays of structs will get sliced so that they appear to be arrays of a single value type.
+            For example, an array of Manufacturer would show up as three PropertyLayout objects:
+            ArrayOfManufacturers[]           // This only holds the count. It is fixed size. The count is the max count of any of the value arrays, below
+            ArrayOfManufacturers[].Name      // This only holds "Name" values. It is variable sized unless the array has a hard upper limit.
+            ArrayOfManufacturers[].AccountNo // This only holds "AccountNo" values. It is variable sized unless the array has a hard upper limit.
+
+            For a given array of fixed-sized values, the memory layout will be: count, nullflags, element, element, element
+            ...and we have random access to the elements.
+
+            For an array of variable-sized values, we follow the same pattern as the overall StandaloneECInstance
+            and have a fixed-sized section (an array of SecondaryOffsets) followed by a variable-sized section holding the actual values.
+            For efficiency, when adding array elements, you really, really want to reserve them in advance, otherwise every
+            new element increases the size of the fixed-sized section, forcing a shift of the entire variable-sized section.
+
+            Even though we "slice" arrays of structs, when we add a new 'struct value' to the array, we really need to keep all
+            of the 'slices' in synch, e.g. we can't increase the length of ArrayOfManufacturers[].Name without also increasing
+            the length of ArrayOfManufacturers[].AccountNo. Hmmm... possibly they should all share the same count.
+
+            After 32 elements we have to insert another 4 bytes of nullflags, which also complicates the calculation of offsets
+            and the shifting of values in the case of arrays of variable-sized values.
+
+            Multidimensional arrays:
+            ArrayOfManufacturers[].Aliases[]
+            For this 2D array, we essentially have an array (ArrayOfManufacturers) where every element is an array of strings
+            (Aliases). In the outer array, we lookup the right array of Aliases. Within that array of Aliases, layout is
+            identical to a normal array of strings.
+
+            The tricky part is that when the nested Aliases array needs more memory, it must propagate a memory request back to
+            its outer array, which may in turn need to request more space for its "value", which may need to request more memory
+            from the "instance", which may have to realloc and move the whole shebang, in order to accomplish it.
+
+            Need to figure out how to really handle this recursively in a consistent way....
+            */
+
+            }
+        }
+    }
+
+/*---------------------------------------------------------------------------------**//**
+* @bsimethod                                                    JoshSchifter    01/10
++---------------+---------------+---------------+---------------+---------------+------*/
+ClassLayoutP    ClassLayout::CreateEmpty (ECClassCR ecClass, ClassIndex classIndex, SchemaLayoutCR schemaLayout)
+    {
+    ClassLayoutP classLayout = new ClassLayout(schemaLayout);
+
+    classLayout->SetClass (ecClass, classIndex);
+
+    return classLayout;
+    }
+
+/*---------------------------------------------------------------------------------**//**
+* @bsimethod                                                    JoshSchifter    01/10
++---------------+---------------+---------------+---------------+---------------+------*/
+ClassLayoutP    ClassLayout::BuildFromClass (ECClassCR ecClass, ClassIndex classIndex, SchemaLayoutCR schemaLayout)
+    {
+    ClassLayoutP classLayout = CreateEmpty (ecClass, classIndex, schemaLayout);
+
+    // Iterate through the EC::Properties of the EC::Class and build the layout
+    classLayout->AddProperties (ecClass, NULL, true);
+    classLayout->AddProperties (ecClass, NULL, false);
+
+    classLayout->FinishLayout ();
+    
+    //wprintf (L"ECClass name=%s\n", ecClass.GetName().c_str());
+    //Dump();
+
+    return classLayout;
+    }
+
+/*---------------------------------------------------------------------------------**//**
+* @bsimethod                                                    CaseyMullen     10/09
++---------------+---------------+---------------+---------------+---------------+------*/
+BentleyStatus   ClassLayout::SetClass (ECClassCR ecClass, UInt16 classIndex)
+    {
+    m_class      = &ecClass;
+    m_classIndex = classIndex;
+    m_className  = ecClass.GetName(); // WIP_FUSION: remove this redundant information
+
+    return SUCCESS;
+    }
+
+/*---------------------------------------------------------------------------------**//**
+* @bsimethod                                                    CaseyMullen     10/09
++---------------+---------------+---------------+---------------+---------------+------*/  
+ECClassCR         ClassLayout::GetClass () const
+    {
+    return *m_class;
+    }
+
+/*---------------------------------------------------------------------------------**//**
+* @bsimethod                                                    CaseyMullen     10/09
++---------------+---------------+---------------+---------------+---------------+------*/  
+StatusInt       ClassLayout::FinishLayout ()
+    {
+    m_state = Closed;
+    for (UInt32 i = 0; i < m_propertyLayouts.size(); i++)
+        {
+        PropertyLayoutCP propertyLayout = &m_propertyLayouts[i];
+        m_propertyLayoutLookup[propertyLayout->GetAccessString()] = propertyLayout;
+        }
+        
+    // Calculate size of fixed section    
+    if (0 >= m_propertyLayouts.size())
+        {
+        m_sizeOfFixedSection = 0;
+        }
+    else
+        {
+        PropertyLayoutCR lastPropertyLayout = m_propertyLayouts[m_propertyLayouts.size() - 1];
+
+        UInt32  size = (UInt32)lastPropertyLayout.GetOffset() + lastPropertyLayout.GetSizeInFixedSection();
+
+        if (!lastPropertyLayout.IsFixedSized())
+            size += sizeof(SecondaryOffset); // There is one additional SecondaryOffset tracking the end of the last variable-sized value
+
+        m_sizeOfFixedSection = size;
+        }
+            
+#ifndef NDEBUG
+    DEBUG_EXPECT (m_nProperties == m_propertyLayouts.size());
+    if (0 == m_propertyLayouts.size())
+        return SUCCESS;
+    
+    UInt32 bitsPerMask = (sizeof(NullflagsBitmask) * 8);
+    UInt32 nNullflagsBitmasks = (UInt32)m_propertyLayouts.size() / bitsPerMask;
+    if ( (m_propertyLayouts.size() % bitsPerMask > 0) )
+        ++nNullflagsBitmasks;
+    
+    DEBUG_EXPECT (m_propertyLayouts[0].m_offset == sizeof(InstanceHeader) + nNullflagsBitmasks * sizeof(NullflagsBitmask));
+    for (UInt32 i = 0; i < m_propertyLayouts.size(); i++)
+        {
+        UInt32 expectedNullflagsOffset = (i / bitsPerMask * sizeof(NullflagsBitmask)) + sizeof(InstanceHeader);
+        DEBUG_EXPECT (m_propertyLayouts[i].m_nullflagsOffset == expectedNullflagsOffset);
+        }     
+#endif
+    return SUCCESS;
+    }
+    
+/*---------------------------------------------------------------------------------**//**
+* @bsimethod                                                    CaseyMullen     10/09
++---------------+---------------+---------------+---------------+---------------+------*/    
+UInt32          ClassLayout::GetPropertyValueSize (PrimitiveType primitivetype) // WIP_FUSION: Move to ECValue.h
+    {
+    switch (primitivetype)
+        {
+        case EC::PRIMITIVETYPE_Integer:
+            return sizeof(Int32);
+        case EC::PRIMITIVETYPE_Long:
+            return sizeof(Int64);
+        case EC::PRIMITIVETYPE_Double:
+            return sizeof(double);
+        default:
+            DEBUG_FAIL("Most datatypes have not yet been implemented... or perhaps you have passed in a variable-sized type.");
+            return 0;
+        }
+    }
+  
+/*---------------------------------------------------------------------------------**//**
+* @bsimethod                                                    JoshSchifter    01/10
++---------------+---------------+---------------+---------------+---------------+------*/    
+void            ClassLayout::AddPropertyDirect
+(
+wchar_t const * accessString,
+PrimitiveType   primitivetype,
+UInt32          offset,
+UInt32          nullflagsOffset,
+UInt32          nullflagsBitmask
+)
+    {
+    PropertyLayout propertyLayout (accessString, primitivetype, offset, nullflagsOffset, nullflagsBitmask);
+
+    m_nProperties++;
+   
+    m_propertyLayouts.push_back(propertyLayout);
+
+    if (m_offset < offset)
+        m_offset = offset;
+
+    if (m_nullflagsOffset < nullflagsOffset)
+        m_nullflagsOffset = nullflagsOffset;
+    }
+
+/*---------------------------------------------------------------------------------**//**
+* @bsimethod                                                    CaseyMullen     10/09
++---------------+---------------+---------------+---------------+---------------+------*/    
+StatusInt       ClassLayout::AddProperty (wchar_t const * accessString, PrimitiveType primitivetype, size_t size) // WIP_FUSION: use UInt32 instead of size
+    {
+    UInt32  positionInCurrentNullFlags = m_nProperties % 32;
+    NullflagsBitmask  nullflagsBitmask = 0x01 << positionInCurrentNullFlags;
+    
+    if (0 == positionInCurrentNullFlags)
+        {
+        // It is time to add a new set of Nullflags
+        if (0 == m_nProperties)
+            m_nullflagsOffset = sizeof(InstanceHeader);
+        else
+            m_nullflagsOffset = m_nullflagsOffset + sizeof(NullflagsBitmask);
+
+        m_offset += sizeof(NullflagsBitmask);
+        for (UInt32 i = 0; i < m_propertyLayouts.size(); i++)
+            m_propertyLayouts[i].m_offset += sizeof(NullflagsBitmask); // Offsets of already-added property layouts need to get bumped up
+        } 
+
+    PropertyLayout propertyLayout (accessString, primitivetype, m_offset, m_nullflagsOffset, nullflagsBitmask);
+
+    m_nProperties++;
+    m_offset += (UInt32)size;
+   
+    m_propertyLayouts.push_back(propertyLayout);
+    
+    return SUCCESS;
+    }
+
+/*---------------------------------------------------------------------------------**//**
+* @bsimethod                                                    CaseyMullen     10/09
++---------------+---------------+---------------+---------------+---------------+------*/    
+StatusInt       ClassLayout::AddFixedSizeProperty (wchar_t const * accessString, PrimitiveType primitivetype)
+    {
+    if (m_state != AcceptingFixedSizeProperties)
+        return ERROR; // ClassLayoutNotAcceptingFixedSizeProperties
+    
+    size_t size = GetPropertyValueSize (primitivetype);
+    
+    return AddProperty (accessString, primitivetype, size);
+    }
+
+/*---------------------------------------------------------------------------------**//**
+* @bsimethod                                                    CaseyMullen     10/09
++---------------+---------------+---------------+---------------+---------------+------*/ 
+StatusInt       ClassLayout::AddVariableSizeProperty (wchar_t const * accessString, PrimitiveType primitivetype)
+    {
+    if (m_state == AcceptingFixedSizeProperties)
+        m_state = AcceptingVariableSizeProperties;
+    else if (m_state != AcceptingVariableSizeProperties)
+        return ERROR; // ClassLayoutNotAcceptingVariableSizeProperties  
+        
+    size_t size = sizeof(SecondaryOffset); // the offset will just point to this secondary offset
+
+    return AddProperty (accessString, primitivetype, size);
+    }  
+
+/*---------------------------------------------------------------------------------**//**
+* @bsimethod                                                    CaseyMullen     10/09
++---------------+---------------+---------------+---------------+---------------+------*/
+UInt32          ClassLayout::GetPropertyCount () const
+    {
+    return m_nProperties;
+    }
+
+/*---------------------------------------------------------------------------------**//**
+* @bsimethod                                                    CaseyMullen     10/09
++---------------+---------------+---------------+---------------+---------------+------*/
+StatusInt       ClassLayout::GetPropertyLayout (PropertyLayoutCP & propertyLayout, wchar_t const * accessString) const
+    {
+    PropertyLayoutLookup::const_iterator it = m_propertyLayoutLookup.find(accessString);
+    
+    if (it == m_propertyLayoutLookup.end())
+        {
+        return ECOBJECTS_STATUS_PropertyNotFound;
+        }
+    else
+        {
+        propertyLayout = it->second;
+        return SUCCESS;
+        }
+    }
+
+/*---------------------------------------------------------------------------------**//**
+* @bsimethod                                                    CaseyMullen     10/09
++---------------+---------------+---------------+---------------+---------------+------*/
+StatusInt       ClassLayout::GetPropertyLayoutByIndex (PropertyLayoutCP & propertyLayout, UInt32 propertyIndex) const
+    {
+    assert (propertyIndex < m_propertyLayouts.size());
+    if (propertyIndex >= m_propertyLayouts.size())
+        return ERROR; // WIP_FUSION PropertyIndexOutOfBounds
+        
+    propertyLayout = &m_propertyLayouts[propertyIndex];
+    return SUCCESS;
+    }
+
+/*---------------------------------------------------------------------------------**//**
+* @bsimethod                                                    JoshSchifter    01/10
++---------------+---------------+---------------+---------------+---------------+------*/
+BentleyStatus   SchemaLayout::AddClassLayout (ClassLayoutCR classLayout, ClassIndex classIndex, bool isPersistent)
+    {
+    if (m_entries.size() <= classIndex)
+        m_entries.resize (20 + classIndex);
+
+    assert (NULL == m_entries[classIndex] && "Class Index is already in use");
+
+    m_entries[classIndex] = new SchemaLayoutEntry (classLayout, isPersistent);
+
+    return ERROR;
+    }
+
+/*---------------------------------------------------------------------------------**//**
+* @bsimethod                                                    JoshSchifter    01/10
++---------------+---------------+---------------+---------------+---------------+------*/
+SchemaLayoutEntry*  SchemaLayout::GetEntry (ClassIndex classIndex)
+    {
+    if (m_entries.size() <= classIndex)
+        return NULL;
+
+    return m_entries[classIndex];
+    }
+
+/*---------------------------------------------------------------------------------**//**
+* @bsimethod                                                    JoshSchifter    01/10
++---------------+---------------+---------------+---------------+---------------+------*/
+SchemaLayoutEntry*  SchemaLayout::FindEntry (ECClassCR ecClass)
+    {
+    for each (SchemaLayoutEntry* entry in m_entries)
+        {
+        if (NULL == entry)
+            continue;
+
+        if (&entry->m_classLayout.GetClass() == &ecClass)
+            return entry;
+        }
+
+    return NULL;
+    }
+
+/*---------------------------------------------------------------------------------**//**
+* @bsimethod                                                    JoshSchifter    01/10
++---------------+---------------+---------------+---------------+---------------+------*/
+BentleyStatus   SchemaLayout::FindAvailableClassIndex(ClassIndex& classIndex)
+    {
+    SchemaLayoutEntry* nullVal = NULL;
+    SchemaLayoutEntryArray::iterator iter = std::find (m_entries.begin(), m_entries.end(), nullVal);
+
+    size_t firstNullIndex = iter - m_entries.begin();
+
+    if (USHRT_MAX > firstNullIndex)
+        { 
+        classIndex = (UInt16) firstNullIndex;
+        return SUCCESS;
+        }
+
+    // The max size for classIndex is 0xffff, but if we reach that limit,
+    // most likely something else has gone wrong.
+    assert(false);
+    return ERROR;
+    }
+
+/*---------------------------------------------------------------------------------**//**
+* @bsimethod                                                    CaseyMullen     12/09
++---------------+---------------+---------------+---------------+---------------+------*/
+ClassLayoutHolder::ClassLayoutHolder (ClassLayoutCR classLayout) : m_classLayout (classLayout)
+    {
+    }    
+
+/*---------------------------------------------------------------------------------**//**
+* @bsimethod                                                    CaseyMullen     12/09
++---------------+---------------+---------------+---------------+---------------+------*/
+ClassLayoutCR    ClassLayoutHolder::GetClassLayout() const 
+    {
+    return m_classLayout;
+    }
+
+/*---------------------------------------------------------------------------------**//**
+* @bsimethod                                                    JoshSchifter    01/10
++---------------+---------------+---------------+---------------+---------------+------*/
+InstanceHeader const&    MemoryInstanceSupport::PeekInstanceHeader (void const* data)
+    {
+    return * ((InstanceHeader const*) data);
+    }
+
+/*---------------------------------------------------------------------------------**//**
+* @bsimethod                                                    CaseyMullen     10/09
++---------------+---------------+---------------+---------------+---------------+------*/
+byte const *    MemoryInstanceSupport::GetAddressOfValue (PropertyLayoutCR propertyLayout) const
+    {
+    UInt32 offset = propertyLayout.GetOffset();
+    
+    byte const * data = _GetDataForRead();
+    byte const * pValue = data + offset;
+    
+    if (propertyLayout.IsFixedSized())
+        return pValue;
+    
+    SecondaryOffset secondaryOffset = *((SecondaryOffset*)pValue);
+    DEBUG_EXPECT (0 != secondaryOffset && "The instance is not initialized!");
+    
+    pValue = data + secondaryOffset;
+    return pValue;
+    }
+    
+/*---------------------------------------------------------------------------------**//**
+* @bsimethod                                                    CaseyMullen     10/09
++---------------+---------------+---------------+---------------+---------------+------*/
+bool            MemoryInstanceSupport::IsValueNull (PropertyLayoutCR propertyLayout) const
+    {
+    NullflagsBitmask const * nullflags = (NullflagsBitmask const *)(_GetDataForRead() + propertyLayout.GetNullflagsOffset());
+    return (0 != (*nullflags & propertyLayout.GetNullflagsBitmask()));
+    }
+    
+/*---------------------------------------------------------------------------------**//**
+* @bsimethod                                                    CaseyMullen     10/09
++---------------+---------------+---------------+---------------+---------------+------*/
+void            MemoryInstanceSupport::SetValueNull (PropertyLayoutCR propertyLayout, bool isNull)
+    {
+    NullflagsBitmask mask = propertyLayout.GetNullflagsBitmask();
+    
+    NullflagsBitmask * nullflags = (NullflagsBitmask *)(_GetDataForWrite() + propertyLayout.GetNullflagsOffset());
+    if (isNull && 0 == (*nullflags & mask))
+        *nullflags |= mask; // turn on the null bit
+    else if (!isNull && mask == (*nullflags & mask))
+        *nullflags ^= mask; // turn off the null bit
+    }
+
+/*---------------------------------------------------------------------------------**//**
+* @bsimethod                                                    CaseyMullen     10/09
++---------------+---------------+---------------+---------------+---------------+------*/
+UInt32          MemoryInstanceSupport::GetOffsetOfValue (PropertyLayoutCR propertyLayout) const
+    {
+    UInt32 offset = propertyLayout.GetOffset();
+    
+    if (propertyLayout.IsFixedSized())
+        return offset;
+
+    byte const * data = _GetDataForRead();
+    SecondaryOffset const * pSecondaryOffset = (SecondaryOffset const *)(data + offset);
+
+    SecondaryOffset secondaryOffset = *pSecondaryOffset;
+    DEBUG_EXPECT (0 != secondaryOffset && "The instance is not initialized!");
+    
+    return secondaryOffset;
+    }    
+        
+/*---------------------------------------------------------------------------------**//**
+* @bsimethod                                                    CaseyMullen     10/09
++---------------+---------------+---------------+---------------+---------------+------*/
+StatusInt       MemoryInstanceSupport::EnsureSpaceIsAvailable (ClassLayoutCR classLayout, PropertyLayoutCR propertyLayout, UInt32 bytesNeeded)
+    {
+    byte const *             data = _GetDataForRead();
+    SecondaryOffset*         pSecondaryOffset = (SecondaryOffset*)(data + propertyLayout.GetOffset());
+    SecondaryOffset*         pNextSecondaryOffset = pSecondaryOffset + 1;
+    UInt32 availableBytes = *pNextSecondaryOffset - *pSecondaryOffset;
+    
+#ifndef SHRINK_TO_FIT    
+    if (bytesNeeded <= availableBytes)
+        return SUCCESS;
+#endif
+    UInt32 bytesUsed = classLayout.CalculateBytesUsed(data);
+    Int32 additionalBytesNeeded = bytesNeeded - availableBytes;
+    
+    if (additionalBytesNeeded <= 0)
+        return SUCCESS;
+        
+    UInt32 bytesAllocated = _GetBytesAllocated();    
+    Int32 additionalBytesAvailable = bytesAllocated - bytesUsed;
+    
+    StatusInt status = SUCCESS;
+    UInt32 growBy = additionalBytesNeeded - additionalBytesAvailable;
+    if (additionalBytesNeeded > additionalBytesAvailable)
+        {
+        status = _GrowAllocation (growBy);
+        UInt32 newBytesAllocated = _GetBytesAllocated();
+        DEBUG_EXPECT (newBytesAllocated >= bytesAllocated + growBy);
+        bytesAllocated = newBytesAllocated;
+        }
+    
+    if (SUCCESS != status)
+        return status;
+        
+    byte * writeableData = _GetDataForWrite();
+    DEBUG_EXPECT (bytesUsed == classLayout.CalculateBytesUsed(writeableData));
+    
+    status = ShiftValueData(classLayout, writeableData, bytesAllocated, propertyLayout, additionalBytesNeeded);
+
+    DEBUG_EXPECT (0 == bytesUsed || (bytesUsed + additionalBytesNeeded == classLayout.CalculateBytesUsed(writeableData)));
+    
+    return status;
+    }
+
+/*---------------------------------------------------------------------------------**//**
+* @bsimethod                                                    CaseyMullen     10/09
++---------------+---------------+---------------+---------------+---------------+------*/
+StatusInt       MemoryInstanceSupport::ShiftValueData(ClassLayoutCR classLayout, byte * data, UInt32 bytesAllocated, PropertyLayoutCR propertyLayout, Int32 shiftBy)
+    {
+    DEBUG_EXPECT (0 != shiftBy && "It is a pointless waste of time to shift nothing");
+    DEBUG_EXPECT (!propertyLayout.IsFixedSized() && "The propertyLayout should be that of the variable-sized property whose size is increasing");
+    DEBUG_EXPECT (classLayout.GetSizeOfFixedSection() > 0 && "The ClassLayout has not been initialized");
+    
+    SecondaryOffset * pLast = (SecondaryOffset*)(data + classLayout.GetSizeOfFixedSection() - sizeof(SecondaryOffset));
+    SecondaryOffset * pAdjusting = (SecondaryOffset*)(data + propertyLayout.GetOffset());
+    SecondaryOffset * pCurrent = pAdjusting + 1; // start at the one AFTER the property whose value's size is adjusting
+    DEBUG_EXPECT (pCurrent <= pLast);
+    DEBUG_EXPECT ((*pCurrent - *pAdjusting + shiftBy) >= 0 && "shiftBy cannot be such that it would cause the adjusting property to shrink to a negative size");
+    
+    UInt32 bytesToMove = *pLast - *pCurrent;
+    if (bytesToMove > 0)
+        {
+        byte * source = data + *pCurrent;
+        byte * destination = source + shiftBy;
+        
+        DEBUG_EXPECT (destination + bytesToMove <= data + bytesAllocated && "Attempted to move memory beyond the end of the allocated XAttribute.");
+        if (destination + bytesToMove > data + bytesAllocated)
+            return ERROR;
+            
+        memmove (destination, source, bytesToMove); // WIP_FUSION: Use Modify data, instead
+        }
+
+    // Shift all secondaryOffsets for variable-sized property values following the one that just got larger
+    UInt32 sizeOfSecondaryOffsetsToShift = (UInt32)(((byte*)pLast - (byte*)pCurrent) + sizeof (SecondaryOffset));
+    UInt32 nSecondaryOffsetsToShift = sizeOfSecondaryOffsetsToShift / sizeof(SecondaryOffset);
+    SecondaryOffset * shiftedSecondaryOffsets = (SecondaryOffset*)alloca (sizeOfSecondaryOffsetsToShift);
+    for (UInt32 i = 0; i < nSecondaryOffsetsToShift; i++)
+        shiftedSecondaryOffsets[i] = pCurrent[i] + shiftBy;
+        
+    UInt32 offsetOfCurrent = (UInt32)((byte*)pCurrent - data);
+    return _ModifyData (offsetOfCurrent, shiftedSecondaryOffsets, sizeOfSecondaryOffsetsToShift);
+    }
+    
+/*---------------------------------------------------------------------------------**//**
+* @bsimethod                                                    CaseyMullen     12/09
++---------------+---------------+---------------+---------------+---------------+------*/
+void            MemoryInstanceSupport::InitializeMemory(ClassLayoutCR classLayout, byte * data, UInt32 bytesAllocated) const
+    {
+    classLayout.InitializeMemoryForInstance (data, bytesAllocated);
+    }
+    
+/*---------------------------------------------------------------------------------**//**
+* @bsimethod                                                    CaseyMullen     09/09
++---------------+---------------+---------------+---------------+---------------+------*/
+StatusInt       MemoryInstanceSupport::GetValueFromMemory (ECValueR v, PropertyLayoutCR propertyLayout, UInt32 nIndices, UInt32 const * indices) const
+    {
+    if (IsValueNull(propertyLayout))
+        {
+        v.SetToNull();
+        return SUCCESS;
+        }
+        
+    byte const * pValue = GetAddressOfValue (propertyLayout);
+    
+    switch (propertyLayout.GetPrimitiveType())
+        {
+        case PRIMITIVETYPE_Integer:
+            {
+            Int32 value;
+            memcpy (&value, pValue, sizeof(value));
+            v.SetInteger (value);
+            return SUCCESS;
+            }
+        case PRIMITIVETYPE_Long:
+            {
+            Int64 value;
+            memcpy (&value, pValue, sizeof(value));
+            v.SetLong (value);
+            return SUCCESS;
+            }            
+        case PRIMITIVETYPE_Double:
+            {
+            double value;
+            memcpy (&value, pValue, sizeof(value));
+            v.SetDouble (value);
+            return SUCCESS;
+            }            
+        case PRIMITIVETYPE_String:
+            {
+            wchar_t * pString = (wchar_t *)pValue;
+            v.SetString (pString, false); // WIP_FUSION: We are passing false for "makeDuplicateCopy" to avoid the allocation 
+                                          // and copying... but how do make the caller aware of this? When do they need 
+                                          // to be aware. The wchar_t* they get back would get invalidated if the 
+                                          // XAttribute or other IMemoryProvider got reallocated, or the string got moved.
+                                          // The caller must immediately use (e.g. marshal or copy) the returned value.
+                                          // Optionally, the caller could ask the EC::ECValue to make a duplicate? 
+            return SUCCESS;            
+            }
+        }
+    
+    POSTCONDITION (false && "datatype not implemented", ERROR);
+    }
+    
+/*---------------------------------------------------------------------------------**//**
+* @bsimethod                                                    CaseyMullen     09/09
++---------------+---------------+---------------+---------------+---------------+------*/
+StatusInt       MemoryInstanceSupport::GetValueFromMemory (ClassLayoutCR classLayout, ECValueR v, const wchar_t * propertyAccessString, UInt32 nIndices, UInt32 const * indices) const
+    {
+    PRECONDITION (NULL != propertyAccessString, ECOBJECTS_STATUS_PreconditionViolated);
+    PRECONDITION (IECInstance::AccessStringAndNIndicesAgree(propertyAccessString, nIndices, true), ECOBJECTS_STATUS_AccessStringDisagreesWithNIndices);
+                
+    PropertyLayoutCP propertyLayout = NULL;
+    StatusInt status = classLayout.GetPropertyLayout (propertyLayout, propertyAccessString);
+    if (SUCCESS != status || NULL == propertyLayout)
+        return ERROR; // WIP_FUSION ERROR_PropertyNotFound
+        
+    return GetValueFromMemory (v, *propertyLayout, nIndices, indices);
+    }
+    
+/*---------------------------------------------------------------------------------**//**
+* @bsimethod                                                    CaseyMullen     09/09
++---------------+---------------+---------------+---------------+---------------+------*/
+StatusInt       MemoryInstanceSupport::SetValueToMemory (ClassLayoutCR classLayout, const wchar_t * propertyAccessString, ECValueCR v, UInt32 nIndices, UInt32 const * indices)
+    {
+    PRECONDITION (NULL != propertyAccessString, ECOBJECTS_STATUS_PreconditionViolated);
+    PRECONDITION (IECInstance::AccessStringAndNIndicesAgree(propertyAccessString, nIndices, true), ECOBJECTS_STATUS_AccessStringDisagreesWithNIndices);
+    //UInt32 bytesAllocated = _GetBytesAllocated();    
+
+    PropertyLayoutCP propertyLayout = NULL;
+    StatusInt status = classLayout.GetPropertyLayout (propertyLayout, propertyAccessString); // WIP_FUSION: If it only has one error, let it just return null
+    if (SUCCESS != status || NULL == propertyLayout)
+        return ERROR; // WIP_FUSION ERROR_PropertyNotFound
+        
+    if (v.IsNull())
+        {
+        SetValueNull (*propertyLayout, true);
+        return SUCCESS;
+        }
+        
+    SetValueNull (*propertyLayout, false);
+                
+    if (propertyLayout->GetPrimitiveType() != v.GetPrimitiveType())
+        return ERROR; // WIP_FUSION ERROR_DataTypeMismatch
+    
+    UInt32 offset = GetOffsetOfValue (*propertyLayout);
+#ifdef EC_TRACE_MEMORY 
+    wprintf (L"SetValue %s of 0x%x at offset=%d to %s.\n", propertyAccessString, this, offset, v.ToString().c_str());
+#endif    
+    switch (propertyLayout->GetPrimitiveType())
+        {
+        case PRIMITIVETYPE_Integer:
+            {
+            Int32 value = v.GetInteger();
+            return _ModifyData (offset, &value, sizeof(value));
+            }
+        case PRIMITIVETYPE_Long:
+            {
+            Int64 value = v.GetLong();
+            return _ModifyData (offset, &value, sizeof(value));
+            }
+        case PRIMITIVETYPE_Double:
+            {
+            double value = v.GetDouble();
+            return _ModifyData (offset, &value, sizeof(value));
+            }       
+        case PRIMITIVETYPE_String:
+            {
+            wchar_t const * value = v.GetString();
+            UInt32 bytesNeeded = (UInt32)(sizeof(wchar_t) * (wcslen(value) + 1));
+            
+            StatusInt status = EnsureSpaceIsAvailable (classLayout, *propertyLayout, bytesNeeded);
+            if (SUCCESS != status)
+                return status;
+                
+            return _ModifyData (offset, value, bytesNeeded);
+            }
+        default:
+            {
+            assert(false && L"DataType not implemented");
+            return ERROR;
+            }
+        }
+
+    return SUCCESS;
+    }        
+
+/*---------------------------------------------------------------------------------**//**
+* @bsimethod                                                    CaseyMullen     10/09
++---------------+---------------+---------------+---------------+---------------+------*/
+void            MemoryInstanceSupport::DumpInstanceData (ClassLayoutCR classLayout) const
+    {
+    static bool s_skipDump = false;
+    static int s_dumpCount = 0;
+    s_dumpCount++;
+    
+    byte const * data = _GetDataForRead();
+    Bentley::NativeLogging::ILogger *logger = Logger::GetLogger();
+    
+    logger->tracev (L"======================= Dump #%d ===================================\n", s_dumpCount);
+    if (s_skipDump)
+        return;
+  
+    logger->tracev (L"ECClass=%s at address = 0x%0x\n", classLayout.GetClass().GetName().c_str(), data);
+    InstanceHeader& header = *(InstanceHeader*)data;
+
+    logger->tracev (L"  [0x%0x][%4.d] SchemaIndex = %d\n",        &header.m_schemaIndex,  (byte*)&header.m_schemaIndex   - data, header.m_schemaIndex);
+    logger->tracev (L"  [0x%0x][%4.d] ClassIndex  = %d\n",        &header.m_classIndex,   (byte*)&header.m_classIndex    - data, header.m_classIndex);
+    logger->tracev (L"  [0x%0x][%4.d] InstanceFlags = 0x%08.x\n", data, 0, flags);
+    
+    UInt32 nProperties = classLayout.GetPropertyCount ();
+    
+    UInt32 bitsPerMask = (sizeof(NullflagsBitmask) * 8);
+    UInt32 nNullflagsBitmasks = nProperties / bitsPerMask;
+    if ( (nProperties % bitsPerMask) > 0)
+        ++nNullflagsBitmasks;
+    
+    for (UInt32 i = 0; i < nNullflagsBitmasks; i++)
+        {
+        UInt32 offset = sizeof(InstanceHeader) + i * sizeof(NullflagsBitmask);
+        byte const * address = offset + data;
+        logger->tracev (L"  [0x%x][%4.d] Nullflags[%d] = 0x%x\n", address, offset, i, *(NullflagsBitmask*)(data + offset));
+        }
+    
+    for (UInt32 i = 0; i < nProperties; i++)
+        {
+        PropertyLayoutCP propertyLayout;
+        StatusInt status = classLayout.GetPropertyLayoutByIndex (propertyLayout, i);
+        if (SUCCESS != status)
+            {
+            logger->tracev (L"Error (%d) returned while getting PropertyLayout #%d", status, i);
+            return;
+            }
+
+        UInt32 offset = propertyLayout->GetOffset();
+        byte const * address = data + offset;
+            
+        ECValue v;
+        GetValueFromMemory (v, *propertyLayout, 0, NULL);
+        std::wstring valueAsString = v.ToString();
+           
+        if (propertyLayout->IsFixedSized())
+            logger->tracev (L"  [0x%x][%4.d] %s = %s\n", address, offset, propertyLayout->GetAccessString(), valueAsString.c_str());
+        else
+            {
+            SecondaryOffset secondaryOffset = *(SecondaryOffset*)address;
+            byte const * realAddress = data + secondaryOffset;
+            
+            logger->tracev (L"  [0x%x][%4.d] -> [0x%x][%4.d] %s = %s\n", address, offset, realAddress, secondaryOffset, propertyLayout->GetAccessString(), valueAsString.c_str());
+            }
+        }
+        
+    UInt32 offsetOfLast = classLayout.GetSizeOfFixedSection() - sizeof(SecondaryOffset);
+    SecondaryOffset * pLast = (SecondaryOffset*)(data + offsetOfLast);
+    logger->tracev (L"  [0x%x][%4.d] Offset of TheEnd = %d\n", pLast, offsetOfLast, *pLast);
+    }
+    
 END_BENTLEY_EC_NAMESPACE