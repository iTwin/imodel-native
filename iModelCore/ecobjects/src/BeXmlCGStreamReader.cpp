--- conflicted
+++ resolved
@@ -1,851 +1,847 @@
-/*--------------------------------------------------------------------------------------+
-|
-|  $Source: src/BeXmlCGStreamReader.cpp $
-|
-|  $Copyright: (c) 2014 Bentley Systems, Incorporated. All rights reserved. $
-|
-+--------------------------------------------------------------------------------------*/
-
-#include "ECObjectsPch.h"
-#include "MSXmlBinary\MSXmlBinaryReader.h"
-
-BEGIN_BENTLEY_ECOBJECT_NAMESPACE
-typedef struct PlacementOriginZX const &PlacementOriginZXCR;
-typedef struct PlacementOriginZX &PlacementOriginZXR;
-
-// mappings from managed idioms to native
-#define DVector3d DVec3d
-#define String Utf8String
-
-#define InputParamTypeFor_DPoint3d DPoint3dCR
-#define InputParamTypeFor_Transform TransformCR
-
-#define InputParamTypeFor_DPoint2d DPoint2dCR
-#define InputParamTypeFor_DVector3d DVec3dCR
-#define InputParamTypeFor_PlacementOriginZX PlacementOriginZXCR
-
-#define InputParamTypeFor_double double
-#define InputParamTypeFor_Angle Angle
-#define InputParamTypeFor_int int
-#define InputParamTypeFor_bool bool
-#define InputParamTypeFor_String Utf8StringCR
-#define InputParamTypeFor_LoopType int
-
-#define InputParamTypeFor_IPoint IGeometryPtr
-#define InputParamTypeFor_ISinglePoint IGeometryPtr
-#define InputParamTypeFor_IPrimitiveCurve IGeometryPtr
-#define InputParamTypeFor_ICurve IGeometryPtr
-#define InputParamTypeFor_ICurveChain IGeometryPtr
-#define InputParamTypeFor_ISurface IGeometryPtr
-#define InputParamTypeFor_ISurfacePatch IGeometryPtr
-#define InputParamTypeFor_IParametricSurface IGeometryPtr
-#define InputParamTypeFor_ISweepable IGeometryPtr
-#define InputParamTypeFor_ISolid IGeometryPtr
-#define InputParamTypeFor_IGeometry IGeometryPtr
-
-#define ReaderTypeFor_ICurve IGeometryPtr
-#define ReaderTypeFor_ICurveChain IGeometryPtr
-#define ReaderTypeFor_IGeometry IGeometryPtr
-#define ReaderTypeFor_IParametricSurface IGeometryPtr
-#define ReaderTypeFor_IPrimitiveCurve IGeometryPtr
-#define ReaderTypeFor_ISurface IGeometryPtr
-#define ReaderTypeFor_ISweepable IGeometryPtr
-
-#define s_default_ICurve nullptr
-#define s_default_ICurveChain nullptr
-#define s_default_IGeometry nullptr
-#define s_default_IParametricSurface nullptr
-#define s_default_IPrimitiveCurve nullptr
-#define s_default_ISurface nullptr
-#define s_default_ISweepable nullptr
-
-#define s_default_LoopType 0
-typedef int LoopType;
-
-template<typename T, typename TBlocked>
-static void CopyToBlockedVector (bvector<T> const &source, TBlocked &dest)
-    {
-    dest.clear ();
-    dest.reserve (source.size ());
-    for (T const &x : source)
-        dest.push_back (x);
-    }
-
-struct PlacementOriginZX
-{
-DPoint3d m_origin;
-DVec3d   m_vectorZ;
-DVec3d   m_vectorX;
-
-void InitIdentity ()
-    {    
-    m_origin = DPoint3d::From (0,0,0);
-    m_vectorX = DVec3d::From (1,0,0);
-    m_vectorZ = DVec3d::From (0,0,1);
-    }
-    
-void InitOriginVectorZVectorX (DPoint3dCR origin, DVec3dCR vectorZ, DVec3dCR vectorX)
-    {    
-    m_origin = origin;
-    m_vectorZ = vectorZ;
-    m_vectorX = vectorX;
-    }
-
-
-PlacementOriginZX ()
-    {
-    InitIdentity ();
-    }
-    
-static PlacementOriginZX FromIdentity ()
-    {
-    PlacementOriginZX value;
-    return value;
-    }
-
-// compute unit vectors. package as DEllipse3d.
-DEllipse3d AsDEllipse3d
-(
-double radius0  = 1.0,
-double radius90 = 1.0,
-double startRadians = 0.0,
-double sweepRadians = msGeomConst_2pi
-) const
-    {
-    DVec3d unitY = DVec3d::FromNormalizedCrossProduct (m_vectorZ, m_vectorX);
-    DVec3d unitX = DVec3d::FromNormalizedCrossProduct (unitY, m_vectorZ);
-    DEllipse3d ellipse;
-    ellipse.center = m_origin;
-    ellipse.vector0.Scale (unitX, radius0);
-    ellipse.vector90.Scale (unitY, radius90);
-    ellipse.start = startRadians;
-    ellipse.sweep = sweepRadians;
-    return ellipse;
-    }
-
-bool GetFrame (DPoint3dR origin, RotMatrixR axes) const
-    {
-    DVec3d vectorY;
-    vectorY.CrossProduct (m_vectorZ, m_vectorX);
-    axes = RotMatrix::FromColumnVectors (m_vectorX, vectorY, m_vectorZ);
-    bool stat = axes.SquareAndNormalizeColumns (axes, 2, 0);
-    origin = m_origin;
-    return stat;
-    }
-
-bool GetFrame (DPoint3dR origin, DVec3dR xAxis, DVec3dR yAxis, DVec3dR zAxis) const
-    {
-    RotMatrix axes;
-    bool stat = GetFrame (origin, axes);
-    axes.GetColumns (xAxis, yAxis, zAxis);
-    return stat;
-    }
-};
-
-
-#include "CGNativeFactoryImplementations.h"
-
-
-static DPoint3d s_default_DPoint3d = DPoint3d::From (0,0,0);
-static DPoint2d s_default_DPoint2d = DPoint2d::From (0,0);
-static DVec3d   s_default_DVector3d = DVec3d::From (0,0,0);
-static double   s_default_double   = 0.0;
-static int      s_default_int      = 0;
-static bool     s_default_bool     = false;
-static Angle     s_default_Angle    = Angle::FromRadians (0.0);
-static Utf8String s_default_String = Utf8String ();
-static PlacementOriginZX s_default_PlacementOriginZX = PlacementOriginZX::FromIdentity ();
-static Transform s_default_Transform = Transform::FromIdentity ();
-
-#ifdef abc
-// If primitve has a child curve vector, just extract it.
-// Otherwise put the primitive in a new curve vector.
-static CurveVectorPtr CurveVectorOf (ICurvePrimitivePtr primitive, CurveVector::BoundaryType btype)
-    {
-    if (NULL == primitive.get())
-        return CurveVectorPtr ();
-    CurveVectorCP child = primitive->GetChildCurveVectorCP ();
-    if (NULL != child)
-        {
-        return child->Clone ();
-        }
-    CurveVectorPtr vector = CurveVector::Create (btype);
-    vector->push_back (primitive);
-    return vector;
-    }
-#endif
-static int s_defaultDebug = 0;
-
-static char const * s_nodeTypeNames[] =
-    {
-    "None",
-    "Element",
-    "Attribute",
-    "Text",
-    "CDATA",
-    "EntityReference",
-    "Entity",
-    "ProcessingInstruction",
-    "Comment",
-    "Document",
-    "DocumentType",
-    "DocumentFragment",
-    "Notation",
-    "{w}", //"Whitespace",
-    "{W}", //"SignificantWhitespace",
-    "EndElement",
-    "EndEntity",
-    "XmlDeclaration"
-    };
-
-static char const *GetBeXmlNodeTypeString (BeXmlReader::NodeType nodeType)
-    {
-    if (nodeType < BeXmlReader::NODE_TYPE_XmlDeclaration)
-        return s_nodeTypeNames[(Int32)nodeType];
-    return "(Unknown BeXmlReader::NodeType)";
-    }
-
-struct BeXmlCGStreamReaderImplementation
-{
-typedef bool (BeXmlCGStreamReaderImplementation::*ParseMethod)(IGeometryPtr &);
-typedef bmap <Utf8String, ParseMethod> ParseDictionary;
-
-static ParseDictionary s_parseTable;
-
-static void InitParseTable ()
-    {
-    if (s_parseTable.empty ())
-        {
-        s_parseTable[Utf8String("LineSegment")] = &ReadILineSegment;
-        s_parseTable[Utf8String("CircularArc")] = &ReadICircularArc;
-        s_parseTable[Utf8String("DgnBox")] = &ReadIDgnBox;
-        s_parseTable[Utf8String("DgnSphere")] = &ReadIDgnSphere;
-        s_parseTable[Utf8String("DgnCone")] = &ReadIDgnCone;
-        s_parseTable[Utf8String("DgnTorusPipe")] = &ReadIDgnTorusPipe;
-        s_parseTable[Utf8String("Block")] = &ReadIBlock;
-        s_parseTable[Utf8String("CircularCone")] = &ReadICircularCone;
-        s_parseTable[Utf8String("CircularCylinder")] = &ReadICircularCylinder;
-        s_parseTable[Utf8String("CircularDisk")] = &ReadICircularDisk;
-        s_parseTable[Utf8String("Coordinate")] = &ReadICoordinate;
-        s_parseTable[Utf8String("EllipticArc")] = &ReadIEllipticArc;
-        s_parseTable[Utf8String("EllipticDisk")] = &ReadIEllipticDisk;
-        s_parseTable[Utf8String("SingleLineText")] = &ReadISingleLineText;
-        s_parseTable[Utf8String("SkewedCone")] = &ReadISkewedCone;
-        s_parseTable[Utf8String("Sphere")] = &ReadISphere;
-        s_parseTable[Utf8String("TorusPipe")] = &ReadITorusPipe;
-        s_parseTable[Utf8String("Vector")] = &ReadIVector;
-        s_parseTable[Utf8String("IndexedMesh")] = &ReadIIndexedMesh;
-        s_parseTable[Utf8String("AdjacentSurfacePatches")] = &ReadIAdjacentSurfacePatches;
-        s_parseTable[Utf8String("BsplineCurve")] = &ReadIBsplineCurve;
-        s_parseTable[Utf8String("BsplineSurface")] = &ReadIBsplineSurface;
-        s_parseTable[Utf8String("CurveChain")] = &ReadICurveChain;
-        s_parseTable[Utf8String("CurveGroup")] = &ReadICurveGroup;
-        s_parseTable[Utf8String("CurveReference")] = &ReadICurveReference;
-        s_parseTable[Utf8String("Group")] = &ReadIGroup;
-        s_parseTable[Utf8String("InterpolatingCurve")] = &ReadIInterpolatingCurve;
-        s_parseTable[Utf8String("LineString")] = &ReadILineString;
-        s_parseTable[Utf8String("Operation")] = &ReadIOperation;
-        s_parseTable[Utf8String("ParametricSurfacePatch")] = &ReadIParametricSurfacePatch;
-        s_parseTable[Utf8String("PointChain")] = &ReadIPointChain;
-        s_parseTable[Utf8String("PointGroup")] = &ReadIPointGroup;
-        s_parseTable[Utf8String("Polygon")] = &ReadIPolygon;
-        s_parseTable[Utf8String("PrimitiveCurveReference")] = &ReadIPrimitiveCurveReference;
-        s_parseTable[Utf8String("SharedGroupDef")] = &ReadISharedGroupDef;
-        s_parseTable[Utf8String("SharedGroupInstance")] = &ReadISharedGroupInstance;
-        s_parseTable[Utf8String("ShelledSolid")] = &ReadIShelledSolid;
-        s_parseTable[Utf8String("SolidBySweptSurface")] = &ReadISolidBySweptSurface;
-        s_parseTable[Utf8String("SolidByRuledSweep")] = &ReadISolidByRuledSweep;
-        s_parseTable[Utf8String("SurfaceByRuledSweep")] = &ReadISurfaceByRuledSweep;
-        s_parseTable[Utf8String("SolidGroup")] = &ReadISolidGroup;
-        s_parseTable[Utf8String("Spiral")] = &ReadISpiral;
-        s_parseTable[Utf8String("SurfaceBySweptCurve")] = &ReadISurfaceBySweptCurve;
-        s_parseTable[Utf8String("SurfaceGroup")] = &ReadISurfaceGroup;
-        s_parseTable[Utf8String("SurfacePatch")] = &ReadISurfacePatch;
-        s_parseTable[Utf8String("TransformedGeometry")] = &ReadITransformedGeometry;
-        s_parseTable[Utf8String("DgnExtrusion")] = &ReadIDgnExtrusion;
-        s_parseTable[Utf8String("DgnRotationalSweep")] = &ReadIDgnRotationalSweep;
-        s_parseTable[Utf8String("DgnRuledSweep")] = &ReadIDgnRuledSweep;
-        s_parseTable[Utf8String("TransitionSpiral")] = &ReadITransitionSpiral;
-        }
-    }
-<<<<<<< HEAD
-IBeXmlReader &m_reader;
-=======
-
-BeXmlReader &m_reader;
->>>>>>> a05dc0bc
-ICGFactory &m_factory;
-int m_debug;
-void Show (CharCP name)
-    {
-    BeXmlReader::NodeType nodeType = m_reader.GetCurrentNodeType ();
-    printf ("%s (%s)", name, GetBeXmlNodeTypeString (nodeType));
-    Utf8String s;
-    if (nodeType == BeXmlReader::NODE_TYPE_Element
-        || nodeType == BeXmlReader::NODE_TYPE_EndElement)
-        {
-        m_reader.GetCurrentNodeName (s);
-        printf ("%s", s);
-        }
-    else if (nodeType == BeXmlReader::NODE_TYPE_Text)
-        {
-        m_reader.GetCurrentNodeValue (s);
-        printf ("{%s}", s);
-        }
-
-    printf ("\n");
-    }
-BeXmlCGStreamReaderImplementation::BeXmlCGStreamReaderImplementation (IBeXmlReader &reader, ICGFactory &factory)
-    : m_reader(reader), m_factory(factory), m_debug (s_defaultDebug)
-    {
-    InitParseTable ();
-    ReadToElement ();
-    }
-
-// On input: XML reader at element start.
-//           XML reader at first child element.
-bool ReadToChild ()
-    {
-    if (m_debug > 9)
-        Show ("ReadToChild");
-    BeXmlReader::ReadResult status = m_reader.ReadTo (BeXmlReader::NODE_TYPE_Element);
-    if (status != BeXmlReader::READ_RESULT_Success)
-        return false;
-    m_reader.GetCurrentNodeName (m_currentElementName);
-    return true;
-    }
-
-void ReadOverWhiteSpace ()
-    {
-    BeXmlReader::NodeType nodeType;
-    for (;;)
-        {
-        m_reader.Read ();
-        nodeType = m_reader.GetCurrentNodeType ();
-        if (nodeType == BeXmlReader::NODE_TYPE_SignificantWhitespace)
-            continue;
-        if (nodeType == BeXmlReader::NODE_TYPE_Whitespace)
-            continue;
-        break;
-        }
-    if (nodeType == BeXmlReader::NODE_TYPE_Element)
-        m_reader.GetCurrentNodeName (m_currentElementName);
-    }
-
-bool ReadEndElement ()
-    {
-    assert(m_reader.GetCurrentNodeType () == BeXmlReader::NODE_TYPE_EndElement);
-    if (m_debug > 9)
-        Show ("ReadEndElement");
-    ReadOverWhiteSpace ();
-    return false;
-    }
-bool IsStartElement ()
-    {
-    if (m_debug > 9)
-        Show ("IsStartElement");
-    return m_reader.GetCurrentNodeType () == BeXmlReader::NODE_TYPE_Element;
-    }
-bool SkipUnexpectedTag ()
-    {
-    if (m_debug > 9)
-        Show ("SkipUnexpectedTag");
-    AdvanceAfterContentExtraction ();
-    return false;
-    }
-
-    // This is assigned by ReadToElement ...
-    Utf8String m_currentElementName;
-    // For reuse by all readers.
-    WString m_currentValueW;
-    Utf8String m_currentValue8;
-
-bool AdvanceAfterContentExtraction ()
-    {
-    m_reader.ReadTo (BeXmlReader::NODE_TYPE_EndElement);
-    ReadOverWhiteSpace ();
-    BeXmlReader::NodeType nodeType = m_reader.GetCurrentNodeType ();
-    if (nodeType == BeXmlReader::NODE_TYPE_Element)
-        {
-        m_reader.GetCurrentNodeName (m_currentElementName);
-        return true;
-        }
-    else if (nodeType == BeXmlReader::NODE_TYPE_EndElement)
-        {
-        return true;
-        }
-    return false;
-    }
-
-bool ReadToElement ()
-    {
-    BeXmlReader::ReadResult status = m_reader.ReadTo (BeXmlReader::NODE_TYPE_Element);
-    if (status != BeXmlReader::READ_RESULT_Success)
-        return false;
-    m_reader.GetCurrentNodeName (m_currentElementName);
-    return true;
-    }
-
-bool CurrentElementNameMatch (CharCP name)
-    {
-    return 0 == m_currentElementName.CompareToI (name);
-    }
-
-bool CurrentElementNameMatch (CharCP nameA, CharCP nameB)
-    {
-    return 0 == m_currentElementName.CompareToI (nameA)
-        || 0 == m_currentElementName.CompareToI (nameB);
-    }
-
-bool ReadTagDPoint3d (CharCP name, DPoint3dR value)
-    {
-    if (name != nullptr && !CurrentElementNameMatch (name))
-        return false;
-    m_reader.ReadTo (BeXmlReader::NODE_TYPE_Text);
-    m_reader.GetCurrentNodeValue (m_currentValue8);
-    bool stat = 3 == sscanf (&m_currentValue8[0],
-              "%lf,%lf,%lf", &value.x, &value.y, &value.z);
-    AdvanceAfterContentExtraction ();
-    return stat;
-    }
-
-bool ReadTagTransform (CharCP name, TransformR value)
-    {
-    if (!CurrentElementNameMatch (name))
-        return false;
-    m_reader.ReadTo (BeXmlReader::NODE_TYPE_Text);
-    m_reader.GetCurrentNodeValue (m_currentValue8);
-    bool stat = 9 == sscanf (&m_currentValue8[0],
-              "%lf,%lf,%lf,%lf,%lf,%lf,%lf,%lf,%lf,%lf,%lf,%lf",
-              &value.form3d[0][0], &value.form3d[0][1], &value.form3d[0][2], &value.form3d[0][3],
-              &value.form3d[1][0], &value.form3d[1][1], &value.form3d[1][2], &value.form3d[1][3],
-              &value.form3d[2][0], &value.form3d[1][1], &value.form3d[2][2], &value.form3d[2][3]);
-    AdvanceAfterContentExtraction ();
-    return stat;
-    }
-    
-bool ReadTagLoopType (CharCP name, LoopType value)
-    {
-    if (!CurrentElementNameMatch (name))
-        return false;
-    m_reader.ReadTo (BeXmlReader::NODE_TYPE_Text);
-    m_reader.GetCurrentNodeValue (m_currentValue8);
-    // TODO: find the magic strings
-    bool stat = true;
-    value = 0;
-    AdvanceAfterContentExtraction ();
-    return stat;
-    }
-
-
-bool ReadListOfDPoint3d (CharCP listName, CharCP componentName, bvector<DPoint3d> &values)
-    {
-    if (!CurrentElementNameMatch (listName))
-        return false;
-    ReadToChild ();
-    DPoint3d xyz;
-    while (IsStartElement ()
-            && ReadTagDPoint3d (nullptr, xyz))
-        {
-        values.push_back (xyz);
-        }
-    // Get out of the primary element ..
-    ReadEndElement ();
-    return true;
-    }
-
-bool ReadListOfint (CharCP listName, CharCP componentName, bvector<int> &values)
-    {
-    if (!CurrentElementNameMatch (listName))
-        return false;
-    ReadToChild ();
-    int xyz;
-    while (IsStartElement ()
-            && ReadTagint (nullptr, xyz))
-        {
-        values.push_back (xyz);
-        }
-    // Get out of the primary element ..
-    ReadEndElement ();
-    return true;
-    }
-
-bool ReadListOfdouble (CharCP listName, CharCP componentName, bvector<double> &values)
-    {
-    if (!CurrentElementNameMatch (listName))
-        return false;
-    ReadToChild ();
-    double xyz;
-    while (IsStartElement ()
-            && ReadTagdouble (nullptr, xyz))
-        {
-        values.push_back (xyz);
-        }
-    // Get out of the primary element ..
-    ReadEndElement ();
-    return true;
-    }
-
-bool ReadListOfDPoint2d (CharCP listName, CharCP componentName, bvector<DPoint2d> &values)
-    {
-    if (!CurrentElementNameMatch (listName))
-        return false;
-    ReadToChild ();
-    DPoint2d xyz;
-    while (IsStartElement ()
-            && ReadTagDPoint2d (nullptr, xyz))
-        {
-        values.push_back (xyz);
-        }
-    // Get out of the primary element ..
-    ReadEndElement ();
-    return true;
-    }
-
-
-//=======================================================================================
-bool ReadListOfDVector3d (CharCP listName, CharCP componentName, bvector<DVector3d> &values)
-    {
-    if (!CurrentElementNameMatch (listName))
-        return false;
-    ReadToChild ();
-    DVector3d xyz;
-    while (IsStartElement ()
-            && ReadTagDVector3d (nullptr, xyz))
-        {
-        values.push_back (xyz);
-        }
-    // Get out of the primary element ..
-    ReadEndElement ();
-    return true;
-    }
-
-
-//=======================================================================================
-bool ReadListOfISurfacePatch (CharCP listName, CharCP componentName, bvector<IGeometryPtr> &values)
-    {
-    return false;
-    }
-bool ReadListOfISweepable (CharCP listName, CharCP componentName, bvector<IGeometryPtr> &values)
-    {
-    return false;
-    }
-
-bool ReadListOfIPrimitiveCurve (CharCP listName, CharCP componentName, bvector<ICurvePrimitivePtr> &values)
-    {
-    if (!CurrentElementNameMatch (listName))
-        return false;
-    ReadToChild ();
-    ICurvePrimitivePtr cp;
-    while (IsStartElement ()
-            && ReadTag_AnyCurvePrimitive (cp)
-            && cp.IsValid ())
-        {
-        values.push_back (cp);
-        }
-    // Get out of the primary element ..
-    ReadEndElement ();
-    return true;
-    }
-
-bool ReadListOfICurve (CharCP listName, CharCP componentName, bvector<IGeometryPtr> &values)
-    {
-    return false;
-    }
-bool ReadListOfICurveChain (CharCP listName, CharCP componentName, bvector<IGeometryPtr> &values)
-    {
-    return false;
-    }
-bool ReadListOfISolid (CharCP listName, CharCP componentName, bvector<IGeometryPtr> &values)
-    {
-    return false;
-    }
-bool ReadListOfISurface (CharCP listName, CharCP componentName, bvector<IGeometryPtr> &values)
-    {
-    return false;
-    }
-bool ReadListOfIPoint (CharCP listName, CharCP componentName, bvector<IGeometryPtr> &values)
-    {
-    return false;
-    }
-
-
-
-
-
-bool ReadListOfIGeometry (CharCP listName, CharCP componentName, bvector<IGeometryPtr> &values)
-    {
-    return false;
-    }
-
-
-
-
-
-bool ReadListOfISinglePoint (CharCP listName, CharCP componentName, bvector<IGeometryPtr> &values)
-    {
-    return false;
-    }
-
-
-
-
-
-
-//=======================================================================================
-bool ReadTagString (CharCP name, Utf8StringR)
-    {
-    return false;
-    }
-
-bool ReadTagDPoint2d (CharCP name, DPoint2dR value)
-    {
-    if (nullptr != name  && !CurrentElementNameMatch (name))
-        return false;
-    m_reader.ReadTo (BeXmlReader::NODE_TYPE_Text);
-    m_reader.GetCurrentNodeValue (m_currentValue8);
-    bool stat = 2 == sscanf (&m_currentValue8[0],
-              "%lf,%lf", &value.x, &value.y);
-    AdvanceAfterContentExtraction ();
-    return stat;
-    }
-
-bool ReadTagDVector3d(CharCP name, DVec3dR value)
-    {
-    if (nullptr != name  && !CurrentElementNameMatch (name))
-        return false;
-    m_reader.ReadTo (BeXmlReader::NODE_TYPE_Text);
-    m_reader.GetCurrentNodeValue (m_currentValue8);
-    bool stat = 3 == sscanf (&m_currentValue8[0],
-              "%lf,%lf,%lf", &value.x, &value.y, &value.z);
-    AdvanceAfterContentExtraction ();
-    return stat;
-    }
-
-bool ReadTagbool(CharCP name, bool &value)
-    {
-    if (nullptr != name  && !CurrentElementNameMatch (name))
-        {
-        // allow bSolidFlag as synonym for capped ...
-        if (0 != stricmp (name, "capped")
-            || !CurrentElementNameMatch ("bSolidFlag")
-            )
-            return false;
-        }
-    m_reader.ReadTo (BeXmlReader::NODE_TYPE_Text);
-    m_reader.GetCurrentNodeValue (m_currentValue8);
-    bool stat = false;
-    if (0 == m_currentValue8.CompareToI ("true"))
-        {
-        value = true;
-        stat = true;
-        }
-    if (0 == m_currentValue8.CompareToI ("false"))
-        {
-        value = false;
-        stat = true;
-        }
-    if (0 == m_currentValue8.CompareToI ("1"))
-        {
-        value = true;
-        stat = true;
-        }
-    if (0 == m_currentValue8.CompareToI ("0"))
-        {
-        value = false;
-        stat = true;
-        }
-    AdvanceAfterContentExtraction ();        
-    return stat;
-    }
-
-bool ReadTagdouble(CharCP name, double &value)
-    {
-    {
-    if (nullptr != name  && !CurrentElementNameMatch (name))
-        return false;
-    m_reader.ReadTo (BeXmlReader::NODE_TYPE_Text);
-    m_reader.GetCurrentNodeValue (m_currentValue8);
-    bool stat = 1 == sscanf (&m_currentValue8[0],
-              "%lf", &value);
-    AdvanceAfterContentExtraction ();
-    return stat;
-    }    }
-    
-bool ReadTagint(CharCP name, int &value)
-    {
-    {
-    if (nullptr != name  && !CurrentElementNameMatch (name))
-        return false;
-    m_reader.ReadTo (BeXmlReader::NODE_TYPE_Text);
-    m_reader.GetCurrentNodeValue (m_currentValue8);
-    bool stat = 1 == sscanf (&m_currentValue8[0],
-              "%d", &value);
-    AdvanceAfterContentExtraction ();
-    return stat;
-    }    }
-
-bool ReadTagPlacementOriginZX (CharCP name, PlacementOriginZX &value)
-    {
-    if (CurrentElementNameMatch ("placement")
-        && ReadToChild ())
-        {
-        // Start with the system default for each field ....
-        DPoint3d origin = s_default_DPoint3d;
-        DVec3d vectorZ = s_default_DVector3d;
-        DVec3d vectorX = s_default_DVector3d;
-
-        for (;IsStartElement ();)
-            {
-            if (ReadTagDPoint3d ("origin", origin))
-                continue;
-
-            if (ReadTagDPoint3d ("vectorZ", vectorZ))
-                continue;
-
-            if (ReadTagDPoint3d ("vectorX", vectorX))
-                continue;
-
-            if (!SkipUnexpectedTag ())
-                return false;
-            }
-        // Get out of the primary element ..
-        ReadEndElement ();
-        value.InitOriginVectorZVectorX (origin, vectorZ, vectorX);
-        return true;
-        }
-    return false;
-    }
-
-bool ReadTagAngle (CharCP name, Angle &value)
-    {
-    double degrees;
-    if (ReadTagdouble (name, degrees))
-        {
-        value = Angle::FromDegrees (degrees);
-        return true;
-        }
-    return false;
-    }
-
-#include "nativeCGReaderH.h"
-
-bool ReadTag_AnyGeometry (IGeometryPtr &value)
-    {
-    ParseMethod parseMethod = s_parseTable[m_currentElementName];
-    if (parseMethod != nullptr)
-        {
-        if ((this->*parseMethod)(value))
-            {
-            return true;
-            }
-        }
-    return false;
-    }
-
-bool ReadTag_AnyCurvePrimitive (ICurvePrimitivePtr &value)
-    {
-    IGeometryPtr geometry;
-    if (ReadTag_AnyGeometry (geometry)
-        && geometry.IsValid ())
-        {
-        value = geometry->GetAsICurvePrimitive ();
-        return value.IsValid ();
-        }
-    return false;
-    }
-
-
-
-
-public: bool TryParse (bvector<IGeometryPtr> &geometry, size_t maxDepth)
-    {
-    size_t count = 0;
-
-    for (;IsStartElement ();)
-        {
-        ParseMethod parseMethod = s_parseTable[m_currentElementName];
-        if (parseMethod == nullptr)
-            {
-            if (maxDepth > 0)
-                {
-                ReadToElement ();
-                if (!TryParse (geometry, maxDepth - 1))
-                  break;
-                AdvanceAfterContentExtraction ();
-                }
-            break;
-            }
-        else
-            {
-            IGeometryPtr result;
-            if ((this->*parseMethod)(result))
-                {
-                geometry.push_back (result);
-                count++;
-                }
-            else
-                {
-                break;
-                }
-            }
-        }
-    return count > 0;
-    }
-};
-
-
-void ShowAllNodeTypes (Utf8CP beXmlCGString)
-    {
-    BeXmlStatus status;
-    BeXmlReaderPtr reader = BeXmlReader::CreateAndReadFromString (status, beXmlCGString);
-    printf ("<XMLNodes>\n");
-    int depth = 0;
-    for (;BeXmlReader::READ_RESULT_Success == reader->Read ();)
-        {
-        BeXmlReader::NodeType nodeType = reader->GetCurrentNodeType();
-        if (nodeType == BeXmlReader::NODE_TYPE_EndElement)
-            depth--;
-        if (nodeType == BeXmlReader::NODE_TYPE_Whitespace
-            || nodeType == BeXmlReader::NODE_TYPE_SignificantWhitespace
-            || nodeType == BeXmlReader::NODE_TYPE_Text
-            )
-            {
-            // (inline)
-            }
-        else
-            {
-            printf ("\n");
-            for (int i = 0; i < depth; i++)
-                printf ("  ");
-            }
-        printf (" %s", GetBeXmlNodeTypeString (nodeType));
-        if (nodeType == BeXmlReader::NODE_TYPE_Element)
-            depth++;
-        }
-    printf ("\n</XMLNodes>");
-    }
-
-bool BeXmlCGStreamReader::TryParse (Utf8CP beXmlCGString, bvector<IGeometryPtr> &geometry, size_t maxDepth)
-    {
-    static int s_preview = 0;
-    if (s_preview)
-        ShowAllNodeTypes (beXmlCGString);
-    BeXmlStatus status;
-    IGeometryCGFactory factory;
-    BeXmlReaderPtr reader = BeXmlReader::CreateAndReadFromString (status, beXmlCGString);
-    BeXmlCGStreamReaderImplementation parser (*reader, factory);
-    return parser.TryParse(geometry, maxDepth);
-    }
-
-bool BeXmlCGStreamReader::TryParse (byte* buffer, int bufferLength, bvector<IGeometryPtr> &geometry, size_t maxDepth)
-    {
-    IGeometryCGFactory factory;
-    MSXmlBinaryReader reader(buffer, bufferLength);
-    BeXmlCGStreamReaderImplementation parser (reader, factory);
-    return parser.TryParse(geometry, maxDepth);
-    }
-    
-BeXmlCGStreamReaderImplementation::ParseDictionary BeXmlCGStreamReaderImplementation::s_parseTable;
-
+/*--------------------------------------------------------------------------------------+
+|
+|  $Source: src/BeXmlCGStreamReader.cpp $
+|
+|  $Copyright: (c) 2014 Bentley Systems, Incorporated. All rights reserved. $
+|
++--------------------------------------------------------------------------------------*/
+
+#include "ECObjectsPch.h"
+#include "MSXmlBinary\MSXmlBinaryReader.h"
+
+BEGIN_BENTLEY_ECOBJECT_NAMESPACE
+typedef struct PlacementOriginZX const &PlacementOriginZXCR;
+typedef struct PlacementOriginZX &PlacementOriginZXR;
+
+// mappings from managed idioms to native
+#define DVector3d DVec3d
+#define String Utf8String
+
+#define InputParamTypeFor_DPoint3d DPoint3dCR
+#define InputParamTypeFor_Transform TransformCR
+
+#define InputParamTypeFor_DPoint2d DPoint2dCR
+#define InputParamTypeFor_DVector3d DVec3dCR
+#define InputParamTypeFor_PlacementOriginZX PlacementOriginZXCR
+
+#define InputParamTypeFor_double double
+#define InputParamTypeFor_Angle Angle
+#define InputParamTypeFor_int int
+#define InputParamTypeFor_bool bool
+#define InputParamTypeFor_String Utf8StringCR
+#define InputParamTypeFor_LoopType int
+
+#define InputParamTypeFor_IPoint IGeometryPtr
+#define InputParamTypeFor_ISinglePoint IGeometryPtr
+#define InputParamTypeFor_IPrimitiveCurve IGeometryPtr
+#define InputParamTypeFor_ICurve IGeometryPtr
+#define InputParamTypeFor_ICurveChain IGeometryPtr
+#define InputParamTypeFor_ISurface IGeometryPtr
+#define InputParamTypeFor_ISurfacePatch IGeometryPtr
+#define InputParamTypeFor_IParametricSurface IGeometryPtr
+#define InputParamTypeFor_ISweepable IGeometryPtr
+#define InputParamTypeFor_ISolid IGeometryPtr
+#define InputParamTypeFor_IGeometry IGeometryPtr
+
+#define ReaderTypeFor_ICurve IGeometryPtr
+#define ReaderTypeFor_ICurveChain IGeometryPtr
+#define ReaderTypeFor_IGeometry IGeometryPtr
+#define ReaderTypeFor_IParametricSurface IGeometryPtr
+#define ReaderTypeFor_IPrimitiveCurve IGeometryPtr
+#define ReaderTypeFor_ISurface IGeometryPtr
+#define ReaderTypeFor_ISweepable IGeometryPtr
+
+#define s_default_ICurve nullptr
+#define s_default_ICurveChain nullptr
+#define s_default_IGeometry nullptr
+#define s_default_IParametricSurface nullptr
+#define s_default_IPrimitiveCurve nullptr
+#define s_default_ISurface nullptr
+#define s_default_ISweepable nullptr
+
+#define s_default_LoopType 0
+typedef int LoopType;
+
+template<typename T, typename TBlocked>
+static void CopyToBlockedVector (bvector<T> const &source, TBlocked &dest)
+    {
+    dest.clear ();
+    dest.reserve (source.size ());
+    for (T const &x : source)
+        dest.push_back (x);
+    }
+
+struct PlacementOriginZX
+{
+DPoint3d m_origin;
+DVec3d   m_vectorZ;
+DVec3d   m_vectorX;
+
+void InitIdentity ()
+    {    
+    m_origin = DPoint3d::From (0,0,0);
+    m_vectorX = DVec3d::From (1,0,0);
+    m_vectorZ = DVec3d::From (0,0,1);
+    }
+    
+void InitOriginVectorZVectorX (DPoint3dCR origin, DVec3dCR vectorZ, DVec3dCR vectorX)
+    {    
+    m_origin = origin;
+    m_vectorZ = vectorZ;
+    m_vectorX = vectorX;
+    }
+
+
+PlacementOriginZX ()
+    {
+    InitIdentity ();
+    }
+    
+static PlacementOriginZX FromIdentity ()
+    {
+    PlacementOriginZX value;
+    return value;
+    }
+
+// compute unit vectors. package as DEllipse3d.
+DEllipse3d AsDEllipse3d
+(
+double radius0  = 1.0,
+double radius90 = 1.0,
+double startRadians = 0.0,
+double sweepRadians = msGeomConst_2pi
+) const
+    {
+    DVec3d unitY = DVec3d::FromNormalizedCrossProduct (m_vectorZ, m_vectorX);
+    DVec3d unitX = DVec3d::FromNormalizedCrossProduct (unitY, m_vectorZ);
+    DEllipse3d ellipse;
+    ellipse.center = m_origin;
+    ellipse.vector0.Scale (unitX, radius0);
+    ellipse.vector90.Scale (unitY, radius90);
+    ellipse.start = startRadians;
+    ellipse.sweep = sweepRadians;
+    return ellipse;
+    }
+
+bool GetFrame (DPoint3dR origin, RotMatrixR axes) const
+    {
+    DVec3d vectorY;
+    vectorY.CrossProduct (m_vectorZ, m_vectorX);
+    axes = RotMatrix::FromColumnVectors (m_vectorX, vectorY, m_vectorZ);
+    bool stat = axes.SquareAndNormalizeColumns (axes, 2, 0);
+    origin = m_origin;
+    return stat;
+    }
+
+bool GetFrame (DPoint3dR origin, DVec3dR xAxis, DVec3dR yAxis, DVec3dR zAxis) const
+    {
+    RotMatrix axes;
+    bool stat = GetFrame (origin, axes);
+    axes.GetColumns (xAxis, yAxis, zAxis);
+    return stat;
+    }
+};
+
+
+#include "CGNativeFactoryImplementations.h"
+
+
+static DPoint3d s_default_DPoint3d = DPoint3d::From (0,0,0);
+static DPoint2d s_default_DPoint2d = DPoint2d::From (0,0);
+static DVec3d   s_default_DVector3d = DVec3d::From (0,0,0);
+static double   s_default_double   = 0.0;
+static int      s_default_int      = 0;
+static bool     s_default_bool     = false;
+static Angle     s_default_Angle    = Angle::FromRadians (0.0);
+static Utf8String s_default_String = Utf8String ();
+static PlacementOriginZX s_default_PlacementOriginZX = PlacementOriginZX::FromIdentity ();
+static Transform s_default_Transform = Transform::FromIdentity ();
+
+#ifdef abc
+// If primitve has a child curve vector, just extract it.
+// Otherwise put the primitive in a new curve vector.
+static CurveVectorPtr CurveVectorOf (ICurvePrimitivePtr primitive, CurveVector::BoundaryType btype)
+    {
+    if (NULL == primitive.get())
+        return CurveVectorPtr ();
+    CurveVectorCP child = primitive->GetChildCurveVectorCP ();
+    if (NULL != child)
+        {
+        return child->Clone ();
+        }
+    CurveVectorPtr vector = CurveVector::Create (btype);
+    vector->push_back (primitive);
+    return vector;
+    }
+#endif
+static int s_defaultDebug = 0;
+
+static char const * s_nodeTypeNames[] =
+    {
+    "None",
+    "Element",
+    "Attribute",
+    "Text",
+    "CDATA",
+    "EntityReference",
+    "Entity",
+    "ProcessingInstruction",
+    "Comment",
+    "Document",
+    "DocumentType",
+    "DocumentFragment",
+    "Notation",
+    "{w}", //"Whitespace",
+    "{W}", //"SignificantWhitespace",
+    "EndElement",
+    "EndEntity",
+    "XmlDeclaration"
+    };
+
+static char const *GetBeXmlNodeTypeString (BeXmlReader::NodeType nodeType)
+    {
+    if (nodeType < BeXmlReader::NODE_TYPE_XmlDeclaration)
+        return s_nodeTypeNames[(Int32)nodeType];
+    return "(Unknown BeXmlReader::NodeType)";
+    }
+
+struct BeXmlCGStreamReaderImplementation
+{
+typedef bool (BeXmlCGStreamReaderImplementation::*ParseMethod)(IGeometryPtr &);
+typedef bmap <Utf8String, ParseMethod> ParseDictionary;
+
+static ParseDictionary s_parseTable;
+
+static void InitParseTable ()
+    {
+    if (s_parseTable.empty ())
+        {
+        s_parseTable[Utf8String("LineSegment")] = &ReadILineSegment;
+        s_parseTable[Utf8String("CircularArc")] = &ReadICircularArc;
+        s_parseTable[Utf8String("DgnBox")] = &ReadIDgnBox;
+        s_parseTable[Utf8String("DgnSphere")] = &ReadIDgnSphere;
+        s_parseTable[Utf8String("DgnCone")] = &ReadIDgnCone;
+        s_parseTable[Utf8String("DgnTorusPipe")] = &ReadIDgnTorusPipe;
+        s_parseTable[Utf8String("Block")] = &ReadIBlock;
+        s_parseTable[Utf8String("CircularCone")] = &ReadICircularCone;
+        s_parseTable[Utf8String("CircularCylinder")] = &ReadICircularCylinder;
+        s_parseTable[Utf8String("CircularDisk")] = &ReadICircularDisk;
+        s_parseTable[Utf8String("Coordinate")] = &ReadICoordinate;
+        s_parseTable[Utf8String("EllipticArc")] = &ReadIEllipticArc;
+        s_parseTable[Utf8String("EllipticDisk")] = &ReadIEllipticDisk;
+        s_parseTable[Utf8String("SingleLineText")] = &ReadISingleLineText;
+        s_parseTable[Utf8String("SkewedCone")] = &ReadISkewedCone;
+        s_parseTable[Utf8String("Sphere")] = &ReadISphere;
+        s_parseTable[Utf8String("TorusPipe")] = &ReadITorusPipe;
+        s_parseTable[Utf8String("Vector")] = &ReadIVector;
+        s_parseTable[Utf8String("IndexedMesh")] = &ReadIIndexedMesh;
+        s_parseTable[Utf8String("AdjacentSurfacePatches")] = &ReadIAdjacentSurfacePatches;
+        s_parseTable[Utf8String("BsplineCurve")] = &ReadIBsplineCurve;
+        s_parseTable[Utf8String("BsplineSurface")] = &ReadIBsplineSurface;
+        s_parseTable[Utf8String("CurveChain")] = &ReadICurveChain;
+        s_parseTable[Utf8String("CurveGroup")] = &ReadICurveGroup;
+        s_parseTable[Utf8String("CurveReference")] = &ReadICurveReference;
+        s_parseTable[Utf8String("Group")] = &ReadIGroup;
+        s_parseTable[Utf8String("InterpolatingCurve")] = &ReadIInterpolatingCurve;
+        s_parseTable[Utf8String("LineString")] = &ReadILineString;
+        s_parseTable[Utf8String("Operation")] = &ReadIOperation;
+        s_parseTable[Utf8String("ParametricSurfacePatch")] = &ReadIParametricSurfacePatch;
+        s_parseTable[Utf8String("PointChain")] = &ReadIPointChain;
+        s_parseTable[Utf8String("PointGroup")] = &ReadIPointGroup;
+        s_parseTable[Utf8String("Polygon")] = &ReadIPolygon;
+        s_parseTable[Utf8String("PrimitiveCurveReference")] = &ReadIPrimitiveCurveReference;
+        s_parseTable[Utf8String("SharedGroupDef")] = &ReadISharedGroupDef;
+        s_parseTable[Utf8String("SharedGroupInstance")] = &ReadISharedGroupInstance;
+        s_parseTable[Utf8String("ShelledSolid")] = &ReadIShelledSolid;
+        s_parseTable[Utf8String("SolidBySweptSurface")] = &ReadISolidBySweptSurface;
+        s_parseTable[Utf8String("SolidByRuledSweep")] = &ReadISolidByRuledSweep;
+        s_parseTable[Utf8String("SurfaceByRuledSweep")] = &ReadISurfaceByRuledSweep;
+        s_parseTable[Utf8String("SolidGroup")] = &ReadISolidGroup;
+        s_parseTable[Utf8String("Spiral")] = &ReadISpiral;
+        s_parseTable[Utf8String("SurfaceBySweptCurve")] = &ReadISurfaceBySweptCurve;
+        s_parseTable[Utf8String("SurfaceGroup")] = &ReadISurfaceGroup;
+        s_parseTable[Utf8String("SurfacePatch")] = &ReadISurfacePatch;
+        s_parseTable[Utf8String("TransformedGeometry")] = &ReadITransformedGeometry;
+        s_parseTable[Utf8String("DgnExtrusion")] = &ReadIDgnExtrusion;
+        s_parseTable[Utf8String("DgnRotationalSweep")] = &ReadIDgnRotationalSweep;
+        s_parseTable[Utf8String("DgnRuledSweep")] = &ReadIDgnRuledSweep;
+        s_parseTable[Utf8String("TransitionSpiral")] = &ReadITransitionSpiral;
+        }
+    }
+
+IBeXmlReader &m_reader;
+ICGFactory &m_factory;
+int m_debug;
+void Show (CharCP name)
+    {
+    BeXmlReader::NodeType nodeType = m_reader.GetCurrentNodeType ();
+    printf ("%s (%s)", name, GetBeXmlNodeTypeString (nodeType));
+    Utf8String s;
+    if (nodeType == BeXmlReader::NODE_TYPE_Element
+        || nodeType == BeXmlReader::NODE_TYPE_EndElement)
+        {
+        m_reader.GetCurrentNodeName (s);
+        printf ("%s", s);
+        }
+    else if (nodeType == BeXmlReader::NODE_TYPE_Text)
+        {
+        m_reader.GetCurrentNodeValue (s);
+        printf ("{%s}", s);
+        }
+
+    printf ("\n");
+    }
+BeXmlCGStreamReaderImplementation::BeXmlCGStreamReaderImplementation (IBeXmlReader &reader, ICGFactory &factory)
+    : m_reader(reader), m_factory(factory), m_debug (s_defaultDebug)
+    {
+    InitParseTable ();
+    ReadToElement ();
+    }
+
+// On input: XML reader at element start.
+//           XML reader at first child element.
+bool ReadToChild ()
+    {
+    if (m_debug > 9)
+        Show ("ReadToChild");
+    BeXmlReader::ReadResult status = m_reader.ReadTo (BeXmlReader::NODE_TYPE_Element);
+    if (status != BeXmlReader::READ_RESULT_Success)
+        return false;
+    m_reader.GetCurrentNodeName (m_currentElementName);
+    return true;
+    }
+
+void ReadOverWhiteSpace ()
+    {
+    BeXmlReader::NodeType nodeType;
+    for (;;)
+        {
+        m_reader.Read ();
+        nodeType = m_reader.GetCurrentNodeType ();
+        if (nodeType == BeXmlReader::NODE_TYPE_SignificantWhitespace)
+            continue;
+        if (nodeType == BeXmlReader::NODE_TYPE_Whitespace)
+            continue;
+        break;
+        }
+    if (nodeType == BeXmlReader::NODE_TYPE_Element)
+        m_reader.GetCurrentNodeName (m_currentElementName);
+    }
+
+bool ReadEndElement ()
+    {
+    assert(m_reader.GetCurrentNodeType () == BeXmlReader::NODE_TYPE_EndElement);
+    if (m_debug > 9)
+        Show ("ReadEndElement");
+    ReadOverWhiteSpace ();
+    return false;
+    }
+bool IsStartElement ()
+    {
+    if (m_debug > 9)
+        Show ("IsStartElement");
+    return m_reader.GetCurrentNodeType () == BeXmlReader::NODE_TYPE_Element;
+    }
+bool SkipUnexpectedTag ()
+    {
+    if (m_debug > 9)
+        Show ("SkipUnexpectedTag");
+    AdvanceAfterContentExtraction ();
+    return false;
+    }
+
+    // This is assigned by ReadToElement ...
+    Utf8String m_currentElementName;
+    // For reuse by all readers.
+    WString m_currentValueW;
+    Utf8String m_currentValue8;
+
+bool AdvanceAfterContentExtraction ()
+    {
+    m_reader.ReadTo (BeXmlReader::NODE_TYPE_EndElement);
+    ReadOverWhiteSpace ();
+    BeXmlReader::NodeType nodeType = m_reader.GetCurrentNodeType ();
+    if (nodeType == BeXmlReader::NODE_TYPE_Element)
+        {
+        m_reader.GetCurrentNodeName (m_currentElementName);
+        return true;
+        }
+    else if (nodeType == BeXmlReader::NODE_TYPE_EndElement)
+        {
+        return true;
+        }
+    return false;
+    }
+
+bool ReadToElement ()
+    {
+    BeXmlReader::ReadResult status = m_reader.ReadTo (BeXmlReader::NODE_TYPE_Element);
+    if (status != BeXmlReader::READ_RESULT_Success)
+        return false;
+    m_reader.GetCurrentNodeName (m_currentElementName);
+    return true;
+    }
+
+bool CurrentElementNameMatch (CharCP name)
+    {
+    return 0 == m_currentElementName.CompareToI (name);
+    }
+
+bool CurrentElementNameMatch (CharCP nameA, CharCP nameB)
+    {
+    return 0 == m_currentElementName.CompareToI (nameA)
+        || 0 == m_currentElementName.CompareToI (nameB);
+    }
+
+bool ReadTagDPoint3d (CharCP name, DPoint3dR value)
+    {
+    if (name != nullptr && !CurrentElementNameMatch (name))
+        return false;
+    m_reader.ReadTo (BeXmlReader::NODE_TYPE_Text);
+    m_reader.GetCurrentNodeValue (m_currentValue8);
+    bool stat = 3 == sscanf (&m_currentValue8[0],
+              "%lf,%lf,%lf", &value.x, &value.y, &value.z);
+    AdvanceAfterContentExtraction ();
+    return stat;
+    }
+
+bool ReadTagTransform (CharCP name, TransformR value)
+    {
+    if (!CurrentElementNameMatch (name))
+        return false;
+    m_reader.ReadTo (BeXmlReader::NODE_TYPE_Text);
+    m_reader.GetCurrentNodeValue (m_currentValue8);
+    bool stat = 9 == sscanf (&m_currentValue8[0],
+              "%lf,%lf,%lf,%lf,%lf,%lf,%lf,%lf,%lf,%lf,%lf,%lf",
+              &value.form3d[0][0], &value.form3d[0][1], &value.form3d[0][2], &value.form3d[0][3],
+              &value.form3d[1][0], &value.form3d[1][1], &value.form3d[1][2], &value.form3d[1][3],
+              &value.form3d[2][0], &value.form3d[1][1], &value.form3d[2][2], &value.form3d[2][3]);
+    AdvanceAfterContentExtraction ();
+    return stat;
+    }
+    
+bool ReadTagLoopType (CharCP name, LoopType value)
+    {
+    if (!CurrentElementNameMatch (name))
+        return false;
+    m_reader.ReadTo (BeXmlReader::NODE_TYPE_Text);
+    m_reader.GetCurrentNodeValue (m_currentValue8);
+    // TODO: find the magic strings
+    bool stat = true;
+    value = 0;
+    AdvanceAfterContentExtraction ();
+    return stat;
+    }
+
+
+bool ReadListOfDPoint3d (CharCP listName, CharCP componentName, bvector<DPoint3d> &values)
+    {
+    if (!CurrentElementNameMatch (listName))
+        return false;
+    ReadToChild ();
+    DPoint3d xyz;
+    while (IsStartElement ()
+            && ReadTagDPoint3d (nullptr, xyz))
+        {
+        values.push_back (xyz);
+        }
+    // Get out of the primary element ..
+    ReadEndElement ();
+    return true;
+    }
+
+bool ReadListOfint (CharCP listName, CharCP componentName, bvector<int> &values)
+    {
+    if (!CurrentElementNameMatch (listName))
+        return false;
+    ReadToChild ();
+    int xyz;
+    while (IsStartElement ()
+            && ReadTagint (nullptr, xyz))
+        {
+        values.push_back (xyz);
+        }
+    // Get out of the primary element ..
+    ReadEndElement ();
+    return true;
+    }
+
+bool ReadListOfdouble (CharCP listName, CharCP componentName, bvector<double> &values)
+    {
+    if (!CurrentElementNameMatch (listName))
+        return false;
+    ReadToChild ();
+    double xyz;
+    while (IsStartElement ()
+            && ReadTagdouble (nullptr, xyz))
+        {
+        values.push_back (xyz);
+        }
+    // Get out of the primary element ..
+    ReadEndElement ();
+    return true;
+    }
+
+bool ReadListOfDPoint2d (CharCP listName, CharCP componentName, bvector<DPoint2d> &values)
+    {
+    if (!CurrentElementNameMatch (listName))
+        return false;
+    ReadToChild ();
+    DPoint2d xyz;
+    while (IsStartElement ()
+            && ReadTagDPoint2d (nullptr, xyz))
+        {
+        values.push_back (xyz);
+        }
+    // Get out of the primary element ..
+    ReadEndElement ();
+    return true;
+    }
+
+
+//=======================================================================================
+bool ReadListOfDVector3d (CharCP listName, CharCP componentName, bvector<DVector3d> &values)
+    {
+    if (!CurrentElementNameMatch (listName))
+        return false;
+    ReadToChild ();
+    DVector3d xyz;
+    while (IsStartElement ()
+            && ReadTagDVector3d (nullptr, xyz))
+        {
+        values.push_back (xyz);
+        }
+    // Get out of the primary element ..
+    ReadEndElement ();
+    return true;
+    }
+
+
+//=======================================================================================
+bool ReadListOfISurfacePatch (CharCP listName, CharCP componentName, bvector<IGeometryPtr> &values)
+    {
+    return false;
+    }
+bool ReadListOfISweepable (CharCP listName, CharCP componentName, bvector<IGeometryPtr> &values)
+    {
+    return false;
+    }
+
+bool ReadListOfIPrimitiveCurve (CharCP listName, CharCP componentName, bvector<ICurvePrimitivePtr> &values)
+    {
+    if (!CurrentElementNameMatch (listName))
+        return false;
+    ReadToChild ();
+    ICurvePrimitivePtr cp;
+    while (IsStartElement ()
+            && ReadTag_AnyCurvePrimitive (cp)
+            && cp.IsValid ())
+        {
+        values.push_back (cp);
+        }
+    // Get out of the primary element ..
+    ReadEndElement ();
+    return true;
+    }
+
+bool ReadListOfICurve (CharCP listName, CharCP componentName, bvector<IGeometryPtr> &values)
+    {
+    return false;
+    }
+bool ReadListOfICurveChain (CharCP listName, CharCP componentName, bvector<IGeometryPtr> &values)
+    {
+    return false;
+    }
+bool ReadListOfISolid (CharCP listName, CharCP componentName, bvector<IGeometryPtr> &values)
+    {
+    return false;
+    }
+bool ReadListOfISurface (CharCP listName, CharCP componentName, bvector<IGeometryPtr> &values)
+    {
+    return false;
+    }
+bool ReadListOfIPoint (CharCP listName, CharCP componentName, bvector<IGeometryPtr> &values)
+    {
+    return false;
+    }
+
+
+
+
+
+bool ReadListOfIGeometry (CharCP listName, CharCP componentName, bvector<IGeometryPtr> &values)
+    {
+    return false;
+    }
+
+
+
+
+
+bool ReadListOfISinglePoint (CharCP listName, CharCP componentName, bvector<IGeometryPtr> &values)
+    {
+    return false;
+    }
+
+
+
+
+
+
+//=======================================================================================
+bool ReadTagString (CharCP name, Utf8StringR)
+    {
+    return false;
+    }
+
+bool ReadTagDPoint2d (CharCP name, DPoint2dR value)
+    {
+    if (nullptr != name  && !CurrentElementNameMatch (name))
+        return false;
+    m_reader.ReadTo (BeXmlReader::NODE_TYPE_Text);
+    m_reader.GetCurrentNodeValue (m_currentValue8);
+    bool stat = 2 == sscanf (&m_currentValue8[0],
+              "%lf,%lf", &value.x, &value.y);
+    AdvanceAfterContentExtraction ();
+    return stat;
+    }
+
+bool ReadTagDVector3d(CharCP name, DVec3dR value)
+    {
+    if (nullptr != name  && !CurrentElementNameMatch (name))
+        return false;
+    m_reader.ReadTo (BeXmlReader::NODE_TYPE_Text);
+    m_reader.GetCurrentNodeValue (m_currentValue8);
+    bool stat = 3 == sscanf (&m_currentValue8[0],
+              "%lf,%lf,%lf", &value.x, &value.y, &value.z);
+    AdvanceAfterContentExtraction ();
+    return stat;
+    }
+
+bool ReadTagbool(CharCP name, bool &value)
+    {
+    if (nullptr != name  && !CurrentElementNameMatch (name))
+        {
+        // allow bSolidFlag as synonym for capped ...
+        if (0 != stricmp (name, "capped")
+            || !CurrentElementNameMatch ("bSolidFlag")
+            )
+            return false;
+        }
+    m_reader.ReadTo (BeXmlReader::NODE_TYPE_Text);
+    m_reader.GetCurrentNodeValue (m_currentValue8);
+    bool stat = false;
+    if (0 == m_currentValue8.CompareToI ("true"))
+        {
+        value = true;
+        stat = true;
+        }
+    if (0 == m_currentValue8.CompareToI ("false"))
+        {
+        value = false;
+        stat = true;
+        }
+    if (0 == m_currentValue8.CompareToI ("1"))
+        {
+        value = true;
+        stat = true;
+        }
+    if (0 == m_currentValue8.CompareToI ("0"))
+        {
+        value = false;
+        stat = true;
+        }
+    AdvanceAfterContentExtraction ();        
+    return stat;
+    }
+
+bool ReadTagdouble(CharCP name, double &value)
+    {
+    {
+    if (nullptr != name  && !CurrentElementNameMatch (name))
+        return false;
+    m_reader.ReadTo (BeXmlReader::NODE_TYPE_Text);
+    m_reader.GetCurrentNodeValue (m_currentValue8);
+    bool stat = 1 == sscanf (&m_currentValue8[0],
+              "%lf", &value);
+    AdvanceAfterContentExtraction ();
+    return stat;
+    }    }
+    
+bool ReadTagint(CharCP name, int &value)
+    {
+    {
+    if (nullptr != name  && !CurrentElementNameMatch (name))
+        return false;
+    m_reader.ReadTo (BeXmlReader::NODE_TYPE_Text);
+    m_reader.GetCurrentNodeValue (m_currentValue8);
+    bool stat = 1 == sscanf (&m_currentValue8[0],
+              "%d", &value);
+    AdvanceAfterContentExtraction ();
+    return stat;
+    }    }
+
+bool ReadTagPlacementOriginZX (CharCP name, PlacementOriginZX &value)
+    {
+    if (CurrentElementNameMatch ("placement")
+        && ReadToChild ())
+        {
+        // Start with the system default for each field ....
+        DPoint3d origin = s_default_DPoint3d;
+        DVec3d vectorZ = s_default_DVector3d;
+        DVec3d vectorX = s_default_DVector3d;
+
+        for (;IsStartElement ();)
+            {
+            if (ReadTagDPoint3d ("origin", origin))
+                continue;
+
+            if (ReadTagDPoint3d ("vectorZ", vectorZ))
+                continue;
+
+            if (ReadTagDPoint3d ("vectorX", vectorX))
+                continue;
+
+            if (!SkipUnexpectedTag ())
+                return false;
+            }
+        // Get out of the primary element ..
+        ReadEndElement ();
+        value.InitOriginVectorZVectorX (origin, vectorZ, vectorX);
+        return true;
+        }
+    return false;
+    }
+
+bool ReadTagAngle (CharCP name, Angle &value)
+    {
+    double degrees;
+    if (ReadTagdouble (name, degrees))
+        {
+        value = Angle::FromDegrees (degrees);
+        return true;
+        }
+    return false;
+    }
+
+#include "nativeCGReaderH.h"
+
+bool ReadTag_AnyGeometry (IGeometryPtr &value)
+    {
+    ParseMethod parseMethod = s_parseTable[m_currentElementName];
+    if (parseMethod != nullptr)
+        {
+        if ((this->*parseMethod)(value))
+            {
+            return true;
+            }
+        }
+    return false;
+    }
+
+bool ReadTag_AnyCurvePrimitive (ICurvePrimitivePtr &value)
+    {
+    IGeometryPtr geometry;
+    if (ReadTag_AnyGeometry (geometry)
+        && geometry.IsValid ())
+        {
+        value = geometry->GetAsICurvePrimitive ();
+        return value.IsValid ();
+        }
+    return false;
+    }
+
+
+
+
+public: bool TryParse (bvector<IGeometryPtr> &geometry, size_t maxDepth)
+    {
+    size_t count = 0;
+
+    for (;IsStartElement ();)
+        {
+        ParseMethod parseMethod = s_parseTable[m_currentElementName];
+        if (parseMethod == nullptr)
+            {
+            if (maxDepth > 0)
+                {
+                ReadToElement ();
+                if (!TryParse (geometry, maxDepth - 1))
+                  break;
+                AdvanceAfterContentExtraction ();
+                }
+            break;
+            }
+        else
+            {
+            IGeometryPtr result;
+            if ((this->*parseMethod)(result))
+                {
+                geometry.push_back (result);
+                count++;
+                }
+            else
+                {
+                break;
+                }
+            }
+        }
+    return count > 0;
+    }
+};
+
+
+void ShowAllNodeTypes (Utf8CP beXmlCGString)
+    {
+    BeXmlStatus status;
+    BeXmlReaderPtr reader = BeXmlReader::CreateAndReadFromString (status, beXmlCGString);
+    printf ("<XMLNodes>\n");
+    int depth = 0;
+    for (;BeXmlReader::READ_RESULT_Success == reader->Read ();)
+        {
+        BeXmlReader::NodeType nodeType = reader->GetCurrentNodeType();
+        if (nodeType == BeXmlReader::NODE_TYPE_EndElement)
+            depth--;
+        if (nodeType == BeXmlReader::NODE_TYPE_Whitespace
+            || nodeType == BeXmlReader::NODE_TYPE_SignificantWhitespace
+            || nodeType == BeXmlReader::NODE_TYPE_Text
+            )
+            {
+            // (inline)
+            }
+        else
+            {
+            printf ("\n");
+            for (int i = 0; i < depth; i++)
+                printf ("  ");
+            }
+        printf (" %s", GetBeXmlNodeTypeString (nodeType));
+        if (nodeType == BeXmlReader::NODE_TYPE_Element)
+            depth++;
+        }
+    printf ("\n</XMLNodes>");
+    }
+
+bool BeXmlCGStreamReader::TryParse (Utf8CP beXmlCGString, bvector<IGeometryPtr> &geometry, size_t maxDepth)
+    {
+    static int s_preview = 0;
+    if (s_preview)
+        ShowAllNodeTypes (beXmlCGString);
+    BeXmlStatus status;
+    IGeometryCGFactory factory;
+    BeXmlReaderPtr reader = BeXmlReader::CreateAndReadFromString (status, beXmlCGString);
+    BeXmlCGStreamReaderImplementation parser (*reader, factory);
+    return parser.TryParse(geometry, maxDepth);
+    }
+
+bool BeXmlCGStreamReader::TryParse (byte* buffer, int bufferLength, bvector<IGeometryPtr> &geometry, size_t maxDepth)
+    {
+    IGeometryCGFactory factory;
+    MSXmlBinaryReader reader(buffer, bufferLength);
+    BeXmlCGStreamReaderImplementation parser (reader, factory);
+    return parser.TryParse(geometry, maxDepth);
+    }
+    
+BeXmlCGStreamReaderImplementation::ParseDictionary BeXmlCGStreamReaderImplementation::s_parseTable;
+
 END_BENTLEY_ECOBJECT_NAMESPACE