--- conflicted
+++ resolved
@@ -1,1997 +1,1985 @@
-/*--------------------------------------------------------------------------------------+
-|
-|     $Source: src/ECSchema.cpp $
-|    $RCSfile: file.tpl,v $
-|   $Revision: 1.10 $
-|       $Date: 2005/11/07 15:38:45 $
-|     $Author: EarlinLutz $
-|
-|  $Copyright: (c) 2011 Bentley Systems, Incorporated. All rights reserved. $
-|
-+--------------------------------------------------------------------------------------*/
-
-#include "ECObjectsPch.h"
-#if defined (_WIN32) // WIP_NONPORT - iostreams not support on Android
-#include <iomanip>
-#endif
-#include <list>
-#include <Bentley/BeFileName.h>
-
-BEGIN_BENTLEY_EC_NAMESPACE
-
-extern ECObjectsStatus GetSchemaFileName (WStringR fullFileName, UInt32& foundVersionMinor, WCharCP schemaPath, bool useLatestCompatibleMatch);
-
-//#define DEBUG_SCHEMA_LEAKS
-#ifdef DEBUG_SCHEMA_LEAKS
-static LeakDetector<ECSchema> g_leakDetector (L"ECSchema", L"ECSchemas", true);
-#else
-static LeakDetector<ECSchema> g_leakDetector (L"ECSchema", L"ECSchemas", false);
-#endif
-
-
-// If you are developing schemas, particularly when editing them by hand, you want to have this variable set to false so you get the asserts to help you figure out what is going wrong.
-// Test programs generally want to get error status back and not assert, so they call ECSchema::AssertOnXmlError (false);
-static  bool        s_noAssert = false;
-
-
-/*---------------------------------------------------------------------------------**//**
- @bsimethod                                                 
-+---------------+---------------+---------------+---------------+---------------+------*/
-ECSchema::ECSchema (bool hideFromLeakDetection)
-    :
-    m_versionMajor (DEFAULT_VERSION_MAJOR), m_versionMinor (DEFAULT_VERSION_MINOR), m_classContainer(m_classMap),
-    m_hideFromLeakDetection(hideFromLeakDetection)
-    {
-    if ( ! m_hideFromLeakDetection)
-        g_leakDetector.ObjectCreated(*this);
-    };
-
-/*---------------------------------------------------------------------------------**//**
- @bsimethod                                                 
-+---------------+---------------+---------------+---------------+---------------+------*/
-ECSchema::~ECSchema ()
-    {
-    // NEEDSWORK make sure everything is destroyed
-    ECObjectsLogger::Log()->debugv (L"~~~~ Destroying ECSchema: %s", GetName().c_str());
-    ClassMap::iterator          classIterator = m_classMap.begin();
-    ClassMap::const_iterator    classEnd = m_classMap.end();        
-    ECObjectsLogger::Log()->debugv(L"     Freeing memory for %d classes", m_classMap.size());
-    while (classIterator != classEnd)
-        {
-        ECClassP ecClass = classIterator->second;
-        ECRelationshipClassP relClass = dynamic_cast<ECRelationshipClassP>(ecClass);
-        classIterator = m_classMap.erase(classIterator);
-        if (NULL != relClass)
-            delete relClass;
-        else
-            delete ecClass;
-        }
-
-    assert (m_classMap.empty());
-
-    /*
-    for (ECSchemaReferenceVector::iterator sit = m_referencedSchemas.begin(); sit != m_referencedSchemas.end(); sit++)
-        {
-        CECSchemaReference & schemaRef = *sit;
-        if (NULL != schemaRef.m_pECSchema)
-            delete schemaRef.m_pECSchema; //needswork: are we sure that something else isn't holding it... we need a DgnECManager
-        }
-    m_referencedSchemas.clear();*/
-
-    if ( ! m_hideFromLeakDetection)
-        g_leakDetector.ObjectDestroyed(*this);
-
-    memset (this, 0xececdead, sizeof(this));
-    }
-
-/*---------------------------------------------------------------------------------**//**
-* @bsimethod                                                    JoshSchifter    09/10
-+---------------+---------------+---------------+---------------+---------------+------*/
-ILeakDetector&  ECSchema::Debug_GetLeakDetector() { return g_leakDetector; }
-
-/*---------------------------------------------------------------------------------**//**
-* @bsimethod                                                    JoshSchifter    09/10
-+---------------+---------------+---------------+---------------+---------------+------*/
-void            ECSchema::SetErrorHandling (bool showMessages, bool doAssert) 
-    { 
-    s_noAssert = !doAssert; 
-    BeXmlDom::SetErrorHandling (showMessages, doAssert);
-    ECClass::SetErrorHandling(doAssert);
-    }
-
-/*---------------------------------------------------------------------------------**//**
-* @bsimethod                                    Carole.MacDonald                06/2010
-+---------------+---------------+---------------+---------------+---------------+------*/
-ECSchemaCP ECSchema::_GetContainerSchema() const
-    {
-    return this;
-    }
-
-/*---------------------------------------------------------------------------------**//**
- @bsimethod                                                     
-+---------------+---------------+---------------+---------------+---------------+------*/
-WStringCR ECSchema::GetName () const
-    {
-    return m_name;
-    }
-
-/*---------------------------------------------------------------------------------**//**
- @bsimethod                                                     
-+---------------+---------------+---------------+---------------+---------------+------*/
-ECObjectsStatus ECSchema::SetName (WStringCR name)
-    {        
-    if (!NameValidator::Validate(name))
-        return ECOBJECTS_STATUS_InvalidName;
-
-    m_name = name;        
-    return ECOBJECTS_STATUS_Success;
-    }
-
-/*---------------------------------------------------------------------------------**//**
- @bsimethod                                                     
-+---------------+---------------+---------------+---------------+---------------+------*/
-WStringCR ECSchema::GetNamespacePrefix () const
-    {        
-    return m_namespacePrefix;    
-    }
-
-/*---------------------------------------------------------------------------------**//**
- @bsimethod                                                     
-+---------------+---------------+---------------+---------------+---------------+------*/
-ECObjectsStatus ECSchema::SetNamespacePrefix (WStringCR namespacePrefix)
-    {        
-    m_namespacePrefix = namespacePrefix;  
-    return ECOBJECTS_STATUS_Success;
-    }
-
-/*---------------------------------------------------------------------------------**//**
- @bsimethod                                                     
-+---------------+---------------+---------------+---------------+---------------+------*/
-WStringCR ECSchema::GetDescription () const
-    {
-    return m_description;        
-    }
-
-/*---------------------------------------------------------------------------------**//**
- @bsimethod                                                     
-+---------------+---------------+---------------+---------------+---------------+------*/
-ECObjectsStatus ECSchema::SetDescription (WStringCR description)
-    {        
-    m_description = description;
-    return ECOBJECTS_STATUS_Success;
-    }
-
-/*---------------------------------------------------------------------------------**//**
- @bsimethod                                                     
-+---------------+---------------+---------------+---------------+---------------+------*/
-WStringCR ECSchema::GetDisplayLabel () const
-    {
-    return (m_displayLabel.empty()) ? GetName() : m_displayLabel;
-    }
-
-/*---------------------------------------------------------------------------------**//**
- @bsimethod                                                     
-+---------------+---------------+---------------+---------------+---------------+------*/
-ECObjectsStatus ECSchema::SetDisplayLabel (WStringCR displayLabel)
-    {        
-    m_displayLabel = displayLabel;
-    return ECOBJECTS_STATUS_Success;
-    }
-    
-/*---------------------------------------------------------------------------------**//**
- @bsimethod                                                     
-+---------------+---------------+---------------+---------------+---------------+------*/
-bool ECSchema::GetIsDisplayLabelDefined () const
-    {
-    return (!m_displayLabel.empty());        
-    }
-
-/*---------------------------------------------------------------------------------**//**
-* @bsimethod                                    Carole.MacDonald                08/2011
-+---------------+---------------+---------------+---------------+---------------+------*/
-static bvector<WString> s_standardSchemaNames;
-void initStandardSchemaNames()
-    {
-    if (!s_standardSchemaNames.empty())
-        return;
-    s_standardSchemaNames.push_back(L"Bentley_Standard_CustomAttributes");
-    s_standardSchemaNames.push_back(L"Bentley_Standard_Classes");
-    s_standardSchemaNames.push_back(L"Bentley_ECSchemaMap");
-    s_standardSchemaNames.push_back(L"EditorCustomAttributes");
-    s_standardSchemaNames.push_back(L"Bentley_Common_Classes");
-    s_standardSchemaNames.push_back(L"Dimension_Schema");
-    s_standardSchemaNames.push_back(L"iip_mdb_customAttributes");
-    s_standardSchemaNames.push_back(L"KindOfQuantity_Schema");
-    s_standardSchemaNames.push_back(L"rdl_customAttributes");
-    s_standardSchemaNames.push_back(L"SIUnitSystemDefaults");
-    s_standardSchemaNames.push_back(L"Unit_Attributes");
-    s_standardSchemaNames.push_back(L"Units_Schema");
-    s_standardSchemaNames.push_back(L"USCustomaryUnitSystemDefaults");
-
-    }
-
-/*---------------------------------------------------------------------------------**//**
- @bsimethod                                                     
-+---------------+---------------+---------------+---------------+---------------+------*/
-bool ECSchema::IsStandardSchema () const
-    {
-    initStandardSchemaNames();
-    bvector<WString>::iterator iter = std::find(s_standardSchemaNames.begin(), s_standardSchemaNames.end(), m_name);
-    return (iter != s_standardSchemaNames.end());
-    }
-
-/*---------------------------------------------------------------------------------**//**
-* @bsimethod                                    Carole.MacDonald                08/2011
-+---------------+---------------+---------------+---------------+---------------+------*/
-static bvector<WString> s_originalStandardSchemaFullNames;
-
-void initOriginalStandardSchemaNames()
-    {
-    if (!s_originalStandardSchemaFullNames.empty())
-        return;
-    s_originalStandardSchemaFullNames.push_back(L"Bentley_Standard_CustomAttributes.01.00");
-    s_originalStandardSchemaFullNames.push_back(L"Bentley_Standard_Classes.01.00");
-    s_originalStandardSchemaFullNames.push_back(L"EditorCustomAttributes.01.00");
-    s_originalStandardSchemaFullNames.push_back(L"Bentley_Common_Classes.01.00");
-    s_originalStandardSchemaFullNames.push_back(L"Dimension_Schema.01.00");
-    s_originalStandardSchemaFullNames.push_back(L"iip_mdb_customAttributes.01.00");
-    s_originalStandardSchemaFullNames.push_back(L"KindOfQuantity_Schema.01.00");
-    s_originalStandardSchemaFullNames.push_back(L"rdl_customAttributes.01.00");
-    s_originalStandardSchemaFullNames.push_back(L"SIUnitSystemDefaults.01.00");
-    s_originalStandardSchemaFullNames.push_back(L"Unit_Attributes.01.00");
-    s_originalStandardSchemaFullNames.push_back(L"Units_Schema.01.00");
-    s_originalStandardSchemaFullNames.push_back(L"USCustomaryUnitSystemDefaults.01.00");
-    }
-
-/*---------------------------------------------------------------------------------**//**
-* @bsimethod                                    Carole.MacDonald                08/2011
-+---------------+---------------+---------------+---------------+---------------+------*/
-bool ECSchema::ShouldNotBeStored () const
-    {
-    initOriginalStandardSchemaNames();
-    bvector<WString>::iterator iter = std::find(s_originalStandardSchemaFullNames.begin(), s_originalStandardSchemaFullNames.end(), GetFullSchemaName());
-    if (iter != s_originalStandardSchemaFullNames.end())
-        return true;
-
-    // We don't want to import any version of the Units_Schema
-    if (BeStringUtilities::Wcsicmp(L"Units_Schema", m_name.c_str()) == 0)
-        return true;
-
-    return false;
-    }
-
-/*---------------------------------------------------------------------------------**//**
- @bsimethod                                                     
-+---------------+---------------+---------------+---------------+---------------+------*/
-UInt32 ECSchema::GetVersionMajor () const
-    {
-    return m_versionMajor;        
-    }
-
-/*---------------------------------------------------------------------------------**//**
- @bsimethod                                                     
-+---------------+---------------+---------------+---------------+---------------+------*/
-ECObjectsStatus ECSchema::SetVersionMajor (const UInt32 versionMajor)
-    {        
-    m_versionMajor = versionMajor;
-    return ECOBJECTS_STATUS_Success;
-    }
-
-/*---------------------------------------------------------------------------------**//**
- @bsimethod                                                     
-+---------------+---------------+---------------+---------------+---------------+------*/
-UInt32 ECSchema::GetVersionMinor
-(
-) const
-    {
-    return m_versionMinor;        
-    }
-
-/*---------------------------------------------------------------------------------**//**
- @bsimethod                                                     
-+---------------+---------------+---------------+---------------+---------------+------*/
-ECObjectsStatus ECSchema::SetVersionMinor (const UInt32 versionMinor)
-    {        
-    m_versionMinor = versionMinor;
-    return ECOBJECTS_STATUS_Success;
-    }
-
-/*---------------------------------------------------------------------------------**//**
- @bsimethod                                                     
-+---------------+---------------+---------------+---------------+---------------+------*/
-ECClassP ECSchema::GetClassP (WCharCP name) const
-    {
-    ClassMap::const_iterator  classIterator;
-    classIterator = m_classMap.find (name);
-    
-    if ( classIterator != m_classMap.end() )
-        return classIterator->second;
-    else
-        return NULL;
-    }
-
-void ECSchema::DebugDump()const
-    {
-    wprintf(L"ECSchema: this=0x%x  %s.%02d.%02d, nClasses=%d\n", this, m_name.c_str(), m_versionMajor, m_versionMinor, m_classMap.size());
-    for (ClassMap::const_iterator it = m_classMap.begin(); it != m_classMap.end(); ++it)
-        {
-        bpair<WCharCP, ECClassP>const& entry = *it;
-        ECClassCP ecClass = entry.second;
-        wprintf(L"    ECClass: 0x%x, %s\n", ecClass, ecClass->GetName().c_str());
-        }
-    }
-
-/*---------------------------------------------------------------------------------**//**
- @bsimethod
-+---------------+---------------+---------------+---------------+---------------+------*/
-ECObjectsStatus ECSchema::AddClass (ECClassP& pClass)
-    {
-    bpair <ClassMap::iterator, bool> resultPair;
-    resultPair = m_classMap.insert (bpair<WCharCP, ECClassP> (pClass->GetName().c_str(), pClass));
-    if (resultPair.second == false)
-        {
-        ECObjectsLogger::Log()->warningv (L"Can not create class '%s' because it already exists in the schema", pClass->GetName().c_str());
-        delete pClass;
-        pClass = NULL;        
-        return ECOBJECTS_STATUS_NamedItemAlreadyExists;
-        }
-    //DebugDump(); wprintf(L"\n");
-    return ECOBJECTS_STATUS_Success;
-    }
-
-/*---------------------------------------------------------------------------------**//**
- @bsimethod                                                     
-+---------------+---------------+---------------+---------------+---------------+------*/
-ECObjectsStatus ECSchema::CreateClass (ECClassP& pClass, WStringCR name)
-    {
-    pClass = new ECClass(*this, m_hideFromLeakDetection);
-    ECObjectsStatus status = pClass->SetName (name);
-    if (ECOBJECTS_STATUS_Success != status)
-        {
-        delete pClass;
-        pClass = NULL;
-        return status;
-        }
-
-    return AddClass (pClass);
-    }
-
-/*---------------------------------------------------------------------------------**//**
- @bsimethod                                                     
-+---------------+---------------+---------------+---------------+---------------+------*/
-ECObjectsStatus ECSchema::CreateRelationshipClass (ECRelationshipClassP& pClass, WStringCR name)
-    {
-    pClass = new ECRelationshipClass(*this);
-    ECObjectsStatus status = pClass->SetName (name);
-    if (ECOBJECTS_STATUS_Success != status)
-        {
-        delete pClass;
-        pClass = NULL;
-        return status;
-        }
-
-    bpair < ClassMap::iterator, bool > resultPair;
-    resultPair = m_classMap.insert (bpair<WCharCP, ECClassP> (pClass->GetName().c_str(), pClass));
-    if (resultPair.second == false)
-        {
-        delete pClass;
-        pClass = NULL;
-        ECObjectsLogger::Log()->warningv (L"Can not create relationship class '%s' because it already exists in the schema", name.c_str());
-        return ECOBJECTS_STATUS_NamedItemAlreadyExists;
-        }
-
-    return ECOBJECTS_STATUS_Success;
-    }
-
-/*---------------------------------------------------------------------------------**//**
-* @bsimethod                                    Bill.Steinbock                  11/2010
-+---------------+---------------+---------------+---------------+---------------+------*/
-WString ECSchema::GetFullSchemaName () const
-    {
-    wchar_t fullName[1024]; // we decided to use a large buffer instead of caculating the length and using _alloc to boost performance 
-
-    BeStringUtilities::Snwprintf (fullName, L"%s.%02d.%02d", GetName().c_str(), GetVersionMajor(), GetVersionMinor());
-    return fullName;
-    }
-
-#define     ECSCHEMA_FULLNAME_FORMAT_EXPLANATION L" Format must be Name.MM.mm where Name is the schema name, MM is major version and mm is minor version."
-/*---------------------------------------------------------------------------------**//**
- @bsimethod                                                     
-+---------------+---------------+---------------+---------------+---------------+------*/
-ECObjectsStatus ECSchema::ParseSchemaFullName (WStringR schemaName, UInt32& versionMajor, UInt32& versionMinor, WStringCR  fullName)
-    {
-    if (fullName.empty())
-        return ECOBJECTS_STATUS_ParseError;
-
-    WCharCP fullNameCP = fullName.c_str();
-    WCharCP firstDot = wcschr (fullNameCP, L'.');
-    if (NULL == firstDot)
-        {
-        ECObjectsLogger::Log()->errorv (L"Invalid ECSchema FullName String: '%s' does not contain a '.'!" ECSCHEMA_FULLNAME_FORMAT_EXPLANATION, fullName.c_str());
-        return ECOBJECTS_STATUS_ParseError;
-        }
-
-    size_t nameLen = firstDot - fullNameCP;
-    if (nameLen < 1)
-        {
-        ECObjectsLogger::Log()->errorv (L"Invalid ECSchema FullName String: '%s' does not have any characters before the '.'!" ECSCHEMA_FULLNAME_FORMAT_EXPLANATION, fullName.c_str());
-        return ECOBJECTS_STATUS_ParseError;
-        }
-
-    schemaName.assign (fullNameCP, nameLen);
-
-    return ParseVersionString (versionMajor, versionMinor, firstDot+1);
-    }
-
-#define     ECSCHEMA_FULLNAME_FORMAT_EXPLANATION L" Format must be Name.MM.mm where Name is the schema name, MM is major version and mm is minor version."
-/*---------------------------------------------------------------------------------**//**
- @bsimethod                                                     
-+---------------+---------------+---------------+---------------+---------------+------*/
-ECObjectsStatus ECSchema::ParseSchemaFullName (WStringR schemaName, UInt32& versionMajor, UInt32& versionMinor, WCharCP fullName)
-    {
-    if (NULL == fullName || '\0' == *fullName)
-        return ECOBJECTS_STATUS_ParseError;
-
-    WCharCP firstDot = wcschr (fullName, L'.');
-    if (NULL == firstDot)
-        {
-        ECObjectsLogger::Log()->errorv (L"Invalid ECSchema FullName String: '%s' does not contain a '.'!" ECSCHEMA_FULLNAME_FORMAT_EXPLANATION, fullName);
-        return ECOBJECTS_STATUS_ParseError;
-        }
-
-    size_t nameLen = firstDot - fullName;
-    if (nameLen < 1)
-        {
-        ECObjectsLogger::Log()->errorv (L"Invalid ECSchema FullName String: '%s' does not have any characters before the '.'!" ECSCHEMA_FULLNAME_FORMAT_EXPLANATION, fullName);
-        return ECOBJECTS_STATUS_ParseError;
-        }
-
-    schemaName.assign (fullName, nameLen);
-
-    return ParseVersionString (versionMajor, versionMinor, firstDot+1);
-    }
-
-/*---------------------------------------------------------------------------------**//**
-* @bsimethod                                    Bill.Steinbock                  10/2010
-+---------------+---------------+---------------+---------------+---------------+------*/
-WString ECSchema::FormatSchemaVersion (UInt32& versionMajor, UInt32& versionMinor)
-    {
-    wchar_t versionString[80];
-    BeStringUtilities::Snwprintf (versionString, _countof(versionString), L"%02d.%02d", versionMajor, versionMinor);
-    return WString (versionString);
-    }
-
-#define     ECSCHEMA_VERSION_FORMAT_EXPLANATION L" Format must be MM.mm where MM is major version and mm is minor version."
-/*---------------------------------------------------------------------------------**//**
- @bsimethod                                                     
-+---------------+---------------+---------------+---------------+---------------+------*/
-ECObjectsStatus ECSchema::ParseVersionString (UInt32& versionMajor, UInt32& versionMinor, WCharCP versionString)
-    {
-    versionMajor = DEFAULT_VERSION_MAJOR;
-    versionMinor = DEFAULT_VERSION_MINOR;
-    if (NULL == versionString || '\0' == *versionString)
-        return ECOBJECTS_STATUS_Success;
-
-    WCharCP theDot = wcschr (versionString, L'.');
-    if (NULL == theDot)
-        {
-        ECObjectsLogger::Log()->errorv (L"Invalid ECSchema Version String: '%s' does not contain a '.'!" ECSCHEMA_VERSION_FORMAT_EXPLANATION, versionString);
-        return ECOBJECTS_STATUS_ParseError;
-        }
-
-    size_t majorLen = theDot - versionString;
-    if (majorLen < 1 || majorLen > 3)
-        {
-        ECObjectsLogger::Log()->errorv (L"Invalid ECSchema Version String: '%s' does not have 1-3 numbers before the '.'!" ECSCHEMA_VERSION_FORMAT_EXPLANATION, versionString);
-        return ECOBJECTS_STATUS_ParseError;
-        }
-
-    WCharCP endDot = wcschr (theDot+1, L'.');
-    size_t minorLen = (NULL != endDot) ? (endDot - theDot) - 1 : wcslen (theDot) - 1;
-    if (minorLen < 1 || minorLen > 3)
-        {
-        ECObjectsLogger::Log()->errorv (L"Invalid ECSchema Version String: '%s' does not have 1-3 numbers after the '.'!" ECSCHEMA_VERSION_FORMAT_EXPLANATION, versionString);
-        return ECOBJECTS_STATUS_ParseError;
-        }
-
-    WCharP end = NULL;    
-    UInt32    localMajor = wcstoul (versionString, &end, 10);
-    if (versionString == end)
-        {
-        ECObjectsLogger::Log()->errorv (L"Invalid ECSchema Version String: '%s' The characters before the '.' must be numeric!" ECSCHEMA_VERSION_FORMAT_EXPLANATION, versionString);
-        return ECOBJECTS_STATUS_ParseError;
-        }
-    else
-        {
-        versionMajor = localMajor;
-        }
-
-    UInt32 localMinor = wcstoul (&theDot[1], &end, 10);
-    if (&theDot[1] == end)
-        {
-        ECObjectsLogger::Log()->errorv (L"Invalid ECSchema Version String: '%s' The characters after the '.' must be numeric!" ECSCHEMA_VERSION_FORMAT_EXPLANATION, versionString);
-        return ECOBJECTS_STATUS_ParseError;
-        }
-    else
-        {
-        versionMinor = localMinor;
-        }
-
-    return ECOBJECTS_STATUS_Success;
-    }
-
-/*---------------------------------------------------------------------------------**//**
- @bsimethod                                                     
-+---------------+---------------+---------------+---------------+---------------+------*/
-ECObjectsStatus ECSchema::SetVersionFromString (WCharCP versionString)
-    {
-    UInt32 versionMajor;
-    UInt32 versionMinor;
-    ECObjectsStatus status;
-    if ((ECOBJECTS_STATUS_Success != (status = ParseVersionString (versionMajor, versionMinor, versionString))) ||         
-        (ECOBJECTS_STATUS_Success != (status = this->SetVersionMajor (versionMajor))) ||
-        (ECOBJECTS_STATUS_Success != (status = this->SetVersionMinor (versionMinor))))
-        return status;
-    else
-        return ECOBJECTS_STATUS_Success;
-    }
-
-/*---------------------------------------------------------------------------------**//**
-* @bsimethod                                                    Casey.Mullen   04/08
-+---------------+---------------+---------------+---------------+---------------+------*/
-bool            ECSchema::SchemasMatch
-(
-SchemaMatchType matchType,
-WCharCP         soughtName,
-UInt32          soughtMajor,
-UInt32          soughtMinor,
-WCharCP         candidateName,
-UInt32          candidateMajor,
-UInt32          candidateMinor
-)
-    {
-    if (BeStringUtilities::Wcsicmp (candidateName, soughtName))
-        return false;
-    
-    return ((matchType == SCHEMAMATCHTYPE_Latest) ||
-            (matchType == SCHEMAMATCHTYPE_LatestCompatible && candidateMajor == soughtMajor && candidateMinor >= soughtMinor) ||
-            (matchType == SCHEMAMATCHTYPE_Exact            && candidateMajor == soughtMajor && candidateMinor == soughtMinor));
-    }
-    
-/*---------------------------------------------------------------------------------**//**
- @bsimethod                                                     
-+---------------+---------------+---------------+---------------+---------------+------*/
-ECObjectsStatus ECSchema::CreateSchema (ECSchemaP& schemaOut, WStringCR schemaName, UInt32 versionMajor, UInt32 versionMinor, IECSchemaOwnerR schemaOwner, bool hideFromLeakDetection)
-    {    
-    if (!NameValidator::Validate(schemaName))
-        return ECOBJECTS_STATUS_InvalidName;
-
-    ECSchemaP   schema = new ECSchema(hideFromLeakDetection);
-
-    ECObjectsStatus status;
-    
-    if (SUCCESS != (status = schema->SetName (schemaName)) ||
-        SUCCESS != (status = schema->SetVersionMajor (versionMajor)) ||
-        SUCCESS != (status = schema->SetVersionMinor (versionMinor)))
-        {
-        delete schema;
-        return status;
-        }
-
-    if (SUCCESS != (status = schemaOwner.AddSchema (*schema)))
-        {
-        delete schema;
-        return status;
-        }
-
-    schemaOut = schema;
-    return ECOBJECTS_STATUS_Success;
-    }
-
-/*---------------------------------------------------------------------------------**//**
- @bsimethod                                                     
-+---------------+---------------+---------------+---------------+---------------+------*/
-ECObjectsStatus ECSchema::CreateSchema (ECSchemaP& schemaOut, WStringCR schemaName, UInt32 versionMajor, UInt32 versionMinor, IECSchemaOwnerR schemaOwner)
-    {
-    return CreateSchema (schemaOut, schemaName, versionMajor, versionMinor, schemaOwner, false);
-    }
-
-/*---------------------------------------------------------------------------------**//**
- @bsimethod                                                     
-+---------------+---------------+---------------+---------------+---------------+------*/
-void    ECSchema::DestroySchema (ECSchemaP& schema)
-    {
-    delete schema;
-    schema = NULL;
-    }
-
-/*---------------------------------------------------------------------------------**//**
- @bsimethod                                                     
-+---------------+---------------+---------------+---------------+---------------+------*/
-ECSchemaP ECSchema::GetSchemaByNamespacePrefixP (WStringCR namespacePrefix) const
-    {
-    if (namespacePrefix.length() == 0)
-        return (ECSchemaP)this;
-
-    // lookup referenced schema by prefix
-    bmap<ECSchemaP, WString const>::const_iterator schemaIterator;
-    for (schemaIterator = m_referencedSchemaNamespaceMap.begin(); schemaIterator != m_referencedSchemaNamespaceMap.end(); schemaIterator++)
-        {
-        if (0 == namespacePrefix.compare (schemaIterator->second))
-            return schemaIterator->first;
-        }
-
-    return NULL;
-    }
-
-/*---------------------------------------------------------------------------------**//**
- @bsimethod                                                     
-+---------------+---------------+---------------+---------------+---------------+------*/
-ECObjectsStatus ECSchema::ResolveNamespacePrefix (ECSchemaCR schema, WStringR namespacePrefix) const
-    {
-    namespacePrefix = EMPTY_STRING;
-    if (&schema == this)
-        return ECOBJECTS_STATUS_Success;
-
-    bmap<ECSchemaP, WString const>::const_iterator schemaIterator = m_referencedSchemaNamespaceMap.find((ECSchemaP) &schema);
-    if (schemaIterator != m_referencedSchemaNamespaceMap.end())
-        {
-        namespacePrefix = schemaIterator->second;
-        return ECOBJECTS_STATUS_Success;
-        }
-
-    return ECOBJECTS_STATUS_SchemaNotFound;
-    }
-
-/*---------------------------------------------------------------------------------**//**
-* @bsimethod                                                   
-+---------------+---------------+---------------+---------------+---------------+------*/
-ECClassContainerCR ECSchema::GetClasses () const
-    {
-    return m_classContainer;
-    }
-
-/*---------------------------------------------------------------------------------**//**
-* @bsimethod                                    Carole.MacDonald                01/2010
-+---------------+---------------+---------------+---------------+---------------+------*/
-const ECSchemaReferenceList& ECSchema::GetReferencedSchemas () const
-    {
-    return m_refSchemaList;
-    }
-  
-/*---------------------------------------------------------------------------------**//**
-* @bsimethod                                    Carole.MacDonald                01/2010
-+---------------+---------------+---------------+---------------+---------------+------*/
-ECObjectsStatus ECSchema::AddReferencedSchema (ECSchemaR refSchema)
-    {
-    return AddReferencedSchema (refSchema, refSchema.GetNamespacePrefix());
-    }
-
-/*---------------------------------------------------------------------------------**//**
-* @bsimethod                                    Carole.MacDonald                09/2011
-+---------------+---------------+---------------+---------------+---------------+------*/
-ECObjectsStatus ECSchema::AddReferencedSchema (ECSchemaR refSchema, WStringCR namespacePrefix)
-    {
-    ECSchemaReferenceList::const_iterator schemaIterator;
-    for (schemaIterator = m_refSchemaList.begin(); schemaIterator != m_refSchemaList.end(); schemaIterator++)
-        {
-        if (*schemaIterator == &refSchema)
-            return ECOBJECTS_STATUS_NamedItemAlreadyExists;
-        }
-    
-    WString prefix(namespacePrefix);
-    if (prefix.length() == 0)
-        prefix = L"s";
-
-    // Make sure prefix is unique within this schema
-    bmap<ECSchemaP, WString const>::const_iterator namespaceIterator;
-    for (namespaceIterator = m_referencedSchemaNamespaceMap.begin(); namespaceIterator != m_referencedSchemaNamespaceMap.end(); namespaceIterator++)
-        {
-        if (0 == prefix.compare (namespaceIterator->second))
-            {
-            break;
-            }
-        }
-
-    // We found a matching prefix already being referenced
-    if (namespaceIterator != m_referencedSchemaNamespaceMap.end())
-        {
-        int subScript;
-        for (subScript = 1; subScript < 500; subScript++)
-            {
-            wchar_t temp[256];
-            swprintf(temp, 256, L"%s%d", prefix.c_str(), subScript);
-            WString tryPrefix(temp);
-            for (namespaceIterator = m_referencedSchemaNamespaceMap.begin(); namespaceIterator != m_referencedSchemaNamespaceMap.end(); namespaceIterator++)
-                {
-                if (0 == tryPrefix.compare (namespaceIterator->second))
-                    {
-                    break;
-                    }
-                }
-            // we didn't find the prefix in the map
-            if (namespaceIterator == m_referencedSchemaNamespaceMap.end())
-                {
-                prefix = tryPrefix;
-                break;
-                }
-            }
-        }
-
-    // Check for recursion
-    m_refSchemaList.push_back(&refSchema);
-    m_referencedSchemaNamespaceMap.insert(bpair<ECSchemaP, const WString> (&refSchema, prefix));
-    return ECOBJECTS_STATUS_Success;
-    }
-    
-/*---------------------------------------------------------------------------------**//**
-* @bsimethod                                    Carole.MacDonald                01/2010
-+---------------+---------------+---------------+---------------+---------------+------*/
-ECObjectsStatus ECSchema::RemoveReferencedSchema (ECSchemaR refSchema)
-    {
-    ECSchemaReferenceList::iterator schemaIterator;
-    for (schemaIterator = m_refSchemaList.begin(); schemaIterator != m_refSchemaList.end(); schemaIterator++)
-        {
-        if (*schemaIterator == &refSchema)
-            {
-            // We need to verify that nothing references the schema before we can remove it.
-            break;
-            }
-        }
-    if (m_refSchemaList.end() == schemaIterator)
-        return ECOBJECTS_STATUS_SchemaNotFound;
-        
-    // Can only remove the reference if nothing actually references it.
-    
-    ECSchemaP foundSchemaP = *schemaIterator;
-    FOR_EACH (ECClassP ecClass, GetClasses())
-        {
-        // First, check each base class to see if the base class uses that schema
-        FOR_EACH (ECClassP baseClass, ecClass->GetBaseClasses())
-            {
-            if ((ECSchemaP) &(baseClass->GetSchema()) == foundSchemaP)
-                {
-                return ECOBJECTS_STATUS_SchemaInUse;
-                }
-            }
-            
-        // If it is a relationship class, check the constraints to make sure the constraints don't use that schema
-        ECRelationshipClassP relClass = dynamic_cast<ECRelationshipClassP>(ecClass);
-        if (NULL != relClass)
-            {
-            FOR_EACH (ECClassP target, relClass->GetTarget().GetClasses())
-                {
-                if ((ECSchemaP) &(target->GetSchema()) == foundSchemaP)
-                    {
-                    return ECOBJECTS_STATUS_SchemaInUse;
-                    }
-                }
-            FOR_EACH (ECClassP source, relClass->GetSource().GetClasses())
-                {
-                if ((ECSchemaP) &(source->GetSchema()) == foundSchemaP)
-                    {
-                    return ECOBJECTS_STATUS_SchemaInUse;
-                    }
-                }
-            }
-            
-        // And make sure that there are no struct types from another schema
-        FOR_EACH (ECPropertyP prop, ecClass->GetProperties(false))
-            {
-            ECClassCP typeClass;
-            if (prop->GetIsStruct())
-                {
-                typeClass = &(prop->GetAsStructProperty()->GetType());
-                }
-            else if (prop->GetIsArray())
-                {
-                typeClass = prop->GetAsArrayProperty()->GetStructElementType();
-                }
-            else
-                {
-                typeClass = NULL;
-                }
-            if (NULL == typeClass)
-                continue;
-            if (this->GetName().compare(typeClass->GetSchema().GetName()) == 0 && this->GetVersionMajor() == typeClass->GetSchema().GetVersionMajor() &&
-                this->GetVersionMinor() == typeClass->GetSchema().GetVersionMinor())
-                continue;
-            return ECOBJECTS_STATUS_SchemaInUse;
-            }
-        }
-
-    m_refSchemaList.erase(schemaIterator); 
-    bmap<ECSchemaP, const WString>::iterator iterator = m_referencedSchemaNamespaceMap.find((ECSchemaP) &refSchema);
-    if (iterator != m_referencedSchemaNamespaceMap.end())
-        {
-        m_referencedSchemaNamespaceMap.erase(iterator);
-        }
-
-    return ECOBJECTS_STATUS_Success;
-    }
-    
-/*---------------------------------------------------------------------------------**//**
- @bsimethod                                                     
-+---------------+---------------+---------------+---------------+---------------+------*/
-SchemaReadStatus ECSchema::ReadClassStubsFromXml (BeXmlNodeR schemaNode, ClassDeserializationVector& classes, ECSchemaReadContextR schemaContext)
-    {
-    SchemaReadStatus status = SCHEMA_READ_STATUS_Success;
-
-    // Create ECClass Stubs (no attributes or properties)
-    BeXmlDom::IterableNodeSet classNodes;
-    schemaNode.SelectChildNodes (classNodes, EC_NAMESPACE_PREFIX ":" EC_CLASS_ELEMENT " | " EC_NAMESPACE_PREFIX ":" EC_RELATIONSHIP_CLASS_ELEMENT);
-    FOR_EACH (BeXmlNodeP& classNode, classNodes)
-        {
-        ECClassP                ecClass;
-        ECRelationshipClassP    ecRelationshipClass;
-        
-        if (0 == strcmp (classNode->GetName(), EC_CLASS_ELEMENT))
-            {            
-            ecClass = new ECClass (*this, m_hideFromLeakDetection);
-            ecRelationshipClass = NULL;
-            }
-        else
-            {            
-            ecRelationshipClass = new ECRelationshipClass (*this);            
-            ecClass = ecRelationshipClass;
-            }
-
-        if (SCHEMA_READ_STATUS_Success != (status = ecClass->_ReadXmlAttributes (*classNode)))
-            {
-            delete ecClass;
-            return status;           
-            }
-
-        ECClassP existingClass = this->GetClassP (ecClass->GetName().c_str());
-
-        if (NULL != existingClass)
-            {
-            existingClass->_ReadXmlAttributes (*classNode);
-            delete ecClass;
-            ecClass = existingClass;
-            }
-        else if (ECOBJECTS_STATUS_Success != this->AddClass (ecClass))
-            return SCHEMA_READ_STATUS_InvalidECSchemaXml;
-
-        if (NULL == ecRelationshipClass)
-            ECObjectsLogger::Log()->tracev (L"    Created ECClass Stub: %s", ecClass->GetName().c_str());
-        else
-            ECObjectsLogger::Log()->tracev (L"    Created Relationship ECClass Stub: %s", ecClass->GetName().c_str());
-
-        classes.push_back (make_bpair (ecClass, classNode));
-        }
-    return status;
-    }
-
-/*---------------------------------------------------------------------------------**//**
- - Expects class stubs have already been read and created.  They are stored in the vector passed into this method.
- - Expects referenced schemas have been resolved and read so that base classes & structs in other schemas can be located.
- - Reads the contents of each XML node cached in the classes vector and populates the in-memory EC:ECClass with
-   base classes, properties & relationship endpoints.
- @bsimethod                                                     
-+---------------+---------------+---------------+---------------+---------------+------*/
-SchemaReadStatus ECSchema::ReadClassContentsFromXml (ClassDeserializationVector& classes, ECSchemaReadContextR schemaContext)
-    {
-    SchemaReadStatus status = SCHEMA_READ_STATUS_Success;
-
-    ClassDeserializationVector::const_iterator  classesStart, classesEnd, classesIterator;
-    ECClassP    ecClass;
-    BeXmlNodeP  classNode;
-    for (classesStart = classes.begin(), classesEnd = classes.end(), classesIterator = classesStart; classesIterator != classesEnd; classesIterator++)
-        {
-        ecClass     = classesIterator->first;
-        classNode   = classesIterator->second;
-        status = ecClass->_ReadXmlContents (*classNode, schemaContext.GetStandaloneEnablerLocater());
-        if (SCHEMA_READ_STATUS_Success != status)
-            return status;
-        }
-
-    return status;
-    }
-
-/*---------------------------------------------------------------------------------**//**
-* @bsimethod                                    Carole.MacDonald                01/2010
-+---------------+---------------+---------------+---------------+---------------+------*/
-SchemaReadStatus ECSchema::ReadSchemaReferencesFromXml (BeXmlNodeR schemaNode, ECSchemaReadContextR schemaContext)
-    {
-    SchemaReadStatus status = SCHEMA_READ_STATUS_Success;
-        
-    m_referencedSchemaNamespaceMap.clear();
-
-    BeXmlDom::IterableNodeSet schemaReferenceNodes;
-    schemaNode.SelectChildNodes (schemaReferenceNodes, EC_NAMESPACE_PREFIX ":" EC_SCHEMAREFERENCE_ELEMENT);
-    FOR_EACH (BeXmlNodeP& schemaReferenceNode, schemaReferenceNodes)
-        {
-        WString schemaName;
-        if (BEXML_Success != schemaReferenceNode->GetAttributeStringValue (schemaName, SCHEMAREF_NAME_ATTRIBUTE))
-            {
-            ECObjectsLogger::Log()->errorv (L"Invalid ECSchemaXML: %hs element must contain a %hs attribute", schemaReferenceNode->GetName(), SCHEMAREF_NAME_ATTRIBUTE);
-            return SCHEMA_READ_STATUS_InvalidECSchemaXml;
-            }
-
-        WString prefix;
-        if (BEXML_Success != schemaReferenceNode->GetAttributeStringValue (prefix, SCHEMAREF_PREFIX_ATTRIBUTE))
-            {
-            ECObjectsLogger::Log()->errorv (L"Invalid ECSchemaXML: %hs element must contain a %hs attribute", schemaReferenceNode->GetName(), SCHEMAREF_PREFIX_ATTRIBUTE);
-            return SCHEMA_READ_STATUS_InvalidECSchemaXml;
-            }
-
-        WString versionString;
-        if (BEXML_Success != schemaReferenceNode->GetAttributeStringValue (versionString, SCHEMAREF_VERSION_ATTRIBUTE))
-            {
-            ECObjectsLogger::Log()->errorv (L"Invalid ECSchemaXML: %hs element must contain a %hs attribute", schemaReferenceNode->GetName(), SCHEMAREF_VERSION_ATTRIBUTE);
-            return SCHEMA_READ_STATUS_InvalidECSchemaXml;
-            }
-
-        UInt32 versionMajor;
-        UInt32 versionMinor;
-        if (ECOBJECTS_STATUS_Success != ParseVersionString (versionMajor, versionMinor, versionString.c_str()))
-            {
-            ECObjectsLogger::Log()->errorv (L"Invalid ECSchemaXML: unable to parse version string for referenced schema %s.", schemaName.c_str());
-            return SCHEMA_READ_STATUS_InvalidECSchemaXml;
-            }
-            
-        // If the schema (uselessly) references itself, just skip it
-        if (m_name.compare(schemaName) == 0)
-            continue;
-
-        ECObjectsLogger::Log()->debugv (L"About to locate referenced ECSchema %s.%02d.%02d", schemaName.c_str(), versionMajor, versionMinor);
-        ECSchemaP referencedSchema = LocateSchema (schemaName, versionMajor, versionMinor, schemaContext);
-
-        if (NULL != referencedSchema)
-            {
-            AddReferencedSchema (*referencedSchema, prefix);
-            }
-        else
-            {
-            ECObjectsLogger::Log()->errorv(L"Unable to locate referenced schema %s.%02d.%02d", schemaName.c_str(), versionMajor, versionMinor);
-            return SCHEMA_READ_STATUS_ReferencedSchemaNotFound;
-            }
-        }
-
-    return status;
-    }
-
-/*---------------------------------------------------------------------------------**//**
- @bsimethod                                                 
-+---------------+---------------+---------------+---------------+---------------+------*/
-ECSchemaP IECSchemaLocater::LocateSchema(WCharCP name, UInt32& versionMajor, UInt32& versionMinor, SchemaMatchType matchType, ECSchemaReadContextR schemaContext)
-    {
-    return _LocateSchema (name, versionMajor, versionMinor, matchType, schemaContext);
-    }
-
-/*---------------------------------------------------------------------------------**//**
-* @bsimethod                                    Carole.MacDonald                02/2010
-+---------------+---------------+---------------+---------------+---------------+------*/
-ECSchemaP       ECSchema::LocateSchema (WStringCR name, UInt32& versionMajor, UInt32& versionMinor, ECSchemaReadContextR schemaContext)
-    {
-    // Step 1: First check if the owner already owns a copy of the schema.
-    //         This will catch schema referencing cycles since the schemas are
-    //         added to the owner as they are constructed. 
-
-    // try exact match first
-    ECSchemaP schema = schemaContext.GetSchemaOwner().GetSchema(name.c_str(), versionMajor, versionMinor);
-    if (NULL != schema)
-        return schema;
-
-    // allow latest compatible
-    schema = schemaContext.GetSchemaOwner().LocateSchema(name.c_str(), versionMajor, versionMinor, SCHEMAMATCHTYPE_LatestCompatible);
-    if (NULL != schema)
-        return schema;
-  
-    // Step 2: ask the schemaLocaters
-    FOR_EACH (IECSchemaLocaterP schemaLocater, schemaContext.GetSchemaLocaters())
-        {
-        if ( ! EXPECTED_CONDITION (NULL != schemaLocater))
-            continue;
-
-        schema = schemaLocater->LocateSchema(name.c_str(), versionMajor, versionMinor, SCHEMAMATCHTYPE_LatestCompatible, schemaContext);
-        if (NULL != schema)
-            return schema;
-        }
-
-    // Step 3: look in the paths provided by the context
-    schema = LocateSchemaByPath (name, versionMajor, versionMinor, schemaContext, true, NULL);
-    if (NULL != schema)
-        return schema;
-
-    // Step 4: look in a set of standard paths
-    schema = LocateSchemaByStandardPaths (name, versionMajor, versionMinor, schemaContext);
-    if (NULL != schema)
-        return schema;
-
-    // Step 5: the final locator... this should be a managed locator from the interop layer, if it is present
-    IECSchemaLocaterP schemaLocater = schemaContext.GetFinalSchemaLocater();
-    if (NULL == schemaLocater)
-        return NULL;
-
-    schema = schemaLocater->LocateSchema(name.c_str(), versionMajor, versionMinor, SCHEMAMATCHTYPE_LatestCompatible, schemaContext);
-    return schema;
-    }
-
-/*---------------------------------------------------------------------------------**//**
-* @bsimethod                                    Bill.Steinbock                  11/2010
-+---------------+---------------+---------------+---------------+---------------+------*/
-ECObjectsStatus GetMinorVersionFromSchemaFileName (UInt32& versionMinor, WCharCP filePath)
-    {
-    BeFileName  fileName (filePath);
-    
-    WString     name;
-    fileName.ParseName (NULL, NULL, &name, NULL);
-
-    // after fileName.parse, name contains "SchemaName.XX.XX.eschema". 
-    WString::size_type firstDot;
-    if (WString::npos == (firstDot = name.find ('.')))
-        {
-        assert (s_noAssert);
-        ECObjectsLogger::Log()->errorv (L"Invalid ECSchema FileName String: '%s' does not contain the suffix '.ecschema.xml'!" ECSCHEMA_FULLNAME_FORMAT_EXPLANATION, filePath);
-        return ECOBJECTS_STATUS_ParseError;
-        }
-
-    WString     versionString = name.substr (firstDot+1);
-    UInt32      versionMajor;
-    return ECSchema::ParseVersionString (versionMajor, versionMinor, versionString.c_str());
-    }
-
-/*---------------------------------------------------------------------------------**//**
-* @bsimethod                                    Carole.MacDonald                02/2010
-+---------------+---------------+---------------+---------------+---------------+------*/
-ECSchemaP       ECSchema::FindMatchingSchema
-(
-bool&                           foundImperfectLegacyMatch,
-WStringCR                       schemaMatchExpression,
-WStringCR                       name,
-UInt32&                         versionMajor,
-UInt32&                         versionMinor,
-ECSchemaReadContextR            schemaContext,
-bool                            useLatestCompatibleMatch,
-bool                            acceptImperfectLegacyMatch,
-bvector<WString>*               searchPaths
-)
-    {
-    foundImperfectLegacyMatch = false;
-    if (!useLatestCompatibleMatch)
-        acceptImperfectLegacyMatch = false;
-
-    ECSchemaP   schemaOut = NULL;
-    WString fullFileName;
-
-    if (NULL == searchPaths)
-        searchPaths = &schemaContext.GetSchemaPaths();
-        
-    FOR_EACH (WString schemaPath, *searchPaths)
-        {
-        if (schemaPath[schemaPath.length() - 1] != '\\')
-            schemaPath += '\\';
-        schemaPath += schemaMatchExpression;
-        ECObjectsLogger::Log()->debugv (L"Checking for existence of %s...", schemaPath.c_str());
-
-        //Finds latest
-        UInt32 foundVersionMinor;
-        if (SUCCESS != GetSchemaFileName (fullFileName, foundVersionMinor, schemaPath.c_str(), useLatestCompatibleMatch))
-            continue;
-
-        //Check if schema is compatible before reading, as reading it would add the schema to the cache.
-        if (!SchemasMatch (useLatestCompatibleMatch ? SCHEMAMATCHTYPE_LatestCompatible : SCHEMAMATCHTYPE_Exact, 
-                            name.c_str(),   versionMajor,   versionMinor,
-                            name.c_str(),   versionMajor,   foundVersionMinor))
-            {
-            foundImperfectLegacyMatch = true;
-            if (acceptImperfectLegacyMatch)
-                {
-                ECObjectsLogger::Log()->warningv (L"Located %s, which does not meet 'latest compatible' criteria to match %s.%02d.%02d, but is being accepted because some legacy schemas are known to require this", 
-                                                  fullFileName.c_str(), name.c_str(), versionMajor, versionMinor);
-                // See if this imperfect match ECSchema has is already cached (so we can avoid loading it, below)
-                schemaOut = schemaContext.GetSchemaOwner().LocateSchema (name.c_str(), versionMajor, foundVersionMinor, SCHEMAMATCHTYPE_Exact);
-                if (NULL != schemaOut)
-                    return schemaOut;
-                }
-            else
-                {
-                ECObjectsLogger::Log()->warningv (L"Located %s, but it does not meet 'latest compatible' criteria to match %s.%02d.%02d. Caller can use acceptImperfectLegacyMatch to cause it to be accepted.", 
-                                                  fullFileName.c_str(), name.c_str(), versionMajor, versionMinor);
-                continue;
-                }
-            }
-
-        if (SCHEMA_READ_STATUS_Success != ECSchema::ReadFromXmlFile (schemaOut, fullFileName.c_str(), schemaContext))
-            continue;
-
-        ECObjectsLogger::Log()->debugv (L"Located %s...", fullFileName.c_str());
-
-        return schemaOut;
-        }
-
-    return schemaOut;
-    }
-
-/*---------------------------------------------------------------------------------**//**
-* @bsimethod                                    Carole.MacDonald                02/2010
-+---------------+---------------+---------------+---------------+---------------+------*/
-ECSchemaP       ECSchema::LocateSchemaByPath (WStringCR name, UInt32& versionMajor, UInt32& versionMinor, ECSchemaReadContextR schemaContext, bool useLatestCompatibleMatch, bvector<WString>* searchPaths)
-    {
-    wchar_t versionString[24];
-    if (useLatestCompatibleMatch)
-        swprintf(versionString, 24, L".%02d.*.ecschema.xml", versionMajor);
-    else
-        swprintf(versionString, 24, L".%02d.%02d.ecschema.xml", versionMajor, versionMinor);
-
-    WString schemaMatchExpression = name;
-    schemaMatchExpression += versionString;
-    WString fullFileName;
-
-    bool foundImperfectLegacyMatch;
-    ECSchemaP   schemaOut = FindMatchingSchema (foundImperfectLegacyMatch, schemaMatchExpression, name, versionMajor, versionMinor, schemaContext, useLatestCompatibleMatch, false, searchPaths);
-    if (schemaContext.m_acceptLegacyImperfectLatestCompatibleMatch && NULL == schemaOut && foundImperfectLegacyMatch && useLatestCompatibleMatch)
-        schemaOut = FindMatchingSchema (foundImperfectLegacyMatch, schemaMatchExpression, name, versionMajor, versionMinor, schemaContext, useLatestCompatibleMatch, true, searchPaths);
-
-    return schemaOut;
-    }
-
-/*---------------------------------------------------------------------------------**//**
-* @bsimethod                                    Casey.Mullen                09/2011
-+---------------+---------------+---------------+---------------+---------------+------*/
-SearchPathSchemaFileLocater::SearchPathSchemaFileLocater (bvector<WString>& searchPaths) : m_searchPaths(searchPaths) {};
-
-/*---------------------------------------------------------------------------------**//**
-* @bsimethod                                    Casey.Mullen                09/2011
-+---------------+---------------+---------------+---------------+---------------+------*/
-SearchPathSchemaFileLocater::~SearchPathSchemaFileLocater () {};
-
-/*---------------------------------------------------------------------------------**//**
-* @bsimethod                                    Casey.Mullen                09/2011
-+---------------+---------------+---------------+---------------+---------------+------*/
-SearchPathSchemaFileLocaterPtr SearchPathSchemaFileLocater::CreateSearchPathSchemaFileLocater(bvector<WString>& searchPaths)
-    {
-    return new SearchPathSchemaFileLocater(searchPaths);
-    }
-
-/*---------------------------------------------------------------------------------**//**
-* @bsimethod                                    Casey.Mullen                09/2011
-+---------------+---------------+---------------+---------------+---------------+------*/
-ECSchemaP SearchPathSchemaFileLocater::_LocateSchema(WCharCP name, UInt32& versionMajor, UInt32& versionMinor, SchemaMatchType matchType, ECSchemaReadContextR schemaContext)
-    {
-    WString schemaName(name);
-    bool useLatestCompatibleMatch = matchType != SCHEMAMATCHTYPE_Exact;
-    return ECSchema::LocateSchemaByPath (schemaName, versionMajor, versionMinor, schemaContext, useLatestCompatibleMatch, &m_searchPaths);
-    }
-    
-/*---------------------------------------------------------------------------------**//**
-* @bsimethod                                                    JoshSchifter    06/10
-+---------------+---------------+---------------+---------------+---------------+------*/
-ECSchemaP       ECSchema::LocateSchemaByStandardPaths (WStringCR name, UInt32& versionMajor, UInt32& versionMinor, ECSchemaReadContextR schemaContext)
-    {
-    WString dllPath = ECFileUtilities::GetDllPath();
-    if (0 == dllPath.length())
-        return NULL;
-    
-    bvector<WString> searchPaths;
-    searchPaths.push_back (dllPath);    
-    
-    wchar_t schemaPath[MAX_PATH];
-    wchar_t generalPath[MAX_PATH];
-    wchar_t libraryPath[MAX_PATH];
-    
-    swprintf(schemaPath, MAX_PATH, L"%sECSchemas\\Standard", dllPath.c_str());
-    swprintf(generalPath, MAX_PATH, L"%sECSchemas\\Standard\\General", dllPath.c_str());
-    swprintf(libraryPath, MAX_PATH, L"%sECSchemas\\Standard\\LibraryUnits", dllPath.c_str());
-    searchPaths.push_back (schemaPath);
-    searchPaths.push_back (generalPath);
-    searchPaths.push_back (libraryPath);
-    
-    return LocateSchemaByPath (name, versionMajor, versionMinor, schemaContext, true, &searchPaths);
-    }
-
-/*---------------------------------------------------------------------------------**//**
- @bsimethod                                                     
-+---------------+---------------+---------------+---------------+---------------+------*/
-SchemaReadStatus ECSchema::ReadXml (ECSchemaP& schemaOut, BeXmlDomR xmlDom, ECSchemaReadContextR schemaContext)
-    {            
-    SchemaReadStatus status = SCHEMA_READ_STATUS_Success;
-    StopWatch overallTimer(L"Overall schema de-serialization timer", true);
-    
-    xmlDom.RegisterNamespace (EC_NAMESPACE_PREFIX, ECXML_URI_2_0);
-
-    BeXmlNodeP      schemaNode;
-    if ( (BEXML_Success != xmlDom.SelectNode (schemaNode, "/" EC_NAMESPACE_PREFIX ":" EC_SCHEMA_ELEMENT, NULL, BeXmlDom::NODE_BIAS_First)) || (NULL == schemaNode) )
-        {
-        assert (s_noAssert);
-        ECObjectsLogger::Log()->errorv (L"Invalid ECSchemaXML: Missing a top-level %hs node in the %hs namespace", EC_SCHEMA_ELEMENT, ECXML_URI_2_0);
-        return SCHEMA_READ_STATUS_InvalidECSchemaXml;
-        }
-    
-    // schemaName is a REQUIRED attribute in order to create the schema
-    WString schemaName;
-    if (BEXML_Success != schemaNode->GetAttributeStringValue (schemaName, SCHEMA_NAME_ATTRIBUTE))
-        {
-        assert (s_noAssert);
-        ECObjectsLogger::Log()->errorv (L"Invalid ECSchemaXML: %hs element must contain a schemaName attribute", EC_SCHEMA_ELEMENT);
-        return SCHEMA_READ_STATUS_InvalidECSchemaXml;
-        }
-
-    UInt32  versionMajor = DEFAULT_VERSION_MAJOR;
-    UInt32  versionMinor = DEFAULT_VERSION_MINOR;
-
-    // OPTIONAL attributes - If these attributes exist they do not need to be valid.  We will ignore any errors setting them and use default values.
-    // NEEDSWORK This is due to the current implementation in managed ECObjects.  We should reconsider whether it is the correct behavior.
-    WString     versionString;
-    if ( (BEXML_Success != schemaNode->GetAttributeStringValue (versionString, SCHEMA_VERSION_ATTRIBUTE)) || 
-         (SUCCESS != ParseVersionString (versionMajor, versionMinor, versionString.c_str())) )
-        {
-        ECObjectsLogger::Log()->warningv (L"Invalid version attribute has been ignored while reading ECSchema '%s'.  The default version number %02d.%02d has been applied.", 
-            schemaName.c_str(), versionMajor, versionMinor);
-        }
-
-    ECObjectsLogger::Log()->debugv (L"Reading ECSchema %s.%02d.%02d", (WCharCP)schemaName.c_str(), versionMajor, versionMinor);
-
-    IECSchemaOwnerR schemaOwner = schemaContext.GetSchemaOwner();
-    bool            hideFromLeakDetection = schemaContext.GetHideSchemasFromLeakDetection();
-    
-    ECObjectsStatus createStatus = CreateSchema (schemaOut, schemaName, versionMajor, versionMinor, schemaOwner, hideFromLeakDetection);
-    if (ECOBJECTS_STATUS_DuplicateSchema == createStatus)
-        return SCHEMA_READ_STATUS_DuplicateSchema;
-    
-    if (ECOBJECTS_STATUS_Success != createStatus)
-        return SCHEMA_READ_STATUS_InvalidECSchemaXml;
-
-    // OPTIONAL attributes - If these attributes exist they MUST be valid        
-    WString value;  // used by macro.
-    READ_OPTIONAL_XML_ATTRIBUTE ((*schemaNode), SCHEMA_NAMESPACE_PREFIX_ATTRIBUTE,         schemaOut, NamespacePrefix)
-    READ_OPTIONAL_XML_ATTRIBUTE ((*schemaNode), DESCRIPTION_ATTRIBUTE,                     schemaOut, Description)
-    READ_OPTIONAL_XML_ATTRIBUTE ((*schemaNode), DISPLAY_LABEL_ATTRIBUTE,                   schemaOut, DisplayLabel)
-
-<<<<<<< HEAD
-    StopWatch readingSchemaReferences(L"Reading Schema References", true);
-    if (SCHEMA_READ_STATUS_Success != (status = schemaOut->ReadSchemaReferencesFromXml(schemaNodePtr, schemaContext)))
-=======
-    if (SCHEMA_READ_STATUS_Success != (status = schemaOut->ReadSchemaReferencesFromXml (*schemaNode, schemaContext)))
->>>>>>> af51e758
-        {
-        schemaOwner.DropSchema (*schemaOut);
-        schemaOut = NULL;
-        return status;
-        }
-    readingSchemaReferences.Stop();
-    ECObjectsLogger::Log()->tracev(L"Reading schema references for %ls took %.4lf seconds\n", schemaOut->GetFullSchemaName(), readingSchemaReferences.GetElapsedSeconds());
-
-    ClassDeserializationVector classes;
-<<<<<<< HEAD
-    StopWatch readingClassStubs(L"Reading class stubs", true);
-    if (SCHEMA_READ_STATUS_Success != (status = schemaOut->ReadClassStubsFromXml (schemaNodePtr, classes, schemaContext)))
-=======
-    if (SCHEMA_READ_STATUS_Success != (status = schemaOut->ReadClassStubsFromXml (*schemaNode, classes, schemaContext)))
->>>>>>> af51e758
-        {
-        schemaOwner.DropSchema (*schemaOut);
-        schemaOut = NULL;
-        return status;
-        }
-    readingClassStubs.Stop();
-    ECObjectsLogger::Log()->tracev(L"Reading class stubs for %ls took %.4lf seconds\n", schemaOut->GetFullSchemaName(), readingClassStubs.GetElapsedSeconds());
-
-    // NEEDSWORK ECClass inheritance (base classes, properties & relationship endpoints)
-    StopWatch readingClassContents(L"Reading class contents", true);
-    if (SCHEMA_READ_STATUS_Success != (status = schemaOut->ReadClassContentsFromXml (classes, schemaContext)))
-        {
-        schemaOwner.DropSchema (*schemaOut);
-        schemaOut = NULL;
-        return status;
-        }
-    readingClassContents.Stop();
-    ECObjectsLogger::Log()->tracev(L"Reading class contents for %ls took %.4lf seconds\n", schemaOut->GetFullSchemaName(), readingClassContents.GetElapsedSeconds());
-
-<<<<<<< HEAD
-    StopWatch readingCustomAttributes(L"Reading custom attributes", true);
-    schemaOut->ReadCustomAttributes(schemaNodePtr, *schemaOut, schemaContext.GetStandaloneEnablerLocater());
-    readingCustomAttributes.Stop();
-    ECObjectsLogger::Log()->tracev(L"Reading custom attributes for %ls took %.4lf seconds\n", schemaOut->GetFullSchemaName(), readingCustomAttributes.GetElapsedSeconds());
-
-    overallTimer.Stop();
-    ECObjectsLogger::Log()->debugv(L"Overall schema de-serialization for %ls took %.4lf seconds\n", schemaOut->GetFullSchemaName(), overallTimer.GetElapsedSeconds());
-=======
-    schemaOut->ReadCustomAttributes(*schemaNode, *schemaOut, schemaContext.GetStandaloneEnablerLocater());
->>>>>>> af51e758
-
-    return SCHEMA_READ_STATUS_Success;
-    }
-
-/*---------------------------------------------------------------------------------**//**
-* @bsimethod                                    Carole.MacDonald                01/2010
-+---------------+---------------+---------------+---------------+---------------+------*/
-static bool ClassNameComparer (ECClassP class1, ECClassP class2)
-    {
-    // null values are always less than non-null values
-    if (NULL == class1)
-        return true;
-    if (NULL == class2)
-        return false;
-    int comparison = wcscmp(class1->GetName().c_str(), class2->GetName().c_str());
-    return (comparison <= 0);
-    }
-  
-/*---------------------------------------------------------------------------------**//**
-* @bsimethod                                    Carole.MacDonald                01/2010
-+---------------+---------------+---------------+---------------+---------------+------*/
-SchemaWriteStatus ECSchema::WriteSchemaReferences (BeXmlNodeR parentNode) const
-    {
-    SchemaWriteStatus status = SCHEMA_WRITE_STATUS_Success;
-    bmap<ECSchemaP, const WString>::const_iterator iterator;
-    for (iterator = m_referencedSchemaNamespaceMap.begin(); iterator != m_referencedSchemaNamespaceMap.end(); iterator++)
-        {
-        bpair<ECSchemaP, const WString> mapPair = *(iterator);
-        ECSchemaP   refSchema           = mapPair.first;
-        BeXmlNodeP  schemaReferenceNode = parentNode.AddEmptyElement (EC_SCHEMAREFERENCE_ELEMENT);
-        
-        schemaReferenceNode->AddAttributeStringValue (SCHEMAREF_NAME_ATTRIBUTE, refSchema->GetName().c_str());
-        
-        wchar_t versionString[8];
-        swprintf(versionString, 8, L"%02d.%02d", refSchema->GetVersionMajor(), refSchema->GetVersionMinor());
-        schemaReferenceNode->AddAttributeStringValue (SCHEMAREF_VERSION_ATTRIBUTE, versionString);
-
-        const WString prefix = mapPair.second;
-        schemaReferenceNode->AddAttributeStringValue (SCHEMAREF_PREFIX_ATTRIBUTE, prefix.c_str());
-        }
-    return status;
-    }
-
-/*---------------------------------------------------------------------------------**//**
-* @bsimethod                                    Carole.MacDonald                06/2010
-+---------------+---------------+---------------+---------------+---------------+------*/
-SchemaWriteStatus ECSchema::WriteCustomAttributeDependencies (BeXmlNodeR parentNode, IECCustomAttributeContainerCR container, ECSchemaWriteContext& context) const
-    {
-    SchemaWriteStatus status = SCHEMA_WRITE_STATUS_Success;
-
-    FOR_EACH (IECInstancePtr instance, container.GetCustomAttributes(false))
-        {
-        ECClassCR currentClass = instance->GetClass();
-        status = WriteClass (parentNode, currentClass, context);
-        if (SCHEMA_WRITE_STATUS_Success != status)
-            return status;
-        }
-    return status;
-    }
-
-/*---------------------------------------------------------------------------------**//**
-* @bsimethod                                    Carole.MacDonald                01/2010
-+---------------+---------------+---------------+---------------+---------------+------*/
-SchemaWriteStatus ECSchema::WriteClass (BeXmlNodeR parentNode, ECClassCR ecClass, ECSchemaWriteContext& context) const
-    {
-    SchemaWriteStatus status = SCHEMA_WRITE_STATUS_Success;
-    // don't write any classes that aren't in the schema we're writing.
-    if (&(ecClass.GetSchema()) != this)
-        return status;
-    
-    bset<WCharCP>::const_iterator setIterator;
-    setIterator = context.m_alreadyWrittenClasses.find(ecClass.GetName().c_str());
-    // Make sure we don't write any class twice
-    if (setIterator != context.m_alreadyWrittenClasses.end())
-        return status;
-    else
-        context.m_alreadyWrittenClasses.insert(ecClass.GetName().c_str());
-        
-    // write the base classes first.
-    FOR_EACH (ECClassP baseClass, ecClass.GetBaseClasses())
-        {
-        WriteClass(parentNode, *baseClass, context);
-        }
-       
-    // Serialize relationship constraint dependencies
-    ECRelationshipClassP relClass = dynamic_cast<ECRelationshipClassP>((ECClassP) &ecClass);
-    if (NULL != relClass)
-        {
-        FOR_EACH (ECClassP source, relClass->GetSource().GetClasses())
-            WriteClass(parentNode, *source, context);
-            
-        FOR_EACH (ECClassP target, relClass->GetTarget().GetClasses())
-            WriteClass(parentNode, *target, context);
-        }
-    WritePropertyDependencies(parentNode, ecClass, context); 
-    WriteCustomAttributeDependencies(parentNode, ecClass, context);
-    
-    BeXmlNodeP  classNode;
-    ecClass._WriteXml (classNode, parentNode);
-    
-    return status;
-    }  
-    
-/*---------------------------------------------------------------------------------**//**
-* @bsimethod                                    Carole.MacDonald                01/2010
-+---------------+---------------+---------------+---------------+---------------+------*/
-SchemaWriteStatus ECSchema::WritePropertyDependencies (BeXmlNodeR parentNode, ECClassCR ecClass, ECSchemaWriteContext& context) const
-    {
-    SchemaWriteStatus status = SCHEMA_WRITE_STATUS_Success;
-    
-    FOR_EACH (ECPropertyP prop, ecClass.GetProperties(false))
-        {
-        if (prop->GetIsStruct())
-            {
-            StructECPropertyP structProperty = prop->GetAsStructProperty();
-            WriteClass(parentNode, structProperty->GetType(), context);
-            }
-        else if (prop->GetIsArray())
-            {
-            ArrayECPropertyP arrayProperty = prop->GetAsArrayProperty();
-            if (arrayProperty->GetKind() == ARRAYKIND_Struct)
-                {
-                WriteClass(parentNode, *(arrayProperty->GetStructElementType()), context);
-                }
-            }
-        WriteCustomAttributeDependencies(parentNode, *prop, context);
-        }
-    return status;
-    }
-    
-/*---------------------------------------------------------------------------------**//**
-* @bsimethod                                               
-+---------------+---------------+---------------+---------------+---------------+------*/
-SchemaWriteStatus ECSchema::WriteXml (BeXmlDomR xmlDom) const
-    {
-    BeXmlNodeP  schemaNode = xmlDom.AddNewElement (EC_SCHEMA_ELEMENT, NULL, NULL);
-
-    wchar_t versionString[8];
-    BeStringUtilities::Snwprintf (versionString, _countof(versionString), L"%02d.%02d", m_versionMajor, m_versionMinor);
-
-    schemaNode->AddAttributeStringValue (SCHEMA_NAME_ATTRIBUTE, this->GetName().c_str());
-    schemaNode->AddAttributeStringValue (SCHEMA_NAMESPACE_PREFIX_ATTRIBUTE, this->GetNamespacePrefix().c_str());
-    schemaNode->AddAttributeStringValue (SCHEMA_VERSION_ATTRIBUTE, versionString);
-    schemaNode->AddAttributeStringValue (DESCRIPTION_ATTRIBUTE, this->GetDescription().c_str());
-    if (GetIsDisplayLabelDefined())
-        schemaNode->AddAttributeStringValue (DISPLAY_LABEL_ATTRIBUTE, this->GetDisplayLabel().c_str());
-
-    // make sure the schema node has a namespace, and if it doesn't set its default namespace.
-    if (NULL == schemaNode->GetNamespace())
-        schemaNode->SetNamespace (NULL, ECXML_URI_2_0);
-
-    WString namespaceSpec (ECXML_URI_2_0);
-    schemaNode->AddAttributeStringValue ("xmlns:" EC_NAMESPACE_PREFIX, namespaceSpec.c_str());
-    
-    WriteSchemaReferences (*schemaNode);
-    
-    ECSchemaWriteContext context;
-    WriteCustomAttributeDependencies (*schemaNode, *this, context);
-    WriteCustomAttributes (*schemaNode);
-    
-    std::list<ECClassP> sortedClasses;
-    // sort the classes by name so the order in which they are written is predictable.
-    FOR_EACH (ECClassP pClass, GetClasses())
-        sortedClasses.push_back(pClass);
-        
-    sortedClasses.sort (ClassNameComparer);
-    
-    FOR_EACH (ECClassP pClass, sortedClasses)
-        {
-        WriteClass (*schemaNode, *pClass, context);
-        }
-        
-    ECXml::FormatXml (xmlDom);
-    return SCHEMA_WRITE_STATUS_Success;
-    }
-
-/*---------------------------------------------------------------------------------**//**
-* @bsimethod                                               
-+---------------+---------------+---------------+---------------+---------------+------*/
-BentleyStatus LogXmlLoadError (BeXmlDomP xmlDom)
-    {        
-    WString     errorString;
-    int         line = 0, linePos = 0;
-    if (NULL == xmlDom)
-        {
-        BeXmlDom::GetLastErrorString (errorString);
-        }
-    else
-        {
-        xmlDom->GetErrorMessage (errorString);
-        xmlDom->GetErrorLocation (line, linePos);
-        }
-
-    ECObjectsLogger::Log()->errorv (errorString.c_str());
-    ECObjectsLogger::Log()->errorv (L"line %d, position %d", line, linePos);
-
-    return SUCCESS;
-    }
-
-/*---------------------------------------------------------------------------------**//**
- @bsimethod                                                     
-+---------------+---------------+---------------+---------------+---------------+------*/
-void AddFilePathToSchemaPaths  (ECSchemaReadContextR schemaContext, T_WStringVectorR schemaPaths, WCharCP ecSchemaXmlFile)
-    {
-    WString dev, dir;
-    BeFileName::ParseName (&dev, &dir, NULL, NULL, ecSchemaXmlFile);
-    WString pathToThisSchema = dev + WCSDIR_DEV_SEPARATOR_CHAR + dir;
-    FOR_EACH(WStringCR schemaPath, schemaPaths)
-        {
-        BeFileName::ParseName (&dev, &dir, NULL, NULL, schemaPath.c_str());
-        WString normalizedPath = dev + WCSDIR_DEV_SEPARATOR_CHAR + dir;
-        if (0 == normalizedPath.CompareToI(pathToThisSchema))
-            return; // it's already there
-        }
-    schemaContext.AddSchemaPath(pathToThisSchema.c_str());
-    }
-
-/*---------------------------------------------------------------------------------**//**
- @bsimethod                                                     
-+---------------+---------------+---------------+---------------+---------------+------*/
-SchemaReadStatus ECSchema::ReadFromXmlFile (ECSchemaP& schemaOut, WCharCP ecSchemaXmlFile, ECSchemaReadContextR schemaContext)
-    {
-    ECObjectsLogger::Log()->debugv (L"About to read native ECSchema read from file: fileName='%s'", ecSchemaXmlFile);
-	schemaOut = NULL;
-	
-    SchemaReadStatus status = SCHEMA_READ_STATUS_Success;
-
-    BeXmlStatus xmlStatus;
-    BeXmlDomPtr xmlDom = BeXmlDom::CreateAndReadFromFile (xmlStatus, ecSchemaXmlFile);
-    if ((xmlStatus != BEXML_Success) || !xmlDom.IsValid())
-        {
-        assert (s_noAssert);
-        LogXmlLoadError (xmlDom.get());
-        return SCHEMA_READ_STATUS_FailedToParseXml;
-        }
-
-    AddFilePathToSchemaPaths(schemaContext, schemaContext.GetSchemaPaths(), ecSchemaXmlFile);
-
-    status = ReadXml (schemaOut, *xmlDom.get(), schemaContext);
-    if (SCHEMA_READ_STATUS_DuplicateSchema == status)
-        return status; // already logged
-
-    if (ECOBJECTS_STATUS_Success != status)
-        ECObjectsLogger::Log()->errorv (L"Failed to read XML file: %s", ecSchemaXmlFile);
-    else
-        ECObjectsLogger::Log()->infov (L"Native ECSchema read from file: fileName='%s', schemaName='%s.%02d.%02d' classCount='%d' address='0x%x'", 
-            ecSchemaXmlFile, schemaOut->GetName().c_str(), schemaOut->GetVersionMajor(), schemaOut->GetVersionMinor(), schemaOut->m_classMap.size(), schemaOut);        
-
-    return status;
-    }
-
-/*---------------------------------------------------------------------------------**//**
- @bsimethod                                                     
-+---------------+---------------+---------------+---------------+---------------+------*/
-SchemaReadStatus     ECSchema::ReadFromXmlString
-(
-ECSchemaP&                      schemaOut, 
-WCharCP                         ecSchemaXml,
-ECSchemaReadContextR schemaContext
-)
-    {                  
-    ECObjectsLogger::Log()->debugv (L"About to read native ECSchema read from string."); // mainly included for timing
-	schemaOut = NULL;
-    SchemaReadStatus status = SCHEMA_READ_STATUS_Success;
-
-    BeXmlStatus xmlStatus;
-    BeXmlDomPtr xmlDom = BeXmlDom::CreateAndReadFromString (xmlStatus, ecSchemaXml, wcslen (ecSchemaXml) * sizeof(WChar));
-    
-    if (BEXML_Success != xmlStatus)
-        {
-        assert (s_noAssert);
-        LogXmlLoadError (xmlDom.get());
-        return SCHEMA_READ_STATUS_FailedToParseXml;
-        }
-
-    status = ReadXml (schemaOut, *xmlDom.get(), schemaContext);
-    if (SCHEMA_READ_STATUS_DuplicateSchema == status)
-        return status; // already logged
-
-    if (ECOBJECTS_STATUS_Success != status)
-        {
-        WChar first200Characters[201];
-        wcsncpy (first200Characters, ecSchemaXml, 200);
-        first200Characters[200] = L'\0';
-        ECObjectsLogger::Log()->errorv (L"Failed to read XML from string (1st 200 characters): %s", first200Characters);
-        }
-    else
-        ECObjectsLogger::Log()->infov (L"Native ECSchema read from string: schemaName='%s.%02d.%02d' classCount='%d' schemaAddress='0x%x' stringAddress='0x%x'", 
-            schemaOut->GetName().c_str(), schemaOut->GetVersionMajor(), schemaOut->GetVersionMinor(), schemaOut->m_classMap.size(), schemaOut, ecSchemaXml);
-    return status;
-    }
-
-/*---------------------------------------------------------------------------------**//**
-* @bsimethod                                    Carole.MacDonald                06/2010
-+---------------+---------------+---------------+---------------+---------------+------*/
-bool ECSchema::IsSchemaReferenced
-(
-ECSchemaCR thisSchema, 
-ECSchemaCR potentiallyReferencedSchema
-)
-    {
-    ECSchemaReferenceList referencedSchemas = thisSchema.GetReferencedSchemas();
-    ECSchemaReferenceList::const_iterator schemaIterator;
-    for (schemaIterator = referencedSchemas.begin(); schemaIterator != referencedSchemas.end(); schemaIterator++)
-        {
-        ECSchemaP refSchema = *schemaIterator;
-        if (ECSchema::SchemasAreEqualByName (refSchema, &(potentiallyReferencedSchema)))
-            {
-            return true;
-            }
-        }
-    return false;
-    }
-/*---------------------------------------------------------------------------------**//**
-* @bsimethod                                    Bill.Steinbock                  04/2010
-+---------------+---------------+---------------+---------------+---------------+------*/
-bool ECSchema::SchemasAreEqualByName (ECSchemaCP thisSchema, ECSchemaCP thatSchema)
-    {
-    return ((thisSchema == thatSchema) ||
-            ( (0 == thisSchema->GetName().compare(thatSchema->GetName())) &&
-              (thisSchema->GetVersionMajor() == thatSchema->GetVersionMajor()) &&
-              (thisSchema->GetVersionMinor() == thatSchema->GetVersionMinor())));
-    }
-    
-#if defined (NEEDSWORK_LIBXML)
-/*---------------------------------------------------------------------------------**//**
- @bsimethod                                                     
-+---------------+---------------+---------------+---------------+---------------+------*/
-SchemaReadStatus     ECSchema::ReadFromXmlStream
-(
-ECSchemaP&                      schemaOut, 
-IStreamP                        ecSchemaXmlStream,
-ECSchemaReadContextR schemaContext
-)
-    {                  
-    SchemaReadStatus status = SCHEMA_READ_STATUS_Success;
-
-    MSXML2::IXMLDOMDocument2Ptr xmlDocPtr = NULL;        
-    VERIFY_HRESULT_OK(xmlDocPtr.CreateInstance(__uuidof(MSXML2::DOMDocument60)), SCHEMA_READ_STATUS_FailedToInitializeMsmxl);
-    xmlDocPtr->put_validateOnParse(VARIANT_TRUE);
-    xmlDocPtr->put_async(VARIANT_FALSE);
-    
-    VARIANT_BOOL returnCode = xmlDocPtr->load(ecSchemaXmlStream);
-    if (returnCode != VARIANT_TRUE)
-        {
-        LogXmlLoadError (xmlDom.get());
-        return SCHEMA_READ_STATUS_FailedToParseXml;
-        }
-
-    status = ReadXml (schemaOut, xmlDocPtr, schemaContext);
-    if (SCHEMA_READ_STATUS_DuplicateSchema == status)
-        return status; // already logged
-    
-    if (ECOBJECTS_STATUS_Success != status)
-        ECObjectsLogger::Log()->errorv (L"Failed to read XML from stream");
-    return status;
-    return SCHEMA_READ_STATUS_FailedToParseXml;
-    }
-#endif //defined (NEEDSWORK_LIBXML)
-
-/*---------------------------------------------------------------------------------**//**
- @bsimethod                                                     
-+---------------+---------------+---------------+---------------+---------------+------*/
-SchemaWriteStatus ECSchema::WriteToXmlString (WStringR ecSchemaXml) const
-    {
-    ecSchemaXml.clear();
-
-    BeXmlDomPtr xmlDom = BeXmlDom::CreateEmpty();        
-
-    SchemaWriteStatus status;
-    if (SCHEMA_WRITE_STATUS_Success != (status = WriteXml (*xmlDom.get())))
-        return status;
-
-    xmlDom->ToString (ecSchemaXml, BeXmlDom::TO_STRING_OPTION_OmitByteOrderMark);
-
-    return SCHEMA_WRITE_STATUS_Success;
-    }
-   
-/*---------------------------------------------------------------------------------**//**
- @bsimethod                                                     
-+---------------+---------------+---------------+---------------+---------------+------*/
-SchemaWriteStatus ECSchema::WriteToXmlFile
-(
-WCharCP ecSchemaXmlFile,
-bool    utf16
-)
-    {
-    BeXmlDomPtr xmlDom = BeXmlDom::CreateEmpty();        
-
-    SchemaWriteStatus status;
-    if (SCHEMA_WRITE_STATUS_Success != (status = WriteXml (*xmlDom.get())))
-        return status;
-
-    return (BEXML_Success == xmlDom->ToFile (ecSchemaXmlFile, BeXmlDom::TO_STRING_OPTION_Indent, utf16 ? BeXmlDom::FILE_ENCODING_Utf16 : BeXmlDom::FILE_ENCODING_Utf8)) 
-        ? SCHEMA_WRITE_STATUS_Success : SCHEMA_WRITE_STATUS_FailedToWriteFile;
-    }
-   
-#if defined (NEEDSWORK_LIBXML)
-/*---------------------------------------------------------------------------------**//**
- @bsimethod                                                     
-+---------------+---------------+---------------+---------------+---------------+------*/
-SchemaWriteStatus ECSchema::WriteToXmlStream
-(
-IStreamP ecSchemaXmlStream,
-bool     utf16
-)
-    {
-    SchemaWriteStatus status = SCHEMA_WRITE_STATUS_Success;
-
-    MSXML2::IXMLDOMDocument2Ptr xmlDocPtr = NULL;        
-    VERIFY_HRESULT_OK(xmlDocPtr.CreateInstance(__uuidof(MSXML2::DOMDocument60)), SCHEMA_WRITE_STATUS_FailedToInitializeMsmxl);
-    xmlDocPtr->put_validateOnParse(VARIANT_TRUE);
-    xmlDocPtr->put_async(VARIANT_FALSE);
-    xmlDocPtr->put_preserveWhiteSpace(VARIANT_TRUE);
-    xmlDocPtr->put_resolveExternals(VARIANT_FALSE);
-    
-    status = WriteXml(xmlDocPtr);
-    if (status != SCHEMA_WRITE_STATUS_Success)
-        return status;
-        
-    VERIFY_HRESULT_OK(xmlDocPtr->save(ecSchemaXmlStream), SCHEMA_WRITE_STATUS_FailedToSaveXml);
-
-    return status;
-    }
-#endif //defined (NEEDSWORK_LIBXML)
-
-/*---------------------------------------------------------------------------------**//**
-* @bsimethod                                                    JoshSchifter    07/10
-+---------------+---------------+---------------+---------------+---------------+------*/
-void            ECSchema::FindAllSchemasInGraph (bvector<EC::ECSchemaCP>& allSchemas, ECSchemaCR rootSchema, bool includeRootSchema)
-    {
-    if (includeRootSchema)
-        allSchemas.push_back (&rootSchema);
-
-    FOR_EACH(ECSchemaP refSchema , rootSchema.GetReferencedSchemas())
-        {
-        if (!includeRootSchema)
-            {
-            if (&rootSchema == refSchema)
-                continue;
-            }
-
-        bvector<EC::ECSchemaCP>::iterator it = std::find (allSchemas.begin(), allSchemas.end(), refSchema);
-
-        if (it != allSchemas.end())
-            continue;
-
-        FindAllSchemasInGraph (allSchemas, *refSchema);
-        }
-    }
-
-/*---------------------------------------------------------------------------------**//**
-* @bsimethod 
-+---------------+---------------+---------------+---------------+---------------+------*/
-ECSchemaCP ECSchema::FindSchema (WCharCP schemaName) const
-    {
-    if (NULL == schemaName)
-        return NULL;
-    
-    if (m_name.EqualsI(schemaName))
-        return this;
-    
-    FOR_EACH (ECSchemaP referencedSchema, GetReferencedSchemas())
-        {
-        ECSchemaCP schema = referencedSchema->FindSchema (schemaName);
-        if (NULL != schema)
-            return schema;
-        }
-    
-    return NULL;
-    }
-    
-/*---------------------------------------------------------------------------------**//**
-* @bsimethod                                                    JoshSchifter    06/10
-+---------------+---------------+---------------+---------------+---------------+------*/
-ECSchemaReadContext::ECSchemaReadContext(IECSchemaOwnerR owner, IStandaloneEnablerLocaterP enablerLocater, bool acceptLegacyImperfectLatestCompatibleMatch)
-    :
-    m_schemaOwner (owner), m_standaloneEnablerLocater(enablerLocater), m_hideSchemasFromLeakDetection (false), 
-    m_acceptLegacyImperfectLatestCompatibleMatch(acceptLegacyImperfectLatestCompatibleMatch),
-    m_finalSchemaLocater (NULL)
-    {
-    }
-
-/*---------------------------------------------------------------------------------**//**
-* @bsimethod                                                    JoshSchifter    06/10
-+---------------+---------------+---------------+---------------+---------------+------*/
-ECSchemaReadContextPtr  ECSchemaReadContext::CreateContext (IECSchemaOwnerR owner, IStandaloneEnablerLocaterP enablerLocater, bool acceptLegacyImperfectLatestCompatibleMatch)   
-                                                                                        { return new ECSchemaReadContext(owner, enablerLocater, acceptLegacyImperfectLatestCompatibleMatch); }
-ECSchemaReadContextPtr  ECSchemaReadContext::CreateContext (IECSchemaOwnerR owner, bool acceptLegacyImperfectLatestCompatibleMatch) 
-    { 
-    return CreateContext (owner, NULL, acceptLegacyImperfectLatestCompatibleMatch); 
-    }
-void  ECSchemaReadContext::AddSchemaLocaters (bvector<EC::IECSchemaLocaterP>& locators) { m_locators.insert (m_locators.begin(), locators.begin(), locators.end());  }
-void  ECSchemaReadContext::AddSchemaLocater (IECSchemaLocaterR locater)      { m_locators.push_back (&locater);  }
-void  ECSchemaReadContext::AddSchemaPath (WCharCP path)               { m_searchPaths.push_back (WString(path));   }
-void  ECSchemaReadContext::HideSchemasFromLeakDetection ()                   { m_hideSchemasFromLeakDetection = true; }
-bvector<IECSchemaLocaterP>& ECSchemaReadContext::GetSchemaLocaters ()                { return m_locators;    }
-void                        ECSchemaReadContext::SetFinalSchemaLocater (IECSchemaLocaterR locater) { m_finalSchemaLocater = &locater;  }
-IECSchemaLocaterP           ECSchemaReadContext::GetFinalSchemaLocater ()                { return m_finalSchemaLocater; }
-T_WStringVectorR            ECSchemaReadContext::GetSchemaPaths ()                   { return m_searchPaths; }
-void                        ECSchemaReadContext::ClearSchemaPaths ()                 { m_searchPaths.clear();    }
-IECSchemaOwnerR             ECSchemaReadContext::GetSchemaOwner()                    { return m_schemaOwner;  }
-IStandaloneEnablerLocaterP  ECSchemaReadContext::GetStandaloneEnablerLocater()       { return m_standaloneEnablerLocater;  }
-bool                        ECSchemaReadContext::GetHideSchemasFromLeakDetection()   { return m_hideSchemasFromLeakDetection;  }
-
-
-/////////////////////////////////////////////////////////////////////////////////////////
-// IECSchemaOwner
-/////////////////////////////////////////////////////////////////////////////////////////
-/*---------------------------------------------------------------------------------**//**
-* @bsimethod                                                    JoshSchifter    07/10
-+---------------+---------------+---------------+---------------+---------------+------*/
-ECObjectsStatus IECSchemaOwner::AddSchema  (ECSchemaR schema) { return _AddSchema (schema); }
-ECObjectsStatus IECSchemaOwner::DropSchema (ECSchemaR schema) { return _DropSchema (schema); }
-ECSchemaP       IECSchemaOwner::GetSchema  (WCharCP name, UInt32 major, UInt32 minor) { return _GetSchema (name, major, minor); }
-ECSchemaP       IECSchemaOwner::LocateSchema (WCharCP name, UInt32 major, UInt32 minor, SchemaMatchType matchType) { return _LocateSchema (name, major, minor, matchType); }
-
-/////////////////////////////////////////////////////////////////////////////////////////
-// IStandaloneEnablerLocater
-/////////////////////////////////////////////////////////////////////////////////////////
-/*---------------------------------------------------------------------------------**//**
-* @bsimethod                                    Bill.Steinbock                  01/2011
-+---------------+---------------+---------------+---------------+---------------+------*/
-StandaloneECEnablerPtr  IStandaloneEnablerLocater::LocateStandaloneEnabler (WCharCP schemaName, WCharCP className)
-    {
-    return  _LocateStandaloneEnabler (schemaName, className);
-    }
-
-/////////////////////////////////////////////////////////////////////////////////////////
-// ECSchemaCache
-/////////////////////////////////////////////////////////////////////////////////////////
-/*---------------------------------------------------------------------------------**//**
-* @bsimethod                                    Bill.Steinbock                  01/2011
-+---------------+---------------+---------------+---------------+---------------+------*/
-ECSchemaCache::~ECSchemaCache ()
-    {
-    if (m_ecEnablerMap.size())
-        m_ecEnablerMap.clear ();
-
-    if (0 == m_schemas.size())
-        return;
-
-    FOR_EACH (ECSchemaP ecSchema, m_schemas)
-        ECSchema::DestroySchema (ecSchema);
-    }
-
-/*---------------------------------------------------------------------------------**//**
-* @bsimethod                                    Casey.Mullen                  06/2011
-+---------------+---------------+---------------+---------------+---------------+------*/
-int                             ECSchemaCache::GetCount ()
-    {
-    return (int)m_schemas.size();
-    }
-
-/*---------------------------------------------------------------------------------**//**
-* @bsimethod                                    Bill.Steinbock                  01/2011
-+---------------+---------------+---------------+---------------+---------------+------*/
-ECObjectsStatus ECSchemaCache::_AddSchema   (ECSchemaR ecSchema)
-    {
-    m_schemas.push_back (&ecSchema);
-
-    return ECOBJECTS_STATUS_Success;
-    }
-
-/*---------------------------------------------------------------------------------**//**
-* @bsimethod                                    Bill.Steinbock                  01/2011
-+---------------+---------------+---------------+---------------+---------------+------*/
-ECObjectsStatus ECSchemaCache::_DropSchema  (ECSchemaR ecSchema)
-    {
-    bvector<ECSchemaP>::iterator iter = std::find(m_schemas.begin(), m_schemas.end(), &ecSchema);
-    if (iter == m_schemas.end())
-        return ECOBJECTS_STATUS_SchemaNotFound;
-
-    ECSchema::DestroySchema (*iter);
-
-    m_schemas.erase(iter);
-
-    return ECOBJECTS_STATUS_Success;
-    }
-
-/*---------------------------------------------------------------------------------**//**
-* @bsimethod                                    Casey.Mullen                  06/2011
-+---------------+---------------+---------------+---------------+---------------+------*/
-void                             ECSchemaCache::Clear ()
-    {
-    for (bvector<ECSchemaP>::iterator it = m_schemas.begin(); it != m_schemas.end(); ++it)
-        ECSchema::DestroySchema (*it);
-    m_schemas.clear();
-    m_ecEnablerMap.clear();
-    }
-    
-/*---------------------------------------------------------------------------------**//**
-* @bsimethod                                    Bill.Steinbock                  01/2011
-+---------------+---------------+---------------+---------------+---------------+------*/
-ECSchemaP       ECSchemaCache::_GetSchema   (WCharCP schemaName, UInt32 versionMajor, UInt32 versionMinor)
-    {
-    return _LocateSchema (schemaName, versionMajor, versionMinor, SCHEMAMATCHTYPE_Exact);
-    }
-
-/*---------------------------------------------------------------------------------**//**
-* @bsimethod                                    Bill.Steinbock                  01/2011
-+---------------+---------------+---------------+---------------+---------------+------*/
-ECSchemaP       ECSchemaCache::_LocateSchema (WCharCP schemaName, UInt32 versionMajor, UInt32 versionMinor, SchemaMatchType matchType)
-    {
-    FOR_EACH (ECSchemaP ecSchema, m_schemas)
-        {
-        if (ECSchema::SchemasMatch (matchType, schemaName, versionMajor, versionMinor, ecSchema->GetName().c_str(), ecSchema->GetVersionMajor(), ecSchema->GetVersionMinor()))
-            return ecSchema;
-        }
-
-    return NULL;
-    }
-
-/*---------------------------------------------------------------------------------**//**
-* @bsimethod                                    Bill.Steinbock                  01/2011
-+---------------+---------------+---------------+---------------+---------------+------*/
-ECSchemaCachePtr    ECSchemaCache::Create ()
-    {
-    return new ECSchemaCache;
-    }
-
-/////////////////////////////////////////////////////////////////////////////////////////
-// ECClassContainer
-/////////////////////////////////////////////////////////////////////////////////////////
-/*---------------------------------------------------------------------------------**//**
-* @bsimethod                                                   
-+---------------+---------------+---------------+---------------+---------------+------*/
-ECClassContainer::const_iterator  ECClassContainer::begin () const
-    {
-    return ECClassContainer::const_iterator(m_classMap.begin());        
-    }
-
-/*---------------------------------------------------------------------------------**//**
-* @bsimethod                                                   
-+---------------+---------------+---------------+---------------+---------------+------*/
-ECClassContainer::const_iterator  ECClassContainer::end () const
-    {
-    return ECClassContainer::const_iterator(m_classMap.end());        
-    }   
-
-/*---------------------------------------------------------------------------------**//**
-* @bsimethod                                                   
-+---------------+---------------+---------------+---------------+---------------+------*/
-ECClassContainer::const_iterator& ECClassContainer::const_iterator::operator++()
-    {
-    m_state->m_mapIterator++;    
-    return *this;
-    }
-
-/*---------------------------------------------------------------------------------**//**
-* @bsimethod                                                   
-+---------------+---------------+---------------+---------------+---------------+------*/
-bool    ECClassContainer::const_iterator::operator!= (const_iterator const& rhs) const
-    {
-    return (m_state->m_mapIterator != rhs.m_state->m_mapIterator);
-    }
-/*---------------------------------------------------------------------------------**//**
-* @bsimethod                                                   
-+---------------+---------------+---------------+---------------+---------------+------*/
-bool    ECClassContainer::const_iterator::operator== (const_iterator const& rhs) const
-    {
-    return (m_state->m_mapIterator == rhs.m_state->m_mapIterator);
-    }
-
-/*---------------------------------------------------------------------------------**//**
-* @bsimethod                                                   
-+---------------+---------------+---------------+---------------+---------------+------*/
-ECClassP const& ECClassContainer::const_iterator::operator*() const
-    {
-    // Get rid of ECClassContainer or make it return a pointer directly
-#ifdef CREATES_A_TEMP
-    bpair<WCharCP , ECClassP> const& mapPair = *(m_state->m_mapIterator);
-    return mapPair.second;
-#else
-    return m_state->m_mapIterator->second;
-#endif
-    };
-
-/*---------------------------------------------------------------------------------**//**
-* Validates a name and ensures a name contains only alphanumeric and underscore characters and does not start with a digit.
-*
-* @bsimethod                                    Carole.MacDonald                03/2010
-+---------------+---------------+---------------+---------------+---------------+------*/
-bool NameValidator::Validate (WStringCR name) 
-    {
-    if (name.empty())
-        return false;
-    if (   L'0' <= name[0]
-        && L'9' >= name[0])
-        return false; 
-    for (WString::size_type index = 0; index != name.length(); ++index)
-        {
-        if(    (L'a' > name[index] || L'z' < name[index]) 
-            && (L'A' > name[index] || L'Z' < name[index])
-            && (L'0' > name[index] || L'9' < name[index])
-            && '_'  != name[index])
-            return false;
-        } 
-    return true;
-    }
-
-END_BENTLEY_EC_NAMESPACE
-
-
+/*--------------------------------------------------------------------------------------+
+|
+|     $Source: src/ECSchema.cpp $
+|    $RCSfile: file.tpl,v $
+|   $Revision: 1.10 $
+|       $Date: 2005/11/07 15:38:45 $
+|     $Author: EarlinLutz $
+|
+|  $Copyright: (c) 2011 Bentley Systems, Incorporated. All rights reserved. $
+|
++--------------------------------------------------------------------------------------*/
+
+#include "ECObjectsPch.h"
+#if defined (_WIN32) // WIP_NONPORT - iostreams not support on Android
+#include <iomanip>
+#endif
+#include <list>
+#include <Bentley/BeFileName.h>
+
+BEGIN_BENTLEY_EC_NAMESPACE
+
+extern ECObjectsStatus GetSchemaFileName (WStringR fullFileName, UInt32& foundVersionMinor, WCharCP schemaPath, bool useLatestCompatibleMatch);
+
+//#define DEBUG_SCHEMA_LEAKS
+#ifdef DEBUG_SCHEMA_LEAKS
+static LeakDetector<ECSchema> g_leakDetector (L"ECSchema", L"ECSchemas", true);
+#else
+static LeakDetector<ECSchema> g_leakDetector (L"ECSchema", L"ECSchemas", false);
+#endif
+
+
+// If you are developing schemas, particularly when editing them by hand, you want to have this variable set to false so you get the asserts to help you figure out what is going wrong.
+// Test programs generally want to get error status back and not assert, so they call ECSchema::AssertOnXmlError (false);
+static  bool        s_noAssert = false;
+
+
+/*---------------------------------------------------------------------------------**//**
+ @bsimethod                                                 
++---------------+---------------+---------------+---------------+---------------+------*/
+ECSchema::ECSchema (bool hideFromLeakDetection)
+    :
+    m_versionMajor (DEFAULT_VERSION_MAJOR), m_versionMinor (DEFAULT_VERSION_MINOR), m_classContainer(m_classMap),
+    m_hideFromLeakDetection(hideFromLeakDetection)
+    {
+    if ( ! m_hideFromLeakDetection)
+        g_leakDetector.ObjectCreated(*this);
+    };
+
+/*---------------------------------------------------------------------------------**//**
+ @bsimethod                                                 
++---------------+---------------+---------------+---------------+---------------+------*/
+ECSchema::~ECSchema ()
+    {
+    // NEEDSWORK make sure everything is destroyed
+    ECObjectsLogger::Log()->debugv (L"~~~~ Destroying ECSchema: %s", GetName().c_str());
+    ClassMap::iterator          classIterator = m_classMap.begin();
+    ClassMap::const_iterator    classEnd = m_classMap.end();        
+    ECObjectsLogger::Log()->debugv(L"     Freeing memory for %d classes", m_classMap.size());
+    while (classIterator != classEnd)
+        {
+        ECClassP ecClass = classIterator->second;
+        ECRelationshipClassP relClass = dynamic_cast<ECRelationshipClassP>(ecClass);
+        classIterator = m_classMap.erase(classIterator);
+        if (NULL != relClass)
+            delete relClass;
+        else
+            delete ecClass;
+        }
+
+    assert (m_classMap.empty());
+
+    /*
+    for (ECSchemaReferenceVector::iterator sit = m_referencedSchemas.begin(); sit != m_referencedSchemas.end(); sit++)
+        {
+        CECSchemaReference & schemaRef = *sit;
+        if (NULL != schemaRef.m_pECSchema)
+            delete schemaRef.m_pECSchema; //needswork: are we sure that something else isn't holding it... we need a DgnECManager
+        }
+    m_referencedSchemas.clear();*/
+
+    if ( ! m_hideFromLeakDetection)
+        g_leakDetector.ObjectDestroyed(*this);
+
+    memset (this, 0xececdead, sizeof(this));
+    }
+
+/*---------------------------------------------------------------------------------**//**
+* @bsimethod                                                    JoshSchifter    09/10
++---------------+---------------+---------------+---------------+---------------+------*/
+ILeakDetector&  ECSchema::Debug_GetLeakDetector() { return g_leakDetector; }
+
+/*---------------------------------------------------------------------------------**//**
+* @bsimethod                                                    JoshSchifter    09/10
++---------------+---------------+---------------+---------------+---------------+------*/
+void            ECSchema::SetErrorHandling (bool showMessages, bool doAssert) 
+    { 
+    s_noAssert = !doAssert; 
+    BeXmlDom::SetErrorHandling (showMessages, doAssert);
+    ECClass::SetErrorHandling(doAssert);
+    }
+
+/*---------------------------------------------------------------------------------**//**
+* @bsimethod                                    Carole.MacDonald                06/2010
++---------------+---------------+---------------+---------------+---------------+------*/
+ECSchemaCP ECSchema::_GetContainerSchema() const
+    {
+    return this;
+    }
+
+/*---------------------------------------------------------------------------------**//**
+ @bsimethod                                                     
++---------------+---------------+---------------+---------------+---------------+------*/
+WStringCR ECSchema::GetName () const
+    {
+    return m_name;
+    }
+
+/*---------------------------------------------------------------------------------**//**
+ @bsimethod                                                     
++---------------+---------------+---------------+---------------+---------------+------*/
+ECObjectsStatus ECSchema::SetName (WStringCR name)
+    {        
+    if (!NameValidator::Validate(name))
+        return ECOBJECTS_STATUS_InvalidName;
+
+    m_name = name;        
+    return ECOBJECTS_STATUS_Success;
+    }
+
+/*---------------------------------------------------------------------------------**//**
+ @bsimethod                                                     
++---------------+---------------+---------------+---------------+---------------+------*/
+WStringCR ECSchema::GetNamespacePrefix () const
+    {        
+    return m_namespacePrefix;    
+    }
+
+/*---------------------------------------------------------------------------------**//**
+ @bsimethod                                                     
++---------------+---------------+---------------+---------------+---------------+------*/
+ECObjectsStatus ECSchema::SetNamespacePrefix (WStringCR namespacePrefix)
+    {        
+    m_namespacePrefix = namespacePrefix;  
+    return ECOBJECTS_STATUS_Success;
+    }
+
+/*---------------------------------------------------------------------------------**//**
+ @bsimethod                                                     
++---------------+---------------+---------------+---------------+---------------+------*/
+WStringCR ECSchema::GetDescription () const
+    {
+    return m_description;        
+    }
+
+/*---------------------------------------------------------------------------------**//**
+ @bsimethod                                                     
++---------------+---------------+---------------+---------------+---------------+------*/
+ECObjectsStatus ECSchema::SetDescription (WStringCR description)
+    {        
+    m_description = description;
+    return ECOBJECTS_STATUS_Success;
+    }
+
+/*---------------------------------------------------------------------------------**//**
+ @bsimethod                                                     
++---------------+---------------+---------------+---------------+---------------+------*/
+WStringCR ECSchema::GetDisplayLabel () const
+    {
+    return (m_displayLabel.empty()) ? GetName() : m_displayLabel;
+    }
+
+/*---------------------------------------------------------------------------------**//**
+ @bsimethod                                                     
++---------------+---------------+---------------+---------------+---------------+------*/
+ECObjectsStatus ECSchema::SetDisplayLabel (WStringCR displayLabel)
+    {        
+    m_displayLabel = displayLabel;
+    return ECOBJECTS_STATUS_Success;
+    }
+    
+/*---------------------------------------------------------------------------------**//**
+ @bsimethod                                                     
++---------------+---------------+---------------+---------------+---------------+------*/
+bool ECSchema::GetIsDisplayLabelDefined () const
+    {
+    return (!m_displayLabel.empty());        
+    }
+
+/*---------------------------------------------------------------------------------**//**
+* @bsimethod                                    Carole.MacDonald                08/2011
++---------------+---------------+---------------+---------------+---------------+------*/
+static bvector<WString> s_standardSchemaNames;
+void initStandardSchemaNames()
+    {
+    if (!s_standardSchemaNames.empty())
+        return;
+    s_standardSchemaNames.push_back(L"Bentley_Standard_CustomAttributes");
+    s_standardSchemaNames.push_back(L"Bentley_Standard_Classes");
+    s_standardSchemaNames.push_back(L"Bentley_ECSchemaMap");
+    s_standardSchemaNames.push_back(L"EditorCustomAttributes");
+    s_standardSchemaNames.push_back(L"Bentley_Common_Classes");
+    s_standardSchemaNames.push_back(L"Dimension_Schema");
+    s_standardSchemaNames.push_back(L"iip_mdb_customAttributes");
+    s_standardSchemaNames.push_back(L"KindOfQuantity_Schema");
+    s_standardSchemaNames.push_back(L"rdl_customAttributes");
+    s_standardSchemaNames.push_back(L"SIUnitSystemDefaults");
+    s_standardSchemaNames.push_back(L"Unit_Attributes");
+    s_standardSchemaNames.push_back(L"Units_Schema");
+    s_standardSchemaNames.push_back(L"USCustomaryUnitSystemDefaults");
+
+    }
+
+/*---------------------------------------------------------------------------------**//**
+ @bsimethod                                                     
++---------------+---------------+---------------+---------------+---------------+------*/
+bool ECSchema::IsStandardSchema () const
+    {
+    initStandardSchemaNames();
+    bvector<WString>::iterator iter = std::find(s_standardSchemaNames.begin(), s_standardSchemaNames.end(), m_name);
+    return (iter != s_standardSchemaNames.end());
+    }
+
+/*---------------------------------------------------------------------------------**//**
+* @bsimethod                                    Carole.MacDonald                08/2011
++---------------+---------------+---------------+---------------+---------------+------*/
+static bvector<WString> s_originalStandardSchemaFullNames;
+
+void initOriginalStandardSchemaNames()
+    {
+    if (!s_originalStandardSchemaFullNames.empty())
+        return;
+    s_originalStandardSchemaFullNames.push_back(L"Bentley_Standard_CustomAttributes.01.00");
+    s_originalStandardSchemaFullNames.push_back(L"Bentley_Standard_Classes.01.00");
+    s_originalStandardSchemaFullNames.push_back(L"EditorCustomAttributes.01.00");
+    s_originalStandardSchemaFullNames.push_back(L"Bentley_Common_Classes.01.00");
+    s_originalStandardSchemaFullNames.push_back(L"Dimension_Schema.01.00");
+    s_originalStandardSchemaFullNames.push_back(L"iip_mdb_customAttributes.01.00");
+    s_originalStandardSchemaFullNames.push_back(L"KindOfQuantity_Schema.01.00");
+    s_originalStandardSchemaFullNames.push_back(L"rdl_customAttributes.01.00");
+    s_originalStandardSchemaFullNames.push_back(L"SIUnitSystemDefaults.01.00");
+    s_originalStandardSchemaFullNames.push_back(L"Unit_Attributes.01.00");
+    s_originalStandardSchemaFullNames.push_back(L"Units_Schema.01.00");
+    s_originalStandardSchemaFullNames.push_back(L"USCustomaryUnitSystemDefaults.01.00");
+    }
+
+/*---------------------------------------------------------------------------------**//**
+* @bsimethod                                    Carole.MacDonald                08/2011
++---------------+---------------+---------------+---------------+---------------+------*/
+bool ECSchema::ShouldNotBeStored () const
+    {
+    initOriginalStandardSchemaNames();
+    bvector<WString>::iterator iter = std::find(s_originalStandardSchemaFullNames.begin(), s_originalStandardSchemaFullNames.end(), GetFullSchemaName());
+    if (iter != s_originalStandardSchemaFullNames.end())
+        return true;
+
+    // We don't want to import any version of the Units_Schema
+    if (BeStringUtilities::Wcsicmp(L"Units_Schema", m_name.c_str()) == 0)
+        return true;
+
+    return false;
+    }
+
+/*---------------------------------------------------------------------------------**//**
+ @bsimethod                                                     
++---------------+---------------+---------------+---------------+---------------+------*/
+UInt32 ECSchema::GetVersionMajor () const
+    {
+    return m_versionMajor;        
+    }
+
+/*---------------------------------------------------------------------------------**//**
+ @bsimethod                                                     
++---------------+---------------+---------------+---------------+---------------+------*/
+ECObjectsStatus ECSchema::SetVersionMajor (const UInt32 versionMajor)
+    {        
+    m_versionMajor = versionMajor;
+    return ECOBJECTS_STATUS_Success;
+    }
+
+/*---------------------------------------------------------------------------------**//**
+ @bsimethod                                                     
++---------------+---------------+---------------+---------------+---------------+------*/
+UInt32 ECSchema::GetVersionMinor
+(
+) const
+    {
+    return m_versionMinor;        
+    }
+
+/*---------------------------------------------------------------------------------**//**
+ @bsimethod                                                     
++---------------+---------------+---------------+---------------+---------------+------*/
+ECObjectsStatus ECSchema::SetVersionMinor (const UInt32 versionMinor)
+    {        
+    m_versionMinor = versionMinor;
+    return ECOBJECTS_STATUS_Success;
+    }
+
+/*---------------------------------------------------------------------------------**//**
+ @bsimethod                                                     
++---------------+---------------+---------------+---------------+---------------+------*/
+ECClassP ECSchema::GetClassP (WCharCP name) const
+    {
+    ClassMap::const_iterator  classIterator;
+    classIterator = m_classMap.find (name);
+    
+    if ( classIterator != m_classMap.end() )
+        return classIterator->second;
+    else
+        return NULL;
+    }
+
+void ECSchema::DebugDump()const
+    {
+    wprintf(L"ECSchema: this=0x%x  %s.%02d.%02d, nClasses=%d\n", this, m_name.c_str(), m_versionMajor, m_versionMinor, m_classMap.size());
+    for (ClassMap::const_iterator it = m_classMap.begin(); it != m_classMap.end(); ++it)
+        {
+        bpair<WCharCP, ECClassP>const& entry = *it;
+        ECClassCP ecClass = entry.second;
+        wprintf(L"    ECClass: 0x%x, %s\n", ecClass, ecClass->GetName().c_str());
+        }
+    }
+
+/*---------------------------------------------------------------------------------**//**
+ @bsimethod
++---------------+---------------+---------------+---------------+---------------+------*/
+ECObjectsStatus ECSchema::AddClass (ECClassP& pClass)
+    {
+    bpair <ClassMap::iterator, bool> resultPair;
+    resultPair = m_classMap.insert (bpair<WCharCP, ECClassP> (pClass->GetName().c_str(), pClass));
+    if (resultPair.second == false)
+        {
+        ECObjectsLogger::Log()->warningv (L"Can not create class '%s' because it already exists in the schema", pClass->GetName().c_str());
+        delete pClass;
+        pClass = NULL;        
+        return ECOBJECTS_STATUS_NamedItemAlreadyExists;
+        }
+    //DebugDump(); wprintf(L"\n");
+    return ECOBJECTS_STATUS_Success;
+    }
+
+/*---------------------------------------------------------------------------------**//**
+ @bsimethod                                                     
++---------------+---------------+---------------+---------------+---------------+------*/
+ECObjectsStatus ECSchema::CreateClass (ECClassP& pClass, WStringCR name)
+    {
+    pClass = new ECClass(*this, m_hideFromLeakDetection);
+    ECObjectsStatus status = pClass->SetName (name);
+    if (ECOBJECTS_STATUS_Success != status)
+        {
+        delete pClass;
+        pClass = NULL;
+        return status;
+        }
+
+    return AddClass (pClass);
+    }
+
+/*---------------------------------------------------------------------------------**//**
+ @bsimethod                                                     
++---------------+---------------+---------------+---------------+---------------+------*/
+ECObjectsStatus ECSchema::CreateRelationshipClass (ECRelationshipClassP& pClass, WStringCR name)
+    {
+    pClass = new ECRelationshipClass(*this);
+    ECObjectsStatus status = pClass->SetName (name);
+    if (ECOBJECTS_STATUS_Success != status)
+        {
+        delete pClass;
+        pClass = NULL;
+        return status;
+        }
+
+    bpair < ClassMap::iterator, bool > resultPair;
+    resultPair = m_classMap.insert (bpair<WCharCP, ECClassP> (pClass->GetName().c_str(), pClass));
+    if (resultPair.second == false)
+        {
+        delete pClass;
+        pClass = NULL;
+        ECObjectsLogger::Log()->warningv (L"Can not create relationship class '%s' because it already exists in the schema", name.c_str());
+        return ECOBJECTS_STATUS_NamedItemAlreadyExists;
+        }
+
+    return ECOBJECTS_STATUS_Success;
+    }
+
+/*---------------------------------------------------------------------------------**//**
+* @bsimethod                                    Bill.Steinbock                  11/2010
++---------------+---------------+---------------+---------------+---------------+------*/
+WString ECSchema::GetFullSchemaName () const
+    {
+    wchar_t fullName[1024]; // we decided to use a large buffer instead of caculating the length and using _alloc to boost performance 
+
+    BeStringUtilities::Snwprintf (fullName, L"%s.%02d.%02d", GetName().c_str(), GetVersionMajor(), GetVersionMinor());
+    return fullName;
+    }
+
+#define     ECSCHEMA_FULLNAME_FORMAT_EXPLANATION L" Format must be Name.MM.mm where Name is the schema name, MM is major version and mm is minor version."
+/*---------------------------------------------------------------------------------**//**
+ @bsimethod                                                     
++---------------+---------------+---------------+---------------+---------------+------*/
+ECObjectsStatus ECSchema::ParseSchemaFullName (WStringR schemaName, UInt32& versionMajor, UInt32& versionMinor, WStringCR  fullName)
+    {
+    if (fullName.empty())
+        return ECOBJECTS_STATUS_ParseError;
+
+    WCharCP fullNameCP = fullName.c_str();
+    WCharCP firstDot = wcschr (fullNameCP, L'.');
+    if (NULL == firstDot)
+        {
+        ECObjectsLogger::Log()->errorv (L"Invalid ECSchema FullName String: '%s' does not contain a '.'!" ECSCHEMA_FULLNAME_FORMAT_EXPLANATION, fullName.c_str());
+        return ECOBJECTS_STATUS_ParseError;
+        }
+
+    size_t nameLen = firstDot - fullNameCP;
+    if (nameLen < 1)
+        {
+        ECObjectsLogger::Log()->errorv (L"Invalid ECSchema FullName String: '%s' does not have any characters before the '.'!" ECSCHEMA_FULLNAME_FORMAT_EXPLANATION, fullName.c_str());
+        return ECOBJECTS_STATUS_ParseError;
+        }
+
+    schemaName.assign (fullNameCP, nameLen);
+
+    return ParseVersionString (versionMajor, versionMinor, firstDot+1);
+    }
+
+#define     ECSCHEMA_FULLNAME_FORMAT_EXPLANATION L" Format must be Name.MM.mm where Name is the schema name, MM is major version and mm is minor version."
+/*---------------------------------------------------------------------------------**//**
+ @bsimethod                                                     
++---------------+---------------+---------------+---------------+---------------+------*/
+ECObjectsStatus ECSchema::ParseSchemaFullName (WStringR schemaName, UInt32& versionMajor, UInt32& versionMinor, WCharCP fullName)
+    {
+    if (NULL == fullName || '\0' == *fullName)
+        return ECOBJECTS_STATUS_ParseError;
+
+    WCharCP firstDot = wcschr (fullName, L'.');
+    if (NULL == firstDot)
+        {
+        ECObjectsLogger::Log()->errorv (L"Invalid ECSchema FullName String: '%s' does not contain a '.'!" ECSCHEMA_FULLNAME_FORMAT_EXPLANATION, fullName);
+        return ECOBJECTS_STATUS_ParseError;
+        }
+
+    size_t nameLen = firstDot - fullName;
+    if (nameLen < 1)
+        {
+        ECObjectsLogger::Log()->errorv (L"Invalid ECSchema FullName String: '%s' does not have any characters before the '.'!" ECSCHEMA_FULLNAME_FORMAT_EXPLANATION, fullName);
+        return ECOBJECTS_STATUS_ParseError;
+        }
+
+    schemaName.assign (fullName, nameLen);
+
+    return ParseVersionString (versionMajor, versionMinor, firstDot+1);
+    }
+
+/*---------------------------------------------------------------------------------**//**
+* @bsimethod                                    Bill.Steinbock                  10/2010
++---------------+---------------+---------------+---------------+---------------+------*/
+WString ECSchema::FormatSchemaVersion (UInt32& versionMajor, UInt32& versionMinor)
+    {
+    wchar_t versionString[80];
+    BeStringUtilities::Snwprintf (versionString, _countof(versionString), L"%02d.%02d", versionMajor, versionMinor);
+    return WString (versionString);
+    }
+
+#define     ECSCHEMA_VERSION_FORMAT_EXPLANATION L" Format must be MM.mm where MM is major version and mm is minor version."
+/*---------------------------------------------------------------------------------**//**
+ @bsimethod                                                     
++---------------+---------------+---------------+---------------+---------------+------*/
+ECObjectsStatus ECSchema::ParseVersionString (UInt32& versionMajor, UInt32& versionMinor, WCharCP versionString)
+    {
+    versionMajor = DEFAULT_VERSION_MAJOR;
+    versionMinor = DEFAULT_VERSION_MINOR;
+    if (NULL == versionString || '\0' == *versionString)
+        return ECOBJECTS_STATUS_Success;
+
+    WCharCP theDot = wcschr (versionString, L'.');
+    if (NULL == theDot)
+        {
+        ECObjectsLogger::Log()->errorv (L"Invalid ECSchema Version String: '%s' does not contain a '.'!" ECSCHEMA_VERSION_FORMAT_EXPLANATION, versionString);
+        return ECOBJECTS_STATUS_ParseError;
+        }
+
+    size_t majorLen = theDot - versionString;
+    if (majorLen < 1 || majorLen > 3)
+        {
+        ECObjectsLogger::Log()->errorv (L"Invalid ECSchema Version String: '%s' does not have 1-3 numbers before the '.'!" ECSCHEMA_VERSION_FORMAT_EXPLANATION, versionString);
+        return ECOBJECTS_STATUS_ParseError;
+        }
+
+    WCharCP endDot = wcschr (theDot+1, L'.');
+    size_t minorLen = (NULL != endDot) ? (endDot - theDot) - 1 : wcslen (theDot) - 1;
+    if (minorLen < 1 || minorLen > 3)
+        {
+        ECObjectsLogger::Log()->errorv (L"Invalid ECSchema Version String: '%s' does not have 1-3 numbers after the '.'!" ECSCHEMA_VERSION_FORMAT_EXPLANATION, versionString);
+        return ECOBJECTS_STATUS_ParseError;
+        }
+
+    WCharP end = NULL;    
+    UInt32    localMajor = wcstoul (versionString, &end, 10);
+    if (versionString == end)
+        {
+        ECObjectsLogger::Log()->errorv (L"Invalid ECSchema Version String: '%s' The characters before the '.' must be numeric!" ECSCHEMA_VERSION_FORMAT_EXPLANATION, versionString);
+        return ECOBJECTS_STATUS_ParseError;
+        }
+    else
+        {
+        versionMajor = localMajor;
+        }
+
+    UInt32 localMinor = wcstoul (&theDot[1], &end, 10);
+    if (&theDot[1] == end)
+        {
+        ECObjectsLogger::Log()->errorv (L"Invalid ECSchema Version String: '%s' The characters after the '.' must be numeric!" ECSCHEMA_VERSION_FORMAT_EXPLANATION, versionString);
+        return ECOBJECTS_STATUS_ParseError;
+        }
+    else
+        {
+        versionMinor = localMinor;
+        }
+
+    return ECOBJECTS_STATUS_Success;
+    }
+
+/*---------------------------------------------------------------------------------**//**
+ @bsimethod                                                     
++---------------+---------------+---------------+---------------+---------------+------*/
+ECObjectsStatus ECSchema::SetVersionFromString (WCharCP versionString)
+    {
+    UInt32 versionMajor;
+    UInt32 versionMinor;
+    ECObjectsStatus status;
+    if ((ECOBJECTS_STATUS_Success != (status = ParseVersionString (versionMajor, versionMinor, versionString))) ||         
+        (ECOBJECTS_STATUS_Success != (status = this->SetVersionMajor (versionMajor))) ||
+        (ECOBJECTS_STATUS_Success != (status = this->SetVersionMinor (versionMinor))))
+        return status;
+    else
+        return ECOBJECTS_STATUS_Success;
+    }
+
+/*---------------------------------------------------------------------------------**//**
+* @bsimethod                                                    Casey.Mullen   04/08
++---------------+---------------+---------------+---------------+---------------+------*/
+bool            ECSchema::SchemasMatch
+(
+SchemaMatchType matchType,
+WCharCP         soughtName,
+UInt32          soughtMajor,
+UInt32          soughtMinor,
+WCharCP         candidateName,
+UInt32          candidateMajor,
+UInt32          candidateMinor
+)
+    {
+    if (BeStringUtilities::Wcsicmp (candidateName, soughtName))
+        return false;
+    
+    return ((matchType == SCHEMAMATCHTYPE_Latest) ||
+            (matchType == SCHEMAMATCHTYPE_LatestCompatible && candidateMajor == soughtMajor && candidateMinor >= soughtMinor) ||
+            (matchType == SCHEMAMATCHTYPE_Exact            && candidateMajor == soughtMajor && candidateMinor == soughtMinor));
+    }
+    
+/*---------------------------------------------------------------------------------**//**
+ @bsimethod                                                     
++---------------+---------------+---------------+---------------+---------------+------*/
+ECObjectsStatus ECSchema::CreateSchema (ECSchemaP& schemaOut, WStringCR schemaName, UInt32 versionMajor, UInt32 versionMinor, IECSchemaOwnerR schemaOwner, bool hideFromLeakDetection)
+    {    
+    if (!NameValidator::Validate(schemaName))
+        return ECOBJECTS_STATUS_InvalidName;
+
+    ECSchemaP   schema = new ECSchema(hideFromLeakDetection);
+
+    ECObjectsStatus status;
+    
+    if (SUCCESS != (status = schema->SetName (schemaName)) ||
+        SUCCESS != (status = schema->SetVersionMajor (versionMajor)) ||
+        SUCCESS != (status = schema->SetVersionMinor (versionMinor)))
+        {
+        delete schema;
+        return status;
+        }
+
+    if (SUCCESS != (status = schemaOwner.AddSchema (*schema)))
+        {
+        delete schema;
+        return status;
+        }
+
+    schemaOut = schema;
+    return ECOBJECTS_STATUS_Success;
+    }
+
+/*---------------------------------------------------------------------------------**//**
+ @bsimethod                                                     
++---------------+---------------+---------------+---------------+---------------+------*/
+ECObjectsStatus ECSchema::CreateSchema (ECSchemaP& schemaOut, WStringCR schemaName, UInt32 versionMajor, UInt32 versionMinor, IECSchemaOwnerR schemaOwner)
+    {
+    return CreateSchema (schemaOut, schemaName, versionMajor, versionMinor, schemaOwner, false);
+    }
+
+/*---------------------------------------------------------------------------------**//**
+ @bsimethod                                                     
++---------------+---------------+---------------+---------------+---------------+------*/
+void    ECSchema::DestroySchema (ECSchemaP& schema)
+    {
+    delete schema;
+    schema = NULL;
+    }
+
+/*---------------------------------------------------------------------------------**//**
+ @bsimethod                                                     
++---------------+---------------+---------------+---------------+---------------+------*/
+ECSchemaP ECSchema::GetSchemaByNamespacePrefixP (WStringCR namespacePrefix) const
+    {
+    if (namespacePrefix.length() == 0)
+        return (ECSchemaP)this;
+
+    // lookup referenced schema by prefix
+    bmap<ECSchemaP, WString const>::const_iterator schemaIterator;
+    for (schemaIterator = m_referencedSchemaNamespaceMap.begin(); schemaIterator != m_referencedSchemaNamespaceMap.end(); schemaIterator++)
+        {
+        if (0 == namespacePrefix.compare (schemaIterator->second))
+            return schemaIterator->first;
+        }
+
+    return NULL;
+    }
+
+/*---------------------------------------------------------------------------------**//**
+ @bsimethod                                                     
++---------------+---------------+---------------+---------------+---------------+------*/
+ECObjectsStatus ECSchema::ResolveNamespacePrefix (ECSchemaCR schema, WStringR namespacePrefix) const
+    {
+    namespacePrefix = EMPTY_STRING;
+    if (&schema == this)
+        return ECOBJECTS_STATUS_Success;
+
+    bmap<ECSchemaP, WString const>::const_iterator schemaIterator = m_referencedSchemaNamespaceMap.find((ECSchemaP) &schema);
+    if (schemaIterator != m_referencedSchemaNamespaceMap.end())
+        {
+        namespacePrefix = schemaIterator->second;
+        return ECOBJECTS_STATUS_Success;
+        }
+
+    return ECOBJECTS_STATUS_SchemaNotFound;
+    }
+
+/*---------------------------------------------------------------------------------**//**
+* @bsimethod                                                   
++---------------+---------------+---------------+---------------+---------------+------*/
+ECClassContainerCR ECSchema::GetClasses () const
+    {
+    return m_classContainer;
+    }
+
+/*---------------------------------------------------------------------------------**//**
+* @bsimethod                                    Carole.MacDonald                01/2010
++---------------+---------------+---------------+---------------+---------------+------*/
+const ECSchemaReferenceList& ECSchema::GetReferencedSchemas () const
+    {
+    return m_refSchemaList;
+    }
+  
+/*---------------------------------------------------------------------------------**//**
+* @bsimethod                                    Carole.MacDonald                01/2010
++---------------+---------------+---------------+---------------+---------------+------*/
+ECObjectsStatus ECSchema::AddReferencedSchema (ECSchemaR refSchema)
+    {
+    return AddReferencedSchema (refSchema, refSchema.GetNamespacePrefix());
+    }
+
+/*---------------------------------------------------------------------------------**//**
+* @bsimethod                                    Carole.MacDonald                09/2011
++---------------+---------------+---------------+---------------+---------------+------*/
+ECObjectsStatus ECSchema::AddReferencedSchema (ECSchemaR refSchema, WStringCR namespacePrefix)
+    {
+    ECSchemaReferenceList::const_iterator schemaIterator;
+    for (schemaIterator = m_refSchemaList.begin(); schemaIterator != m_refSchemaList.end(); schemaIterator++)
+        {
+        if (*schemaIterator == &refSchema)
+            return ECOBJECTS_STATUS_NamedItemAlreadyExists;
+        }
+    
+    WString prefix(namespacePrefix);
+    if (prefix.length() == 0)
+        prefix = L"s";
+
+    // Make sure prefix is unique within this schema
+    bmap<ECSchemaP, WString const>::const_iterator namespaceIterator;
+    for (namespaceIterator = m_referencedSchemaNamespaceMap.begin(); namespaceIterator != m_referencedSchemaNamespaceMap.end(); namespaceIterator++)
+        {
+        if (0 == prefix.compare (namespaceIterator->second))
+            {
+            break;
+            }
+        }
+
+    // We found a matching prefix already being referenced
+    if (namespaceIterator != m_referencedSchemaNamespaceMap.end())
+        {
+        int subScript;
+        for (subScript = 1; subScript < 500; subScript++)
+            {
+            wchar_t temp[256];
+            swprintf(temp, 256, L"%s%d", prefix.c_str(), subScript);
+            WString tryPrefix(temp);
+            for (namespaceIterator = m_referencedSchemaNamespaceMap.begin(); namespaceIterator != m_referencedSchemaNamespaceMap.end(); namespaceIterator++)
+                {
+                if (0 == tryPrefix.compare (namespaceIterator->second))
+                    {
+                    break;
+                    }
+                }
+            // we didn't find the prefix in the map
+            if (namespaceIterator == m_referencedSchemaNamespaceMap.end())
+                {
+                prefix = tryPrefix;
+                break;
+                }
+            }
+        }
+
+    // Check for recursion
+    m_refSchemaList.push_back(&refSchema);
+    m_referencedSchemaNamespaceMap.insert(bpair<ECSchemaP, const WString> (&refSchema, prefix));
+    return ECOBJECTS_STATUS_Success;
+    }
+    
+/*---------------------------------------------------------------------------------**//**
+* @bsimethod                                    Carole.MacDonald                01/2010
++---------------+---------------+---------------+---------------+---------------+------*/
+ECObjectsStatus ECSchema::RemoveReferencedSchema (ECSchemaR refSchema)
+    {
+    ECSchemaReferenceList::iterator schemaIterator;
+    for (schemaIterator = m_refSchemaList.begin(); schemaIterator != m_refSchemaList.end(); schemaIterator++)
+        {
+        if (*schemaIterator == &refSchema)
+            {
+            // We need to verify that nothing references the schema before we can remove it.
+            break;
+            }
+        }
+    if (m_refSchemaList.end() == schemaIterator)
+        return ECOBJECTS_STATUS_SchemaNotFound;
+        
+    // Can only remove the reference if nothing actually references it.
+    
+    ECSchemaP foundSchemaP = *schemaIterator;
+    FOR_EACH (ECClassP ecClass, GetClasses())
+        {
+        // First, check each base class to see if the base class uses that schema
+        FOR_EACH (ECClassP baseClass, ecClass->GetBaseClasses())
+            {
+            if ((ECSchemaP) &(baseClass->GetSchema()) == foundSchemaP)
+                {
+                return ECOBJECTS_STATUS_SchemaInUse;
+                }
+            }
+            
+        // If it is a relationship class, check the constraints to make sure the constraints don't use that schema
+        ECRelationshipClassP relClass = dynamic_cast<ECRelationshipClassP>(ecClass);
+        if (NULL != relClass)
+            {
+            FOR_EACH (ECClassP target, relClass->GetTarget().GetClasses())
+                {
+                if ((ECSchemaP) &(target->GetSchema()) == foundSchemaP)
+                    {
+                    return ECOBJECTS_STATUS_SchemaInUse;
+                    }
+                }
+            FOR_EACH (ECClassP source, relClass->GetSource().GetClasses())
+                {
+                if ((ECSchemaP) &(source->GetSchema()) == foundSchemaP)
+                    {
+                    return ECOBJECTS_STATUS_SchemaInUse;
+                    }
+                }
+            }
+            
+        // And make sure that there are no struct types from another schema
+        FOR_EACH (ECPropertyP prop, ecClass->GetProperties(false))
+            {
+            ECClassCP typeClass;
+            if (prop->GetIsStruct())
+                {
+                typeClass = &(prop->GetAsStructProperty()->GetType());
+                }
+            else if (prop->GetIsArray())
+                {
+                typeClass = prop->GetAsArrayProperty()->GetStructElementType();
+                }
+            else
+                {
+                typeClass = NULL;
+                }
+            if (NULL == typeClass)
+                continue;
+            if (this->GetName().compare(typeClass->GetSchema().GetName()) == 0 && this->GetVersionMajor() == typeClass->GetSchema().GetVersionMajor() &&
+                this->GetVersionMinor() == typeClass->GetSchema().GetVersionMinor())
+                continue;
+            return ECOBJECTS_STATUS_SchemaInUse;
+            }
+        }
+
+    m_refSchemaList.erase(schemaIterator); 
+    bmap<ECSchemaP, const WString>::iterator iterator = m_referencedSchemaNamespaceMap.find((ECSchemaP) &refSchema);
+    if (iterator != m_referencedSchemaNamespaceMap.end())
+        {
+        m_referencedSchemaNamespaceMap.erase(iterator);
+        }
+
+    return ECOBJECTS_STATUS_Success;
+    }
+    
+/*---------------------------------------------------------------------------------**//**
+ @bsimethod                                                     
++---------------+---------------+---------------+---------------+---------------+------*/
+SchemaReadStatus ECSchema::ReadClassStubsFromXml (BeXmlNodeR schemaNode, ClassDeserializationVector& classes, ECSchemaReadContextR schemaContext)
+    {
+    SchemaReadStatus status = SCHEMA_READ_STATUS_Success;
+
+    // Create ECClass Stubs (no attributes or properties)
+    BeXmlDom::IterableNodeSet classNodes;
+    schemaNode.SelectChildNodes (classNodes, EC_NAMESPACE_PREFIX ":" EC_CLASS_ELEMENT " | " EC_NAMESPACE_PREFIX ":" EC_RELATIONSHIP_CLASS_ELEMENT);
+    FOR_EACH (BeXmlNodeP& classNode, classNodes)
+        {
+        ECClassP                ecClass;
+        ECRelationshipClassP    ecRelationshipClass;
+        
+        if (0 == strcmp (classNode->GetName(), EC_CLASS_ELEMENT))
+            {            
+            ecClass = new ECClass (*this, m_hideFromLeakDetection);
+            ecRelationshipClass = NULL;
+            }
+        else
+            {            
+            ecRelationshipClass = new ECRelationshipClass (*this);            
+            ecClass = ecRelationshipClass;
+            }
+
+        if (SCHEMA_READ_STATUS_Success != (status = ecClass->_ReadXmlAttributes (*classNode)))
+            {
+            delete ecClass;
+            return status;           
+            }
+
+        ECClassP existingClass = this->GetClassP (ecClass->GetName().c_str());
+
+        if (NULL != existingClass)
+            {
+            existingClass->_ReadXmlAttributes (*classNode);
+            delete ecClass;
+            ecClass = existingClass;
+            }
+        else if (ECOBJECTS_STATUS_Success != this->AddClass (ecClass))
+            return SCHEMA_READ_STATUS_InvalidECSchemaXml;
+
+        if (NULL == ecRelationshipClass)
+            ECObjectsLogger::Log()->tracev (L"    Created ECClass Stub: %s", ecClass->GetName().c_str());
+        else
+            ECObjectsLogger::Log()->tracev (L"    Created Relationship ECClass Stub: %s", ecClass->GetName().c_str());
+
+        classes.push_back (make_bpair (ecClass, classNode));
+        }
+    return status;
+    }
+
+/*---------------------------------------------------------------------------------**//**
+ - Expects class stubs have already been read and created.  They are stored in the vector passed into this method.
+ - Expects referenced schemas have been resolved and read so that base classes & structs in other schemas can be located.
+ - Reads the contents of each XML node cached in the classes vector and populates the in-memory EC:ECClass with
+   base classes, properties & relationship endpoints.
+ @bsimethod                                                     
++---------------+---------------+---------------+---------------+---------------+------*/
+SchemaReadStatus ECSchema::ReadClassContentsFromXml (ClassDeserializationVector& classes, ECSchemaReadContextR schemaContext)
+    {
+    SchemaReadStatus status = SCHEMA_READ_STATUS_Success;
+
+    ClassDeserializationVector::const_iterator  classesStart, classesEnd, classesIterator;
+    ECClassP    ecClass;
+    BeXmlNodeP  classNode;
+    for (classesStart = classes.begin(), classesEnd = classes.end(), classesIterator = classesStart; classesIterator != classesEnd; classesIterator++)
+        {
+        ecClass     = classesIterator->first;
+        classNode   = classesIterator->second;
+        status = ecClass->_ReadXmlContents (*classNode, schemaContext.GetStandaloneEnablerLocater());
+        if (SCHEMA_READ_STATUS_Success != status)
+            return status;
+        }
+
+    return status;
+    }
+
+/*---------------------------------------------------------------------------------**//**
+* @bsimethod                                    Carole.MacDonald                01/2010
++---------------+---------------+---------------+---------------+---------------+------*/
+SchemaReadStatus ECSchema::ReadSchemaReferencesFromXml (BeXmlNodeR schemaNode, ECSchemaReadContextR schemaContext)
+    {
+    SchemaReadStatus status = SCHEMA_READ_STATUS_Success;
+        
+    m_referencedSchemaNamespaceMap.clear();
+
+    BeXmlDom::IterableNodeSet schemaReferenceNodes;
+    schemaNode.SelectChildNodes (schemaReferenceNodes, EC_NAMESPACE_PREFIX ":" EC_SCHEMAREFERENCE_ELEMENT);
+    FOR_EACH (BeXmlNodeP& schemaReferenceNode, schemaReferenceNodes)
+        {
+        WString schemaName;
+        if (BEXML_Success != schemaReferenceNode->GetAttributeStringValue (schemaName, SCHEMAREF_NAME_ATTRIBUTE))
+            {
+            ECObjectsLogger::Log()->errorv (L"Invalid ECSchemaXML: %hs element must contain a %hs attribute", schemaReferenceNode->GetName(), SCHEMAREF_NAME_ATTRIBUTE);
+            return SCHEMA_READ_STATUS_InvalidECSchemaXml;
+            }
+
+        WString prefix;
+        if (BEXML_Success != schemaReferenceNode->GetAttributeStringValue (prefix, SCHEMAREF_PREFIX_ATTRIBUTE))
+            {
+            ECObjectsLogger::Log()->errorv (L"Invalid ECSchemaXML: %hs element must contain a %hs attribute", schemaReferenceNode->GetName(), SCHEMAREF_PREFIX_ATTRIBUTE);
+            return SCHEMA_READ_STATUS_InvalidECSchemaXml;
+            }
+
+        WString versionString;
+        if (BEXML_Success != schemaReferenceNode->GetAttributeStringValue (versionString, SCHEMAREF_VERSION_ATTRIBUTE))
+            {
+            ECObjectsLogger::Log()->errorv (L"Invalid ECSchemaXML: %hs element must contain a %hs attribute", schemaReferenceNode->GetName(), SCHEMAREF_VERSION_ATTRIBUTE);
+            return SCHEMA_READ_STATUS_InvalidECSchemaXml;
+            }
+
+        UInt32 versionMajor;
+        UInt32 versionMinor;
+        if (ECOBJECTS_STATUS_Success != ParseVersionString (versionMajor, versionMinor, versionString.c_str()))
+            {
+            ECObjectsLogger::Log()->errorv (L"Invalid ECSchemaXML: unable to parse version string for referenced schema %s.", schemaName.c_str());
+            return SCHEMA_READ_STATUS_InvalidECSchemaXml;
+            }
+            
+        // If the schema (uselessly) references itself, just skip it
+        if (m_name.compare(schemaName) == 0)
+            continue;
+
+        ECObjectsLogger::Log()->debugv (L"About to locate referenced ECSchema %s.%02d.%02d", schemaName.c_str(), versionMajor, versionMinor);
+        ECSchemaP referencedSchema = LocateSchema (schemaName, versionMajor, versionMinor, schemaContext);
+
+        if (NULL != referencedSchema)
+            {
+            AddReferencedSchema (*referencedSchema, prefix);
+            }
+        else
+            {
+            ECObjectsLogger::Log()->errorv(L"Unable to locate referenced schema %s.%02d.%02d", schemaName.c_str(), versionMajor, versionMinor);
+            return SCHEMA_READ_STATUS_ReferencedSchemaNotFound;
+            }
+        }
+
+    return status;
+    }
+
+/*---------------------------------------------------------------------------------**//**
+ @bsimethod                                                 
++---------------+---------------+---------------+---------------+---------------+------*/
+ECSchemaP IECSchemaLocater::LocateSchema(WCharCP name, UInt32& versionMajor, UInt32& versionMinor, SchemaMatchType matchType, ECSchemaReadContextR schemaContext)
+    {
+    return _LocateSchema (name, versionMajor, versionMinor, matchType, schemaContext);
+    }
+
+/*---------------------------------------------------------------------------------**//**
+* @bsimethod                                    Carole.MacDonald                02/2010
++---------------+---------------+---------------+---------------+---------------+------*/
+ECSchemaP       ECSchema::LocateSchema (WStringCR name, UInt32& versionMajor, UInt32& versionMinor, ECSchemaReadContextR schemaContext)
+    {
+    // Step 1: First check if the owner already owns a copy of the schema.
+    //         This will catch schema referencing cycles since the schemas are
+    //         added to the owner as they are constructed. 
+
+    // try exact match first
+    ECSchemaP schema = schemaContext.GetSchemaOwner().GetSchema(name.c_str(), versionMajor, versionMinor);
+    if (NULL != schema)
+        return schema;
+
+    // allow latest compatible
+    schema = schemaContext.GetSchemaOwner().LocateSchema(name.c_str(), versionMajor, versionMinor, SCHEMAMATCHTYPE_LatestCompatible);
+    if (NULL != schema)
+        return schema;
+  
+    // Step 2: ask the schemaLocaters
+    FOR_EACH (IECSchemaLocaterP schemaLocater, schemaContext.GetSchemaLocaters())
+        {
+        if ( ! EXPECTED_CONDITION (NULL != schemaLocater))
+            continue;
+
+        schema = schemaLocater->LocateSchema(name.c_str(), versionMajor, versionMinor, SCHEMAMATCHTYPE_LatestCompatible, schemaContext);
+        if (NULL != schema)
+            return schema;
+        }
+
+    // Step 3: look in the paths provided by the context
+    schema = LocateSchemaByPath (name, versionMajor, versionMinor, schemaContext, true, NULL);
+    if (NULL != schema)
+        return schema;
+
+    // Step 4: look in a set of standard paths
+    schema = LocateSchemaByStandardPaths (name, versionMajor, versionMinor, schemaContext);
+    if (NULL != schema)
+        return schema;
+
+    // Step 5: the final locator... this should be a managed locator from the interop layer, if it is present
+    IECSchemaLocaterP schemaLocater = schemaContext.GetFinalSchemaLocater();
+    if (NULL == schemaLocater)
+        return NULL;
+
+    schema = schemaLocater->LocateSchema(name.c_str(), versionMajor, versionMinor, SCHEMAMATCHTYPE_LatestCompatible, schemaContext);
+    return schema;
+    }
+
+/*---------------------------------------------------------------------------------**//**
+* @bsimethod                                    Bill.Steinbock                  11/2010
++---------------+---------------+---------------+---------------+---------------+------*/
+ECObjectsStatus GetMinorVersionFromSchemaFileName (UInt32& versionMinor, WCharCP filePath)
+    {
+    BeFileName  fileName (filePath);
+    
+    WString     name;
+    fileName.ParseName (NULL, NULL, &name, NULL);
+
+    // after fileName.parse, name contains "SchemaName.XX.XX.eschema". 
+    WString::size_type firstDot;
+    if (WString::npos == (firstDot = name.find ('.')))
+        {
+        assert (s_noAssert);
+        ECObjectsLogger::Log()->errorv (L"Invalid ECSchema FileName String: '%s' does not contain the suffix '.ecschema.xml'!" ECSCHEMA_FULLNAME_FORMAT_EXPLANATION, filePath);
+        return ECOBJECTS_STATUS_ParseError;
+        }
+
+    WString     versionString = name.substr (firstDot+1);
+    UInt32      versionMajor;
+    return ECSchema::ParseVersionString (versionMajor, versionMinor, versionString.c_str());
+    }
+
+/*---------------------------------------------------------------------------------**//**
+* @bsimethod                                    Carole.MacDonald                02/2010
++---------------+---------------+---------------+---------------+---------------+------*/
+ECSchemaP       ECSchema::FindMatchingSchema
+(
+bool&                           foundImperfectLegacyMatch,
+WStringCR                       schemaMatchExpression,
+WStringCR                       name,
+UInt32&                         versionMajor,
+UInt32&                         versionMinor,
+ECSchemaReadContextR            schemaContext,
+bool                            useLatestCompatibleMatch,
+bool                            acceptImperfectLegacyMatch,
+bvector<WString>*               searchPaths
+)
+    {
+    foundImperfectLegacyMatch = false;
+    if (!useLatestCompatibleMatch)
+        acceptImperfectLegacyMatch = false;
+
+    ECSchemaP   schemaOut = NULL;
+    WString fullFileName;
+
+    if (NULL == searchPaths)
+        searchPaths = &schemaContext.GetSchemaPaths();
+        
+    FOR_EACH (WString schemaPath, *searchPaths)
+        {
+        if (schemaPath[schemaPath.length() - 1] != '\\')
+            schemaPath += '\\';
+        schemaPath += schemaMatchExpression;
+        ECObjectsLogger::Log()->debugv (L"Checking for existence of %s...", schemaPath.c_str());
+
+        //Finds latest
+        UInt32 foundVersionMinor;
+        if (SUCCESS != GetSchemaFileName (fullFileName, foundVersionMinor, schemaPath.c_str(), useLatestCompatibleMatch))
+            continue;
+
+        //Check if schema is compatible before reading, as reading it would add the schema to the cache.
+        if (!SchemasMatch (useLatestCompatibleMatch ? SCHEMAMATCHTYPE_LatestCompatible : SCHEMAMATCHTYPE_Exact, 
+                            name.c_str(),   versionMajor,   versionMinor,
+                            name.c_str(),   versionMajor,   foundVersionMinor))
+            {
+            foundImperfectLegacyMatch = true;
+            if (acceptImperfectLegacyMatch)
+                {
+                ECObjectsLogger::Log()->warningv (L"Located %s, which does not meet 'latest compatible' criteria to match %s.%02d.%02d, but is being accepted because some legacy schemas are known to require this", 
+                                                  fullFileName.c_str(), name.c_str(), versionMajor, versionMinor);
+                // See if this imperfect match ECSchema has is already cached (so we can avoid loading it, below)
+                schemaOut = schemaContext.GetSchemaOwner().LocateSchema (name.c_str(), versionMajor, foundVersionMinor, SCHEMAMATCHTYPE_Exact);
+                if (NULL != schemaOut)
+                    return schemaOut;
+                }
+            else
+                {
+                ECObjectsLogger::Log()->warningv (L"Located %s, but it does not meet 'latest compatible' criteria to match %s.%02d.%02d. Caller can use acceptImperfectLegacyMatch to cause it to be accepted.", 
+                                                  fullFileName.c_str(), name.c_str(), versionMajor, versionMinor);
+                continue;
+                }
+            }
+
+        if (SCHEMA_READ_STATUS_Success != ECSchema::ReadFromXmlFile (schemaOut, fullFileName.c_str(), schemaContext))
+            continue;
+
+        ECObjectsLogger::Log()->debugv (L"Located %s...", fullFileName.c_str());
+
+        return schemaOut;
+        }
+
+    return schemaOut;
+    }
+
+/*---------------------------------------------------------------------------------**//**
+* @bsimethod                                    Carole.MacDonald                02/2010
++---------------+---------------+---------------+---------------+---------------+------*/
+ECSchemaP       ECSchema::LocateSchemaByPath (WStringCR name, UInt32& versionMajor, UInt32& versionMinor, ECSchemaReadContextR schemaContext, bool useLatestCompatibleMatch, bvector<WString>* searchPaths)
+    {
+    wchar_t versionString[24];
+    if (useLatestCompatibleMatch)
+        swprintf(versionString, 24, L".%02d.*.ecschema.xml", versionMajor);
+    else
+        swprintf(versionString, 24, L".%02d.%02d.ecschema.xml", versionMajor, versionMinor);
+
+    WString schemaMatchExpression = name;
+    schemaMatchExpression += versionString;
+    WString fullFileName;
+
+    bool foundImperfectLegacyMatch;
+    ECSchemaP   schemaOut = FindMatchingSchema (foundImperfectLegacyMatch, schemaMatchExpression, name, versionMajor, versionMinor, schemaContext, useLatestCompatibleMatch, false, searchPaths);
+    if (schemaContext.m_acceptLegacyImperfectLatestCompatibleMatch && NULL == schemaOut && foundImperfectLegacyMatch && useLatestCompatibleMatch)
+        schemaOut = FindMatchingSchema (foundImperfectLegacyMatch, schemaMatchExpression, name, versionMajor, versionMinor, schemaContext, useLatestCompatibleMatch, true, searchPaths);
+
+    return schemaOut;
+    }
+
+/*---------------------------------------------------------------------------------**//**
+* @bsimethod                                    Casey.Mullen                09/2011
++---------------+---------------+---------------+---------------+---------------+------*/
+SearchPathSchemaFileLocater::SearchPathSchemaFileLocater (bvector<WString>& searchPaths) : m_searchPaths(searchPaths) {};
+
+/*---------------------------------------------------------------------------------**//**
+* @bsimethod                                    Casey.Mullen                09/2011
++---------------+---------------+---------------+---------------+---------------+------*/
+SearchPathSchemaFileLocater::~SearchPathSchemaFileLocater () {};
+
+/*---------------------------------------------------------------------------------**//**
+* @bsimethod                                    Casey.Mullen                09/2011
++---------------+---------------+---------------+---------------+---------------+------*/
+SearchPathSchemaFileLocaterPtr SearchPathSchemaFileLocater::CreateSearchPathSchemaFileLocater(bvector<WString>& searchPaths)
+    {
+    return new SearchPathSchemaFileLocater(searchPaths);
+    }
+
+/*---------------------------------------------------------------------------------**//**
+* @bsimethod                                    Casey.Mullen                09/2011
++---------------+---------------+---------------+---------------+---------------+------*/
+ECSchemaP SearchPathSchemaFileLocater::_LocateSchema(WCharCP name, UInt32& versionMajor, UInt32& versionMinor, SchemaMatchType matchType, ECSchemaReadContextR schemaContext)
+    {
+    WString schemaName(name);
+    bool useLatestCompatibleMatch = matchType != SCHEMAMATCHTYPE_Exact;
+    return ECSchema::LocateSchemaByPath (schemaName, versionMajor, versionMinor, schemaContext, useLatestCompatibleMatch, &m_searchPaths);
+    }
+    
+/*---------------------------------------------------------------------------------**//**
+* @bsimethod                                                    JoshSchifter    06/10
++---------------+---------------+---------------+---------------+---------------+------*/
+ECSchemaP       ECSchema::LocateSchemaByStandardPaths (WStringCR name, UInt32& versionMajor, UInt32& versionMinor, ECSchemaReadContextR schemaContext)
+    {
+    WString dllPath = ECFileUtilities::GetDllPath();
+    if (0 == dllPath.length())
+        return NULL;
+    
+    bvector<WString> searchPaths;
+    searchPaths.push_back (dllPath);    
+    
+    wchar_t schemaPath[MAX_PATH];
+    wchar_t generalPath[MAX_PATH];
+    wchar_t libraryPath[MAX_PATH];
+    
+    swprintf(schemaPath, MAX_PATH, L"%sECSchemas\\Standard", dllPath.c_str());
+    swprintf(generalPath, MAX_PATH, L"%sECSchemas\\Standard\\General", dllPath.c_str());
+    swprintf(libraryPath, MAX_PATH, L"%sECSchemas\\Standard\\LibraryUnits", dllPath.c_str());
+    searchPaths.push_back (schemaPath);
+    searchPaths.push_back (generalPath);
+    searchPaths.push_back (libraryPath);
+    
+    return LocateSchemaByPath (name, versionMajor, versionMinor, schemaContext, true, &searchPaths);
+    }
+
+/*---------------------------------------------------------------------------------**//**
+ @bsimethod                                                     
++---------------+---------------+---------------+---------------+---------------+------*/
+SchemaReadStatus ECSchema::ReadXml (ECSchemaP& schemaOut, BeXmlDomR xmlDom, ECSchemaReadContextR schemaContext)
+    {            
+    SchemaReadStatus status = SCHEMA_READ_STATUS_Success;
+    StopWatch overallTimer(L"Overall schema de-serialization timer", true);
+    
+    xmlDom.RegisterNamespace (EC_NAMESPACE_PREFIX, ECXML_URI_2_0);
+
+    BeXmlNodeP      schemaNode;
+    if ( (BEXML_Success != xmlDom.SelectNode (schemaNode, "/" EC_NAMESPACE_PREFIX ":" EC_SCHEMA_ELEMENT, NULL, BeXmlDom::NODE_BIAS_First)) || (NULL == schemaNode) )
+        {
+        assert (s_noAssert);
+        ECObjectsLogger::Log()->errorv (L"Invalid ECSchemaXML: Missing a top-level %hs node in the %hs namespace", EC_SCHEMA_ELEMENT, ECXML_URI_2_0);
+        return SCHEMA_READ_STATUS_InvalidECSchemaXml;
+        }
+    
+    // schemaName is a REQUIRED attribute in order to create the schema
+    WString schemaName;
+    if (BEXML_Success != schemaNode->GetAttributeStringValue (schemaName, SCHEMA_NAME_ATTRIBUTE))
+        {
+        assert (s_noAssert);
+        ECObjectsLogger::Log()->errorv (L"Invalid ECSchemaXML: %hs element must contain a schemaName attribute", EC_SCHEMA_ELEMENT);
+        return SCHEMA_READ_STATUS_InvalidECSchemaXml;
+        }
+
+    UInt32  versionMajor = DEFAULT_VERSION_MAJOR;
+    UInt32  versionMinor = DEFAULT_VERSION_MINOR;
+
+    // OPTIONAL attributes - If these attributes exist they do not need to be valid.  We will ignore any errors setting them and use default values.
+    // NEEDSWORK This is due to the current implementation in managed ECObjects.  We should reconsider whether it is the correct behavior.
+    WString     versionString;
+    if ( (BEXML_Success != schemaNode->GetAttributeStringValue (versionString, SCHEMA_VERSION_ATTRIBUTE)) || 
+         (SUCCESS != ParseVersionString (versionMajor, versionMinor, versionString.c_str())) )
+        {
+        ECObjectsLogger::Log()->warningv (L"Invalid version attribute has been ignored while reading ECSchema '%s'.  The default version number %02d.%02d has been applied.", 
+            schemaName.c_str(), versionMajor, versionMinor);
+        }
+
+    ECObjectsLogger::Log()->debugv (L"Reading ECSchema %s.%02d.%02d", (WCharCP)schemaName.c_str(), versionMajor, versionMinor);
+
+    IECSchemaOwnerR schemaOwner = schemaContext.GetSchemaOwner();
+    bool            hideFromLeakDetection = schemaContext.GetHideSchemasFromLeakDetection();
+    
+    ECObjectsStatus createStatus = CreateSchema (schemaOut, schemaName, versionMajor, versionMinor, schemaOwner, hideFromLeakDetection);
+    if (ECOBJECTS_STATUS_DuplicateSchema == createStatus)
+        return SCHEMA_READ_STATUS_DuplicateSchema;
+    
+    if (ECOBJECTS_STATUS_Success != createStatus)
+        return SCHEMA_READ_STATUS_InvalidECSchemaXml;
+
+    // OPTIONAL attributes - If these attributes exist they MUST be valid        
+    WString value;  // used by macro.
+    READ_OPTIONAL_XML_ATTRIBUTE ((*schemaNode), SCHEMA_NAMESPACE_PREFIX_ATTRIBUTE,         schemaOut, NamespacePrefix)
+    READ_OPTIONAL_XML_ATTRIBUTE ((*schemaNode), DESCRIPTION_ATTRIBUTE,                     schemaOut, Description)
+    READ_OPTIONAL_XML_ATTRIBUTE ((*schemaNode), DISPLAY_LABEL_ATTRIBUTE,                   schemaOut, DisplayLabel)
+
+    StopWatch readingSchemaReferences(L"Reading Schema References", true);
+    if (SCHEMA_READ_STATUS_Success != (status = schemaOut->ReadSchemaReferencesFromXml (*schemaNode, schemaContext)))
+        {
+        schemaOwner.DropSchema (*schemaOut);
+        schemaOut = NULL;
+        return status;
+        }
+    readingSchemaReferences.Stop();
+    ECObjectsLogger::Log()->tracev(L"Reading schema references for %ls took %.4lf seconds\n", schemaOut->GetFullSchemaName(), readingSchemaReferences.GetElapsedSeconds());
+
+    ClassDeserializationVector classes;
+    StopWatch readingClassStubs(L"Reading class stubs", true);
+    if (SCHEMA_READ_STATUS_Success != (status = schemaOut->ReadClassStubsFromXml (*schemaNode, classes, schemaContext)))
+        {
+        schemaOwner.DropSchema (*schemaOut);
+        schemaOut = NULL;
+        return status;
+        }
+    readingClassStubs.Stop();
+    ECObjectsLogger::Log()->tracev(L"Reading class stubs for %ls took %.4lf seconds\n", schemaOut->GetFullSchemaName(), readingClassStubs.GetElapsedSeconds());
+
+    // NEEDSWORK ECClass inheritance (base classes, properties & relationship endpoints)
+    StopWatch readingClassContents(L"Reading class contents", true);
+    if (SCHEMA_READ_STATUS_Success != (status = schemaOut->ReadClassContentsFromXml (classes, schemaContext)))
+        {
+        schemaOwner.DropSchema (*schemaOut);
+        schemaOut = NULL;
+        return status;
+        }
+    readingClassContents.Stop();
+    ECObjectsLogger::Log()->tracev(L"Reading class contents for %ls took %.4lf seconds\n", schemaOut->GetFullSchemaName(), readingClassContents.GetElapsedSeconds());
+
+    StopWatch readingCustomAttributes(L"Reading custom attributes", true);
+    schemaOut->ReadCustomAttributes(*schemaNode, *schemaOut, schemaContext.GetStandaloneEnablerLocater());
+    readingCustomAttributes.Stop();
+    ECObjectsLogger::Log()->tracev(L"Reading custom attributes for %ls took %.4lf seconds\n", schemaOut->GetFullSchemaName(), readingCustomAttributes.GetElapsedSeconds());
+
+    overallTimer.Stop();
+    ECObjectsLogger::Log()->debugv(L"Overall schema de-serialization for %ls took %.4lf seconds\n", schemaOut->GetFullSchemaName(), overallTimer.GetElapsedSeconds());
+
+    return SCHEMA_READ_STATUS_Success;
+    }
+
+/*---------------------------------------------------------------------------------**//**
+* @bsimethod                                    Carole.MacDonald                01/2010
++---------------+---------------+---------------+---------------+---------------+------*/
+static bool ClassNameComparer (ECClassP class1, ECClassP class2)
+    {
+    // null values are always less than non-null values
+    if (NULL == class1)
+        return true;
+    if (NULL == class2)
+        return false;
+    int comparison = wcscmp(class1->GetName().c_str(), class2->GetName().c_str());
+    return (comparison <= 0);
+    }
+  
+/*---------------------------------------------------------------------------------**//**
+* @bsimethod                                    Carole.MacDonald                01/2010
++---------------+---------------+---------------+---------------+---------------+------*/
+SchemaWriteStatus ECSchema::WriteSchemaReferences (BeXmlNodeR parentNode) const
+    {
+    SchemaWriteStatus status = SCHEMA_WRITE_STATUS_Success;
+    bmap<ECSchemaP, const WString>::const_iterator iterator;
+    for (iterator = m_referencedSchemaNamespaceMap.begin(); iterator != m_referencedSchemaNamespaceMap.end(); iterator++)
+        {
+        bpair<ECSchemaP, const WString> mapPair = *(iterator);
+        ECSchemaP   refSchema           = mapPair.first;
+        BeXmlNodeP  schemaReferenceNode = parentNode.AddEmptyElement (EC_SCHEMAREFERENCE_ELEMENT);
+        
+        schemaReferenceNode->AddAttributeStringValue (SCHEMAREF_NAME_ATTRIBUTE, refSchema->GetName().c_str());
+        
+        wchar_t versionString[8];
+        swprintf(versionString, 8, L"%02d.%02d", refSchema->GetVersionMajor(), refSchema->GetVersionMinor());
+        schemaReferenceNode->AddAttributeStringValue (SCHEMAREF_VERSION_ATTRIBUTE, versionString);
+
+        const WString prefix = mapPair.second;
+        schemaReferenceNode->AddAttributeStringValue (SCHEMAREF_PREFIX_ATTRIBUTE, prefix.c_str());
+        }
+    return status;
+    }
+
+/*---------------------------------------------------------------------------------**//**
+* @bsimethod                                    Carole.MacDonald                06/2010
++---------------+---------------+---------------+---------------+---------------+------*/
+SchemaWriteStatus ECSchema::WriteCustomAttributeDependencies (BeXmlNodeR parentNode, IECCustomAttributeContainerCR container, ECSchemaWriteContext& context) const
+    {
+    SchemaWriteStatus status = SCHEMA_WRITE_STATUS_Success;
+
+    FOR_EACH (IECInstancePtr instance, container.GetCustomAttributes(false))
+        {
+        ECClassCR currentClass = instance->GetClass();
+        status = WriteClass (parentNode, currentClass, context);
+        if (SCHEMA_WRITE_STATUS_Success != status)
+            return status;
+        }
+    return status;
+    }
+
+/*---------------------------------------------------------------------------------**//**
+* @bsimethod                                    Carole.MacDonald                01/2010
++---------------+---------------+---------------+---------------+---------------+------*/
+SchemaWriteStatus ECSchema::WriteClass (BeXmlNodeR parentNode, ECClassCR ecClass, ECSchemaWriteContext& context) const
+    {
+    SchemaWriteStatus status = SCHEMA_WRITE_STATUS_Success;
+    // don't write any classes that aren't in the schema we're writing.
+    if (&(ecClass.GetSchema()) != this)
+        return status;
+    
+    bset<WCharCP>::const_iterator setIterator;
+    setIterator = context.m_alreadyWrittenClasses.find(ecClass.GetName().c_str());
+    // Make sure we don't write any class twice
+    if (setIterator != context.m_alreadyWrittenClasses.end())
+        return status;
+    else
+        context.m_alreadyWrittenClasses.insert(ecClass.GetName().c_str());
+        
+    // write the base classes first.
+    FOR_EACH (ECClassP baseClass, ecClass.GetBaseClasses())
+        {
+        WriteClass(parentNode, *baseClass, context);
+        }
+       
+    // Serialize relationship constraint dependencies
+    ECRelationshipClassP relClass = dynamic_cast<ECRelationshipClassP>((ECClassP) &ecClass);
+    if (NULL != relClass)
+        {
+        FOR_EACH (ECClassP source, relClass->GetSource().GetClasses())
+            WriteClass(parentNode, *source, context);
+            
+        FOR_EACH (ECClassP target, relClass->GetTarget().GetClasses())
+            WriteClass(parentNode, *target, context);
+        }
+    WritePropertyDependencies(parentNode, ecClass, context); 
+    WriteCustomAttributeDependencies(parentNode, ecClass, context);
+    
+    BeXmlNodeP  classNode;
+    ecClass._WriteXml (classNode, parentNode);
+    
+    return status;
+    }  
+    
+/*---------------------------------------------------------------------------------**//**
+* @bsimethod                                    Carole.MacDonald                01/2010
++---------------+---------------+---------------+---------------+---------------+------*/
+SchemaWriteStatus ECSchema::WritePropertyDependencies (BeXmlNodeR parentNode, ECClassCR ecClass, ECSchemaWriteContext& context) const
+    {
+    SchemaWriteStatus status = SCHEMA_WRITE_STATUS_Success;
+    
+    FOR_EACH (ECPropertyP prop, ecClass.GetProperties(false))
+        {
+        if (prop->GetIsStruct())
+            {
+            StructECPropertyP structProperty = prop->GetAsStructProperty();
+            WriteClass(parentNode, structProperty->GetType(), context);
+            }
+        else if (prop->GetIsArray())
+            {
+            ArrayECPropertyP arrayProperty = prop->GetAsArrayProperty();
+            if (arrayProperty->GetKind() == ARRAYKIND_Struct)
+                {
+                WriteClass(parentNode, *(arrayProperty->GetStructElementType()), context);
+                }
+            }
+        WriteCustomAttributeDependencies(parentNode, *prop, context);
+        }
+    return status;
+    }
+    
+/*---------------------------------------------------------------------------------**//**
+* @bsimethod                                               
++---------------+---------------+---------------+---------------+---------------+------*/
+SchemaWriteStatus ECSchema::WriteXml (BeXmlDomR xmlDom) const
+    {
+    BeXmlNodeP  schemaNode = xmlDom.AddNewElement (EC_SCHEMA_ELEMENT, NULL, NULL);
+
+    wchar_t versionString[8];
+    BeStringUtilities::Snwprintf (versionString, _countof(versionString), L"%02d.%02d", m_versionMajor, m_versionMinor);
+
+    schemaNode->AddAttributeStringValue (SCHEMA_NAME_ATTRIBUTE, this->GetName().c_str());
+    schemaNode->AddAttributeStringValue (SCHEMA_NAMESPACE_PREFIX_ATTRIBUTE, this->GetNamespacePrefix().c_str());
+    schemaNode->AddAttributeStringValue (SCHEMA_VERSION_ATTRIBUTE, versionString);
+    schemaNode->AddAttributeStringValue (DESCRIPTION_ATTRIBUTE, this->GetDescription().c_str());
+    if (GetIsDisplayLabelDefined())
+        schemaNode->AddAttributeStringValue (DISPLAY_LABEL_ATTRIBUTE, this->GetDisplayLabel().c_str());
+
+    // make sure the schema node has a namespace, and if it doesn't set its default namespace.
+    if (NULL == schemaNode->GetNamespace())
+        schemaNode->SetNamespace (NULL, ECXML_URI_2_0);
+
+    WString namespaceSpec (ECXML_URI_2_0);
+    schemaNode->AddAttributeStringValue ("xmlns:" EC_NAMESPACE_PREFIX, namespaceSpec.c_str());
+    
+    WriteSchemaReferences (*schemaNode);
+    
+    ECSchemaWriteContext context;
+    WriteCustomAttributeDependencies (*schemaNode, *this, context);
+    WriteCustomAttributes (*schemaNode);
+    
+    std::list<ECClassP> sortedClasses;
+    // sort the classes by name so the order in which they are written is predictable.
+    FOR_EACH (ECClassP pClass, GetClasses())
+        sortedClasses.push_back(pClass);
+        
+    sortedClasses.sort (ClassNameComparer);
+    
+    FOR_EACH (ECClassP pClass, sortedClasses)
+        {
+        WriteClass (*schemaNode, *pClass, context);
+        }
+        
+    ECXml::FormatXml (xmlDom);
+    return SCHEMA_WRITE_STATUS_Success;
+    }
+
+/*---------------------------------------------------------------------------------**//**
+* @bsimethod                                               
++---------------+---------------+---------------+---------------+---------------+------*/
+BentleyStatus LogXmlLoadError (BeXmlDomP xmlDom)
+    {        
+    WString     errorString;
+    int         line = 0, linePos = 0;
+    if (NULL == xmlDom)
+        {
+        BeXmlDom::GetLastErrorString (errorString);
+        }
+    else
+        {
+        xmlDom->GetErrorMessage (errorString);
+        xmlDom->GetErrorLocation (line, linePos);
+        }
+
+    ECObjectsLogger::Log()->errorv (errorString.c_str());
+    ECObjectsLogger::Log()->errorv (L"line %d, position %d", line, linePos);
+
+    return SUCCESS;
+    }
+
+/*---------------------------------------------------------------------------------**//**
+ @bsimethod                                                     
++---------------+---------------+---------------+---------------+---------------+------*/
+void AddFilePathToSchemaPaths  (ECSchemaReadContextR schemaContext, T_WStringVectorR schemaPaths, WCharCP ecSchemaXmlFile)
+    {
+    WString dev, dir;
+    BeFileName::ParseName (&dev, &dir, NULL, NULL, ecSchemaXmlFile);
+    WString pathToThisSchema = dev + WCSDIR_DEV_SEPARATOR_CHAR + dir;
+    FOR_EACH(WStringCR schemaPath, schemaPaths)
+        {
+        BeFileName::ParseName (&dev, &dir, NULL, NULL, schemaPath.c_str());
+        WString normalizedPath = dev + WCSDIR_DEV_SEPARATOR_CHAR + dir;
+        if (0 == normalizedPath.CompareToI(pathToThisSchema))
+            return; // it's already there
+        }
+    schemaContext.AddSchemaPath(pathToThisSchema.c_str());
+    }
+
+/*---------------------------------------------------------------------------------**//**
+ @bsimethod                                                     
++---------------+---------------+---------------+---------------+---------------+------*/
+SchemaReadStatus ECSchema::ReadFromXmlFile (ECSchemaP& schemaOut, WCharCP ecSchemaXmlFile, ECSchemaReadContextR schemaContext)
+    {
+    ECObjectsLogger::Log()->debugv (L"About to read native ECSchema read from file: fileName='%s'", ecSchemaXmlFile);
+	schemaOut = NULL;
+	
+    SchemaReadStatus status = SCHEMA_READ_STATUS_Success;
+
+    BeXmlStatus xmlStatus;
+    BeXmlDomPtr xmlDom = BeXmlDom::CreateAndReadFromFile (xmlStatus, ecSchemaXmlFile);
+    if ((xmlStatus != BEXML_Success) || !xmlDom.IsValid())
+        {
+        assert (s_noAssert);
+        LogXmlLoadError (xmlDom.get());
+        return SCHEMA_READ_STATUS_FailedToParseXml;
+        }
+
+    AddFilePathToSchemaPaths(schemaContext, schemaContext.GetSchemaPaths(), ecSchemaXmlFile);
+
+    status = ReadXml (schemaOut, *xmlDom.get(), schemaContext);
+    if (SCHEMA_READ_STATUS_DuplicateSchema == status)
+        return status; // already logged
+
+    if (ECOBJECTS_STATUS_Success != status)
+        ECObjectsLogger::Log()->errorv (L"Failed to read XML file: %s", ecSchemaXmlFile);
+    else
+        ECObjectsLogger::Log()->infov (L"Native ECSchema read from file: fileName='%s', schemaName='%s.%02d.%02d' classCount='%d' address='0x%x'", 
+            ecSchemaXmlFile, schemaOut->GetName().c_str(), schemaOut->GetVersionMajor(), schemaOut->GetVersionMinor(), schemaOut->m_classMap.size(), schemaOut);        
+
+    return status;
+    }
+
+/*---------------------------------------------------------------------------------**//**
+ @bsimethod                                                     
++---------------+---------------+---------------+---------------+---------------+------*/
+SchemaReadStatus     ECSchema::ReadFromXmlString
+(
+ECSchemaP&                      schemaOut, 
+WCharCP                         ecSchemaXml,
+ECSchemaReadContextR schemaContext
+)
+    {                  
+    ECObjectsLogger::Log()->debugv (L"About to read native ECSchema read from string."); // mainly included for timing
+	schemaOut = NULL;
+    SchemaReadStatus status = SCHEMA_READ_STATUS_Success;
+
+    BeXmlStatus xmlStatus;
+    BeXmlDomPtr xmlDom = BeXmlDom::CreateAndReadFromString (xmlStatus, ecSchemaXml, wcslen (ecSchemaXml) * sizeof(WChar));
+    
+    if (BEXML_Success != xmlStatus)
+        {
+        assert (s_noAssert);
+        LogXmlLoadError (xmlDom.get());
+        return SCHEMA_READ_STATUS_FailedToParseXml;
+        }
+
+    status = ReadXml (schemaOut, *xmlDom.get(), schemaContext);
+    if (SCHEMA_READ_STATUS_DuplicateSchema == status)
+        return status; // already logged
+
+    if (ECOBJECTS_STATUS_Success != status)
+        {
+        WChar first200Characters[201];
+        wcsncpy (first200Characters, ecSchemaXml, 200);
+        first200Characters[200] = L'\0';
+        ECObjectsLogger::Log()->errorv (L"Failed to read XML from string (1st 200 characters): %s", first200Characters);
+        }
+    else
+        ECObjectsLogger::Log()->infov (L"Native ECSchema read from string: schemaName='%s.%02d.%02d' classCount='%d' schemaAddress='0x%x' stringAddress='0x%x'", 
+            schemaOut->GetName().c_str(), schemaOut->GetVersionMajor(), schemaOut->GetVersionMinor(), schemaOut->m_classMap.size(), schemaOut, ecSchemaXml);
+    return status;
+    }
+
+/*---------------------------------------------------------------------------------**//**
+* @bsimethod                                    Carole.MacDonald                06/2010
++---------------+---------------+---------------+---------------+---------------+------*/
+bool ECSchema::IsSchemaReferenced
+(
+ECSchemaCR thisSchema, 
+ECSchemaCR potentiallyReferencedSchema
+)
+    {
+    ECSchemaReferenceList referencedSchemas = thisSchema.GetReferencedSchemas();
+    ECSchemaReferenceList::const_iterator schemaIterator;
+    for (schemaIterator = referencedSchemas.begin(); schemaIterator != referencedSchemas.end(); schemaIterator++)
+        {
+        ECSchemaP refSchema = *schemaIterator;
+        if (ECSchema::SchemasAreEqualByName (refSchema, &(potentiallyReferencedSchema)))
+            {
+            return true;
+            }
+        }
+    return false;
+    }
+/*---------------------------------------------------------------------------------**//**
+* @bsimethod                                    Bill.Steinbock                  04/2010
++---------------+---------------+---------------+---------------+---------------+------*/
+bool ECSchema::SchemasAreEqualByName (ECSchemaCP thisSchema, ECSchemaCP thatSchema)
+    {
+    return ((thisSchema == thatSchema) ||
+            ( (0 == thisSchema->GetName().compare(thatSchema->GetName())) &&
+              (thisSchema->GetVersionMajor() == thatSchema->GetVersionMajor()) &&
+              (thisSchema->GetVersionMinor() == thatSchema->GetVersionMinor())));
+    }
+    
+#if defined (NEEDSWORK_LIBXML)
+/*---------------------------------------------------------------------------------**//**
+ @bsimethod                                                     
++---------------+---------------+---------------+---------------+---------------+------*/
+SchemaReadStatus     ECSchema::ReadFromXmlStream
+(
+ECSchemaP&                      schemaOut, 
+IStreamP                        ecSchemaXmlStream,
+ECSchemaReadContextR schemaContext
+)
+    {                  
+    SchemaReadStatus status = SCHEMA_READ_STATUS_Success;
+
+    MSXML2::IXMLDOMDocument2Ptr xmlDocPtr = NULL;        
+    VERIFY_HRESULT_OK(xmlDocPtr.CreateInstance(__uuidof(MSXML2::DOMDocument60)), SCHEMA_READ_STATUS_FailedToInitializeMsmxl);
+    xmlDocPtr->put_validateOnParse(VARIANT_TRUE);
+    xmlDocPtr->put_async(VARIANT_FALSE);
+    
+    VARIANT_BOOL returnCode = xmlDocPtr->load(ecSchemaXmlStream);
+    if (returnCode != VARIANT_TRUE)
+        {
+        LogXmlLoadError (xmlDom.get());
+        return SCHEMA_READ_STATUS_FailedToParseXml;
+        }
+
+    status = ReadXml (schemaOut, xmlDocPtr, schemaContext);
+    if (SCHEMA_READ_STATUS_DuplicateSchema == status)
+        return status; // already logged
+    
+    if (ECOBJECTS_STATUS_Success != status)
+        ECObjectsLogger::Log()->errorv (L"Failed to read XML from stream");
+    return status;
+    return SCHEMA_READ_STATUS_FailedToParseXml;
+    }
+#endif //defined (NEEDSWORK_LIBXML)
+
+/*---------------------------------------------------------------------------------**//**
+ @bsimethod                                                     
++---------------+---------------+---------------+---------------+---------------+------*/
+SchemaWriteStatus ECSchema::WriteToXmlString (WStringR ecSchemaXml) const
+    {
+    ecSchemaXml.clear();
+
+    BeXmlDomPtr xmlDom = BeXmlDom::CreateEmpty();        
+
+    SchemaWriteStatus status;
+    if (SCHEMA_WRITE_STATUS_Success != (status = WriteXml (*xmlDom.get())))
+        return status;
+
+    xmlDom->ToString (ecSchemaXml, BeXmlDom::TO_STRING_OPTION_OmitByteOrderMark);
+
+    return SCHEMA_WRITE_STATUS_Success;
+    }
+   
+/*---------------------------------------------------------------------------------**//**
+ @bsimethod                                                     
++---------------+---------------+---------------+---------------+---------------+------*/
+SchemaWriteStatus ECSchema::WriteToXmlFile
+(
+WCharCP ecSchemaXmlFile,
+bool    utf16
+)
+    {
+    BeXmlDomPtr xmlDom = BeXmlDom::CreateEmpty();        
+
+    SchemaWriteStatus status;
+    if (SCHEMA_WRITE_STATUS_Success != (status = WriteXml (*xmlDom.get())))
+        return status;
+
+    return (BEXML_Success == xmlDom->ToFile (ecSchemaXmlFile, BeXmlDom::TO_STRING_OPTION_Indent, utf16 ? BeXmlDom::FILE_ENCODING_Utf16 : BeXmlDom::FILE_ENCODING_Utf8)) 
+        ? SCHEMA_WRITE_STATUS_Success : SCHEMA_WRITE_STATUS_FailedToWriteFile;
+    }
+   
+#if defined (NEEDSWORK_LIBXML)
+/*---------------------------------------------------------------------------------**//**
+ @bsimethod                                                     
++---------------+---------------+---------------+---------------+---------------+------*/
+SchemaWriteStatus ECSchema::WriteToXmlStream
+(
+IStreamP ecSchemaXmlStream,
+bool     utf16
+)
+    {
+    SchemaWriteStatus status = SCHEMA_WRITE_STATUS_Success;
+
+    MSXML2::IXMLDOMDocument2Ptr xmlDocPtr = NULL;        
+    VERIFY_HRESULT_OK(xmlDocPtr.CreateInstance(__uuidof(MSXML2::DOMDocument60)), SCHEMA_WRITE_STATUS_FailedToInitializeMsmxl);
+    xmlDocPtr->put_validateOnParse(VARIANT_TRUE);
+    xmlDocPtr->put_async(VARIANT_FALSE);
+    xmlDocPtr->put_preserveWhiteSpace(VARIANT_TRUE);
+    xmlDocPtr->put_resolveExternals(VARIANT_FALSE);
+    
+    status = WriteXml(xmlDocPtr);
+    if (status != SCHEMA_WRITE_STATUS_Success)
+        return status;
+        
+    VERIFY_HRESULT_OK(xmlDocPtr->save(ecSchemaXmlStream), SCHEMA_WRITE_STATUS_FailedToSaveXml);
+
+    return status;
+    }
+#endif //defined (NEEDSWORK_LIBXML)
+
+/*---------------------------------------------------------------------------------**//**
+* @bsimethod                                                    JoshSchifter    07/10
++---------------+---------------+---------------+---------------+---------------+------*/
+void            ECSchema::FindAllSchemasInGraph (bvector<EC::ECSchemaCP>& allSchemas, ECSchemaCR rootSchema, bool includeRootSchema)
+    {
+    if (includeRootSchema)
+        allSchemas.push_back (&rootSchema);
+
+    FOR_EACH(ECSchemaP refSchema , rootSchema.GetReferencedSchemas())
+        {
+        if (!includeRootSchema)
+            {
+            if (&rootSchema == refSchema)
+                continue;
+            }
+
+        bvector<EC::ECSchemaCP>::iterator it = std::find (allSchemas.begin(), allSchemas.end(), refSchema);
+
+        if (it != allSchemas.end())
+            continue;
+
+        FindAllSchemasInGraph (allSchemas, *refSchema);
+        }
+    }
+
+/*---------------------------------------------------------------------------------**//**
+* @bsimethod 
++---------------+---------------+---------------+---------------+---------------+------*/
+ECSchemaCP ECSchema::FindSchema (WCharCP schemaName) const
+    {
+    if (NULL == schemaName)
+        return NULL;
+    
+    if (m_name.EqualsI(schemaName))
+        return this;
+    
+    FOR_EACH (ECSchemaP referencedSchema, GetReferencedSchemas())
+        {
+        ECSchemaCP schema = referencedSchema->FindSchema (schemaName);
+        if (NULL != schema)
+            return schema;
+        }
+    
+    return NULL;
+    }
+    
+/*---------------------------------------------------------------------------------**//**
+* @bsimethod                                                    JoshSchifter    06/10
++---------------+---------------+---------------+---------------+---------------+------*/
+ECSchemaReadContext::ECSchemaReadContext(IECSchemaOwnerR owner, IStandaloneEnablerLocaterP enablerLocater, bool acceptLegacyImperfectLatestCompatibleMatch)
+    :
+    m_schemaOwner (owner), m_standaloneEnablerLocater(enablerLocater), m_hideSchemasFromLeakDetection (false), 
+    m_acceptLegacyImperfectLatestCompatibleMatch(acceptLegacyImperfectLatestCompatibleMatch),
+    m_finalSchemaLocater (NULL)
+    {
+    }
+
+/*---------------------------------------------------------------------------------**//**
+* @bsimethod                                                    JoshSchifter    06/10
++---------------+---------------+---------------+---------------+---------------+------*/
+ECSchemaReadContextPtr  ECSchemaReadContext::CreateContext (IECSchemaOwnerR owner, IStandaloneEnablerLocaterP enablerLocater, bool acceptLegacyImperfectLatestCompatibleMatch)   
+                                                                                        { return new ECSchemaReadContext(owner, enablerLocater, acceptLegacyImperfectLatestCompatibleMatch); }
+ECSchemaReadContextPtr  ECSchemaReadContext::CreateContext (IECSchemaOwnerR owner, bool acceptLegacyImperfectLatestCompatibleMatch) 
+    { 
+    return CreateContext (owner, NULL, acceptLegacyImperfectLatestCompatibleMatch); 
+    }
+void  ECSchemaReadContext::AddSchemaLocaters (bvector<EC::IECSchemaLocaterP>& locators) { m_locators.insert (m_locators.begin(), locators.begin(), locators.end());  }
+void  ECSchemaReadContext::AddSchemaLocater (IECSchemaLocaterR locater)      { m_locators.push_back (&locater);  }
+void  ECSchemaReadContext::AddSchemaPath (WCharCP path)               { m_searchPaths.push_back (WString(path));   }
+void  ECSchemaReadContext::HideSchemasFromLeakDetection ()                   { m_hideSchemasFromLeakDetection = true; }
+bvector<IECSchemaLocaterP>& ECSchemaReadContext::GetSchemaLocaters ()                { return m_locators;    }
+void                        ECSchemaReadContext::SetFinalSchemaLocater (IECSchemaLocaterR locater) { m_finalSchemaLocater = &locater;  }
+IECSchemaLocaterP           ECSchemaReadContext::GetFinalSchemaLocater ()                { return m_finalSchemaLocater; }
+T_WStringVectorR            ECSchemaReadContext::GetSchemaPaths ()                   { return m_searchPaths; }
+void                        ECSchemaReadContext::ClearSchemaPaths ()                 { m_searchPaths.clear();    }
+IECSchemaOwnerR             ECSchemaReadContext::GetSchemaOwner()                    { return m_schemaOwner;  }
+IStandaloneEnablerLocaterP  ECSchemaReadContext::GetStandaloneEnablerLocater()       { return m_standaloneEnablerLocater;  }
+bool                        ECSchemaReadContext::GetHideSchemasFromLeakDetection()   { return m_hideSchemasFromLeakDetection;  }
+
+
+/////////////////////////////////////////////////////////////////////////////////////////
+// IECSchemaOwner
+/////////////////////////////////////////////////////////////////////////////////////////
+/*---------------------------------------------------------------------------------**//**
+* @bsimethod                                                    JoshSchifter    07/10
++---------------+---------------+---------------+---------------+---------------+------*/
+ECObjectsStatus IECSchemaOwner::AddSchema  (ECSchemaR schema) { return _AddSchema (schema); }
+ECObjectsStatus IECSchemaOwner::DropSchema (ECSchemaR schema) { return _DropSchema (schema); }
+ECSchemaP       IECSchemaOwner::GetSchema  (WCharCP name, UInt32 major, UInt32 minor) { return _GetSchema (name, major, minor); }
+ECSchemaP       IECSchemaOwner::LocateSchema (WCharCP name, UInt32 major, UInt32 minor, SchemaMatchType matchType) { return _LocateSchema (name, major, minor, matchType); }
+
+/////////////////////////////////////////////////////////////////////////////////////////
+// IStandaloneEnablerLocater
+/////////////////////////////////////////////////////////////////////////////////////////
+/*---------------------------------------------------------------------------------**//**
+* @bsimethod                                    Bill.Steinbock                  01/2011
++---------------+---------------+---------------+---------------+---------------+------*/
+StandaloneECEnablerPtr  IStandaloneEnablerLocater::LocateStandaloneEnabler (WCharCP schemaName, WCharCP className)
+    {
+    return  _LocateStandaloneEnabler (schemaName, className);
+    }
+
+/////////////////////////////////////////////////////////////////////////////////////////
+// ECSchemaCache
+/////////////////////////////////////////////////////////////////////////////////////////
+/*---------------------------------------------------------------------------------**//**
+* @bsimethod                                    Bill.Steinbock                  01/2011
++---------------+---------------+---------------+---------------+---------------+------*/
+ECSchemaCache::~ECSchemaCache ()
+    {
+    if (m_ecEnablerMap.size())
+        m_ecEnablerMap.clear ();
+
+    if (0 == m_schemas.size())
+        return;
+
+    FOR_EACH (ECSchemaP ecSchema, m_schemas)
+        ECSchema::DestroySchema (ecSchema);
+    }
+
+/*---------------------------------------------------------------------------------**//**
+* @bsimethod                                    Casey.Mullen                  06/2011
++---------------+---------------+---------------+---------------+---------------+------*/
+int                             ECSchemaCache::GetCount ()
+    {
+    return (int)m_schemas.size();
+    }
+
+/*---------------------------------------------------------------------------------**//**
+* @bsimethod                                    Bill.Steinbock                  01/2011
++---------------+---------------+---------------+---------------+---------------+------*/
+ECObjectsStatus ECSchemaCache::_AddSchema   (ECSchemaR ecSchema)
+    {
+    m_schemas.push_back (&ecSchema);
+
+    return ECOBJECTS_STATUS_Success;
+    }
+
+/*---------------------------------------------------------------------------------**//**
+* @bsimethod                                    Bill.Steinbock                  01/2011
++---------------+---------------+---------------+---------------+---------------+------*/
+ECObjectsStatus ECSchemaCache::_DropSchema  (ECSchemaR ecSchema)
+    {
+    bvector<ECSchemaP>::iterator iter = std::find(m_schemas.begin(), m_schemas.end(), &ecSchema);
+    if (iter == m_schemas.end())
+        return ECOBJECTS_STATUS_SchemaNotFound;
+
+    ECSchema::DestroySchema (*iter);
+
+    m_schemas.erase(iter);
+
+    return ECOBJECTS_STATUS_Success;
+    }
+
+/*---------------------------------------------------------------------------------**//**
+* @bsimethod                                    Casey.Mullen                  06/2011
++---------------+---------------+---------------+---------------+---------------+------*/
+void                             ECSchemaCache::Clear ()
+    {
+    for (bvector<ECSchemaP>::iterator it = m_schemas.begin(); it != m_schemas.end(); ++it)
+        ECSchema::DestroySchema (*it);
+    m_schemas.clear();
+    m_ecEnablerMap.clear();
+    }
+    
+/*---------------------------------------------------------------------------------**//**
+* @bsimethod                                    Bill.Steinbock                  01/2011
++---------------+---------------+---------------+---------------+---------------+------*/
+ECSchemaP       ECSchemaCache::_GetSchema   (WCharCP schemaName, UInt32 versionMajor, UInt32 versionMinor)
+    {
+    return _LocateSchema (schemaName, versionMajor, versionMinor, SCHEMAMATCHTYPE_Exact);
+    }
+
+/*---------------------------------------------------------------------------------**//**
+* @bsimethod                                    Bill.Steinbock                  01/2011
++---------------+---------------+---------------+---------------+---------------+------*/
+ECSchemaP       ECSchemaCache::_LocateSchema (WCharCP schemaName, UInt32 versionMajor, UInt32 versionMinor, SchemaMatchType matchType)
+    {
+    FOR_EACH (ECSchemaP ecSchema, m_schemas)
+        {
+        if (ECSchema::SchemasMatch (matchType, schemaName, versionMajor, versionMinor, ecSchema->GetName().c_str(), ecSchema->GetVersionMajor(), ecSchema->GetVersionMinor()))
+            return ecSchema;
+        }
+
+    return NULL;
+    }
+
+/*---------------------------------------------------------------------------------**//**
+* @bsimethod                                    Bill.Steinbock                  01/2011
++---------------+---------------+---------------+---------------+---------------+------*/
+ECSchemaCachePtr    ECSchemaCache::Create ()
+    {
+    return new ECSchemaCache;
+    }
+
+/////////////////////////////////////////////////////////////////////////////////////////
+// ECClassContainer
+/////////////////////////////////////////////////////////////////////////////////////////
+/*---------------------------------------------------------------------------------**//**
+* @bsimethod                                                   
++---------------+---------------+---------------+---------------+---------------+------*/
+ECClassContainer::const_iterator  ECClassContainer::begin () const
+    {
+    return ECClassContainer::const_iterator(m_classMap.begin());        
+    }
+
+/*---------------------------------------------------------------------------------**//**
+* @bsimethod                                                   
++---------------+---------------+---------------+---------------+---------------+------*/
+ECClassContainer::const_iterator  ECClassContainer::end () const
+    {
+    return ECClassContainer::const_iterator(m_classMap.end());        
+    }   
+
+/*---------------------------------------------------------------------------------**//**
+* @bsimethod                                                   
++---------------+---------------+---------------+---------------+---------------+------*/
+ECClassContainer::const_iterator& ECClassContainer::const_iterator::operator++()
+    {
+    m_state->m_mapIterator++;    
+    return *this;
+    }
+
+/*---------------------------------------------------------------------------------**//**
+* @bsimethod                                                   
++---------------+---------------+---------------+---------------+---------------+------*/
+bool    ECClassContainer::const_iterator::operator!= (const_iterator const& rhs) const
+    {
+    return (m_state->m_mapIterator != rhs.m_state->m_mapIterator);
+    }
+/*---------------------------------------------------------------------------------**//**
+* @bsimethod                                                   
++---------------+---------------+---------------+---------------+---------------+------*/
+bool    ECClassContainer::const_iterator::operator== (const_iterator const& rhs) const
+    {
+    return (m_state->m_mapIterator == rhs.m_state->m_mapIterator);
+    }
+
+/*---------------------------------------------------------------------------------**//**
+* @bsimethod                                                   
++---------------+---------------+---------------+---------------+---------------+------*/
+ECClassP const& ECClassContainer::const_iterator::operator*() const
+    {
+    // Get rid of ECClassContainer or make it return a pointer directly
+#ifdef CREATES_A_TEMP
+    bpair<WCharCP , ECClassP> const& mapPair = *(m_state->m_mapIterator);
+    return mapPair.second;
+#else
+    return m_state->m_mapIterator->second;
+#endif
+    };
+
+/*---------------------------------------------------------------------------------**//**
+* Validates a name and ensures a name contains only alphanumeric and underscore characters and does not start with a digit.
+*
+* @bsimethod                                    Carole.MacDonald                03/2010
++---------------+---------------+---------------+---------------+---------------+------*/
+bool NameValidator::Validate (WStringCR name) 
+    {
+    if (name.empty())
+        return false;
+    if (   L'0' <= name[0]
+        && L'9' >= name[0])
+        return false; 
+    for (WString::size_type index = 0; index != name.length(); ++index)
+        {
+        if(    (L'a' > name[index] || L'z' < name[index]) 
+            && (L'A' > name[index] || L'Z' < name[index])
+            && (L'0' > name[index] || L'9' < name[index])
+            && '_'  != name[index])
+            return false;
+        } 
+    return true;
+    }
+
+END_BENTLEY_EC_NAMESPACE
+
+