/*--------------------------------------------------------------------------------------+
|
|     $Source: src/ECSchema.cpp $
|
|  $Copyright: (c) 2018 Bentley Systems, Incorporated. All rights reserved. $
|
+--------------------------------------------------------------------------------------*/

#include "ECObjectsPch.h"
#include "SchemaXml.h"
#include "SchemaJson.h"
#include "StronglyConnectedGraph.h"
#if defined (_WIN32) // WIP_NONPORT - iostreams not support on Android
#include <iomanip>
#endif
#include <Bentley/BeFileName.h>
#include <Bentley/BeFile.h>
#include <Bentley/BeFileListIterator.h>

#include <list>

BEGIN_BENTLEY_ECOBJECT_NAMESPACE

// If you are developing schemas, particularly when editing them by hand, you want to have this variable set to false so you get the asserts to help you figure out what is going wrong.
// Test programs generally want to get error status back and not assert, so they call ECSchema::AssertOnXmlError (false);
static bool s_noAssert = false;

/*---------------------------------------------------------------------------------**//**
* @bsimethod                                    Carole.MacDonald                01/2010
+---------------+---------------+---------------+---------------+---------------+------*/
static bool ClassNameComparer(ECClassP class1, ECClassP class2)
    {
    // We should never have a NULL ECClass here.
    // However we will pretend a NULL ECClass is always less than a non-NULL ECClass
    BeAssert(nullptr != class1 && nullptr != class2);
    if (nullptr == class1)
        return nullptr != class2;      // class 1 < class2 if class2 non-null, equal otherwise
    else if (nullptr == class2)
        return false;               // class1 > class2

    int comparison = class1->GetName().CompareTo(class2->GetName());
    return comparison < 0;
    }

/*---------------------------------------------------------------------------------**//**
* Currently this is only used by ECValidatedName and ECSchema.
* @bsimethod                                                    Paul.Connelly   09/12
+---------------+---------------+---------------+---------------+---------------+------*/
ECNameValidation::ValidationResult ECNameValidation::Validate (Utf8CP name)
    {
    if (nullptr == name || 0 == *name)
        return RESULT_NullOrEmpty;
    else if ('0' <= name[0] && '9' >= name[0])
        return RESULT_BeginsWithDigit;
    else
        {
        for (Utf8CP cur = name; *cur; ++cur)
            if (!IsValidAlphaNumericCharacter (*cur))
                return RESULT_IncludesInvalidCharacters;
        }

    return RESULT_Valid;
    }

/*---------------------------------------------------------------------------------**//**
* @bsimethod                                                    Paul.Connelly   09/12
+---------------+---------------+---------------+---------------+---------------+------*/
void ECNameValidation::AppendEncodedCharacter (WStringR encoded, WChar c)
    {
    WChar buf[5];
    HexFormatOptions opts = (HexFormatOptions)(static_cast<int>(HexFormatOptions::LeadingZeros) | static_cast<int>(HexFormatOptions::Uppercase));
    BeStringUtilities::FormatUInt64 (buf, _countof(buf), (uint64_t)c, opts, 4);
    encoded.append(L"__x");
    encoded.append(buf);
    encoded.append(L"__");
    }

/*---------------------------------------------------------------------------------**//**
* @bsimethod                                                    Paul.Connelly   09/12
+---------------+---------------+---------------+---------------+---------------+------*/
bool ECNameValidation::DecodeFromValidName (Utf8StringR decoded, Utf8StringCR name)
    {
    // "__x####__"
    //  012345678

    decoded = name;
    if (Utf8String::npos == name.find("__x"))
        return false; // => no decoding was required

    // TFS#298776: The encoding has always been done using UTF-16 - first in .NET, then in Vancouver.
    // Therefore we must convert.
    WString buf(name.c_str(), BentleyCharEncoding::Utf8);
    size_t pos = 0;
    bool wasDecoded = false;
    while (pos + 8 < buf.length() && Utf8String::npos != (pos = buf.find (L"__x", pos)))
        {
        if ('_' == buf[pos+7] && '_' == buf[pos+8])
            {
            uint32_t charCode;
            if (1 == BE_STRING_UTILITIES_SWSCANF(buf.c_str() + pos + 3, L"%x", &charCode))
                {
                buf[pos] = (WChar)charCode;
                buf.erase (pos+1, 8);
                wasDecoded = true;
                pos++;
                continue;
                }
            }

        // could not decode this escape code, leave it intact
        pos += 3;
        }

    if (wasDecoded)
        decoded.Assign(buf.c_str());

    return wasDecoded;
    }

/*---------------------------------------------------------------------------------**//**
* @bsimethod                                                    Paul.Connelly   09/12
+---------------+---------------+---------------+---------------+---------------+------*/
bool ECNameValidation::EncodeToValidName (Utf8StringR output, Utf8StringCR input)
    {
    output.clear();
    if (input.empty())
        return false;

    // TFS#298776: The encoding has always been done using UTF-16 - first in .NET, then in Vancouver.
    // Therefore we must convert.
    // Let's avoid doing that unnecessarily, since that's the common case; at the expense of having to repeat our loop in the uncommon case

    // First character cannot be a digit
    bool needToEncode = ('0' <= input[0] && '9' >= input[0]);
    if (!needToEncode)
        {
        for (size_t i = 0; i < input.length(); i++)
            {
            if (!IsValidAlphaNumericCharacter (input[i]))
                {
                needToEncode = true;
                break;
                }
            }
        }

    if (!needToEncode)
        {
        output = input;
        return false; // => no encoding was necessary
        }

    WString name(input.c_str(), BentleyCharEncoding::Utf8);
    WString encoded;
    encoded.reserve (name.length());
    bool wasEncoded = false;

    // First character cannot be a digit
    size_t startIndex = 0;
    if ('0' <= name[0] && '9' >= name[0])
        {
        AppendEncodedCharacter (encoded, name[0]);
        startIndex = 1;
        wasEncoded = true;
        }

    for (size_t i = startIndex; i < name.length(); i++)
        {
        if (!IsValidAlphaNumericCharacter (name[i]))
            {
            AppendEncodedCharacter (encoded, name[i]);
            wasEncoded = true;
            }
        else
            encoded.append (1, name[i]);
        }

    output.Assign(encoded.c_str());
    return wasEncoded;
    }

/*---------------------------------------------------------------------------------**//**
* @bsimethod                                                    Paul.Connelly   08/15
+---------------+---------------+---------------+---------------+---------------+------*/
Utf8String ECNameValidation::EncodeToValidName (Utf8StringCR name)
    {
    Utf8String encoded;
    EncodeToValidName (encoded, name);
    return encoded;
    }

//---------------------------------------------------------------------------------------//
// @bsimethod                                                    Colin.Kerr         02/2018
//+---------------+---------------+---------------+---------------+---------------+------//
bool ECValidatedName::SetValidName(Utf8CP name, bool decodeNameToDisplayLabel)
    {
    if (!ECNameValidation::IsValidName(name))
        return false;

    m_name = name;
    if (decodeNameToDisplayLabel && !m_hasExplicitDisplayLabel)
        m_hasExplicitDisplayLabel = ECNameValidation::DecodeFromValidName(m_displayLabel, m_name);

    return true;
    }

/*---------------------------------------------------------------------------------**//**
* @bsimethod                                                    Paul.Connelly   09/12
+---------------+---------------+---------------+---------------+---------------+------*/
void ECValidatedName::SetName (Utf8CP name)
    {
    // Note that this method can be called with an un-encoded name (e.g. called by users creating schemas dynamically),
    // or with an encoded name (e.g. when deserializing a schema from xml)
    // Hence we both encode and decode here

    // Encode the name
    m_name.clear();
    ECNameValidation::EncodeToValidName (m_name, name);

    // If the display label has not been explicitly set, use the (decoded) property name
    if (!m_hasExplicitDisplayLabel)
        ECNameValidation::DecodeFromValidName (m_displayLabel, m_name);
    }

/*---------------------------------------------------------------------------------**//**
* @bsimethod                                                    Paul.Connelly   09/12
+---------------+---------------+---------------+---------------+---------------+------*/
void ECValidatedName::SetDisplayLabel(Utf8CP label)
    {
    if (nullptr == label || '\0' == *label)
        {
        m_hasExplicitDisplayLabel = false;
        m_displayLabel.clear();
        }
    else
        {
        m_hasExplicitDisplayLabel = true;
        m_displayLabel = label;
        }
    }

/*---------------------------------------------------------------------------------**//**
 @bsimethod
+---------------+---------------+---------------+---------------+---------------+------*/
ECSchema::~ECSchema ()
    {
    for (auto entry : m_classMap)
        {
        ECClassP ecClass = entry.second;
        //==========================================================
        //Bug #23511: Publisher crash related to a NULL ECClass name
        //We need to cleanup any derived class link in other schema.
        //If schema fail later during loading it is possible that is
        //had created derived class links in reference ECSchemas. Since
        //This schema would be deleted we need to remove those dead links.
        for(auto baseClass : ecClass->GetBaseClasses())
            {
            if (&baseClass->GetSchema() != this)
                baseClass->RemoveDerivedClass(*ecClass);
            }
        //==========================================================
        }

    ClassMap::iterator  classIterator = m_classMap.begin();
    while (classIterator != m_classMap.end())
        {
        ECClassP ecClass = classIterator->second;
        classIterator = m_classMap.erase(classIterator);
        delete ecClass;
        }
    BeAssert (m_classMap.empty());

    for (auto entry : m_enumerationMap)
        {
        ECEnumerationP ecEnumeration = entry.second;
        delete ecEnumeration;
        }

    m_enumerationMap.clear();
    BeAssert(m_enumerationMap.empty());

    for (auto entry : m_kindOfQuantityMap)
        {
        auto kindOfQuantity = entry.second;
        delete kindOfQuantity;
        }

    m_kindOfQuantityMap.clear();
    BeAssert(m_kindOfQuantityMap.empty());

    for (auto entry : m_propertyCategoryMap)
        {
        auto propertyCategory = entry.second;
        delete propertyCategory;
        }

    m_propertyCategoryMap.clear();
    BeAssert(m_propertyCategoryMap.empty());

    for (auto entry : m_unitSystemMap)
        {
        // Check the registry to ensure it is the correct UnitSystem one to remove.
        auto systemCP = Units::UnitRegistry::Instance().LookupUnitSystem(entry.second->GetFullName().c_str());
        BeAssert(nullptr != systemCP);
        BeAssert(entry.second == systemCP);
        if (entry.second != systemCP)
            {
            LOG.warningv("Cannot remove UnitSystem '%s' from the schema because the UnitSystem found in the UnitRegistry is not the same as the one located in this schema.", systemCP->GetName().c_str());
            continue;
            }

        auto returnedSystem = Units::UnitRegistry::Instance().RemoveSystem(entry.second->GetFullName().c_str());
        BeAssert(nullptr != returnedSystem);
        BeAssert(entry.second == returnedSystem);
        
        if (returnedSystem == entry.second)
            delete entry.second;
        }

    m_unitSystemMap.clear();
    BeAssert(m_unitSystemMap.empty());

    for (auto entry : m_phenomenonMap)
        {
        //// Check the registry to ensure it is the correct Phenomenon one to remove.
        //auto phenomCP = Units::UnitRegistry::Instance().LookupPhenomenon(entry.second->GetFullName().c_str());
        //BeAssert(nullptr != phenomCP);
        //BeAssert(entry.second == phenomCP);
        //if (entry.second != phenomCP)
        //    {
        //    LOG.warningv("Cannot remove Phenomenon '%s' from the schema because the Phenomenon found in the UnitRegistry is not the same as the one located in this schema.", phenomCP->GetName().c_str());
        //    continue;
        //    }

        // Remove from the registry before removing from ECSchema
<<<<<<< HEAD
        auto returnedPhenom = Units::UnitRegistry::Instance().RemovePhenomenon(entry.second->GetFullName().c_str());
        BeAssert(nullptr != returnedPhenom);
        // This should be the same pointer as the UnitRegistry has, so it should not matter which one is deleted.
        BeAssert(returnedPhenom == entry.second);
        delete entry.second;
=======
        auto returnedPhenom = Units::UnitRegistry::Instance().RemovePhenomenon(entry.first);
        BeAssert(nullptr != returnedPhenom);

        // This should be the same pointer as the UnitRegistry has, so it should not matter which one is deleted.
        BeAssert(returnedPhenom == entry.second);
        if (returnedPhenom == entry.second)
            delete entry.second;
>>>>>>> cfa0651f
        }

    m_phenomenonMap.clear();
    BeAssert(m_phenomenonMap.empty());

    m_refSchemaList.clear();

    memset ((void*)this, 0xececdead, 4);// Replaced sizeof(this) with 4. There is value 
                                        // in trying to make this logic "correct" for a 64-bit build. 
                                        // This memset is clearly just intended to aid in debugging. 
                                        // Attempting to use this object with the high 4 bytes of the vtable 
                                        // pointer set to 0xececdead will crash just as reliably.
    }

/*---------------------------------------------------------------------------------**//**
* @bsimethod                                                    JoshSchifter    09/10
+---------------+---------------+---------------+---------------+---------------+------*/
void ECSchema::SetErrorHandling (bool showMessages, bool doAssert)
    {
    s_noAssert = !doAssert;
    ECClass::SetErrorHandling(doAssert);
    SchemaXmlReader::SetErrorHandling(doAssert);
    }

/*---------------------------------------------------------------------------------**//**
 @bsimethod                                                     
+---------------+---------------+---------------+---------------+---------------+------*/
ECObjectsStatus ECSchema::SetName (Utf8StringCR name)
    {        
    if (m_immutable)
        return ECObjectsStatus::SchemaIsImmutable;
    else if (!ECNameValidation::IsValidName (name.c_str()))
        return ECObjectsStatus::InvalidName;

    m_key.m_schemaName = name;

    if (OriginalECXmlVersionLessThan(ECVersion::V3_1))
        m_hasExplicitDisplayLabel = ECNameValidation::DecodeFromValidName(m_displayLabel, m_key.m_schemaName);

    return ECObjectsStatus::Success;
    }

/*---------------------------------------------------------------------------------**//**
 @bsimethod
+---------------+---------------+---------------+---------------+---------------+------*/
ECObjectsStatus ECSchema::SetAlias (Utf8StringCR alias)
    {
    if (m_immutable) return ECObjectsStatus::SchemaIsImmutable;

    else if (Utf8String::IsNullOrEmpty(alias.c_str()))
        return ECObjectsStatus::InvalidName;
          
    else if (!ECNameValidation::IsValidName(alias.c_str()))
        return ECObjectsStatus::InvalidName;

    ECNameValidation::EncodeToValidName(m_alias, alias);

    return ECObjectsStatus::Success;
    }

/*---------------------------------------------------------------------------------**//**
 @bsimethod
+---------------+---------------+---------------+---------------+---------------+------*/
ECObjectsStatus ECSchema::SetDescription (Utf8StringCR description)
    {
    if (m_immutable) return ECObjectsStatus::SchemaIsImmutable;

    m_description = description;
    return ECObjectsStatus::Success;
    }

/*---------------------------------------------------------------------------------**//**
 @bsimethod
+---------------+---------------+---------------+---------------+---------------+------*/
Utf8StringCR ECSchema::GetDescription() const
    { 
    return m_localizedStrings.GetSchemaDescription(this, m_description); 
    }

/*---------------------------------------------------------------------------------**//**
 @bsimethod
+---------------+---------------+---------------+---------------+---------------+------*/
ECObjectsStatus ECSchema::SetDisplayLabel (Utf8StringCR displayLabel)
    {
    if (m_immutable) return ECObjectsStatus::SchemaIsImmutable;

    m_displayLabel = displayLabel;
    m_hasExplicitDisplayLabel = true;
    return ECObjectsStatus::Success;
    }

/*---------------------------------------------------------------------------------**//**
 @bsimethod
+---------------+---------------+---------------+---------------+---------------+------*/
Utf8StringCR ECSchema::GetDisplayLabel() const 
    {
    return m_localizedStrings.GetSchemaDisplayLabel(this, GetInvariantDisplayLabel());
    }

static Utf8CP s_standardSchemaNames[] =
    {
    "Bentley_Standard_CustomAttributes",
    "Bentley_Standard_Classes",
    "Bentley_ECSchemaMap",
    "EditorCustomAttributes",
    "Bentley_Common_Classes",
    "Dimension_Schema",
    "iip_mdb_customAttributes",
    "KindOfQuantity_Schema",
    "rdl_customAttributes",
    "SIUnitSystemDefaults",
    "Unit_Attributes",
    "Units_Schema",
    "USCustomaryUnitSystemDefaults",
    "ECDbMap",
    "CoreCustomAttributes",
    "SchemaLocalizationCustomAttributes",
    };

/*---------------------------------------------------------------------------------**//**
* @bsimethod                                    Carole.MacDonald                11/2012
+---------------+---------------+---------------+---------------+---------------+------*/
bool ECSchema::IsStandardSchema(Utf8StringCR schemaName)
    {
    for (Utf8CP* cur = s_standardSchemaNames, *end = cur + _countof(s_standardSchemaNames); cur < end; ++cur)
        if (schemaName.Equals (*cur))
            return true;

    return false;
    }
/*---------------------------------------------------------------------------------**//**
 @bsimethod
+---------------+---------------+---------------+---------------+---------------+------*/
bool ECSchema::IsStandardSchema () const
    {
    return IsStandardSchema(m_key.m_schemaName);
    }

static Utf8CP s_originalStandardSchemaFullNames[] =
    {
    "Bentley_Standard_CustomAttributes.01.00.00",
    "Bentley_Standard_Classes.01.00.00",
    "EditorCustomAttributes.01.00.00",
    "Bentley_Common_Classes.01.00.00",
    "Dimension_Schema.01.00.00",
    "iip_mdb_customAttributes.01.00.00",
    "KindOfQuantity_Schema.01.00.00",
    "rdl_customAttributes.01.00.00",
    "SIUnitSystemDefaults.01.00.00",
    "Unit_Attributes.01.00.00",
    "Units_Schema.01.00.00",
    "USCustomaryUnitSystemDefaults.01.00.00"
    };

/*---------------------------------------------------------------------------------**//**
* @bsimethod                                    Carole.MacDonald                05/2012
+---------------+---------------+---------------+---------------+---------------+------*/
bool ECSchema::IsSamePrimarySchema (ECSchemaR primarySchema) const
    {
    if (0 != BeStringUtilities::StricmpAscii(this->GetAlias().c_str(), primarySchema.GetAlias().c_str()))
        return false;

    if (0 != BeStringUtilities::StricmpAscii(this->GetFullSchemaName().c_str(), primarySchema.GetFullSchemaName().c_str()))
        return false;

    return (GetClassCount() == primarySchema.GetClassCount());
    }

//-------------------------------------------------------------------------------------
// @bsimethod                                    Krischan.Eberle                07/2015
//+---------------+---------------+---------------+---------------+---------------+------
bool ECSchema::IsSupplementalSchema () const
    {
    SupplementalSchemaMetaDataPtr suppMetaData = nullptr;
    return SupplementalSchemaMetaData::TryGetFromSchema(suppMetaData, *this);
    }

/*---------------------------------------------------------------------------------**//**
* @bsimethod                                                    Paul.Connelly   02/13
+---------------+---------------+---------------+---------------+---------------+------*/
bool ECSchema::ShouldNotBeStored (SchemaKeyCR key)
    {
    Utf8String schemaName = key.GetFullSchemaName();
    for (Utf8CP* cur = s_originalStandardSchemaFullNames, *end = cur + _countof(s_originalStandardSchemaFullNames); cur < end; ++cur)
        if (schemaName.Equals (*cur))
            return true;

    // We don't want to import any version of the Units_Schema
    if (BeStringUtilities::StricmpAscii("Units_Schema", key.m_schemaName.c_str()) == 0)
        return true;

    return false;
    }

/*---------------------------------------------------------------------------------**//**
 @bsimethod
+---------------+---------------+---------------+---------------+---------------+------*/
ECObjectsStatus ECSchema::SetVersionRead (const uint32_t versionRead)
    {
    if (m_immutable) return ECObjectsStatus::SchemaIsImmutable;

    m_key.m_versionRead = versionRead;
    return ECObjectsStatus::Success;
    }

/*---------------------------------------------------------------------------------**//**
 @bsimethod
+---------------+---------------+---------------+---------------+---------------+------*/
ECObjectsStatus ECSchema::SetVersionWrite (const uint32_t value)
    {
    if (m_immutable) return ECObjectsStatus::SchemaIsImmutable;

    m_key.m_versionWrite = value;
    return ECObjectsStatus::Success;
    }

/*---------------------------------------------------------------------------------**//**
 @bsimethod
+---------------+---------------+---------------+---------------+---------------+------*/
ECObjectsStatus ECSchema::SetVersionMinor (const uint32_t versionMinor)
    {
    if (m_immutable) return ECObjectsStatus::SchemaIsImmutable;

    m_key.m_versionMinor = versionMinor;
    return ECObjectsStatus::Success;
    }

/*---------------------------------------------------------------------------------**//**
 @bsimethod
+---------------+---------------+---------------+---------------+---------------+------*/
ECObjectsStatus ECSchema::CreateECVersion(ECVersion &ecVersion, uint32_t ecMajorVersion, uint32_t ecMinorVersion)
    {
    if (ecMajorVersion == 2 && ecMinorVersion == 0)
        ecVersion = ECVersion::V2_0;
    else if (ecMajorVersion == 3 && ecMinorVersion == 0)
        ecVersion = ECVersion::V3_0;
    else if (ecMajorVersion == 3 && ecMinorVersion == 1)
        ecVersion = ECVersion::V3_1;
    else if (ecMajorVersion == 3 && ecMinorVersion == 2)
        ecVersion = ECVersion::V3_2;
    else
        return ECObjectsStatus::InvalidECVersion;

    return ECObjectsStatus::Success;
    }

/*---------------------------------------------------------------------------------**//**
 @bsimethod
+---------------+---------------+---------------+---------------+---------------+------*/
ECObjectsStatus ECSchema::ParseECVersion(uint32_t &ecVersionMajor, uint32_t &ecVersionMinor, ECVersion ecVersion)
    {
    ecVersionMajor = (uint32_t) ((uint32_t) ecVersion >> 16);
    ecVersionMinor = (uint32_t) (0xFFFF & (uint32_t) ecVersion);

    return ECObjectsStatus::Success;
    }

/*---------------------------------------------------------------------------------**//**
 @bsimethod
+---------------+---------------+---------------+---------------+---------------+------*/
Utf8CP ECSchema::GetECVersionString(ECVersion ecVersion)
    {
    switch (ecVersion)
        {
        case ECVersion::V2_0:
            return "2.0";
        case ECVersion::V3_0:
            return "3.0";
        case ECVersion::V3_1:
            return "3.1";
        case ECVersion::V3_2:
            return "3.2";
        }
    return nullptr;
    }

//--------------------------------------------------------------------------------------
// @bsimethod                                   Caleb.Shafer                    01/2018
//--------------------------------------------------------------------------------------
// static
Utf8CP ECSchema::SchemaElementTypeToString(ECSchemaElementType elementType)
    {
    switch (elementType)
        {
        case ECSchemaElementType::ECEnumeration:
            return ECJSON_ENUMERATION_ELEMENT;
        case ECSchemaElementType::KindOfQuantity:
            return KIND_OF_QUANTITY_ELEMENT;
        case ECSchemaElementType::PropertyCategory:
            return PROPERTY_CATEGORY_ELEMENT;
        case ECSchemaElementType::UnitSystem:
            return UNIT_SYSTEM_ELEMENT;
        case ECSchemaElementType::Phenomenon:
            return PHENOMENON_ELEMENT;
        }

    return EMPTY_STRING;
    }

/*---------------------------------------------------------------------------------**//**
 @bsimethod
+---------------+---------------+---------------+---------------+---------------+------*/
bool ECSchema::Validate(bool resolveIssues)
    {
    // Need to skip validation for supplemental schemas since they are not required to have fully defined relationships
    if (Utf8String::npos != GetName().find("_Supplemental_"))
        return true;

    bool isValid = true;
    for (ECClassP ecClass : GetClasses())
        {
        ECRelationshipClassCP relClass = ecClass->GetRelationshipClassCP();
        if (relClass != nullptr)
            {
            if (!relClass->Verify(resolveIssues))
                isValid = false;

            continue;
            }

        if (!ecClass->Validate())
            isValid = false;
        }

    for (KindOfQuantityCP koq : GetKindOfQuantities())
        {
        if (!koq->Verify())
            isValid = false;
        }

    if (OriginalECXmlVersionLessThan(ECVersion::V3_1) && resolveIssues && ECClass::SchemaAllowsOverridingArrays(this))
        {
        for (ECClassP ecClass : GetClasses())
            {
            ECObjectsStatus status = ecClass->FixArrayPropertyOverrides();
            if (ECObjectsStatus::Success != status)
                {
                LOG.errorv("Failed to fix array property overrides for properties of class '%s'", ecClass->GetFullName());
                return false;
                }
            }
        }

    if (!isValid)
        {
        // If the validation fails and the schema is read from an ECXML 3.1 or greater, fail to validate.
        if (OriginalECXmlVersionAtLeast(ECVersion::V3_1))
            {
            Utf8String schemaFullName = GetFullSchemaName();
            LOG.errorv("Schema validation failed for schema '%s'.  It is supposed to be EC Version 3.1 but it does not meet the rules for that EC version.  See log for details.",
                       schemaFullName.c_str());
            return false;
            }

        if (!IsECVersion(ECVersion::V3_0))
            {
            LOG.warningv("ECSchemaXML for %s did not pass ECXml 3.1 validation, being downgraded to ECXml 3.0", GetName().c_str());

            // Failed to validate for a 3.1 schema. Downgraded to a 3.0 schema in memory.
            m_ecVersion = ECVersion::V3_0;
            }
        else
            LOG.warningv("ECSchema did not pass EC3.1 validation.");
        }
    else
        m_ecVersion = ECVersion::Latest;

    return true;
    }

/*---------------------------------------------------------------------------------**//**
 @bsimethod
+---------------+---------------+---------------+---------------+---------------+------*/
void ECSchema::DebugDump()const
    {
    printf("ECSchema: this=0x%" PRIx64 "  %s, nClasses=%d\n", (uint64_t)this, m_key.GetFullSchemaName().c_str(), (int) m_classMap.size());
    for (ClassMap::const_iterator it = m_classMap.begin(); it != m_classMap.end(); ++it)
        {
        bpair<Utf8CP, ECClassP>const& entry = *it;
        ECClassCP ecClass = entry.second;
        printf("    ECClass: 0x%" PRIx64 ", %s\n", (uint64_t)ecClass, ecClass->GetName().c_str());
        }
    }

/*---------------------------------------------------------------------------------**//**
* @bsimethod                                                    Paul.Connelly   03/13
+---------------+---------------+---------------+---------------+---------------+------*/
ECObjectsStatus ECSchema::RenameClass (ECClassR ecClass, Utf8CP newName)
    {
    ClassMap::iterator iter = m_classMap.find (ecClass.GetName().c_str());
    if (iter == m_classMap.end() || iter->second != &ecClass)
        return ECObjectsStatus::ClassNotFound;

    ECClassP pClass = &ecClass;
    m_classMap.erase (iter);
    ECObjectsStatus renameStatus = ecClass.SetName (newName);
    ECObjectsStatus addStatus = AddClass (pClass);
    return ECObjectsStatus::Success != renameStatus ? renameStatus : addStatus;
    }

//---------------------------------------------------------------------------------------
// @bsimethod                                   Carole.MacDonald            02/2016
//---------------+---------------+---------------+---------------+---------------+-------
void ECSchema::FindUniqueClassName(Utf8StringR newName, Utf8CP originalName)
    {
    Utf8PrintfString testName("%s_", originalName);
    while (1)
        {
        if (nullptr == GetClassP(testName.c_str()))
            break;
        testName.append("_");
        }
    newName = testName;
    }

/*---------------------------------------------------------------------------------**//**
 @bsimethod
+---------------+---------------+---------------+---------------+---------------+------*/
ECObjectsStatus ECSchema::AddClass(ECClassP pClass, bool resolveConflicts)
    {
    if (m_immutable) return ECObjectsStatus::SchemaIsImmutable;

    if (NamedElementExists(pClass->GetName().c_str()))
        {
        if (!resolveConflicts)
            {
            LOG.errorv("Cannot create class '%s' because a named element the same identifier already exists in the schema",
                       pClass->GetName().c_str());

            return ECObjectsStatus::NamedItemAlreadyExists;
            }

        Utf8String uniqueName;
        FindUniqueClassName(uniqueName, pClass->GetName().c_str());
        pClass->SetName(uniqueName);
        return AddClass(pClass, resolveConflicts);
        }

    if (false == m_classMap.insert(bpair<Utf8CP, ECClassP>(pClass->GetName().c_str(), pClass)).second)
        {
        LOG.errorv("There was a problem adding class '%s' to the schema",
                   pClass->GetName().c_str());

        return ECObjectsStatus::Error;
        }

    if (m_serializationOrder.GetPreserveElementOrder())
        m_serializationOrder.AddElement(pClass->GetName().c_str(), ECSchemaElementType::ECClass);

    //DebugDump(); wprintf(L"\n");
    return ECObjectsStatus::Success;
    }

/*---------------------------------------------------------------------------------**//**
 @bsimethod
+---------------+---------------+---------------+---------------+---------------+------*/
ECObjectsStatus ECSchema::CreateEntityClass (ECEntityClassP& pClass, Utf8StringCR name)
    {
    if (m_immutable) return ECObjectsStatus::SchemaIsImmutable;

    pClass = new ECEntityClass(*this);
    ECObjectsStatus status = pClass->SetName (name);
    if (ECObjectsStatus::Success != status)
        {
        delete pClass;
        pClass = nullptr;
        return status;
        }

    if (ECObjectsStatus::Success != (status = AddClass(pClass)))
        {
        delete pClass;
        pClass = nullptr;
        }
    
    return status;
    }

//---------------------------------------------------------------------------------------
// @bsimethod                                   Caleb.Shafer                01/2017
//---------------+---------------+---------------+---------------+---------------+-------
ECObjectsStatus ECSchema::CreateMixinClass (ECEntityClassP& pClass, Utf8StringCR name, ECEntityClassCR appliesTo)
    {
    if (m_immutable) return ECObjectsStatus::SchemaIsImmutable;

    pClass = new ECEntityClass(*this);
    ECObjectsStatus status = pClass->SetName (name);
    if (ECObjectsStatus::Success != status)
        {
        delete pClass;
        pClass = nullptr;
        return status;
        }

    pClass->SetClassModifier(ECClassModifier::Abstract);

    IECInstancePtr mixinInstance = CoreCustomAttributeHelper::CreateCustomAttributeInstance("IsMixin");
    if (!mixinInstance.IsValid())
        {
        delete pClass;
        pClass = nullptr;
        return ECObjectsStatus::UnableToSetMixinCustomAttribute;
        }

    auto& coreCA = mixinInstance->GetClass().GetSchema();
    if (!ECSchema::IsSchemaReferenced(*this, coreCA))
        this->AddReferencedSchema(const_cast<ECSchemaR>(coreCA));

    auto& appliesToClassSchema = appliesTo.GetSchema();
    if ((this != &appliesToClassSchema) && !ECSchema::IsSchemaReferenced(*this, appliesToClassSchema))
        {
        status = this->AddReferencedSchema(const_cast<ECSchemaR>(appliesToClassSchema));
        if (ECObjectsStatus::Success != status)
            {
            delete pClass;
            pClass = nullptr;
            return status;
            }
        }

    ECValue appliesToClass(ECClass::GetQualifiedClassName(*this, appliesTo).c_str());
    status = mixinInstance->SetValue("AppliesToEntityClass", appliesToClass);

    if (ECObjectsStatus::Success != status)
        {
        delete pClass;
        pClass = nullptr;
        return status;
        }

    if (ECObjectsStatus::Success != pClass->SetCustomAttribute(*mixinInstance))
        {
        delete pClass;
        pClass = nullptr;
        return status;
        }

    if (ECObjectsStatus::Success != (status = AddClass(pClass)))
        {
        delete pClass;
        pClass = nullptr;
        }
    
    return status;
    }

//---------------------------------------------------------------------------------------
// @bsimethod                                   Carole.MacDonald            10/2015
//---------------+---------------+---------------+---------------+---------------+-------
ECObjectsStatus ECSchema::CreateStructClass (ECStructClassP& pClass, Utf8StringCR name)
    {
    if (m_immutable) return ECObjectsStatus::SchemaIsImmutable;

    pClass = new ECStructClass(*this);
    ECObjectsStatus status = pClass->SetName (name);
    if (ECObjectsStatus::Success != status)
        {
        delete pClass;
        pClass = nullptr;
        return status;
        }

    if (ECObjectsStatus::Success != (status = AddClass(pClass)))
        {
        delete pClass;
        pClass = nullptr;
        }
    
    return status;
    }

//---------------------------------------------------------------------------------------
// @bsimethod                                   Carole.MacDonald            10/2015
//---------------+---------------+---------------+---------------+---------------+-------
ECObjectsStatus ECSchema::CreateCustomAttributeClass (ECCustomAttributeClassP& pClass, Utf8StringCR name)
    {
    if (m_immutable) return ECObjectsStatus::SchemaIsImmutable;

    pClass = new ECCustomAttributeClass(*this);
    ECObjectsStatus status = pClass->SetName (name);
    if (ECObjectsStatus::Success != status)
        {
        delete pClass;
        pClass = nullptr;
        return status;
        }

    if (ECObjectsStatus::Success != (status = AddClass(pClass)))
        {
        delete pClass;
        pClass = nullptr;
        }
    
    return status;
    }

/*---------------------------------------------------------------------------------**//**
 @bsimethod
+---------------+---------------+---------------+---------------+---------------+------*/
ECObjectsStatus ECSchema::CreateRelationshipClass (ECRelationshipClassP& pClass, Utf8StringCR name, bool verify)
    {
    if (m_immutable) return ECObjectsStatus::SchemaIsImmutable;

    pClass = new ECRelationshipClass(*this, verify);
    ECObjectsStatus status = pClass->SetName (name);
    if (ECObjectsStatus::Success != status)
        {
        delete pClass;
        pClass = nullptr;
        return status;
        }

    if (ECObjectsStatus::Success != (status = AddClass(pClass)))
        {
        delete pClass;
        pClass = nullptr;
        return status;
        }

    return ECObjectsStatus::Success;
    }

//---------------------------------------------------------------------------------------
// @bsimethod                                   Colin.Kerr                    02/2017
//---------------+---------------+---------------+---------------+---------------+-------
ECObjectsStatus ECSchema::CreateRelationshipClass(ECRelationshipClassP& relationshipClass, Utf8StringCR name, ECEntityClassCR source, Utf8CP sourceRoleLabel, ECEntityClassCR target, Utf8CP targetRoleLabel)
    {
    ECObjectsStatus status = CreateRelationshipClass(relationshipClass, name);
    if (ECObjectsStatus::Success != status)
        return status;

    status = relationshipClass->GetSource().AddClass(source);
    if (ECObjectsStatus::Success != status)
        {
        delete relationshipClass;
        relationshipClass = nullptr;
        return status;
        }

    status = relationshipClass->GetSource().SetRoleLabel(sourceRoleLabel);
    if (ECObjectsStatus::Success != status)
        {
        delete relationshipClass;
        relationshipClass = nullptr;
        return status;
        }
    
    status = relationshipClass->GetTarget().AddClass(target);
    if (ECObjectsStatus::Success != status)
        {
        delete relationshipClass;
        relationshipClass = nullptr;
        return status;
        }
    
    status = relationshipClass->GetTarget().SetRoleLabel(targetRoleLabel);
    if (ECObjectsStatus::Success != status)
        {
        delete relationshipClass;
        relationshipClass = nullptr;
        return status;
        }

    return ECObjectsStatus::Success;
    }

/*---------------------------------------------------------------------------------**//**
* @bsimethod                                    Robert.Schili                   11/2015
+---------------+---------------+---------------+---------------+---------------+------*/
ECObjectsStatus ECSchema::CreateEnumeration(ECEnumerationP & ecEnumeration, Utf8CP name, PrimitiveType type)
    {
    if (m_immutable) return ECObjectsStatus::SchemaIsImmutable;

    ecEnumeration = new ECEnumeration(*this);
    ecEnumeration->SetName(name);

    auto status = ecEnumeration->SetType(type);
    if (ECObjectsStatus::Success != status)
        {
        delete ecEnumeration;
        ecEnumeration = nullptr;
        return status;
        }

    status = AddSchemaChildToMap<ECEnumeration, EnumerationMap>(ecEnumeration, &m_enumerationMap, ECSchemaElementType::ECEnumeration);
    if (ECObjectsStatus::Success != status)
        {
        delete ecEnumeration;
        ecEnumeration = nullptr;
        }

    return status;
    }

/*---------------------------------------------------------------------------------**//**
* @bsimethod                                    Robert.Schili                   11/2015
+---------------+---------------+---------------+---------------+---------------+------*/
ECObjectsStatus ECSchema::CreateKindOfQuantity(KindOfQuantityP& kindOfQuantity, Utf8CP name)
    {
    if (m_immutable) return ECObjectsStatus::SchemaIsImmutable;

    kindOfQuantity = new KindOfQuantity(*this);
    kindOfQuantity->SetName(name);

    auto status = AddSchemaChildToMap<KindOfQuantity, KindOfQuantityMap>(kindOfQuantity, &m_kindOfQuantityMap, ECSchemaElementType::KindOfQuantity);
    if (ECObjectsStatus::Success != status)
        {
        delete kindOfQuantity;
        kindOfQuantity = nullptr;
        }

    return status;
    }

//---------------------------------------------------------------------------------------
// @bsimethod                                   Caleb.Shafer                    06/2017
//---------------+---------------+---------------+---------------+---------------+-------
ECObjectsStatus ECSchema::CreatePropertyCategory(PropertyCategoryP& propertyCategory, Utf8CP name)
    {
    if (m_immutable) return ECObjectsStatus::SchemaIsImmutable;

    propertyCategory = new PropertyCategory(*this);
    propertyCategory->SetName(name);

    auto status = AddSchemaChildToMap<PropertyCategory, PropertyCategoryMap>(propertyCategory, &m_propertyCategoryMap, ECSchemaElementType::PropertyCategory);
    if (ECObjectsStatus::Success != status)
        {
        delete propertyCategory;
        propertyCategory = nullptr;
        }

    return status;
    }

//--------------------------------------------------------------------------------------
// @bsimethod                                   Caleb.Shafer                    01/2018
//--------------------------------------------------------------------------------------
ECObjectsStatus ECSchema::CreateUnitSystem(UnitSystemP& system, Utf8CP name, Utf8CP displayLabel, Utf8CP description)
    {
    if (m_immutable) return ECObjectsStatus::SchemaIsImmutable;

    Utf8String fullName = GetName() + ":" + name;
    system = Units::UnitRegistry::Instance().AddSystem<UnitSystem>(fullName.c_str());
    if (nullptr == system)
        return ECObjectsStatus::Error;

    system->SetSchema(*this);

    ECObjectsStatus status = system->SetDisplayLabel(displayLabel);
    if (ECObjectsStatus::Success != status)
        {
        Units::UnitRegistry::Instance().RemoveSystem(system->GetName().c_str());
        delete system;
        system = nullptr;
        }

    status = system->SetDescription(description);
    if (ECObjectsStatus::Success != status)
        {
        Units::UnitRegistry::Instance().RemoveSystem(system->GetName().c_str());
        delete system;
        system = nullptr;
        }

    status = AddSchemaChildToMap<UnitSystem, UnitSystemMap>(system, &m_unitSystemMap, ECSchemaElementType::UnitSystem);
    if (ECObjectsStatus::Success != status)
        {
        Units::UnitRegistry::Instance().RemoveSystem(system->GetName().c_str());
        delete system;
        system = nullptr;
        }

    return status;
    }

//--------------------------------------------------------------------------------------
// @bsimethod                                   Kyle.Abramowitz                 02/2018
//--------------------------------------------------------------------------------------
ECObjectsStatus ECSchema::CreatePhenomenon(PhenomenonP& phenomenon, Utf8CP name, Utf8CP definition, Utf8CP displayLabel, Utf8CP description)
    {
    if (m_immutable) return ECObjectsStatus::SchemaIsImmutable;
    Utf8String fullName = GetName() + ":" + name;
    phenomenon = Units::UnitRegistry::Instance().AddPhenomenon<Phenomenon>(fullName.c_str(), definition);
    if (nullptr == phenomenon)
        return ECObjectsStatus::Error;

    phenomenon->SetSchema(*this);

    ECObjectsStatus status = phenomenon->SetDisplayLabel(displayLabel);
    if (ECObjectsStatus::Success != status)
        {
        Units::UnitRegistry::Instance().RemovePhenomenon(phenomenon->GetName().c_str());
        delete phenomenon;
        phenomenon = nullptr;
        }

    status = phenomenon->SetDescription(description);
    if (ECObjectsStatus::Success != status)
        {
        Units::UnitRegistry::Instance().RemovePhenomenon(phenomenon->GetName().c_str());
        delete phenomenon;
        phenomenon = nullptr;
        }

    status = AddSchemaChildToMap<Phenomenon, PhenomenonMap>(phenomenon, &m_phenomenonMap, ECSchemaElementType::Phenomenon);
    if (ECObjectsStatus::Success != status)
        {
        Units::UnitRegistry::Instance().RemovePhenomenon(phenomenon->GetName().c_str());
        delete phenomenon;
        phenomenon = nullptr;
        }

    return status;
    }

//--------------------------------------------------------------------------------------
// @bsimethod                                   Caleb.Shafer                    01/2018
//--------------------------------------------------------------------------------------
template<typename T, typename T_MAP>
ECObjectsStatus ECSchema::AddSchemaChildToMap(T* child, T_MAP* map, ECSchemaElementType childType)
    {
    if (m_immutable) return ECObjectsStatus::SchemaIsImmutable;

    if(NamedElementExists(child->GetName().c_str()))
        {
        NativeLogging::LoggingManager::GetLogger(L"ECObjectsNative")->errorv("Cannot create %s '%s' because a named element with the same identifier already exists in the schema", ECSchema::SchemaElementTypeToString(childType), child->GetName().c_str());
        return ECObjectsStatus::NamedItemAlreadyExists;
        }

    if (false == map->insert(bpair<Utf8CP, T*>(child->GetName().c_str(), child)).second)
        {
        NativeLogging::LoggingManager::GetLogger(L"ECObjectsNative")->errorv("There was a problem adding %s '%s' to the schema", ECSchema::SchemaElementTypeToString(childType), child->GetName().c_str());
        return ECObjectsStatus::Error;
        }

    if (m_serializationOrder.GetPreserveElementOrder())
        m_serializationOrder.AddElement(child->GetName().c_str(), childType);
    return ECObjectsStatus::Success;
    }

template<typename T> ECObjectsStatus ECSchema::AddSchemaChild(T* child, ECSchemaElementType childType) {;}
template<> ECObjectsStatus ECSchema::AddSchemaChild<ECEnumeration>(ECEnumerationP child, ECSchemaElementType childType) {return AddSchemaChildToMap<ECEnumeration, EnumerationMap>(child, &m_enumerationMap, childType);}
template<> ECObjectsStatus ECSchema::AddSchemaChild<PropertyCategory>(PropertyCategoryP child, ECSchemaElementType childType) {return AddSchemaChildToMap<PropertyCategory, PropertyCategoryMap>(child, &m_propertyCategoryMap, childType);}
template<> ECObjectsStatus ECSchema::AddSchemaChild<KindOfQuantity>(KindOfQuantityP child, ECSchemaElementType childType) {return AddSchemaChildToMap<KindOfQuantity, KindOfQuantityMap>(child, &m_kindOfQuantityMap, childType);}
template<> ECObjectsStatus ECSchema::AddSchemaChild<UnitSystem>(UnitSystemP child, ECSchemaElementType childType) {return AddSchemaChildToMap<UnitSystem, UnitSystemMap>(child, &m_unitSystemMap, childType);}
template<> ECObjectsStatus ECSchema::AddSchemaChild<Phenomenon>(PhenomenonP child, ECSchemaElementType childType) {return AddSchemaChildToMap<Phenomenon, PhenomenonMap>(child, &m_phenomenonMap, childType);}

//--------------------------------------------------------------------------------------
// @bsimethod                                   Caleb.Shafer                    02/2018
//--------------------------------------------------------------------------------------
ECObjectsStatus ECSchema::DeleteUnitSystem(UnitSystemR unitSystem)
    {
    auto systemCP = Units::UnitRegistry::Instance().LookupUnitSystem(unitSystem.GetFullName().c_str());
    BeAssert(nullptr != systemCP);
    BeAssert(&unitSystem == systemCP);
    if (&unitSystem != systemCP)
        {
        LOG.warningv("Cannot remove UnitSystem '%s' from the schema because the UnitSystem found in the UnitRegistry is not the same as the one located in this schema.", unitSystem.GetName().c_str());
        return ECObjectsStatus::Error;
        }

    auto returnedSystem = Units::UnitRegistry::Instance().RemoveSystem(unitSystem.GetFullName().c_str());
    BeAssert(nullptr != returnedSystem);
    BeAssert(&unitSystem == returnedSystem);

    return DeleteSchemaChild<UnitSystem, UnitSystemMap>(unitSystem, &m_unitSystemMap);
    }

//--------------------------------------------------------------------------------------
// @bsimethod                                   Kyle.Abramowitz                 02/2018
//--------------------------------------------------------------------------------------
ECObjectsStatus ECSchema::DeletePhenomenon(PhenomenonR phenom)
    {
<<<<<<< HEAD
    auto phenomP = Units::UnitRegistry::Instance().RemovePhenomenon(phenom.GetFullName().c_str());
    BeAssert(nullptr != phenomP);
=======
    //auto phenomCP = Units::UnitRegistry::Instance().LookupPhenomenon(phenom.GetName().c_str());
    //BeAssert(nullptr != phenomCP);
    //BeAssert(&phenom == phenomCP); // This only happens if a second Phenomenon made its way into the registry.
    //if (&phenom != phenomCP)
    //    {
    //    LOG.warningv("Cannot remove Phenomenon '%s' from the schema because the Phenomenon found in the UnitRegistry is not the same as the one located in this schema.", phenomCP->GetName().c_str());
    //    return ECObjectsStatus::Error;
    //    }

    auto returnedPhenom = Units::UnitRegistry::Instance().RemovePhenomenon(phenom.GetName().c_str());
    BeAssert(nullptr != returnedPhenom);
    BeAssert(&phenom == returnedPhenom);
>>>>>>> cfa0651f

    return DeleteSchemaChild<Phenomenon, PhenomenonMap>(phenom, &m_phenomenonMap);
    }

//--------------------------------------------------------------------------------------
// @bsimethod
//--------------------------------------------------------------------------------------
bool ECSchema::NamedElementExists(Utf8CP name)
    {
    return (m_classMap.find(name) != m_classMap.end()) ||
        (m_enumerationMap.find(name) != m_enumerationMap.end()) ||
        (m_kindOfQuantityMap.find(name) != m_kindOfQuantityMap.end()) ||
        (m_propertyCategoryMap.find(name) != m_propertyCategoryMap.end()) ||
        (m_unitSystemMap.find(name) != m_unitSystemMap.end()) ||
        (m_phenomenonMap.find(name) != m_phenomenonMap.end());
    }

/*---------------------------------------------------------------------------------**//**
 @bsimethod
+---------------+---------------+---------------+---------------+---------------+------*/
ECObjectsStatus ECSchema::SetVersionFromString(Utf8CP versionString)
    {
    if (m_immutable) return ECObjectsStatus::SchemaIsImmutable;

    uint32_t versionRead;
    uint32_t versionWrite;
    uint32_t versionMinor;
    ECObjectsStatus status;
    if ((ECObjectsStatus::Success != (status = ParseVersionString (versionRead, versionWrite, versionMinor, versionString))) ||
        (ECObjectsStatus::Success != (status = this->SetVersionRead (versionRead))) ||
        (ECObjectsStatus::Success != (status = this->SetVersionWrite(versionWrite))) ||
        (ECObjectsStatus::Success != (status = this->SetVersionMinor (versionMinor))))
        return status;
    else
        return ECObjectsStatus::Success;
    }

//-------------------------------------------------------------------------------------//
// @bsimethod
//+---------------+---------------+---------------+---------------+---------------+----//
ECObjectsStatus ECSchema::SetECVersion(ECVersion ecVersion)
    {
    ECObjectsStatus status = ECObjectsStatus::Success;

    switch (ecVersion)
        {
        case ECVersion::V2_0:
        case ECVersion::V3_0:
        case ECVersion::V3_1:
        case ECVersion::V3_2:
            m_ecVersion = ecVersion;
            break;
        default:
            return ECObjectsStatus::InvalidECVersion;
        }

    return status;
    }
    
//-------------------------------------------------------------------------------------//
// @bsimethod
//+---------------+---------------+---------------+---------------+---------------+----//
ECObjectsStatus ECSchema::CreateSchema(ECSchemaPtr& schemaOut, Utf8StringCR schemaName, Utf8StringCR alias, uint32_t versionRead, uint32_t versionWrite, uint32_t versionMinor, ECVersion ecVersion)
    {
    schemaOut = new ECSchema();

    ECObjectsStatus status;

    if (ECObjectsStatus::Success != (status = schemaOut->SetName(schemaName)) ||
        ECObjectsStatus::Success != (status = schemaOut->SetAlias(alias)) ||
        ECObjectsStatus::Success != (status = schemaOut->SetVersionRead (versionRead)) ||
        ECObjectsStatus::Success != (status = schemaOut->SetVersionWrite(versionWrite)) ||
        ECObjectsStatus::Success != (status = schemaOut->SetVersionMinor (versionMinor)) ||
        ECObjectsStatus::Success != (status = schemaOut->SetECVersion (ecVersion)) ||
        ECObjectsStatus::Success != (status = schemaOut->ParseECVersion(schemaOut->m_originalECXmlVersionMajor, schemaOut->m_originalECXmlVersionMinor, ECVersion::Latest)))
        {
        schemaOut = nullptr;
        return status;
        }

    return ECObjectsStatus::Success;
    }

//---------------------------------------------------------------------------------------
// @bsimethod                                   Carole.MacDonald            02/2017
//---------------+---------------+---------------+---------------+---------------+-------
ECObjectsStatus ECSchema::CopyClass(ECClassP& targetClass, ECClassCR sourceClass, Utf8StringCR targetClassName, bool copyReferences)
    {
    if (m_immutable) return ECObjectsStatus::SchemaIsImmutable;

    // first make sure the class doesn't already exist in the schema
    if (nullptr != this->GetClassCP(targetClassName.c_str()))
        return ECObjectsStatus::NamedItemAlreadyExists;

    ECObjectsStatus status = ECObjectsStatus::Success;
    ECRelationshipClassCP sourceAsRelationshipClass = sourceClass.GetRelationshipClassCP();
    ECStructClassCP sourceAsStructClass = sourceClass.GetStructClassCP();
    ECCustomAttributeClassCP sourceAsCAClass = sourceClass.GetCustomAttributeClassCP();
    if (nullptr != sourceAsRelationshipClass)
        {
        ECRelationshipClassP newRelationshipClass;
        status = this->CreateRelationshipClass(newRelationshipClass, targetClassName);
        if (ECObjectsStatus::Success != status)
            return status;
        newRelationshipClass->SetStrength(sourceAsRelationshipClass->GetStrength());
        newRelationshipClass->SetStrengthDirection(sourceAsRelationshipClass->GetStrengthDirection());

        sourceAsRelationshipClass->GetSource().CopyTo(newRelationshipClass->GetSource(), copyReferences);
        sourceAsRelationshipClass->GetTarget().CopyTo(newRelationshipClass->GetTarget(), copyReferences);
        targetClass = newRelationshipClass;
        }
    else if (nullptr != sourceAsStructClass)
        {
        ECStructClassP newStructClass;
        status = this->CreateStructClass(newStructClass, targetClassName);
        if (ECObjectsStatus::Success != status)
            return status;
        targetClass = newStructClass;
        }
    else if (nullptr != sourceAsCAClass)
        {
        ECCustomAttributeClassP newCAClass;
        status = this->CreateCustomAttributeClass(newCAClass, targetClassName);
        if (ECObjectsStatus::Success != status)
            return status;
        newCAClass->SetContainerType(sourceAsCAClass->GetContainerType());
        targetClass = newCAClass;
        }
    else
        {
        ECEntityClassP newEntityClass;
        status = CreateEntityClass(newEntityClass, targetClassName);
        if (ECObjectsStatus::Success != status)
            return status;
        targetClass = newEntityClass;
        }

    if (sourceClass.GetIsDisplayLabelDefined())
        targetClass->SetDisplayLabel(sourceClass.GetInvariantDisplayLabel());
    targetClass->SetDescription(sourceClass.GetInvariantDescription());
    targetClass->SetClassModifier(sourceClass.GetClassModifier());

    // Set the base classes on the target class from the source class
    // This is inconsistent with the Managed implementation of CopyClass which does not copy base classes
    for (ECClassP baseClass: sourceClass.GetBaseClasses())
        {
        ECClassP targetBaseClass = nullptr;
        if (baseClass->GetSchema().GetSchemaKey() != sourceClass.GetSchema().GetSchemaKey())
            targetBaseClass = baseClass;
        else
            {
            targetBaseClass = this->GetClassP(baseClass->GetName().c_str());
            if (nullptr == targetBaseClass)
                {
                if (copyReferences)
                    {
                    status = CopyClass(targetBaseClass, *baseClass);
                    if (ECObjectsStatus::Success != status && ECObjectsStatus::NamedItemAlreadyExists != status)
                        return status;
                    }
                else // The base class is not in the target schema and we do not want to copy it.
                    {
                    if (!ECSchema::IsSchemaReferenced(*this, baseClass->GetSchema()))
                        AddReferencedSchema(baseClass->GetSchemaR());
                    targetBaseClass = baseClass;
                    }
                }
            }
            
        // Not validating the class to be added since it should already be valid schema. Also this avoids some of the inheritance rule checking
        // for Mixins and Relationships
        status = targetClass->_AddBaseClass(*targetBaseClass, false, false, false);
        if (ECObjectsStatus::Success != status)
            return status;
        }

    for(ECPropertyCP sourceProperty: sourceClass.GetProperties(false))
        {
        if (sourceProperty->IsForSupplementation())
            continue;
        ECPropertyP destProperty;
        status = targetClass->CopyProperty(destProperty, sourceProperty, sourceProperty->GetName().c_str(), true, true, copyReferences);
        if (ECObjectsStatus::Success != status)
            return status;
        }

    return sourceClass.CopyCustomAttributesTo(*targetClass);
    }

/*---------------------------------------------------------------------------------**//**
* @bsimethod                                    Robert.Schili                11/2015
+---------------+---------------+---------------+---------------+---------------+------*/
ECObjectsStatus ECSchema::CopyEnumeration(ECEnumerationP& targetEnumeration, ECEnumerationCR sourceEnumeration)
    {
    if (m_immutable) return ECObjectsStatus::SchemaIsImmutable;

    ECObjectsStatus status;
    status = CreateEnumeration(targetEnumeration, sourceEnumeration.GetName().c_str(), sourceEnumeration.GetType());
    if (ECObjectsStatus::Success != status)
        return status;

    if (sourceEnumeration.GetIsDisplayLabelDefined())
        targetEnumeration->SetDisplayLabel(sourceEnumeration.GetInvariantDisplayLabel().c_str());

    targetEnumeration->SetDescription(sourceEnumeration.GetInvariantDescription().c_str());
    targetEnumeration->SetIsStrict(sourceEnumeration.GetIsStrict());

    for (auto sourceEnumerator : sourceEnumeration.GetEnumerators())
        {
        ECEnumeratorP targetEnumerator;
        if (PrimitiveType::PRIMITIVETYPE_Integer == targetEnumeration->GetType())
            targetEnumeration->CreateEnumerator(targetEnumerator, sourceEnumerator->GetName(), sourceEnumerator->GetInteger());
        else
            targetEnumeration->CreateEnumerator(targetEnumerator, sourceEnumerator->GetName(), sourceEnumerator->GetString().c_str());

        if (sourceEnumerator->GetIsDisplayLabelDefined())
            targetEnumerator->SetDisplayLabel(sourceEnumerator->GetInvariantDisplayLabel().c_str());
        }

    return ECObjectsStatus::Success;
    }

//---------------------------------------------------------------------------------------
// @bsimethod                                   Caleb.Shafer                    01/2017
//---------------+---------------+---------------+---------------+---------------+-------
ECObjectsStatus ECSchema::CopyKindOfQuantity(KindOfQuantityP& targetKOQ, KindOfQuantityCR sourceKOQ)
    {
    if (m_immutable) return ECObjectsStatus::SchemaIsImmutable;

    ECObjectsStatus status;
    status = CreateKindOfQuantity(targetKOQ, sourceKOQ.GetName().c_str());
    if (ECObjectsStatus::Success != status)
        return status;

    if (sourceKOQ.GetIsDisplayLabelDefined())
        targetKOQ->SetDisplayLabel(sourceKOQ.GetInvariantDisplayLabel().c_str());

    targetKOQ->SetDescription(sourceKOQ.GetInvariantDescription().c_str());

    targetKOQ->SetPersistenceUnit(sourceKOQ.GetPersistenceUnit());
    if (sourceKOQ.HasPresentationUnits())
        {
        for (const auto& fus : sourceKOQ.GetPresentationUnitList())
            targetKOQ->AddPresentationUnit(fus);
        }
    
    targetKOQ->SetRelativeError(sourceKOQ.GetRelativeError());

    return ECObjectsStatus::Success;
    }

//---------------------------------------------------------------------------------------
// @bsimethod                                   Caleb.Shafer                    01/2017
//---------------+---------------+---------------+---------------+---------------+-------
ECObjectsStatus ECSchema::CopyPropertyCategory(PropertyCategoryP& targetPropCategory, PropertyCategoryCR sourcePropCategory)
    {
    if (m_immutable) return ECObjectsStatus::SchemaIsImmutable;

    ECObjectsStatus status;
    status = CreatePropertyCategory(targetPropCategory, sourcePropCategory.GetName().c_str());
    if (ECObjectsStatus::Success != status)
        return status;

    if (sourcePropCategory.GetIsDisplayLabelDefined())
        targetPropCategory->SetDisplayLabel(sourcePropCategory.GetInvariantDisplayLabel().c_str());

    targetPropCategory->SetDescription(sourcePropCategory.GetInvariantDescription().c_str());
    targetPropCategory->SetPriority(sourcePropCategory.GetPriority());

    return ECObjectsStatus::Success;
    }

/*---------------------------------------------------------------------------------**//**
* @bsimethod                                    Carole.MacDonald                05/2012
+---------------+---------------+---------------+---------------+---------------+------*/
ECObjectsStatus ECSchema::CopySchema(ECSchemaPtr& schemaOut) const
    {
    ECObjectsStatus status = ECObjectsStatus::Success;
    status = CreateSchema(schemaOut,  GetName(), GetAlias(), GetVersionRead(), GetVersionWrite(), GetVersionMinor(), m_ecVersion);
    if (ECObjectsStatus::Success != status)
        return status;

    schemaOut->SetDescription(m_description);
    if (GetIsDisplayLabelDefined())
        schemaOut->SetDisplayLabel(GetInvariantDisplayLabel());

    ECSchemaReferenceListCR referencedSchemas = GetReferencedSchemas();
    for (ECSchemaReferenceList::const_iterator iter = referencedSchemas.begin(); iter != referencedSchemas.end(); ++iter)
        schemaOut->AddReferencedSchema(*iter->second.get());
        
    for(ECClassP ecClass: m_classContainer)
        {
        ECClassP copyClass;
        status = schemaOut->CopyClass(copyClass, *ecClass, ecClass->GetName(), true);
        if (ECObjectsStatus::Success != status && ECObjectsStatus::NamedItemAlreadyExists != status)
            return status;
        }

    for (auto ecEnumeration : m_enumerationContainer)
        {
        ECEnumerationP copyEnumeration;
        status = schemaOut->CopyEnumeration(copyEnumeration, *ecEnumeration);
        if (ECObjectsStatus::Success != status && ECObjectsStatus::NamedItemAlreadyExists != status)
            return status;
        }

    for (auto koq : m_kindOfQuantityContainer)
        {
        KindOfQuantityP copyKOQ;
        status = schemaOut->CopyKindOfQuantity(copyKOQ, *koq);
        if (ECObjectsStatus::Success != status && ECObjectsStatus::NamedItemAlreadyExists != status)
            return status;
        }

    for (auto propertyCategory : m_propertyCategoryContainer)
        {
        PropertyCategoryP copyKOQ;
        status = schemaOut->CopyPropertyCategory(copyKOQ, *propertyCategory);
        if (ECObjectsStatus::Success != status && ECObjectsStatus::NamedItemAlreadyExists != status)
            return status;
        }

    return CopyCustomAttributesTo(*schemaOut);
    }

/*---------------------------------------------------------------------------------**//**
 @bsimethod
+---------------+---------------+---------------+---------------+---------------+------*/
ECSchemaCP ECSchema::GetSchemaByAliasP(Utf8StringCR alias) const
    {
    if (alias.length() == 0)
        return this;

    // lookup referenced schema by alias
    bmap<ECSchemaP, Utf8String>::const_iterator schemaIterator;
    for (schemaIterator = m_referencedSchemaAliasMap.begin(); schemaIterator != m_referencedSchemaAliasMap.end(); schemaIterator++)
        {
        if (0 == alias.compare (schemaIterator->second))
            return schemaIterator->first;
        }

    return nullptr;
    }

/*---------------------------------------------------------------------------------**//**
 @bsimethod
+---------------+---------------+---------------+---------------+---------------+------*/
ECObjectsStatus ECSchema::ResolveAlias(ECSchemaCR schema, Utf8StringR alias) const
    {
    alias = EMPTY_STRING;
    if (&schema == this)
        return ECObjectsStatus::Success;

    if (schema.GetSchemaKey() == GetSchemaKey())
        return ECObjectsStatus::Success;

    bmap<ECSchemaP, Utf8String>::const_iterator schemaIterator = m_referencedSchemaAliasMap.find((ECSchemaP) &schema);
    if (schemaIterator != m_referencedSchemaAliasMap.end())
        {
        alias = schemaIterator->second;
        return ECObjectsStatus::Success;
        }

    return ECObjectsStatus::SchemaNotFound;
    }

/*---------------------------------------------------------------------------------**//**
* @bsimethod                                    Abeesh.Basheer                  03/2012
+---------------+---------------+---------------+---------------+---------------+------*/
ECObjectsStatus ECSchema::AddReferencedSchema(ECSchemaR refSchema, Utf8StringCR alias)
    {
    ECSchemaReadContext context(nullptr, false, false);
    return AddReferencedSchema(refSchema, alias, context);
    }

/*---------------------------------------------------------------------------------**//**
* @bsimethod                                    Carole.MacDonald                09/2011
+---------------+---------------+---------------+---------------+---------------+------*/
ECObjectsStatus ECSchema::AddReferencedSchema(ECSchemaR refSchema, Utf8StringCR alias, ECSchemaReadContextR readContext)
    {
    // disallow adding a supplemental schema as a referenced schema
    if (refSchema.IsSupplementalSchema())
        {
        LOG.warningv("%s is trying to add %s as a referenced schema.  Supplemental schemas are not allowed to be referenced.  Ignoring this reference.", this->GetFullSchemaName().c_str(), refSchema.GetFullSchemaName().c_str());
        return ECObjectsStatus::Success; // returning success even though we didn't add it because this should not cause the entire serialization to fail
        }

    SchemaKeyCR refSchemaKey = refSchema.GetSchemaKey();

    if (GetSchemaKey() == refSchemaKey)
        return ECObjectsStatus::SchemaHasReferenceCycle;

    if (m_refSchemaList.end () != m_refSchemaList.find (refSchemaKey))
        return ECObjectsStatus::NamedItemAlreadyExists;

    Utf8String tmpAlias(alias);
    if (tmpAlias.length() == 0)
        tmpAlias = "s";

    // Make sure the alias is unique within this schema
    bmap<ECSchemaP, Utf8String>::const_iterator aliasIterator;
    for (aliasIterator = m_referencedSchemaAliasMap.begin(); aliasIterator != m_referencedSchemaAliasMap.end(); aliasIterator++)
        {
        if (0 == tmpAlias.compare (aliasIterator->second))
            {
            break;
            }
        }

    // We found a matching alias already being referenced
    if (aliasIterator != m_referencedSchemaAliasMap.end())
        {
        int subScript;
        for (subScript = 1; subScript < 500; subScript++)
            {
            Utf8Char temp[256];
            BeStringUtilities::Snprintf(temp, "%s%d", tmpAlias.c_str(), subScript);
            Utf8String tryAlias(temp);
            for (aliasIterator = m_referencedSchemaAliasMap.begin(); aliasIterator != m_referencedSchemaAliasMap.end(); aliasIterator++)
                {
                if (0 == tryAlias.compare (aliasIterator->second))
                    {
                    break;
                    }
                }
            // we didn't find the alias in the map
            if (aliasIterator == m_referencedSchemaAliasMap.end())
                {
                tmpAlias = tryAlias;
                break;
                }
            }
        }

    m_refSchemaList[refSchemaKey] = &refSchema;
    // Check for recursion
    if (AddingSchemaCausedCycles ())
        {
        m_refSchemaList.erase (refSchemaKey);
        return ECObjectsStatus::SchemaHasReferenceCycle;
        }

    m_referencedSchemaAliasMap.insert(bpair<ECSchemaP, const Utf8String> (&refSchema, tmpAlias));
    return ECObjectsStatus::Success;
    }

//---------------------------------------------------------------------------------------
// @bsimethod                                    Colin.Kerr                  06/2016
//+---------------+---------------+---------------+---------------+---------------+------
ECObjectsStatus ECSchema::RemoveReferencedSchema(SchemaKeyCR schemaKey, SchemaMatchType matchType)
    {
    ECSchemaReferenceListCR schemas = GetReferencedSchemas();
    auto schemaIt = schemas.Find(schemaKey, matchType);
    return schemaIt != schemas.end() ? RemoveReferencedSchema(*schemaIt->second) : ECObjectsStatus::SchemaNotFound;
    }

/*---------------------------------------------------------------------------------**//**
* @bsimethod                                    Carole.MacDonald                01/2010
+---------------+---------------+---------------+---------------+---------------+------*/
ECObjectsStatus ECSchema::RemoveReferencedSchema(ECSchemaR refSchema)
    {
    ECSchemaReferenceList::iterator schemaIterator = m_refSchemaList.find (refSchema.GetSchemaKey());
    if (schemaIterator == m_refSchemaList.end())
        return ECObjectsStatus::SchemaNotFound;

    // Check for referenced schema in custom attribute 
    ECSchemaPtr foundSchema = schemaIterator->second;
    for (auto ca : GetCustomAttributes(false))
        {
        if (ca->GetClass().GetSchema().GetSchemaKey() == foundSchema->GetSchemaKey())
            return ECObjectsStatus::SchemaInUse;
        }

    // Can only remove the reference if nothing actually references it.
    for (ECClassP ecClass: GetClasses())
        {
        // First, check each base class to see if the base class uses that schema
        for (ECClassP baseClass: ecClass->GetBaseClasses())
            {
            if (baseClass->GetSchema().GetSchemaKey() == foundSchema->GetSchemaKey())
                {
                return ECObjectsStatus::SchemaInUse;
                }
            }

        for (auto ca : ecClass->GetCustomAttributes(false))
            {
            if (ca->GetClass().GetSchema().GetSchemaKey() == foundSchema->GetSchemaKey())
                return ECObjectsStatus::SchemaInUse;

            if (ECClass::ClassesAreEqualByName(&ca->GetClass(), CoreCustomAttributeHelper::GetCustomAttributeClass("IsMixin")))
                {
                ECValue appliesToValue;
                ca->GetValue(appliesToValue, "AppliesToEntityClass");
                if (appliesToValue.IsNull() || !appliesToValue.IsString())
                    continue;

                Utf8String alias;
                Utf8String className;
                if (ECObjectsStatus::Success != ECClass::ParseClassName(alias, className, appliesToValue.GetUtf8CP()))
                    continue;

                ECSchemaCP resolvedSchema = GetSchemaByAliasP(alias);
                if (nullptr != resolvedSchema && resolvedSchema == foundSchema.get())
                    return ECObjectsStatus::SchemaInUse;
                }
            }

        // If it is a relationship class, check the constraints to make sure the constraints don't use that schema
        ECRelationshipClassP relClass = ecClass->GetRelationshipClassP();
        if (nullptr != relClass)
            {
            ECRelationshipConstraintCR targetConstraint = relClass->GetTarget();
            for (auto ca : targetConstraint.GetCustomAttributes(false))
                {
                if (ca->GetClass().GetSchema().GetSchemaKey() == foundSchema->GetSchemaKey())
                    return ECObjectsStatus::SchemaInUse;
                }

            if (targetConstraint.IsAbstractConstraintDefined())
                {
                if (targetConstraint.GetAbstractConstraint()->GetSchema().GetSchemaKey() == foundSchema->GetSchemaKey())
                    return ECObjectsStatus::SchemaInUse;
                }

            for (auto target : relClass->GetTarget().GetConstraintClasses())
                {
                if (target->GetSchema().GetSchemaKey() == foundSchema->GetSchemaKey())
                    {
                    return ECObjectsStatus::SchemaInUse;
                    }
                }

            ECRelationshipConstraintCR sourceConstraint = relClass->GetSource();
            for (auto ca : sourceConstraint.GetCustomAttributes(false))
                {
                if (ca->GetClass().GetSchema().GetSchemaKey() == foundSchema->GetSchemaKey())
                    return ECObjectsStatus::SchemaInUse;
                }

            if (sourceConstraint.IsAbstractConstraintDefined())
                {
                if (sourceConstraint.GetAbstractConstraint()->GetSchema().GetSchemaKey() == foundSchema->GetSchemaKey())
                    return ECObjectsStatus::SchemaInUse;
                }

            for (auto source : relClass->GetSource().GetConstraintClasses())
                {
                if (source->GetSchema().GetSchemaKey() == foundSchema->GetSchemaKey())
                    {
                    return ECObjectsStatus::SchemaInUse;
                    }
                }
            }

        // And make sure that there are no struct types from another schema
        for (ECPropertyP prop: ecClass->GetProperties(false))
            {
            // Check Custom Attributes before checking property type
            for (auto ca : prop->GetCustomAttributes(false))
                {
                if (ca->GetClass().GetSchema().GetSchemaKey() == foundSchema->GetSchemaKey())
                    return ECObjectsStatus::SchemaInUse;
                }

            if (prop->IsCategoryDefinedLocally())
                {
                if (prop->GetCategory()->GetSchema().GetSchemaKey() == foundSchema->GetSchemaKey())
                    return ECObjectsStatus::SchemaInUse;
                }
            if (prop->IsKindOfQuantityDefinedLocally())
                {
                if (prop->GetKindOfQuantity()->GetSchema().GetSchemaKey() == foundSchema->GetSchemaKey())
                    return ECObjectsStatus::SchemaInUse;

                }

            ECEnumerationCP enumeration;
            if (prop->GetIsPrimitive())
                {
                PrimitiveECPropertyCP primProp = prop->GetAsPrimitiveProperty();
                enumeration = primProp->GetEnumeration();
                }
            else if (prop->GetIsPrimitiveArray())
                {
                PrimitiveArrayECPropertyCP primArrayProp = prop->GetAsPrimitiveArrayProperty();
                enumeration = primArrayProp->GetEnumeration();
                }
            else
                {
                enumeration = nullptr;
                }
            if (nullptr != enumeration && enumeration->GetSchema().GetSchemaKey() == foundSchema->GetSchemaKey())
                return ECObjectsStatus::SchemaInUse;


            ECClassCP typeClass;
            if (prop->GetIsStruct())
                {
                typeClass = &(prop->GetAsStructProperty()->GetType());
                }
            else if (prop->GetIsStructArray())
                {
                typeClass = &(prop->GetAsStructArrayProperty()->GetStructElementType());
                }
            else if (prop->GetIsNavigation())
                {
                typeClass = prop->GetAsNavigationProperty()->GetRelationshipClass();
                }
            else
                {
                typeClass = nullptr;
                }
            if (nullptr == typeClass)
                continue;

            if (typeClass->GetSchema().GetSchemaKey() == foundSchema->GetSchemaKey())
                return ECObjectsStatus::SchemaInUse;
            }
        }

    m_refSchemaList.erase(schemaIterator);
    bmap<ECSchemaP, Utf8String>::iterator iterator = m_referencedSchemaAliasMap.find(&refSchema);
    if (iterator != m_referencedSchemaAliasMap.end())
        m_referencedSchemaAliasMap.erase(iterator);

    return ECObjectsStatus::Success;
    }

//---------------------------------------------------------------------------------------
// @bsimethod                                    Colin.Kerr                  11/2016
//+---------------+---------------+---------------+---------------+---------------+------
int ECSchema::RemoveUnusedSchemaReferences()
    {
    bvector<SchemaKey> refSchemaKeys;
    for (auto refSchema : GetReferencedSchemas())
        refSchemaKeys.push_back(refSchema.first);

    int numRemovedSchema = 0;
    for (auto key : refSchemaKeys)
        {
        if (ECObjectsStatus::Success == RemoveReferencedSchema(key))
            ++numRemovedSchema;
        }
    return numRemovedSchema;
    }

/*---------------------------------------------------------------------------------**//**
* @bsimethod                                    Carole.MacDonald                05/2012
+---------------+---------------+---------------+---------------+---------------+------*/
void ECSchema::SetSupplementalSchemaInfo(SupplementalSchemaInfo* info)
    {
    m_supplementalSchemaInfo = info;
    if (nullptr == info)
        this->RemoveCustomAttribute(SupplementalSchemaInfo::GetCustomAttributeSchemaName(), 
		                            SupplementalSchemaInfo::GetCustomAttributeAccessor());
    else
        {
        IECInstancePtr attribute = info->CreateCustomAttribute();
        if (attribute.IsValid())
            {
            this->SetSupplementedCustomAttribute(*attribute);
            auto& coreCA = attribute->GetClass().GetSchema();
            if (!ECSchema::IsSchemaReferenced(*this, coreCA))
                {
                this->AddReferencedSchema(const_cast<ECSchemaR>(coreCA));
                }
            }
        }
    }

/*---------------------------------------------------------------------------------**//**
* @bsimethod                                    Carole.MacDonald                02/2010
+---------------+---------------+---------------+---------------+---------------+------*/
ECSchemaPtr ECSchema::LocateSchema(SchemaKeyR key, ECSchemaReadContextR schemaContext)
    {
    return schemaContext.LocateSchema(key, SchemaMatchType::LatestWriteCompatible);
    }

//---------------------------------------------------------------------------------------
// @bsimethod                                   
//---------------+---------------+---------------+---------------+---------------+-------
BentleyStatus LogXmlLoadError(BeXmlDomP xmlDom)
    {
    WString     errorString;
    int         line = 0, linePos = 0;
    if (nullptr == xmlDom)
        {
        BeXmlDom::GetLastErrorString (errorString);
        }
    else
        {
        xmlDom->GetErrorMessage (errorString);
        xmlDom->GetErrorLocation (line, linePos);
        }

    LOG.errorv (errorString.c_str());
    LOG.errorv (L"line %d, position %d", line, linePos);

    return SUCCESS;
    }

//---------------------------------------------------------------------------------------
// @bsimethod                                   
//---------------+---------------+---------------+---------------+---------------+-------
static void AddFilePathToSchemaPaths(ECSchemaReadContextR schemaContext, WCharCP ecSchemaXmlFile)
    {
    BeFileName pathToThisSchema (BeFileName::DevAndDir, ecSchemaXmlFile);
    schemaContext.AddSchemaPath(pathToThisSchema);
    }

//---------------------------------------------------------------------------------------
// @bsimethod                                   Caleb.Shafer                02/2017
//---------------+---------------+---------------+---------------+---------------+-------
ECSchemaPtr ECSchema::LocateSchema(WCharCP schemaXmlFile, ECSchemaReadContextR schemaContext)
    {
    BeXmlStatus xmlStatus;
    BeXmlDomPtr xmlDom = BeXmlDom::CreateAndReadFromFile(xmlStatus, schemaXmlFile);
    if ((xmlStatus != BEXML_Success) || !xmlDom.IsValid())
        {
        BeAssert(s_noAssert);
        LogXmlLoadError(xmlDom.get());
        return nullptr;
        }

    SchemaKey searchKey;
    uint32_t ecXmlMajorVersion, ecXmlMinorVersion;
    BeXmlNodeP schemaNode;
    if (SchemaReadStatus::Success != SchemaXmlReader::ReadSchemaStub(searchKey, ecXmlMajorVersion, ecXmlMinorVersion, schemaNode, *xmlDom))
        return nullptr;

    ECSchemaPtr schema = LocateSchema(searchKey, schemaContext);
    if (!schema.IsValid())
        ReadFromXmlFile(schema, schemaXmlFile, schemaContext);
    return schema;
    }

/*---------------------------------------------------------------------------------**//**
* @bsimethod                                    Carole.MacDonald                07/2013
+---------------+---------------+---------------+---------------+---------------+------*/
bool SearchPathSchemaFileLocater::TryLoadingSupplementalSchemas(Utf8StringCR schemaName, WStringCR schemaFilePath, ECSchemaReadContextR schemaContext, bvector<ECSchemaP>& supplementalSchemas)
    {
    BeFileName schemaPath (schemaFilePath.c_str());
    WString filter;
    filter.AssignUtf8(schemaName.c_str());
    filter += L"_Supplemental_*.*.*.ecschema.xml";
    schemaPath.AppendToPath(filter.c_str());
    BeFileListIterator fileList(schemaPath.GetName(), false);
    BeFileName filePath;
    while (SUCCESS == fileList.GetNextFileName (filePath))
        {
        WCharCP     fileName = filePath.GetName();
        ECSchemaPtr schemaOut = nullptr;

        if (SchemaReadStatus::Success != ECSchema::ReadFromXmlFile (schemaOut, fileName, schemaContext))
            continue;
        supplementalSchemas.push_back(schemaOut.get());
        }

    //The first file filter already finds files with 3 digits, this one would return them a second time
    /*BeFileName schemaPath2(schemaFilePath.c_str());
    filter.AssignUtf8(schemaName.c_str());
    filter += L"_Supplemental_*.*.*.*.ecschema.xml";
    schemaPath2.AppendToPath(filter.c_str());
    BeFileListIterator fileList2(schemaPath2.GetName(), false);
    BeFileName filePath2;
    while (SUCCESS == fileList2.GetNextFileName(filePath2))
        {
        WCharCP     fileName = filePath2.GetName();
        ECSchemaPtr schemaOut = NULL;

        if (SchemaReadStatus::Success != ECSchema::ReadFromXmlFile(schemaOut, fileName, schemaContext))
            continue;
        supplementalSchemas.push_back(schemaOut.get());
        }*/

    return true;
    }

/*---------------------------------------------------------------------------------**//**
* @bsimethod                                    Casey.Mullen                09/2011
+---------------+---------------+---------------+---------------+---------------+------*/
SearchPathSchemaFileLocater::SearchPathSchemaFileLocater(bvector<WString> const& searchPaths, bool includeFilesWithNoVerExt) : m_searchPaths(searchPaths), m_includeFilesWithNoVersionExt(includeFilesWithNoVerExt) {};

/*---------------------------------------------------------------------------------**//**
* @bsimethod                                    Casey.Mullen                09/2011
+---------------+---------------+---------------+---------------+---------------+------*/
SearchPathSchemaFileLocater::~SearchPathSchemaFileLocater () {};

/*---------------------------------------------------------------------------------**//**
* @bsimethod                                    Casey.Mullen                09/2011
+---------------+---------------+---------------+---------------+---------------+------*/
SearchPathSchemaFileLocaterPtr SearchPathSchemaFileLocater::CreateSearchPathSchemaFileLocater(bvector<WString> const& searchPaths, bool includeFilesWithNoVerExt)
    {
    return new SearchPathSchemaFileLocater(searchPaths, includeFilesWithNoVerExt);
    }

void SearchPathSchemaFileLocater::AddCandidateSchemas(bvector<CandidateSchema>& foundFiles, WStringCR schemaPath, WStringCR fileFilter, SchemaKeyR desiredSchemaKey, SchemaMatchType matchType, ECSchemaReadContextCR schemaContext)
    {
    BeFileName fileExpression(schemaPath.c_str());
    fileExpression.AppendToPath(fileFilter.c_str());

    LOG.debugv(L"Checking for existence of %ls...", fileExpression.GetName());

    BeFileListIterator  fileList(fileExpression.c_str(), false);
    BeFileName          filePath;

    while (SUCCESS == fileList.GetNextFileName(filePath))
        {
        Utf8String fileName(filePath.GetFileNameWithoutExtension());

        SchemaKey key;
        if (SchemaKey::ParseSchemaFullName(key, fileName.c_str()) != ECObjectsStatus::Success)
            {
            LOG.warningv(L"Failed to parse schema file name %s. Skipping that file.", fileName.c_str());
            continue;
            }

        SchemaKey ciKey(Utf8String(key.GetName().c_str()).ToLower().c_str(), key.GetVersionRead(), key.GetVersionWrite(), key.GetVersionMinor());
        SchemaKey ciDesiredSchemaKey(Utf8String(desiredSchemaKey.GetName().c_str()).ToLower().c_str(), desiredSchemaKey.GetVersionRead(), desiredSchemaKey.GetVersionWrite(), desiredSchemaKey.GetVersionMinor());
        //If key matches, OR the legacy compatible match evaluates true
        if (ciKey.Matches(ciDesiredSchemaKey, matchType) ||
            (schemaContext.m_acceptLegacyImperfectLatestCompatibleMatch && (matchType == SchemaMatchType::LatestWriteCompatible || matchType == SchemaMatchType::LatestReadCompatible) &&
             0 == ciKey.m_schemaName.CompareTo(ciDesiredSchemaKey.m_schemaName) && key.m_versionRead == desiredSchemaKey.m_versionRead))
            {
            foundFiles.push_back(CandidateSchema());
            auto& candidate = foundFiles.back();
            candidate.FileName = filePath;
            candidate.Key = key;
            candidate.SearchPath = schemaPath;
            }
        }
    }

/*---------------------------------------------------------------------------------**//**
* @bsimethod                                  Ramanujam.Raman                04/2017
+---------------+---------------+---------------+---------------+---------------+------*/
void SearchPathSchemaFileLocater::AddCandidateNoExtensionSchema(bvector<CandidateSchema>& foundFiles, WStringCR schemaPath, Utf8CP schemaName, SchemaKeyR desiredSchemaKey, SchemaMatchType matchType, ECSchemaReadContextCR schemaContext)
    {
    BeAssert(m_includeFilesWithNoVersionExt && "Should be called only when no-extension schemas are to be examined");

    BeFileName schemaPathname(schemaPath.c_str());
    schemaPathname.AppendUtf8(schemaName);
    schemaPathname.AppendUtf8(".ecschema.xml");

    LOG.debugv(L"Checking for existence of %ls...", schemaPathname.GetName());

    if (!schemaPathname.DoesPathExist())
        return;

    BeXmlStatus xmlStatus;
    BeXmlDomPtr xmlDom = BeXmlDom::CreateAndReadFromFile(xmlStatus, schemaPathname);
    if ((xmlStatus != BEXML_Success) || !xmlDom.IsValid())
        {
        LOG.warningv(L"Failed to read schema from %ls", schemaPathname.c_str());
        return;
        }

    SchemaKey key;
    uint32_t ecXmlMajorVersion, ecXmlMinorVersion;
    BeXmlNodeP schemaNode;
    if (SchemaReadStatus::Success != SchemaXmlReader::ReadSchemaStub(key, ecXmlMajorVersion, ecXmlMinorVersion, schemaNode, *xmlDom))
        {
        LOG.warningv(L"Failed to read schema version from %ls", schemaPathname.c_str());
        return;
        }

    SchemaKey ciKey(Utf8String(key.GetName().c_str()).ToLower().c_str(), key.GetVersionRead(), key.GetVersionWrite(), key.GetVersionMinor());
    SchemaKey ciDesiredSchemaKey(Utf8String(desiredSchemaKey.GetName().c_str()).ToLower().c_str(), desiredSchemaKey.GetVersionRead(), desiredSchemaKey.GetVersionWrite(), desiredSchemaKey.GetVersionMinor());
    //If key matches, OR the legacy compatible match evaluates true
    if (ciKey.Matches(ciDesiredSchemaKey, matchType) ||
        (schemaContext.m_acceptLegacyImperfectLatestCompatibleMatch && matchType == SchemaMatchType::LatestWriteCompatible &&
        0 == ciKey.m_schemaName.CompareTo(ciDesiredSchemaKey.m_schemaName) && key.m_versionRead == desiredSchemaKey.m_versionRead))
        {
        foundFiles.push_back(CandidateSchema());
        auto& candidate = foundFiles.back();
        candidate.FileName = schemaPathname;
        candidate.Key = key;
        candidate.SearchPath = schemaPath;
        }
    }

void SearchPathSchemaFileLocater::FindEligibleSchemaFiles(bvector<CandidateSchema>& foundFiles, SchemaKeyR desiredSchemaKey, SchemaMatchType matchType, ECSchemaReadContextCR schemaContext)
    {
    Utf8CP schemaName = desiredSchemaKey.m_schemaName.c_str();
    WString twoVersionExpression;
    WString threeVersionExpression;
    twoVersionExpression.AssignUtf8(schemaName);
    threeVersionExpression.AssignUtf8(schemaName);

    Utf8String twoVersionSuffix;
    Utf8String threeVersionSuffix;
    
    if (matchType == SchemaMatchType::Latest)
        {
        twoVersionSuffix = ".*.*.ecschema.xml";
        threeVersionSuffix = ".*.*.*.ecschema.xml";
        }
    else if (matchType == SchemaMatchType::LatestWriteCompatible)
        {
        twoVersionSuffix.Sprintf(".%02" PRIu32 ".*.ecschema.xml", desiredSchemaKey.m_versionRead);
        threeVersionSuffix.Sprintf(".%02" PRIu32 ".%02" PRIu32 ".*.ecschema.xml", desiredSchemaKey.m_versionRead, desiredSchemaKey.m_versionWrite);
        }
    else if (matchType == SchemaMatchType::LatestReadCompatible)
        {
        twoVersionSuffix.Sprintf(".%02" PRIu32 ".*.ecschema.xml", desiredSchemaKey.m_versionRead);
        threeVersionSuffix.Sprintf(".%02" PRIu32 ".*.*.ecschema.xml", desiredSchemaKey.m_versionRead);
        }
    else //MatchType_Exact
        {
        twoVersionSuffix.Sprintf(".%02" PRIu32 ".%02" PRIu32 ".ecschema.xml", desiredSchemaKey.m_versionRead, desiredSchemaKey.m_versionMinor);
        threeVersionSuffix.Sprintf(".%02" PRIu32 ".%02" PRIu32 ".%02" PRIu32 ".ecschema.xml",
                                   desiredSchemaKey.m_versionRead, desiredSchemaKey.m_versionWrite, desiredSchemaKey.m_versionMinor);
        }

    twoVersionExpression.AppendUtf8(twoVersionSuffix.c_str());
    threeVersionExpression.AppendUtf8(threeVersionSuffix.c_str());

    for (WString schemaPathStr : m_searchPaths)
        {
        LOG.debugv("(SearchPathSchemaFileLocater) Attempting to locate schema %s in path %ls", schemaName, schemaPathStr.c_str());

        if (m_includeFilesWithNoVersionExt)
            AddCandidateNoExtensionSchema(foundFiles, schemaPathStr, schemaName, desiredSchemaKey, matchType, schemaContext);
        AddCandidateSchemas(foundFiles, schemaPathStr, twoVersionExpression, desiredSchemaKey, matchType, schemaContext);
        AddCandidateSchemas(foundFiles, schemaPathStr, threeVersionExpression, desiredSchemaKey, matchType, schemaContext);
        }
    }

//Returns true if the first element goes before the second
bool SearchPathSchemaFileLocater::SchemyKeyIsLessByVersion(CandidateSchema const& lhs, CandidateSchema const& rhs)
    {
    return lhs.Key.CompareByVersion(rhs.Key) < 0;
    }

/*---------------------------------------------------------------------------------**//**
* @bsimethod                                    Robert.Schili                   02/2016
+---------------+---------------+---------------+---------------+---------------+------*/
ECSchemaPtr SearchPathSchemaFileLocater::_LocateSchema(SchemaKeyR key, SchemaMatchType matchType, ECSchemaReadContextR schemaContext)
    {
    bpair<SchemaKey, SchemaMatchType> lookup = make_bpair<SchemaKey, SchemaMatchType>(key, matchType);
    bmap<bpair<SchemaKey, SchemaMatchType>, ECSchemaPtr>::iterator iter = m_knownSchemas.find(lookup);
    if (iter != m_knownSchemas.end())
        return iter->second;

    bvector<CandidateSchema> eligibleSchemaFiles;
    FindEligibleSchemaFiles(eligibleSchemaFiles, key, matchType, schemaContext);
    
    size_t resultCount = eligibleSchemaFiles.size();
    if (resultCount == 0)
        {
        m_knownSchemas.Insert(lookup, nullptr);
        return nullptr;
        }

    auto& schemaToLoad = *std::max_element(eligibleSchemaFiles.begin(), eligibleSchemaFiles.end(), SchemyKeyIsLessByVersion);
    LOG.debugv(L"Attempting to load schema %ls...", schemaToLoad.FileName.GetName());

    //Get cached version of the schema
    ECSchemaPtr schemaOut = schemaContext.GetFoundSchema(schemaToLoad.Key, SchemaMatchType::Exact);;
    if (schemaOut.IsValid())
        {
        m_knownSchemas.Insert(make_bpair<SchemaKey, SchemaMatchType>(key, SchemaMatchType::Exact), schemaOut);
        return schemaOut;
        }
     
    if (SchemaReadStatus::Success != ECSchema::ReadFromXmlFile(schemaOut, schemaToLoad.FileName.c_str(), schemaContext))
        {
        m_knownSchemas.Insert(lookup, nullptr);
        return nullptr;
        }

    LOG.debugv(L"Located %ls...", schemaToLoad.FileName.c_str());

    // Now check this same path for supplemental schemas
    bvector<ECSchemaP> supplementalSchemas;
    TryLoadingSupplementalSchemas(schemaToLoad.Key.m_schemaName.c_str(), schemaToLoad.SearchPath, schemaContext, supplementalSchemas);

    // Check for localization supplementals
    for (WString culture : *(schemaContext.GetCultures()))
        {
        if (culture.Equals(L"en")) // not sure
            continue;

        BeFileName locDir(schemaToLoad.SearchPath.c_str());
        locDir.AppendToPath(culture.c_str());
        TryLoadingSupplementalSchemas(key.m_schemaName.c_str(), locDir, schemaContext, supplementalSchemas);
        }

    if (supplementalSchemas.size() > 0)
        {
        ECN::SupplementedSchemaBuilder builder;
        builder.UpdateSchema(*schemaOut, supplementalSchemas);
        }

    m_knownSchemas.Insert(lookup, schemaOut);
    return schemaOut;
    }

/*---------------------------------------------------------------------------------**//**
I initially considered adler-32 for its speed but for small schemas it will not work well.
So we are using crc-32
http://tools.ietf.org/html/rfc3309

The crc 32 function should be moved to use the boost version once the run time check failure #1
has been addressed by boost. This is the version used by the zip library
* @bsimethod                                    Abeesh.Basheer                  03/2012
+---------------+---------------+---------------+---------------+---------------+------*/
static const uint32_t crc_table[256] = {
      0x00000000L, 0x77073096L, 0xee0e612cL, 0x990951baL, 0x076dc419L,
      0x706af48fL, 0xe963a535L, 0x9e6495a3L, 0x0edb8832L, 0x79dcb8a4L,
      0xe0d5e91eL, 0x97d2d988L, 0x09b64c2bL, 0x7eb17cbdL, 0xe7b82d07L,
      0x90bf1d91L, 0x1db71064L, 0x6ab020f2L, 0xf3b97148L, 0x84be41deL,
      0x1adad47dL, 0x6ddde4ebL, 0xf4d4b551L, 0x83d385c7L, 0x136c9856L,
      0x646ba8c0L, 0xfd62f97aL, 0x8a65c9ecL, 0x14015c4fL, 0x63066cd9L,
      0xfa0f3d63L, 0x8d080df5L, 0x3b6e20c8L, 0x4c69105eL, 0xd56041e4L,
      0xa2677172L, 0x3c03e4d1L, 0x4b04d447L, 0xd20d85fdL, 0xa50ab56bL,
      0x35b5a8faL, 0x42b2986cL, 0xdbbbc9d6L, 0xacbcf940L, 0x32d86ce3L,
      0x45df5c75L, 0xdcd60dcfL, 0xabd13d59L, 0x26d930acL, 0x51de003aL,
      0xc8d75180L, 0xbfd06116L, 0x21b4f4b5L, 0x56b3c423L, 0xcfba9599L,
      0xb8bda50fL, 0x2802b89eL, 0x5f058808L, 0xc60cd9b2L, 0xb10be924L,
      0x2f6f7c87L, 0x58684c11L, 0xc1611dabL, 0xb6662d3dL, 0x76dc4190L,
      0x01db7106L, 0x98d220bcL, 0xefd5102aL, 0x71b18589L, 0x06b6b51fL,
      0x9fbfe4a5L, 0xe8b8d433L, 0x7807c9a2L, 0x0f00f934L, 0x9609a88eL,
      0xe10e9818L, 0x7f6a0dbbL, 0x086d3d2dL, 0x91646c97L, 0xe6635c01L,
      0x6b6b51f4L, 0x1c6c6162L, 0x856530d8L, 0xf262004eL, 0x6c0695edL,
      0x1b01a57bL, 0x8208f4c1L, 0xf50fc457L, 0x65b0d9c6L, 0x12b7e950L,
      0x8bbeb8eaL, 0xfcb9887cL, 0x62dd1ddfL, 0x15da2d49L, 0x8cd37cf3L,
      0xfbd44c65L, 0x4db26158L, 0x3ab551ceL, 0xa3bc0074L, 0xd4bb30e2L,
      0x4adfa541L, 0x3dd895d7L, 0xa4d1c46dL, 0xd3d6f4fbL, 0x4369e96aL,
      0x346ed9fcL, 0xad678846L, 0xda60b8d0L, 0x44042d73L, 0x33031de5L,
      0xaa0a4c5fL, 0xdd0d7cc9L, 0x5005713cL, 0x270241aaL, 0xbe0b1010L,
      0xc90c2086L, 0x5768b525L, 0x206f85b3L, 0xb966d409L, 0xce61e49fL,
      0x5edef90eL, 0x29d9c998L, 0xb0d09822L, 0xc7d7a8b4L, 0x59b33d17L,
      0x2eb40d81L, 0xb7bd5c3bL, 0xc0ba6cadL, 0xedb88320L, 0x9abfb3b6L,
      0x03b6e20cL, 0x74b1d29aL, 0xead54739L, 0x9dd277afL, 0x04db2615L,
      0x73dc1683L, 0xe3630b12L, 0x94643b84L, 0x0d6d6a3eL, 0x7a6a5aa8L,
      0xe40ecf0bL, 0x9309ff9dL, 0x0a00ae27L, 0x7d079eb1L, 0xf00f9344L,
      0x8708a3d2L, 0x1e01f268L, 0x6906c2feL, 0xf762575dL, 0x806567cbL,
      0x196c3671L, 0x6e6b06e7L, 0xfed41b76L, 0x89d32be0L, 0x10da7a5aL,
      0x67dd4accL, 0xf9b9df6fL, 0x8ebeeff9L, 0x17b7be43L, 0x60b08ed5L,
      0xd6d6a3e8L, 0xa1d1937eL, 0x38d8c2c4L, 0x4fdff252L, 0xd1bb67f1L,
      0xa6bc5767L, 0x3fb506ddL, 0x48b2364bL, 0xd80d2bdaL, 0xaf0a1b4cL,
      0x36034af6L, 0x41047a60L, 0xdf60efc3L, 0xa867df55L, 0x316e8eefL,
      0x4669be79L, 0xcb61b38cL, 0xbc66831aL, 0x256fd2a0L, 0x5268e236L,
      0xcc0c7795L, 0xbb0b4703L, 0x220216b9L, 0x5505262fL, 0xc5ba3bbeL,
      0xb2bd0b28L, 0x2bb45a92L, 0x5cb36a04L, 0xc2d7ffa7L, 0xb5d0cf31L,
      0x2cd99e8bL, 0x5bdeae1dL, 0x9b64c2b0L, 0xec63f226L, 0x756aa39cL,
      0x026d930aL, 0x9c0906a9L, 0xeb0e363fL, 0x72076785L, 0x05005713L,
      0x95bf4a82L, 0xe2b87a14L, 0x7bb12baeL, 0x0cb61b38L, 0x92d28e9bL,
      0xe5d5be0dL, 0x7cdcefb7L, 0x0bdbdf21L, 0x86d3d2d4L, 0xf1d4e242L,
      0x68ddb3f8L, 0x1fda836eL, 0x81be16cdL, 0xf6b9265bL, 0x6fb077e1L,
      0x18b74777L, 0x88085ae6L, 0xff0f6a70L, 0x66063bcaL, 0x11010b5cL,
      0x8f659effL, 0xf862ae69L, 0x616bffd3L, 0x166ccf45L, 0xa00ae278L,
      0xd70dd2eeL, 0x4e048354L, 0x3903b3c2L, 0xa7672661L, 0xd06016f7L,
      0x4969474dL, 0x3e6e77dbL, 0xaed16a4aL, 0xd9d65adcL, 0x40df0b66L,
      0x37d83bf0L, 0xa9bcae53L, 0xdebb9ec5L, 0x47b2cf7fL, 0x30b5ffe9L,
      0xbdbdf21cL, 0xcabac28aL, 0x53b39330L, 0x24b4a3a6L, 0xbad03605L,
      0xcdd70693L, 0x54de5729L, 0x23d967bfL, 0xb3667a2eL, 0xc4614ab8L,
      0x5d681b02L, 0x2a6f2b94L, 0xb40bbe37L, 0xc30c8ea1L, 0x5a05df1bL,
      0x2d02ef8dL
    };
struct CheckSumHelper
    {
    #define CRC32(c, b) (crc_table[((int)(c) ^ (b)) & 0xff] ^ ((c) >> 8))
    #define DO1(buf)  crc = CRC32(crc, *buf++)
    #define DO2(buf)  DO1(buf); DO1(buf)
    #define DO4(buf)  DO2(buf); DO2(buf)
    #define DO8(buf)  DO4(buf); DO4(buf)

    static uint32_t crc32(uint32_t crc, const Byte* buf, size_t len)
    { if (buf==NULL) return 0L;
      crc = crc ^ 0xffffffffL;
      while (len >= 8) {DO8(buf); len -= 8;}
      if (len) do {DO1(buf);} while (--len);
      return crc ^ 0xffffffffL;  // (instead of ~c for 64-bit machines)
    }


    static const int BUFFER_SIZE = 1024;
    public:
        static uint32_t ComputeCheckSumForString (Utf8CP string, size_t bufferSize);
        static uint32_t ComputeCheckSumForString (WCharCP string, size_t bufferSize);
        static uint32_t ComputeCheckSumForFile (WCharCP schemaFile);
    };

/*---------------------------------------------------------------------------------**//**
* @bsimethod                                    Krischan.Eberle                  12/2012
+---------------+---------------+---------------+---------------+---------------+------*/
uint32_t CheckSumHelper::ComputeCheckSumForString(Utf8CP string, size_t bufferSize)
    {
    return crc32 (0, (Byte*) string, bufferSize);
    }

/*---------------------------------------------------------------------------------**//**
* @bsimethod                                    Abeesh.Basheer                  03/2012
+---------------+---------------+---------------+---------------+---------------+------*/
uint32_t CheckSumHelper::ComputeCheckSumForString(WCharCP string, size_t bufferSize)
    {
    return crc32 (0, (Byte*) string, bufferSize);
    }

/*---------------------------------------------------------------------------------**//**
* @bsimethod                                    Abeesh.Basheer                  03/2012
+---------------+---------------+---------------+---------------+---------------+------*/
uint32_t CheckSumHelper::ComputeCheckSumForFile(WCharCP schemaFile)
    {
    uint32_t checkSum = 0;
    BeFile file;
    if (BeFileStatus::Success != file.Open (schemaFile, BeFileAccess::Read))
        {
        BeAssert(false);
        return checkSum;
        }

    Byte buffer [BUFFER_SIZE];
    do
        {
        memset(buffer, 0, BUFFER_SIZE * sizeof(Byte));
        uint32_t bytesRead = 0;
        file.Read(buffer, &bytesRead, BUFFER_SIZE);
        if (bytesRead == 0)
            break;

        checkSum = crc32 (checkSum, buffer, bytesRead);
        } while(true);

    return checkSum;
    }

/*---------------------------------------------------------------------------------**//**
 @bsimethod
+---------------+---------------+---------------+---------------+---------------+------*/
SchemaReadStatus ECSchema::ReadFromXmlFile(ECSchemaPtr& schemaOut, WCharCP ecSchemaXmlFile, ECSchemaReadContextR schemaContext)
    {
    StopWatch timer(true);
    LOG.debugv (L"About to read native ECSchema from file: fileName='%ls'", ecSchemaXmlFile);
    schemaOut = nullptr;

    SchemaReadStatus status = SchemaReadStatus::Success;

    BeXmlStatus xmlStatus;
    BeXmlDomPtr xmlDom = BeXmlDom::CreateAndReadFromFile (xmlStatus, ecSchemaXmlFile);
    if ((xmlStatus != BEXML_Success) || !xmlDom.IsValid())
        {
        BeAssert (s_noAssert);
        LogXmlLoadError (xmlDom.get());
        return SchemaReadStatus::FailedToParseXml;
        }

    AddFilePathToSchemaPaths(schemaContext, ecSchemaXmlFile);
    uint32_t checkSum = CheckSumHelper::ComputeCheckSumForFile(ecSchemaXmlFile);

    SchemaXmlReader reader(schemaContext, *xmlDom.get());
    status = reader.Deserialize(schemaOut, checkSum);

    if (SchemaReadStatus::Success != status)
        {
        if (SchemaReadStatus::DuplicateSchema == status)
            LOG.errorv(L"Failed to read XML file: %ls.  \nSchema already loaded.  Use ECSchemaReadContext::LocateSchema to load schema", ecSchemaXmlFile);
        else
            LOG.errorv(L"Failed to read XML file: %ls", ecSchemaXmlFile);
        
        schemaContext.RemoveSchema(*schemaOut);
        schemaOut = nullptr;
        }
    else
        {
        //We have serialized a schema and its valid. Add its checksum
        timer.Stop();
        LOG.infov (L"Read (in %.4f seconds) [%3" PRIx64 " ECClasses] %ls", timer.GetElapsedSeconds(), (uint64_t) schemaOut->m_classMap.size(), ecSchemaXmlFile);
        }

    return status;
    }

/*---------------------------------------------------------------------------------**//**
 @bsimethod
+---------------+---------------+---------------+---------------+---------------+------*/
SchemaReadStatus ECSchema::ReadFromXmlString(ECSchemaPtr& schemaOut, Utf8CP ecSchemaXml, ECSchemaReadContextR schemaContext)
    {
    StopWatch timer(true);
    LOG.debugv (L"About to read native ECSchema read from string."); // mainly included for timing
    schemaOut = nullptr;
    SchemaReadStatus status = SchemaReadStatus::Success;

    size_t stringByteCount = strlen (ecSchemaXml) * sizeof(Utf8Char);

    BeXmlStatus xmlStatus;
    BeXmlDomPtr xmlDom = BeXmlDom::CreateAndReadFromString (xmlStatus, ecSchemaXml, stringByteCount);

    if (BEXML_Success != xmlStatus)
        {
        BeAssert (s_noAssert);
        LogXmlLoadError (xmlDom.get());
        return SchemaReadStatus::FailedToParseXml;
        }

    uint32_t checkSum = CheckSumHelper::ComputeCheckSumForString (ecSchemaXml, stringByteCount);
    SchemaXmlReader reader(schemaContext, *xmlDom.get());
    status = reader.Deserialize(schemaOut, checkSum);

    if (SchemaReadStatus::Success != status)
        {
        Utf8Char first200Bytes[201];
        BeStringUtilities::Strncpy(first200Bytes, ecSchemaXml, 200);
        first200Bytes[200] = '\0';
        if (SchemaReadStatus::DuplicateSchema == status)
            LOG.errorv(L"Failed to read XML from string(1st 200 characters approx.): %s.  \nSchema already loaded.  Use ECSchemaReadContext::LocateSchema to load schema", first200Bytes);
        else
            {
            LOG.errorv("Failed to read XML from string (1st 200 characters approx.): %s", first200Bytes);
            }

        schemaContext.RemoveSchema(*schemaOut);
        schemaOut = nullptr;
        }
    else
        {
        timer.Stop();
        LOG.infov (L"Read from string (in %.4f seconds) [%3" PRIx64 " ECClasses] %s", timer.GetElapsedSeconds(),
            (uint64_t) schemaOut->m_classMap.size(), schemaOut->GetFullSchemaName().c_str());
        }

    return status;
    }

/*---------------------------------------------------------------------------------**//**
 @bsimethod
+---------------+---------------+---------------+---------------+---------------+------*/
SchemaReadStatus ECSchema::ReadFromXmlString(ECSchemaPtr& schemaOut, WCharCP ecSchemaXml, ECSchemaReadContextR schemaContext)
    {
    StopWatch timer(true);
    LOG.debugv (L"About to read native ECSchema read from string."); // mainly included for timing
    schemaOut = nullptr;
    SchemaReadStatus status = SchemaReadStatus::Success;

    BeXmlStatus xmlStatus;
    size_t stringSize = wcslen (ecSchemaXml) * sizeof(WChar);
    BeXmlDomPtr xmlDom = BeXmlDom::CreateAndReadFromString (xmlStatus, ecSchemaXml, stringSize / sizeof (WChar));

    if (BEXML_Success != xmlStatus)
        {
        BeAssert (s_noAssert);
        LogXmlLoadError (xmlDom.get());
        return SchemaReadStatus::FailedToParseXml;
        }

    uint32_t checkSum = CheckSumHelper::ComputeCheckSumForString(ecSchemaXml, stringSize);
    SchemaXmlReader reader(schemaContext, *xmlDom.get());
    status = reader.Deserialize(schemaOut, checkSum);

    if (SchemaReadStatus::Success != status)
        {
        WChar first200Characters[201];
        wcsncpy(first200Characters, ecSchemaXml, 200);
        first200Characters[200] = L'\0';
        if (SchemaReadStatus::DuplicateSchema == status)
            LOG.errorv(L"Failed to read XML from string(1st 200 characters approx.): %s.  \nSchema already loaded.  Use ECSchemaReadContext::LocateSchema to load schema", first200Characters);
        else
            {
            LOG.errorv(L"Failed to read XML from string (1st 200 characters): %ls", first200Characters);
            }
        schemaContext.RemoveSchema(*schemaOut);
        schemaOut = nullptr;
        }
    else
        {
        timer.Stop();
        LOG.infov (L"Read from string (in %.4f seconds) [%3" PRIx64 " ECClasses] %s", timer.GetElapsedSeconds(),
            (uint64_t) schemaOut->m_classMap.size(), schemaOut->GetFullSchemaName().c_str());
        }

    return status;
    }

/*---------------------------------------------------------------------------------**//**
* @bsimethod                                    Carole.MacDonald                06/2010
+---------------+---------------+---------------+---------------+---------------+------*/
bool ECSchema::IsSchemaReferenced(ECSchemaCR thisSchema, ECSchemaCR potentiallyReferencedSchema)
    {
    ECSchemaReferenceListCR referencedSchemas = thisSchema.GetReferencedSchemas();
    return referencedSchemas.end() != referencedSchemas.find (potentiallyReferencedSchema.GetSchemaKey());
    }

/*---------------------------------------------------------------------------------**//**
 @bsimethod
+---------------+---------------+---------------+---------------+---------------+------*/
SchemaWriteStatus ECSchema::WriteToXmlString(WStringR ecSchemaXml, ECVersion ecXmlVersion) const
    {
    ecSchemaXml.clear();

    BeXmlWriterPtr xmlWriter = BeXmlWriter::Create();

    SchemaWriteStatus status;
    SchemaXmlWriter schemaWriter(*xmlWriter.get(), *this, ecXmlVersion);
    if (SchemaWriteStatus::Success != (status = schemaWriter.Serialize()))
        return status;

    xmlWriter->ToString (ecSchemaXml);

    return SchemaWriteStatus::Success;
    }

/*---------------------------------------------------------------------------------**//**
 @bsimethod
+---------------+---------------+---------------+---------------+---------------+------*/
SchemaWriteStatus ECSchema::WriteToXmlString(Utf8StringR ecSchemaXml, ECVersion ecXmlVersion) const
    {
    ecSchemaXml.clear();

    BeXmlWriterPtr xmlWriter = BeXmlWriter::Create();
    xmlWriter->SetIndentation(4);

    SchemaWriteStatus status;
    SchemaXmlWriter schemaWriter(*xmlWriter.get(), *this, ecXmlVersion);
    if (SchemaWriteStatus::Success != (status = schemaWriter.Serialize()))
        return status;

    xmlWriter->ToString (ecSchemaXml);

    return SchemaWriteStatus::Success;
    }

//---------------------------------------------------------------------------------------//
// @bsimethod
//+---------------+---------------+---------------+---------------+---------------+------//
SchemaWriteStatus ECSchema::WriteToEC2XmlString(Utf8StringR ec2SchemaXml, ECSchemaP schemaToSerialize)
    {
    if (nullptr == schemaToSerialize)
        return SchemaWriteStatus::FailedToCreateXml;

    ECSchemaPtr schemaCopy;
    schemaToSerialize->CopySchema(schemaCopy);
    ECSchemaDownConverter::Convert(*schemaCopy);
    return schemaCopy->WriteToXmlString(ec2SchemaXml, ECVersion::V2_0);
    }

/*---------------------------------------------------------------------------------**//**
 @bsimethod
+---------------+---------------+---------------+---------------+---------------+------*/
SchemaWriteStatus ECSchema::WriteToXmlFile(WCharCP ecSchemaXmlFile, ECVersion ecXmlVersion, bool utf16) const
    {
    BeXmlWriterPtr xmlWriter = BeXmlWriter::CreateFileWriter(ecSchemaXmlFile);
    xmlWriter->SetIndentation(4);

    SchemaWriteStatus status;
    SchemaXmlWriter schemaWriter(*xmlWriter.get(), *this, ecXmlVersion);
    if (SchemaWriteStatus::Success != (status = schemaWriter.Serialize(utf16)))
        return status;

    return SchemaWriteStatus::Success;
    }

//---------------------------------------------------------------------------------------
// @bsimethod                                   Victor.Cushman              11/2017
//---------------+---------------+---------------+---------------+---------------+-------
SchemaWriteStatus ECSchema::WriteToJsonValue(Json::Value& ecSchemaJsonValue) const
    {
    ecSchemaJsonValue.clear();
    SchemaJsonWriter schemaWriter(ecSchemaJsonValue, *this);

    SchemaWriteStatus status;
    if (SchemaWriteStatus::Success != (status = schemaWriter.Serialize()))
        return status;

    return SchemaWriteStatus::Success;
    }

//---------------------------------------------------------------------------------------
// @bsimethod                                   Victor.Cushman              11/2017
//---------------+---------------+---------------+---------------+---------------+-------
SchemaWriteStatus ECSchema::WriteToJsonString(Utf8StringR ecSchemaJsonString, bool minify) const
    {
    Json::Value jsonSchema;

    SchemaWriteStatus status;
    if (SchemaWriteStatus::Success != (status = WriteToJsonValue(jsonSchema)))
        return status;

    ecSchemaJsonString = minify ? jsonSchema.ToString() : jsonSchema.toStyledString();
    return SchemaWriteStatus::Success;
    }

/*---------------------------------------------------------------------------------**//**
* @bsimethod                                    Abeesh.Basheer                  03/2012
+---------------+---------------+---------------+---------------+---------------+------*/
void ECSchema::CollectAllSchemasInGraph(bvector<ECN::ECSchemaCP>& allSchemas, bool includeRootSchema) const
    {
    if (includeRootSchema)
        allSchemas.push_back (this);

    ECSchemaReferenceListCR referencedSchemas = this->GetReferencedSchemas();
    for (ECSchemaReferenceList::const_iterator iter = referencedSchemas.begin(); iter != referencedSchemas.end(); ++iter)
        {
        if (!includeRootSchema)
            {
            if (this == iter->second.get())
                continue;
            }

        bvector<ECN::ECSchemaCP>::iterator it = std::find (allSchemas.begin(), allSchemas.end(), iter->second.get());

        if (it != allSchemas.end())
            {
            allSchemas.erase(it);
            allSchemas.push_back(iter->second.get());
            iter->second->CollectAllSchemasInGraph(allSchemas, false);
            }
        else
            iter->second->CollectAllSchemasInGraph (allSchemas, true);
        }
    }

/*---------------------------------------------------------------------------------**//**
* @bsimethod                                                    JoshSchifter    07/10
+---------------+---------------+---------------+---------------+---------------+------*/
void ECSchema::FindAllSchemasInGraph(bvector<ECN::ECSchemaCP>& allSchemas, bool includeRootSchema) const
    {
    CollectAllSchemasInGraph (allSchemas, includeRootSchema);
    std::reverse(allSchemas.begin(), allSchemas.end());
    }

/*---------------------------------------------------------------------------------**//**
* @bsimethod
+---------------+---------------+---------------+---------------+---------------+------*/
ECSchemaCP ECSchema::FindSchema(SchemaKeyCR schemaKey, SchemaMatchType matchType) const
    {
    if (this->GetSchemaKey().Matches (schemaKey, matchType))
        return this;

    ECSchemaReferenceListCR referencedSchemas = GetReferencedSchemas();
    for (ECSchemaReferenceList::const_iterator iter = referencedSchemas.begin(); iter != referencedSchemas.end(); ++iter)
        {
        ECSchemaCP schema = iter->second->FindSchema (schemaKey, matchType);
        if (nullptr != schema)
            return schema;
        }

    return nullptr;
    }

/////////////////////////////////////////////////////////////////////////////////////////
// IStandaloneEnablerLocater
/////////////////////////////////////////////////////////////////////////////////////////
/*---------------------------------------------------------------------------------**//**
* @bsimethod                                    Bill.Steinbock                  01/2011
+---------------+---------------+---------------+---------------+---------------+------*/
StandaloneECEnablerPtr IStandaloneEnablerLocater::LocateStandaloneEnabler(SchemaKeyCR schemaKey, Utf8CP className)
    {
    return _LocateStandaloneEnabler(schemaKey, className);
    }

DEFINE_KEY_METHOD(IStandaloneEnablerLocater)

/////////////////////////////////////////////////////////////////////////////////////////
// ECSchemaCache
/////////////////////////////////////////////////////////////////////////////////////////

/*---------------------------------------------------------------------------------**//**
* @bsimethod                                    Bill.Steinbock                  01/2011
+---------------+---------------+---------------+---------------+---------------+------*/
ECObjectsStatus ECSchemaCache::AddSchema(ECSchemaR ecSchema)
    {
    if (m_schemas.end() != m_schemas.find (ecSchema.GetSchemaKey()))
        return ECObjectsStatus::DuplicateSchema;

    bvector<ECSchemaP> schemas;
    ecSchema.FindAllSchemasInGraph(schemas, true);
    bool inserted = false;

    for (bvector<ECSchemaP>::const_iterator iter = schemas.begin(); iter != schemas.end(); ++iter)
        {
        bpair<SchemaMap::iterator, bool> result = m_schemas.insert(SchemaMap::value_type((*iter)->GetSchemaKey(), *iter));
        inserted |= result.second;
        }

    return inserted ? ECObjectsStatus::Success : ECObjectsStatus::DuplicateSchema;
    }

/*---------------------------------------------------------------------------------**//**
* @bsimethod                                    Bill.Steinbock                  01/2011
+---------------+---------------+---------------+---------------+---------------+------*/
ECObjectsStatus ECSchemaCache::DropSchema(SchemaKeyCR ecSchemaKey)
    {
    SchemaMap::iterator iter = m_schemas.find (ecSchemaKey);
    if (iter == m_schemas.end())
        return ECObjectsStatus::SchemaNotFound;

    m_schemas.erase(iter);
    return ECObjectsStatus::Success;
    }

/*---------------------------------------------------------------------------------**//**
* @bsimethod                                    Abeesh.Basheer                  01/2013
+---------------+---------------+---------------+---------------+---------------+------*/
ECObjectsStatus ECSchemaCache::DropAllReferencesOfSchema(ECSchemaR schema)
    {
    for (SchemaMap::iterator iter = m_schemas.begin(); iter != m_schemas.end();)
        {
        bool removeSchema = false;
        bvector<ECSchemaP> schemas;
        iter->second->FindAllSchemasInGraph(schemas, true);
        for (bvector<ECSchemaP>::const_iterator refIter = schemas.begin(); refIter != schemas.end(); ++refIter)
            {
            if ((*refIter) == &schema)
                {
                removeSchema = true;
                break;
                }
            }

        if (removeSchema)
            iter = m_schemas.erase(iter);
        else
            ++iter;

        }
    return ECObjectsStatus::Success;
    }

/*---------------------------------------------------------------------------------**//**
* @bsimethod                                    Abeesh.Basheer                  03/2012
+---------------+---------------+---------------+---------------+---------------+------*/
ECSchemaP ECSchemaCache::GetSchema(SchemaKeyCR key, SchemaMatchType matchType) const
    {
    SchemaMap::const_iterator iter;
    switch (matchType)
        {
        case SchemaMatchType::Identical:
            {
            iter = m_schemas.find (key);
            break;
            }
        default:
            {
            //Other cases the container is not sorted by the match type.
            iter = std::find_if(m_schemas.begin(), m_schemas.end(), SchemaKeyMatchPredicate(key, matchType));
            break;
            }
        }

    if (iter == m_schemas.end())
        return nullptr;

    return iter->second.get();
    }

//---------------------------------------------------------------------------------
// @bsimethod                                 Krischan.Eberle                09/2016
//+---------------+---------------+---------------+---------------+---------------+------
bvector<ECSchemaCP> ECSchemaCache::GetSchemas() const
    {
    bvector<ECSchemaCP> schemas;
    for (bpair<SchemaKey, ECSchemaPtr> const& kvPair : m_schemas)
        schemas.push_back(kvPair.second.get());

    return schemas;
    }

/*---------------------------------------------------------------------------------**//**
* @bsimethod                                 Ramanujam.Raman                03/2012
+---------------+---------------+---------------+---------------+---------------+------*/
size_t ECSchemaCache::GetSchemas(bvector<ECSchemaP>& schemas) const
    {
    schemas.clear();

    for (bpair<SchemaKey, ECSchemaPtr> const& kvPair : m_schemas)
        schemas.push_back(kvPair.second.get());

    return schemas.size();
    }

//--------------------------------------------------------------------------------------
// @bsimethod                                    Colin.Kerr                      01/2016
//--------------------------------------------------------------------------------------
void ECSchemaCache::GetSupplementalSchemasFor(Utf8CP schemaName, bvector<ECSchemaP>& supplementalSchemas) const
    {
    supplementalSchemas.clear();

    Utf8String supplementalName(schemaName);
    supplementalName.append("_Supplemental");
    for (auto const& schema : m_schemas)
        {
        if (schema.first.GetName().StartsWithI(supplementalName.c_str()))
            supplementalSchemas.push_back(schema.second.get());
        }
    }

/*---------------------------------------------------------------------------------**//**
* @bsimethod
+---------------+---------------+---------------+---------------+---------------+------*/
void ECSchemaElementsOrder::CreateAlphabeticalOrder(ECSchemaCR ecSchema)
    {
    m_elementVector.clear();
    for (ECEnumerationCP pEnum : ecSchema.GetEnumerations())
        {
        if (nullptr == pEnum)
            {
            BeAssert(false);
            continue;
            }
        else
            AddElement(pEnum->GetName().c_str(), ECSchemaElementType::ECEnumeration);
        }

    std::list<ECClassP> sortedClasses;
    // sort the classes by name so the order in which they are written is predictable.
    for (ECClassP pClass : ecSchema.GetClasses())
        {
        if (nullptr == pClass)
            {
            BeAssert(false);
            continue;
            }
        else
            sortedClasses.push_back(pClass);
        }

    sortedClasses.sort(ClassNameComparer);

    for (ECClassP pClass : sortedClasses)
        AddElement(pClass->GetName().c_str(), ECSchemaElementType::ECClass);

    for (auto pKindOfQuantity : ecSchema.GetKindOfQuantities())
        {
        if (nullptr == pKindOfQuantity)
            {
            BeAssert(false);
            continue;
            }
        else
            AddElement(pKindOfQuantity->GetName().c_str(), ECSchemaElementType::KindOfQuantity);
        }

    for (auto pPropertyCategory : ecSchema.GetPropertyCategories())
        {
        if (nullptr == pPropertyCategory)
            {
            BeAssert(false);
            continue;
            }
        else
            AddElement(pPropertyCategory->GetName().c_str(), ECSchemaElementType::PropertyCategory);
        }

    for (auto unitSystem : ecSchema.GetUnitSystems())
         {
        if (nullptr == unitSystem)
            {
            BeAssert(false);
            continue;
            }
        else
            AddElement(unitSystem->GetName().c_str(), ECSchemaElementType::UnitSystem);
         }

    for (auto phenomenon : ecSchema.GetPhenomena())
         {
        if (nullptr == phenomenon)
            {
            BeAssert(false);
            continue;
            }
        else
            AddElement(phenomenon->GetName().c_str(), ECSchemaElementType::Phenomenon);
         }
    }

/*---------------------------------------------------------------------------------**//**
* @bsimethod                                    Abeesh.Basheer                  03/2012
+---------------+---------------+---------------+---------------+---------------+------*/
struct ECGetChildFunctor
    {
    typedef bvector<ECSchemaCP> ChildCollection;
    ChildCollection operator () (ECSchemaCP schema) const
        {
        bvector<ECSchemaCP> schemas;
        ECSchemaReferenceListCR referencedSchemas = schema->GetReferencedSchemas();
        for (ECSchemaReferenceList::const_iterator iter = referencedSchemas.begin(); iter != referencedSchemas.end(); ++iter)
            schemas.push_back(iter->second.get());

        return schemas;
        }
    };
/*---------------------------------------------------------------------------------**//**
* @bsimethod                                    Abeesh.Basheer                  03/2012
+---------------+---------------+---------------+---------------+---------------+------*/
bool ECSchema::AddingSchemaCausedCycles () const
    {
    ECGetChildFunctor fncTor;

    typedef SCCGraph <ECSchemaCP, ECGetChildFunctor> SchemaGraph;
    SchemaGraph graph (fncTor);

    SchemaGraph::SCCContext context;
    graph.StronglyConnect(this, context);

    bool hasCycles = false;
    for (SchemaGraph::SccNodes::const_iterator iter = context.m_components.begin(); iter != context.m_components.end(); ++iter)
        {
        if (1 != iter->size())
            {
            hasCycles = true;
            Utf8String cycleString;
            for (SchemaGraph::NodeVector::const_iterator cycleIter = iter->begin(); cycleIter != iter->end(); ++cycleIter)
                {
                cycleString.append((*cycleIter)->m_node->m_key.GetFullSchemaName());
                cycleString.append("-->");
                }
            cycleString.append( (*iter->begin())->m_node->m_key.GetFullSchemaName());
            LOG.errorv ("ECSchema '%s' contains cycles %s", m_key.GetFullSchemaName().c_str(), cycleString.c_str());

            break;
            }
        }

    return hasCycles;
    }

/*---------------------------------------------------------------------------------**//**
* @bsimethod                                    Robert.Schili                  01/2016
+---------------+---------------+---------------+---------------+---------------+------*/
Utf8String SchemaKey::FormatFullSchemaName(Utf8CP schemaName, uint32_t versionRead, uint32_t versionWrite, uint32_t versionMinor)
    {
    Utf8PrintfString formattedString("%s.%s", schemaName, FormatSchemaVersion(versionRead, versionWrite, versionMinor).c_str());
    return formattedString;
    }

/*---------------------------------------------------------------------------------**//**
* @bsimethod                                    Robert.Schili                  01/2016
+---------------+---------------+---------------+---------------+---------------+------*/
Utf8String SchemaKey::FormatSchemaVersion (uint32_t versionRead, uint32_t versionWrite, uint32_t versionMinor)
    {
    Utf8String versionString;
    versionString.Sprintf("%02" PRIu32 ".%02" PRIu32 ".%02" PRIu32, versionRead, versionWrite, versionMinor);
    return versionString;
    }

/*---------------------------------------------------------------------------------**//**
* @bsimethod                                    Robert.Schili                  01/2016
+---------------+---------------+---------------+---------------+---------------+------*/
Utf8String SchemaKey::FormatLegacySchemaVersion (uint32_t versionRead, uint32_t versionMinor)
    {
    Utf8String versionString;
    versionString.Sprintf("%02" PRIu32 ".%02" PRIu32, versionRead, versionMinor);
    return versionString;
    }

/*---------------------------------------------------------------------------------**//**
* @bsimethod                                    Robert.Schili                  01/2016
+---------------+---------------+---------------+---------------+---------------+------*/
Utf8String SchemaKey::FormatLegacyFullSchemaName(Utf8CP schemaName, uint32_t versionRead, uint32_t versionMinor)
    {
    Utf8PrintfString formattedString("%s.%s", schemaName, FormatLegacySchemaVersion(versionRead, versionMinor).c_str());
    return formattedString;
    }

#define ECSCHEMA_VERSION_FORMAT_EXPLANATION " Format must be either RR.mm or RR.ww.mm where RR is read version, ww is the write compatibility version and mm is minor version."
#define ECSCHEMA_FULLNAME_FORMAT_EXPLANATION " Format must be either Name.RR.mm or Name.RR.ww.mm where RR is read version, ww is the write compatibility version and mm is minor version."

/*---------------------------------------------------------------------------------**//**
 @bsimethod
+---------------+---------------+---------------+---------------+---------------+------*/
ECObjectsStatus SchemaKey::ParseSchemaFullName (Utf8StringR schemaName, uint32_t& versionRead, uint32_t& versionWrite, uint32_t& versionMinor, Utf8CP fullName)
    {
    if (Utf8String::IsNullOrEmpty(fullName))
        return ECObjectsStatus::ParseError;

    Utf8CP firstDot = strchr (fullName, '.');
    if (nullptr == firstDot)
        {
        LOG.errorv ("Invalid ECSchema FullName String: '%s' does not contain a '.'!" ECSCHEMA_FULLNAME_FORMAT_EXPLANATION, fullName);
        return ECObjectsStatus::ParseError;
        }

    size_t nameLen = firstDot - fullName;
    if (nameLen < 1)
        {
        LOG.errorv ("Invalid ECSchema FullName String: '%s' does not have any characters before the '.'!" ECSCHEMA_FULLNAME_FORMAT_EXPLANATION, fullName);
        return ECObjectsStatus::ParseError;
        }

    schemaName.assign (fullName, nameLen);

    ECObjectsStatus stat = ParseVersionString(versionRead, versionWrite, versionMinor, firstDot + 1);
    if (ECObjectsStatus::Success != stat)
        return stat;

    // There are some schemas out there that reference the non-existent Unit_Attributes.1.1 schema.  We need to deliver 1.0, which does not match our criteria
    // for LatestCompatible.
    if (0 == schemaName.CompareTo("Unit_Attributes") && 1 == versionRead && 1 == versionMinor)
        versionMinor = 0;

    return stat;
    }

/*---------------------------------------------------------------------------------**//**
 @bsimethod
+---------------+---------------+---------------+---------------+---------------+------*/
ECObjectsStatus SchemaKey::ParseVersionString (uint32_t& versionRead, uint32_t& versionWrite, uint32_t& versionMinor, Utf8CP versionString)
    {
    if(Utf8String::IsNullOrEmpty(versionString))
        return ECObjectsStatus::Success;

    bvector<Utf8String> tokens;
    BeStringUtilities::Split(versionString, ".", tokens);
    size_t digits = tokens.size();

    if (digits < 2)
        {
        LOG.errorv("Invalid ECSchema Version String: '%s' at least version numbers are required!" ECSCHEMA_VERSION_FORMAT_EXPLANATION, versionString);
        return ECObjectsStatus::ParseError;
        }

    Utf8P end = nullptr;
    Utf8CP chars = tokens[0].c_str();
    versionRead = strtoul(chars, &end, 10);
    if (end == chars)
        {
        versionRead = DEFAULT_VERSION_READ;
        LOG.errorv("Invalid ECSchema Version String: '%s' The characters '%s' must be numeric!" ECSCHEMA_VERSION_FORMAT_EXPLANATION, versionString, chars);
        return ECObjectsStatus::ParseError;
        }

    chars = tokens[1].c_str();
    uint32_t second = strtoul(chars, &end, 10);
    if (end == chars)
        {
        versionWrite = DEFAULT_VERSION_WRITE;
        versionMinor = DEFAULT_VERSION_MINOR;
        LOG.errorv("Invalid ECSchema Version String: '%s' The characters '%s' must be numeric!" ECSCHEMA_VERSION_FORMAT_EXPLANATION, versionString, chars);
        return ECObjectsStatus::ParseError;
        }

    if (digits == 2)
        {
        versionWrite = DEFAULT_VERSION_WRITE;
        versionMinor = second;
        return ECObjectsStatus::Success;
        }

    
    chars = tokens[2].c_str();
    uint32_t third = strtoul(chars, &end, 10);
    //We have to support this case because some callers pass stuff like "1.5.ecschema.xml" to this method, which used to work
    //before 3 number versions were introduced.
    if (end == chars)
        {
        versionWrite = DEFAULT_VERSION_WRITE;
        versionMinor = second;
        }
    else
        {
        versionWrite = second;
        versionMinor = third;
        }

    return ECObjectsStatus::Success;
    }

/*---------------------------------------------------------------------------------**//**
* @bsimethod                                    Abeesh.Basheer                  01/2012
+---------------+---------------+---------------+---------------+---------------+------*/
struct ECClassFinder
    {
    ECN::SchemaNameClassNamePair const& m_key;
    ECClassP&                          m_class;
    ECClassFinder (ECN::SchemaNameClassNamePair const& key, ECClassP& foundClass)
        :m_key(key), m_class(foundClass)
        {}

    bool operator () (ECSchemaR val)
        {
        if (0 != val.GetName().CompareTo(m_key.m_schemaName))
            return false;

        m_class = val.GetClassP(m_key.m_className.c_str());
        return nullptr != m_class;
        }

    bool operator () (ECSchemaPtr const& val)
        {
        if (val.IsNull())
            return false;

        return (*this)(*val);
        }

    bool operator () (bpair<SchemaKey,ECSchemaPtr> const& val)
        {
        return (*this)(val.second);
        }

    };

/*---------------------------------------------------------------------------------**//**
* @bsimethod                                    Abeesh.Basheer                  03/2012
+---------------+---------------+---------------+---------------+---------------+------*/
ECClassP SchemaMapExact::FindClassP (ECN::SchemaNameClassNamePair const& classNamePair) const
    {
    ECClassP classInstance = nullptr;
    ECClassFinder classFinder(classNamePair, classInstance);

    SchemaMapExact::const_iterator iter = std::find_if (begin(), end(), classFinder);
    return iter == end() ? nullptr : classInstance;
    }

 /*---------------------------------------------------------------------------------**//**
 * @bsimethod                                    Abeesh.Basheer                  04/2012
 +---------------+---------------+---------------+---------------+---------------+------*/
uint32_t ECSchema::ComputeSchemaXmlStringCheckSum(Utf8CP str, size_t len)
    {
    return CheckSumHelper::ComputeCheckSumForString (str, len);
    }

/*---------------------------------------------------------------------------------**//**
* @bsimethod                                    Abeesh.Basheer                  04/2012
+---------------+---------------+---------------+---------------+---------------+------*/
void ECSchema::ReComputeCheckSum ()
    {
    if (m_immutable)
        return;

    WString xmlStr;
    if (SchemaWriteStatus::Success != WriteToXmlString (xmlStr, m_ecVersion))
        return;

    m_key.m_checkSum = CheckSumHelper::ComputeCheckSumForString (xmlStr.c_str(), sizeof(WChar)* xmlStr.length());
    }

/*---------------------------------------------------------------------------------**//**
* @bsimethod                                    Abeesh.Basheer                  10/2012
+---------------+---------------+---------------+---------------+---------------+------*/
void ECSchema::SetImmutable()
    {
    BeAssert(!m_immutable);
    ReComputeCheckSum();
    m_immutable = true;
    }

/*---------------------------------------------------------------------------------**//**
* @bsimethod                                    Andrius.Zonys                   10/2013
+---------------+---------------+---------------+---------------+---------------+------*/
int SchemaKey::CompareByName (Utf8StringCR schemaName) const
    {
    // TFS#223524: This was added to do case-insensitive comparison, but it is being used inappropriately.
    // ECSchema names are case-sensitive. If there are particular contexts in which case should be disregarded,
    // the code that handles those contexts should do so explicitly.
    return strcmp (m_schemaName.c_str(), schemaName.c_str());
    }

//---------------------------------------------------------------------------------------
// @bsimethod                                                    Krischan.Eberle  02/2016
//+---------------+---------------+---------------+---------------+---------------+------
int SchemaKey::CompareByVersion(SchemaKeyCR rhs) const
    {
    SchemaKeyCR lhs = *this;

    if (lhs.m_versionRead != rhs.m_versionRead)
        return lhs.m_versionRead - rhs.m_versionRead;

    if (lhs.m_versionWrite != rhs.m_versionWrite)
        return lhs.m_versionWrite - rhs.m_versionWrite;

    return lhs.m_versionMinor - rhs.m_versionMinor;
    }

/*---------------------------------------------------------------------------------**//**
* @bsimethod                                    Abeesh.Basheer                  12/2012
+---------------+---------------+---------------+---------------+---------------+------*/
bool SchemaKey::LessThan (SchemaKeyCR rhs, SchemaMatchType matchType) const
    {
    switch (matchType)
        {
        case SchemaMatchType::Identical:
            {
            if (0 != m_checkSum || 0 != rhs.m_checkSum)
                return m_checkSum < rhs.m_checkSum;
            //Fall through
            }
        case SchemaMatchType::Exact:
            {
            int nameCompare = CompareByName (rhs.m_schemaName);

            if (nameCompare != 0)
                return nameCompare < 0;

            if (m_versionRead != rhs.m_versionRead)
                return m_versionRead < rhs.m_versionRead;

            if (m_versionWrite != rhs.m_versionWrite)
                return m_versionWrite < rhs.m_versionWrite;

            return m_versionMinor < rhs.m_versionMinor;
            break;
            }
        case SchemaMatchType::LatestWriteCompatible:
            {
            int nameCompare = CompareByName (rhs.m_schemaName);

            if (nameCompare != 0)
                return nameCompare < 0;

            if (m_versionRead < rhs.m_versionRead)
                return true;

            if (m_versionRead == rhs.m_versionRead)
                return m_versionWrite < rhs.m_versionWrite;

            return false;
            }
        case SchemaMatchType::LatestReadCompatible:
            {
            int nameCompare = CompareByName(rhs.m_schemaName);

            if (nameCompare != 0)
                return nameCompare < 0;

            return m_versionRead < rhs.m_versionRead;
            }
        case SchemaMatchType::Latest: //Only compare by name
            {
            return CompareByName (rhs.m_schemaName) < 0;
            }
        default:
            return false;
        }
    }

/*---------------------------------------------------------------------------------**//**
* @bsimethod                                    Abeesh.Basheer                  12/2012
+---------------+---------------+---------------+---------------+---------------+------*/
bool SchemaKey::Matches (SchemaKeyCR rhs, SchemaMatchType matchType) const
    {
    switch (matchType)
        {
        case SchemaMatchType::Identical:
            {
            if (0 != m_checkSum && 0 != rhs.m_checkSum)
                return m_checkSum == rhs.m_checkSum;
            //fall through
            }
        case SchemaMatchType::Exact:
            return 0 == CompareByName (rhs.m_schemaName) && m_versionRead == rhs.m_versionRead &&
                m_versionWrite == rhs.m_versionWrite && m_versionMinor == rhs.m_versionMinor;
        case SchemaMatchType::LatestReadCompatible:
            if (CompareByName(rhs.m_schemaName) != 0)
                return false;

            if (rhs.m_versionRead != m_versionRead)
                return false;

            if (m_versionWrite == rhs.m_versionWrite)
                return m_versionMinor >= rhs.m_versionMinor;

            return m_versionWrite > rhs.m_versionWrite;
        case SchemaMatchType::LatestWriteCompatible:
            return 0 == CompareByName (rhs.m_schemaName) && m_versionRead == rhs.m_versionRead &&
                m_versionWrite == rhs.m_versionWrite && m_versionMinor >= rhs.m_versionMinor;
        case SchemaMatchType::Latest:
            return 0 == CompareByName (rhs.m_schemaName);
        default:
            return false;
        }
    }

static IECTypeAdapterContext::FactoryFn s_typeAdapterContextFactory;

/*---------------------------------------------------------------------------------**//**
* @bsimethod                                                    Paul.Connelly   01/13
+---------------+---------------+---------------+---------------+---------------+------*/
void IECTypeAdapterContext::RegisterFactory(FactoryFn fn) {s_typeAdapterContextFactory = fn;}

/*---------------------------------------------------------------------------------**//**
* @bsimethod                                                    Paul.Connelly   01/13
+---------------+---------------+---------------+---------------+---------------+------*/
IECTypeAdapterContextPtr IECTypeAdapterContext::Create(ECPropertyCR prop, IECInstanceCR instance, uint32_t componentIndex)
    {
    return nullptr != s_typeAdapterContextFactory ? s_typeAdapterContextFactory (prop, instance, componentIndex) : nullptr;
    }

/*---------------------------------------------------------------------------------**//**
* @bsimethod                                                    Paul.Connelly   02/14
+---------------+---------------+---------------+---------------+---------------+------*/
Utf8String QualifiedECAccessor::ToString() const
    {
    Utf8PrintfString str("%s:%s:%s", m_schemaName.c_str(), m_className.c_str(), m_accessString.c_str());
    return str;
    }

/*---------------------------------------------------------------------------------**//**
* @bsimethod                                                    Paul.Connelly   02/14
+---------------+---------------+---------------+---------------+---------------+------*/
bool QualifiedECAccessor::FromString (Utf8CP str)
    {
    bvector<Utf8String> tokens;
    BeStringUtilities::Split (str, ":", tokens);
    if (3 != tokens.size())
        return false;

    m_schemaName = tokens[0];
    m_className = tokens[1];
    m_accessString = tokens[2];

    return true;
    }

/*---------------------------------------------------------------------------------**//**
* @bsimethod                                                    Paul.Connelly   03/14
+---------------+---------------+---------------+---------------+---------------+------*/
bool QualifiedECAccessor::FromAccessString (ECEnablerCR enabler, Utf8CP accessString)
    {
    ECValueAccessor va;
    if (ECObjectsStatus::Success == ECValueAccessor::PopulateValueAccessor (va, enabler, accessString) && 0 < va.GetDepth() && nullptr != va[0].GetECProperty())
        {
        ECClassCR rootClass = va[0].GetECProperty()->GetClass();
        m_schemaName = rootClass.GetSchema().GetName();
        m_className = rootClass.GetName();
        m_accessString = accessString;
        return true;
        }
    else
        return false;
    }

/*---------------------------------------------------------------------------------**//**
* @bsimethod                                                    Paul.Connelly   08/15
+---------------+---------------+---------------+---------------+---------------+------*/
bool QualifiedECAccessor::Remap (ECSchemaCR pre, ECSchemaCR post, IECSchemaRemapperCR remapper)
    {
    SchemaNameClassNamePair schemaClass (m_schemaName, m_className);
    bool remapped = schemaClass.Remap (pre, post, remapper);
    if (remapped)
        {
        m_schemaName = schemaClass.m_schemaName;
        m_className = schemaClass.m_className;
        }

    ECClassCP newClass = post.GetClassCP (schemaClass.m_className.c_str());
    ECValueAccessor va;
    if (nullptr != newClass && ECObjectsStatus::Success == ECValueAccessor::PopulateAndRemapValueAccessor (va, *newClass->GetDefaultStandaloneEnabler(), m_accessString.c_str(), remapper))
        {
        Utf8String newAccessString = va.GetManagedAccessString();
        if (!newAccessString.Equals (m_accessString))
            {
            m_accessString = newAccessString;
            remapped = true;
            }
        }

    return remapped;
    }

/*---------------------------------------------------------------------------------**//**
* @bsimethod                                                    Paul.Connelly   08/15
+---------------+---------------+---------------+---------------+---------------+------*/
bool SchemaNameClassNamePair::Remap (ECSchemaCR pre, ECSchemaCR post, IECSchemaRemapperCR remapper)
    {
    bool remapped = false;
    if (pre.GetName().Equals (m_schemaName))
        {
        if (!pre.GetName().Equals (post.GetName()))
            {
            m_schemaName = post.GetName();
            remapped = true;
            }

        Utf8String newClassName = m_className;
        if (remapper.ResolveClassName (newClassName, post))
            {
            m_className = newClassName;
            remapped = true;
            }
        }

    return remapped;
    }

END_BENTLEY_ECOBJECT_NAMESPACE
<|MERGE_RESOLUTION|>--- conflicted
+++ resolved
@@ -1,3420 +1,3406 @@
-/*--------------------------------------------------------------------------------------+
-|
-|     $Source: src/ECSchema.cpp $
-|
-|  $Copyright: (c) 2018 Bentley Systems, Incorporated. All rights reserved. $
-|
-+--------------------------------------------------------------------------------------*/
-
-#include "ECObjectsPch.h"
-#include "SchemaXml.h"
-#include "SchemaJson.h"
-#include "StronglyConnectedGraph.h"
-#if defined (_WIN32) // WIP_NONPORT - iostreams not support on Android
-#include <iomanip>
-#endif
-#include <Bentley/BeFileName.h>
-#include <Bentley/BeFile.h>
-#include <Bentley/BeFileListIterator.h>
-
-#include <list>
-
-BEGIN_BENTLEY_ECOBJECT_NAMESPACE
-
-// If you are developing schemas, particularly when editing them by hand, you want to have this variable set to false so you get the asserts to help you figure out what is going wrong.
-// Test programs generally want to get error status back and not assert, so they call ECSchema::AssertOnXmlError (false);
-static bool s_noAssert = false;
-
-/*---------------------------------------------------------------------------------**//**
-* @bsimethod                                    Carole.MacDonald                01/2010
-+---------------+---------------+---------------+---------------+---------------+------*/
-static bool ClassNameComparer(ECClassP class1, ECClassP class2)
-    {
-    // We should never have a NULL ECClass here.
-    // However we will pretend a NULL ECClass is always less than a non-NULL ECClass
-    BeAssert(nullptr != class1 && nullptr != class2);
-    if (nullptr == class1)
-        return nullptr != class2;      // class 1 < class2 if class2 non-null, equal otherwise
-    else if (nullptr == class2)
-        return false;               // class1 > class2
-
-    int comparison = class1->GetName().CompareTo(class2->GetName());
-    return comparison < 0;
-    }
-
-/*---------------------------------------------------------------------------------**//**
-* Currently this is only used by ECValidatedName and ECSchema.
-* @bsimethod                                                    Paul.Connelly   09/12
-+---------------+---------------+---------------+---------------+---------------+------*/
-ECNameValidation::ValidationResult ECNameValidation::Validate (Utf8CP name)
-    {
-    if (nullptr == name || 0 == *name)
-        return RESULT_NullOrEmpty;
-    else if ('0' <= name[0] && '9' >= name[0])
-        return RESULT_BeginsWithDigit;
-    else
-        {
-        for (Utf8CP cur = name; *cur; ++cur)
-            if (!IsValidAlphaNumericCharacter (*cur))
-                return RESULT_IncludesInvalidCharacters;
-        }
-
-    return RESULT_Valid;
-    }
-
-/*---------------------------------------------------------------------------------**//**
-* @bsimethod                                                    Paul.Connelly   09/12
-+---------------+---------------+---------------+---------------+---------------+------*/
-void ECNameValidation::AppendEncodedCharacter (WStringR encoded, WChar c)
-    {
-    WChar buf[5];
-    HexFormatOptions opts = (HexFormatOptions)(static_cast<int>(HexFormatOptions::LeadingZeros) | static_cast<int>(HexFormatOptions::Uppercase));
-    BeStringUtilities::FormatUInt64 (buf, _countof(buf), (uint64_t)c, opts, 4);
-    encoded.append(L"__x");
-    encoded.append(buf);
-    encoded.append(L"__");
-    }
-
-/*---------------------------------------------------------------------------------**//**
-* @bsimethod                                                    Paul.Connelly   09/12
-+---------------+---------------+---------------+---------------+---------------+------*/
-bool ECNameValidation::DecodeFromValidName (Utf8StringR decoded, Utf8StringCR name)
-    {
-    // "__x####__"
-    //  012345678
-
-    decoded = name;
-    if (Utf8String::npos == name.find("__x"))
-        return false; // => no decoding was required
-
-    // TFS#298776: The encoding has always been done using UTF-16 - first in .NET, then in Vancouver.
-    // Therefore we must convert.
-    WString buf(name.c_str(), BentleyCharEncoding::Utf8);
-    size_t pos = 0;
-    bool wasDecoded = false;
-    while (pos + 8 < buf.length() && Utf8String::npos != (pos = buf.find (L"__x", pos)))
-        {
-        if ('_' == buf[pos+7] && '_' == buf[pos+8])
-            {
-            uint32_t charCode;
-            if (1 == BE_STRING_UTILITIES_SWSCANF(buf.c_str() + pos + 3, L"%x", &charCode))
-                {
-                buf[pos] = (WChar)charCode;
-                buf.erase (pos+1, 8);
-                wasDecoded = true;
-                pos++;
-                continue;
-                }
-            }
-
-        // could not decode this escape code, leave it intact
-        pos += 3;
-        }
-
-    if (wasDecoded)
-        decoded.Assign(buf.c_str());
-
-    return wasDecoded;
-    }
-
-/*---------------------------------------------------------------------------------**//**
-* @bsimethod                                                    Paul.Connelly   09/12
-+---------------+---------------+---------------+---------------+---------------+------*/
-bool ECNameValidation::EncodeToValidName (Utf8StringR output, Utf8StringCR input)
-    {
-    output.clear();
-    if (input.empty())
-        return false;
-
-    // TFS#298776: The encoding has always been done using UTF-16 - first in .NET, then in Vancouver.
-    // Therefore we must convert.
-    // Let's avoid doing that unnecessarily, since that's the common case; at the expense of having to repeat our loop in the uncommon case
-
-    // First character cannot be a digit
-    bool needToEncode = ('0' <= input[0] && '9' >= input[0]);
-    if (!needToEncode)
-        {
-        for (size_t i = 0; i < input.length(); i++)
-            {
-            if (!IsValidAlphaNumericCharacter (input[i]))
-                {
-                needToEncode = true;
-                break;
-                }
-            }
-        }
-
-    if (!needToEncode)
-        {
-        output = input;
-        return false; // => no encoding was necessary
-        }
-
-    WString name(input.c_str(), BentleyCharEncoding::Utf8);
-    WString encoded;
-    encoded.reserve (name.length());
-    bool wasEncoded = false;
-
-    // First character cannot be a digit
-    size_t startIndex = 0;
-    if ('0' <= name[0] && '9' >= name[0])
-        {
-        AppendEncodedCharacter (encoded, name[0]);
-        startIndex = 1;
-        wasEncoded = true;
-        }
-
-    for (size_t i = startIndex; i < name.length(); i++)
-        {
-        if (!IsValidAlphaNumericCharacter (name[i]))
-            {
-            AppendEncodedCharacter (encoded, name[i]);
-            wasEncoded = true;
-            }
-        else
-            encoded.append (1, name[i]);
-        }
-
-    output.Assign(encoded.c_str());
-    return wasEncoded;
-    }
-
-/*---------------------------------------------------------------------------------**//**
-* @bsimethod                                                    Paul.Connelly   08/15
-+---------------+---------------+---------------+---------------+---------------+------*/
-Utf8String ECNameValidation::EncodeToValidName (Utf8StringCR name)
-    {
-    Utf8String encoded;
-    EncodeToValidName (encoded, name);
-    return encoded;
-    }
-
-//---------------------------------------------------------------------------------------//
-// @bsimethod                                                    Colin.Kerr         02/2018
-//+---------------+---------------+---------------+---------------+---------------+------//
-bool ECValidatedName::SetValidName(Utf8CP name, bool decodeNameToDisplayLabel)
-    {
-    if (!ECNameValidation::IsValidName(name))
-        return false;
-
-    m_name = name;
-    if (decodeNameToDisplayLabel && !m_hasExplicitDisplayLabel)
-        m_hasExplicitDisplayLabel = ECNameValidation::DecodeFromValidName(m_displayLabel, m_name);
-
-    return true;
-    }
-
-/*---------------------------------------------------------------------------------**//**
-* @bsimethod                                                    Paul.Connelly   09/12
-+---------------+---------------+---------------+---------------+---------------+------*/
-void ECValidatedName::SetName (Utf8CP name)
-    {
-    // Note that this method can be called with an un-encoded name (e.g. called by users creating schemas dynamically),
-    // or with an encoded name (e.g. when deserializing a schema from xml)
-    // Hence we both encode and decode here
-
-    // Encode the name
-    m_name.clear();
-    ECNameValidation::EncodeToValidName (m_name, name);
-
-    // If the display label has not been explicitly set, use the (decoded) property name
-    if (!m_hasExplicitDisplayLabel)
-        ECNameValidation::DecodeFromValidName (m_displayLabel, m_name);
-    }
-
-/*---------------------------------------------------------------------------------**//**
-* @bsimethod                                                    Paul.Connelly   09/12
-+---------------+---------------+---------------+---------------+---------------+------*/
-void ECValidatedName::SetDisplayLabel(Utf8CP label)
-    {
-    if (nullptr == label || '\0' == *label)
-        {
-        m_hasExplicitDisplayLabel = false;
-        m_displayLabel.clear();
-        }
-    else
-        {
-        m_hasExplicitDisplayLabel = true;
-        m_displayLabel = label;
-        }
-    }
-
-/*---------------------------------------------------------------------------------**//**
- @bsimethod
-+---------------+---------------+---------------+---------------+---------------+------*/
-ECSchema::~ECSchema ()
-    {
-    for (auto entry : m_classMap)
-        {
-        ECClassP ecClass = entry.second;
-        //==========================================================
-        //Bug #23511: Publisher crash related to a NULL ECClass name
-        //We need to cleanup any derived class link in other schema.
-        //If schema fail later during loading it is possible that is
-        //had created derived class links in reference ECSchemas. Since
-        //This schema would be deleted we need to remove those dead links.
-        for(auto baseClass : ecClass->GetBaseClasses())
-            {
-            if (&baseClass->GetSchema() != this)
-                baseClass->RemoveDerivedClass(*ecClass);
-            }
-        //==========================================================
-        }
-
-    ClassMap::iterator  classIterator = m_classMap.begin();
-    while (classIterator != m_classMap.end())
-        {
-        ECClassP ecClass = classIterator->second;
-        classIterator = m_classMap.erase(classIterator);
-        delete ecClass;
-        }
-    BeAssert (m_classMap.empty());
-
-    for (auto entry : m_enumerationMap)
-        {
-        ECEnumerationP ecEnumeration = entry.second;
-        delete ecEnumeration;
-        }
-
-    m_enumerationMap.clear();
-    BeAssert(m_enumerationMap.empty());
-
-    for (auto entry : m_kindOfQuantityMap)
-        {
-        auto kindOfQuantity = entry.second;
-        delete kindOfQuantity;
-        }
-
-    m_kindOfQuantityMap.clear();
-    BeAssert(m_kindOfQuantityMap.empty());
-
-    for (auto entry : m_propertyCategoryMap)
-        {
-        auto propertyCategory = entry.second;
-        delete propertyCategory;
-        }
-
-    m_propertyCategoryMap.clear();
-    BeAssert(m_propertyCategoryMap.empty());
-
-    for (auto entry : m_unitSystemMap)
-        {
-        // Check the registry to ensure it is the correct UnitSystem one to remove.
-        auto systemCP = Units::UnitRegistry::Instance().LookupUnitSystem(entry.second->GetFullName().c_str());
-        BeAssert(nullptr != systemCP);
-        BeAssert(entry.second == systemCP);
-        if (entry.second != systemCP)
-            {
-            LOG.warningv("Cannot remove UnitSystem '%s' from the schema because the UnitSystem found in the UnitRegistry is not the same as the one located in this schema.", systemCP->GetName().c_str());
-            continue;
-            }
-
-        auto returnedSystem = Units::UnitRegistry::Instance().RemoveSystem(entry.second->GetFullName().c_str());
-        BeAssert(nullptr != returnedSystem);
-        BeAssert(entry.second == returnedSystem);
-        
-        if (returnedSystem == entry.second)
-            delete entry.second;
-        }
-
-    m_unitSystemMap.clear();
-    BeAssert(m_unitSystemMap.empty());
-
-    for (auto entry : m_phenomenonMap)
-        {
-        //// Check the registry to ensure it is the correct Phenomenon one to remove.
-        //auto phenomCP = Units::UnitRegistry::Instance().LookupPhenomenon(entry.second->GetFullName().c_str());
-        //BeAssert(nullptr != phenomCP);
-        //BeAssert(entry.second == phenomCP);
-        //if (entry.second != phenomCP)
-        //    {
-        //    LOG.warningv("Cannot remove Phenomenon '%s' from the schema because the Phenomenon found in the UnitRegistry is not the same as the one located in this schema.", phenomCP->GetName().c_str());
-        //    continue;
-        //    }
-
-        // Remove from the registry before removing from ECSchema
-<<<<<<< HEAD
-        auto returnedPhenom = Units::UnitRegistry::Instance().RemovePhenomenon(entry.second->GetFullName().c_str());
-        BeAssert(nullptr != returnedPhenom);
-        // This should be the same pointer as the UnitRegistry has, so it should not matter which one is deleted.
-        BeAssert(returnedPhenom == entry.second);
-        delete entry.second;
-=======
-        auto returnedPhenom = Units::UnitRegistry::Instance().RemovePhenomenon(entry.first);
-        BeAssert(nullptr != returnedPhenom);
-
-        // This should be the same pointer as the UnitRegistry has, so it should not matter which one is deleted.
-        BeAssert(returnedPhenom == entry.second);
-        if (returnedPhenom == entry.second)
-            delete entry.second;
->>>>>>> cfa0651f
-        }
-
-    m_phenomenonMap.clear();
-    BeAssert(m_phenomenonMap.empty());
-
-    m_refSchemaList.clear();
-
-    memset ((void*)this, 0xececdead, 4);// Replaced sizeof(this) with 4. There is value 
-                                        // in trying to make this logic "correct" for a 64-bit build. 
-                                        // This memset is clearly just intended to aid in debugging. 
-                                        // Attempting to use this object with the high 4 bytes of the vtable 
-                                        // pointer set to 0xececdead will crash just as reliably.
-    }
-
-/*---------------------------------------------------------------------------------**//**
-* @bsimethod                                                    JoshSchifter    09/10
-+---------------+---------------+---------------+---------------+---------------+------*/
-void ECSchema::SetErrorHandling (bool showMessages, bool doAssert)
-    {
-    s_noAssert = !doAssert;
-    ECClass::SetErrorHandling(doAssert);
-    SchemaXmlReader::SetErrorHandling(doAssert);
-    }
-
-/*---------------------------------------------------------------------------------**//**
- @bsimethod                                                     
-+---------------+---------------+---------------+---------------+---------------+------*/
-ECObjectsStatus ECSchema::SetName (Utf8StringCR name)
-    {        
-    if (m_immutable)
-        return ECObjectsStatus::SchemaIsImmutable;
-    else if (!ECNameValidation::IsValidName (name.c_str()))
-        return ECObjectsStatus::InvalidName;
-
-    m_key.m_schemaName = name;
-
-    if (OriginalECXmlVersionLessThan(ECVersion::V3_1))
-        m_hasExplicitDisplayLabel = ECNameValidation::DecodeFromValidName(m_displayLabel, m_key.m_schemaName);
-
-    return ECObjectsStatus::Success;
-    }
-
-/*---------------------------------------------------------------------------------**//**
- @bsimethod
-+---------------+---------------+---------------+---------------+---------------+------*/
-ECObjectsStatus ECSchema::SetAlias (Utf8StringCR alias)
-    {
-    if (m_immutable) return ECObjectsStatus::SchemaIsImmutable;
-
-    else if (Utf8String::IsNullOrEmpty(alias.c_str()))
-        return ECObjectsStatus::InvalidName;
-          
-    else if (!ECNameValidation::IsValidName(alias.c_str()))
-        return ECObjectsStatus::InvalidName;
-
-    ECNameValidation::EncodeToValidName(m_alias, alias);
-
-    return ECObjectsStatus::Success;
-    }
-
-/*---------------------------------------------------------------------------------**//**
- @bsimethod
-+---------------+---------------+---------------+---------------+---------------+------*/
-ECObjectsStatus ECSchema::SetDescription (Utf8StringCR description)
-    {
-    if (m_immutable) return ECObjectsStatus::SchemaIsImmutable;
-
-    m_description = description;
-    return ECObjectsStatus::Success;
-    }
-
-/*---------------------------------------------------------------------------------**//**
- @bsimethod
-+---------------+---------------+---------------+---------------+---------------+------*/
-Utf8StringCR ECSchema::GetDescription() const
-    { 
-    return m_localizedStrings.GetSchemaDescription(this, m_description); 
-    }
-
-/*---------------------------------------------------------------------------------**//**
- @bsimethod
-+---------------+---------------+---------------+---------------+---------------+------*/
-ECObjectsStatus ECSchema::SetDisplayLabel (Utf8StringCR displayLabel)
-    {
-    if (m_immutable) return ECObjectsStatus::SchemaIsImmutable;
-
-    m_displayLabel = displayLabel;
-    m_hasExplicitDisplayLabel = true;
-    return ECObjectsStatus::Success;
-    }
-
-/*---------------------------------------------------------------------------------**//**
- @bsimethod
-+---------------+---------------+---------------+---------------+---------------+------*/
-Utf8StringCR ECSchema::GetDisplayLabel() const 
-    {
-    return m_localizedStrings.GetSchemaDisplayLabel(this, GetInvariantDisplayLabel());
-    }
-
-static Utf8CP s_standardSchemaNames[] =
-    {
-    "Bentley_Standard_CustomAttributes",
-    "Bentley_Standard_Classes",
-    "Bentley_ECSchemaMap",
-    "EditorCustomAttributes",
-    "Bentley_Common_Classes",
-    "Dimension_Schema",
-    "iip_mdb_customAttributes",
-    "KindOfQuantity_Schema",
-    "rdl_customAttributes",
-    "SIUnitSystemDefaults",
-    "Unit_Attributes",
-    "Units_Schema",
-    "USCustomaryUnitSystemDefaults",
-    "ECDbMap",
-    "CoreCustomAttributes",
-    "SchemaLocalizationCustomAttributes",
-    };
-
-/*---------------------------------------------------------------------------------**//**
-* @bsimethod                                    Carole.MacDonald                11/2012
-+---------------+---------------+---------------+---------------+---------------+------*/
-bool ECSchema::IsStandardSchema(Utf8StringCR schemaName)
-    {
-    for (Utf8CP* cur = s_standardSchemaNames, *end = cur + _countof(s_standardSchemaNames); cur < end; ++cur)
-        if (schemaName.Equals (*cur))
-            return true;
-
-    return false;
-    }
-/*---------------------------------------------------------------------------------**//**
- @bsimethod
-+---------------+---------------+---------------+---------------+---------------+------*/
-bool ECSchema::IsStandardSchema () const
-    {
-    return IsStandardSchema(m_key.m_schemaName);
-    }
-
-static Utf8CP s_originalStandardSchemaFullNames[] =
-    {
-    "Bentley_Standard_CustomAttributes.01.00.00",
-    "Bentley_Standard_Classes.01.00.00",
-    "EditorCustomAttributes.01.00.00",
-    "Bentley_Common_Classes.01.00.00",
-    "Dimension_Schema.01.00.00",
-    "iip_mdb_customAttributes.01.00.00",
-    "KindOfQuantity_Schema.01.00.00",
-    "rdl_customAttributes.01.00.00",
-    "SIUnitSystemDefaults.01.00.00",
-    "Unit_Attributes.01.00.00",
-    "Units_Schema.01.00.00",
-    "USCustomaryUnitSystemDefaults.01.00.00"
-    };
-
-/*---------------------------------------------------------------------------------**//**
-* @bsimethod                                    Carole.MacDonald                05/2012
-+---------------+---------------+---------------+---------------+---------------+------*/
-bool ECSchema::IsSamePrimarySchema (ECSchemaR primarySchema) const
-    {
-    if (0 != BeStringUtilities::StricmpAscii(this->GetAlias().c_str(), primarySchema.GetAlias().c_str()))
-        return false;
-
-    if (0 != BeStringUtilities::StricmpAscii(this->GetFullSchemaName().c_str(), primarySchema.GetFullSchemaName().c_str()))
-        return false;
-
-    return (GetClassCount() == primarySchema.GetClassCount());
-    }
-
-//-------------------------------------------------------------------------------------
-// @bsimethod                                    Krischan.Eberle                07/2015
-//+---------------+---------------+---------------+---------------+---------------+------
-bool ECSchema::IsSupplementalSchema () const
-    {
-    SupplementalSchemaMetaDataPtr suppMetaData = nullptr;
-    return SupplementalSchemaMetaData::TryGetFromSchema(suppMetaData, *this);
-    }
-
-/*---------------------------------------------------------------------------------**//**
-* @bsimethod                                                    Paul.Connelly   02/13
-+---------------+---------------+---------------+---------------+---------------+------*/
-bool ECSchema::ShouldNotBeStored (SchemaKeyCR key)
-    {
-    Utf8String schemaName = key.GetFullSchemaName();
-    for (Utf8CP* cur = s_originalStandardSchemaFullNames, *end = cur + _countof(s_originalStandardSchemaFullNames); cur < end; ++cur)
-        if (schemaName.Equals (*cur))
-            return true;
-
-    // We don't want to import any version of the Units_Schema
-    if (BeStringUtilities::StricmpAscii("Units_Schema", key.m_schemaName.c_str()) == 0)
-        return true;
-
-    return false;
-    }
-
-/*---------------------------------------------------------------------------------**//**
- @bsimethod
-+---------------+---------------+---------------+---------------+---------------+------*/
-ECObjectsStatus ECSchema::SetVersionRead (const uint32_t versionRead)
-    {
-    if (m_immutable) return ECObjectsStatus::SchemaIsImmutable;
-
-    m_key.m_versionRead = versionRead;
-    return ECObjectsStatus::Success;
-    }
-
-/*---------------------------------------------------------------------------------**//**
- @bsimethod
-+---------------+---------------+---------------+---------------+---------------+------*/
-ECObjectsStatus ECSchema::SetVersionWrite (const uint32_t value)
-    {
-    if (m_immutable) return ECObjectsStatus::SchemaIsImmutable;
-
-    m_key.m_versionWrite = value;
-    return ECObjectsStatus::Success;
-    }
-
-/*---------------------------------------------------------------------------------**//**
- @bsimethod
-+---------------+---------------+---------------+---------------+---------------+------*/
-ECObjectsStatus ECSchema::SetVersionMinor (const uint32_t versionMinor)
-    {
-    if (m_immutable) return ECObjectsStatus::SchemaIsImmutable;
-
-    m_key.m_versionMinor = versionMinor;
-    return ECObjectsStatus::Success;
-    }
-
-/*---------------------------------------------------------------------------------**//**
- @bsimethod
-+---------------+---------------+---------------+---------------+---------------+------*/
-ECObjectsStatus ECSchema::CreateECVersion(ECVersion &ecVersion, uint32_t ecMajorVersion, uint32_t ecMinorVersion)
-    {
-    if (ecMajorVersion == 2 && ecMinorVersion == 0)
-        ecVersion = ECVersion::V2_0;
-    else if (ecMajorVersion == 3 && ecMinorVersion == 0)
-        ecVersion = ECVersion::V3_0;
-    else if (ecMajorVersion == 3 && ecMinorVersion == 1)
-        ecVersion = ECVersion::V3_1;
-    else if (ecMajorVersion == 3 && ecMinorVersion == 2)
-        ecVersion = ECVersion::V3_2;
-    else
-        return ECObjectsStatus::InvalidECVersion;
-
-    return ECObjectsStatus::Success;
-    }
-
-/*---------------------------------------------------------------------------------**//**
- @bsimethod
-+---------------+---------------+---------------+---------------+---------------+------*/
-ECObjectsStatus ECSchema::ParseECVersion(uint32_t &ecVersionMajor, uint32_t &ecVersionMinor, ECVersion ecVersion)
-    {
-    ecVersionMajor = (uint32_t) ((uint32_t) ecVersion >> 16);
-    ecVersionMinor = (uint32_t) (0xFFFF & (uint32_t) ecVersion);
-
-    return ECObjectsStatus::Success;
-    }
-
-/*---------------------------------------------------------------------------------**//**
- @bsimethod
-+---------------+---------------+---------------+---------------+---------------+------*/
-Utf8CP ECSchema::GetECVersionString(ECVersion ecVersion)
-    {
-    switch (ecVersion)
-        {
-        case ECVersion::V2_0:
-            return "2.0";
-        case ECVersion::V3_0:
-            return "3.0";
-        case ECVersion::V3_1:
-            return "3.1";
-        case ECVersion::V3_2:
-            return "3.2";
-        }
-    return nullptr;
-    }
-
-//--------------------------------------------------------------------------------------
-// @bsimethod                                   Caleb.Shafer                    01/2018
-//--------------------------------------------------------------------------------------
-// static
-Utf8CP ECSchema::SchemaElementTypeToString(ECSchemaElementType elementType)
-    {
-    switch (elementType)
-        {
-        case ECSchemaElementType::ECEnumeration:
-            return ECJSON_ENUMERATION_ELEMENT;
-        case ECSchemaElementType::KindOfQuantity:
-            return KIND_OF_QUANTITY_ELEMENT;
-        case ECSchemaElementType::PropertyCategory:
-            return PROPERTY_CATEGORY_ELEMENT;
-        case ECSchemaElementType::UnitSystem:
-            return UNIT_SYSTEM_ELEMENT;
-        case ECSchemaElementType::Phenomenon:
-            return PHENOMENON_ELEMENT;
-        }
-
-    return EMPTY_STRING;
-    }
-
-/*---------------------------------------------------------------------------------**//**
- @bsimethod
-+---------------+---------------+---------------+---------------+---------------+------*/
-bool ECSchema::Validate(bool resolveIssues)
-    {
-    // Need to skip validation for supplemental schemas since they are not required to have fully defined relationships
-    if (Utf8String::npos != GetName().find("_Supplemental_"))
-        return true;
-
-    bool isValid = true;
-    for (ECClassP ecClass : GetClasses())
-        {
-        ECRelationshipClassCP relClass = ecClass->GetRelationshipClassCP();
-        if (relClass != nullptr)
-            {
-            if (!relClass->Verify(resolveIssues))
-                isValid = false;
-
-            continue;
-            }
-
-        if (!ecClass->Validate())
-            isValid = false;
-        }
-
-    for (KindOfQuantityCP koq : GetKindOfQuantities())
-        {
-        if (!koq->Verify())
-            isValid = false;
-        }
-
-    if (OriginalECXmlVersionLessThan(ECVersion::V3_1) && resolveIssues && ECClass::SchemaAllowsOverridingArrays(this))
-        {
-        for (ECClassP ecClass : GetClasses())
-            {
-            ECObjectsStatus status = ecClass->FixArrayPropertyOverrides();
-            if (ECObjectsStatus::Success != status)
-                {
-                LOG.errorv("Failed to fix array property overrides for properties of class '%s'", ecClass->GetFullName());
-                return false;
-                }
-            }
-        }
-
-    if (!isValid)
-        {
-        // If the validation fails and the schema is read from an ECXML 3.1 or greater, fail to validate.
-        if (OriginalECXmlVersionAtLeast(ECVersion::V3_1))
-            {
-            Utf8String schemaFullName = GetFullSchemaName();
-            LOG.errorv("Schema validation failed for schema '%s'.  It is supposed to be EC Version 3.1 but it does not meet the rules for that EC version.  See log for details.",
-                       schemaFullName.c_str());
-            return false;
-            }
-
-        if (!IsECVersion(ECVersion::V3_0))
-            {
-            LOG.warningv("ECSchemaXML for %s did not pass ECXml 3.1 validation, being downgraded to ECXml 3.0", GetName().c_str());
-
-            // Failed to validate for a 3.1 schema. Downgraded to a 3.0 schema in memory.
-            m_ecVersion = ECVersion::V3_0;
-            }
-        else
-            LOG.warningv("ECSchema did not pass EC3.1 validation.");
-        }
-    else
-        m_ecVersion = ECVersion::Latest;
-
-    return true;
-    }
-
-/*---------------------------------------------------------------------------------**//**
- @bsimethod
-+---------------+---------------+---------------+---------------+---------------+------*/
-void ECSchema::DebugDump()const
-    {
-    printf("ECSchema: this=0x%" PRIx64 "  %s, nClasses=%d\n", (uint64_t)this, m_key.GetFullSchemaName().c_str(), (int) m_classMap.size());
-    for (ClassMap::const_iterator it = m_classMap.begin(); it != m_classMap.end(); ++it)
-        {
-        bpair<Utf8CP, ECClassP>const& entry = *it;
-        ECClassCP ecClass = entry.second;
-        printf("    ECClass: 0x%" PRIx64 ", %s\n", (uint64_t)ecClass, ecClass->GetName().c_str());
-        }
-    }
-
-/*---------------------------------------------------------------------------------**//**
-* @bsimethod                                                    Paul.Connelly   03/13
-+---------------+---------------+---------------+---------------+---------------+------*/
-ECObjectsStatus ECSchema::RenameClass (ECClassR ecClass, Utf8CP newName)
-    {
-    ClassMap::iterator iter = m_classMap.find (ecClass.GetName().c_str());
-    if (iter == m_classMap.end() || iter->second != &ecClass)
-        return ECObjectsStatus::ClassNotFound;
-
-    ECClassP pClass = &ecClass;
-    m_classMap.erase (iter);
-    ECObjectsStatus renameStatus = ecClass.SetName (newName);
-    ECObjectsStatus addStatus = AddClass (pClass);
-    return ECObjectsStatus::Success != renameStatus ? renameStatus : addStatus;
-    }
-
-//---------------------------------------------------------------------------------------
-// @bsimethod                                   Carole.MacDonald            02/2016
-//---------------+---------------+---------------+---------------+---------------+-------
-void ECSchema::FindUniqueClassName(Utf8StringR newName, Utf8CP originalName)
-    {
-    Utf8PrintfString testName("%s_", originalName);
-    while (1)
-        {
-        if (nullptr == GetClassP(testName.c_str()))
-            break;
-        testName.append("_");
-        }
-    newName = testName;
-    }
-
-/*---------------------------------------------------------------------------------**//**
- @bsimethod
-+---------------+---------------+---------------+---------------+---------------+------*/
-ECObjectsStatus ECSchema::AddClass(ECClassP pClass, bool resolveConflicts)
-    {
-    if (m_immutable) return ECObjectsStatus::SchemaIsImmutable;
-
-    if (NamedElementExists(pClass->GetName().c_str()))
-        {
-        if (!resolveConflicts)
-            {
-            LOG.errorv("Cannot create class '%s' because a named element the same identifier already exists in the schema",
-                       pClass->GetName().c_str());
-
-            return ECObjectsStatus::NamedItemAlreadyExists;
-            }
-
-        Utf8String uniqueName;
-        FindUniqueClassName(uniqueName, pClass->GetName().c_str());
-        pClass->SetName(uniqueName);
-        return AddClass(pClass, resolveConflicts);
-        }
-
-    if (false == m_classMap.insert(bpair<Utf8CP, ECClassP>(pClass->GetName().c_str(), pClass)).second)
-        {
-        LOG.errorv("There was a problem adding class '%s' to the schema",
-                   pClass->GetName().c_str());
-
-        return ECObjectsStatus::Error;
-        }
-
-    if (m_serializationOrder.GetPreserveElementOrder())
-        m_serializationOrder.AddElement(pClass->GetName().c_str(), ECSchemaElementType::ECClass);
-
-    //DebugDump(); wprintf(L"\n");
-    return ECObjectsStatus::Success;
-    }
-
-/*---------------------------------------------------------------------------------**//**
- @bsimethod
-+---------------+---------------+---------------+---------------+---------------+------*/
-ECObjectsStatus ECSchema::CreateEntityClass (ECEntityClassP& pClass, Utf8StringCR name)
-    {
-    if (m_immutable) return ECObjectsStatus::SchemaIsImmutable;
-
-    pClass = new ECEntityClass(*this);
-    ECObjectsStatus status = pClass->SetName (name);
-    if (ECObjectsStatus::Success != status)
-        {
-        delete pClass;
-        pClass = nullptr;
-        return status;
-        }
-
-    if (ECObjectsStatus::Success != (status = AddClass(pClass)))
-        {
-        delete pClass;
-        pClass = nullptr;
-        }
-    
-    return status;
-    }
-
-//---------------------------------------------------------------------------------------
-// @bsimethod                                   Caleb.Shafer                01/2017
-//---------------+---------------+---------------+---------------+---------------+-------
-ECObjectsStatus ECSchema::CreateMixinClass (ECEntityClassP& pClass, Utf8StringCR name, ECEntityClassCR appliesTo)
-    {
-    if (m_immutable) return ECObjectsStatus::SchemaIsImmutable;
-
-    pClass = new ECEntityClass(*this);
-    ECObjectsStatus status = pClass->SetName (name);
-    if (ECObjectsStatus::Success != status)
-        {
-        delete pClass;
-        pClass = nullptr;
-        return status;
-        }
-
-    pClass->SetClassModifier(ECClassModifier::Abstract);
-
-    IECInstancePtr mixinInstance = CoreCustomAttributeHelper::CreateCustomAttributeInstance("IsMixin");
-    if (!mixinInstance.IsValid())
-        {
-        delete pClass;
-        pClass = nullptr;
-        return ECObjectsStatus::UnableToSetMixinCustomAttribute;
-        }
-
-    auto& coreCA = mixinInstance->GetClass().GetSchema();
-    if (!ECSchema::IsSchemaReferenced(*this, coreCA))
-        this->AddReferencedSchema(const_cast<ECSchemaR>(coreCA));
-
-    auto& appliesToClassSchema = appliesTo.GetSchema();
-    if ((this != &appliesToClassSchema) && !ECSchema::IsSchemaReferenced(*this, appliesToClassSchema))
-        {
-        status = this->AddReferencedSchema(const_cast<ECSchemaR>(appliesToClassSchema));
-        if (ECObjectsStatus::Success != status)
-            {
-            delete pClass;
-            pClass = nullptr;
-            return status;
-            }
-        }
-
-    ECValue appliesToClass(ECClass::GetQualifiedClassName(*this, appliesTo).c_str());
-    status = mixinInstance->SetValue("AppliesToEntityClass", appliesToClass);
-
-    if (ECObjectsStatus::Success != status)
-        {
-        delete pClass;
-        pClass = nullptr;
-        return status;
-        }
-
-    if (ECObjectsStatus::Success != pClass->SetCustomAttribute(*mixinInstance))
-        {
-        delete pClass;
-        pClass = nullptr;
-        return status;
-        }
-
-    if (ECObjectsStatus::Success != (status = AddClass(pClass)))
-        {
-        delete pClass;
-        pClass = nullptr;
-        }
-    
-    return status;
-    }
-
-//---------------------------------------------------------------------------------------
-// @bsimethod                                   Carole.MacDonald            10/2015
-//---------------+---------------+---------------+---------------+---------------+-------
-ECObjectsStatus ECSchema::CreateStructClass (ECStructClassP& pClass, Utf8StringCR name)
-    {
-    if (m_immutable) return ECObjectsStatus::SchemaIsImmutable;
-
-    pClass = new ECStructClass(*this);
-    ECObjectsStatus status = pClass->SetName (name);
-    if (ECObjectsStatus::Success != status)
-        {
-        delete pClass;
-        pClass = nullptr;
-        return status;
-        }
-
-    if (ECObjectsStatus::Success != (status = AddClass(pClass)))
-        {
-        delete pClass;
-        pClass = nullptr;
-        }
-    
-    return status;
-    }
-
-//---------------------------------------------------------------------------------------
-// @bsimethod                                   Carole.MacDonald            10/2015
-//---------------+---------------+---------------+---------------+---------------+-------
-ECObjectsStatus ECSchema::CreateCustomAttributeClass (ECCustomAttributeClassP& pClass, Utf8StringCR name)
-    {
-    if (m_immutable) return ECObjectsStatus::SchemaIsImmutable;
-
-    pClass = new ECCustomAttributeClass(*this);
-    ECObjectsStatus status = pClass->SetName (name);
-    if (ECObjectsStatus::Success != status)
-        {
-        delete pClass;
-        pClass = nullptr;
-        return status;
-        }
-
-    if (ECObjectsStatus::Success != (status = AddClass(pClass)))
-        {
-        delete pClass;
-        pClass = nullptr;
-        }
-    
-    return status;
-    }
-
-/*---------------------------------------------------------------------------------**//**
- @bsimethod
-+---------------+---------------+---------------+---------------+---------------+------*/
-ECObjectsStatus ECSchema::CreateRelationshipClass (ECRelationshipClassP& pClass, Utf8StringCR name, bool verify)
-    {
-    if (m_immutable) return ECObjectsStatus::SchemaIsImmutable;
-
-    pClass = new ECRelationshipClass(*this, verify);
-    ECObjectsStatus status = pClass->SetName (name);
-    if (ECObjectsStatus::Success != status)
-        {
-        delete pClass;
-        pClass = nullptr;
-        return status;
-        }
-
-    if (ECObjectsStatus::Success != (status = AddClass(pClass)))
-        {
-        delete pClass;
-        pClass = nullptr;
-        return status;
-        }
-
-    return ECObjectsStatus::Success;
-    }
-
-//---------------------------------------------------------------------------------------
-// @bsimethod                                   Colin.Kerr                    02/2017
-//---------------+---------------+---------------+---------------+---------------+-------
-ECObjectsStatus ECSchema::CreateRelationshipClass(ECRelationshipClassP& relationshipClass, Utf8StringCR name, ECEntityClassCR source, Utf8CP sourceRoleLabel, ECEntityClassCR target, Utf8CP targetRoleLabel)
-    {
-    ECObjectsStatus status = CreateRelationshipClass(relationshipClass, name);
-    if (ECObjectsStatus::Success != status)
-        return status;
-
-    status = relationshipClass->GetSource().AddClass(source);
-    if (ECObjectsStatus::Success != status)
-        {
-        delete relationshipClass;
-        relationshipClass = nullptr;
-        return status;
-        }
-
-    status = relationshipClass->GetSource().SetRoleLabel(sourceRoleLabel);
-    if (ECObjectsStatus::Success != status)
-        {
-        delete relationshipClass;
-        relationshipClass = nullptr;
-        return status;
-        }
-    
-    status = relationshipClass->GetTarget().AddClass(target);
-    if (ECObjectsStatus::Success != status)
-        {
-        delete relationshipClass;
-        relationshipClass = nullptr;
-        return status;
-        }
-    
-    status = relationshipClass->GetTarget().SetRoleLabel(targetRoleLabel);
-    if (ECObjectsStatus::Success != status)
-        {
-        delete relationshipClass;
-        relationshipClass = nullptr;
-        return status;
-        }
-
-    return ECObjectsStatus::Success;
-    }
-
-/*---------------------------------------------------------------------------------**//**
-* @bsimethod                                    Robert.Schili                   11/2015
-+---------------+---------------+---------------+---------------+---------------+------*/
-ECObjectsStatus ECSchema::CreateEnumeration(ECEnumerationP & ecEnumeration, Utf8CP name, PrimitiveType type)
-    {
-    if (m_immutable) return ECObjectsStatus::SchemaIsImmutable;
-
-    ecEnumeration = new ECEnumeration(*this);
-    ecEnumeration->SetName(name);
-
-    auto status = ecEnumeration->SetType(type);
-    if (ECObjectsStatus::Success != status)
-        {
-        delete ecEnumeration;
-        ecEnumeration = nullptr;
-        return status;
-        }
-
-    status = AddSchemaChildToMap<ECEnumeration, EnumerationMap>(ecEnumeration, &m_enumerationMap, ECSchemaElementType::ECEnumeration);
-    if (ECObjectsStatus::Success != status)
-        {
-        delete ecEnumeration;
-        ecEnumeration = nullptr;
-        }
-
-    return status;
-    }
-
-/*---------------------------------------------------------------------------------**//**
-* @bsimethod                                    Robert.Schili                   11/2015
-+---------------+---------------+---------------+---------------+---------------+------*/
-ECObjectsStatus ECSchema::CreateKindOfQuantity(KindOfQuantityP& kindOfQuantity, Utf8CP name)
-    {
-    if (m_immutable) return ECObjectsStatus::SchemaIsImmutable;
-
-    kindOfQuantity = new KindOfQuantity(*this);
-    kindOfQuantity->SetName(name);
-
-    auto status = AddSchemaChildToMap<KindOfQuantity, KindOfQuantityMap>(kindOfQuantity, &m_kindOfQuantityMap, ECSchemaElementType::KindOfQuantity);
-    if (ECObjectsStatus::Success != status)
-        {
-        delete kindOfQuantity;
-        kindOfQuantity = nullptr;
-        }
-
-    return status;
-    }
-
-//---------------------------------------------------------------------------------------
-// @bsimethod                                   Caleb.Shafer                    06/2017
-//---------------+---------------+---------------+---------------+---------------+-------
-ECObjectsStatus ECSchema::CreatePropertyCategory(PropertyCategoryP& propertyCategory, Utf8CP name)
-    {
-    if (m_immutable) return ECObjectsStatus::SchemaIsImmutable;
-
-    propertyCategory = new PropertyCategory(*this);
-    propertyCategory->SetName(name);
-
-    auto status = AddSchemaChildToMap<PropertyCategory, PropertyCategoryMap>(propertyCategory, &m_propertyCategoryMap, ECSchemaElementType::PropertyCategory);
-    if (ECObjectsStatus::Success != status)
-        {
-        delete propertyCategory;
-        propertyCategory = nullptr;
-        }
-
-    return status;
-    }
-
-//--------------------------------------------------------------------------------------
-// @bsimethod                                   Caleb.Shafer                    01/2018
-//--------------------------------------------------------------------------------------
-ECObjectsStatus ECSchema::CreateUnitSystem(UnitSystemP& system, Utf8CP name, Utf8CP displayLabel, Utf8CP description)
-    {
-    if (m_immutable) return ECObjectsStatus::SchemaIsImmutable;
-
-    Utf8String fullName = GetName() + ":" + name;
-    system = Units::UnitRegistry::Instance().AddSystem<UnitSystem>(fullName.c_str());
-    if (nullptr == system)
-        return ECObjectsStatus::Error;
-
-    system->SetSchema(*this);
-
-    ECObjectsStatus status = system->SetDisplayLabel(displayLabel);
-    if (ECObjectsStatus::Success != status)
-        {
-        Units::UnitRegistry::Instance().RemoveSystem(system->GetName().c_str());
-        delete system;
-        system = nullptr;
-        }
-
-    status = system->SetDescription(description);
-    if (ECObjectsStatus::Success != status)
-        {
-        Units::UnitRegistry::Instance().RemoveSystem(system->GetName().c_str());
-        delete system;
-        system = nullptr;
-        }
-
-    status = AddSchemaChildToMap<UnitSystem, UnitSystemMap>(system, &m_unitSystemMap, ECSchemaElementType::UnitSystem);
-    if (ECObjectsStatus::Success != status)
-        {
-        Units::UnitRegistry::Instance().RemoveSystem(system->GetName().c_str());
-        delete system;
-        system = nullptr;
-        }
-
-    return status;
-    }
-
-//--------------------------------------------------------------------------------------
-// @bsimethod                                   Kyle.Abramowitz                 02/2018
-//--------------------------------------------------------------------------------------
-ECObjectsStatus ECSchema::CreatePhenomenon(PhenomenonP& phenomenon, Utf8CP name, Utf8CP definition, Utf8CP displayLabel, Utf8CP description)
-    {
-    if (m_immutable) return ECObjectsStatus::SchemaIsImmutable;
-    Utf8String fullName = GetName() + ":" + name;
-    phenomenon = Units::UnitRegistry::Instance().AddPhenomenon<Phenomenon>(fullName.c_str(), definition);
-    if (nullptr == phenomenon)
-        return ECObjectsStatus::Error;
-
-    phenomenon->SetSchema(*this);
-
-    ECObjectsStatus status = phenomenon->SetDisplayLabel(displayLabel);
-    if (ECObjectsStatus::Success != status)
-        {
-        Units::UnitRegistry::Instance().RemovePhenomenon(phenomenon->GetName().c_str());
-        delete phenomenon;
-        phenomenon = nullptr;
-        }
-
-    status = phenomenon->SetDescription(description);
-    if (ECObjectsStatus::Success != status)
-        {
-        Units::UnitRegistry::Instance().RemovePhenomenon(phenomenon->GetName().c_str());
-        delete phenomenon;
-        phenomenon = nullptr;
-        }
-
-    status = AddSchemaChildToMap<Phenomenon, PhenomenonMap>(phenomenon, &m_phenomenonMap, ECSchemaElementType::Phenomenon);
-    if (ECObjectsStatus::Success != status)
-        {
-        Units::UnitRegistry::Instance().RemovePhenomenon(phenomenon->GetName().c_str());
-        delete phenomenon;
-        phenomenon = nullptr;
-        }
-
-    return status;
-    }
-
-//--------------------------------------------------------------------------------------
-// @bsimethod                                   Caleb.Shafer                    01/2018
-//--------------------------------------------------------------------------------------
-template<typename T, typename T_MAP>
-ECObjectsStatus ECSchema::AddSchemaChildToMap(T* child, T_MAP* map, ECSchemaElementType childType)
-    {
-    if (m_immutable) return ECObjectsStatus::SchemaIsImmutable;
-
-    if(NamedElementExists(child->GetName().c_str()))
-        {
-        NativeLogging::LoggingManager::GetLogger(L"ECObjectsNative")->errorv("Cannot create %s '%s' because a named element with the same identifier already exists in the schema", ECSchema::SchemaElementTypeToString(childType), child->GetName().c_str());
-        return ECObjectsStatus::NamedItemAlreadyExists;
-        }
-
-    if (false == map->insert(bpair<Utf8CP, T*>(child->GetName().c_str(), child)).second)
-        {
-        NativeLogging::LoggingManager::GetLogger(L"ECObjectsNative")->errorv("There was a problem adding %s '%s' to the schema", ECSchema::SchemaElementTypeToString(childType), child->GetName().c_str());
-        return ECObjectsStatus::Error;
-        }
-
-    if (m_serializationOrder.GetPreserveElementOrder())
-        m_serializationOrder.AddElement(child->GetName().c_str(), childType);
-    return ECObjectsStatus::Success;
-    }
-
-template<typename T> ECObjectsStatus ECSchema::AddSchemaChild(T* child, ECSchemaElementType childType) {;}
-template<> ECObjectsStatus ECSchema::AddSchemaChild<ECEnumeration>(ECEnumerationP child, ECSchemaElementType childType) {return AddSchemaChildToMap<ECEnumeration, EnumerationMap>(child, &m_enumerationMap, childType);}
-template<> ECObjectsStatus ECSchema::AddSchemaChild<PropertyCategory>(PropertyCategoryP child, ECSchemaElementType childType) {return AddSchemaChildToMap<PropertyCategory, PropertyCategoryMap>(child, &m_propertyCategoryMap, childType);}
-template<> ECObjectsStatus ECSchema::AddSchemaChild<KindOfQuantity>(KindOfQuantityP child, ECSchemaElementType childType) {return AddSchemaChildToMap<KindOfQuantity, KindOfQuantityMap>(child, &m_kindOfQuantityMap, childType);}
-template<> ECObjectsStatus ECSchema::AddSchemaChild<UnitSystem>(UnitSystemP child, ECSchemaElementType childType) {return AddSchemaChildToMap<UnitSystem, UnitSystemMap>(child, &m_unitSystemMap, childType);}
-template<> ECObjectsStatus ECSchema::AddSchemaChild<Phenomenon>(PhenomenonP child, ECSchemaElementType childType) {return AddSchemaChildToMap<Phenomenon, PhenomenonMap>(child, &m_phenomenonMap, childType);}
-
-//--------------------------------------------------------------------------------------
-// @bsimethod                                   Caleb.Shafer                    02/2018
-//--------------------------------------------------------------------------------------
-ECObjectsStatus ECSchema::DeleteUnitSystem(UnitSystemR unitSystem)
-    {
-    auto systemCP = Units::UnitRegistry::Instance().LookupUnitSystem(unitSystem.GetFullName().c_str());
-    BeAssert(nullptr != systemCP);
-    BeAssert(&unitSystem == systemCP);
-    if (&unitSystem != systemCP)
-        {
-        LOG.warningv("Cannot remove UnitSystem '%s' from the schema because the UnitSystem found in the UnitRegistry is not the same as the one located in this schema.", unitSystem.GetName().c_str());
-        return ECObjectsStatus::Error;
-        }
-
-    auto returnedSystem = Units::UnitRegistry::Instance().RemoveSystem(unitSystem.GetFullName().c_str());
-    BeAssert(nullptr != returnedSystem);
-    BeAssert(&unitSystem == returnedSystem);
-
-    return DeleteSchemaChild<UnitSystem, UnitSystemMap>(unitSystem, &m_unitSystemMap);
-    }
-
-//--------------------------------------------------------------------------------------
-// @bsimethod                                   Kyle.Abramowitz                 02/2018
-//--------------------------------------------------------------------------------------
-ECObjectsStatus ECSchema::DeletePhenomenon(PhenomenonR phenom)
-    {
-<<<<<<< HEAD
-    auto phenomP = Units::UnitRegistry::Instance().RemovePhenomenon(phenom.GetFullName().c_str());
-    BeAssert(nullptr != phenomP);
-=======
-    //auto phenomCP = Units::UnitRegistry::Instance().LookupPhenomenon(phenom.GetName().c_str());
-    //BeAssert(nullptr != phenomCP);
-    //BeAssert(&phenom == phenomCP); // This only happens if a second Phenomenon made its way into the registry.
-    //if (&phenom != phenomCP)
-    //    {
-    //    LOG.warningv("Cannot remove Phenomenon '%s' from the schema because the Phenomenon found in the UnitRegistry is not the same as the one located in this schema.", phenomCP->GetName().c_str());
-    //    return ECObjectsStatus::Error;
-    //    }
-
-    auto returnedPhenom = Units::UnitRegistry::Instance().RemovePhenomenon(phenom.GetName().c_str());
-    BeAssert(nullptr != returnedPhenom);
-    BeAssert(&phenom == returnedPhenom);
->>>>>>> cfa0651f
-
-    return DeleteSchemaChild<Phenomenon, PhenomenonMap>(phenom, &m_phenomenonMap);
-    }
-
-//--------------------------------------------------------------------------------------
-// @bsimethod
-//--------------------------------------------------------------------------------------
-bool ECSchema::NamedElementExists(Utf8CP name)
-    {
-    return (m_classMap.find(name) != m_classMap.end()) ||
-        (m_enumerationMap.find(name) != m_enumerationMap.end()) ||
-        (m_kindOfQuantityMap.find(name) != m_kindOfQuantityMap.end()) ||
-        (m_propertyCategoryMap.find(name) != m_propertyCategoryMap.end()) ||
-        (m_unitSystemMap.find(name) != m_unitSystemMap.end()) ||
-        (m_phenomenonMap.find(name) != m_phenomenonMap.end());
-    }
-
-/*---------------------------------------------------------------------------------**//**
- @bsimethod
-+---------------+---------------+---------------+---------------+---------------+------*/
-ECObjectsStatus ECSchema::SetVersionFromString(Utf8CP versionString)
-    {
-    if (m_immutable) return ECObjectsStatus::SchemaIsImmutable;
-
-    uint32_t versionRead;
-    uint32_t versionWrite;
-    uint32_t versionMinor;
-    ECObjectsStatus status;
-    if ((ECObjectsStatus::Success != (status = ParseVersionString (versionRead, versionWrite, versionMinor, versionString))) ||
-        (ECObjectsStatus::Success != (status = this->SetVersionRead (versionRead))) ||
-        (ECObjectsStatus::Success != (status = this->SetVersionWrite(versionWrite))) ||
-        (ECObjectsStatus::Success != (status = this->SetVersionMinor (versionMinor))))
-        return status;
-    else
-        return ECObjectsStatus::Success;
-    }
-
-//-------------------------------------------------------------------------------------//
-// @bsimethod
-//+---------------+---------------+---------------+---------------+---------------+----//
-ECObjectsStatus ECSchema::SetECVersion(ECVersion ecVersion)
-    {
-    ECObjectsStatus status = ECObjectsStatus::Success;
-
-    switch (ecVersion)
-        {
-        case ECVersion::V2_0:
-        case ECVersion::V3_0:
-        case ECVersion::V3_1:
-        case ECVersion::V3_2:
-            m_ecVersion = ecVersion;
-            break;
-        default:
-            return ECObjectsStatus::InvalidECVersion;
-        }
-
-    return status;
-    }
-    
-//-------------------------------------------------------------------------------------//
-// @bsimethod
-//+---------------+---------------+---------------+---------------+---------------+----//
-ECObjectsStatus ECSchema::CreateSchema(ECSchemaPtr& schemaOut, Utf8StringCR schemaName, Utf8StringCR alias, uint32_t versionRead, uint32_t versionWrite, uint32_t versionMinor, ECVersion ecVersion)
-    {
-    schemaOut = new ECSchema();
-
-    ECObjectsStatus status;
-
-    if (ECObjectsStatus::Success != (status = schemaOut->SetName(schemaName)) ||
-        ECObjectsStatus::Success != (status = schemaOut->SetAlias(alias)) ||
-        ECObjectsStatus::Success != (status = schemaOut->SetVersionRead (versionRead)) ||
-        ECObjectsStatus::Success != (status = schemaOut->SetVersionWrite(versionWrite)) ||
-        ECObjectsStatus::Success != (status = schemaOut->SetVersionMinor (versionMinor)) ||
-        ECObjectsStatus::Success != (status = schemaOut->SetECVersion (ecVersion)) ||
-        ECObjectsStatus::Success != (status = schemaOut->ParseECVersion(schemaOut->m_originalECXmlVersionMajor, schemaOut->m_originalECXmlVersionMinor, ECVersion::Latest)))
-        {
-        schemaOut = nullptr;
-        return status;
-        }
-
-    return ECObjectsStatus::Success;
-    }
-
-//---------------------------------------------------------------------------------------
-// @bsimethod                                   Carole.MacDonald            02/2017
-//---------------+---------------+---------------+---------------+---------------+-------
-ECObjectsStatus ECSchema::CopyClass(ECClassP& targetClass, ECClassCR sourceClass, Utf8StringCR targetClassName, bool copyReferences)
-    {
-    if (m_immutable) return ECObjectsStatus::SchemaIsImmutable;
-
-    // first make sure the class doesn't already exist in the schema
-    if (nullptr != this->GetClassCP(targetClassName.c_str()))
-        return ECObjectsStatus::NamedItemAlreadyExists;
-
-    ECObjectsStatus status = ECObjectsStatus::Success;
-    ECRelationshipClassCP sourceAsRelationshipClass = sourceClass.GetRelationshipClassCP();
-    ECStructClassCP sourceAsStructClass = sourceClass.GetStructClassCP();
-    ECCustomAttributeClassCP sourceAsCAClass = sourceClass.GetCustomAttributeClassCP();
-    if (nullptr != sourceAsRelationshipClass)
-        {
-        ECRelationshipClassP newRelationshipClass;
-        status = this->CreateRelationshipClass(newRelationshipClass, targetClassName);
-        if (ECObjectsStatus::Success != status)
-            return status;
-        newRelationshipClass->SetStrength(sourceAsRelationshipClass->GetStrength());
-        newRelationshipClass->SetStrengthDirection(sourceAsRelationshipClass->GetStrengthDirection());
-
-        sourceAsRelationshipClass->GetSource().CopyTo(newRelationshipClass->GetSource(), copyReferences);
-        sourceAsRelationshipClass->GetTarget().CopyTo(newRelationshipClass->GetTarget(), copyReferences);
-        targetClass = newRelationshipClass;
-        }
-    else if (nullptr != sourceAsStructClass)
-        {
-        ECStructClassP newStructClass;
-        status = this->CreateStructClass(newStructClass, targetClassName);
-        if (ECObjectsStatus::Success != status)
-            return status;
-        targetClass = newStructClass;
-        }
-    else if (nullptr != sourceAsCAClass)
-        {
-        ECCustomAttributeClassP newCAClass;
-        status = this->CreateCustomAttributeClass(newCAClass, targetClassName);
-        if (ECObjectsStatus::Success != status)
-            return status;
-        newCAClass->SetContainerType(sourceAsCAClass->GetContainerType());
-        targetClass = newCAClass;
-        }
-    else
-        {
-        ECEntityClassP newEntityClass;
-        status = CreateEntityClass(newEntityClass, targetClassName);
-        if (ECObjectsStatus::Success != status)
-            return status;
-        targetClass = newEntityClass;
-        }
-
-    if (sourceClass.GetIsDisplayLabelDefined())
-        targetClass->SetDisplayLabel(sourceClass.GetInvariantDisplayLabel());
-    targetClass->SetDescription(sourceClass.GetInvariantDescription());
-    targetClass->SetClassModifier(sourceClass.GetClassModifier());
-
-    // Set the base classes on the target class from the source class
-    // This is inconsistent with the Managed implementation of CopyClass which does not copy base classes
-    for (ECClassP baseClass: sourceClass.GetBaseClasses())
-        {
-        ECClassP targetBaseClass = nullptr;
-        if (baseClass->GetSchema().GetSchemaKey() != sourceClass.GetSchema().GetSchemaKey())
-            targetBaseClass = baseClass;
-        else
-            {
-            targetBaseClass = this->GetClassP(baseClass->GetName().c_str());
-            if (nullptr == targetBaseClass)
-                {
-                if (copyReferences)
-                    {
-                    status = CopyClass(targetBaseClass, *baseClass);
-                    if (ECObjectsStatus::Success != status && ECObjectsStatus::NamedItemAlreadyExists != status)
-                        return status;
-                    }
-                else // The base class is not in the target schema and we do not want to copy it.
-                    {
-                    if (!ECSchema::IsSchemaReferenced(*this, baseClass->GetSchema()))
-                        AddReferencedSchema(baseClass->GetSchemaR());
-                    targetBaseClass = baseClass;
-                    }
-                }
-            }
-            
-        // Not validating the class to be added since it should already be valid schema. Also this avoids some of the inheritance rule checking
-        // for Mixins and Relationships
-        status = targetClass->_AddBaseClass(*targetBaseClass, false, false, false);
-        if (ECObjectsStatus::Success != status)
-            return status;
-        }
-
-    for(ECPropertyCP sourceProperty: sourceClass.GetProperties(false))
-        {
-        if (sourceProperty->IsForSupplementation())
-            continue;
-        ECPropertyP destProperty;
-        status = targetClass->CopyProperty(destProperty, sourceProperty, sourceProperty->GetName().c_str(), true, true, copyReferences);
-        if (ECObjectsStatus::Success != status)
-            return status;
-        }
-
-    return sourceClass.CopyCustomAttributesTo(*targetClass);
-    }
-
-/*---------------------------------------------------------------------------------**//**
-* @bsimethod                                    Robert.Schili                11/2015
-+---------------+---------------+---------------+---------------+---------------+------*/
-ECObjectsStatus ECSchema::CopyEnumeration(ECEnumerationP& targetEnumeration, ECEnumerationCR sourceEnumeration)
-    {
-    if (m_immutable) return ECObjectsStatus::SchemaIsImmutable;
-
-    ECObjectsStatus status;
-    status = CreateEnumeration(targetEnumeration, sourceEnumeration.GetName().c_str(), sourceEnumeration.GetType());
-    if (ECObjectsStatus::Success != status)
-        return status;
-
-    if (sourceEnumeration.GetIsDisplayLabelDefined())
-        targetEnumeration->SetDisplayLabel(sourceEnumeration.GetInvariantDisplayLabel().c_str());
-
-    targetEnumeration->SetDescription(sourceEnumeration.GetInvariantDescription().c_str());
-    targetEnumeration->SetIsStrict(sourceEnumeration.GetIsStrict());
-
-    for (auto sourceEnumerator : sourceEnumeration.GetEnumerators())
-        {
-        ECEnumeratorP targetEnumerator;
-        if (PrimitiveType::PRIMITIVETYPE_Integer == targetEnumeration->GetType())
-            targetEnumeration->CreateEnumerator(targetEnumerator, sourceEnumerator->GetName(), sourceEnumerator->GetInteger());
-        else
-            targetEnumeration->CreateEnumerator(targetEnumerator, sourceEnumerator->GetName(), sourceEnumerator->GetString().c_str());
-
-        if (sourceEnumerator->GetIsDisplayLabelDefined())
-            targetEnumerator->SetDisplayLabel(sourceEnumerator->GetInvariantDisplayLabel().c_str());
-        }
-
-    return ECObjectsStatus::Success;
-    }
-
-//---------------------------------------------------------------------------------------
-// @bsimethod                                   Caleb.Shafer                    01/2017
-//---------------+---------------+---------------+---------------+---------------+-------
-ECObjectsStatus ECSchema::CopyKindOfQuantity(KindOfQuantityP& targetKOQ, KindOfQuantityCR sourceKOQ)
-    {
-    if (m_immutable) return ECObjectsStatus::SchemaIsImmutable;
-
-    ECObjectsStatus status;
-    status = CreateKindOfQuantity(targetKOQ, sourceKOQ.GetName().c_str());
-    if (ECObjectsStatus::Success != status)
-        return status;
-
-    if (sourceKOQ.GetIsDisplayLabelDefined())
-        targetKOQ->SetDisplayLabel(sourceKOQ.GetInvariantDisplayLabel().c_str());
-
-    targetKOQ->SetDescription(sourceKOQ.GetInvariantDescription().c_str());
-
-    targetKOQ->SetPersistenceUnit(sourceKOQ.GetPersistenceUnit());
-    if (sourceKOQ.HasPresentationUnits())
-        {
-        for (const auto& fus : sourceKOQ.GetPresentationUnitList())
-            targetKOQ->AddPresentationUnit(fus);
-        }
-    
-    targetKOQ->SetRelativeError(sourceKOQ.GetRelativeError());
-
-    return ECObjectsStatus::Success;
-    }
-
-//---------------------------------------------------------------------------------------
-// @bsimethod                                   Caleb.Shafer                    01/2017
-//---------------+---------------+---------------+---------------+---------------+-------
-ECObjectsStatus ECSchema::CopyPropertyCategory(PropertyCategoryP& targetPropCategory, PropertyCategoryCR sourcePropCategory)
-    {
-    if (m_immutable) return ECObjectsStatus::SchemaIsImmutable;
-
-    ECObjectsStatus status;
-    status = CreatePropertyCategory(targetPropCategory, sourcePropCategory.GetName().c_str());
-    if (ECObjectsStatus::Success != status)
-        return status;
-
-    if (sourcePropCategory.GetIsDisplayLabelDefined())
-        targetPropCategory->SetDisplayLabel(sourcePropCategory.GetInvariantDisplayLabel().c_str());
-
-    targetPropCategory->SetDescription(sourcePropCategory.GetInvariantDescription().c_str());
-    targetPropCategory->SetPriority(sourcePropCategory.GetPriority());
-
-    return ECObjectsStatus::Success;
-    }
-
-/*---------------------------------------------------------------------------------**//**
-* @bsimethod                                    Carole.MacDonald                05/2012
-+---------------+---------------+---------------+---------------+---------------+------*/
-ECObjectsStatus ECSchema::CopySchema(ECSchemaPtr& schemaOut) const
-    {
-    ECObjectsStatus status = ECObjectsStatus::Success;
-    status = CreateSchema(schemaOut,  GetName(), GetAlias(), GetVersionRead(), GetVersionWrite(), GetVersionMinor(), m_ecVersion);
-    if (ECObjectsStatus::Success != status)
-        return status;
-
-    schemaOut->SetDescription(m_description);
-    if (GetIsDisplayLabelDefined())
-        schemaOut->SetDisplayLabel(GetInvariantDisplayLabel());
-
-    ECSchemaReferenceListCR referencedSchemas = GetReferencedSchemas();
-    for (ECSchemaReferenceList::const_iterator iter = referencedSchemas.begin(); iter != referencedSchemas.end(); ++iter)
-        schemaOut->AddReferencedSchema(*iter->second.get());
-        
-    for(ECClassP ecClass: m_classContainer)
-        {
-        ECClassP copyClass;
-        status = schemaOut->CopyClass(copyClass, *ecClass, ecClass->GetName(), true);
-        if (ECObjectsStatus::Success != status && ECObjectsStatus::NamedItemAlreadyExists != status)
-            return status;
-        }
-
-    for (auto ecEnumeration : m_enumerationContainer)
-        {
-        ECEnumerationP copyEnumeration;
-        status = schemaOut->CopyEnumeration(copyEnumeration, *ecEnumeration);
-        if (ECObjectsStatus::Success != status && ECObjectsStatus::NamedItemAlreadyExists != status)
-            return status;
-        }
-
-    for (auto koq : m_kindOfQuantityContainer)
-        {
-        KindOfQuantityP copyKOQ;
-        status = schemaOut->CopyKindOfQuantity(copyKOQ, *koq);
-        if (ECObjectsStatus::Success != status && ECObjectsStatus::NamedItemAlreadyExists != status)
-            return status;
-        }
-
-    for (auto propertyCategory : m_propertyCategoryContainer)
-        {
-        PropertyCategoryP copyKOQ;
-        status = schemaOut->CopyPropertyCategory(copyKOQ, *propertyCategory);
-        if (ECObjectsStatus::Success != status && ECObjectsStatus::NamedItemAlreadyExists != status)
-            return status;
-        }
-
-    return CopyCustomAttributesTo(*schemaOut);
-    }
-
-/*---------------------------------------------------------------------------------**//**
- @bsimethod
-+---------------+---------------+---------------+---------------+---------------+------*/
-ECSchemaCP ECSchema::GetSchemaByAliasP(Utf8StringCR alias) const
-    {
-    if (alias.length() == 0)
-        return this;
-
-    // lookup referenced schema by alias
-    bmap<ECSchemaP, Utf8String>::const_iterator schemaIterator;
-    for (schemaIterator = m_referencedSchemaAliasMap.begin(); schemaIterator != m_referencedSchemaAliasMap.end(); schemaIterator++)
-        {
-        if (0 == alias.compare (schemaIterator->second))
-            return schemaIterator->first;
-        }
-
-    return nullptr;
-    }
-
-/*---------------------------------------------------------------------------------**//**
- @bsimethod
-+---------------+---------------+---------------+---------------+---------------+------*/
-ECObjectsStatus ECSchema::ResolveAlias(ECSchemaCR schema, Utf8StringR alias) const
-    {
-    alias = EMPTY_STRING;
-    if (&schema == this)
-        return ECObjectsStatus::Success;
-
-    if (schema.GetSchemaKey() == GetSchemaKey())
-        return ECObjectsStatus::Success;
-
-    bmap<ECSchemaP, Utf8String>::const_iterator schemaIterator = m_referencedSchemaAliasMap.find((ECSchemaP) &schema);
-    if (schemaIterator != m_referencedSchemaAliasMap.end())
-        {
-        alias = schemaIterator->second;
-        return ECObjectsStatus::Success;
-        }
-
-    return ECObjectsStatus::SchemaNotFound;
-    }
-
-/*---------------------------------------------------------------------------------**//**
-* @bsimethod                                    Abeesh.Basheer                  03/2012
-+---------------+---------------+---------------+---------------+---------------+------*/
-ECObjectsStatus ECSchema::AddReferencedSchema(ECSchemaR refSchema, Utf8StringCR alias)
-    {
-    ECSchemaReadContext context(nullptr, false, false);
-    return AddReferencedSchema(refSchema, alias, context);
-    }
-
-/*---------------------------------------------------------------------------------**//**
-* @bsimethod                                    Carole.MacDonald                09/2011
-+---------------+---------------+---------------+---------------+---------------+------*/
-ECObjectsStatus ECSchema::AddReferencedSchema(ECSchemaR refSchema, Utf8StringCR alias, ECSchemaReadContextR readContext)
-    {
-    // disallow adding a supplemental schema as a referenced schema
-    if (refSchema.IsSupplementalSchema())
-        {
-        LOG.warningv("%s is trying to add %s as a referenced schema.  Supplemental schemas are not allowed to be referenced.  Ignoring this reference.", this->GetFullSchemaName().c_str(), refSchema.GetFullSchemaName().c_str());
-        return ECObjectsStatus::Success; // returning success even though we didn't add it because this should not cause the entire serialization to fail
-        }
-
-    SchemaKeyCR refSchemaKey = refSchema.GetSchemaKey();
-
-    if (GetSchemaKey() == refSchemaKey)
-        return ECObjectsStatus::SchemaHasReferenceCycle;
-
-    if (m_refSchemaList.end () != m_refSchemaList.find (refSchemaKey))
-        return ECObjectsStatus::NamedItemAlreadyExists;
-
-    Utf8String tmpAlias(alias);
-    if (tmpAlias.length() == 0)
-        tmpAlias = "s";
-
-    // Make sure the alias is unique within this schema
-    bmap<ECSchemaP, Utf8String>::const_iterator aliasIterator;
-    for (aliasIterator = m_referencedSchemaAliasMap.begin(); aliasIterator != m_referencedSchemaAliasMap.end(); aliasIterator++)
-        {
-        if (0 == tmpAlias.compare (aliasIterator->second))
-            {
-            break;
-            }
-        }
-
-    // We found a matching alias already being referenced
-    if (aliasIterator != m_referencedSchemaAliasMap.end())
-        {
-        int subScript;
-        for (subScript = 1; subScript < 500; subScript++)
-            {
-            Utf8Char temp[256];
-            BeStringUtilities::Snprintf(temp, "%s%d", tmpAlias.c_str(), subScript);
-            Utf8String tryAlias(temp);
-            for (aliasIterator = m_referencedSchemaAliasMap.begin(); aliasIterator != m_referencedSchemaAliasMap.end(); aliasIterator++)
-                {
-                if (0 == tryAlias.compare (aliasIterator->second))
-                    {
-                    break;
-                    }
-                }
-            // we didn't find the alias in the map
-            if (aliasIterator == m_referencedSchemaAliasMap.end())
-                {
-                tmpAlias = tryAlias;
-                break;
-                }
-            }
-        }
-
-    m_refSchemaList[refSchemaKey] = &refSchema;
-    // Check for recursion
-    if (AddingSchemaCausedCycles ())
-        {
-        m_refSchemaList.erase (refSchemaKey);
-        return ECObjectsStatus::SchemaHasReferenceCycle;
-        }
-
-    m_referencedSchemaAliasMap.insert(bpair<ECSchemaP, const Utf8String> (&refSchema, tmpAlias));
-    return ECObjectsStatus::Success;
-    }
-
-//---------------------------------------------------------------------------------------
-// @bsimethod                                    Colin.Kerr                  06/2016
-//+---------------+---------------+---------------+---------------+---------------+------
-ECObjectsStatus ECSchema::RemoveReferencedSchema(SchemaKeyCR schemaKey, SchemaMatchType matchType)
-    {
-    ECSchemaReferenceListCR schemas = GetReferencedSchemas();
-    auto schemaIt = schemas.Find(schemaKey, matchType);
-    return schemaIt != schemas.end() ? RemoveReferencedSchema(*schemaIt->second) : ECObjectsStatus::SchemaNotFound;
-    }
-
-/*---------------------------------------------------------------------------------**//**
-* @bsimethod                                    Carole.MacDonald                01/2010
-+---------------+---------------+---------------+---------------+---------------+------*/
-ECObjectsStatus ECSchema::RemoveReferencedSchema(ECSchemaR refSchema)
-    {
-    ECSchemaReferenceList::iterator schemaIterator = m_refSchemaList.find (refSchema.GetSchemaKey());
-    if (schemaIterator == m_refSchemaList.end())
-        return ECObjectsStatus::SchemaNotFound;
-
-    // Check for referenced schema in custom attribute 
-    ECSchemaPtr foundSchema = schemaIterator->second;
-    for (auto ca : GetCustomAttributes(false))
-        {
-        if (ca->GetClass().GetSchema().GetSchemaKey() == foundSchema->GetSchemaKey())
-            return ECObjectsStatus::SchemaInUse;
-        }
-
-    // Can only remove the reference if nothing actually references it.
-    for (ECClassP ecClass: GetClasses())
-        {
-        // First, check each base class to see if the base class uses that schema
-        for (ECClassP baseClass: ecClass->GetBaseClasses())
-            {
-            if (baseClass->GetSchema().GetSchemaKey() == foundSchema->GetSchemaKey())
-                {
-                return ECObjectsStatus::SchemaInUse;
-                }
-            }
-
-        for (auto ca : ecClass->GetCustomAttributes(false))
-            {
-            if (ca->GetClass().GetSchema().GetSchemaKey() == foundSchema->GetSchemaKey())
-                return ECObjectsStatus::SchemaInUse;
-
-            if (ECClass::ClassesAreEqualByName(&ca->GetClass(), CoreCustomAttributeHelper::GetCustomAttributeClass("IsMixin")))
-                {
-                ECValue appliesToValue;
-                ca->GetValue(appliesToValue, "AppliesToEntityClass");
-                if (appliesToValue.IsNull() || !appliesToValue.IsString())
-                    continue;
-
-                Utf8String alias;
-                Utf8String className;
-                if (ECObjectsStatus::Success != ECClass::ParseClassName(alias, className, appliesToValue.GetUtf8CP()))
-                    continue;
-
-                ECSchemaCP resolvedSchema = GetSchemaByAliasP(alias);
-                if (nullptr != resolvedSchema && resolvedSchema == foundSchema.get())
-                    return ECObjectsStatus::SchemaInUse;
-                }
-            }
-
-        // If it is a relationship class, check the constraints to make sure the constraints don't use that schema
-        ECRelationshipClassP relClass = ecClass->GetRelationshipClassP();
-        if (nullptr != relClass)
-            {
-            ECRelationshipConstraintCR targetConstraint = relClass->GetTarget();
-            for (auto ca : targetConstraint.GetCustomAttributes(false))
-                {
-                if (ca->GetClass().GetSchema().GetSchemaKey() == foundSchema->GetSchemaKey())
-                    return ECObjectsStatus::SchemaInUse;
-                }
-
-            if (targetConstraint.IsAbstractConstraintDefined())
-                {
-                if (targetConstraint.GetAbstractConstraint()->GetSchema().GetSchemaKey() == foundSchema->GetSchemaKey())
-                    return ECObjectsStatus::SchemaInUse;
-                }
-
-            for (auto target : relClass->GetTarget().GetConstraintClasses())
-                {
-                if (target->GetSchema().GetSchemaKey() == foundSchema->GetSchemaKey())
-                    {
-                    return ECObjectsStatus::SchemaInUse;
-                    }
-                }
-
-            ECRelationshipConstraintCR sourceConstraint = relClass->GetSource();
-            for (auto ca : sourceConstraint.GetCustomAttributes(false))
-                {
-                if (ca->GetClass().GetSchema().GetSchemaKey() == foundSchema->GetSchemaKey())
-                    return ECObjectsStatus::SchemaInUse;
-                }
-
-            if (sourceConstraint.IsAbstractConstraintDefined())
-                {
-                if (sourceConstraint.GetAbstractConstraint()->GetSchema().GetSchemaKey() == foundSchema->GetSchemaKey())
-                    return ECObjectsStatus::SchemaInUse;
-                }
-
-            for (auto source : relClass->GetSource().GetConstraintClasses())
-                {
-                if (source->GetSchema().GetSchemaKey() == foundSchema->GetSchemaKey())
-                    {
-                    return ECObjectsStatus::SchemaInUse;
-                    }
-                }
-            }
-
-        // And make sure that there are no struct types from another schema
-        for (ECPropertyP prop: ecClass->GetProperties(false))
-            {
-            // Check Custom Attributes before checking property type
-            for (auto ca : prop->GetCustomAttributes(false))
-                {
-                if (ca->GetClass().GetSchema().GetSchemaKey() == foundSchema->GetSchemaKey())
-                    return ECObjectsStatus::SchemaInUse;
-                }
-
-            if (prop->IsCategoryDefinedLocally())
-                {
-                if (prop->GetCategory()->GetSchema().GetSchemaKey() == foundSchema->GetSchemaKey())
-                    return ECObjectsStatus::SchemaInUse;
-                }
-            if (prop->IsKindOfQuantityDefinedLocally())
-                {
-                if (prop->GetKindOfQuantity()->GetSchema().GetSchemaKey() == foundSchema->GetSchemaKey())
-                    return ECObjectsStatus::SchemaInUse;
-
-                }
-
-            ECEnumerationCP enumeration;
-            if (prop->GetIsPrimitive())
-                {
-                PrimitiveECPropertyCP primProp = prop->GetAsPrimitiveProperty();
-                enumeration = primProp->GetEnumeration();
-                }
-            else if (prop->GetIsPrimitiveArray())
-                {
-                PrimitiveArrayECPropertyCP primArrayProp = prop->GetAsPrimitiveArrayProperty();
-                enumeration = primArrayProp->GetEnumeration();
-                }
-            else
-                {
-                enumeration = nullptr;
-                }
-            if (nullptr != enumeration && enumeration->GetSchema().GetSchemaKey() == foundSchema->GetSchemaKey())
-                return ECObjectsStatus::SchemaInUse;
-
-
-            ECClassCP typeClass;
-            if (prop->GetIsStruct())
-                {
-                typeClass = &(prop->GetAsStructProperty()->GetType());
-                }
-            else if (prop->GetIsStructArray())
-                {
-                typeClass = &(prop->GetAsStructArrayProperty()->GetStructElementType());
-                }
-            else if (prop->GetIsNavigation())
-                {
-                typeClass = prop->GetAsNavigationProperty()->GetRelationshipClass();
-                }
-            else
-                {
-                typeClass = nullptr;
-                }
-            if (nullptr == typeClass)
-                continue;
-
-            if (typeClass->GetSchema().GetSchemaKey() == foundSchema->GetSchemaKey())
-                return ECObjectsStatus::SchemaInUse;
-            }
-        }
-
-    m_refSchemaList.erase(schemaIterator);
-    bmap<ECSchemaP, Utf8String>::iterator iterator = m_referencedSchemaAliasMap.find(&refSchema);
-    if (iterator != m_referencedSchemaAliasMap.end())
-        m_referencedSchemaAliasMap.erase(iterator);
-
-    return ECObjectsStatus::Success;
-    }
-
-//---------------------------------------------------------------------------------------
-// @bsimethod                                    Colin.Kerr                  11/2016
-//+---------------+---------------+---------------+---------------+---------------+------
-int ECSchema::RemoveUnusedSchemaReferences()
-    {
-    bvector<SchemaKey> refSchemaKeys;
-    for (auto refSchema : GetReferencedSchemas())
-        refSchemaKeys.push_back(refSchema.first);
-
-    int numRemovedSchema = 0;
-    for (auto key : refSchemaKeys)
-        {
-        if (ECObjectsStatus::Success == RemoveReferencedSchema(key))
-            ++numRemovedSchema;
-        }
-    return numRemovedSchema;
-    }
-
-/*---------------------------------------------------------------------------------**//**
-* @bsimethod                                    Carole.MacDonald                05/2012
-+---------------+---------------+---------------+---------------+---------------+------*/
-void ECSchema::SetSupplementalSchemaInfo(SupplementalSchemaInfo* info)
-    {
-    m_supplementalSchemaInfo = info;
-    if (nullptr == info)
-        this->RemoveCustomAttribute(SupplementalSchemaInfo::GetCustomAttributeSchemaName(), 
-		                            SupplementalSchemaInfo::GetCustomAttributeAccessor());
-    else
-        {
-        IECInstancePtr attribute = info->CreateCustomAttribute();
-        if (attribute.IsValid())
-            {
-            this->SetSupplementedCustomAttribute(*attribute);
-            auto& coreCA = attribute->GetClass().GetSchema();
-            if (!ECSchema::IsSchemaReferenced(*this, coreCA))
-                {
-                this->AddReferencedSchema(const_cast<ECSchemaR>(coreCA));
-                }
-            }
-        }
-    }
-
-/*---------------------------------------------------------------------------------**//**
-* @bsimethod                                    Carole.MacDonald                02/2010
-+---------------+---------------+---------------+---------------+---------------+------*/
-ECSchemaPtr ECSchema::LocateSchema(SchemaKeyR key, ECSchemaReadContextR schemaContext)
-    {
-    return schemaContext.LocateSchema(key, SchemaMatchType::LatestWriteCompatible);
-    }
-
-//---------------------------------------------------------------------------------------
-// @bsimethod                                   
-//---------------+---------------+---------------+---------------+---------------+-------
-BentleyStatus LogXmlLoadError(BeXmlDomP xmlDom)
-    {
-    WString     errorString;
-    int         line = 0, linePos = 0;
-    if (nullptr == xmlDom)
-        {
-        BeXmlDom::GetLastErrorString (errorString);
-        }
-    else
-        {
-        xmlDom->GetErrorMessage (errorString);
-        xmlDom->GetErrorLocation (line, linePos);
-        }
-
-    LOG.errorv (errorString.c_str());
-    LOG.errorv (L"line %d, position %d", line, linePos);
-
-    return SUCCESS;
-    }
-
-//---------------------------------------------------------------------------------------
-// @bsimethod                                   
-//---------------+---------------+---------------+---------------+---------------+-------
-static void AddFilePathToSchemaPaths(ECSchemaReadContextR schemaContext, WCharCP ecSchemaXmlFile)
-    {
-    BeFileName pathToThisSchema (BeFileName::DevAndDir, ecSchemaXmlFile);
-    schemaContext.AddSchemaPath(pathToThisSchema);
-    }
-
-//---------------------------------------------------------------------------------------
-// @bsimethod                                   Caleb.Shafer                02/2017
-//---------------+---------------+---------------+---------------+---------------+-------
-ECSchemaPtr ECSchema::LocateSchema(WCharCP schemaXmlFile, ECSchemaReadContextR schemaContext)
-    {
-    BeXmlStatus xmlStatus;
-    BeXmlDomPtr xmlDom = BeXmlDom::CreateAndReadFromFile(xmlStatus, schemaXmlFile);
-    if ((xmlStatus != BEXML_Success) || !xmlDom.IsValid())
-        {
-        BeAssert(s_noAssert);
-        LogXmlLoadError(xmlDom.get());
-        return nullptr;
-        }
-
-    SchemaKey searchKey;
-    uint32_t ecXmlMajorVersion, ecXmlMinorVersion;
-    BeXmlNodeP schemaNode;
-    if (SchemaReadStatus::Success != SchemaXmlReader::ReadSchemaStub(searchKey, ecXmlMajorVersion, ecXmlMinorVersion, schemaNode, *xmlDom))
-        return nullptr;
-
-    ECSchemaPtr schema = LocateSchema(searchKey, schemaContext);
-    if (!schema.IsValid())
-        ReadFromXmlFile(schema, schemaXmlFile, schemaContext);
-    return schema;
-    }
-
-/*---------------------------------------------------------------------------------**//**
-* @bsimethod                                    Carole.MacDonald                07/2013
-+---------------+---------------+---------------+---------------+---------------+------*/
-bool SearchPathSchemaFileLocater::TryLoadingSupplementalSchemas(Utf8StringCR schemaName, WStringCR schemaFilePath, ECSchemaReadContextR schemaContext, bvector<ECSchemaP>& supplementalSchemas)
-    {
-    BeFileName schemaPath (schemaFilePath.c_str());
-    WString filter;
-    filter.AssignUtf8(schemaName.c_str());
-    filter += L"_Supplemental_*.*.*.ecschema.xml";
-    schemaPath.AppendToPath(filter.c_str());
-    BeFileListIterator fileList(schemaPath.GetName(), false);
-    BeFileName filePath;
-    while (SUCCESS == fileList.GetNextFileName (filePath))
-        {
-        WCharCP     fileName = filePath.GetName();
-        ECSchemaPtr schemaOut = nullptr;
-
-        if (SchemaReadStatus::Success != ECSchema::ReadFromXmlFile (schemaOut, fileName, schemaContext))
-            continue;
-        supplementalSchemas.push_back(schemaOut.get());
-        }
-
-    //The first file filter already finds files with 3 digits, this one would return them a second time
-    /*BeFileName schemaPath2(schemaFilePath.c_str());
-    filter.AssignUtf8(schemaName.c_str());
-    filter += L"_Supplemental_*.*.*.*.ecschema.xml";
-    schemaPath2.AppendToPath(filter.c_str());
-    BeFileListIterator fileList2(schemaPath2.GetName(), false);
-    BeFileName filePath2;
-    while (SUCCESS == fileList2.GetNextFileName(filePath2))
-        {
-        WCharCP     fileName = filePath2.GetName();
-        ECSchemaPtr schemaOut = NULL;
-
-        if (SchemaReadStatus::Success != ECSchema::ReadFromXmlFile(schemaOut, fileName, schemaContext))
-            continue;
-        supplementalSchemas.push_back(schemaOut.get());
-        }*/
-
-    return true;
-    }
-
-/*---------------------------------------------------------------------------------**//**
-* @bsimethod                                    Casey.Mullen                09/2011
-+---------------+---------------+---------------+---------------+---------------+------*/
-SearchPathSchemaFileLocater::SearchPathSchemaFileLocater(bvector<WString> const& searchPaths, bool includeFilesWithNoVerExt) : m_searchPaths(searchPaths), m_includeFilesWithNoVersionExt(includeFilesWithNoVerExt) {};
-
-/*---------------------------------------------------------------------------------**//**
-* @bsimethod                                    Casey.Mullen                09/2011
-+---------------+---------------+---------------+---------------+---------------+------*/
-SearchPathSchemaFileLocater::~SearchPathSchemaFileLocater () {};
-
-/*---------------------------------------------------------------------------------**//**
-* @bsimethod                                    Casey.Mullen                09/2011
-+---------------+---------------+---------------+---------------+---------------+------*/
-SearchPathSchemaFileLocaterPtr SearchPathSchemaFileLocater::CreateSearchPathSchemaFileLocater(bvector<WString> const& searchPaths, bool includeFilesWithNoVerExt)
-    {
-    return new SearchPathSchemaFileLocater(searchPaths, includeFilesWithNoVerExt);
-    }
-
-void SearchPathSchemaFileLocater::AddCandidateSchemas(bvector<CandidateSchema>& foundFiles, WStringCR schemaPath, WStringCR fileFilter, SchemaKeyR desiredSchemaKey, SchemaMatchType matchType, ECSchemaReadContextCR schemaContext)
-    {
-    BeFileName fileExpression(schemaPath.c_str());
-    fileExpression.AppendToPath(fileFilter.c_str());
-
-    LOG.debugv(L"Checking for existence of %ls...", fileExpression.GetName());
-
-    BeFileListIterator  fileList(fileExpression.c_str(), false);
-    BeFileName          filePath;
-
-    while (SUCCESS == fileList.GetNextFileName(filePath))
-        {
-        Utf8String fileName(filePath.GetFileNameWithoutExtension());
-
-        SchemaKey key;
-        if (SchemaKey::ParseSchemaFullName(key, fileName.c_str()) != ECObjectsStatus::Success)
-            {
-            LOG.warningv(L"Failed to parse schema file name %s. Skipping that file.", fileName.c_str());
-            continue;
-            }
-
-        SchemaKey ciKey(Utf8String(key.GetName().c_str()).ToLower().c_str(), key.GetVersionRead(), key.GetVersionWrite(), key.GetVersionMinor());
-        SchemaKey ciDesiredSchemaKey(Utf8String(desiredSchemaKey.GetName().c_str()).ToLower().c_str(), desiredSchemaKey.GetVersionRead(), desiredSchemaKey.GetVersionWrite(), desiredSchemaKey.GetVersionMinor());
-        //If key matches, OR the legacy compatible match evaluates true
-        if (ciKey.Matches(ciDesiredSchemaKey, matchType) ||
-            (schemaContext.m_acceptLegacyImperfectLatestCompatibleMatch && (matchType == SchemaMatchType::LatestWriteCompatible || matchType == SchemaMatchType::LatestReadCompatible) &&
-             0 == ciKey.m_schemaName.CompareTo(ciDesiredSchemaKey.m_schemaName) && key.m_versionRead == desiredSchemaKey.m_versionRead))
-            {
-            foundFiles.push_back(CandidateSchema());
-            auto& candidate = foundFiles.back();
-            candidate.FileName = filePath;
-            candidate.Key = key;
-            candidate.SearchPath = schemaPath;
-            }
-        }
-    }
-
-/*---------------------------------------------------------------------------------**//**
-* @bsimethod                                  Ramanujam.Raman                04/2017
-+---------------+---------------+---------------+---------------+---------------+------*/
-void SearchPathSchemaFileLocater::AddCandidateNoExtensionSchema(bvector<CandidateSchema>& foundFiles, WStringCR schemaPath, Utf8CP schemaName, SchemaKeyR desiredSchemaKey, SchemaMatchType matchType, ECSchemaReadContextCR schemaContext)
-    {
-    BeAssert(m_includeFilesWithNoVersionExt && "Should be called only when no-extension schemas are to be examined");
-
-    BeFileName schemaPathname(schemaPath.c_str());
-    schemaPathname.AppendUtf8(schemaName);
-    schemaPathname.AppendUtf8(".ecschema.xml");
-
-    LOG.debugv(L"Checking for existence of %ls...", schemaPathname.GetName());
-
-    if (!schemaPathname.DoesPathExist())
-        return;
-
-    BeXmlStatus xmlStatus;
-    BeXmlDomPtr xmlDom = BeXmlDom::CreateAndReadFromFile(xmlStatus, schemaPathname);
-    if ((xmlStatus != BEXML_Success) || !xmlDom.IsValid())
-        {
-        LOG.warningv(L"Failed to read schema from %ls", schemaPathname.c_str());
-        return;
-        }
-
-    SchemaKey key;
-    uint32_t ecXmlMajorVersion, ecXmlMinorVersion;
-    BeXmlNodeP schemaNode;
-    if (SchemaReadStatus::Success != SchemaXmlReader::ReadSchemaStub(key, ecXmlMajorVersion, ecXmlMinorVersion, schemaNode, *xmlDom))
-        {
-        LOG.warningv(L"Failed to read schema version from %ls", schemaPathname.c_str());
-        return;
-        }
-
-    SchemaKey ciKey(Utf8String(key.GetName().c_str()).ToLower().c_str(), key.GetVersionRead(), key.GetVersionWrite(), key.GetVersionMinor());
-    SchemaKey ciDesiredSchemaKey(Utf8String(desiredSchemaKey.GetName().c_str()).ToLower().c_str(), desiredSchemaKey.GetVersionRead(), desiredSchemaKey.GetVersionWrite(), desiredSchemaKey.GetVersionMinor());
-    //If key matches, OR the legacy compatible match evaluates true
-    if (ciKey.Matches(ciDesiredSchemaKey, matchType) ||
-        (schemaContext.m_acceptLegacyImperfectLatestCompatibleMatch && matchType == SchemaMatchType::LatestWriteCompatible &&
-        0 == ciKey.m_schemaName.CompareTo(ciDesiredSchemaKey.m_schemaName) && key.m_versionRead == desiredSchemaKey.m_versionRead))
-        {
-        foundFiles.push_back(CandidateSchema());
-        auto& candidate = foundFiles.back();
-        candidate.FileName = schemaPathname;
-        candidate.Key = key;
-        candidate.SearchPath = schemaPath;
-        }
-    }
-
-void SearchPathSchemaFileLocater::FindEligibleSchemaFiles(bvector<CandidateSchema>& foundFiles, SchemaKeyR desiredSchemaKey, SchemaMatchType matchType, ECSchemaReadContextCR schemaContext)
-    {
-    Utf8CP schemaName = desiredSchemaKey.m_schemaName.c_str();
-    WString twoVersionExpression;
-    WString threeVersionExpression;
-    twoVersionExpression.AssignUtf8(schemaName);
-    threeVersionExpression.AssignUtf8(schemaName);
-
-    Utf8String twoVersionSuffix;
-    Utf8String threeVersionSuffix;
-    
-    if (matchType == SchemaMatchType::Latest)
-        {
-        twoVersionSuffix = ".*.*.ecschema.xml";
-        threeVersionSuffix = ".*.*.*.ecschema.xml";
-        }
-    else if (matchType == SchemaMatchType::LatestWriteCompatible)
-        {
-        twoVersionSuffix.Sprintf(".%02" PRIu32 ".*.ecschema.xml", desiredSchemaKey.m_versionRead);
-        threeVersionSuffix.Sprintf(".%02" PRIu32 ".%02" PRIu32 ".*.ecschema.xml", desiredSchemaKey.m_versionRead, desiredSchemaKey.m_versionWrite);
-        }
-    else if (matchType == SchemaMatchType::LatestReadCompatible)
-        {
-        twoVersionSuffix.Sprintf(".%02" PRIu32 ".*.ecschema.xml", desiredSchemaKey.m_versionRead);
-        threeVersionSuffix.Sprintf(".%02" PRIu32 ".*.*.ecschema.xml", desiredSchemaKey.m_versionRead);
-        }
-    else //MatchType_Exact
-        {
-        twoVersionSuffix.Sprintf(".%02" PRIu32 ".%02" PRIu32 ".ecschema.xml", desiredSchemaKey.m_versionRead, desiredSchemaKey.m_versionMinor);
-        threeVersionSuffix.Sprintf(".%02" PRIu32 ".%02" PRIu32 ".%02" PRIu32 ".ecschema.xml",
-                                   desiredSchemaKey.m_versionRead, desiredSchemaKey.m_versionWrite, desiredSchemaKey.m_versionMinor);
-        }
-
-    twoVersionExpression.AppendUtf8(twoVersionSuffix.c_str());
-    threeVersionExpression.AppendUtf8(threeVersionSuffix.c_str());
-
-    for (WString schemaPathStr : m_searchPaths)
-        {
-        LOG.debugv("(SearchPathSchemaFileLocater) Attempting to locate schema %s in path %ls", schemaName, schemaPathStr.c_str());
-
-        if (m_includeFilesWithNoVersionExt)
-            AddCandidateNoExtensionSchema(foundFiles, schemaPathStr, schemaName, desiredSchemaKey, matchType, schemaContext);
-        AddCandidateSchemas(foundFiles, schemaPathStr, twoVersionExpression, desiredSchemaKey, matchType, schemaContext);
-        AddCandidateSchemas(foundFiles, schemaPathStr, threeVersionExpression, desiredSchemaKey, matchType, schemaContext);
-        }
-    }
-
-//Returns true if the first element goes before the second
-bool SearchPathSchemaFileLocater::SchemyKeyIsLessByVersion(CandidateSchema const& lhs, CandidateSchema const& rhs)
-    {
-    return lhs.Key.CompareByVersion(rhs.Key) < 0;
-    }
-
-/*---------------------------------------------------------------------------------**//**
-* @bsimethod                                    Robert.Schili                   02/2016
-+---------------+---------------+---------------+---------------+---------------+------*/
-ECSchemaPtr SearchPathSchemaFileLocater::_LocateSchema(SchemaKeyR key, SchemaMatchType matchType, ECSchemaReadContextR schemaContext)
-    {
-    bpair<SchemaKey, SchemaMatchType> lookup = make_bpair<SchemaKey, SchemaMatchType>(key, matchType);
-    bmap<bpair<SchemaKey, SchemaMatchType>, ECSchemaPtr>::iterator iter = m_knownSchemas.find(lookup);
-    if (iter != m_knownSchemas.end())
-        return iter->second;
-
-    bvector<CandidateSchema> eligibleSchemaFiles;
-    FindEligibleSchemaFiles(eligibleSchemaFiles, key, matchType, schemaContext);
-    
-    size_t resultCount = eligibleSchemaFiles.size();
-    if (resultCount == 0)
-        {
-        m_knownSchemas.Insert(lookup, nullptr);
-        return nullptr;
-        }
-
-    auto& schemaToLoad = *std::max_element(eligibleSchemaFiles.begin(), eligibleSchemaFiles.end(), SchemyKeyIsLessByVersion);
-    LOG.debugv(L"Attempting to load schema %ls...", schemaToLoad.FileName.GetName());
-
-    //Get cached version of the schema
-    ECSchemaPtr schemaOut = schemaContext.GetFoundSchema(schemaToLoad.Key, SchemaMatchType::Exact);;
-    if (schemaOut.IsValid())
-        {
-        m_knownSchemas.Insert(make_bpair<SchemaKey, SchemaMatchType>(key, SchemaMatchType::Exact), schemaOut);
-        return schemaOut;
-        }
-     
-    if (SchemaReadStatus::Success != ECSchema::ReadFromXmlFile(schemaOut, schemaToLoad.FileName.c_str(), schemaContext))
-        {
-        m_knownSchemas.Insert(lookup, nullptr);
-        return nullptr;
-        }
-
-    LOG.debugv(L"Located %ls...", schemaToLoad.FileName.c_str());
-
-    // Now check this same path for supplemental schemas
-    bvector<ECSchemaP> supplementalSchemas;
-    TryLoadingSupplementalSchemas(schemaToLoad.Key.m_schemaName.c_str(), schemaToLoad.SearchPath, schemaContext, supplementalSchemas);
-
-    // Check for localization supplementals
-    for (WString culture : *(schemaContext.GetCultures()))
-        {
-        if (culture.Equals(L"en")) // not sure
-            continue;
-
-        BeFileName locDir(schemaToLoad.SearchPath.c_str());
-        locDir.AppendToPath(culture.c_str());
-        TryLoadingSupplementalSchemas(key.m_schemaName.c_str(), locDir, schemaContext, supplementalSchemas);
-        }
-
-    if (supplementalSchemas.size() > 0)
-        {
-        ECN::SupplementedSchemaBuilder builder;
-        builder.UpdateSchema(*schemaOut, supplementalSchemas);
-        }
-
-    m_knownSchemas.Insert(lookup, schemaOut);
-    return schemaOut;
-    }
-
-/*---------------------------------------------------------------------------------**//**
-I initially considered adler-32 for its speed but for small schemas it will not work well.
-So we are using crc-32
-http://tools.ietf.org/html/rfc3309
-
-The crc 32 function should be moved to use the boost version once the run time check failure #1
-has been addressed by boost. This is the version used by the zip library
-* @bsimethod                                    Abeesh.Basheer                  03/2012
-+---------------+---------------+---------------+---------------+---------------+------*/
-static const uint32_t crc_table[256] = {
-      0x00000000L, 0x77073096L, 0xee0e612cL, 0x990951baL, 0x076dc419L,
-      0x706af48fL, 0xe963a535L, 0x9e6495a3L, 0x0edb8832L, 0x79dcb8a4L,
-      0xe0d5e91eL, 0x97d2d988L, 0x09b64c2bL, 0x7eb17cbdL, 0xe7b82d07L,
-      0x90bf1d91L, 0x1db71064L, 0x6ab020f2L, 0xf3b97148L, 0x84be41deL,
-      0x1adad47dL, 0x6ddde4ebL, 0xf4d4b551L, 0x83d385c7L, 0x136c9856L,
-      0x646ba8c0L, 0xfd62f97aL, 0x8a65c9ecL, 0x14015c4fL, 0x63066cd9L,
-      0xfa0f3d63L, 0x8d080df5L, 0x3b6e20c8L, 0x4c69105eL, 0xd56041e4L,
-      0xa2677172L, 0x3c03e4d1L, 0x4b04d447L, 0xd20d85fdL, 0xa50ab56bL,
-      0x35b5a8faL, 0x42b2986cL, 0xdbbbc9d6L, 0xacbcf940L, 0x32d86ce3L,
-      0x45df5c75L, 0xdcd60dcfL, 0xabd13d59L, 0x26d930acL, 0x51de003aL,
-      0xc8d75180L, 0xbfd06116L, 0x21b4f4b5L, 0x56b3c423L, 0xcfba9599L,
-      0xb8bda50fL, 0x2802b89eL, 0x5f058808L, 0xc60cd9b2L, 0xb10be924L,
-      0x2f6f7c87L, 0x58684c11L, 0xc1611dabL, 0xb6662d3dL, 0x76dc4190L,
-      0x01db7106L, 0x98d220bcL, 0xefd5102aL, 0x71b18589L, 0x06b6b51fL,
-      0x9fbfe4a5L, 0xe8b8d433L, 0x7807c9a2L, 0x0f00f934L, 0x9609a88eL,
-      0xe10e9818L, 0x7f6a0dbbL, 0x086d3d2dL, 0x91646c97L, 0xe6635c01L,
-      0x6b6b51f4L, 0x1c6c6162L, 0x856530d8L, 0xf262004eL, 0x6c0695edL,
-      0x1b01a57bL, 0x8208f4c1L, 0xf50fc457L, 0x65b0d9c6L, 0x12b7e950L,
-      0x8bbeb8eaL, 0xfcb9887cL, 0x62dd1ddfL, 0x15da2d49L, 0x8cd37cf3L,
-      0xfbd44c65L, 0x4db26158L, 0x3ab551ceL, 0xa3bc0074L, 0xd4bb30e2L,
-      0x4adfa541L, 0x3dd895d7L, 0xa4d1c46dL, 0xd3d6f4fbL, 0x4369e96aL,
-      0x346ed9fcL, 0xad678846L, 0xda60b8d0L, 0x44042d73L, 0x33031de5L,
-      0xaa0a4c5fL, 0xdd0d7cc9L, 0x5005713cL, 0x270241aaL, 0xbe0b1010L,
-      0xc90c2086L, 0x5768b525L, 0x206f85b3L, 0xb966d409L, 0xce61e49fL,
-      0x5edef90eL, 0x29d9c998L, 0xb0d09822L, 0xc7d7a8b4L, 0x59b33d17L,
-      0x2eb40d81L, 0xb7bd5c3bL, 0xc0ba6cadL, 0xedb88320L, 0x9abfb3b6L,
-      0x03b6e20cL, 0x74b1d29aL, 0xead54739L, 0x9dd277afL, 0x04db2615L,
-      0x73dc1683L, 0xe3630b12L, 0x94643b84L, 0x0d6d6a3eL, 0x7a6a5aa8L,
-      0xe40ecf0bL, 0x9309ff9dL, 0x0a00ae27L, 0x7d079eb1L, 0xf00f9344L,
-      0x8708a3d2L, 0x1e01f268L, 0x6906c2feL, 0xf762575dL, 0x806567cbL,
-      0x196c3671L, 0x6e6b06e7L, 0xfed41b76L, 0x89d32be0L, 0x10da7a5aL,
-      0x67dd4accL, 0xf9b9df6fL, 0x8ebeeff9L, 0x17b7be43L, 0x60b08ed5L,
-      0xd6d6a3e8L, 0xa1d1937eL, 0x38d8c2c4L, 0x4fdff252L, 0xd1bb67f1L,
-      0xa6bc5767L, 0x3fb506ddL, 0x48b2364bL, 0xd80d2bdaL, 0xaf0a1b4cL,
-      0x36034af6L, 0x41047a60L, 0xdf60efc3L, 0xa867df55L, 0x316e8eefL,
-      0x4669be79L, 0xcb61b38cL, 0xbc66831aL, 0x256fd2a0L, 0x5268e236L,
-      0xcc0c7795L, 0xbb0b4703L, 0x220216b9L, 0x5505262fL, 0xc5ba3bbeL,
-      0xb2bd0b28L, 0x2bb45a92L, 0x5cb36a04L, 0xc2d7ffa7L, 0xb5d0cf31L,
-      0x2cd99e8bL, 0x5bdeae1dL, 0x9b64c2b0L, 0xec63f226L, 0x756aa39cL,
-      0x026d930aL, 0x9c0906a9L, 0xeb0e363fL, 0x72076785L, 0x05005713L,
-      0x95bf4a82L, 0xe2b87a14L, 0x7bb12baeL, 0x0cb61b38L, 0x92d28e9bL,
-      0xe5d5be0dL, 0x7cdcefb7L, 0x0bdbdf21L, 0x86d3d2d4L, 0xf1d4e242L,
-      0x68ddb3f8L, 0x1fda836eL, 0x81be16cdL, 0xf6b9265bL, 0x6fb077e1L,
-      0x18b74777L, 0x88085ae6L, 0xff0f6a70L, 0x66063bcaL, 0x11010b5cL,
-      0x8f659effL, 0xf862ae69L, 0x616bffd3L, 0x166ccf45L, 0xa00ae278L,
-      0xd70dd2eeL, 0x4e048354L, 0x3903b3c2L, 0xa7672661L, 0xd06016f7L,
-      0x4969474dL, 0x3e6e77dbL, 0xaed16a4aL, 0xd9d65adcL, 0x40df0b66L,
-      0x37d83bf0L, 0xa9bcae53L, 0xdebb9ec5L, 0x47b2cf7fL, 0x30b5ffe9L,
-      0xbdbdf21cL, 0xcabac28aL, 0x53b39330L, 0x24b4a3a6L, 0xbad03605L,
-      0xcdd70693L, 0x54de5729L, 0x23d967bfL, 0xb3667a2eL, 0xc4614ab8L,
-      0x5d681b02L, 0x2a6f2b94L, 0xb40bbe37L, 0xc30c8ea1L, 0x5a05df1bL,
-      0x2d02ef8dL
-    };
-struct CheckSumHelper
-    {
-    #define CRC32(c, b) (crc_table[((int)(c) ^ (b)) & 0xff] ^ ((c) >> 8))
-    #define DO1(buf)  crc = CRC32(crc, *buf++)
-    #define DO2(buf)  DO1(buf); DO1(buf)
-    #define DO4(buf)  DO2(buf); DO2(buf)
-    #define DO8(buf)  DO4(buf); DO4(buf)
-
-    static uint32_t crc32(uint32_t crc, const Byte* buf, size_t len)
-    { if (buf==NULL) return 0L;
-      crc = crc ^ 0xffffffffL;
-      while (len >= 8) {DO8(buf); len -= 8;}
-      if (len) do {DO1(buf);} while (--len);
-      return crc ^ 0xffffffffL;  // (instead of ~c for 64-bit machines)
-    }
-
-
-    static const int BUFFER_SIZE = 1024;
-    public:
-        static uint32_t ComputeCheckSumForString (Utf8CP string, size_t bufferSize);
-        static uint32_t ComputeCheckSumForString (WCharCP string, size_t bufferSize);
-        static uint32_t ComputeCheckSumForFile (WCharCP schemaFile);
-    };
-
-/*---------------------------------------------------------------------------------**//**
-* @bsimethod                                    Krischan.Eberle                  12/2012
-+---------------+---------------+---------------+---------------+---------------+------*/
-uint32_t CheckSumHelper::ComputeCheckSumForString(Utf8CP string, size_t bufferSize)
-    {
-    return crc32 (0, (Byte*) string, bufferSize);
-    }
-
-/*---------------------------------------------------------------------------------**//**
-* @bsimethod                                    Abeesh.Basheer                  03/2012
-+---------------+---------------+---------------+---------------+---------------+------*/
-uint32_t CheckSumHelper::ComputeCheckSumForString(WCharCP string, size_t bufferSize)
-    {
-    return crc32 (0, (Byte*) string, bufferSize);
-    }
-
-/*---------------------------------------------------------------------------------**//**
-* @bsimethod                                    Abeesh.Basheer                  03/2012
-+---------------+---------------+---------------+---------------+---------------+------*/
-uint32_t CheckSumHelper::ComputeCheckSumForFile(WCharCP schemaFile)
-    {
-    uint32_t checkSum = 0;
-    BeFile file;
-    if (BeFileStatus::Success != file.Open (schemaFile, BeFileAccess::Read))
-        {
-        BeAssert(false);
-        return checkSum;
-        }
-
-    Byte buffer [BUFFER_SIZE];
-    do
-        {
-        memset(buffer, 0, BUFFER_SIZE * sizeof(Byte));
-        uint32_t bytesRead = 0;
-        file.Read(buffer, &bytesRead, BUFFER_SIZE);
-        if (bytesRead == 0)
-            break;
-
-        checkSum = crc32 (checkSum, buffer, bytesRead);
-        } while(true);
-
-    return checkSum;
-    }
-
-/*---------------------------------------------------------------------------------**//**
- @bsimethod
-+---------------+---------------+---------------+---------------+---------------+------*/
-SchemaReadStatus ECSchema::ReadFromXmlFile(ECSchemaPtr& schemaOut, WCharCP ecSchemaXmlFile, ECSchemaReadContextR schemaContext)
-    {
-    StopWatch timer(true);
-    LOG.debugv (L"About to read native ECSchema from file: fileName='%ls'", ecSchemaXmlFile);
-    schemaOut = nullptr;
-
-    SchemaReadStatus status = SchemaReadStatus::Success;
-
-    BeXmlStatus xmlStatus;
-    BeXmlDomPtr xmlDom = BeXmlDom::CreateAndReadFromFile (xmlStatus, ecSchemaXmlFile);
-    if ((xmlStatus != BEXML_Success) || !xmlDom.IsValid())
-        {
-        BeAssert (s_noAssert);
-        LogXmlLoadError (xmlDom.get());
-        return SchemaReadStatus::FailedToParseXml;
-        }
-
-    AddFilePathToSchemaPaths(schemaContext, ecSchemaXmlFile);
-    uint32_t checkSum = CheckSumHelper::ComputeCheckSumForFile(ecSchemaXmlFile);
-
-    SchemaXmlReader reader(schemaContext, *xmlDom.get());
-    status = reader.Deserialize(schemaOut, checkSum);
-
-    if (SchemaReadStatus::Success != status)
-        {
-        if (SchemaReadStatus::DuplicateSchema == status)
-            LOG.errorv(L"Failed to read XML file: %ls.  \nSchema already loaded.  Use ECSchemaReadContext::LocateSchema to load schema", ecSchemaXmlFile);
-        else
-            LOG.errorv(L"Failed to read XML file: %ls", ecSchemaXmlFile);
-        
-        schemaContext.RemoveSchema(*schemaOut);
-        schemaOut = nullptr;
-        }
-    else
-        {
-        //We have serialized a schema and its valid. Add its checksum
-        timer.Stop();
-        LOG.infov (L"Read (in %.4f seconds) [%3" PRIx64 " ECClasses] %ls", timer.GetElapsedSeconds(), (uint64_t) schemaOut->m_classMap.size(), ecSchemaXmlFile);
-        }
-
-    return status;
-    }
-
-/*---------------------------------------------------------------------------------**//**
- @bsimethod
-+---------------+---------------+---------------+---------------+---------------+------*/
-SchemaReadStatus ECSchema::ReadFromXmlString(ECSchemaPtr& schemaOut, Utf8CP ecSchemaXml, ECSchemaReadContextR schemaContext)
-    {
-    StopWatch timer(true);
-    LOG.debugv (L"About to read native ECSchema read from string."); // mainly included for timing
-    schemaOut = nullptr;
-    SchemaReadStatus status = SchemaReadStatus::Success;
-
-    size_t stringByteCount = strlen (ecSchemaXml) * sizeof(Utf8Char);
-
-    BeXmlStatus xmlStatus;
-    BeXmlDomPtr xmlDom = BeXmlDom::CreateAndReadFromString (xmlStatus, ecSchemaXml, stringByteCount);
-
-    if (BEXML_Success != xmlStatus)
-        {
-        BeAssert (s_noAssert);
-        LogXmlLoadError (xmlDom.get());
-        return SchemaReadStatus::FailedToParseXml;
-        }
-
-    uint32_t checkSum = CheckSumHelper::ComputeCheckSumForString (ecSchemaXml, stringByteCount);
-    SchemaXmlReader reader(schemaContext, *xmlDom.get());
-    status = reader.Deserialize(schemaOut, checkSum);
-
-    if (SchemaReadStatus::Success != status)
-        {
-        Utf8Char first200Bytes[201];
-        BeStringUtilities::Strncpy(first200Bytes, ecSchemaXml, 200);
-        first200Bytes[200] = '\0';
-        if (SchemaReadStatus::DuplicateSchema == status)
-            LOG.errorv(L"Failed to read XML from string(1st 200 characters approx.): %s.  \nSchema already loaded.  Use ECSchemaReadContext::LocateSchema to load schema", first200Bytes);
-        else
-            {
-            LOG.errorv("Failed to read XML from string (1st 200 characters approx.): %s", first200Bytes);
-            }
-
-        schemaContext.RemoveSchema(*schemaOut);
-        schemaOut = nullptr;
-        }
-    else
-        {
-        timer.Stop();
-        LOG.infov (L"Read from string (in %.4f seconds) [%3" PRIx64 " ECClasses] %s", timer.GetElapsedSeconds(),
-            (uint64_t) schemaOut->m_classMap.size(), schemaOut->GetFullSchemaName().c_str());
-        }
-
-    return status;
-    }
-
-/*---------------------------------------------------------------------------------**//**
- @bsimethod
-+---------------+---------------+---------------+---------------+---------------+------*/
-SchemaReadStatus ECSchema::ReadFromXmlString(ECSchemaPtr& schemaOut, WCharCP ecSchemaXml, ECSchemaReadContextR schemaContext)
-    {
-    StopWatch timer(true);
-    LOG.debugv (L"About to read native ECSchema read from string."); // mainly included for timing
-    schemaOut = nullptr;
-    SchemaReadStatus status = SchemaReadStatus::Success;
-
-    BeXmlStatus xmlStatus;
-    size_t stringSize = wcslen (ecSchemaXml) * sizeof(WChar);
-    BeXmlDomPtr xmlDom = BeXmlDom::CreateAndReadFromString (xmlStatus, ecSchemaXml, stringSize / sizeof (WChar));
-
-    if (BEXML_Success != xmlStatus)
-        {
-        BeAssert (s_noAssert);
-        LogXmlLoadError (xmlDom.get());
-        return SchemaReadStatus::FailedToParseXml;
-        }
-
-    uint32_t checkSum = CheckSumHelper::ComputeCheckSumForString(ecSchemaXml, stringSize);
-    SchemaXmlReader reader(schemaContext, *xmlDom.get());
-    status = reader.Deserialize(schemaOut, checkSum);
-
-    if (SchemaReadStatus::Success != status)
-        {
-        WChar first200Characters[201];
-        wcsncpy(first200Characters, ecSchemaXml, 200);
-        first200Characters[200] = L'\0';
-        if (SchemaReadStatus::DuplicateSchema == status)
-            LOG.errorv(L"Failed to read XML from string(1st 200 characters approx.): %s.  \nSchema already loaded.  Use ECSchemaReadContext::LocateSchema to load schema", first200Characters);
-        else
-            {
-            LOG.errorv(L"Failed to read XML from string (1st 200 characters): %ls", first200Characters);
-            }
-        schemaContext.RemoveSchema(*schemaOut);
-        schemaOut = nullptr;
-        }
-    else
-        {
-        timer.Stop();
-        LOG.infov (L"Read from string (in %.4f seconds) [%3" PRIx64 " ECClasses] %s", timer.GetElapsedSeconds(),
-            (uint64_t) schemaOut->m_classMap.size(), schemaOut->GetFullSchemaName().c_str());
-        }
-
-    return status;
-    }
-
-/*---------------------------------------------------------------------------------**//**
-* @bsimethod                                    Carole.MacDonald                06/2010
-+---------------+---------------+---------------+---------------+---------------+------*/
-bool ECSchema::IsSchemaReferenced(ECSchemaCR thisSchema, ECSchemaCR potentiallyReferencedSchema)
-    {
-    ECSchemaReferenceListCR referencedSchemas = thisSchema.GetReferencedSchemas();
-    return referencedSchemas.end() != referencedSchemas.find (potentiallyReferencedSchema.GetSchemaKey());
-    }
-
-/*---------------------------------------------------------------------------------**//**
- @bsimethod
-+---------------+---------------+---------------+---------------+---------------+------*/
-SchemaWriteStatus ECSchema::WriteToXmlString(WStringR ecSchemaXml, ECVersion ecXmlVersion) const
-    {
-    ecSchemaXml.clear();
-
-    BeXmlWriterPtr xmlWriter = BeXmlWriter::Create();
-
-    SchemaWriteStatus status;
-    SchemaXmlWriter schemaWriter(*xmlWriter.get(), *this, ecXmlVersion);
-    if (SchemaWriteStatus::Success != (status = schemaWriter.Serialize()))
-        return status;
-
-    xmlWriter->ToString (ecSchemaXml);
-
-    return SchemaWriteStatus::Success;
-    }
-
-/*---------------------------------------------------------------------------------**//**
- @bsimethod
-+---------------+---------------+---------------+---------------+---------------+------*/
-SchemaWriteStatus ECSchema::WriteToXmlString(Utf8StringR ecSchemaXml, ECVersion ecXmlVersion) const
-    {
-    ecSchemaXml.clear();
-
-    BeXmlWriterPtr xmlWriter = BeXmlWriter::Create();
-    xmlWriter->SetIndentation(4);
-
-    SchemaWriteStatus status;
-    SchemaXmlWriter schemaWriter(*xmlWriter.get(), *this, ecXmlVersion);
-    if (SchemaWriteStatus::Success != (status = schemaWriter.Serialize()))
-        return status;
-
-    xmlWriter->ToString (ecSchemaXml);
-
-    return SchemaWriteStatus::Success;
-    }
-
-//---------------------------------------------------------------------------------------//
-// @bsimethod
-//+---------------+---------------+---------------+---------------+---------------+------//
-SchemaWriteStatus ECSchema::WriteToEC2XmlString(Utf8StringR ec2SchemaXml, ECSchemaP schemaToSerialize)
-    {
-    if (nullptr == schemaToSerialize)
-        return SchemaWriteStatus::FailedToCreateXml;
-
-    ECSchemaPtr schemaCopy;
-    schemaToSerialize->CopySchema(schemaCopy);
-    ECSchemaDownConverter::Convert(*schemaCopy);
-    return schemaCopy->WriteToXmlString(ec2SchemaXml, ECVersion::V2_0);
-    }
-
-/*---------------------------------------------------------------------------------**//**
- @bsimethod
-+---------------+---------------+---------------+---------------+---------------+------*/
-SchemaWriteStatus ECSchema::WriteToXmlFile(WCharCP ecSchemaXmlFile, ECVersion ecXmlVersion, bool utf16) const
-    {
-    BeXmlWriterPtr xmlWriter = BeXmlWriter::CreateFileWriter(ecSchemaXmlFile);
-    xmlWriter->SetIndentation(4);
-
-    SchemaWriteStatus status;
-    SchemaXmlWriter schemaWriter(*xmlWriter.get(), *this, ecXmlVersion);
-    if (SchemaWriteStatus::Success != (status = schemaWriter.Serialize(utf16)))
-        return status;
-
-    return SchemaWriteStatus::Success;
-    }
-
-//---------------------------------------------------------------------------------------
-// @bsimethod                                   Victor.Cushman              11/2017
-//---------------+---------------+---------------+---------------+---------------+-------
-SchemaWriteStatus ECSchema::WriteToJsonValue(Json::Value& ecSchemaJsonValue) const
-    {
-    ecSchemaJsonValue.clear();
-    SchemaJsonWriter schemaWriter(ecSchemaJsonValue, *this);
-
-    SchemaWriteStatus status;
-    if (SchemaWriteStatus::Success != (status = schemaWriter.Serialize()))
-        return status;
-
-    return SchemaWriteStatus::Success;
-    }
-
-//---------------------------------------------------------------------------------------
-// @bsimethod                                   Victor.Cushman              11/2017
-//---------------+---------------+---------------+---------------+---------------+-------
-SchemaWriteStatus ECSchema::WriteToJsonString(Utf8StringR ecSchemaJsonString, bool minify) const
-    {
-    Json::Value jsonSchema;
-
-    SchemaWriteStatus status;
-    if (SchemaWriteStatus::Success != (status = WriteToJsonValue(jsonSchema)))
-        return status;
-
-    ecSchemaJsonString = minify ? jsonSchema.ToString() : jsonSchema.toStyledString();
-    return SchemaWriteStatus::Success;
-    }
-
-/*---------------------------------------------------------------------------------**//**
-* @bsimethod                                    Abeesh.Basheer                  03/2012
-+---------------+---------------+---------------+---------------+---------------+------*/
-void ECSchema::CollectAllSchemasInGraph(bvector<ECN::ECSchemaCP>& allSchemas, bool includeRootSchema) const
-    {
-    if (includeRootSchema)
-        allSchemas.push_back (this);
-
-    ECSchemaReferenceListCR referencedSchemas = this->GetReferencedSchemas();
-    for (ECSchemaReferenceList::const_iterator iter = referencedSchemas.begin(); iter != referencedSchemas.end(); ++iter)
-        {
-        if (!includeRootSchema)
-            {
-            if (this == iter->second.get())
-                continue;
-            }
-
-        bvector<ECN::ECSchemaCP>::iterator it = std::find (allSchemas.begin(), allSchemas.end(), iter->second.get());
-
-        if (it != allSchemas.end())
-            {
-            allSchemas.erase(it);
-            allSchemas.push_back(iter->second.get());
-            iter->second->CollectAllSchemasInGraph(allSchemas, false);
-            }
-        else
-            iter->second->CollectAllSchemasInGraph (allSchemas, true);
-        }
-    }
-
-/*---------------------------------------------------------------------------------**//**
-* @bsimethod                                                    JoshSchifter    07/10
-+---------------+---------------+---------------+---------------+---------------+------*/
-void ECSchema::FindAllSchemasInGraph(bvector<ECN::ECSchemaCP>& allSchemas, bool includeRootSchema) const
-    {
-    CollectAllSchemasInGraph (allSchemas, includeRootSchema);
-    std::reverse(allSchemas.begin(), allSchemas.end());
-    }
-
-/*---------------------------------------------------------------------------------**//**
-* @bsimethod
-+---------------+---------------+---------------+---------------+---------------+------*/
-ECSchemaCP ECSchema::FindSchema(SchemaKeyCR schemaKey, SchemaMatchType matchType) const
-    {
-    if (this->GetSchemaKey().Matches (schemaKey, matchType))
-        return this;
-
-    ECSchemaReferenceListCR referencedSchemas = GetReferencedSchemas();
-    for (ECSchemaReferenceList::const_iterator iter = referencedSchemas.begin(); iter != referencedSchemas.end(); ++iter)
-        {
-        ECSchemaCP schema = iter->second->FindSchema (schemaKey, matchType);
-        if (nullptr != schema)
-            return schema;
-        }
-
-    return nullptr;
-    }
-
-/////////////////////////////////////////////////////////////////////////////////////////
-// IStandaloneEnablerLocater
-/////////////////////////////////////////////////////////////////////////////////////////
-/*---------------------------------------------------------------------------------**//**
-* @bsimethod                                    Bill.Steinbock                  01/2011
-+---------------+---------------+---------------+---------------+---------------+------*/
-StandaloneECEnablerPtr IStandaloneEnablerLocater::LocateStandaloneEnabler(SchemaKeyCR schemaKey, Utf8CP className)
-    {
-    return _LocateStandaloneEnabler(schemaKey, className);
-    }
-
-DEFINE_KEY_METHOD(IStandaloneEnablerLocater)
-
-/////////////////////////////////////////////////////////////////////////////////////////
-// ECSchemaCache
-/////////////////////////////////////////////////////////////////////////////////////////
-
-/*---------------------------------------------------------------------------------**//**
-* @bsimethod                                    Bill.Steinbock                  01/2011
-+---------------+---------------+---------------+---------------+---------------+------*/
-ECObjectsStatus ECSchemaCache::AddSchema(ECSchemaR ecSchema)
-    {
-    if (m_schemas.end() != m_schemas.find (ecSchema.GetSchemaKey()))
-        return ECObjectsStatus::DuplicateSchema;
-
-    bvector<ECSchemaP> schemas;
-    ecSchema.FindAllSchemasInGraph(schemas, true);
-    bool inserted = false;
-
-    for (bvector<ECSchemaP>::const_iterator iter = schemas.begin(); iter != schemas.end(); ++iter)
-        {
-        bpair<SchemaMap::iterator, bool> result = m_schemas.insert(SchemaMap::value_type((*iter)->GetSchemaKey(), *iter));
-        inserted |= result.second;
-        }
-
-    return inserted ? ECObjectsStatus::Success : ECObjectsStatus::DuplicateSchema;
-    }
-
-/*---------------------------------------------------------------------------------**//**
-* @bsimethod                                    Bill.Steinbock                  01/2011
-+---------------+---------------+---------------+---------------+---------------+------*/
-ECObjectsStatus ECSchemaCache::DropSchema(SchemaKeyCR ecSchemaKey)
-    {
-    SchemaMap::iterator iter = m_schemas.find (ecSchemaKey);
-    if (iter == m_schemas.end())
-        return ECObjectsStatus::SchemaNotFound;
-
-    m_schemas.erase(iter);
-    return ECObjectsStatus::Success;
-    }
-
-/*---------------------------------------------------------------------------------**//**
-* @bsimethod                                    Abeesh.Basheer                  01/2013
-+---------------+---------------+---------------+---------------+---------------+------*/
-ECObjectsStatus ECSchemaCache::DropAllReferencesOfSchema(ECSchemaR schema)
-    {
-    for (SchemaMap::iterator iter = m_schemas.begin(); iter != m_schemas.end();)
-        {
-        bool removeSchema = false;
-        bvector<ECSchemaP> schemas;
-        iter->second->FindAllSchemasInGraph(schemas, true);
-        for (bvector<ECSchemaP>::const_iterator refIter = schemas.begin(); refIter != schemas.end(); ++refIter)
-            {
-            if ((*refIter) == &schema)
-                {
-                removeSchema = true;
-                break;
-                }
-            }
-
-        if (removeSchema)
-            iter = m_schemas.erase(iter);
-        else
-            ++iter;
-
-        }
-    return ECObjectsStatus::Success;
-    }
-
-/*---------------------------------------------------------------------------------**//**
-* @bsimethod                                    Abeesh.Basheer                  03/2012
-+---------------+---------------+---------------+---------------+---------------+------*/
-ECSchemaP ECSchemaCache::GetSchema(SchemaKeyCR key, SchemaMatchType matchType) const
-    {
-    SchemaMap::const_iterator iter;
-    switch (matchType)
-        {
-        case SchemaMatchType::Identical:
-            {
-            iter = m_schemas.find (key);
-            break;
-            }
-        default:
-            {
-            //Other cases the container is not sorted by the match type.
-            iter = std::find_if(m_schemas.begin(), m_schemas.end(), SchemaKeyMatchPredicate(key, matchType));
-            break;
-            }
-        }
-
-    if (iter == m_schemas.end())
-        return nullptr;
-
-    return iter->second.get();
-    }
-
-//---------------------------------------------------------------------------------
-// @bsimethod                                 Krischan.Eberle                09/2016
-//+---------------+---------------+---------------+---------------+---------------+------
-bvector<ECSchemaCP> ECSchemaCache::GetSchemas() const
-    {
-    bvector<ECSchemaCP> schemas;
-    for (bpair<SchemaKey, ECSchemaPtr> const& kvPair : m_schemas)
-        schemas.push_back(kvPair.second.get());
-
-    return schemas;
-    }
-
-/*---------------------------------------------------------------------------------**//**
-* @bsimethod                                 Ramanujam.Raman                03/2012
-+---------------+---------------+---------------+---------------+---------------+------*/
-size_t ECSchemaCache::GetSchemas(bvector<ECSchemaP>& schemas) const
-    {
-    schemas.clear();
-
-    for (bpair<SchemaKey, ECSchemaPtr> const& kvPair : m_schemas)
-        schemas.push_back(kvPair.second.get());
-
-    return schemas.size();
-    }
-
-//--------------------------------------------------------------------------------------
-// @bsimethod                                    Colin.Kerr                      01/2016
-//--------------------------------------------------------------------------------------
-void ECSchemaCache::GetSupplementalSchemasFor(Utf8CP schemaName, bvector<ECSchemaP>& supplementalSchemas) const
-    {
-    supplementalSchemas.clear();
-
-    Utf8String supplementalName(schemaName);
-    supplementalName.append("_Supplemental");
-    for (auto const& schema : m_schemas)
-        {
-        if (schema.first.GetName().StartsWithI(supplementalName.c_str()))
-            supplementalSchemas.push_back(schema.second.get());
-        }
-    }
-
-/*---------------------------------------------------------------------------------**//**
-* @bsimethod
-+---------------+---------------+---------------+---------------+---------------+------*/
-void ECSchemaElementsOrder::CreateAlphabeticalOrder(ECSchemaCR ecSchema)
-    {
-    m_elementVector.clear();
-    for (ECEnumerationCP pEnum : ecSchema.GetEnumerations())
-        {
-        if (nullptr == pEnum)
-            {
-            BeAssert(false);
-            continue;
-            }
-        else
-            AddElement(pEnum->GetName().c_str(), ECSchemaElementType::ECEnumeration);
-        }
-
-    std::list<ECClassP> sortedClasses;
-    // sort the classes by name so the order in which they are written is predictable.
-    for (ECClassP pClass : ecSchema.GetClasses())
-        {
-        if (nullptr == pClass)
-            {
-            BeAssert(false);
-            continue;
-            }
-        else
-            sortedClasses.push_back(pClass);
-        }
-
-    sortedClasses.sort(ClassNameComparer);
-
-    for (ECClassP pClass : sortedClasses)
-        AddElement(pClass->GetName().c_str(), ECSchemaElementType::ECClass);
-
-    for (auto pKindOfQuantity : ecSchema.GetKindOfQuantities())
-        {
-        if (nullptr == pKindOfQuantity)
-            {
-            BeAssert(false);
-            continue;
-            }
-        else
-            AddElement(pKindOfQuantity->GetName().c_str(), ECSchemaElementType::KindOfQuantity);
-        }
-
-    for (auto pPropertyCategory : ecSchema.GetPropertyCategories())
-        {
-        if (nullptr == pPropertyCategory)
-            {
-            BeAssert(false);
-            continue;
-            }
-        else
-            AddElement(pPropertyCategory->GetName().c_str(), ECSchemaElementType::PropertyCategory);
-        }
-
-    for (auto unitSystem : ecSchema.GetUnitSystems())
-         {
-        if (nullptr == unitSystem)
-            {
-            BeAssert(false);
-            continue;
-            }
-        else
-            AddElement(unitSystem->GetName().c_str(), ECSchemaElementType::UnitSystem);
-         }
-
-    for (auto phenomenon : ecSchema.GetPhenomena())
-         {
-        if (nullptr == phenomenon)
-            {
-            BeAssert(false);
-            continue;
-            }
-        else
-            AddElement(phenomenon->GetName().c_str(), ECSchemaElementType::Phenomenon);
-         }
-    }
-
-/*---------------------------------------------------------------------------------**//**
-* @bsimethod                                    Abeesh.Basheer                  03/2012
-+---------------+---------------+---------------+---------------+---------------+------*/
-struct ECGetChildFunctor
-    {
-    typedef bvector<ECSchemaCP> ChildCollection;
-    ChildCollection operator () (ECSchemaCP schema) const
-        {
-        bvector<ECSchemaCP> schemas;
-        ECSchemaReferenceListCR referencedSchemas = schema->GetReferencedSchemas();
-        for (ECSchemaReferenceList::const_iterator iter = referencedSchemas.begin(); iter != referencedSchemas.end(); ++iter)
-            schemas.push_back(iter->second.get());
-
-        return schemas;
-        }
-    };
-/*---------------------------------------------------------------------------------**//**
-* @bsimethod                                    Abeesh.Basheer                  03/2012
-+---------------+---------------+---------------+---------------+---------------+------*/
-bool ECSchema::AddingSchemaCausedCycles () const
-    {
-    ECGetChildFunctor fncTor;
-
-    typedef SCCGraph <ECSchemaCP, ECGetChildFunctor> SchemaGraph;
-    SchemaGraph graph (fncTor);
-
-    SchemaGraph::SCCContext context;
-    graph.StronglyConnect(this, context);
-
-    bool hasCycles = false;
-    for (SchemaGraph::SccNodes::const_iterator iter = context.m_components.begin(); iter != context.m_components.end(); ++iter)
-        {
-        if (1 != iter->size())
-            {
-            hasCycles = true;
-            Utf8String cycleString;
-            for (SchemaGraph::NodeVector::const_iterator cycleIter = iter->begin(); cycleIter != iter->end(); ++cycleIter)
-                {
-                cycleString.append((*cycleIter)->m_node->m_key.GetFullSchemaName());
-                cycleString.append("-->");
-                }
-            cycleString.append( (*iter->begin())->m_node->m_key.GetFullSchemaName());
-            LOG.errorv ("ECSchema '%s' contains cycles %s", m_key.GetFullSchemaName().c_str(), cycleString.c_str());
-
-            break;
-            }
-        }
-
-    return hasCycles;
-    }
-
-/*---------------------------------------------------------------------------------**//**
-* @bsimethod                                    Robert.Schili                  01/2016
-+---------------+---------------+---------------+---------------+---------------+------*/
-Utf8String SchemaKey::FormatFullSchemaName(Utf8CP schemaName, uint32_t versionRead, uint32_t versionWrite, uint32_t versionMinor)
-    {
-    Utf8PrintfString formattedString("%s.%s", schemaName, FormatSchemaVersion(versionRead, versionWrite, versionMinor).c_str());
-    return formattedString;
-    }
-
-/*---------------------------------------------------------------------------------**//**
-* @bsimethod                                    Robert.Schili                  01/2016
-+---------------+---------------+---------------+---------------+---------------+------*/
-Utf8String SchemaKey::FormatSchemaVersion (uint32_t versionRead, uint32_t versionWrite, uint32_t versionMinor)
-    {
-    Utf8String versionString;
-    versionString.Sprintf("%02" PRIu32 ".%02" PRIu32 ".%02" PRIu32, versionRead, versionWrite, versionMinor);
-    return versionString;
-    }
-
-/*---------------------------------------------------------------------------------**//**
-* @bsimethod                                    Robert.Schili                  01/2016
-+---------------+---------------+---------------+---------------+---------------+------*/
-Utf8String SchemaKey::FormatLegacySchemaVersion (uint32_t versionRead, uint32_t versionMinor)
-    {
-    Utf8String versionString;
-    versionString.Sprintf("%02" PRIu32 ".%02" PRIu32, versionRead, versionMinor);
-    return versionString;
-    }
-
-/*---------------------------------------------------------------------------------**//**
-* @bsimethod                                    Robert.Schili                  01/2016
-+---------------+---------------+---------------+---------------+---------------+------*/
-Utf8String SchemaKey::FormatLegacyFullSchemaName(Utf8CP schemaName, uint32_t versionRead, uint32_t versionMinor)
-    {
-    Utf8PrintfString formattedString("%s.%s", schemaName, FormatLegacySchemaVersion(versionRead, versionMinor).c_str());
-    return formattedString;
-    }
-
-#define ECSCHEMA_VERSION_FORMAT_EXPLANATION " Format must be either RR.mm or RR.ww.mm where RR is read version, ww is the write compatibility version and mm is minor version."
-#define ECSCHEMA_FULLNAME_FORMAT_EXPLANATION " Format must be either Name.RR.mm or Name.RR.ww.mm where RR is read version, ww is the write compatibility version and mm is minor version."
-
-/*---------------------------------------------------------------------------------**//**
- @bsimethod
-+---------------+---------------+---------------+---------------+---------------+------*/
-ECObjectsStatus SchemaKey::ParseSchemaFullName (Utf8StringR schemaName, uint32_t& versionRead, uint32_t& versionWrite, uint32_t& versionMinor, Utf8CP fullName)
-    {
-    if (Utf8String::IsNullOrEmpty(fullName))
-        return ECObjectsStatus::ParseError;
-
-    Utf8CP firstDot = strchr (fullName, '.');
-    if (nullptr == firstDot)
-        {
-        LOG.errorv ("Invalid ECSchema FullName String: '%s' does not contain a '.'!" ECSCHEMA_FULLNAME_FORMAT_EXPLANATION, fullName);
-        return ECObjectsStatus::ParseError;
-        }
-
-    size_t nameLen = firstDot - fullName;
-    if (nameLen < 1)
-        {
-        LOG.errorv ("Invalid ECSchema FullName String: '%s' does not have any characters before the '.'!" ECSCHEMA_FULLNAME_FORMAT_EXPLANATION, fullName);
-        return ECObjectsStatus::ParseError;
-        }
-
-    schemaName.assign (fullName, nameLen);
-
-    ECObjectsStatus stat = ParseVersionString(versionRead, versionWrite, versionMinor, firstDot + 1);
-    if (ECObjectsStatus::Success != stat)
-        return stat;
-
-    // There are some schemas out there that reference the non-existent Unit_Attributes.1.1 schema.  We need to deliver 1.0, which does not match our criteria
-    // for LatestCompatible.
-    if (0 == schemaName.CompareTo("Unit_Attributes") && 1 == versionRead && 1 == versionMinor)
-        versionMinor = 0;
-
-    return stat;
-    }
-
-/*---------------------------------------------------------------------------------**//**
- @bsimethod
-+---------------+---------------+---------------+---------------+---------------+------*/
-ECObjectsStatus SchemaKey::ParseVersionString (uint32_t& versionRead, uint32_t& versionWrite, uint32_t& versionMinor, Utf8CP versionString)
-    {
-    if(Utf8String::IsNullOrEmpty(versionString))
-        return ECObjectsStatus::Success;
-
-    bvector<Utf8String> tokens;
-    BeStringUtilities::Split(versionString, ".", tokens);
-    size_t digits = tokens.size();
-
-    if (digits < 2)
-        {
-        LOG.errorv("Invalid ECSchema Version String: '%s' at least version numbers are required!" ECSCHEMA_VERSION_FORMAT_EXPLANATION, versionString);
-        return ECObjectsStatus::ParseError;
-        }
-
-    Utf8P end = nullptr;
-    Utf8CP chars = tokens[0].c_str();
-    versionRead = strtoul(chars, &end, 10);
-    if (end == chars)
-        {
-        versionRead = DEFAULT_VERSION_READ;
-        LOG.errorv("Invalid ECSchema Version String: '%s' The characters '%s' must be numeric!" ECSCHEMA_VERSION_FORMAT_EXPLANATION, versionString, chars);
-        return ECObjectsStatus::ParseError;
-        }
-
-    chars = tokens[1].c_str();
-    uint32_t second = strtoul(chars, &end, 10);
-    if (end == chars)
-        {
-        versionWrite = DEFAULT_VERSION_WRITE;
-        versionMinor = DEFAULT_VERSION_MINOR;
-        LOG.errorv("Invalid ECSchema Version String: '%s' The characters '%s' must be numeric!" ECSCHEMA_VERSION_FORMAT_EXPLANATION, versionString, chars);
-        return ECObjectsStatus::ParseError;
-        }
-
-    if (digits == 2)
-        {
-        versionWrite = DEFAULT_VERSION_WRITE;
-        versionMinor = second;
-        return ECObjectsStatus::Success;
-        }
-
-    
-    chars = tokens[2].c_str();
-    uint32_t third = strtoul(chars, &end, 10);
-    //We have to support this case because some callers pass stuff like "1.5.ecschema.xml" to this method, which used to work
-    //before 3 number versions were introduced.
-    if (end == chars)
-        {
-        versionWrite = DEFAULT_VERSION_WRITE;
-        versionMinor = second;
-        }
-    else
-        {
-        versionWrite = second;
-        versionMinor = third;
-        }
-
-    return ECObjectsStatus::Success;
-    }
-
-/*---------------------------------------------------------------------------------**//**
-* @bsimethod                                    Abeesh.Basheer                  01/2012
-+---------------+---------------+---------------+---------------+---------------+------*/
-struct ECClassFinder
-    {
-    ECN::SchemaNameClassNamePair const& m_key;
-    ECClassP&                          m_class;
-    ECClassFinder (ECN::SchemaNameClassNamePair const& key, ECClassP& foundClass)
-        :m_key(key), m_class(foundClass)
-        {}
-
-    bool operator () (ECSchemaR val)
-        {
-        if (0 != val.GetName().CompareTo(m_key.m_schemaName))
-            return false;
-
-        m_class = val.GetClassP(m_key.m_className.c_str());
-        return nullptr != m_class;
-        }
-
-    bool operator () (ECSchemaPtr const& val)
-        {
-        if (val.IsNull())
-            return false;
-
-        return (*this)(*val);
-        }
-
-    bool operator () (bpair<SchemaKey,ECSchemaPtr> const& val)
-        {
-        return (*this)(val.second);
-        }
-
-    };
-
-/*---------------------------------------------------------------------------------**//**
-* @bsimethod                                    Abeesh.Basheer                  03/2012
-+---------------+---------------+---------------+---------------+---------------+------*/
-ECClassP SchemaMapExact::FindClassP (ECN::SchemaNameClassNamePair const& classNamePair) const
-    {
-    ECClassP classInstance = nullptr;
-    ECClassFinder classFinder(classNamePair, classInstance);
-
-    SchemaMapExact::const_iterator iter = std::find_if (begin(), end(), classFinder);
-    return iter == end() ? nullptr : classInstance;
-    }
-
- /*---------------------------------------------------------------------------------**//**
- * @bsimethod                                    Abeesh.Basheer                  04/2012
- +---------------+---------------+---------------+---------------+---------------+------*/
-uint32_t ECSchema::ComputeSchemaXmlStringCheckSum(Utf8CP str, size_t len)
-    {
-    return CheckSumHelper::ComputeCheckSumForString (str, len);
-    }
-
-/*---------------------------------------------------------------------------------**//**
-* @bsimethod                                    Abeesh.Basheer                  04/2012
-+---------------+---------------+---------------+---------------+---------------+------*/
-void ECSchema::ReComputeCheckSum ()
-    {
-    if (m_immutable)
-        return;
-
-    WString xmlStr;
-    if (SchemaWriteStatus::Success != WriteToXmlString (xmlStr, m_ecVersion))
-        return;
-
-    m_key.m_checkSum = CheckSumHelper::ComputeCheckSumForString (xmlStr.c_str(), sizeof(WChar)* xmlStr.length());
-    }
-
-/*---------------------------------------------------------------------------------**//**
-* @bsimethod                                    Abeesh.Basheer                  10/2012
-+---------------+---------------+---------------+---------------+---------------+------*/
-void ECSchema::SetImmutable()
-    {
-    BeAssert(!m_immutable);
-    ReComputeCheckSum();
-    m_immutable = true;
-    }
-
-/*---------------------------------------------------------------------------------**//**
-* @bsimethod                                    Andrius.Zonys                   10/2013
-+---------------+---------------+---------------+---------------+---------------+------*/
-int SchemaKey::CompareByName (Utf8StringCR schemaName) const
-    {
-    // TFS#223524: This was added to do case-insensitive comparison, but it is being used inappropriately.
-    // ECSchema names are case-sensitive. If there are particular contexts in which case should be disregarded,
-    // the code that handles those contexts should do so explicitly.
-    return strcmp (m_schemaName.c_str(), schemaName.c_str());
-    }
-
-//---------------------------------------------------------------------------------------
-// @bsimethod                                                    Krischan.Eberle  02/2016
-//+---------------+---------------+---------------+---------------+---------------+------
-int SchemaKey::CompareByVersion(SchemaKeyCR rhs) const
-    {
-    SchemaKeyCR lhs = *this;
-
-    if (lhs.m_versionRead != rhs.m_versionRead)
-        return lhs.m_versionRead - rhs.m_versionRead;
-
-    if (lhs.m_versionWrite != rhs.m_versionWrite)
-        return lhs.m_versionWrite - rhs.m_versionWrite;
-
-    return lhs.m_versionMinor - rhs.m_versionMinor;
-    }
-
-/*---------------------------------------------------------------------------------**//**
-* @bsimethod                                    Abeesh.Basheer                  12/2012
-+---------------+---------------+---------------+---------------+---------------+------*/
-bool SchemaKey::LessThan (SchemaKeyCR rhs, SchemaMatchType matchType) const
-    {
-    switch (matchType)
-        {
-        case SchemaMatchType::Identical:
-            {
-            if (0 != m_checkSum || 0 != rhs.m_checkSum)
-                return m_checkSum < rhs.m_checkSum;
-            //Fall through
-            }
-        case SchemaMatchType::Exact:
-            {
-            int nameCompare = CompareByName (rhs.m_schemaName);
-
-            if (nameCompare != 0)
-                return nameCompare < 0;
-
-            if (m_versionRead != rhs.m_versionRead)
-                return m_versionRead < rhs.m_versionRead;
-
-            if (m_versionWrite != rhs.m_versionWrite)
-                return m_versionWrite < rhs.m_versionWrite;
-
-            return m_versionMinor < rhs.m_versionMinor;
-            break;
-            }
-        case SchemaMatchType::LatestWriteCompatible:
-            {
-            int nameCompare = CompareByName (rhs.m_schemaName);
-
-            if (nameCompare != 0)
-                return nameCompare < 0;
-
-            if (m_versionRead < rhs.m_versionRead)
-                return true;
-
-            if (m_versionRead == rhs.m_versionRead)
-                return m_versionWrite < rhs.m_versionWrite;
-
-            return false;
-            }
-        case SchemaMatchType::LatestReadCompatible:
-            {
-            int nameCompare = CompareByName(rhs.m_schemaName);
-
-            if (nameCompare != 0)
-                return nameCompare < 0;
-
-            return m_versionRead < rhs.m_versionRead;
-            }
-        case SchemaMatchType::Latest: //Only compare by name
-            {
-            return CompareByName (rhs.m_schemaName) < 0;
-            }
-        default:
-            return false;
-        }
-    }
-
-/*---------------------------------------------------------------------------------**//**
-* @bsimethod                                    Abeesh.Basheer                  12/2012
-+---------------+---------------+---------------+---------------+---------------+------*/
-bool SchemaKey::Matches (SchemaKeyCR rhs, SchemaMatchType matchType) const
-    {
-    switch (matchType)
-        {
-        case SchemaMatchType::Identical:
-            {
-            if (0 != m_checkSum && 0 != rhs.m_checkSum)
-                return m_checkSum == rhs.m_checkSum;
-            //fall through
-            }
-        case SchemaMatchType::Exact:
-            return 0 == CompareByName (rhs.m_schemaName) && m_versionRead == rhs.m_versionRead &&
-                m_versionWrite == rhs.m_versionWrite && m_versionMinor == rhs.m_versionMinor;
-        case SchemaMatchType::LatestReadCompatible:
-            if (CompareByName(rhs.m_schemaName) != 0)
-                return false;
-
-            if (rhs.m_versionRead != m_versionRead)
-                return false;
-
-            if (m_versionWrite == rhs.m_versionWrite)
-                return m_versionMinor >= rhs.m_versionMinor;
-
-            return m_versionWrite > rhs.m_versionWrite;
-        case SchemaMatchType::LatestWriteCompatible:
-            return 0 == CompareByName (rhs.m_schemaName) && m_versionRead == rhs.m_versionRead &&
-                m_versionWrite == rhs.m_versionWrite && m_versionMinor >= rhs.m_versionMinor;
-        case SchemaMatchType::Latest:
-            return 0 == CompareByName (rhs.m_schemaName);
-        default:
-            return false;
-        }
-    }
-
-static IECTypeAdapterContext::FactoryFn s_typeAdapterContextFactory;
-
-/*---------------------------------------------------------------------------------**//**
-* @bsimethod                                                    Paul.Connelly   01/13
-+---------------+---------------+---------------+---------------+---------------+------*/
-void IECTypeAdapterContext::RegisterFactory(FactoryFn fn) {s_typeAdapterContextFactory = fn;}
-
-/*---------------------------------------------------------------------------------**//**
-* @bsimethod                                                    Paul.Connelly   01/13
-+---------------+---------------+---------------+---------------+---------------+------*/
-IECTypeAdapterContextPtr IECTypeAdapterContext::Create(ECPropertyCR prop, IECInstanceCR instance, uint32_t componentIndex)
-    {
-    return nullptr != s_typeAdapterContextFactory ? s_typeAdapterContextFactory (prop, instance, componentIndex) : nullptr;
-    }
-
-/*---------------------------------------------------------------------------------**//**
-* @bsimethod                                                    Paul.Connelly   02/14
-+---------------+---------------+---------------+---------------+---------------+------*/
-Utf8String QualifiedECAccessor::ToString() const
-    {
-    Utf8PrintfString str("%s:%s:%s", m_schemaName.c_str(), m_className.c_str(), m_accessString.c_str());
-    return str;
-    }
-
-/*---------------------------------------------------------------------------------**//**
-* @bsimethod                                                    Paul.Connelly   02/14
-+---------------+---------------+---------------+---------------+---------------+------*/
-bool QualifiedECAccessor::FromString (Utf8CP str)
-    {
-    bvector<Utf8String> tokens;
-    BeStringUtilities::Split (str, ":", tokens);
-    if (3 != tokens.size())
-        return false;
-
-    m_schemaName = tokens[0];
-    m_className = tokens[1];
-    m_accessString = tokens[2];
-
-    return true;
-    }
-
-/*---------------------------------------------------------------------------------**//**
-* @bsimethod                                                    Paul.Connelly   03/14
-+---------------+---------------+---------------+---------------+---------------+------*/
-bool QualifiedECAccessor::FromAccessString (ECEnablerCR enabler, Utf8CP accessString)
-    {
-    ECValueAccessor va;
-    if (ECObjectsStatus::Success == ECValueAccessor::PopulateValueAccessor (va, enabler, accessString) && 0 < va.GetDepth() && nullptr != va[0].GetECProperty())
-        {
-        ECClassCR rootClass = va[0].GetECProperty()->GetClass();
-        m_schemaName = rootClass.GetSchema().GetName();
-        m_className = rootClass.GetName();
-        m_accessString = accessString;
-        return true;
-        }
-    else
-        return false;
-    }
-
-/*---------------------------------------------------------------------------------**//**
-* @bsimethod                                                    Paul.Connelly   08/15
-+---------------+---------------+---------------+---------------+---------------+------*/
-bool QualifiedECAccessor::Remap (ECSchemaCR pre, ECSchemaCR post, IECSchemaRemapperCR remapper)
-    {
-    SchemaNameClassNamePair schemaClass (m_schemaName, m_className);
-    bool remapped = schemaClass.Remap (pre, post, remapper);
-    if (remapped)
-        {
-        m_schemaName = schemaClass.m_schemaName;
-        m_className = schemaClass.m_className;
-        }
-
-    ECClassCP newClass = post.GetClassCP (schemaClass.m_className.c_str());
-    ECValueAccessor va;
-    if (nullptr != newClass && ECObjectsStatus::Success == ECValueAccessor::PopulateAndRemapValueAccessor (va, *newClass->GetDefaultStandaloneEnabler(), m_accessString.c_str(), remapper))
-        {
-        Utf8String newAccessString = va.GetManagedAccessString();
-        if (!newAccessString.Equals (m_accessString))
-            {
-            m_accessString = newAccessString;
-            remapped = true;
-            }
-        }
-
-    return remapped;
-    }
-
-/*---------------------------------------------------------------------------------**//**
-* @bsimethod                                                    Paul.Connelly   08/15
-+---------------+---------------+---------------+---------------+---------------+------*/
-bool SchemaNameClassNamePair::Remap (ECSchemaCR pre, ECSchemaCR post, IECSchemaRemapperCR remapper)
-    {
-    bool remapped = false;
-    if (pre.GetName().Equals (m_schemaName))
-        {
-        if (!pre.GetName().Equals (post.GetName()))
-            {
-            m_schemaName = post.GetName();
-            remapped = true;
-            }
-
-        Utf8String newClassName = m_className;
-        if (remapper.ResolveClassName (newClassName, post))
-            {
-            m_className = newClassName;
-            remapped = true;
-            }
-        }
-
-    return remapped;
-    }
-
-END_BENTLEY_ECOBJECT_NAMESPACE
+/*--------------------------------------------------------------------------------------+
+|
+|     $Source: src/ECSchema.cpp $
+|
+|  $Copyright: (c) 2018 Bentley Systems, Incorporated. All rights reserved. $
+|
++--------------------------------------------------------------------------------------*/
+
+#include "ECObjectsPch.h"
+#include "SchemaXml.h"
+#include "SchemaJson.h"
+#include "StronglyConnectedGraph.h"
+#if defined (_WIN32) // WIP_NONPORT - iostreams not support on Android
+#include <iomanip>
+#endif
+#include <Bentley/BeFileName.h>
+#include <Bentley/BeFile.h>
+#include <Bentley/BeFileListIterator.h>
+
+#include <list>
+
+BEGIN_BENTLEY_ECOBJECT_NAMESPACE
+
+// If you are developing schemas, particularly when editing them by hand, you want to have this variable set to false so you get the asserts to help you figure out what is going wrong.
+// Test programs generally want to get error status back and not assert, so they call ECSchema::AssertOnXmlError (false);
+static bool s_noAssert = false;
+
+/*---------------------------------------------------------------------------------**//**
+* @bsimethod                                    Carole.MacDonald                01/2010
++---------------+---------------+---------------+---------------+---------------+------*/
+static bool ClassNameComparer(ECClassP class1, ECClassP class2)
+    {
+    // We should never have a NULL ECClass here.
+    // However we will pretend a NULL ECClass is always less than a non-NULL ECClass
+    BeAssert(nullptr != class1 && nullptr != class2);
+    if (nullptr == class1)
+        return nullptr != class2;      // class 1 < class2 if class2 non-null, equal otherwise
+    else if (nullptr == class2)
+        return false;               // class1 > class2
+
+    int comparison = class1->GetName().CompareTo(class2->GetName());
+    return comparison < 0;
+    }
+
+/*---------------------------------------------------------------------------------**//**
+* Currently this is only used by ECValidatedName and ECSchema.
+* @bsimethod                                                    Paul.Connelly   09/12
++---------------+---------------+---------------+---------------+---------------+------*/
+ECNameValidation::ValidationResult ECNameValidation::Validate (Utf8CP name)
+    {
+    if (nullptr == name || 0 == *name)
+        return RESULT_NullOrEmpty;
+    else if ('0' <= name[0] && '9' >= name[0])
+        return RESULT_BeginsWithDigit;
+    else
+        {
+        for (Utf8CP cur = name; *cur; ++cur)
+            if (!IsValidAlphaNumericCharacter (*cur))
+                return RESULT_IncludesInvalidCharacters;
+        }
+
+    return RESULT_Valid;
+    }
+
+/*---------------------------------------------------------------------------------**//**
+* @bsimethod                                                    Paul.Connelly   09/12
++---------------+---------------+---------------+---------------+---------------+------*/
+void ECNameValidation::AppendEncodedCharacter (WStringR encoded, WChar c)
+    {
+    WChar buf[5];
+    HexFormatOptions opts = (HexFormatOptions)(static_cast<int>(HexFormatOptions::LeadingZeros) | static_cast<int>(HexFormatOptions::Uppercase));
+    BeStringUtilities::FormatUInt64 (buf, _countof(buf), (uint64_t)c, opts, 4);
+    encoded.append(L"__x");
+    encoded.append(buf);
+    encoded.append(L"__");
+    }
+
+/*---------------------------------------------------------------------------------**//**
+* @bsimethod                                                    Paul.Connelly   09/12
++---------------+---------------+---------------+---------------+---------------+------*/
+bool ECNameValidation::DecodeFromValidName (Utf8StringR decoded, Utf8StringCR name)
+    {
+    // "__x####__"
+    //  012345678
+
+    decoded = name;
+    if (Utf8String::npos == name.find("__x"))
+        return false; // => no decoding was required
+
+    // TFS#298776: The encoding has always been done using UTF-16 - first in .NET, then in Vancouver.
+    // Therefore we must convert.
+    WString buf(name.c_str(), BentleyCharEncoding::Utf8);
+    size_t pos = 0;
+    bool wasDecoded = false;
+    while (pos + 8 < buf.length() && Utf8String::npos != (pos = buf.find (L"__x", pos)))
+        {
+        if ('_' == buf[pos+7] && '_' == buf[pos+8])
+            {
+            uint32_t charCode;
+            if (1 == BE_STRING_UTILITIES_SWSCANF(buf.c_str() + pos + 3, L"%x", &charCode))
+                {
+                buf[pos] = (WChar)charCode;
+                buf.erase (pos+1, 8);
+                wasDecoded = true;
+                pos++;
+                continue;
+                }
+            }
+
+        // could not decode this escape code, leave it intact
+        pos += 3;
+        }
+
+    if (wasDecoded)
+        decoded.Assign(buf.c_str());
+
+    return wasDecoded;
+    }
+
+/*---------------------------------------------------------------------------------**//**
+* @bsimethod                                                    Paul.Connelly   09/12
++---------------+---------------+---------------+---------------+---------------+------*/
+bool ECNameValidation::EncodeToValidName (Utf8StringR output, Utf8StringCR input)
+    {
+    output.clear();
+    if (input.empty())
+        return false;
+
+    // TFS#298776: The encoding has always been done using UTF-16 - first in .NET, then in Vancouver.
+    // Therefore we must convert.
+    // Let's avoid doing that unnecessarily, since that's the common case; at the expense of having to repeat our loop in the uncommon case
+
+    // First character cannot be a digit
+    bool needToEncode = ('0' <= input[0] && '9' >= input[0]);
+    if (!needToEncode)
+        {
+        for (size_t i = 0; i < input.length(); i++)
+            {
+            if (!IsValidAlphaNumericCharacter (input[i]))
+                {
+                needToEncode = true;
+                break;
+                }
+            }
+        }
+
+    if (!needToEncode)
+        {
+        output = input;
+        return false; // => no encoding was necessary
+        }
+
+    WString name(input.c_str(), BentleyCharEncoding::Utf8);
+    WString encoded;
+    encoded.reserve (name.length());
+    bool wasEncoded = false;
+
+    // First character cannot be a digit
+    size_t startIndex = 0;
+    if ('0' <= name[0] && '9' >= name[0])
+        {
+        AppendEncodedCharacter (encoded, name[0]);
+        startIndex = 1;
+        wasEncoded = true;
+        }
+
+    for (size_t i = startIndex; i < name.length(); i++)
+        {
+        if (!IsValidAlphaNumericCharacter (name[i]))
+            {
+            AppendEncodedCharacter (encoded, name[i]);
+            wasEncoded = true;
+            }
+        else
+            encoded.append (1, name[i]);
+        }
+
+    output.Assign(encoded.c_str());
+    return wasEncoded;
+    }
+
+/*---------------------------------------------------------------------------------**//**
+* @bsimethod                                                    Paul.Connelly   08/15
++---------------+---------------+---------------+---------------+---------------+------*/
+Utf8String ECNameValidation::EncodeToValidName (Utf8StringCR name)
+    {
+    Utf8String encoded;
+    EncodeToValidName (encoded, name);
+    return encoded;
+    }
+
+//---------------------------------------------------------------------------------------//
+// @bsimethod                                                    Colin.Kerr         02/2018
+//+---------------+---------------+---------------+---------------+---------------+------//
+bool ECValidatedName::SetValidName(Utf8CP name, bool decodeNameToDisplayLabel)
+    {
+    if (!ECNameValidation::IsValidName(name))
+        return false;
+
+    m_name = name;
+    if (decodeNameToDisplayLabel && !m_hasExplicitDisplayLabel)
+        m_hasExplicitDisplayLabel = ECNameValidation::DecodeFromValidName(m_displayLabel, m_name);
+
+    return true;
+    }
+
+/*---------------------------------------------------------------------------------**//**
+* @bsimethod                                                    Paul.Connelly   09/12
++---------------+---------------+---------------+---------------+---------------+------*/
+void ECValidatedName::SetName (Utf8CP name)
+    {
+    // Note that this method can be called with an un-encoded name (e.g. called by users creating schemas dynamically),
+    // or with an encoded name (e.g. when deserializing a schema from xml)
+    // Hence we both encode and decode here
+
+    // Encode the name
+    m_name.clear();
+    ECNameValidation::EncodeToValidName (m_name, name);
+
+    // If the display label has not been explicitly set, use the (decoded) property name
+    if (!m_hasExplicitDisplayLabel)
+        ECNameValidation::DecodeFromValidName (m_displayLabel, m_name);
+    }
+
+/*---------------------------------------------------------------------------------**//**
+* @bsimethod                                                    Paul.Connelly   09/12
++---------------+---------------+---------------+---------------+---------------+------*/
+void ECValidatedName::SetDisplayLabel(Utf8CP label)
+    {
+    if (nullptr == label || '\0' == *label)
+        {
+        m_hasExplicitDisplayLabel = false;
+        m_displayLabel.clear();
+        }
+    else
+        {
+        m_hasExplicitDisplayLabel = true;
+        m_displayLabel = label;
+        }
+    }
+
+/*---------------------------------------------------------------------------------**//**
+ @bsimethod
++---------------+---------------+---------------+---------------+---------------+------*/
+ECSchema::~ECSchema ()
+    {
+    for (auto entry : m_classMap)
+        {
+        ECClassP ecClass = entry.second;
+        //==========================================================
+        //Bug #23511: Publisher crash related to a NULL ECClass name
+        //We need to cleanup any derived class link in other schema.
+        //If schema fail later during loading it is possible that is
+        //had created derived class links in reference ECSchemas. Since
+        //This schema would be deleted we need to remove those dead links.
+        for(auto baseClass : ecClass->GetBaseClasses())
+            {
+            if (&baseClass->GetSchema() != this)
+                baseClass->RemoveDerivedClass(*ecClass);
+            }
+        //==========================================================
+        }
+
+    ClassMap::iterator  classIterator = m_classMap.begin();
+    while (classIterator != m_classMap.end())
+        {
+        ECClassP ecClass = classIterator->second;
+        classIterator = m_classMap.erase(classIterator);
+        delete ecClass;
+        }
+    BeAssert (m_classMap.empty());
+
+    for (auto entry : m_enumerationMap)
+        {
+        ECEnumerationP ecEnumeration = entry.second;
+        delete ecEnumeration;
+        }
+
+    m_enumerationMap.clear();
+    BeAssert(m_enumerationMap.empty());
+
+    for (auto entry : m_kindOfQuantityMap)
+        {
+        auto kindOfQuantity = entry.second;
+        delete kindOfQuantity;
+        }
+
+    m_kindOfQuantityMap.clear();
+    BeAssert(m_kindOfQuantityMap.empty());
+
+    for (auto entry : m_propertyCategoryMap)
+        {
+        auto propertyCategory = entry.second;
+        delete propertyCategory;
+        }
+
+    m_propertyCategoryMap.clear();
+    BeAssert(m_propertyCategoryMap.empty());
+
+    for (auto entry : m_unitSystemMap)
+        {
+        // Check the registry to ensure it is the correct UnitSystem one to remove.
+        auto systemCP = Units::UnitRegistry::Instance().LookupUnitSystem(entry.second->GetFullName().c_str());
+        BeAssert(nullptr != systemCP);
+        BeAssert(entry.second == systemCP);
+        if (entry.second != systemCP)
+            {
+            LOG.warningv("Cannot remove UnitSystem '%s' from the schema because the UnitSystem found in the UnitRegistry is not the same as the one located in this schema.", systemCP->GetName().c_str());
+            continue;
+            }
+
+        auto returnedSystem = Units::UnitRegistry::Instance().RemoveSystem(entry.second->GetFullName().c_str());
+        BeAssert(nullptr != returnedSystem);
+        BeAssert(entry.second == returnedSystem);
+        
+        if (returnedSystem == entry.second)
+            delete entry.second;
+        }
+
+    m_unitSystemMap.clear();
+    BeAssert(m_unitSystemMap.empty());
+
+    for (auto entry : m_phenomenonMap)
+        {
+        //// Check the registry to ensure it is the correct Phenomenon one to remove.
+        //auto phenomCP = Units::UnitRegistry::Instance().LookupPhenomenon(entry.second->GetFullName().c_str());
+        //BeAssert(nullptr != phenomCP);
+        //BeAssert(entry.second == phenomCP);
+        //if (entry.second != phenomCP)
+        //    {
+        //    LOG.warningv("Cannot remove Phenomenon '%s' from the schema because the Phenomenon found in the UnitRegistry is not the same as the one located in this schema.", phenomCP->GetName().c_str());
+        //    continue;
+        //    }
+
+        // Remove from the registry before removing from ECSchema
+        auto returnedPhenom = Units::UnitRegistry::Instance().RemovePhenomenon(entry.second->GetFullName().c_str());
+        BeAssert(nullptr != returnedPhenom);
+        // This should be the same pointer as the UnitRegistry has, so it should not matter which one is deleted.
+        BeAssert(returnedPhenom == entry.second);
+        if (returnedPhenom == entry.second)
+            delete entry.second;
+        }
+
+    m_phenomenonMap.clear();
+    BeAssert(m_phenomenonMap.empty());
+
+    m_refSchemaList.clear();
+
+    memset ((void*)this, 0xececdead, 4);// Replaced sizeof(this) with 4. There is value 
+                                        // in trying to make this logic "correct" for a 64-bit build. 
+                                        // This memset is clearly just intended to aid in debugging. 
+                                        // Attempting to use this object with the high 4 bytes of the vtable 
+                                        // pointer set to 0xececdead will crash just as reliably.
+    }
+
+/*---------------------------------------------------------------------------------**//**
+* @bsimethod                                                    JoshSchifter    09/10
++---------------+---------------+---------------+---------------+---------------+------*/
+void ECSchema::SetErrorHandling (bool showMessages, bool doAssert)
+    {
+    s_noAssert = !doAssert;
+    ECClass::SetErrorHandling(doAssert);
+    SchemaXmlReader::SetErrorHandling(doAssert);
+    }
+
+/*---------------------------------------------------------------------------------**//**
+ @bsimethod                                                     
++---------------+---------------+---------------+---------------+---------------+------*/
+ECObjectsStatus ECSchema::SetName (Utf8StringCR name)
+    {        
+    if (m_immutable)
+        return ECObjectsStatus::SchemaIsImmutable;
+    else if (!ECNameValidation::IsValidName (name.c_str()))
+        return ECObjectsStatus::InvalidName;
+
+    m_key.m_schemaName = name;
+
+    if (OriginalECXmlVersionLessThan(ECVersion::V3_1))
+        m_hasExplicitDisplayLabel = ECNameValidation::DecodeFromValidName(m_displayLabel, m_key.m_schemaName);
+
+    return ECObjectsStatus::Success;
+    }
+
+/*---------------------------------------------------------------------------------**//**
+ @bsimethod
++---------------+---------------+---------------+---------------+---------------+------*/
+ECObjectsStatus ECSchema::SetAlias (Utf8StringCR alias)
+    {
+    if (m_immutable) return ECObjectsStatus::SchemaIsImmutable;
+
+    else if (Utf8String::IsNullOrEmpty(alias.c_str()))
+        return ECObjectsStatus::InvalidName;
+          
+    else if (!ECNameValidation::IsValidName(alias.c_str()))
+        return ECObjectsStatus::InvalidName;
+
+    ECNameValidation::EncodeToValidName(m_alias, alias);
+
+    return ECObjectsStatus::Success;
+    }
+
+/*---------------------------------------------------------------------------------**//**
+ @bsimethod
++---------------+---------------+---------------+---------------+---------------+------*/
+ECObjectsStatus ECSchema::SetDescription (Utf8StringCR description)
+    {
+    if (m_immutable) return ECObjectsStatus::SchemaIsImmutable;
+
+    m_description = description;
+    return ECObjectsStatus::Success;
+    }
+
+/*---------------------------------------------------------------------------------**//**
+ @bsimethod
++---------------+---------------+---------------+---------------+---------------+------*/
+Utf8StringCR ECSchema::GetDescription() const
+    { 
+    return m_localizedStrings.GetSchemaDescription(this, m_description); 
+    }
+
+/*---------------------------------------------------------------------------------**//**
+ @bsimethod
++---------------+---------------+---------------+---------------+---------------+------*/
+ECObjectsStatus ECSchema::SetDisplayLabel (Utf8StringCR displayLabel)
+    {
+    if (m_immutable) return ECObjectsStatus::SchemaIsImmutable;
+
+    m_displayLabel = displayLabel;
+    m_hasExplicitDisplayLabel = true;
+    return ECObjectsStatus::Success;
+    }
+
+/*---------------------------------------------------------------------------------**//**
+ @bsimethod
++---------------+---------------+---------------+---------------+---------------+------*/
+Utf8StringCR ECSchema::GetDisplayLabel() const 
+    {
+    return m_localizedStrings.GetSchemaDisplayLabel(this, GetInvariantDisplayLabel());
+    }
+
+static Utf8CP s_standardSchemaNames[] =
+    {
+    "Bentley_Standard_CustomAttributes",
+    "Bentley_Standard_Classes",
+    "Bentley_ECSchemaMap",
+    "EditorCustomAttributes",
+    "Bentley_Common_Classes",
+    "Dimension_Schema",
+    "iip_mdb_customAttributes",
+    "KindOfQuantity_Schema",
+    "rdl_customAttributes",
+    "SIUnitSystemDefaults",
+    "Unit_Attributes",
+    "Units_Schema",
+    "USCustomaryUnitSystemDefaults",
+    "ECDbMap",
+    "CoreCustomAttributes",
+    "SchemaLocalizationCustomAttributes",
+    };
+
+/*---------------------------------------------------------------------------------**//**
+* @bsimethod                                    Carole.MacDonald                11/2012
++---------------+---------------+---------------+---------------+---------------+------*/
+bool ECSchema::IsStandardSchema(Utf8StringCR schemaName)
+    {
+    for (Utf8CP* cur = s_standardSchemaNames, *end = cur + _countof(s_standardSchemaNames); cur < end; ++cur)
+        if (schemaName.Equals (*cur))
+            return true;
+
+    return false;
+    }
+/*---------------------------------------------------------------------------------**//**
+ @bsimethod
++---------------+---------------+---------------+---------------+---------------+------*/
+bool ECSchema::IsStandardSchema () const
+    {
+    return IsStandardSchema(m_key.m_schemaName);
+    }
+
+static Utf8CP s_originalStandardSchemaFullNames[] =
+    {
+    "Bentley_Standard_CustomAttributes.01.00.00",
+    "Bentley_Standard_Classes.01.00.00",
+    "EditorCustomAttributes.01.00.00",
+    "Bentley_Common_Classes.01.00.00",
+    "Dimension_Schema.01.00.00",
+    "iip_mdb_customAttributes.01.00.00",
+    "KindOfQuantity_Schema.01.00.00",
+    "rdl_customAttributes.01.00.00",
+    "SIUnitSystemDefaults.01.00.00",
+    "Unit_Attributes.01.00.00",
+    "Units_Schema.01.00.00",
+    "USCustomaryUnitSystemDefaults.01.00.00"
+    };
+
+/*---------------------------------------------------------------------------------**//**
+* @bsimethod                                    Carole.MacDonald                05/2012
++---------------+---------------+---------------+---------------+---------------+------*/
+bool ECSchema::IsSamePrimarySchema (ECSchemaR primarySchema) const
+    {
+    if (0 != BeStringUtilities::StricmpAscii(this->GetAlias().c_str(), primarySchema.GetAlias().c_str()))
+        return false;
+
+    if (0 != BeStringUtilities::StricmpAscii(this->GetFullSchemaName().c_str(), primarySchema.GetFullSchemaName().c_str()))
+        return false;
+
+    return (GetClassCount() == primarySchema.GetClassCount());
+    }
+
+//-------------------------------------------------------------------------------------
+// @bsimethod                                    Krischan.Eberle                07/2015
+//+---------------+---------------+---------------+---------------+---------------+------
+bool ECSchema::IsSupplementalSchema () const
+    {
+    SupplementalSchemaMetaDataPtr suppMetaData = nullptr;
+    return SupplementalSchemaMetaData::TryGetFromSchema(suppMetaData, *this);
+    }
+
+/*---------------------------------------------------------------------------------**//**
+* @bsimethod                                                    Paul.Connelly   02/13
++---------------+---------------+---------------+---------------+---------------+------*/
+bool ECSchema::ShouldNotBeStored (SchemaKeyCR key)
+    {
+    Utf8String schemaName = key.GetFullSchemaName();
+    for (Utf8CP* cur = s_originalStandardSchemaFullNames, *end = cur + _countof(s_originalStandardSchemaFullNames); cur < end; ++cur)
+        if (schemaName.Equals (*cur))
+            return true;
+
+    // We don't want to import any version of the Units_Schema
+    if (BeStringUtilities::StricmpAscii("Units_Schema", key.m_schemaName.c_str()) == 0)
+        return true;
+
+    return false;
+    }
+
+/*---------------------------------------------------------------------------------**//**
+ @bsimethod
++---------------+---------------+---------------+---------------+---------------+------*/
+ECObjectsStatus ECSchema::SetVersionRead (const uint32_t versionRead)
+    {
+    if (m_immutable) return ECObjectsStatus::SchemaIsImmutable;
+
+    m_key.m_versionRead = versionRead;
+    return ECObjectsStatus::Success;
+    }
+
+/*---------------------------------------------------------------------------------**//**
+ @bsimethod
++---------------+---------------+---------------+---------------+---------------+------*/
+ECObjectsStatus ECSchema::SetVersionWrite (const uint32_t value)
+    {
+    if (m_immutable) return ECObjectsStatus::SchemaIsImmutable;
+
+    m_key.m_versionWrite = value;
+    return ECObjectsStatus::Success;
+    }
+
+/*---------------------------------------------------------------------------------**//**
+ @bsimethod
++---------------+---------------+---------------+---------------+---------------+------*/
+ECObjectsStatus ECSchema::SetVersionMinor (const uint32_t versionMinor)
+    {
+    if (m_immutable) return ECObjectsStatus::SchemaIsImmutable;
+
+    m_key.m_versionMinor = versionMinor;
+    return ECObjectsStatus::Success;
+    }
+
+/*---------------------------------------------------------------------------------**//**
+ @bsimethod
++---------------+---------------+---------------+---------------+---------------+------*/
+ECObjectsStatus ECSchema::CreateECVersion(ECVersion &ecVersion, uint32_t ecMajorVersion, uint32_t ecMinorVersion)
+    {
+    if (ecMajorVersion == 2 && ecMinorVersion == 0)
+        ecVersion = ECVersion::V2_0;
+    else if (ecMajorVersion == 3 && ecMinorVersion == 0)
+        ecVersion = ECVersion::V3_0;
+    else if (ecMajorVersion == 3 && ecMinorVersion == 1)
+        ecVersion = ECVersion::V3_1;
+    else if (ecMajorVersion == 3 && ecMinorVersion == 2)
+        ecVersion = ECVersion::V3_2;
+    else
+        return ECObjectsStatus::InvalidECVersion;
+
+    return ECObjectsStatus::Success;
+    }
+
+/*---------------------------------------------------------------------------------**//**
+ @bsimethod
++---------------+---------------+---------------+---------------+---------------+------*/
+ECObjectsStatus ECSchema::ParseECVersion(uint32_t &ecVersionMajor, uint32_t &ecVersionMinor, ECVersion ecVersion)
+    {
+    ecVersionMajor = (uint32_t) ((uint32_t) ecVersion >> 16);
+    ecVersionMinor = (uint32_t) (0xFFFF & (uint32_t) ecVersion);
+
+    return ECObjectsStatus::Success;
+    }
+
+/*---------------------------------------------------------------------------------**//**
+ @bsimethod
++---------------+---------------+---------------+---------------+---------------+------*/
+Utf8CP ECSchema::GetECVersionString(ECVersion ecVersion)
+    {
+    switch (ecVersion)
+        {
+        case ECVersion::V2_0:
+            return "2.0";
+        case ECVersion::V3_0:
+            return "3.0";
+        case ECVersion::V3_1:
+            return "3.1";
+        case ECVersion::V3_2:
+            return "3.2";
+        }
+    return nullptr;
+    }
+
+//--------------------------------------------------------------------------------------
+// @bsimethod                                   Caleb.Shafer                    01/2018
+//--------------------------------------------------------------------------------------
+// static
+Utf8CP ECSchema::SchemaElementTypeToString(ECSchemaElementType elementType)
+    {
+    switch (elementType)
+        {
+        case ECSchemaElementType::ECEnumeration:
+            return ECJSON_ENUMERATION_ELEMENT;
+        case ECSchemaElementType::KindOfQuantity:
+            return KIND_OF_QUANTITY_ELEMENT;
+        case ECSchemaElementType::PropertyCategory:
+            return PROPERTY_CATEGORY_ELEMENT;
+        case ECSchemaElementType::UnitSystem:
+            return UNIT_SYSTEM_ELEMENT;
+        case ECSchemaElementType::Phenomenon:
+            return PHENOMENON_ELEMENT;
+        }
+
+    return EMPTY_STRING;
+    }
+
+/*---------------------------------------------------------------------------------**//**
+ @bsimethod
++---------------+---------------+---------------+---------------+---------------+------*/
+bool ECSchema::Validate(bool resolveIssues)
+    {
+    // Need to skip validation for supplemental schemas since they are not required to have fully defined relationships
+    if (Utf8String::npos != GetName().find("_Supplemental_"))
+        return true;
+
+    bool isValid = true;
+    for (ECClassP ecClass : GetClasses())
+        {
+        ECRelationshipClassCP relClass = ecClass->GetRelationshipClassCP();
+        if (relClass != nullptr)
+            {
+            if (!relClass->Verify(resolveIssues))
+                isValid = false;
+
+            continue;
+            }
+
+        if (!ecClass->Validate())
+            isValid = false;
+        }
+
+    for (KindOfQuantityCP koq : GetKindOfQuantities())
+        {
+        if (!koq->Verify())
+            isValid = false;
+        }
+
+    if (OriginalECXmlVersionLessThan(ECVersion::V3_1) && resolveIssues && ECClass::SchemaAllowsOverridingArrays(this))
+        {
+        for (ECClassP ecClass : GetClasses())
+            {
+            ECObjectsStatus status = ecClass->FixArrayPropertyOverrides();
+            if (ECObjectsStatus::Success != status)
+                {
+                LOG.errorv("Failed to fix array property overrides for properties of class '%s'", ecClass->GetFullName());
+                return false;
+                }
+            }
+        }
+
+    if (!isValid)
+        {
+        // If the validation fails and the schema is read from an ECXML 3.1 or greater, fail to validate.
+        if (OriginalECXmlVersionAtLeast(ECVersion::V3_1))
+            {
+            Utf8String schemaFullName = GetFullSchemaName();
+            LOG.errorv("Schema validation failed for schema '%s'.  It is supposed to be EC Version 3.1 but it does not meet the rules for that EC version.  See log for details.",
+                       schemaFullName.c_str());
+            return false;
+            }
+
+        if (!IsECVersion(ECVersion::V3_0))
+            {
+            LOG.warningv("ECSchemaXML for %s did not pass ECXml 3.1 validation, being downgraded to ECXml 3.0", GetName().c_str());
+
+            // Failed to validate for a 3.1 schema. Downgraded to a 3.0 schema in memory.
+            m_ecVersion = ECVersion::V3_0;
+            }
+        else
+            LOG.warningv("ECSchema did not pass EC3.1 validation.");
+        }
+    else
+        m_ecVersion = ECVersion::Latest;
+
+    return true;
+    }
+
+/*---------------------------------------------------------------------------------**//**
+ @bsimethod
++---------------+---------------+---------------+---------------+---------------+------*/
+void ECSchema::DebugDump()const
+    {
+    printf("ECSchema: this=0x%" PRIx64 "  %s, nClasses=%d\n", (uint64_t)this, m_key.GetFullSchemaName().c_str(), (int) m_classMap.size());
+    for (ClassMap::const_iterator it = m_classMap.begin(); it != m_classMap.end(); ++it)
+        {
+        bpair<Utf8CP, ECClassP>const& entry = *it;
+        ECClassCP ecClass = entry.second;
+        printf("    ECClass: 0x%" PRIx64 ", %s\n", (uint64_t)ecClass, ecClass->GetName().c_str());
+        }
+    }
+
+/*---------------------------------------------------------------------------------**//**
+* @bsimethod                                                    Paul.Connelly   03/13
++---------------+---------------+---------------+---------------+---------------+------*/
+ECObjectsStatus ECSchema::RenameClass (ECClassR ecClass, Utf8CP newName)
+    {
+    ClassMap::iterator iter = m_classMap.find (ecClass.GetName().c_str());
+    if (iter == m_classMap.end() || iter->second != &ecClass)
+        return ECObjectsStatus::ClassNotFound;
+
+    ECClassP pClass = &ecClass;
+    m_classMap.erase (iter);
+    ECObjectsStatus renameStatus = ecClass.SetName (newName);
+    ECObjectsStatus addStatus = AddClass (pClass);
+    return ECObjectsStatus::Success != renameStatus ? renameStatus : addStatus;
+    }
+
+//---------------------------------------------------------------------------------------
+// @bsimethod                                   Carole.MacDonald            02/2016
+//---------------+---------------+---------------+---------------+---------------+-------
+void ECSchema::FindUniqueClassName(Utf8StringR newName, Utf8CP originalName)
+    {
+    Utf8PrintfString testName("%s_", originalName);
+    while (1)
+        {
+        if (nullptr == GetClassP(testName.c_str()))
+            break;
+        testName.append("_");
+        }
+    newName = testName;
+    }
+
+/*---------------------------------------------------------------------------------**//**
+ @bsimethod
++---------------+---------------+---------------+---------------+---------------+------*/
+ECObjectsStatus ECSchema::AddClass(ECClassP pClass, bool resolveConflicts)
+    {
+    if (m_immutable) return ECObjectsStatus::SchemaIsImmutable;
+
+    if (NamedElementExists(pClass->GetName().c_str()))
+        {
+        if (!resolveConflicts)
+            {
+            LOG.errorv("Cannot create class '%s' because a named element the same identifier already exists in the schema",
+                       pClass->GetName().c_str());
+
+            return ECObjectsStatus::NamedItemAlreadyExists;
+            }
+
+        Utf8String uniqueName;
+        FindUniqueClassName(uniqueName, pClass->GetName().c_str());
+        pClass->SetName(uniqueName);
+        return AddClass(pClass, resolveConflicts);
+        }
+
+    if (false == m_classMap.insert(bpair<Utf8CP, ECClassP>(pClass->GetName().c_str(), pClass)).second)
+        {
+        LOG.errorv("There was a problem adding class '%s' to the schema",
+                   pClass->GetName().c_str());
+
+        return ECObjectsStatus::Error;
+        }
+
+    if (m_serializationOrder.GetPreserveElementOrder())
+        m_serializationOrder.AddElement(pClass->GetName().c_str(), ECSchemaElementType::ECClass);
+
+    //DebugDump(); wprintf(L"\n");
+    return ECObjectsStatus::Success;
+    }
+
+/*---------------------------------------------------------------------------------**//**
+ @bsimethod
++---------------+---------------+---------------+---------------+---------------+------*/
+ECObjectsStatus ECSchema::CreateEntityClass (ECEntityClassP& pClass, Utf8StringCR name)
+    {
+    if (m_immutable) return ECObjectsStatus::SchemaIsImmutable;
+
+    pClass = new ECEntityClass(*this);
+    ECObjectsStatus status = pClass->SetName (name);
+    if (ECObjectsStatus::Success != status)
+        {
+        delete pClass;
+        pClass = nullptr;
+        return status;
+        }
+
+    if (ECObjectsStatus::Success != (status = AddClass(pClass)))
+        {
+        delete pClass;
+        pClass = nullptr;
+        }
+    
+    return status;
+    }
+
+//---------------------------------------------------------------------------------------
+// @bsimethod                                   Caleb.Shafer                01/2017
+//---------------+---------------+---------------+---------------+---------------+-------
+ECObjectsStatus ECSchema::CreateMixinClass (ECEntityClassP& pClass, Utf8StringCR name, ECEntityClassCR appliesTo)
+    {
+    if (m_immutable) return ECObjectsStatus::SchemaIsImmutable;
+
+    pClass = new ECEntityClass(*this);
+    ECObjectsStatus status = pClass->SetName (name);
+    if (ECObjectsStatus::Success != status)
+        {
+        delete pClass;
+        pClass = nullptr;
+        return status;
+        }
+
+    pClass->SetClassModifier(ECClassModifier::Abstract);
+
+    IECInstancePtr mixinInstance = CoreCustomAttributeHelper::CreateCustomAttributeInstance("IsMixin");
+    if (!mixinInstance.IsValid())
+        {
+        delete pClass;
+        pClass = nullptr;
+        return ECObjectsStatus::UnableToSetMixinCustomAttribute;
+        }
+
+    auto& coreCA = mixinInstance->GetClass().GetSchema();
+    if (!ECSchema::IsSchemaReferenced(*this, coreCA))
+        this->AddReferencedSchema(const_cast<ECSchemaR>(coreCA));
+
+    auto& appliesToClassSchema = appliesTo.GetSchema();
+    if ((this != &appliesToClassSchema) && !ECSchema::IsSchemaReferenced(*this, appliesToClassSchema))
+        {
+        status = this->AddReferencedSchema(const_cast<ECSchemaR>(appliesToClassSchema));
+        if (ECObjectsStatus::Success != status)
+            {
+            delete pClass;
+            pClass = nullptr;
+            return status;
+            }
+        }
+
+    ECValue appliesToClass(ECClass::GetQualifiedClassName(*this, appliesTo).c_str());
+    status = mixinInstance->SetValue("AppliesToEntityClass", appliesToClass);
+
+    if (ECObjectsStatus::Success != status)
+        {
+        delete pClass;
+        pClass = nullptr;
+        return status;
+        }
+
+    if (ECObjectsStatus::Success != pClass->SetCustomAttribute(*mixinInstance))
+        {
+        delete pClass;
+        pClass = nullptr;
+        return status;
+        }
+
+    if (ECObjectsStatus::Success != (status = AddClass(pClass)))
+        {
+        delete pClass;
+        pClass = nullptr;
+        }
+    
+    return status;
+    }
+
+//---------------------------------------------------------------------------------------
+// @bsimethod                                   Carole.MacDonald            10/2015
+//---------------+---------------+---------------+---------------+---------------+-------
+ECObjectsStatus ECSchema::CreateStructClass (ECStructClassP& pClass, Utf8StringCR name)
+    {
+    if (m_immutable) return ECObjectsStatus::SchemaIsImmutable;
+
+    pClass = new ECStructClass(*this);
+    ECObjectsStatus status = pClass->SetName (name);
+    if (ECObjectsStatus::Success != status)
+        {
+        delete pClass;
+        pClass = nullptr;
+        return status;
+        }
+
+    if (ECObjectsStatus::Success != (status = AddClass(pClass)))
+        {
+        delete pClass;
+        pClass = nullptr;
+        }
+    
+    return status;
+    }
+
+//---------------------------------------------------------------------------------------
+// @bsimethod                                   Carole.MacDonald            10/2015
+//---------------+---------------+---------------+---------------+---------------+-------
+ECObjectsStatus ECSchema::CreateCustomAttributeClass (ECCustomAttributeClassP& pClass, Utf8StringCR name)
+    {
+    if (m_immutable) return ECObjectsStatus::SchemaIsImmutable;
+
+    pClass = new ECCustomAttributeClass(*this);
+    ECObjectsStatus status = pClass->SetName (name);
+    if (ECObjectsStatus::Success != status)
+        {
+        delete pClass;
+        pClass = nullptr;
+        return status;
+        }
+
+    if (ECObjectsStatus::Success != (status = AddClass(pClass)))
+        {
+        delete pClass;
+        pClass = nullptr;
+        }
+    
+    return status;
+    }
+
+/*---------------------------------------------------------------------------------**//**
+ @bsimethod
++---------------+---------------+---------------+---------------+---------------+------*/
+ECObjectsStatus ECSchema::CreateRelationshipClass (ECRelationshipClassP& pClass, Utf8StringCR name, bool verify)
+    {
+    if (m_immutable) return ECObjectsStatus::SchemaIsImmutable;
+
+    pClass = new ECRelationshipClass(*this, verify);
+    ECObjectsStatus status = pClass->SetName (name);
+    if (ECObjectsStatus::Success != status)
+        {
+        delete pClass;
+        pClass = nullptr;
+        return status;
+        }
+
+    if (ECObjectsStatus::Success != (status = AddClass(pClass)))
+        {
+        delete pClass;
+        pClass = nullptr;
+        return status;
+        }
+
+    return ECObjectsStatus::Success;
+    }
+
+//---------------------------------------------------------------------------------------
+// @bsimethod                                   Colin.Kerr                    02/2017
+//---------------+---------------+---------------+---------------+---------------+-------
+ECObjectsStatus ECSchema::CreateRelationshipClass(ECRelationshipClassP& relationshipClass, Utf8StringCR name, ECEntityClassCR source, Utf8CP sourceRoleLabel, ECEntityClassCR target, Utf8CP targetRoleLabel)
+    {
+    ECObjectsStatus status = CreateRelationshipClass(relationshipClass, name);
+    if (ECObjectsStatus::Success != status)
+        return status;
+
+    status = relationshipClass->GetSource().AddClass(source);
+    if (ECObjectsStatus::Success != status)
+        {
+        delete relationshipClass;
+        relationshipClass = nullptr;
+        return status;
+        }
+
+    status = relationshipClass->GetSource().SetRoleLabel(sourceRoleLabel);
+    if (ECObjectsStatus::Success != status)
+        {
+        delete relationshipClass;
+        relationshipClass = nullptr;
+        return status;
+        }
+    
+    status = relationshipClass->GetTarget().AddClass(target);
+    if (ECObjectsStatus::Success != status)
+        {
+        delete relationshipClass;
+        relationshipClass = nullptr;
+        return status;
+        }
+    
+    status = relationshipClass->GetTarget().SetRoleLabel(targetRoleLabel);
+    if (ECObjectsStatus::Success != status)
+        {
+        delete relationshipClass;
+        relationshipClass = nullptr;
+        return status;
+        }
+
+    return ECObjectsStatus::Success;
+    }
+
+/*---------------------------------------------------------------------------------**//**
+* @bsimethod                                    Robert.Schili                   11/2015
++---------------+---------------+---------------+---------------+---------------+------*/
+ECObjectsStatus ECSchema::CreateEnumeration(ECEnumerationP & ecEnumeration, Utf8CP name, PrimitiveType type)
+    {
+    if (m_immutable) return ECObjectsStatus::SchemaIsImmutable;
+
+    ecEnumeration = new ECEnumeration(*this);
+    ecEnumeration->SetName(name);
+
+    auto status = ecEnumeration->SetType(type);
+    if (ECObjectsStatus::Success != status)
+        {
+        delete ecEnumeration;
+        ecEnumeration = nullptr;
+        return status;
+        }
+
+    status = AddSchemaChildToMap<ECEnumeration, EnumerationMap>(ecEnumeration, &m_enumerationMap, ECSchemaElementType::ECEnumeration);
+    if (ECObjectsStatus::Success != status)
+        {
+        delete ecEnumeration;
+        ecEnumeration = nullptr;
+        }
+
+    return status;
+    }
+
+/*---------------------------------------------------------------------------------**//**
+* @bsimethod                                    Robert.Schili                   11/2015
++---------------+---------------+---------------+---------------+---------------+------*/
+ECObjectsStatus ECSchema::CreateKindOfQuantity(KindOfQuantityP& kindOfQuantity, Utf8CP name)
+    {
+    if (m_immutable) return ECObjectsStatus::SchemaIsImmutable;
+
+    kindOfQuantity = new KindOfQuantity(*this);
+    kindOfQuantity->SetName(name);
+
+    auto status = AddSchemaChildToMap<KindOfQuantity, KindOfQuantityMap>(kindOfQuantity, &m_kindOfQuantityMap, ECSchemaElementType::KindOfQuantity);
+    if (ECObjectsStatus::Success != status)
+        {
+        delete kindOfQuantity;
+        kindOfQuantity = nullptr;
+        }
+
+    return status;
+    }
+
+//---------------------------------------------------------------------------------------
+// @bsimethod                                   Caleb.Shafer                    06/2017
+//---------------+---------------+---------------+---------------+---------------+-------
+ECObjectsStatus ECSchema::CreatePropertyCategory(PropertyCategoryP& propertyCategory, Utf8CP name)
+    {
+    if (m_immutable) return ECObjectsStatus::SchemaIsImmutable;
+
+    propertyCategory = new PropertyCategory(*this);
+    propertyCategory->SetName(name);
+
+    auto status = AddSchemaChildToMap<PropertyCategory, PropertyCategoryMap>(propertyCategory, &m_propertyCategoryMap, ECSchemaElementType::PropertyCategory);
+    if (ECObjectsStatus::Success != status)
+        {
+        delete propertyCategory;
+        propertyCategory = nullptr;
+        }
+
+    return status;
+    }
+
+//--------------------------------------------------------------------------------------
+// @bsimethod                                   Caleb.Shafer                    01/2018
+//--------------------------------------------------------------------------------------
+ECObjectsStatus ECSchema::CreateUnitSystem(UnitSystemP& system, Utf8CP name, Utf8CP displayLabel, Utf8CP description)
+    {
+    if (m_immutable) return ECObjectsStatus::SchemaIsImmutable;
+
+    Utf8String fullName = GetName() + ":" + name;
+    system = Units::UnitRegistry::Instance().AddSystem<UnitSystem>(fullName.c_str());
+    if (nullptr == system)
+        return ECObjectsStatus::Error;
+
+    system->SetSchema(*this);
+
+    ECObjectsStatus status = system->SetDisplayLabel(displayLabel);
+    if (ECObjectsStatus::Success != status)
+        {
+        Units::UnitRegistry::Instance().RemoveSystem(system->GetName().c_str());
+        delete system;
+        system = nullptr;
+        }
+
+    status = system->SetDescription(description);
+    if (ECObjectsStatus::Success != status)
+        {
+        Units::UnitRegistry::Instance().RemoveSystem(system->GetName().c_str());
+        delete system;
+        system = nullptr;
+        }
+
+    status = AddSchemaChildToMap<UnitSystem, UnitSystemMap>(system, &m_unitSystemMap, ECSchemaElementType::UnitSystem);
+    if (ECObjectsStatus::Success != status)
+        {
+        Units::UnitRegistry::Instance().RemoveSystem(system->GetName().c_str());
+        delete system;
+        system = nullptr;
+        }
+
+    return status;
+    }
+
+//--------------------------------------------------------------------------------------
+// @bsimethod                                   Kyle.Abramowitz                 02/2018
+//--------------------------------------------------------------------------------------
+ECObjectsStatus ECSchema::CreatePhenomenon(PhenomenonP& phenomenon, Utf8CP name, Utf8CP definition, Utf8CP displayLabel, Utf8CP description)
+    {
+    if (m_immutable) return ECObjectsStatus::SchemaIsImmutable;
+    Utf8String fullName = GetName() + ":" + name;
+    phenomenon = Units::UnitRegistry::Instance().AddPhenomenon<Phenomenon>(fullName.c_str(), definition);
+    if (nullptr == phenomenon)
+        return ECObjectsStatus::Error;
+
+    phenomenon->SetSchema(*this);
+
+    ECObjectsStatus status = phenomenon->SetDisplayLabel(displayLabel);
+    if (ECObjectsStatus::Success != status)
+        {
+        Units::UnitRegistry::Instance().RemovePhenomenon(phenomenon->GetName().c_str());
+        delete phenomenon;
+        phenomenon = nullptr;
+        }
+
+    status = phenomenon->SetDescription(description);
+    if (ECObjectsStatus::Success != status)
+        {
+        Units::UnitRegistry::Instance().RemovePhenomenon(phenomenon->GetName().c_str());
+        delete phenomenon;
+        phenomenon = nullptr;
+        }
+
+    status = AddSchemaChildToMap<Phenomenon, PhenomenonMap>(phenomenon, &m_phenomenonMap, ECSchemaElementType::Phenomenon);
+    if (ECObjectsStatus::Success != status)
+        {
+        Units::UnitRegistry::Instance().RemovePhenomenon(phenomenon->GetName().c_str());
+        delete phenomenon;
+        phenomenon = nullptr;
+        }
+
+    return status;
+    }
+
+//--------------------------------------------------------------------------------------
+// @bsimethod                                   Caleb.Shafer                    01/2018
+//--------------------------------------------------------------------------------------
+template<typename T, typename T_MAP>
+ECObjectsStatus ECSchema::AddSchemaChildToMap(T* child, T_MAP* map, ECSchemaElementType childType)
+    {
+    if (m_immutable) return ECObjectsStatus::SchemaIsImmutable;
+
+    if(NamedElementExists(child->GetName().c_str()))
+        {
+        NativeLogging::LoggingManager::GetLogger(L"ECObjectsNative")->errorv("Cannot create %s '%s' because a named element with the same identifier already exists in the schema", ECSchema::SchemaElementTypeToString(childType), child->GetName().c_str());
+        return ECObjectsStatus::NamedItemAlreadyExists;
+        }
+
+    if (false == map->insert(bpair<Utf8CP, T*>(child->GetName().c_str(), child)).second)
+        {
+        NativeLogging::LoggingManager::GetLogger(L"ECObjectsNative")->errorv("There was a problem adding %s '%s' to the schema", ECSchema::SchemaElementTypeToString(childType), child->GetName().c_str());
+        return ECObjectsStatus::Error;
+        }
+
+    if (m_serializationOrder.GetPreserveElementOrder())
+        m_serializationOrder.AddElement(child->GetName().c_str(), childType);
+    return ECObjectsStatus::Success;
+    }
+
+template<typename T> ECObjectsStatus ECSchema::AddSchemaChild(T* child, ECSchemaElementType childType) {;}
+template<> ECObjectsStatus ECSchema::AddSchemaChild<ECEnumeration>(ECEnumerationP child, ECSchemaElementType childType) {return AddSchemaChildToMap<ECEnumeration, EnumerationMap>(child, &m_enumerationMap, childType);}
+template<> ECObjectsStatus ECSchema::AddSchemaChild<PropertyCategory>(PropertyCategoryP child, ECSchemaElementType childType) {return AddSchemaChildToMap<PropertyCategory, PropertyCategoryMap>(child, &m_propertyCategoryMap, childType);}
+template<> ECObjectsStatus ECSchema::AddSchemaChild<KindOfQuantity>(KindOfQuantityP child, ECSchemaElementType childType) {return AddSchemaChildToMap<KindOfQuantity, KindOfQuantityMap>(child, &m_kindOfQuantityMap, childType);}
+template<> ECObjectsStatus ECSchema::AddSchemaChild<UnitSystem>(UnitSystemP child, ECSchemaElementType childType) {return AddSchemaChildToMap<UnitSystem, UnitSystemMap>(child, &m_unitSystemMap, childType);}
+template<> ECObjectsStatus ECSchema::AddSchemaChild<Phenomenon>(PhenomenonP child, ECSchemaElementType childType) {return AddSchemaChildToMap<Phenomenon, PhenomenonMap>(child, &m_phenomenonMap, childType);}
+
+//--------------------------------------------------------------------------------------
+// @bsimethod                                   Caleb.Shafer                    02/2018
+//--------------------------------------------------------------------------------------
+ECObjectsStatus ECSchema::DeleteUnitSystem(UnitSystemR unitSystem)
+    {
+    auto systemCP = Units::UnitRegistry::Instance().LookupUnitSystem(unitSystem.GetFullName().c_str());
+    BeAssert(nullptr != systemCP);
+    BeAssert(&unitSystem == systemCP);
+    if (&unitSystem != systemCP)
+        {
+        LOG.warningv("Cannot remove UnitSystem '%s' from the schema because the UnitSystem found in the UnitRegistry is not the same as the one located in this schema.", unitSystem.GetName().c_str());
+        return ECObjectsStatus::Error;
+        }
+
+    auto returnedSystem = Units::UnitRegistry::Instance().RemoveSystem(unitSystem.GetFullName().c_str());
+    BeAssert(nullptr != returnedSystem);
+    BeAssert(&unitSystem == returnedSystem);
+
+    return DeleteSchemaChild<UnitSystem, UnitSystemMap>(unitSystem, &m_unitSystemMap);
+    }
+
+//--------------------------------------------------------------------------------------
+// @bsimethod                                   Kyle.Abramowitz                 02/2018
+//--------------------------------------------------------------------------------------
+ECObjectsStatus ECSchema::DeletePhenomenon(PhenomenonR phenom)
+    {
+    //auto phenomCP = Units::UnitRegistry::Instance().LookupPhenomenon(phenom.GetName().c_str());
+    //BeAssert(nullptr != phenomCP);
+    //BeAssert(&phenom == phenomCP); // This only happens if a second Phenomenon made its way into the registry.
+    //if (&phenom != phenomCP)
+    //    {
+    //    LOG.warningv("Cannot remove Phenomenon '%s' from the schema because the Phenomenon found in the UnitRegistry is not the same as the one located in this schema.", phenomCP->GetName().c_str());
+    //    return ECObjectsStatus::Error;
+    //    }
+
+    auto returnedPhenom = Units::UnitRegistry::Instance().RemovePhenomenon(phenom.GetFullName().c_str());
+    BeAssert(nullptr != returnedPhenom);
+    BeAssert(&phenom == returnedPhenom);
+
+    return DeleteSchemaChild<Phenomenon, PhenomenonMap>(phenom, &m_phenomenonMap);
+    }
+
+//--------------------------------------------------------------------------------------
+// @bsimethod
+//--------------------------------------------------------------------------------------
+bool ECSchema::NamedElementExists(Utf8CP name)
+    {
+    return (m_classMap.find(name) != m_classMap.end()) ||
+        (m_enumerationMap.find(name) != m_enumerationMap.end()) ||
+        (m_kindOfQuantityMap.find(name) != m_kindOfQuantityMap.end()) ||
+        (m_propertyCategoryMap.find(name) != m_propertyCategoryMap.end()) ||
+        (m_unitSystemMap.find(name) != m_unitSystemMap.end()) ||
+        (m_phenomenonMap.find(name) != m_phenomenonMap.end());
+    }
+
+/*---------------------------------------------------------------------------------**//**
+ @bsimethod
++---------------+---------------+---------------+---------------+---------------+------*/
+ECObjectsStatus ECSchema::SetVersionFromString(Utf8CP versionString)
+    {
+    if (m_immutable) return ECObjectsStatus::SchemaIsImmutable;
+
+    uint32_t versionRead;
+    uint32_t versionWrite;
+    uint32_t versionMinor;
+    ECObjectsStatus status;
+    if ((ECObjectsStatus::Success != (status = ParseVersionString (versionRead, versionWrite, versionMinor, versionString))) ||
+        (ECObjectsStatus::Success != (status = this->SetVersionRead (versionRead))) ||
+        (ECObjectsStatus::Success != (status = this->SetVersionWrite(versionWrite))) ||
+        (ECObjectsStatus::Success != (status = this->SetVersionMinor (versionMinor))))
+        return status;
+    else
+        return ECObjectsStatus::Success;
+    }
+
+//-------------------------------------------------------------------------------------//
+// @bsimethod
+//+---------------+---------------+---------------+---------------+---------------+----//
+ECObjectsStatus ECSchema::SetECVersion(ECVersion ecVersion)
+    {
+    ECObjectsStatus status = ECObjectsStatus::Success;
+
+    switch (ecVersion)
+        {
+        case ECVersion::V2_0:
+        case ECVersion::V3_0:
+        case ECVersion::V3_1:
+        case ECVersion::V3_2:
+            m_ecVersion = ecVersion;
+            break;
+        default:
+            return ECObjectsStatus::InvalidECVersion;
+        }
+
+    return status;
+    }
+    
+//-------------------------------------------------------------------------------------//
+// @bsimethod
+//+---------------+---------------+---------------+---------------+---------------+----//
+ECObjectsStatus ECSchema::CreateSchema(ECSchemaPtr& schemaOut, Utf8StringCR schemaName, Utf8StringCR alias, uint32_t versionRead, uint32_t versionWrite, uint32_t versionMinor, ECVersion ecVersion)
+    {
+    schemaOut = new ECSchema();
+
+    ECObjectsStatus status;
+
+    if (ECObjectsStatus::Success != (status = schemaOut->SetName(schemaName)) ||
+        ECObjectsStatus::Success != (status = schemaOut->SetAlias(alias)) ||
+        ECObjectsStatus::Success != (status = schemaOut->SetVersionRead (versionRead)) ||
+        ECObjectsStatus::Success != (status = schemaOut->SetVersionWrite(versionWrite)) ||
+        ECObjectsStatus::Success != (status = schemaOut->SetVersionMinor (versionMinor)) ||
+        ECObjectsStatus::Success != (status = schemaOut->SetECVersion (ecVersion)) ||
+        ECObjectsStatus::Success != (status = schemaOut->ParseECVersion(schemaOut->m_originalECXmlVersionMajor, schemaOut->m_originalECXmlVersionMinor, ECVersion::Latest)))
+        {
+        schemaOut = nullptr;
+        return status;
+        }
+
+    return ECObjectsStatus::Success;
+    }
+
+//---------------------------------------------------------------------------------------
+// @bsimethod                                   Carole.MacDonald            02/2017
+//---------------+---------------+---------------+---------------+---------------+-------
+ECObjectsStatus ECSchema::CopyClass(ECClassP& targetClass, ECClassCR sourceClass, Utf8StringCR targetClassName, bool copyReferences)
+    {
+    if (m_immutable) return ECObjectsStatus::SchemaIsImmutable;
+
+    // first make sure the class doesn't already exist in the schema
+    if (nullptr != this->GetClassCP(targetClassName.c_str()))
+        return ECObjectsStatus::NamedItemAlreadyExists;
+
+    ECObjectsStatus status = ECObjectsStatus::Success;
+    ECRelationshipClassCP sourceAsRelationshipClass = sourceClass.GetRelationshipClassCP();
+    ECStructClassCP sourceAsStructClass = sourceClass.GetStructClassCP();
+    ECCustomAttributeClassCP sourceAsCAClass = sourceClass.GetCustomAttributeClassCP();
+    if (nullptr != sourceAsRelationshipClass)
+        {
+        ECRelationshipClassP newRelationshipClass;
+        status = this->CreateRelationshipClass(newRelationshipClass, targetClassName);
+        if (ECObjectsStatus::Success != status)
+            return status;
+        newRelationshipClass->SetStrength(sourceAsRelationshipClass->GetStrength());
+        newRelationshipClass->SetStrengthDirection(sourceAsRelationshipClass->GetStrengthDirection());
+
+        sourceAsRelationshipClass->GetSource().CopyTo(newRelationshipClass->GetSource(), copyReferences);
+        sourceAsRelationshipClass->GetTarget().CopyTo(newRelationshipClass->GetTarget(), copyReferences);
+        targetClass = newRelationshipClass;
+        }
+    else if (nullptr != sourceAsStructClass)
+        {
+        ECStructClassP newStructClass;
+        status = this->CreateStructClass(newStructClass, targetClassName);
+        if (ECObjectsStatus::Success != status)
+            return status;
+        targetClass = newStructClass;
+        }
+    else if (nullptr != sourceAsCAClass)
+        {
+        ECCustomAttributeClassP newCAClass;
+        status = this->CreateCustomAttributeClass(newCAClass, targetClassName);
+        if (ECObjectsStatus::Success != status)
+            return status;
+        newCAClass->SetContainerType(sourceAsCAClass->GetContainerType());
+        targetClass = newCAClass;
+        }
+    else
+        {
+        ECEntityClassP newEntityClass;
+        status = CreateEntityClass(newEntityClass, targetClassName);
+        if (ECObjectsStatus::Success != status)
+            return status;
+        targetClass = newEntityClass;
+        }
+
+    if (sourceClass.GetIsDisplayLabelDefined())
+        targetClass->SetDisplayLabel(sourceClass.GetInvariantDisplayLabel());
+    targetClass->SetDescription(sourceClass.GetInvariantDescription());
+    targetClass->SetClassModifier(sourceClass.GetClassModifier());
+
+    // Set the base classes on the target class from the source class
+    // This is inconsistent with the Managed implementation of CopyClass which does not copy base classes
+    for (ECClassP baseClass: sourceClass.GetBaseClasses())
+        {
+        ECClassP targetBaseClass = nullptr;
+        if (baseClass->GetSchema().GetSchemaKey() != sourceClass.GetSchema().GetSchemaKey())
+            targetBaseClass = baseClass;
+        else
+            {
+            targetBaseClass = this->GetClassP(baseClass->GetName().c_str());
+            if (nullptr == targetBaseClass)
+                {
+                if (copyReferences)
+                    {
+                    status = CopyClass(targetBaseClass, *baseClass);
+                    if (ECObjectsStatus::Success != status && ECObjectsStatus::NamedItemAlreadyExists != status)
+                        return status;
+                    }
+                else // The base class is not in the target schema and we do not want to copy it.
+                    {
+                    if (!ECSchema::IsSchemaReferenced(*this, baseClass->GetSchema()))
+                        AddReferencedSchema(baseClass->GetSchemaR());
+                    targetBaseClass = baseClass;
+                    }
+                }
+            }
+            
+        // Not validating the class to be added since it should already be valid schema. Also this avoids some of the inheritance rule checking
+        // for Mixins and Relationships
+        status = targetClass->_AddBaseClass(*targetBaseClass, false, false, false);
+        if (ECObjectsStatus::Success != status)
+            return status;
+        }
+
+    for(ECPropertyCP sourceProperty: sourceClass.GetProperties(false))
+        {
+        if (sourceProperty->IsForSupplementation())
+            continue;
+        ECPropertyP destProperty;
+        status = targetClass->CopyProperty(destProperty, sourceProperty, sourceProperty->GetName().c_str(), true, true, copyReferences);
+        if (ECObjectsStatus::Success != status)
+            return status;
+        }
+
+    return sourceClass.CopyCustomAttributesTo(*targetClass);
+    }
+
+/*---------------------------------------------------------------------------------**//**
+* @bsimethod                                    Robert.Schili                11/2015
++---------------+---------------+---------------+---------------+---------------+------*/
+ECObjectsStatus ECSchema::CopyEnumeration(ECEnumerationP& targetEnumeration, ECEnumerationCR sourceEnumeration)
+    {
+    if (m_immutable) return ECObjectsStatus::SchemaIsImmutable;
+
+    ECObjectsStatus status;
+    status = CreateEnumeration(targetEnumeration, sourceEnumeration.GetName().c_str(), sourceEnumeration.GetType());
+    if (ECObjectsStatus::Success != status)
+        return status;
+
+    if (sourceEnumeration.GetIsDisplayLabelDefined())
+        targetEnumeration->SetDisplayLabel(sourceEnumeration.GetInvariantDisplayLabel().c_str());
+
+    targetEnumeration->SetDescription(sourceEnumeration.GetInvariantDescription().c_str());
+    targetEnumeration->SetIsStrict(sourceEnumeration.GetIsStrict());
+
+    for (auto sourceEnumerator : sourceEnumeration.GetEnumerators())
+        {
+        ECEnumeratorP targetEnumerator;
+        if (PrimitiveType::PRIMITIVETYPE_Integer == targetEnumeration->GetType())
+            targetEnumeration->CreateEnumerator(targetEnumerator, sourceEnumerator->GetName(), sourceEnumerator->GetInteger());
+        else
+            targetEnumeration->CreateEnumerator(targetEnumerator, sourceEnumerator->GetName(), sourceEnumerator->GetString().c_str());
+
+        if (sourceEnumerator->GetIsDisplayLabelDefined())
+            targetEnumerator->SetDisplayLabel(sourceEnumerator->GetInvariantDisplayLabel().c_str());
+        }
+
+    return ECObjectsStatus::Success;
+    }
+
+//---------------------------------------------------------------------------------------
+// @bsimethod                                   Caleb.Shafer                    01/2017
+//---------------+---------------+---------------+---------------+---------------+-------
+ECObjectsStatus ECSchema::CopyKindOfQuantity(KindOfQuantityP& targetKOQ, KindOfQuantityCR sourceKOQ)
+    {
+    if (m_immutable) return ECObjectsStatus::SchemaIsImmutable;
+
+    ECObjectsStatus status;
+    status = CreateKindOfQuantity(targetKOQ, sourceKOQ.GetName().c_str());
+    if (ECObjectsStatus::Success != status)
+        return status;
+
+    if (sourceKOQ.GetIsDisplayLabelDefined())
+        targetKOQ->SetDisplayLabel(sourceKOQ.GetInvariantDisplayLabel().c_str());
+
+    targetKOQ->SetDescription(sourceKOQ.GetInvariantDescription().c_str());
+
+    targetKOQ->SetPersistenceUnit(sourceKOQ.GetPersistenceUnit());
+    if (sourceKOQ.HasPresentationUnits())
+        {
+        for (const auto& fus : sourceKOQ.GetPresentationUnitList())
+            targetKOQ->AddPresentationUnit(fus);
+        }
+    
+    targetKOQ->SetRelativeError(sourceKOQ.GetRelativeError());
+
+    return ECObjectsStatus::Success;
+    }
+
+//---------------------------------------------------------------------------------------
+// @bsimethod                                   Caleb.Shafer                    01/2017
+//---------------+---------------+---------------+---------------+---------------+-------
+ECObjectsStatus ECSchema::CopyPropertyCategory(PropertyCategoryP& targetPropCategory, PropertyCategoryCR sourcePropCategory)
+    {
+    if (m_immutable) return ECObjectsStatus::SchemaIsImmutable;
+
+    ECObjectsStatus status;
+    status = CreatePropertyCategory(targetPropCategory, sourcePropCategory.GetName().c_str());
+    if (ECObjectsStatus::Success != status)
+        return status;
+
+    if (sourcePropCategory.GetIsDisplayLabelDefined())
+        targetPropCategory->SetDisplayLabel(sourcePropCategory.GetInvariantDisplayLabel().c_str());
+
+    targetPropCategory->SetDescription(sourcePropCategory.GetInvariantDescription().c_str());
+    targetPropCategory->SetPriority(sourcePropCategory.GetPriority());
+
+    return ECObjectsStatus::Success;
+    }
+
+/*---------------------------------------------------------------------------------**//**
+* @bsimethod                                    Carole.MacDonald                05/2012
++---------------+---------------+---------------+---------------+---------------+------*/
+ECObjectsStatus ECSchema::CopySchema(ECSchemaPtr& schemaOut) const
+    {
+    ECObjectsStatus status = ECObjectsStatus::Success;
+    status = CreateSchema(schemaOut,  GetName(), GetAlias(), GetVersionRead(), GetVersionWrite(), GetVersionMinor(), m_ecVersion);
+    if (ECObjectsStatus::Success != status)
+        return status;
+
+    schemaOut->SetDescription(m_description);
+    if (GetIsDisplayLabelDefined())
+        schemaOut->SetDisplayLabel(GetInvariantDisplayLabel());
+
+    ECSchemaReferenceListCR referencedSchemas = GetReferencedSchemas();
+    for (ECSchemaReferenceList::const_iterator iter = referencedSchemas.begin(); iter != referencedSchemas.end(); ++iter)
+        schemaOut->AddReferencedSchema(*iter->second.get());
+        
+    for(ECClassP ecClass: m_classContainer)
+        {
+        ECClassP copyClass;
+        status = schemaOut->CopyClass(copyClass, *ecClass, ecClass->GetName(), true);
+        if (ECObjectsStatus::Success != status && ECObjectsStatus::NamedItemAlreadyExists != status)
+            return status;
+        }
+
+    for (auto ecEnumeration : m_enumerationContainer)
+        {
+        ECEnumerationP copyEnumeration;
+        status = schemaOut->CopyEnumeration(copyEnumeration, *ecEnumeration);
+        if (ECObjectsStatus::Success != status && ECObjectsStatus::NamedItemAlreadyExists != status)
+            return status;
+        }
+
+    for (auto koq : m_kindOfQuantityContainer)
+        {
+        KindOfQuantityP copyKOQ;
+        status = schemaOut->CopyKindOfQuantity(copyKOQ, *koq);
+        if (ECObjectsStatus::Success != status && ECObjectsStatus::NamedItemAlreadyExists != status)
+            return status;
+        }
+
+    for (auto propertyCategory : m_propertyCategoryContainer)
+        {
+        PropertyCategoryP copyKOQ;
+        status = schemaOut->CopyPropertyCategory(copyKOQ, *propertyCategory);
+        if (ECObjectsStatus::Success != status && ECObjectsStatus::NamedItemAlreadyExists != status)
+            return status;
+        }
+
+    return CopyCustomAttributesTo(*schemaOut);
+    }
+
+/*---------------------------------------------------------------------------------**//**
+ @bsimethod
++---------------+---------------+---------------+---------------+---------------+------*/
+ECSchemaCP ECSchema::GetSchemaByAliasP(Utf8StringCR alias) const
+    {
+    if (alias.length() == 0)
+        return this;
+
+    // lookup referenced schema by alias
+    bmap<ECSchemaP, Utf8String>::const_iterator schemaIterator;
+    for (schemaIterator = m_referencedSchemaAliasMap.begin(); schemaIterator != m_referencedSchemaAliasMap.end(); schemaIterator++)
+        {
+        if (0 == alias.compare (schemaIterator->second))
+            return schemaIterator->first;
+        }
+
+    return nullptr;
+    }
+
+/*---------------------------------------------------------------------------------**//**
+ @bsimethod
++---------------+---------------+---------------+---------------+---------------+------*/
+ECObjectsStatus ECSchema::ResolveAlias(ECSchemaCR schema, Utf8StringR alias) const
+    {
+    alias = EMPTY_STRING;
+    if (&schema == this)
+        return ECObjectsStatus::Success;
+
+    if (schema.GetSchemaKey() == GetSchemaKey())
+        return ECObjectsStatus::Success;
+
+    bmap<ECSchemaP, Utf8String>::const_iterator schemaIterator = m_referencedSchemaAliasMap.find((ECSchemaP) &schema);
+    if (schemaIterator != m_referencedSchemaAliasMap.end())
+        {
+        alias = schemaIterator->second;
+        return ECObjectsStatus::Success;
+        }
+
+    return ECObjectsStatus::SchemaNotFound;
+    }
+
+/*---------------------------------------------------------------------------------**//**
+* @bsimethod                                    Abeesh.Basheer                  03/2012
++---------------+---------------+---------------+---------------+---------------+------*/
+ECObjectsStatus ECSchema::AddReferencedSchema(ECSchemaR refSchema, Utf8StringCR alias)
+    {
+    ECSchemaReadContext context(nullptr, false, false);
+    return AddReferencedSchema(refSchema, alias, context);
+    }
+
+/*---------------------------------------------------------------------------------**//**
+* @bsimethod                                    Carole.MacDonald                09/2011
++---------------+---------------+---------------+---------------+---------------+------*/
+ECObjectsStatus ECSchema::AddReferencedSchema(ECSchemaR refSchema, Utf8StringCR alias, ECSchemaReadContextR readContext)
+    {
+    // disallow adding a supplemental schema as a referenced schema
+    if (refSchema.IsSupplementalSchema())
+        {
+        LOG.warningv("%s is trying to add %s as a referenced schema.  Supplemental schemas are not allowed to be referenced.  Ignoring this reference.", this->GetFullSchemaName().c_str(), refSchema.GetFullSchemaName().c_str());
+        return ECObjectsStatus::Success; // returning success even though we didn't add it because this should not cause the entire serialization to fail
+        }
+
+    SchemaKeyCR refSchemaKey = refSchema.GetSchemaKey();
+
+    if (GetSchemaKey() == refSchemaKey)
+        return ECObjectsStatus::SchemaHasReferenceCycle;
+
+    if (m_refSchemaList.end () != m_refSchemaList.find (refSchemaKey))
+        return ECObjectsStatus::NamedItemAlreadyExists;
+
+    Utf8String tmpAlias(alias);
+    if (tmpAlias.length() == 0)
+        tmpAlias = "s";
+
+    // Make sure the alias is unique within this schema
+    bmap<ECSchemaP, Utf8String>::const_iterator aliasIterator;
+    for (aliasIterator = m_referencedSchemaAliasMap.begin(); aliasIterator != m_referencedSchemaAliasMap.end(); aliasIterator++)
+        {
+        if (0 == tmpAlias.compare (aliasIterator->second))
+            {
+            break;
+            }
+        }
+
+    // We found a matching alias already being referenced
+    if (aliasIterator != m_referencedSchemaAliasMap.end())
+        {
+        int subScript;
+        for (subScript = 1; subScript < 500; subScript++)
+            {
+            Utf8Char temp[256];
+            BeStringUtilities::Snprintf(temp, "%s%d", tmpAlias.c_str(), subScript);
+            Utf8String tryAlias(temp);
+            for (aliasIterator = m_referencedSchemaAliasMap.begin(); aliasIterator != m_referencedSchemaAliasMap.end(); aliasIterator++)
+                {
+                if (0 == tryAlias.compare (aliasIterator->second))
+                    {
+                    break;
+                    }
+                }
+            // we didn't find the alias in the map
+            if (aliasIterator == m_referencedSchemaAliasMap.end())
+                {
+                tmpAlias = tryAlias;
+                break;
+                }
+            }
+        }
+
+    m_refSchemaList[refSchemaKey] = &refSchema;
+    // Check for recursion
+    if (AddingSchemaCausedCycles ())
+        {
+        m_refSchemaList.erase (refSchemaKey);
+        return ECObjectsStatus::SchemaHasReferenceCycle;
+        }
+
+    m_referencedSchemaAliasMap.insert(bpair<ECSchemaP, const Utf8String> (&refSchema, tmpAlias));
+    return ECObjectsStatus::Success;
+    }
+
+//---------------------------------------------------------------------------------------
+// @bsimethod                                    Colin.Kerr                  06/2016
+//+---------------+---------------+---------------+---------------+---------------+------
+ECObjectsStatus ECSchema::RemoveReferencedSchema(SchemaKeyCR schemaKey, SchemaMatchType matchType)
+    {
+    ECSchemaReferenceListCR schemas = GetReferencedSchemas();
+    auto schemaIt = schemas.Find(schemaKey, matchType);
+    return schemaIt != schemas.end() ? RemoveReferencedSchema(*schemaIt->second) : ECObjectsStatus::SchemaNotFound;
+    }
+
+/*---------------------------------------------------------------------------------**//**
+* @bsimethod                                    Carole.MacDonald                01/2010
++---------------+---------------+---------------+---------------+---------------+------*/
+ECObjectsStatus ECSchema::RemoveReferencedSchema(ECSchemaR refSchema)
+    {
+    ECSchemaReferenceList::iterator schemaIterator = m_refSchemaList.find (refSchema.GetSchemaKey());
+    if (schemaIterator == m_refSchemaList.end())
+        return ECObjectsStatus::SchemaNotFound;
+
+    // Check for referenced schema in custom attribute 
+    ECSchemaPtr foundSchema = schemaIterator->second;
+    for (auto ca : GetCustomAttributes(false))
+        {
+        if (ca->GetClass().GetSchema().GetSchemaKey() == foundSchema->GetSchemaKey())
+            return ECObjectsStatus::SchemaInUse;
+        }
+
+    // Can only remove the reference if nothing actually references it.
+    for (ECClassP ecClass: GetClasses())
+        {
+        // First, check each base class to see if the base class uses that schema
+        for (ECClassP baseClass: ecClass->GetBaseClasses())
+            {
+            if (baseClass->GetSchema().GetSchemaKey() == foundSchema->GetSchemaKey())
+                {
+                return ECObjectsStatus::SchemaInUse;
+                }
+            }
+
+        for (auto ca : ecClass->GetCustomAttributes(false))
+            {
+            if (ca->GetClass().GetSchema().GetSchemaKey() == foundSchema->GetSchemaKey())
+                return ECObjectsStatus::SchemaInUse;
+
+            if (ECClass::ClassesAreEqualByName(&ca->GetClass(), CoreCustomAttributeHelper::GetCustomAttributeClass("IsMixin")))
+                {
+                ECValue appliesToValue;
+                ca->GetValue(appliesToValue, "AppliesToEntityClass");
+                if (appliesToValue.IsNull() || !appliesToValue.IsString())
+                    continue;
+
+                Utf8String alias;
+                Utf8String className;
+                if (ECObjectsStatus::Success != ECClass::ParseClassName(alias, className, appliesToValue.GetUtf8CP()))
+                    continue;
+
+                ECSchemaCP resolvedSchema = GetSchemaByAliasP(alias);
+                if (nullptr != resolvedSchema && resolvedSchema == foundSchema.get())
+                    return ECObjectsStatus::SchemaInUse;
+                }
+            }
+
+        // If it is a relationship class, check the constraints to make sure the constraints don't use that schema
+        ECRelationshipClassP relClass = ecClass->GetRelationshipClassP();
+        if (nullptr != relClass)
+            {
+            ECRelationshipConstraintCR targetConstraint = relClass->GetTarget();
+            for (auto ca : targetConstraint.GetCustomAttributes(false))
+                {
+                if (ca->GetClass().GetSchema().GetSchemaKey() == foundSchema->GetSchemaKey())
+                    return ECObjectsStatus::SchemaInUse;
+                }
+
+            if (targetConstraint.IsAbstractConstraintDefined())
+                {
+                if (targetConstraint.GetAbstractConstraint()->GetSchema().GetSchemaKey() == foundSchema->GetSchemaKey())
+                    return ECObjectsStatus::SchemaInUse;
+                }
+
+            for (auto target : relClass->GetTarget().GetConstraintClasses())
+                {
+                if (target->GetSchema().GetSchemaKey() == foundSchema->GetSchemaKey())
+                    {
+                    return ECObjectsStatus::SchemaInUse;
+                    }
+                }
+
+            ECRelationshipConstraintCR sourceConstraint = relClass->GetSource();
+            for (auto ca : sourceConstraint.GetCustomAttributes(false))
+                {
+                if (ca->GetClass().GetSchema().GetSchemaKey() == foundSchema->GetSchemaKey())
+                    return ECObjectsStatus::SchemaInUse;
+                }
+
+            if (sourceConstraint.IsAbstractConstraintDefined())
+                {
+                if (sourceConstraint.GetAbstractConstraint()->GetSchema().GetSchemaKey() == foundSchema->GetSchemaKey())
+                    return ECObjectsStatus::SchemaInUse;
+                }
+
+            for (auto source : relClass->GetSource().GetConstraintClasses())
+                {
+                if (source->GetSchema().GetSchemaKey() == foundSchema->GetSchemaKey())
+                    {
+                    return ECObjectsStatus::SchemaInUse;
+                    }
+                }
+            }
+
+        // And make sure that there are no struct types from another schema
+        for (ECPropertyP prop: ecClass->GetProperties(false))
+            {
+            // Check Custom Attributes before checking property type
+            for (auto ca : prop->GetCustomAttributes(false))
+                {
+                if (ca->GetClass().GetSchema().GetSchemaKey() == foundSchema->GetSchemaKey())
+                    return ECObjectsStatus::SchemaInUse;
+                }
+
+            if (prop->IsCategoryDefinedLocally())
+                {
+                if (prop->GetCategory()->GetSchema().GetSchemaKey() == foundSchema->GetSchemaKey())
+                    return ECObjectsStatus::SchemaInUse;
+                }
+            if (prop->IsKindOfQuantityDefinedLocally())
+                {
+                if (prop->GetKindOfQuantity()->GetSchema().GetSchemaKey() == foundSchema->GetSchemaKey())
+                    return ECObjectsStatus::SchemaInUse;
+
+                }
+
+            ECEnumerationCP enumeration;
+            if (prop->GetIsPrimitive())
+                {
+                PrimitiveECPropertyCP primProp = prop->GetAsPrimitiveProperty();
+                enumeration = primProp->GetEnumeration();
+                }
+            else if (prop->GetIsPrimitiveArray())
+                {
+                PrimitiveArrayECPropertyCP primArrayProp = prop->GetAsPrimitiveArrayProperty();
+                enumeration = primArrayProp->GetEnumeration();
+                }
+            else
+                {
+                enumeration = nullptr;
+                }
+            if (nullptr != enumeration && enumeration->GetSchema().GetSchemaKey() == foundSchema->GetSchemaKey())
+                return ECObjectsStatus::SchemaInUse;
+
+
+            ECClassCP typeClass;
+            if (prop->GetIsStruct())
+                {
+                typeClass = &(prop->GetAsStructProperty()->GetType());
+                }
+            else if (prop->GetIsStructArray())
+                {
+                typeClass = &(prop->GetAsStructArrayProperty()->GetStructElementType());
+                }
+            else if (prop->GetIsNavigation())
+                {
+                typeClass = prop->GetAsNavigationProperty()->GetRelationshipClass();
+                }
+            else
+                {
+                typeClass = nullptr;
+                }
+            if (nullptr == typeClass)
+                continue;
+
+            if (typeClass->GetSchema().GetSchemaKey() == foundSchema->GetSchemaKey())
+                return ECObjectsStatus::SchemaInUse;
+            }
+        }
+
+    m_refSchemaList.erase(schemaIterator);
+    bmap<ECSchemaP, Utf8String>::iterator iterator = m_referencedSchemaAliasMap.find(&refSchema);
+    if (iterator != m_referencedSchemaAliasMap.end())
+        m_referencedSchemaAliasMap.erase(iterator);
+
+    return ECObjectsStatus::Success;
+    }
+
+//---------------------------------------------------------------------------------------
+// @bsimethod                                    Colin.Kerr                  11/2016
+//+---------------+---------------+---------------+---------------+---------------+------
+int ECSchema::RemoveUnusedSchemaReferences()
+    {
+    bvector<SchemaKey> refSchemaKeys;
+    for (auto refSchema : GetReferencedSchemas())
+        refSchemaKeys.push_back(refSchema.first);
+
+    int numRemovedSchema = 0;
+    for (auto key : refSchemaKeys)
+        {
+        if (ECObjectsStatus::Success == RemoveReferencedSchema(key))
+            ++numRemovedSchema;
+        }
+    return numRemovedSchema;
+    }
+
+/*---------------------------------------------------------------------------------**//**
+* @bsimethod                                    Carole.MacDonald                05/2012
++---------------+---------------+---------------+---------------+---------------+------*/
+void ECSchema::SetSupplementalSchemaInfo(SupplementalSchemaInfo* info)
+    {
+    m_supplementalSchemaInfo = info;
+    if (nullptr == info)
+        this->RemoveCustomAttribute(SupplementalSchemaInfo::GetCustomAttributeSchemaName(), 
+		                            SupplementalSchemaInfo::GetCustomAttributeAccessor());
+    else
+        {
+        IECInstancePtr attribute = info->CreateCustomAttribute();
+        if (attribute.IsValid())
+            {
+            this->SetSupplementedCustomAttribute(*attribute);
+            auto& coreCA = attribute->GetClass().GetSchema();
+            if (!ECSchema::IsSchemaReferenced(*this, coreCA))
+                {
+                this->AddReferencedSchema(const_cast<ECSchemaR>(coreCA));
+                }
+            }
+        }
+    }
+
+/*---------------------------------------------------------------------------------**//**
+* @bsimethod                                    Carole.MacDonald                02/2010
++---------------+---------------+---------------+---------------+---------------+------*/
+ECSchemaPtr ECSchema::LocateSchema(SchemaKeyR key, ECSchemaReadContextR schemaContext)
+    {
+    return schemaContext.LocateSchema(key, SchemaMatchType::LatestWriteCompatible);
+    }
+
+//---------------------------------------------------------------------------------------
+// @bsimethod                                   
+//---------------+---------------+---------------+---------------+---------------+-------
+BentleyStatus LogXmlLoadError(BeXmlDomP xmlDom)
+    {
+    WString     errorString;
+    int         line = 0, linePos = 0;
+    if (nullptr == xmlDom)
+        {
+        BeXmlDom::GetLastErrorString (errorString);
+        }
+    else
+        {
+        xmlDom->GetErrorMessage (errorString);
+        xmlDom->GetErrorLocation (line, linePos);
+        }
+
+    LOG.errorv (errorString.c_str());
+    LOG.errorv (L"line %d, position %d", line, linePos);
+
+    return SUCCESS;
+    }
+
+//---------------------------------------------------------------------------------------
+// @bsimethod                                   
+//---------------+---------------+---------------+---------------+---------------+-------
+static void AddFilePathToSchemaPaths(ECSchemaReadContextR schemaContext, WCharCP ecSchemaXmlFile)
+    {
+    BeFileName pathToThisSchema (BeFileName::DevAndDir, ecSchemaXmlFile);
+    schemaContext.AddSchemaPath(pathToThisSchema);
+    }
+
+//---------------------------------------------------------------------------------------
+// @bsimethod                                   Caleb.Shafer                02/2017
+//---------------+---------------+---------------+---------------+---------------+-------
+ECSchemaPtr ECSchema::LocateSchema(WCharCP schemaXmlFile, ECSchemaReadContextR schemaContext)
+    {
+    BeXmlStatus xmlStatus;
+    BeXmlDomPtr xmlDom = BeXmlDom::CreateAndReadFromFile(xmlStatus, schemaXmlFile);
+    if ((xmlStatus != BEXML_Success) || !xmlDom.IsValid())
+        {
+        BeAssert(s_noAssert);
+        LogXmlLoadError(xmlDom.get());
+        return nullptr;
+        }
+
+    SchemaKey searchKey;
+    uint32_t ecXmlMajorVersion, ecXmlMinorVersion;
+    BeXmlNodeP schemaNode;
+    if (SchemaReadStatus::Success != SchemaXmlReader::ReadSchemaStub(searchKey, ecXmlMajorVersion, ecXmlMinorVersion, schemaNode, *xmlDom))
+        return nullptr;
+
+    ECSchemaPtr schema = LocateSchema(searchKey, schemaContext);
+    if (!schema.IsValid())
+        ReadFromXmlFile(schema, schemaXmlFile, schemaContext);
+    return schema;
+    }
+
+/*---------------------------------------------------------------------------------**//**
+* @bsimethod                                    Carole.MacDonald                07/2013
++---------------+---------------+---------------+---------------+---------------+------*/
+bool SearchPathSchemaFileLocater::TryLoadingSupplementalSchemas(Utf8StringCR schemaName, WStringCR schemaFilePath, ECSchemaReadContextR schemaContext, bvector<ECSchemaP>& supplementalSchemas)
+    {
+    BeFileName schemaPath (schemaFilePath.c_str());
+    WString filter;
+    filter.AssignUtf8(schemaName.c_str());
+    filter += L"_Supplemental_*.*.*.ecschema.xml";
+    schemaPath.AppendToPath(filter.c_str());
+    BeFileListIterator fileList(schemaPath.GetName(), false);
+    BeFileName filePath;
+    while (SUCCESS == fileList.GetNextFileName (filePath))
+        {
+        WCharCP     fileName = filePath.GetName();
+        ECSchemaPtr schemaOut = nullptr;
+
+        if (SchemaReadStatus::Success != ECSchema::ReadFromXmlFile (schemaOut, fileName, schemaContext))
+            continue;
+        supplementalSchemas.push_back(schemaOut.get());
+        }
+
+    //The first file filter already finds files with 3 digits, this one would return them a second time
+    /*BeFileName schemaPath2(schemaFilePath.c_str());
+    filter.AssignUtf8(schemaName.c_str());
+    filter += L"_Supplemental_*.*.*.*.ecschema.xml";
+    schemaPath2.AppendToPath(filter.c_str());
+    BeFileListIterator fileList2(schemaPath2.GetName(), false);
+    BeFileName filePath2;
+    while (SUCCESS == fileList2.GetNextFileName(filePath2))
+        {
+        WCharCP     fileName = filePath2.GetName();
+        ECSchemaPtr schemaOut = NULL;
+
+        if (SchemaReadStatus::Success != ECSchema::ReadFromXmlFile(schemaOut, fileName, schemaContext))
+            continue;
+        supplementalSchemas.push_back(schemaOut.get());
+        }*/
+
+    return true;
+    }
+
+/*---------------------------------------------------------------------------------**//**
+* @bsimethod                                    Casey.Mullen                09/2011
++---------------+---------------+---------------+---------------+---------------+------*/
+SearchPathSchemaFileLocater::SearchPathSchemaFileLocater(bvector<WString> const& searchPaths, bool includeFilesWithNoVerExt) : m_searchPaths(searchPaths), m_includeFilesWithNoVersionExt(includeFilesWithNoVerExt) {};
+
+/*---------------------------------------------------------------------------------**//**
+* @bsimethod                                    Casey.Mullen                09/2011
++---------------+---------------+---------------+---------------+---------------+------*/
+SearchPathSchemaFileLocater::~SearchPathSchemaFileLocater () {};
+
+/*---------------------------------------------------------------------------------**//**
+* @bsimethod                                    Casey.Mullen                09/2011
++---------------+---------------+---------------+---------------+---------------+------*/
+SearchPathSchemaFileLocaterPtr SearchPathSchemaFileLocater::CreateSearchPathSchemaFileLocater(bvector<WString> const& searchPaths, bool includeFilesWithNoVerExt)
+    {
+    return new SearchPathSchemaFileLocater(searchPaths, includeFilesWithNoVerExt);
+    }
+
+void SearchPathSchemaFileLocater::AddCandidateSchemas(bvector<CandidateSchema>& foundFiles, WStringCR schemaPath, WStringCR fileFilter, SchemaKeyR desiredSchemaKey, SchemaMatchType matchType, ECSchemaReadContextCR schemaContext)
+    {
+    BeFileName fileExpression(schemaPath.c_str());
+    fileExpression.AppendToPath(fileFilter.c_str());
+
+    LOG.debugv(L"Checking for existence of %ls...", fileExpression.GetName());
+
+    BeFileListIterator  fileList(fileExpression.c_str(), false);
+    BeFileName          filePath;
+
+    while (SUCCESS == fileList.GetNextFileName(filePath))
+        {
+        Utf8String fileName(filePath.GetFileNameWithoutExtension());
+
+        SchemaKey key;
+        if (SchemaKey::ParseSchemaFullName(key, fileName.c_str()) != ECObjectsStatus::Success)
+            {
+            LOG.warningv(L"Failed to parse schema file name %s. Skipping that file.", fileName.c_str());
+            continue;
+            }
+
+        SchemaKey ciKey(Utf8String(key.GetName().c_str()).ToLower().c_str(), key.GetVersionRead(), key.GetVersionWrite(), key.GetVersionMinor());
+        SchemaKey ciDesiredSchemaKey(Utf8String(desiredSchemaKey.GetName().c_str()).ToLower().c_str(), desiredSchemaKey.GetVersionRead(), desiredSchemaKey.GetVersionWrite(), desiredSchemaKey.GetVersionMinor());
+        //If key matches, OR the legacy compatible match evaluates true
+        if (ciKey.Matches(ciDesiredSchemaKey, matchType) ||
+            (schemaContext.m_acceptLegacyImperfectLatestCompatibleMatch && (matchType == SchemaMatchType::LatestWriteCompatible || matchType == SchemaMatchType::LatestReadCompatible) &&
+             0 == ciKey.m_schemaName.CompareTo(ciDesiredSchemaKey.m_schemaName) && key.m_versionRead == desiredSchemaKey.m_versionRead))
+            {
+            foundFiles.push_back(CandidateSchema());
+            auto& candidate = foundFiles.back();
+            candidate.FileName = filePath;
+            candidate.Key = key;
+            candidate.SearchPath = schemaPath;
+            }
+        }
+    }
+
+/*---------------------------------------------------------------------------------**//**
+* @bsimethod                                  Ramanujam.Raman                04/2017
++---------------+---------------+---------------+---------------+---------------+------*/
+void SearchPathSchemaFileLocater::AddCandidateNoExtensionSchema(bvector<CandidateSchema>& foundFiles, WStringCR schemaPath, Utf8CP schemaName, SchemaKeyR desiredSchemaKey, SchemaMatchType matchType, ECSchemaReadContextCR schemaContext)
+    {
+    BeAssert(m_includeFilesWithNoVersionExt && "Should be called only when no-extension schemas are to be examined");
+
+    BeFileName schemaPathname(schemaPath.c_str());
+    schemaPathname.AppendUtf8(schemaName);
+    schemaPathname.AppendUtf8(".ecschema.xml");
+
+    LOG.debugv(L"Checking for existence of %ls...", schemaPathname.GetName());
+
+    if (!schemaPathname.DoesPathExist())
+        return;
+
+    BeXmlStatus xmlStatus;
+    BeXmlDomPtr xmlDom = BeXmlDom::CreateAndReadFromFile(xmlStatus, schemaPathname);
+    if ((xmlStatus != BEXML_Success) || !xmlDom.IsValid())
+        {
+        LOG.warningv(L"Failed to read schema from %ls", schemaPathname.c_str());
+        return;
+        }
+
+    SchemaKey key;
+    uint32_t ecXmlMajorVersion, ecXmlMinorVersion;
+    BeXmlNodeP schemaNode;
+    if (SchemaReadStatus::Success != SchemaXmlReader::ReadSchemaStub(key, ecXmlMajorVersion, ecXmlMinorVersion, schemaNode, *xmlDom))
+        {
+        LOG.warningv(L"Failed to read schema version from %ls", schemaPathname.c_str());
+        return;
+        }
+
+    SchemaKey ciKey(Utf8String(key.GetName().c_str()).ToLower().c_str(), key.GetVersionRead(), key.GetVersionWrite(), key.GetVersionMinor());
+    SchemaKey ciDesiredSchemaKey(Utf8String(desiredSchemaKey.GetName().c_str()).ToLower().c_str(), desiredSchemaKey.GetVersionRead(), desiredSchemaKey.GetVersionWrite(), desiredSchemaKey.GetVersionMinor());
+    //If key matches, OR the legacy compatible match evaluates true
+    if (ciKey.Matches(ciDesiredSchemaKey, matchType) ||
+        (schemaContext.m_acceptLegacyImperfectLatestCompatibleMatch && matchType == SchemaMatchType::LatestWriteCompatible &&
+        0 == ciKey.m_schemaName.CompareTo(ciDesiredSchemaKey.m_schemaName) && key.m_versionRead == desiredSchemaKey.m_versionRead))
+        {
+        foundFiles.push_back(CandidateSchema());
+        auto& candidate = foundFiles.back();
+        candidate.FileName = schemaPathname;
+        candidate.Key = key;
+        candidate.SearchPath = schemaPath;
+        }
+    }
+
+void SearchPathSchemaFileLocater::FindEligibleSchemaFiles(bvector<CandidateSchema>& foundFiles, SchemaKeyR desiredSchemaKey, SchemaMatchType matchType, ECSchemaReadContextCR schemaContext)
+    {
+    Utf8CP schemaName = desiredSchemaKey.m_schemaName.c_str();
+    WString twoVersionExpression;
+    WString threeVersionExpression;
+    twoVersionExpression.AssignUtf8(schemaName);
+    threeVersionExpression.AssignUtf8(schemaName);
+
+    Utf8String twoVersionSuffix;
+    Utf8String threeVersionSuffix;
+    
+    if (matchType == SchemaMatchType::Latest)
+        {
+        twoVersionSuffix = ".*.*.ecschema.xml";
+        threeVersionSuffix = ".*.*.*.ecschema.xml";
+        }
+    else if (matchType == SchemaMatchType::LatestWriteCompatible)
+        {
+        twoVersionSuffix.Sprintf(".%02" PRIu32 ".*.ecschema.xml", desiredSchemaKey.m_versionRead);
+        threeVersionSuffix.Sprintf(".%02" PRIu32 ".%02" PRIu32 ".*.ecschema.xml", desiredSchemaKey.m_versionRead, desiredSchemaKey.m_versionWrite);
+        }
+    else if (matchType == SchemaMatchType::LatestReadCompatible)
+        {
+        twoVersionSuffix.Sprintf(".%02" PRIu32 ".*.ecschema.xml", desiredSchemaKey.m_versionRead);
+        threeVersionSuffix.Sprintf(".%02" PRIu32 ".*.*.ecschema.xml", desiredSchemaKey.m_versionRead);
+        }
+    else //MatchType_Exact
+        {
+        twoVersionSuffix.Sprintf(".%02" PRIu32 ".%02" PRIu32 ".ecschema.xml", desiredSchemaKey.m_versionRead, desiredSchemaKey.m_versionMinor);
+        threeVersionSuffix.Sprintf(".%02" PRIu32 ".%02" PRIu32 ".%02" PRIu32 ".ecschema.xml",
+                                   desiredSchemaKey.m_versionRead, desiredSchemaKey.m_versionWrite, desiredSchemaKey.m_versionMinor);
+        }
+
+    twoVersionExpression.AppendUtf8(twoVersionSuffix.c_str());
+    threeVersionExpression.AppendUtf8(threeVersionSuffix.c_str());
+
+    for (WString schemaPathStr : m_searchPaths)
+        {
+        LOG.debugv("(SearchPathSchemaFileLocater) Attempting to locate schema %s in path %ls", schemaName, schemaPathStr.c_str());
+
+        if (m_includeFilesWithNoVersionExt)
+            AddCandidateNoExtensionSchema(foundFiles, schemaPathStr, schemaName, desiredSchemaKey, matchType, schemaContext);
+        AddCandidateSchemas(foundFiles, schemaPathStr, twoVersionExpression, desiredSchemaKey, matchType, schemaContext);
+        AddCandidateSchemas(foundFiles, schemaPathStr, threeVersionExpression, desiredSchemaKey, matchType, schemaContext);
+        }
+    }
+
+//Returns true if the first element goes before the second
+bool SearchPathSchemaFileLocater::SchemyKeyIsLessByVersion(CandidateSchema const& lhs, CandidateSchema const& rhs)
+    {
+    return lhs.Key.CompareByVersion(rhs.Key) < 0;
+    }
+
+/*---------------------------------------------------------------------------------**//**
+* @bsimethod                                    Robert.Schili                   02/2016
++---------------+---------------+---------------+---------------+---------------+------*/
+ECSchemaPtr SearchPathSchemaFileLocater::_LocateSchema(SchemaKeyR key, SchemaMatchType matchType, ECSchemaReadContextR schemaContext)
+    {
+    bpair<SchemaKey, SchemaMatchType> lookup = make_bpair<SchemaKey, SchemaMatchType>(key, matchType);
+    bmap<bpair<SchemaKey, SchemaMatchType>, ECSchemaPtr>::iterator iter = m_knownSchemas.find(lookup);
+    if (iter != m_knownSchemas.end())
+        return iter->second;
+
+    bvector<CandidateSchema> eligibleSchemaFiles;
+    FindEligibleSchemaFiles(eligibleSchemaFiles, key, matchType, schemaContext);
+    
+    size_t resultCount = eligibleSchemaFiles.size();
+    if (resultCount == 0)
+        {
+        m_knownSchemas.Insert(lookup, nullptr);
+        return nullptr;
+        }
+
+    auto& schemaToLoad = *std::max_element(eligibleSchemaFiles.begin(), eligibleSchemaFiles.end(), SchemyKeyIsLessByVersion);
+    LOG.debugv(L"Attempting to load schema %ls...", schemaToLoad.FileName.GetName());
+
+    //Get cached version of the schema
+    ECSchemaPtr schemaOut = schemaContext.GetFoundSchema(schemaToLoad.Key, SchemaMatchType::Exact);;
+    if (schemaOut.IsValid())
+        {
+        m_knownSchemas.Insert(make_bpair<SchemaKey, SchemaMatchType>(key, SchemaMatchType::Exact), schemaOut);
+        return schemaOut;
+        }
+     
+    if (SchemaReadStatus::Success != ECSchema::ReadFromXmlFile(schemaOut, schemaToLoad.FileName.c_str(), schemaContext))
+        {
+        m_knownSchemas.Insert(lookup, nullptr);
+        return nullptr;
+        }
+
+    LOG.debugv(L"Located %ls...", schemaToLoad.FileName.c_str());
+
+    // Now check this same path for supplemental schemas
+    bvector<ECSchemaP> supplementalSchemas;
+    TryLoadingSupplementalSchemas(schemaToLoad.Key.m_schemaName.c_str(), schemaToLoad.SearchPath, schemaContext, supplementalSchemas);
+
+    // Check for localization supplementals
+    for (WString culture : *(schemaContext.GetCultures()))
+        {
+        if (culture.Equals(L"en")) // not sure
+            continue;
+
+        BeFileName locDir(schemaToLoad.SearchPath.c_str());
+        locDir.AppendToPath(culture.c_str());
+        TryLoadingSupplementalSchemas(key.m_schemaName.c_str(), locDir, schemaContext, supplementalSchemas);
+        }
+
+    if (supplementalSchemas.size() > 0)
+        {
+        ECN::SupplementedSchemaBuilder builder;
+        builder.UpdateSchema(*schemaOut, supplementalSchemas);
+        }
+
+    m_knownSchemas.Insert(lookup, schemaOut);
+    return schemaOut;
+    }
+
+/*---------------------------------------------------------------------------------**//**
+I initially considered adler-32 for its speed but for small schemas it will not work well.
+So we are using crc-32
+http://tools.ietf.org/html/rfc3309
+
+The crc 32 function should be moved to use the boost version once the run time check failure #1
+has been addressed by boost. This is the version used by the zip library
+* @bsimethod                                    Abeesh.Basheer                  03/2012
++---------------+---------------+---------------+---------------+---------------+------*/
+static const uint32_t crc_table[256] = {
+      0x00000000L, 0x77073096L, 0xee0e612cL, 0x990951baL, 0x076dc419L,
+      0x706af48fL, 0xe963a535L, 0x9e6495a3L, 0x0edb8832L, 0x79dcb8a4L,
+      0xe0d5e91eL, 0x97d2d988L, 0x09b64c2bL, 0x7eb17cbdL, 0xe7b82d07L,
+      0x90bf1d91L, 0x1db71064L, 0x6ab020f2L, 0xf3b97148L, 0x84be41deL,
+      0x1adad47dL, 0x6ddde4ebL, 0xf4d4b551L, 0x83d385c7L, 0x136c9856L,
+      0x646ba8c0L, 0xfd62f97aL, 0x8a65c9ecL, 0x14015c4fL, 0x63066cd9L,
+      0xfa0f3d63L, 0x8d080df5L, 0x3b6e20c8L, 0x4c69105eL, 0xd56041e4L,
+      0xa2677172L, 0x3c03e4d1L, 0x4b04d447L, 0xd20d85fdL, 0xa50ab56bL,
+      0x35b5a8faL, 0x42b2986cL, 0xdbbbc9d6L, 0xacbcf940L, 0x32d86ce3L,
+      0x45df5c75L, 0xdcd60dcfL, 0xabd13d59L, 0x26d930acL, 0x51de003aL,
+      0xc8d75180L, 0xbfd06116L, 0x21b4f4b5L, 0x56b3c423L, 0xcfba9599L,
+      0xb8bda50fL, 0x2802b89eL, 0x5f058808L, 0xc60cd9b2L, 0xb10be924L,
+      0x2f6f7c87L, 0x58684c11L, 0xc1611dabL, 0xb6662d3dL, 0x76dc4190L,
+      0x01db7106L, 0x98d220bcL, 0xefd5102aL, 0x71b18589L, 0x06b6b51fL,
+      0x9fbfe4a5L, 0xe8b8d433L, 0x7807c9a2L, 0x0f00f934L, 0x9609a88eL,
+      0xe10e9818L, 0x7f6a0dbbL, 0x086d3d2dL, 0x91646c97L, 0xe6635c01L,
+      0x6b6b51f4L, 0x1c6c6162L, 0x856530d8L, 0xf262004eL, 0x6c0695edL,
+      0x1b01a57bL, 0x8208f4c1L, 0xf50fc457L, 0x65b0d9c6L, 0x12b7e950L,
+      0x8bbeb8eaL, 0xfcb9887cL, 0x62dd1ddfL, 0x15da2d49L, 0x8cd37cf3L,
+      0xfbd44c65L, 0x4db26158L, 0x3ab551ceL, 0xa3bc0074L, 0xd4bb30e2L,
+      0x4adfa541L, 0x3dd895d7L, 0xa4d1c46dL, 0xd3d6f4fbL, 0x4369e96aL,
+      0x346ed9fcL, 0xad678846L, 0xda60b8d0L, 0x44042d73L, 0x33031de5L,
+      0xaa0a4c5fL, 0xdd0d7cc9L, 0x5005713cL, 0x270241aaL, 0xbe0b1010L,
+      0xc90c2086L, 0x5768b525L, 0x206f85b3L, 0xb966d409L, 0xce61e49fL,
+      0x5edef90eL, 0x29d9c998L, 0xb0d09822L, 0xc7d7a8b4L, 0x59b33d17L,
+      0x2eb40d81L, 0xb7bd5c3bL, 0xc0ba6cadL, 0xedb88320L, 0x9abfb3b6L,
+      0x03b6e20cL, 0x74b1d29aL, 0xead54739L, 0x9dd277afL, 0x04db2615L,
+      0x73dc1683L, 0xe3630b12L, 0x94643b84L, 0x0d6d6a3eL, 0x7a6a5aa8L,
+      0xe40ecf0bL, 0x9309ff9dL, 0x0a00ae27L, 0x7d079eb1L, 0xf00f9344L,
+      0x8708a3d2L, 0x1e01f268L, 0x6906c2feL, 0xf762575dL, 0x806567cbL,
+      0x196c3671L, 0x6e6b06e7L, 0xfed41b76L, 0x89d32be0L, 0x10da7a5aL,
+      0x67dd4accL, 0xf9b9df6fL, 0x8ebeeff9L, 0x17b7be43L, 0x60b08ed5L,
+      0xd6d6a3e8L, 0xa1d1937eL, 0x38d8c2c4L, 0x4fdff252L, 0xd1bb67f1L,
+      0xa6bc5767L, 0x3fb506ddL, 0x48b2364bL, 0xd80d2bdaL, 0xaf0a1b4cL,
+      0x36034af6L, 0x41047a60L, 0xdf60efc3L, 0xa867df55L, 0x316e8eefL,
+      0x4669be79L, 0xcb61b38cL, 0xbc66831aL, 0x256fd2a0L, 0x5268e236L,
+      0xcc0c7795L, 0xbb0b4703L, 0x220216b9L, 0x5505262fL, 0xc5ba3bbeL,
+      0xb2bd0b28L, 0x2bb45a92L, 0x5cb36a04L, 0xc2d7ffa7L, 0xb5d0cf31L,
+      0x2cd99e8bL, 0x5bdeae1dL, 0x9b64c2b0L, 0xec63f226L, 0x756aa39cL,
+      0x026d930aL, 0x9c0906a9L, 0xeb0e363fL, 0x72076785L, 0x05005713L,
+      0x95bf4a82L, 0xe2b87a14L, 0x7bb12baeL, 0x0cb61b38L, 0x92d28e9bL,
+      0xe5d5be0dL, 0x7cdcefb7L, 0x0bdbdf21L, 0x86d3d2d4L, 0xf1d4e242L,
+      0x68ddb3f8L, 0x1fda836eL, 0x81be16cdL, 0xf6b9265bL, 0x6fb077e1L,
+      0x18b74777L, 0x88085ae6L, 0xff0f6a70L, 0x66063bcaL, 0x11010b5cL,
+      0x8f659effL, 0xf862ae69L, 0x616bffd3L, 0x166ccf45L, 0xa00ae278L,
+      0xd70dd2eeL, 0x4e048354L, 0x3903b3c2L, 0xa7672661L, 0xd06016f7L,
+      0x4969474dL, 0x3e6e77dbL, 0xaed16a4aL, 0xd9d65adcL, 0x40df0b66L,
+      0x37d83bf0L, 0xa9bcae53L, 0xdebb9ec5L, 0x47b2cf7fL, 0x30b5ffe9L,
+      0xbdbdf21cL, 0xcabac28aL, 0x53b39330L, 0x24b4a3a6L, 0xbad03605L,
+      0xcdd70693L, 0x54de5729L, 0x23d967bfL, 0xb3667a2eL, 0xc4614ab8L,
+      0x5d681b02L, 0x2a6f2b94L, 0xb40bbe37L, 0xc30c8ea1L, 0x5a05df1bL,
+      0x2d02ef8dL
+    };
+struct CheckSumHelper
+    {
+    #define CRC32(c, b) (crc_table[((int)(c) ^ (b)) & 0xff] ^ ((c) >> 8))
+    #define DO1(buf)  crc = CRC32(crc, *buf++)
+    #define DO2(buf)  DO1(buf); DO1(buf)
+    #define DO4(buf)  DO2(buf); DO2(buf)
+    #define DO8(buf)  DO4(buf); DO4(buf)
+
+    static uint32_t crc32(uint32_t crc, const Byte* buf, size_t len)
+    { if (buf==NULL) return 0L;
+      crc = crc ^ 0xffffffffL;
+      while (len >= 8) {DO8(buf); len -= 8;}
+      if (len) do {DO1(buf);} while (--len);
+      return crc ^ 0xffffffffL;  // (instead of ~c for 64-bit machines)
+    }
+
+
+    static const int BUFFER_SIZE = 1024;
+    public:
+        static uint32_t ComputeCheckSumForString (Utf8CP string, size_t bufferSize);
+        static uint32_t ComputeCheckSumForString (WCharCP string, size_t bufferSize);
+        static uint32_t ComputeCheckSumForFile (WCharCP schemaFile);
+    };
+
+/*---------------------------------------------------------------------------------**//**
+* @bsimethod                                    Krischan.Eberle                  12/2012
++---------------+---------------+---------------+---------------+---------------+------*/
+uint32_t CheckSumHelper::ComputeCheckSumForString(Utf8CP string, size_t bufferSize)
+    {
+    return crc32 (0, (Byte*) string, bufferSize);
+    }
+
+/*---------------------------------------------------------------------------------**//**
+* @bsimethod                                    Abeesh.Basheer                  03/2012
++---------------+---------------+---------------+---------------+---------------+------*/
+uint32_t CheckSumHelper::ComputeCheckSumForString(WCharCP string, size_t bufferSize)
+    {
+    return crc32 (0, (Byte*) string, bufferSize);
+    }
+
+/*---------------------------------------------------------------------------------**//**
+* @bsimethod                                    Abeesh.Basheer                  03/2012
++---------------+---------------+---------------+---------------+---------------+------*/
+uint32_t CheckSumHelper::ComputeCheckSumForFile(WCharCP schemaFile)
+    {
+    uint32_t checkSum = 0;
+    BeFile file;
+    if (BeFileStatus::Success != file.Open (schemaFile, BeFileAccess::Read))
+        {
+        BeAssert(false);
+        return checkSum;
+        }
+
+    Byte buffer [BUFFER_SIZE];
+    do
+        {
+        memset(buffer, 0, BUFFER_SIZE * sizeof(Byte));
+        uint32_t bytesRead = 0;
+        file.Read(buffer, &bytesRead, BUFFER_SIZE);
+        if (bytesRead == 0)
+            break;
+
+        checkSum = crc32 (checkSum, buffer, bytesRead);
+        } while(true);
+
+    return checkSum;
+    }
+
+/*---------------------------------------------------------------------------------**//**
+ @bsimethod
++---------------+---------------+---------------+---------------+---------------+------*/
+SchemaReadStatus ECSchema::ReadFromXmlFile(ECSchemaPtr& schemaOut, WCharCP ecSchemaXmlFile, ECSchemaReadContextR schemaContext)
+    {
+    StopWatch timer(true);
+    LOG.debugv (L"About to read native ECSchema from file: fileName='%ls'", ecSchemaXmlFile);
+    schemaOut = nullptr;
+
+    SchemaReadStatus status = SchemaReadStatus::Success;
+
+    BeXmlStatus xmlStatus;
+    BeXmlDomPtr xmlDom = BeXmlDom::CreateAndReadFromFile (xmlStatus, ecSchemaXmlFile);
+    if ((xmlStatus != BEXML_Success) || !xmlDom.IsValid())
+        {
+        BeAssert (s_noAssert);
+        LogXmlLoadError (xmlDom.get());
+        return SchemaReadStatus::FailedToParseXml;
+        }
+
+    AddFilePathToSchemaPaths(schemaContext, ecSchemaXmlFile);
+    uint32_t checkSum = CheckSumHelper::ComputeCheckSumForFile(ecSchemaXmlFile);
+
+    SchemaXmlReader reader(schemaContext, *xmlDom.get());
+    status = reader.Deserialize(schemaOut, checkSum);
+
+    if (SchemaReadStatus::Success != status)
+        {
+        if (SchemaReadStatus::DuplicateSchema == status)
+            LOG.errorv(L"Failed to read XML file: %ls.  \nSchema already loaded.  Use ECSchemaReadContext::LocateSchema to load schema", ecSchemaXmlFile);
+        else
+            LOG.errorv(L"Failed to read XML file: %ls", ecSchemaXmlFile);
+        
+        schemaContext.RemoveSchema(*schemaOut);
+        schemaOut = nullptr;
+        }
+    else
+        {
+        //We have serialized a schema and its valid. Add its checksum
+        timer.Stop();
+        LOG.infov (L"Read (in %.4f seconds) [%3" PRIx64 " ECClasses] %ls", timer.GetElapsedSeconds(), (uint64_t) schemaOut->m_classMap.size(), ecSchemaXmlFile);
+        }
+
+    return status;
+    }
+
+/*---------------------------------------------------------------------------------**//**
+ @bsimethod
++---------------+---------------+---------------+---------------+---------------+------*/
+SchemaReadStatus ECSchema::ReadFromXmlString(ECSchemaPtr& schemaOut, Utf8CP ecSchemaXml, ECSchemaReadContextR schemaContext)
+    {
+    StopWatch timer(true);
+    LOG.debugv (L"About to read native ECSchema read from string."); // mainly included for timing
+    schemaOut = nullptr;
+    SchemaReadStatus status = SchemaReadStatus::Success;
+
+    size_t stringByteCount = strlen (ecSchemaXml) * sizeof(Utf8Char);
+
+    BeXmlStatus xmlStatus;
+    BeXmlDomPtr xmlDom = BeXmlDom::CreateAndReadFromString (xmlStatus, ecSchemaXml, stringByteCount);
+
+    if (BEXML_Success != xmlStatus)
+        {
+        BeAssert (s_noAssert);
+        LogXmlLoadError (xmlDom.get());
+        return SchemaReadStatus::FailedToParseXml;
+        }
+
+    uint32_t checkSum = CheckSumHelper::ComputeCheckSumForString (ecSchemaXml, stringByteCount);
+    SchemaXmlReader reader(schemaContext, *xmlDom.get());
+    status = reader.Deserialize(schemaOut, checkSum);
+
+    if (SchemaReadStatus::Success != status)
+        {
+        Utf8Char first200Bytes[201];
+        BeStringUtilities::Strncpy(first200Bytes, ecSchemaXml, 200);
+        first200Bytes[200] = '\0';
+        if (SchemaReadStatus::DuplicateSchema == status)
+            LOG.errorv(L"Failed to read XML from string(1st 200 characters approx.): %s.  \nSchema already loaded.  Use ECSchemaReadContext::LocateSchema to load schema", first200Bytes);
+        else
+            {
+            LOG.errorv("Failed to read XML from string (1st 200 characters approx.): %s", first200Bytes);
+            }
+
+        schemaContext.RemoveSchema(*schemaOut);
+        schemaOut = nullptr;
+        }
+    else
+        {
+        timer.Stop();
+        LOG.infov (L"Read from string (in %.4f seconds) [%3" PRIx64 " ECClasses] %s", timer.GetElapsedSeconds(),
+            (uint64_t) schemaOut->m_classMap.size(), schemaOut->GetFullSchemaName().c_str());
+        }
+
+    return status;
+    }
+
+/*---------------------------------------------------------------------------------**//**
+ @bsimethod
++---------------+---------------+---------------+---------------+---------------+------*/
+SchemaReadStatus ECSchema::ReadFromXmlString(ECSchemaPtr& schemaOut, WCharCP ecSchemaXml, ECSchemaReadContextR schemaContext)
+    {
+    StopWatch timer(true);
+    LOG.debugv (L"About to read native ECSchema read from string."); // mainly included for timing
+    schemaOut = nullptr;
+    SchemaReadStatus status = SchemaReadStatus::Success;
+
+    BeXmlStatus xmlStatus;
+    size_t stringSize = wcslen (ecSchemaXml) * sizeof(WChar);
+    BeXmlDomPtr xmlDom = BeXmlDom::CreateAndReadFromString (xmlStatus, ecSchemaXml, stringSize / sizeof (WChar));
+
+    if (BEXML_Success != xmlStatus)
+        {
+        BeAssert (s_noAssert);
+        LogXmlLoadError (xmlDom.get());
+        return SchemaReadStatus::FailedToParseXml;
+        }
+
+    uint32_t checkSum = CheckSumHelper::ComputeCheckSumForString(ecSchemaXml, stringSize);
+    SchemaXmlReader reader(schemaContext, *xmlDom.get());
+    status = reader.Deserialize(schemaOut, checkSum);
+
+    if (SchemaReadStatus::Success != status)
+        {
+        WChar first200Characters[201];
+        wcsncpy(first200Characters, ecSchemaXml, 200);
+        first200Characters[200] = L'\0';
+        if (SchemaReadStatus::DuplicateSchema == status)
+            LOG.errorv(L"Failed to read XML from string(1st 200 characters approx.): %s.  \nSchema already loaded.  Use ECSchemaReadContext::LocateSchema to load schema", first200Characters);
+        else
+            {
+            LOG.errorv(L"Failed to read XML from string (1st 200 characters): %ls", first200Characters);
+            }
+        schemaContext.RemoveSchema(*schemaOut);
+        schemaOut = nullptr;
+        }
+    else
+        {
+        timer.Stop();
+        LOG.infov (L"Read from string (in %.4f seconds) [%3" PRIx64 " ECClasses] %s", timer.GetElapsedSeconds(),
+            (uint64_t) schemaOut->m_classMap.size(), schemaOut->GetFullSchemaName().c_str());
+        }
+
+    return status;
+    }
+
+/*---------------------------------------------------------------------------------**//**
+* @bsimethod                                    Carole.MacDonald                06/2010
++---------------+---------------+---------------+---------------+---------------+------*/
+bool ECSchema::IsSchemaReferenced(ECSchemaCR thisSchema, ECSchemaCR potentiallyReferencedSchema)
+    {
+    ECSchemaReferenceListCR referencedSchemas = thisSchema.GetReferencedSchemas();
+    return referencedSchemas.end() != referencedSchemas.find (potentiallyReferencedSchema.GetSchemaKey());
+    }
+
+/*---------------------------------------------------------------------------------**//**
+ @bsimethod
++---------------+---------------+---------------+---------------+---------------+------*/
+SchemaWriteStatus ECSchema::WriteToXmlString(WStringR ecSchemaXml, ECVersion ecXmlVersion) const
+    {
+    ecSchemaXml.clear();
+
+    BeXmlWriterPtr xmlWriter = BeXmlWriter::Create();
+
+    SchemaWriteStatus status;
+    SchemaXmlWriter schemaWriter(*xmlWriter.get(), *this, ecXmlVersion);
+    if (SchemaWriteStatus::Success != (status = schemaWriter.Serialize()))
+        return status;
+
+    xmlWriter->ToString (ecSchemaXml);
+
+    return SchemaWriteStatus::Success;
+    }
+
+/*---------------------------------------------------------------------------------**//**
+ @bsimethod
++---------------+---------------+---------------+---------------+---------------+------*/
+SchemaWriteStatus ECSchema::WriteToXmlString(Utf8StringR ecSchemaXml, ECVersion ecXmlVersion) const
+    {
+    ecSchemaXml.clear();
+
+    BeXmlWriterPtr xmlWriter = BeXmlWriter::Create();
+    xmlWriter->SetIndentation(4);
+
+    SchemaWriteStatus status;
+    SchemaXmlWriter schemaWriter(*xmlWriter.get(), *this, ecXmlVersion);
+    if (SchemaWriteStatus::Success != (status = schemaWriter.Serialize()))
+        return status;
+
+    xmlWriter->ToString (ecSchemaXml);
+
+    return SchemaWriteStatus::Success;
+    }
+
+//---------------------------------------------------------------------------------------//
+// @bsimethod
+//+---------------+---------------+---------------+---------------+---------------+------//
+SchemaWriteStatus ECSchema::WriteToEC2XmlString(Utf8StringR ec2SchemaXml, ECSchemaP schemaToSerialize)
+    {
+    if (nullptr == schemaToSerialize)
+        return SchemaWriteStatus::FailedToCreateXml;
+
+    ECSchemaPtr schemaCopy;
+    schemaToSerialize->CopySchema(schemaCopy);
+    ECSchemaDownConverter::Convert(*schemaCopy);
+    return schemaCopy->WriteToXmlString(ec2SchemaXml, ECVersion::V2_0);
+    }
+
+/*---------------------------------------------------------------------------------**//**
+ @bsimethod
++---------------+---------------+---------------+---------------+---------------+------*/
+SchemaWriteStatus ECSchema::WriteToXmlFile(WCharCP ecSchemaXmlFile, ECVersion ecXmlVersion, bool utf16) const
+    {
+    BeXmlWriterPtr xmlWriter = BeXmlWriter::CreateFileWriter(ecSchemaXmlFile);
+    xmlWriter->SetIndentation(4);
+
+    SchemaWriteStatus status;
+    SchemaXmlWriter schemaWriter(*xmlWriter.get(), *this, ecXmlVersion);
+    if (SchemaWriteStatus::Success != (status = schemaWriter.Serialize(utf16)))
+        return status;
+
+    return SchemaWriteStatus::Success;
+    }
+
+//---------------------------------------------------------------------------------------
+// @bsimethod                                   Victor.Cushman              11/2017
+//---------------+---------------+---------------+---------------+---------------+-------
+SchemaWriteStatus ECSchema::WriteToJsonValue(Json::Value& ecSchemaJsonValue) const
+    {
+    ecSchemaJsonValue.clear();
+    SchemaJsonWriter schemaWriter(ecSchemaJsonValue, *this);
+
+    SchemaWriteStatus status;
+    if (SchemaWriteStatus::Success != (status = schemaWriter.Serialize()))
+        return status;
+
+    return SchemaWriteStatus::Success;
+    }
+
+//---------------------------------------------------------------------------------------
+// @bsimethod                                   Victor.Cushman              11/2017
+//---------------+---------------+---------------+---------------+---------------+-------
+SchemaWriteStatus ECSchema::WriteToJsonString(Utf8StringR ecSchemaJsonString, bool minify) const
+    {
+    Json::Value jsonSchema;
+
+    SchemaWriteStatus status;
+    if (SchemaWriteStatus::Success != (status = WriteToJsonValue(jsonSchema)))
+        return status;
+
+    ecSchemaJsonString = minify ? jsonSchema.ToString() : jsonSchema.toStyledString();
+    return SchemaWriteStatus::Success;
+    }
+
+/*---------------------------------------------------------------------------------**//**
+* @bsimethod                                    Abeesh.Basheer                  03/2012
++---------------+---------------+---------------+---------------+---------------+------*/
+void ECSchema::CollectAllSchemasInGraph(bvector<ECN::ECSchemaCP>& allSchemas, bool includeRootSchema) const
+    {
+    if (includeRootSchema)
+        allSchemas.push_back (this);
+
+    ECSchemaReferenceListCR referencedSchemas = this->GetReferencedSchemas();
+    for (ECSchemaReferenceList::const_iterator iter = referencedSchemas.begin(); iter != referencedSchemas.end(); ++iter)
+        {
+        if (!includeRootSchema)
+            {
+            if (this == iter->second.get())
+                continue;
+            }
+
+        bvector<ECN::ECSchemaCP>::iterator it = std::find (allSchemas.begin(), allSchemas.end(), iter->second.get());
+
+        if (it != allSchemas.end())
+            {
+            allSchemas.erase(it);
+            allSchemas.push_back(iter->second.get());
+            iter->second->CollectAllSchemasInGraph(allSchemas, false);
+            }
+        else
+            iter->second->CollectAllSchemasInGraph (allSchemas, true);
+        }
+    }
+
+/*---------------------------------------------------------------------------------**//**
+* @bsimethod                                                    JoshSchifter    07/10
++---------------+---------------+---------------+---------------+---------------+------*/
+void ECSchema::FindAllSchemasInGraph(bvector<ECN::ECSchemaCP>& allSchemas, bool includeRootSchema) const
+    {
+    CollectAllSchemasInGraph (allSchemas, includeRootSchema);
+    std::reverse(allSchemas.begin(), allSchemas.end());
+    }
+
+/*---------------------------------------------------------------------------------**//**
+* @bsimethod
++---------------+---------------+---------------+---------------+---------------+------*/
+ECSchemaCP ECSchema::FindSchema(SchemaKeyCR schemaKey, SchemaMatchType matchType) const
+    {
+    if (this->GetSchemaKey().Matches (schemaKey, matchType))
+        return this;
+
+    ECSchemaReferenceListCR referencedSchemas = GetReferencedSchemas();
+    for (ECSchemaReferenceList::const_iterator iter = referencedSchemas.begin(); iter != referencedSchemas.end(); ++iter)
+        {
+        ECSchemaCP schema = iter->second->FindSchema (schemaKey, matchType);
+        if (nullptr != schema)
+            return schema;
+        }
+
+    return nullptr;
+    }
+
+/////////////////////////////////////////////////////////////////////////////////////////
+// IStandaloneEnablerLocater
+/////////////////////////////////////////////////////////////////////////////////////////
+/*---------------------------------------------------------------------------------**//**
+* @bsimethod                                    Bill.Steinbock                  01/2011
++---------------+---------------+---------------+---------------+---------------+------*/
+StandaloneECEnablerPtr IStandaloneEnablerLocater::LocateStandaloneEnabler(SchemaKeyCR schemaKey, Utf8CP className)
+    {
+    return _LocateStandaloneEnabler(schemaKey, className);
+    }
+
+DEFINE_KEY_METHOD(IStandaloneEnablerLocater)
+
+/////////////////////////////////////////////////////////////////////////////////////////
+// ECSchemaCache
+/////////////////////////////////////////////////////////////////////////////////////////
+
+/*---------------------------------------------------------------------------------**//**
+* @bsimethod                                    Bill.Steinbock                  01/2011
++---------------+---------------+---------------+---------------+---------------+------*/
+ECObjectsStatus ECSchemaCache::AddSchema(ECSchemaR ecSchema)
+    {
+    if (m_schemas.end() != m_schemas.find (ecSchema.GetSchemaKey()))
+        return ECObjectsStatus::DuplicateSchema;
+
+    bvector<ECSchemaP> schemas;
+    ecSchema.FindAllSchemasInGraph(schemas, true);
+    bool inserted = false;
+
+    for (bvector<ECSchemaP>::const_iterator iter = schemas.begin(); iter != schemas.end(); ++iter)
+        {
+        bpair<SchemaMap::iterator, bool> result = m_schemas.insert(SchemaMap::value_type((*iter)->GetSchemaKey(), *iter));
+        inserted |= result.second;
+        }
+
+    return inserted ? ECObjectsStatus::Success : ECObjectsStatus::DuplicateSchema;
+    }
+
+/*---------------------------------------------------------------------------------**//**
+* @bsimethod                                    Bill.Steinbock                  01/2011
++---------------+---------------+---------------+---------------+---------------+------*/
+ECObjectsStatus ECSchemaCache::DropSchema(SchemaKeyCR ecSchemaKey)
+    {
+    SchemaMap::iterator iter = m_schemas.find (ecSchemaKey);
+    if (iter == m_schemas.end())
+        return ECObjectsStatus::SchemaNotFound;
+
+    m_schemas.erase(iter);
+    return ECObjectsStatus::Success;
+    }
+
+/*---------------------------------------------------------------------------------**//**
+* @bsimethod                                    Abeesh.Basheer                  01/2013
++---------------+---------------+---------------+---------------+---------------+------*/
+ECObjectsStatus ECSchemaCache::DropAllReferencesOfSchema(ECSchemaR schema)
+    {
+    for (SchemaMap::iterator iter = m_schemas.begin(); iter != m_schemas.end();)
+        {
+        bool removeSchema = false;
+        bvector<ECSchemaP> schemas;
+        iter->second->FindAllSchemasInGraph(schemas, true);
+        for (bvector<ECSchemaP>::const_iterator refIter = schemas.begin(); refIter != schemas.end(); ++refIter)
+            {
+            if ((*refIter) == &schema)
+                {
+                removeSchema = true;
+                break;
+                }
+            }
+
+        if (removeSchema)
+            iter = m_schemas.erase(iter);
+        else
+            ++iter;
+
+        }
+    return ECObjectsStatus::Success;
+    }
+
+/*---------------------------------------------------------------------------------**//**
+* @bsimethod                                    Abeesh.Basheer                  03/2012
++---------------+---------------+---------------+---------------+---------------+------*/
+ECSchemaP ECSchemaCache::GetSchema(SchemaKeyCR key, SchemaMatchType matchType) const
+    {
+    SchemaMap::const_iterator iter;
+    switch (matchType)
+        {
+        case SchemaMatchType::Identical:
+            {
+            iter = m_schemas.find (key);
+            break;
+            }
+        default:
+            {
+            //Other cases the container is not sorted by the match type.
+            iter = std::find_if(m_schemas.begin(), m_schemas.end(), SchemaKeyMatchPredicate(key, matchType));
+            break;
+            }
+        }
+
+    if (iter == m_schemas.end())
+        return nullptr;
+
+    return iter->second.get();
+    }
+
+//---------------------------------------------------------------------------------
+// @bsimethod                                 Krischan.Eberle                09/2016
+//+---------------+---------------+---------------+---------------+---------------+------
+bvector<ECSchemaCP> ECSchemaCache::GetSchemas() const
+    {
+    bvector<ECSchemaCP> schemas;
+    for (bpair<SchemaKey, ECSchemaPtr> const& kvPair : m_schemas)
+        schemas.push_back(kvPair.second.get());
+
+    return schemas;
+    }
+
+/*---------------------------------------------------------------------------------**//**
+* @bsimethod                                 Ramanujam.Raman                03/2012
++---------------+---------------+---------------+---------------+---------------+------*/
+size_t ECSchemaCache::GetSchemas(bvector<ECSchemaP>& schemas) const
+    {
+    schemas.clear();
+
+    for (bpair<SchemaKey, ECSchemaPtr> const& kvPair : m_schemas)
+        schemas.push_back(kvPair.second.get());
+
+    return schemas.size();
+    }
+
+//--------------------------------------------------------------------------------------
+// @bsimethod                                    Colin.Kerr                      01/2016
+//--------------------------------------------------------------------------------------
+void ECSchemaCache::GetSupplementalSchemasFor(Utf8CP schemaName, bvector<ECSchemaP>& supplementalSchemas) const
+    {
+    supplementalSchemas.clear();
+
+    Utf8String supplementalName(schemaName);
+    supplementalName.append("_Supplemental");
+    for (auto const& schema : m_schemas)
+        {
+        if (schema.first.GetName().StartsWithI(supplementalName.c_str()))
+            supplementalSchemas.push_back(schema.second.get());
+        }
+    }
+
+/*---------------------------------------------------------------------------------**//**
+* @bsimethod
++---------------+---------------+---------------+---------------+---------------+------*/
+void ECSchemaElementsOrder::CreateAlphabeticalOrder(ECSchemaCR ecSchema)
+    {
+    m_elementVector.clear();
+    for (ECEnumerationCP pEnum : ecSchema.GetEnumerations())
+        {
+        if (nullptr == pEnum)
+            {
+            BeAssert(false);
+            continue;
+            }
+        else
+            AddElement(pEnum->GetName().c_str(), ECSchemaElementType::ECEnumeration);
+        }
+
+    std::list<ECClassP> sortedClasses;
+    // sort the classes by name so the order in which they are written is predictable.
+    for (ECClassP pClass : ecSchema.GetClasses())
+        {
+        if (nullptr == pClass)
+            {
+            BeAssert(false);
+            continue;
+            }
+        else
+            sortedClasses.push_back(pClass);
+        }
+
+    sortedClasses.sort(ClassNameComparer);
+
+    for (ECClassP pClass : sortedClasses)
+        AddElement(pClass->GetName().c_str(), ECSchemaElementType::ECClass);
+
+    for (auto pKindOfQuantity : ecSchema.GetKindOfQuantities())
+        {
+        if (nullptr == pKindOfQuantity)
+            {
+            BeAssert(false);
+            continue;
+            }
+        else
+            AddElement(pKindOfQuantity->GetName().c_str(), ECSchemaElementType::KindOfQuantity);
+        }
+
+    for (auto pPropertyCategory : ecSchema.GetPropertyCategories())
+        {
+        if (nullptr == pPropertyCategory)
+            {
+            BeAssert(false);
+            continue;
+            }
+        else
+            AddElement(pPropertyCategory->GetName().c_str(), ECSchemaElementType::PropertyCategory);
+        }
+
+    for (auto unitSystem : ecSchema.GetUnitSystems())
+         {
+        if (nullptr == unitSystem)
+            {
+            BeAssert(false);
+            continue;
+            }
+        else
+            AddElement(unitSystem->GetName().c_str(), ECSchemaElementType::UnitSystem);
+         }
+
+    for (auto phenomenon : ecSchema.GetPhenomena())
+         {
+        if (nullptr == phenomenon)
+            {
+            BeAssert(false);
+            continue;
+            }
+        else
+            AddElement(phenomenon->GetName().c_str(), ECSchemaElementType::Phenomenon);
+         }
+    }
+
+/*---------------------------------------------------------------------------------**//**
+* @bsimethod                                    Abeesh.Basheer                  03/2012
++---------------+---------------+---------------+---------------+---------------+------*/
+struct ECGetChildFunctor
+    {
+    typedef bvector<ECSchemaCP> ChildCollection;
+    ChildCollection operator () (ECSchemaCP schema) const
+        {
+        bvector<ECSchemaCP> schemas;
+        ECSchemaReferenceListCR referencedSchemas = schema->GetReferencedSchemas();
+        for (ECSchemaReferenceList::const_iterator iter = referencedSchemas.begin(); iter != referencedSchemas.end(); ++iter)
+            schemas.push_back(iter->second.get());
+
+        return schemas;
+        }
+    };
+/*---------------------------------------------------------------------------------**//**
+* @bsimethod                                    Abeesh.Basheer                  03/2012
++---------------+---------------+---------------+---------------+---------------+------*/
+bool ECSchema::AddingSchemaCausedCycles () const
+    {
+    ECGetChildFunctor fncTor;
+
+    typedef SCCGraph <ECSchemaCP, ECGetChildFunctor> SchemaGraph;
+    SchemaGraph graph (fncTor);
+
+    SchemaGraph::SCCContext context;
+    graph.StronglyConnect(this, context);
+
+    bool hasCycles = false;
+    for (SchemaGraph::SccNodes::const_iterator iter = context.m_components.begin(); iter != context.m_components.end(); ++iter)
+        {
+        if (1 != iter->size())
+            {
+            hasCycles = true;
+            Utf8String cycleString;
+            for (SchemaGraph::NodeVector::const_iterator cycleIter = iter->begin(); cycleIter != iter->end(); ++cycleIter)
+                {
+                cycleString.append((*cycleIter)->m_node->m_key.GetFullSchemaName());
+                cycleString.append("-->");
+                }
+            cycleString.append( (*iter->begin())->m_node->m_key.GetFullSchemaName());
+            LOG.errorv ("ECSchema '%s' contains cycles %s", m_key.GetFullSchemaName().c_str(), cycleString.c_str());
+
+            break;
+            }
+        }
+
+    return hasCycles;
+    }
+
+/*---------------------------------------------------------------------------------**//**
+* @bsimethod                                    Robert.Schili                  01/2016
++---------------+---------------+---------------+---------------+---------------+------*/
+Utf8String SchemaKey::FormatFullSchemaName(Utf8CP schemaName, uint32_t versionRead, uint32_t versionWrite, uint32_t versionMinor)
+    {
+    Utf8PrintfString formattedString("%s.%s", schemaName, FormatSchemaVersion(versionRead, versionWrite, versionMinor).c_str());
+    return formattedString;
+    }
+
+/*---------------------------------------------------------------------------------**//**
+* @bsimethod                                    Robert.Schili                  01/2016
++---------------+---------------+---------------+---------------+---------------+------*/
+Utf8String SchemaKey::FormatSchemaVersion (uint32_t versionRead, uint32_t versionWrite, uint32_t versionMinor)
+    {
+    Utf8String versionString;
+    versionString.Sprintf("%02" PRIu32 ".%02" PRIu32 ".%02" PRIu32, versionRead, versionWrite, versionMinor);
+    return versionString;
+    }
+
+/*---------------------------------------------------------------------------------**//**
+* @bsimethod                                    Robert.Schili                  01/2016
++---------------+---------------+---------------+---------------+---------------+------*/
+Utf8String SchemaKey::FormatLegacySchemaVersion (uint32_t versionRead, uint32_t versionMinor)
+    {
+    Utf8String versionString;
+    versionString.Sprintf("%02" PRIu32 ".%02" PRIu32, versionRead, versionMinor);
+    return versionString;
+    }
+
+/*---------------------------------------------------------------------------------**//**
+* @bsimethod                                    Robert.Schili                  01/2016
++---------------+---------------+---------------+---------------+---------------+------*/
+Utf8String SchemaKey::FormatLegacyFullSchemaName(Utf8CP schemaName, uint32_t versionRead, uint32_t versionMinor)
+    {
+    Utf8PrintfString formattedString("%s.%s", schemaName, FormatLegacySchemaVersion(versionRead, versionMinor).c_str());
+    return formattedString;
+    }
+
+#define ECSCHEMA_VERSION_FORMAT_EXPLANATION " Format must be either RR.mm or RR.ww.mm where RR is read version, ww is the write compatibility version and mm is minor version."
+#define ECSCHEMA_FULLNAME_FORMAT_EXPLANATION " Format must be either Name.RR.mm or Name.RR.ww.mm where RR is read version, ww is the write compatibility version and mm is minor version."
+
+/*---------------------------------------------------------------------------------**//**
+ @bsimethod
++---------------+---------------+---------------+---------------+---------------+------*/
+ECObjectsStatus SchemaKey::ParseSchemaFullName (Utf8StringR schemaName, uint32_t& versionRead, uint32_t& versionWrite, uint32_t& versionMinor, Utf8CP fullName)
+    {
+    if (Utf8String::IsNullOrEmpty(fullName))
+        return ECObjectsStatus::ParseError;
+
+    Utf8CP firstDot = strchr (fullName, '.');
+    if (nullptr == firstDot)
+        {
+        LOG.errorv ("Invalid ECSchema FullName String: '%s' does not contain a '.'!" ECSCHEMA_FULLNAME_FORMAT_EXPLANATION, fullName);
+        return ECObjectsStatus::ParseError;
+        }
+
+    size_t nameLen = firstDot - fullName;
+    if (nameLen < 1)
+        {
+        LOG.errorv ("Invalid ECSchema FullName String: '%s' does not have any characters before the '.'!" ECSCHEMA_FULLNAME_FORMAT_EXPLANATION, fullName);
+        return ECObjectsStatus::ParseError;
+        }
+
+    schemaName.assign (fullName, nameLen);
+
+    ECObjectsStatus stat = ParseVersionString(versionRead, versionWrite, versionMinor, firstDot + 1);
+    if (ECObjectsStatus::Success != stat)
+        return stat;
+
+    // There are some schemas out there that reference the non-existent Unit_Attributes.1.1 schema.  We need to deliver 1.0, which does not match our criteria
+    // for LatestCompatible.
+    if (0 == schemaName.CompareTo("Unit_Attributes") && 1 == versionRead && 1 == versionMinor)
+        versionMinor = 0;
+
+    return stat;
+    }
+
+/*---------------------------------------------------------------------------------**//**
+ @bsimethod
++---------------+---------------+---------------+---------------+---------------+------*/
+ECObjectsStatus SchemaKey::ParseVersionString (uint32_t& versionRead, uint32_t& versionWrite, uint32_t& versionMinor, Utf8CP versionString)
+    {
+    if(Utf8String::IsNullOrEmpty(versionString))
+        return ECObjectsStatus::Success;
+
+    bvector<Utf8String> tokens;
+    BeStringUtilities::Split(versionString, ".", tokens);
+    size_t digits = tokens.size();
+
+    if (digits < 2)
+        {
+        LOG.errorv("Invalid ECSchema Version String: '%s' at least version numbers are required!" ECSCHEMA_VERSION_FORMAT_EXPLANATION, versionString);
+        return ECObjectsStatus::ParseError;
+        }
+
+    Utf8P end = nullptr;
+    Utf8CP chars = tokens[0].c_str();
+    versionRead = strtoul(chars, &end, 10);
+    if (end == chars)
+        {
+        versionRead = DEFAULT_VERSION_READ;
+        LOG.errorv("Invalid ECSchema Version String: '%s' The characters '%s' must be numeric!" ECSCHEMA_VERSION_FORMAT_EXPLANATION, versionString, chars);
+        return ECObjectsStatus::ParseError;
+        }
+
+    chars = tokens[1].c_str();
+    uint32_t second = strtoul(chars, &end, 10);
+    if (end == chars)
+        {
+        versionWrite = DEFAULT_VERSION_WRITE;
+        versionMinor = DEFAULT_VERSION_MINOR;
+        LOG.errorv("Invalid ECSchema Version String: '%s' The characters '%s' must be numeric!" ECSCHEMA_VERSION_FORMAT_EXPLANATION, versionString, chars);
+        return ECObjectsStatus::ParseError;
+        }
+
+    if (digits == 2)
+        {
+        versionWrite = DEFAULT_VERSION_WRITE;
+        versionMinor = second;
+        return ECObjectsStatus::Success;
+        }
+
+    
+    chars = tokens[2].c_str();
+    uint32_t third = strtoul(chars, &end, 10);
+    //We have to support this case because some callers pass stuff like "1.5.ecschema.xml" to this method, which used to work
+    //before 3 number versions were introduced.
+    if (end == chars)
+        {
+        versionWrite = DEFAULT_VERSION_WRITE;
+        versionMinor = second;
+        }
+    else
+        {
+        versionWrite = second;
+        versionMinor = third;
+        }
+
+    return ECObjectsStatus::Success;
+    }
+
+/*---------------------------------------------------------------------------------**//**
+* @bsimethod                                    Abeesh.Basheer                  01/2012
++---------------+---------------+---------------+---------------+---------------+------*/
+struct ECClassFinder
+    {
+    ECN::SchemaNameClassNamePair const& m_key;
+    ECClassP&                          m_class;
+    ECClassFinder (ECN::SchemaNameClassNamePair const& key, ECClassP& foundClass)
+        :m_key(key), m_class(foundClass)
+        {}
+
+    bool operator () (ECSchemaR val)
+        {
+        if (0 != val.GetName().CompareTo(m_key.m_schemaName))
+            return false;
+
+        m_class = val.GetClassP(m_key.m_className.c_str());
+        return nullptr != m_class;
+        }
+
+    bool operator () (ECSchemaPtr const& val)
+        {
+        if (val.IsNull())
+            return false;
+
+        return (*this)(*val);
+        }
+
+    bool operator () (bpair<SchemaKey,ECSchemaPtr> const& val)
+        {
+        return (*this)(val.second);
+        }
+
+    };
+
+/*---------------------------------------------------------------------------------**//**
+* @bsimethod                                    Abeesh.Basheer                  03/2012
++---------------+---------------+---------------+---------------+---------------+------*/
+ECClassP SchemaMapExact::FindClassP (ECN::SchemaNameClassNamePair const& classNamePair) const
+    {
+    ECClassP classInstance = nullptr;
+    ECClassFinder classFinder(classNamePair, classInstance);
+
+    SchemaMapExact::const_iterator iter = std::find_if (begin(), end(), classFinder);
+    return iter == end() ? nullptr : classInstance;
+    }
+
+ /*---------------------------------------------------------------------------------**//**
+ * @bsimethod                                    Abeesh.Basheer                  04/2012
+ +---------------+---------------+---------------+---------------+---------------+------*/
+uint32_t ECSchema::ComputeSchemaXmlStringCheckSum(Utf8CP str, size_t len)
+    {
+    return CheckSumHelper::ComputeCheckSumForString (str, len);
+    }
+
+/*---------------------------------------------------------------------------------**//**
+* @bsimethod                                    Abeesh.Basheer                  04/2012
++---------------+---------------+---------------+---------------+---------------+------*/
+void ECSchema::ReComputeCheckSum ()
+    {
+    if (m_immutable)
+        return;
+
+    WString xmlStr;
+    if (SchemaWriteStatus::Success != WriteToXmlString (xmlStr, m_ecVersion))
+        return;
+
+    m_key.m_checkSum = CheckSumHelper::ComputeCheckSumForString (xmlStr.c_str(), sizeof(WChar)* xmlStr.length());
+    }
+
+/*---------------------------------------------------------------------------------**//**
+* @bsimethod                                    Abeesh.Basheer                  10/2012
++---------------+---------------+---------------+---------------+---------------+------*/
+void ECSchema::SetImmutable()
+    {
+    BeAssert(!m_immutable);
+    ReComputeCheckSum();
+    m_immutable = true;
+    }
+
+/*---------------------------------------------------------------------------------**//**
+* @bsimethod                                    Andrius.Zonys                   10/2013
++---------------+---------------+---------------+---------------+---------------+------*/
+int SchemaKey::CompareByName (Utf8StringCR schemaName) const
+    {
+    // TFS#223524: This was added to do case-insensitive comparison, but it is being used inappropriately.
+    // ECSchema names are case-sensitive. If there are particular contexts in which case should be disregarded,
+    // the code that handles those contexts should do so explicitly.
+    return strcmp (m_schemaName.c_str(), schemaName.c_str());
+    }
+
+//---------------------------------------------------------------------------------------
+// @bsimethod                                                    Krischan.Eberle  02/2016
+//+---------------+---------------+---------------+---------------+---------------+------
+int SchemaKey::CompareByVersion(SchemaKeyCR rhs) const
+    {
+    SchemaKeyCR lhs = *this;
+
+    if (lhs.m_versionRead != rhs.m_versionRead)
+        return lhs.m_versionRead - rhs.m_versionRead;
+
+    if (lhs.m_versionWrite != rhs.m_versionWrite)
+        return lhs.m_versionWrite - rhs.m_versionWrite;
+
+    return lhs.m_versionMinor - rhs.m_versionMinor;
+    }
+
+/*---------------------------------------------------------------------------------**//**
+* @bsimethod                                    Abeesh.Basheer                  12/2012
++---------------+---------------+---------------+---------------+---------------+------*/
+bool SchemaKey::LessThan (SchemaKeyCR rhs, SchemaMatchType matchType) const
+    {
+    switch (matchType)
+        {
+        case SchemaMatchType::Identical:
+            {
+            if (0 != m_checkSum || 0 != rhs.m_checkSum)
+                return m_checkSum < rhs.m_checkSum;
+            //Fall through
+            }
+        case SchemaMatchType::Exact:
+            {
+            int nameCompare = CompareByName (rhs.m_schemaName);
+
+            if (nameCompare != 0)
+                return nameCompare < 0;
+
+            if (m_versionRead != rhs.m_versionRead)
+                return m_versionRead < rhs.m_versionRead;
+
+            if (m_versionWrite != rhs.m_versionWrite)
+                return m_versionWrite < rhs.m_versionWrite;
+
+            return m_versionMinor < rhs.m_versionMinor;
+            break;
+            }
+        case SchemaMatchType::LatestWriteCompatible:
+            {
+            int nameCompare = CompareByName (rhs.m_schemaName);
+
+            if (nameCompare != 0)
+                return nameCompare < 0;
+
+            if (m_versionRead < rhs.m_versionRead)
+                return true;
+
+            if (m_versionRead == rhs.m_versionRead)
+                return m_versionWrite < rhs.m_versionWrite;
+
+            return false;
+            }
+        case SchemaMatchType::LatestReadCompatible:
+            {
+            int nameCompare = CompareByName(rhs.m_schemaName);
+
+            if (nameCompare != 0)
+                return nameCompare < 0;
+
+            return m_versionRead < rhs.m_versionRead;
+            }
+        case SchemaMatchType::Latest: //Only compare by name
+            {
+            return CompareByName (rhs.m_schemaName) < 0;
+            }
+        default:
+            return false;
+        }
+    }
+
+/*---------------------------------------------------------------------------------**//**
+* @bsimethod                                    Abeesh.Basheer                  12/2012
++---------------+---------------+---------------+---------------+---------------+------*/
+bool SchemaKey::Matches (SchemaKeyCR rhs, SchemaMatchType matchType) const
+    {
+    switch (matchType)
+        {
+        case SchemaMatchType::Identical:
+            {
+            if (0 != m_checkSum && 0 != rhs.m_checkSum)
+                return m_checkSum == rhs.m_checkSum;
+            //fall through
+            }
+        case SchemaMatchType::Exact:
+            return 0 == CompareByName (rhs.m_schemaName) && m_versionRead == rhs.m_versionRead &&
+                m_versionWrite == rhs.m_versionWrite && m_versionMinor == rhs.m_versionMinor;
+        case SchemaMatchType::LatestReadCompatible:
+            if (CompareByName(rhs.m_schemaName) != 0)
+                return false;
+
+            if (rhs.m_versionRead != m_versionRead)
+                return false;
+
+            if (m_versionWrite == rhs.m_versionWrite)
+                return m_versionMinor >= rhs.m_versionMinor;
+
+            return m_versionWrite > rhs.m_versionWrite;
+        case SchemaMatchType::LatestWriteCompatible:
+            return 0 == CompareByName (rhs.m_schemaName) && m_versionRead == rhs.m_versionRead &&
+                m_versionWrite == rhs.m_versionWrite && m_versionMinor >= rhs.m_versionMinor;
+        case SchemaMatchType::Latest:
+            return 0 == CompareByName (rhs.m_schemaName);
+        default:
+            return false;
+        }
+    }
+
+static IECTypeAdapterContext::FactoryFn s_typeAdapterContextFactory;
+
+/*---------------------------------------------------------------------------------**//**
+* @bsimethod                                                    Paul.Connelly   01/13
++---------------+---------------+---------------+---------------+---------------+------*/
+void IECTypeAdapterContext::RegisterFactory(FactoryFn fn) {s_typeAdapterContextFactory = fn;}
+
+/*---------------------------------------------------------------------------------**//**
+* @bsimethod                                                    Paul.Connelly   01/13
++---------------+---------------+---------------+---------------+---------------+------*/
+IECTypeAdapterContextPtr IECTypeAdapterContext::Create(ECPropertyCR prop, IECInstanceCR instance, uint32_t componentIndex)
+    {
+    return nullptr != s_typeAdapterContextFactory ? s_typeAdapterContextFactory (prop, instance, componentIndex) : nullptr;
+    }
+
+/*---------------------------------------------------------------------------------**//**
+* @bsimethod                                                    Paul.Connelly   02/14
++---------------+---------------+---------------+---------------+---------------+------*/
+Utf8String QualifiedECAccessor::ToString() const
+    {
+    Utf8PrintfString str("%s:%s:%s", m_schemaName.c_str(), m_className.c_str(), m_accessString.c_str());
+    return str;
+    }
+
+/*---------------------------------------------------------------------------------**//**
+* @bsimethod                                                    Paul.Connelly   02/14
++---------------+---------------+---------------+---------------+---------------+------*/
+bool QualifiedECAccessor::FromString (Utf8CP str)
+    {
+    bvector<Utf8String> tokens;
+    BeStringUtilities::Split (str, ":", tokens);
+    if (3 != tokens.size())
+        return false;
+
+    m_schemaName = tokens[0];
+    m_className = tokens[1];
+    m_accessString = tokens[2];
+
+    return true;
+    }
+
+/*---------------------------------------------------------------------------------**//**
+* @bsimethod                                                    Paul.Connelly   03/14
++---------------+---------------+---------------+---------------+---------------+------*/
+bool QualifiedECAccessor::FromAccessString (ECEnablerCR enabler, Utf8CP accessString)
+    {
+    ECValueAccessor va;
+    if (ECObjectsStatus::Success == ECValueAccessor::PopulateValueAccessor (va, enabler, accessString) && 0 < va.GetDepth() && nullptr != va[0].GetECProperty())
+        {
+        ECClassCR rootClass = va[0].GetECProperty()->GetClass();
+        m_schemaName = rootClass.GetSchema().GetName();
+        m_className = rootClass.GetName();
+        m_accessString = accessString;
+        return true;
+        }
+    else
+        return false;
+    }
+
+/*---------------------------------------------------------------------------------**//**
+* @bsimethod                                                    Paul.Connelly   08/15
++---------------+---------------+---------------+---------------+---------------+------*/
+bool QualifiedECAccessor::Remap (ECSchemaCR pre, ECSchemaCR post, IECSchemaRemapperCR remapper)
+    {
+    SchemaNameClassNamePair schemaClass (m_schemaName, m_className);
+    bool remapped = schemaClass.Remap (pre, post, remapper);
+    if (remapped)
+        {
+        m_schemaName = schemaClass.m_schemaName;
+        m_className = schemaClass.m_className;
+        }
+
+    ECClassCP newClass = post.GetClassCP (schemaClass.m_className.c_str());
+    ECValueAccessor va;
+    if (nullptr != newClass && ECObjectsStatus::Success == ECValueAccessor::PopulateAndRemapValueAccessor (va, *newClass->GetDefaultStandaloneEnabler(), m_accessString.c_str(), remapper))
+        {
+        Utf8String newAccessString = va.GetManagedAccessString();
+        if (!newAccessString.Equals (m_accessString))
+            {
+            m_accessString = newAccessString;
+            remapped = true;
+            }
+        }
+
+    return remapped;
+    }
+
+/*---------------------------------------------------------------------------------**//**
+* @bsimethod                                                    Paul.Connelly   08/15
++---------------+---------------+---------------+---------------+---------------+------*/
+bool SchemaNameClassNamePair::Remap (ECSchemaCR pre, ECSchemaCR post, IECSchemaRemapperCR remapper)
+    {
+    bool remapped = false;
+    if (pre.GetName().Equals (m_schemaName))
+        {
+        if (!pre.GetName().Equals (post.GetName()))
+            {
+            m_schemaName = post.GetName();
+            remapped = true;
+            }
+
+        Utf8String newClassName = m_className;
+        if (remapper.ResolveClassName (newClassName, post))
+            {
+            m_className = newClassName;
+            remapped = true;
+            }
+        }
+
+    return remapped;
+    }
+
+END_BENTLEY_ECOBJECT_NAMESPACE