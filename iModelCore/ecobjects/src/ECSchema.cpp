--- conflicted
+++ resolved
@@ -1,1626 +1,1566 @@
-/*--------------------------------------------------------------------------------------+
-|
-|     $Source: ecobjects/native/ECSchema.cpp $
-|    $RCSfile: file.tpl,v $
-|   $Revision: 1.10 $
-|       $Date: 2005/11/07 15:38:45 $
-|     $Author: EarlinLutz $
-|
-|  $Copyright: (c) 2010 Bentley Systems, Incorporated. All rights reserved. $
-|
-+--------------------------------------------------------------------------------------*/
-
-#include "ECObjectsPch.h"
-
-BEGIN_BENTLEY_EC_NAMESPACE
-
-static UInt32 g_totalAllocs = 0;
-static UInt32 g_totalFrees  = 0;
-static UInt32 g_currentLive = 0;
-
-#define DEBUG_SCHEMA_LEAKS
-#ifdef DEBUG_SCHEMA_LEAKS
-typedef std::map<ECSchema*, UInt32> DebugSchemaLeakMap;
-DebugSchemaLeakMap      g_debugSchemaLeakMap;
-#endif
-
-/*---------------------------------------------------------------------------------**//**
- @bsimethod                                                 
-+---------------+---------------+---------------+---------------+---------------+------*/
-ECSchema::ECSchema ()
-    :
-    m_versionMajor (DEFAULT_VERSION_MAJOR), m_versionMinor (DEFAULT_VERSION_MINOR), m_classContainer(ECClassContainer(m_classMap))
-    {
-    g_totalAllocs++;
-    g_currentLive++;
-
-#ifdef DEBUG_SCHEMA_LEAKS
-    g_debugSchemaLeakMap[this] = g_totalAllocs; // record this so we know if it was the 1st, 2nd allocation
-#endif
-    };
-
-/*---------------------------------------------------------------------------------**//**
- @bsimethod                                                 
-+---------------+---------------+---------------+---------------+---------------+------*/
-ECSchema::~ECSchema ()
-    {
-    // NEEDSWORK make sure everything is destroyed
-    Logger::GetLogger()->debugv (L"~~~~ Destroying ECSchema: %s\n", GetName().c_str());
-    ClassMap::iterator          classIterator = m_classMap.begin();
-    ClassMap::const_iterator    classEnd = m_classMap.end();        
-    Logger::GetLogger()->debugv(L"     Freeing memory for %d classes\n", m_classMap.size());
-    while (classIterator != classEnd)
-        {
-        ECClassP ecClass = classIterator->second;        
-        classIterator = m_classMap.erase(classIterator);        
-        delete ecClass;
-        }
-
-    assert (m_classMap.empty());
-
-    memset (this, 0xececdead, sizeof(this));
-    /*
-    for (ECSchemaReferenceVector::iterator sit = m_referencedSchemas.begin(); sit != m_referencedSchemas.end(); sit++)
-        {
-        CECSchemaReference & schemaRef = *sit;
-        if (NULL != schemaRef.m_pECSchema)
-            delete schemaRef.m_pECSchema; //needswork: are we sure that something else isn't holding it... we need a DgnECManager
-        }
-    m_referencedSchemas.clear();*/
-
-#ifdef DEBUG_SCHEMA_LEAKS
-    g_debugSchemaLeakMap.erase(this);
-#endif
-
-    g_totalFrees++;
-    g_currentLive--;
-    }
-
-/*---------------------------------------------------------------------------------**//**
-* @bsimethod                                                    JoshSchifter    01/10
-+---------------+---------------+---------------+---------------+---------------+------*/
-void ECSchema::Debug_DumpAllocationStats(const wchar_t* prefix)
-    {
-    if (!prefix)
-        prefix = L"";
-
-    Logger::GetLogger()->debugv (L"%s Live ECSchemas: %d, Total Allocs: %d, TotalFrees: %d", prefix, g_currentLive, g_totalAllocs, g_totalFrees);
-#ifdef DEBUG_SCHEMA_LEAKS
-    for each (DebugSchemaLeakMap::value_type leak in g_debugSchemaLeakMap)
-        {
-        ECSchema* leakedObject = leak.first;
-        UInt32    orderOfAllocation = leak.second;
-        Logger::GetLogger()->debugv (L"Leaked the %dth ECSchema that was allocated: %s.", orderOfAllocation, leakedObject->GetName().c_str());
-        //leakedObject->Dump();
-        }
-#endif
-    }
-
-/*---------------------------------------------------------------------------------**//**
-* @bsimethod                                                    CaseyMullen    02/10
-+---------------+---------------+---------------+---------------+---------------+------*/
-bool isExcluded(bwstring& schemaName, std::vector<bwstring> schemaNamesToExclude)
-    {
-    for each (bwstring excludedSchema in schemaNamesToExclude)
-        {
-        if (0 == schemaName.compare (excludedSchema))
-            return true;
-        }
-
-    return false;
-    }
-
-/*---------------------------------------------------------------------------------**//**
-* @bsimethod                                                    CaseyMullen    02/10
-+---------------+---------------+---------------+---------------+---------------+------*/
-void ECSchema::Debug_ReportLeaks(std::vector<bwstring>& schemaNamesToExclude)
-    {
-#ifdef DEBUG_SCHEMA_LEAKS
-    for each (DebugSchemaLeakMap::value_type leak in g_debugSchemaLeakMap)
-        {
-        ECSchema* leakedObject = leak.first;
-        UInt32    orderOfAllocation = leak.second;
-        
-        bwstring name = leakedObject->GetName();
-        if (isExcluded (name, schemaNamesToExclude))
-            continue;
-        
-        Logger::GetLogger()->errorv (L"Leaked the %dth IECSchema that was allocated: %s", orderOfAllocation, name.c_str());
-        //leakedObject->Dump();
-        }
-#endif
-    }
-
-/*---------------------------------------------------------------------------------**//**
-* @bsimethod                                                    JoshSchifter    01/10
-+---------------+---------------+---------------+---------------+---------------+------*/
-void ECSchema::Debug_GetAllocationStats(int* currentLive, int* totalAllocs, int* totalFrees)
-    {
-    if (currentLive)
-        *currentLive = g_currentLive;
-
-    if (totalAllocs)
-        *totalAllocs = g_totalAllocs;
-
-    if (totalFrees)
-        *totalFrees  = g_totalFrees;
-    }
-
-/*---------------------------------------------------------------------------------**//**
-* @bsimethod                                                    JoshSchifter    01/10
-+---------------+---------------+---------------+---------------+---------------+------*/
-void ECSchema::Debug_ResetAllocationStats()
-    {
-    g_totalAllocs = g_totalFrees = g_currentLive = 0;
-
-#ifdef DEBUG_SCHEMA_LEAKS
-    g_debugSchemaLeakMap.clear();
-#endif
-    }
-
-/*---------------------------------------------------------------------------------**//**
- @bsimethod                                                     
-+---------------+---------------+---------------+---------------+---------------+------*/
-bwstring const& ECSchema::GetName
-(
-) const
-    {
-    return m_name;
-    }
-
-/*---------------------------------------------------------------------------------**//**
- @bsimethod                                                     
-+---------------+---------------+---------------+---------------+---------------+------*/
-ECObjectsStatus ECSchema::SetName
-(
-bwstring const& name
-)
-    {        
-    //NEEDSWORK name needs to be validated
-    m_name = name;        
-    return ECOBJECTS_STATUS_Success;
-    }
-
-/*---------------------------------------------------------------------------------**//**
- @bsimethod                                                     
-+---------------+---------------+---------------+---------------+---------------+------*/
-bwstring const& ECSchema::GetNamespacePrefix
-(
-) const
-    {        
-    return m_namespacePrefix;    
-    }
-
-/*---------------------------------------------------------------------------------**//**
- @bsimethod                                                     
-+---------------+---------------+---------------+---------------+---------------+------*/
-ECObjectsStatus ECSchema::SetNamespacePrefix
-(
-bwstring const& namespacePrefix
-)
-    {        
-    m_namespacePrefix = namespacePrefix;  
-    return ECOBJECTS_STATUS_Success;
-    }
-
-/*---------------------------------------------------------------------------------**//**
- @bsimethod                                                     
-+---------------+---------------+---------------+---------------+---------------+------*/
-bwstring const& ECSchema::GetDescription
-(
-) const
-    {
-    return m_description;        
-    }
-
-/*---------------------------------------------------------------------------------**//**
- @bsimethod                                                     
-+---------------+---------------+---------------+---------------+---------------+------*/
-ECObjectsStatus ECSchema::SetDescription
-(
-bwstring const& description
-)
-    {        
-    m_description = description;
-    return ECOBJECTS_STATUS_Success;
-    }
-
-/*---------------------------------------------------------------------------------**//**
- @bsimethod                                                     
-+---------------+---------------+---------------+---------------+---------------+------*/
-bwstring const& ECSchema::GetDisplayLabel
-(
-) const
-    {
-    return (m_displayLabel.empty()) ? Name : m_displayLabel;
-    }
-
-/*---------------------------------------------------------------------------------**//**
- @bsimethod                                                     
-+---------------+---------------+---------------+---------------+---------------+------*/
-ECObjectsStatus ECSchema::SetDisplayLabel
-(
-bwstring const& displayLabel
-)
-    {        
-    m_displayLabel = displayLabel;
-    return ECOBJECTS_STATUS_Success;
-    }
-    
-/*---------------------------------------------------------------------------------**//**
- @bsimethod                                                     
-+---------------+---------------+---------------+---------------+---------------+------*/
-bool ECSchema::GetIsDisplayLabelDefined
-(
-) const
-    {
-    return (!m_displayLabel.empty());        
-    }
-
-/*---------------------------------------------------------------------------------**//**
- @bsimethod                                                     
-+---------------+---------------+---------------+---------------+---------------+------*/
-UInt32 ECSchema::GetVersionMajor
-(
-) const
-    {
-    return m_versionMajor;        
-    }
-
-/*---------------------------------------------------------------------------------**//**
- @bsimethod                                                     
-+---------------+---------------+---------------+---------------+---------------+------*/
-ECObjectsStatus ECSchema::SetVersionMajor
-(
-const UInt32 versionMajor
-)
-    {        
-    m_versionMajor = versionMajor;
-    return ECOBJECTS_STATUS_Success;
-    }
-
-/*---------------------------------------------------------------------------------**//**
- @bsimethod                                                     
-+---------------+---------------+---------------+---------------+---------------+------*/
-UInt32 ECSchema::GetVersionMinor
-(
-) const
-    {
-    return m_versionMinor;        
-    }
-
-/*---------------------------------------------------------------------------------**//**
- @bsimethod                                                     
-+---------------+---------------+---------------+---------------+---------------+------*/
-ECObjectsStatus ECSchema::SetVersionMinor
-(
-const UInt32 versionMinor
-)
-    {        
-    m_versionMinor = versionMinor;
-    return ECOBJECTS_STATUS_Success;
-    }
-
-/*---------------------------------------------------------------------------------**//**
- @bsimethod                                                     
-+---------------+---------------+---------------+---------------+---------------+------*/
-ECClassP ECSchema::GetClassP
-(
-bwstring const& name
-) const
-    {
-    ClassMap::const_iterator  classIterator;
-    classIterator = m_classMap.find (name.c_str());
-    
-    if ( classIterator != m_classMap.end() )
-        return classIterator->second;
-    else
-        return NULL;
-    }
-
-/*---------------------------------------------------------------------------------**//**
- @bsimethod                                                     
-+---------------+---------------+---------------+---------------+---------------+------*/
-ECObjectsStatus ECSchema::AddClass 
-(
-ECClassP&                 pClass
-)
-    {
-    std::pair < stdext::hash_map<const wchar_t *, ECClassP>::iterator, bool > resultPair;
-    resultPair = m_classMap.insert (std::pair<const wchar_t *, ECClassP> (pClass->Name.c_str(), pClass));
-    if (resultPair.second == false)
-        {
-        Logger::GetLogger()->warningv (L"Can not create class '%s' because it already exists in the schema", pClass->Name.c_str());
-        delete pClass;
-        pClass = NULL;        
-        return ECOBJECTS_STATUS_NamedItemAlreadyExists;
-        }
-
-    return ECOBJECTS_STATUS_Success;
-    }
-
-/*---------------------------------------------------------------------------------**//**
- @bsimethod                                                     
-+---------------+---------------+---------------+---------------+---------------+------*/
-ECObjectsStatus ECSchema::CreateClass 
-(
-ECClassP&                 pClass, 
-bwstring const&     name
-)
-    {
-    pClass = new ECClass(*this);
-    ECObjectsStatus status = pClass->SetName (name);
-    if (ECOBJECTS_STATUS_Success != status)
-        return status;
-
-    return AddClass (pClass);
-    }
-
-/*---------------------------------------------------------------------------------**//**
- @bsimethod                                                     
-+---------------+---------------+---------------+---------------+---------------+------*/
-ECObjectsStatus ECSchema::CreateRelationshipClass 
-(
-ECRelationshipClassP&     pClass, 
-bwstring const&     name
-)
-    {
-    pClass = new ECRelationshipClass(*this);
-    ECObjectsStatus status = pClass->SetName (name);
-    if (ECOBJECTS_STATUS_Success != status)
-        return status;
-
-    std::pair < stdext::hash_map<const wchar_t *, ECClassP>::iterator, bool > resultPair;
-    resultPair = m_classMap.insert (std::pair<const wchar_t *, ECClassP> (pClass->Name.c_str(), pClass));
-    if (resultPair.second == false)
-        {
-        delete pClass;
-        pClass = NULL;
-        Logger::GetLogger()->warningv (L"Can not create relationship class '%s' because it already exists in the schema", name.c_str());
-        return ECOBJECTS_STATUS_NamedItemAlreadyExists;
-        }
-
-    return ECOBJECTS_STATUS_Success;
-    }
-
-#define     ECSCHEMA_VERSION_FORMAT_EXPLAINATION L" Format must be MM.mm where MM is major version and mm is minor version.\n"
-/*---------------------------------------------------------------------------------**//**
- @bsimethod                                                     
-+---------------+---------------+---------------+---------------+---------------+------*/
-ECObjectsStatus ECSchema::ParseVersionString 
-(
-UInt32&                 versionMajor, 
-UInt32&                 versionMinor, 
-bwstring const&     versionString
-)
-    {
-    versionMajor = DEFAULT_VERSION_MAJOR;
-    versionMinor = DEFAULT_VERSION_MINOR;
-    if (versionString.empty())
-        return ECOBJECTS_STATUS_Success;
-
-    const wchar_t * version = versionString.c_str();
-    const wchar_t * theDot = wcschr (version, L'.');
-    if (NULL == theDot)
-        {
-        Logger::GetLogger()->errorv (L"Invalid ECSchema Version String: '%s' does not contain a '.'!" ECSCHEMA_VERSION_FORMAT_EXPLAINATION, versionString.c_str());
-        return ECOBJECTS_STATUS_ParseError;
-        }
-
-    size_t majorLen = theDot - version;
-    if (majorLen < 1 || majorLen > 3)
-        {
-        Logger::GetLogger()->errorv (L"Invalid ECSchema Version String: '%s' does not have 1-3 numbers before the '.'!" ECSCHEMA_VERSION_FORMAT_EXPLAINATION, versionString.c_str());
-        return ECOBJECTS_STATUS_ParseError;
-        }
-
-    size_t minorLen = wcslen (theDot) - 1;
-    if (minorLen < 1 || minorLen > 3)
-        {
-        Logger::GetLogger()->errorv (L"Invalid ECSchema Version String: '%s' does not have 1-3 numbers after the '.'!" ECSCHEMA_VERSION_FORMAT_EXPLAINATION, versionString.c_str());
-        return ECOBJECTS_STATUS_ParseError;
-        }
-
-    wchar_t * end = NULL;    
-    versionMajor = wcstoul (version, &end, 10);
-    if (version == end)
-        {
-        Logger::GetLogger()->errorv (L"Invalid ECSchema Version String: '%s' The characters before the '.' must be numeric!" ECSCHEMA_VERSION_FORMAT_EXPLAINATION, versionString.c_str());
-        return ECOBJECTS_STATUS_ParseError;
-        }
-
-    versionMinor = wcstoul (&theDot[1], &end, 10);
-    if (&theDot[1] == end)
-        {
-        Logger::GetLogger()->errorv (L"Invalid ECSchema Version String: '%s' The characters after the '.' must be numeric!" ECSCHEMA_VERSION_FORMAT_EXPLAINATION, versionString.c_str());
-        return ECOBJECTS_STATUS_ParseError;
-        }
-
-    return ECOBJECTS_STATUS_Success;
-    }
-
-/*---------------------------------------------------------------------------------**//**
- @bsimethod                                                     
-+---------------+---------------+---------------+---------------+---------------+------*/
-ECObjectsStatus ECSchema::SetVersionFromString 
-(
-bwstring const& versionString
-)
-    {
-    UInt32 versionMajor;
-    UInt32 versionMinor;
-    ECObjectsStatus status;
-    if ((ECOBJECTS_STATUS_Success != (status = ParseVersionString (versionMajor, versionMinor, versionString))) ||         
-        (ECOBJECTS_STATUS_Success != (status = this->SetVersionMajor (versionMajor))) ||
-        (ECOBJECTS_STATUS_Success != (status = this->SetVersionMinor (versionMinor))))
-        return status;
-    else
-        return ECOBJECTS_STATUS_Success;
-    }
-
-/*---------------------------------------------------------------------------------**//**
-* @bsimethod                                                    Casey.Mullen   04/08
-+---------------+---------------+---------------+---------------+---------------+------*/
-bool            ECSchema::SchemasMatch
-(
-SchemaMatchType matchType,
-const wchar_t * soughtName,
-UInt32          soughtMajor,
-UInt32          soughtMinor,
-const wchar_t * candidateName,
-UInt32          candidateMajor,
-UInt32          candidateMinor
-)
-    {
-    if (wcsicmp (candidateName, soughtName))
-        return false;
-    
-    return ((matchType == SCHEMAMATCHTYPE_Latest) ||
-            (matchType == SCHEMAMATCHTYPE_LatestCompatible && candidateMajor == soughtMajor && candidateMinor >= soughtMinor) ||
-            (matchType == SCHEMAMATCHTYPE_Exact            && candidateMajor == soughtMajor && candidateMinor == soughtMinor));
-    }
-    
-/*---------------------------------------------------------------------------------**//**
- @bsimethod                                                     
-+---------------+---------------+---------------+---------------+---------------+------*/
-ECObjectsStatus ECSchema::CreateSchema
-(
-ECSchemaPtr&              schemaOut, 
-bwstring const&     schemaName
-)
-    {    
-    if (!NameValidator::Validate(schemaName))
-        return ECOBJECTS_STATUS_InvalidName;
-
-    schemaOut = new ECSchema();
-    return schemaOut->SetName (schemaName);
-    }
-
-/*---------------------------------------------------------------------------------**//**
- @bsimethod                                                     
-+---------------+---------------+---------------+---------------+---------------+------*/
-ECSchemaP ECSchema::GetSchemaByNamespacePrefixP
-(
-bwstring const&     namespacePrefix
-) const
-    {
-    if ((namespacePrefix.length() == 0) || (namespacePrefix == m_namespacePrefix))
-        return (ECSchemaP)this;
-
-    // lookup referenced schema by prefix
-    ECSchemaReferenceList::const_iterator schemaIterator;
-    for (schemaIterator = m_refSchemaList.begin(); schemaIterator != m_refSchemaList.end(); schemaIterator++)
-        {
-        if (0 == namespacePrefix.compare ((*schemaIterator)->m_namespacePrefix))
-            return (*schemaIterator).get();
-        }
-
-    return NULL;
-    }
-
-/*---------------------------------------------------------------------------------**//**
- @bsimethod                                                     
-+---------------+---------------+---------------+---------------+---------------+------*/
-ECObjectsStatus ECSchema::ResolveNamespacePrefix
-(
-ECSchemaCR    schema,
-bwstring &    namespacePrefix
-) const
-    {
-    namespacePrefix = EMPTY_STRING;
-    if (&schema == this)
-        return ECOBJECTS_STATUS_Success;
-
-    stdext::hash_map<ECSchemaP, bwstring const>::const_iterator schemaIterator = m_referencedSchemaNamespaceMap.find((ECSchemaP) &schema);
-    if (schemaIterator != m_referencedSchemaNamespaceMap.end())
-        {
-        namespacePrefix = schemaIterator->second;
-        return ECOBJECTS_STATUS_Success;
-        }
-
-    return ECOBJECTS_STATUS_SchemaNotFound;
-    }
-
-/*---------------------------------------------------------------------------------**//**
-* @bsimethod                                                   
-+---------------+---------------+---------------+---------------+---------------+------*/
-ECClassContainerCR ECSchema::GetClasses
-(
-) const
-    {
-    return m_classContainer;
-    }
-
-/*---------------------------------------------------------------------------------**//**
-* @bsimethod                                    Carole.MacDonald                01/2010
-+---------------+---------------+---------------+---------------+---------------+------*/
-const ECSchemaReferenceList& ECSchema::GetReferencedSchemas
-(
-) const
-    {
-    return m_refSchemaList;
-    }
-  
-/*---------------------------------------------------------------------------------**//**
-* @bsimethod                                    Carole.MacDonald                01/2010
-+---------------+---------------+---------------+---------------+---------------+------*/
-ECObjectsStatus ECSchema::AddReferencedSchema
-(
-Bentley::EC::ECSchemaPtr refSchema
-)
-    {
-    ECSchemaReferenceList::const_iterator schemaIterator;
-    for (schemaIterator = m_refSchemaList.begin(); schemaIterator != m_refSchemaList.end(); schemaIterator++)
-        {
-        if (*schemaIterator == refSchema)
-            return ECOBJECTS_STATUS_NamedItemAlreadyExists;
-        }
-            
-    m_refSchemaList.push_back(refSchema);
-    m_referencedSchemaNamespaceMap.insert(std::pair<ECSchemaP, const bwstring> (refSchema.get(), refSchema->NamespacePrefix));
-    return ECOBJECTS_STATUS_Success;
-    }
-    
-/*---------------------------------------------------------------------------------**//**
-* @bsimethod                                    Carole.MacDonald                01/2010
-+---------------+---------------+---------------+---------------+---------------+------*/
-ECObjectsStatus ECSchema::RemoveReferencedSchema
-(
-Bentley::EC::ECSchemaPtr refSchema
-)
-    {
-    ECSchemaReferenceList::const_iterator schemaIterator;
-    for (schemaIterator = m_refSchemaList.begin(); schemaIterator != m_refSchemaList.end(); schemaIterator++)
-        {
-        if (*schemaIterator == refSchema)
-            {
-//            m_refSchemaList.erase(schemaIterator);
-//            return ECOBJECTS_STATUS_Success;
-            break;
-            }
-        }
-    if (m_refSchemaList.end() == schemaIterator)
-        return ECOBJECTS_STATUS_SchemaNotFound;
-        
-    // Can only remove the reference if nothing actually references it.
-    
-    ECSchemaP foundSchemaP = (*schemaIterator).get();
-    for each (ECClassP ecClass in Classes)
-        {
-        // First, check each base class to see if the base class uses that schema
-        for each (ECClassP baseClass in ecClass->BaseClasses)
-            {
-            if ((ECSchemaP) &(baseClass->Schema) == foundSchemaP)
-                {
-                return ECOBJECTS_STATUS_SchemaInUse;
-                }
-            }
-            
-        // If it is a relationship class, check the constraints to make sure the constraints don't use that schema
-        ECRelationshipClassP relClass = dynamic_cast<ECRelationshipClassP>(ecClass);
-        if (NULL != relClass)
-            {
-            for each (ECClassP target in relClass->Target.Classes)
-                {
-                if ((ECSchemaP) &(target->Schema) == foundSchemaP)
-                    {
-                    return ECOBJECTS_STATUS_SchemaInUse;
-                    }
-                }
-            for each (ECClassP source in relClass->Source.Classes)
-                {
-                if ((ECSchemaP) &(source->Schema) == foundSchemaP)
-                    {
-                    return ECOBJECTS_STATUS_SchemaInUse;
-                    }
-                }
-            }
-            
-        // And make sure that there are no struct types from another schema
-        for each (ECPropertyP prop in ecClass->GetProperties(false))
-            {
-            ECClassCP typeClass;
-            if (prop->IsStruct)
-                {
-                typeClass = &(prop->GetAsStructProperty()->Type);
-                }
-            else if (prop->IsArray)
-                {
-                typeClass = prop->GetAsArrayProperty()->StructElementType;
-                }
-            else
-                {
-                typeClass = NULL;
-                }
-            if (NULL == typeClass)
-                continue;
-            if (this->Name.compare(typeClass->Schema.Name) == 0 && this->VersionMajor == typeClass->Schema.VersionMajor &&
-                this->VersionMinor == typeClass->Schema.VersionMinor)
-                continue;
-            return ECOBJECTS_STATUS_SchemaInUse;
-            }
-        }
-
-    m_refSchemaList.erase(schemaIterator); 
-    stdext::hash_map<ECSchemaP, const bwstring>::const_iterator iterator = m_referencedSchemaNamespaceMap.find((ECSchemaP) &refSchema);
-    if (iterator != m_referencedSchemaNamespaceMap.end())
-        {
-        m_referencedSchemaNamespaceMap.erase(iterator);
-        }
-
-    return ECOBJECTS_STATUS_Success;
-    }
-    
-/*---------------------------------------------------------------------------------**//**
- @bsimethod                                                     
-+---------------+---------------+---------------+---------------+---------------+------*/
-SchemaDeserializationStatus ECSchema::ReadClassStubsFromXml
-(
-MSXML2::IXMLDOMNode& schemaNode,
-ClassDeserializationVector&  classes
-)
-    {
-    SchemaDeserializationStatus status = SCHEMA_DESERIALIZATION_STATUS_Success;
-
-    // Create ECClass Stubs (no attributes or properties)
-    size_t classElementLength = wcslen (EC_CLASS_ELEMENT);
-    MSXML2::IXMLDOMNodeListPtr xmlNodeListPtr = schemaNode.selectNodes (EC_NAMESPACE_PREFIX L":" EC_CLASS_ELEMENT L" | " EC_NAMESPACE_PREFIX L":" EC_RELATIONSHIP_CLASS_ELEMENT);
-    _bstr_t baseName;    
-    ECClassP pClass;
-    ECRelationshipClassP pRelationshipClass;
-    MSXML2::IXMLDOMNodePtr xmlNodePtr;
-    while (NULL != (xmlNodePtr = xmlNodeListPtr->nextNode()))
-        {        
-        baseName = xmlNodePtr->baseName;
-        
-        if (baseName.length() == classElementLength)
-            {            
-            pClass = new ECClass (*this);
-            pRelationshipClass = NULL;
-            }
-        else
-            {            
-            pRelationshipClass = new ECRelationshipClass (*this);            
-            pClass = pRelationshipClass;
-            }
-
-        if (SCHEMA_DESERIALIZATION_STATUS_Success != (status = pClass->ReadXmlAttributes(xmlNodePtr)))
-            return status;           
-
-        if (ECOBJECTS_STATUS_Success != this->AddClass (pClass))
-            return SCHEMA_DESERIALIZATION_STATUS_InvalidECSchemaXml;
-
-        if (NULL == pRelationshipClass)
-            Logger::GetLogger()->tracev (L"    Created ECClass Stub: %s\n", pClass->Name.c_str());
-        else
-            Logger::GetLogger()->tracev (L"    Created Relationship ECClass Stub: %s\n", pClass->Name.c_str());
-
-        classes.push_back (std::make_pair (pClass, xmlNodePtr));
-        }
-    return status;
-    }
-
-/*---------------------------------------------------------------------------------**//**
- - Expects class stubs have already been read and created.  They are stored in the vector passed into this method.
- - Expects referenced schemas have been resolved and deserialized so that base classes & structs in other schemas can be located.
- - Reads the contents of each XML node cached in the classes vector and populates the in-memory EC:ECClass with
-   base classes, properties & relationship endpoints.
- @bsimethod                                                     
-+---------------+---------------+---------------+---------------+---------------+------*/
-SchemaDeserializationStatus ECSchema::ReadClassContentsFromXml
-(
-ClassDeserializationVector&  classes
-)
-    {
-    SchemaDeserializationStatus status = SCHEMA_DESERIALIZATION_STATUS_Success;
-
-    ClassDeserializationVector::const_iterator  classesStart, classesEnd, classesIterator;
-    ECClassP pClass;
-    MSXML2::IXMLDOMNodePtr xmlNodePtr;
-    for(classesStart = classes.begin(), classesEnd = classes.end(), classesIterator = classesStart; classesIterator != classesEnd; classesIterator++)
-        {
-        pClass = classesIterator->first;
-        xmlNodePtr = classesIterator->second;
-        status = pClass->ReadXmlContents (xmlNodePtr);
-        if (SCHEMA_DESERIALIZATION_STATUS_Success != status)
-            return status;
-        }
-
-    return status;
-    }
-
-/*---------------------------------------------------------------------------------**//**
-* @bsimethod                                    Carole.MacDonald                01/2010
-+---------------+---------------+---------------+---------------+---------------+------*/
-SchemaDeserializationStatus ECSchema::ReadSchemaReferencesFromXml
-(
-MSXML2::IXMLDOMNode&            schemaNode, 
-ECSchemaConstructionContextR    schemaContext
-)
-    {
-    SchemaDeserializationStatus status = SCHEMA_DESERIALIZATION_STATUS_Success;
-    SchemaMap&                  underConstruction = schemaContext.GetSchemasUnderConstruction();
-        
-    wchar_t version[10];
-    swprintf(version, 10, L".%02d.%02d", m_versionMajor, m_versionMinor);
-<<<<<<< HEAD
-    bwstring *versionString = new bwstring(m_name + version);
-    underConstruction.insert(std::pair<const wchar_t *, ECSchemaP>(versionString->c_str(), this));
-=======
-    bwstring schemaFullName(m_name + version);
-    underConstruction->insert(std::pair<const wchar_t *, ECSchemaP>(schemaFullName.c_str(), this));
->>>>>>> af3792b6
-    
-    m_referencedSchemaNamespaceMap.clear();
-
-    MSXML2::IXMLDOMNodeListPtr xmlNodeListPtr = schemaNode.selectNodes (EC_NAMESPACE_PREFIX L":" EC_SCHEMAREFERENCE_ELEMENT);
-    MSXML2::IXMLDOMNodePtr xmlNodePtr;
-    
-    while (NULL != (xmlNodePtr = xmlNodeListPtr->nextNode()))
-        {
-        MSXML2::IXMLDOMNamedNodeMapPtr nodeAttributesPtr = xmlNodePtr->attributes;
-        MSXML2::IXMLDOMNodePtr attributePtr;
-
-        if (NULL == (attributePtr = nodeAttributesPtr->getNamedItem (SCHEMAREF_NAME_ATTRIBUTE)))
-            {
-            Logger::GetLogger()->errorv (L"Invalid ECSchemaXML: %s element must contain a " SCHEMAREF_NAME_ATTRIBUTE L" attribute\n", (const wchar_t *)xmlNodePtr->baseName);
-<<<<<<< HEAD
-=======
-            if (needToDelete)
-                {
-                delete underConstruction;
-                underConstruction = NULL;
-                }
-            else
-                underConstruction->erase(schemaFullName.c_str());
->>>>>>> af3792b6
-            return SCHEMA_DESERIALIZATION_STATUS_InvalidECSchemaXml;
-            }
-            
-        bwstring schemaName = (const wchar_t*) attributePtr->text;
-
-        if (NULL == (attributePtr = nodeAttributesPtr->getNamedItem (SCHEMAREF_PREFIX_ATTRIBUTE)))
-            {
-            Logger::GetLogger()->errorv (L"Invalid ECSchemaXML: %s element must contain a " SCHEMAREF_PREFIX_ATTRIBUTE L" attribute\n", (const wchar_t *)xmlNodePtr->baseName);
-<<<<<<< HEAD
-=======
-            if (needToDelete)
-                {
-                delete underConstruction;
-                underConstruction = NULL;
-                }
-            else
-                underConstruction->erase(schemaFullName.c_str());
->>>>>>> af3792b6
-            return SCHEMA_DESERIALIZATION_STATUS_InvalidECSchemaXml;
-            }
-        bwstring prefix = (const wchar_t*) attributePtr->text;
-
-        if (NULL == (attributePtr = nodeAttributesPtr->getNamedItem (SCHEMAREF_VERSION_ATTRIBUTE)))
-            {
-            Logger::GetLogger()->errorv (L"Invalid ECSchemaXML: %s element must contain a " SCHEMAREF_VERSION_ATTRIBUTE L" attribute\n", (const wchar_t *)xmlNodePtr->baseName);
-<<<<<<< HEAD
-=======
-            if (needToDelete)
-                {
-                delete underConstruction;
-                underConstruction = NULL;
-                }
-            else
-                underConstruction->erase(schemaFullName.c_str());
->>>>>>> af3792b6
-            return SCHEMA_DESERIALIZATION_STATUS_InvalidECSchemaXml;
-            }
-        bwstring versionString = (const wchar_t*) attributePtr->text;
-
-        UInt32 versionMajor;
-        UInt32 versionMinor;
-        if (ECOBJECTS_STATUS_Success != ParseVersionString (versionMajor, versionMinor, versionString.c_str()))
-            {
-            Logger::GetLogger()->errorv (L"Invalid ECSchemaXML: unable to parse version string for referenced schema %s.", schemaName.c_str());
-<<<<<<< HEAD
-=======
-            if (needToDelete)
-                {
-                delete underConstruction;
-                underConstruction = NULL;
-                }
-            else
-                underConstruction->erase(schemaFullName.c_str());
->>>>>>> af3792b6
-            return SCHEMA_DESERIALIZATION_STATUS_InvalidECSchemaXml;
-            }
-            
-        // If the schema (uselessly) references itself, just skip it
-        if (m_name.compare(schemaName) == 0)
-            continue;
-
-        ECSchemaPtr referencedSchema = LocateSchema(schemaName, versionMajor, versionMinor, schemaContext);
-        if (!referencedSchema.IsValid())
-            {
-            Logger::GetLogger()->errorv(L"Unable to locate referenced schema %s.%02d.%02d", schemaName.c_str(), versionMajor, versionMinor);
-<<<<<<< HEAD
-=======
-            if (needToDelete)
-                {
-                delete underConstruction;
-                underConstruction = NULL;
-                }
-            else
-                underConstruction->erase(schemaFullName.c_str());
->>>>>>> af3792b6
-            return SCHEMA_DESERIALIZATION_STATUS_ReferencedSchemaNotFound;
-            }
-        ECSchemaPtr newPtr(referencedSchema);
-        AddReferencedSchema(newPtr);
-        }
-<<<<<<< HEAD
-
-    underConstruction.erase(versionString->c_str());
-=======
-    if (needToDelete)
-        {
-        delete underConstruction;
-        underConstruction = NULL;
-        }
-    else
-        underConstruction->erase(schemaFullName.c_str());
->>>>>>> af3792b6
-    return status;
-    }
-
-/*---------------------------------------------------------------------------------**//**
-* @bsimethod                                    Carole.MacDonald                02/2010
-+---------------+---------------+---------------+---------------+---------------+------*/
-ECSchemaPtr ECSchema::LocateSchema
-(    
-const bwstring &                name,
-UInt32&                         versionMajor,
-UInt32&                         versionMinor,
-ECSchemaConstructionContextR    schemaContext
-)
-    {
-    SchemaMap& underConstruction = schemaContext.GetSchemasUnderConstruction();
-
-    // First check if there is a circular reference and this reference has already started to be de-serialized farther upstream
-    bwstring fullName(name);
-    wchar_t version[10];
-    swprintf(version, L".%02d.%02d", versionMajor, versionMinor);
-    fullName += version;
-    SchemaMap::const_iterator finder = underConstruction.find(fullName.c_str());
-    if (finder != underConstruction.end())
-        {
-        return finder->second;
-        }
-    
-    // Step 2: ask the schemaLocators
-    ECSchemaPtr schemaPtr;
-    for each (IECSchemaLocatorP schemaLocator in schemaContext.GetSchemaLocators())
-        {
-        if ( ! EXPECTED_CONDITION (NULL != schemaLocator))
-            continue;
-
-        schemaPtr = schemaLocator->LocateSchema(name.c_str(), versionMajor, versionMinor, SCHEMAMATCHTYPE_LatestCompatible, schemaContext);
-
-        if (schemaPtr.IsValid())
-            return schemaPtr;
-        }
-        
-    // Step 3: look in the paths provided by the context
-    schemaPtr = LocateSchemaByPath(name, versionMajor, versionMinor, schemaContext);
-    if (schemaPtr.IsValid())
-        return schemaPtr;
-        
-    // Step 4: look in a set of standard paths
-    return LocateSchemaByStandardPaths (name, versionMajor, versionMinor, schemaContext);
-    }
-    
-/*---------------------------------------------------------------------------------**//**
-* @bsimethod                                    Carole.MacDonald                02/2010
-+---------------+---------------+---------------+---------------+---------------+------*/
-ECSchemaPtr ECSchema::LocateSchemaByPath
-(
-const bwstring&                 name,
-UInt32&                         versionMajor,
-UInt32&                         versionMinor,
-ECSchemaConstructionContextR    schemaContext
-)
-    {
-    ECSchemaPtr schemaOut;
-    wchar_t versionString[24];
-    swprintf(versionString, 24, L".%02d.*.ecschema.xml", versionMajor);
-    bwstring schemaName = name;
-    schemaName += versionString;
-
-    for each (const wchar_t* path in schemaContext.GetSchemaPaths())
-        {
-        bwstring schemaPath (path);
-
-        if (schemaPath[schemaPath.length() - 1] != '\\')
-            schemaPath += '\\';
-        schemaPath += schemaName;
-
-        ECFileNameIterator *fileList = new ECFileNameIterator(schemaPath.c_str());
-        wchar_t filePath[MAX_PATH];
-        if (SUCCESS != fileList->GetNextFileName(filePath))
-            continue;
-
-        if (SCHEMA_DESERIALIZATION_STATUS_Success != ECSchema::ReadXmlFromFile (schemaOut, filePath, schemaContext))
-            continue;
-        
-        return schemaOut;
-        }
-
-    return schemaOut;
-    }
-
-/*---------------------------------------------------------------------------------**//**
-* @bsimethod                                                    JoshSchifter    06/10
-+---------------+---------------+---------------+---------------+---------------+------*/
-ECSchemaPtr ECSchema::LocateSchemaByStandardPaths
-(
-const bwstring &                name,
-UInt32&                         versionMajor,
-UInt32&                         versionMinor,
-ECSchemaConstructionContextR    schemaContext
-)
-    {
-    // Make a copy of the paths stored in schemaContext
-    bvector<const wchar_t *> originalPaths = schemaContext.GetSchemaPaths();
-
-    // Clear out the stored paths and replace with the standard ones
-    schemaContext.ClearSchemaPaths();
-
-    bwstring dllPath = ECFileUtilities::GetDllPath();
-    if (0 == dllPath.length())
-        return NULL;
-        
-    schemaContext.AddSchemaPath (dllPath.c_str());
-    
-    wchar_t schemaPath[_MAX_PATH];
-    wchar_t generalPath[_MAX_PATH];
-    wchar_t libraryPath[_MAX_PATH];
-    
-    swprintf(schemaPath, _MAX_PATH, L"%s\\Schemas", dllPath.c_str());
-    swprintf(generalPath, _MAX_PATH, L"%s\\Schemas\\General", dllPath.c_str());
-    swprintf(libraryPath, _MAX_PATH, L"%s\\Schemas\\LibraryUnits", dllPath.c_str());
-    schemaContext.AddSchemaPath(schemaPath);
-    schemaContext.AddSchemaPath(generalPath);
-    schemaContext.AddSchemaPath(libraryPath);
-    
-    // Do the search
-    ECSchemaPtr foundSchema = LocateSchemaByPath (name, versionMajor, versionMinor, schemaContext);
-
-    // Put the context back the way it was when we started
-    schemaContext.GetSchemaPaths() = originalPaths;
-
-    return foundSchema;
-    }
-
-/*---------------------------------------------------------------------------------**//**
- @bsimethod                                                     
-+---------------+---------------+---------------+---------------+---------------+------*/
-SchemaDeserializationStatus ECSchema::ReadXml
-(
-ECSchemaPtr&                        schemaOut, 
-MSXML2::IXMLDOMDocument2&           pXmlDoc, 
-ECSchemaConstructionContextR        schemaContext
-)
-    {            
-    SchemaDeserializationStatus status = SCHEMA_DESERIALIZATION_STATUS_Success;
-    
-    pXmlDoc.setProperty("SelectionNamespaces", L"xmlns:" EC_NAMESPACE_PREFIX L"='" ECXML_URI_2_0 L"'");
-    MSXML2::IXMLDOMNodePtr xmlNodePtr = pXmlDoc.selectSingleNode (L"/" EC_NAMESPACE_PREFIX L":" EC_SCHEMA_ELEMENT);
-    if (NULL == xmlNodePtr)
-        {
-        Logger::GetLogger()->errorv (L"Invalid ECSchemaXML: Missing a top-level " EC_SCHEMA_ELEMENT L" node in the " ECXML_URI_2_0 L" namespace\n");
-        return SCHEMA_DESERIALIZATION_STATUS_InvalidECSchemaXml;
-        }
-    
-    MSXML2::IXMLDOMNodePtr schemaNodePtr = xmlNodePtr;       
-    MSXML2::IXMLDOMNamedNodeMapPtr nodeAttributesPtr = schemaNodePtr->attributes;
-    MSXML2::IXMLDOMNodePtr attributePtr;
-    
-    // schemaName is a REQUIRED attribute in order to create the schema
-    if ((NULL == nodeAttributesPtr) || (NULL == (attributePtr = nodeAttributesPtr->getNamedItem (SCHEMA_NAME_ATTRIBUTE))))
-        {
-        Logger::GetLogger()->errorv (L"Invalid ECSchemaXML: " EC_SCHEMA_ELEMENT L" element must contain a schemaName attribute\n");
-        return SCHEMA_DESERIALIZATION_STATUS_InvalidECSchemaXml;
-        }
-
-    if (ECOBJECTS_STATUS_Success != CreateSchema (schemaOut, (const wchar_t *)attributePtr->text))
-        return SCHEMA_DESERIALIZATION_STATUS_InvalidECSchemaXml;
-
-    // OPTIONAL attributes - If these attributes exist they MUST be valid        
-    READ_OPTIONAL_XML_ATTRIBUTE (SCHEMA_NAMESPACE_PREFIX_ATTRIBUTE,         schemaOut, NamespacePrefix)
-    READ_OPTIONAL_XML_ATTRIBUTE (DESCRIPTION_ATTRIBUTE,                     schemaOut, Description)
-    READ_OPTIONAL_XML_ATTRIBUTE (DISPLAY_LABEL_ATTRIBUTE,                   schemaOut, DisplayLabel)
-
-    // OPTIONAL attributes - If these attributes exist they do not need to be valid.  We will ignore any errors setting them and use default values.
-    // NEEDSWORK This is due to the current implementation in managed ECObjects.  We should reconsider whether it is the correct behavior.
-    ECObjectsStatus setterStatus;
-    READ_OPTIONAL_XML_ATTRIBUTE_IGNORING_SET_ERRORS (SCHEMA_VERSION_ATTRIBUTE,                  schemaOut, VersionFromString)
-    if (ECOBJECTS_STATUS_Success != setterStatus)
-        Logger::GetLogger()->warningv (L"Invalid version attribute has been ignored while deserializing ECSchema '%s'.  The default version number %d.%d has been applied.\n", 
-            schemaOut->Name.c_str(), schemaOut->VersionMajor, schemaOut->VersionMinor);
-
-    if (SCHEMA_DESERIALIZATION_STATUS_Success != (status = schemaOut->ReadSchemaReferencesFromXml(schemaNodePtr, schemaContext)))
-        return status;
-
-    ClassDeserializationVector classes;
-    if (SCHEMA_DESERIALIZATION_STATUS_Success != (status = schemaOut->ReadClassStubsFromXml (schemaNodePtr, classes)))
-        return status;
-
-    // NEEDSWORK ECClass inheritance (base classes, properties & relationship endpoints)
-    if (SCHEMA_DESERIALIZATION_STATUS_Success != (status = schemaOut->ReadClassContentsFromXml (classes)))
-        return status;
-
-    schemaOut->ReadCustomAttributes(schemaNodePtr, schemaOut.get());
-
-    return SCHEMA_DESERIALIZATION_STATUS_Success;
-    }
-
-/*---------------------------------------------------------------------------------**//**
-* @bsimethod                                    Carole.MacDonald                01/2010
-+---------------+---------------+---------------+---------------+---------------+------*/
-static bool ClassNameComparer
-(
-ECClassP class1, 
-ECClassP class2
-)
-    {
-    // null values are always less than non-null values
-    if (NULL == class1)
-        return true;
-    if (NULL == class2)
-        return false;
-    int comparison = wcscmp(class1->Name.c_str(), class2->Name.c_str());
-    return (comparison <= 0);
-    }
-  
-/*---------------------------------------------------------------------------------**//**
-* @bsimethod                                    Carole.MacDonald                01/2010
-+---------------+---------------+---------------+---------------+---------------+------*/
-SchemaSerializationStatus ECSchema::WriteSchemaReferences
-(
-MSXML2::IXMLDOMElement &parentNode
-)
-    {
-    SchemaSerializationStatus status = SCHEMA_SERIALIZATION_STATUS_Success;
-    ECSchemaReferenceList referencedSchemas = GetReferencedSchemas();
-    
-    std::set<const bwstring> usedPrefixes;
-    std::set<const bwstring>::const_iterator setIterator;
-    m_referencedSchemaNamespaceMap.clear();
-    ECSchemaReferenceList::const_iterator schemaIterator;
-    for (schemaIterator = m_refSchemaList.begin(); schemaIterator != m_refSchemaList.end(); schemaIterator++)
-        {
-        ECSchemaP refSchema = (*schemaIterator).get();
-        bwstring prefix(refSchema->NamespacePrefix);
-        if (prefix.length() == 0)
-            prefix = L"s";
-            
-        setIterator = usedPrefixes.find(prefix);
-        if (setIterator != usedPrefixes.end())
-            {
-            int subScript;
-            for (subScript = 1; subScript < 500; subScript++)
-                {
-                wchar_t temp[256];
-                swprintf(temp, 256, L"%s%d", prefix.c_str(), subScript);
-                bwstring tryPrefix(temp);
-                setIterator = usedPrefixes.find(tryPrefix);
-                if (setIterator == usedPrefixes.end())
-                    {
-                    prefix = tryPrefix;
-                    break;
-                    }
-                }
-            }
-        usedPrefixes.insert(prefix);
-        m_referencedSchemaNamespaceMap.insert(std::pair<ECSchemaP, const bwstring> (refSchema, prefix));
-        }
-
-    MSXML2::IXMLDOMTextPtr textPtr = NULL;
-    MSXML2::IXMLDOMAttributePtr attributePtr;
-    MSXML2::IXMLDOMElementPtr schemaPtr = NULL;
-    
-    stdext::hash_map<ECSchemaP, const bwstring>::const_iterator iterator;
-    for (iterator = m_referencedSchemaNamespaceMap.begin(); iterator != m_referencedSchemaNamespaceMap.end(); iterator++)
-        {
-        std::pair<ECSchemaP, const bwstring> mapPair = *(iterator);
-        ECSchemaP refSchema = mapPair.first;
-        schemaPtr = parentNode.ownerDocument->createNode(NODE_ELEMENT, EC_SCHEMAREFERENCE_ELEMENT, ECXML_URI_2_0);
-        APPEND_CHILD_TO_PARENT(schemaPtr, (&parentNode));
-        
-        WRITE_XML_ATTRIBUTE(SCHEMAREF_NAME_ATTRIBUTE, refSchema->Name.c_str(), schemaPtr);
-        
-        wchar_t versionString[8];
-        swprintf(versionString, 8, L"%02d.%02d", refSchema->VersionMajor, refSchema->VersionMinor);
-        WRITE_XML_ATTRIBUTE(SCHEMAREF_VERSION_ATTRIBUTE, versionString, schemaPtr);
-        const bwstring prefix = mapPair.second;
-        WRITE_XML_ATTRIBUTE(SCHEMAREF_PREFIX_ATTRIBUTE, prefix.c_str(), schemaPtr);
-        }
-    return status;
-    }
-
-/*---------------------------------------------------------------------------------**//**
-* @bsimethod                                    Carole.MacDonald                06/2010
-+---------------+---------------+---------------+---------------+---------------+------*/
-SchemaSerializationStatus ECSchema::WriteCustomAttributeDependencies
-(
-MSXML2_IXMLDOMElement& parentNode,
-IECCustomAttributeContainerCR container
-)
-    {
-    SchemaSerializationStatus status = SCHEMA_SERIALIZATION_STATUS_Success;
-
-    for each (IECInstancePtr instance in container.GetCustomAttributes(false))
-        {
-        ECClassCR currentClass = instance->GetClass();
-        status = WriteClass(parentNode, currentClass);
-        if (SCHEMA_SERIALIZATION_STATUS_Success != status)
-            return status;
-        }
-    return status;
-    }
-
-/*---------------------------------------------------------------------------------**//**
-* @bsimethod                                    Carole.MacDonald                01/2010
-+---------------+---------------+---------------+---------------+---------------+------*/
-SchemaSerializationStatus ECSchema::WriteClass
-(
-MSXML2::IXMLDOMElement &parentNode, 
-Bentley::EC::ECClassCR ecClass
-)
-    {
-    SchemaSerializationStatus status = SCHEMA_SERIALIZATION_STATUS_Success;
-    // don't serialize any classes that aren't in the schema we're serializing.
-    if (&(ecClass.Schema) != this)
-        return status;
-    
-    std::set<const wchar_t *>::const_iterator setIterator;
-    setIterator = m_alreadySerializedClasses.find(ecClass.Name.c_str());
-    // Make sure we don't serialize any class twice
-    if (setIterator != m_alreadySerializedClasses.end())
-        return status;
-    else
-        m_alreadySerializedClasses.insert(ecClass.Name.c_str());
-        
-    // NEEDSWORK name validation?
-    // don't serialize a class with an invalid name
-    
-    // serialize the base classes first.
-    for each (ECClassP baseClass in ecClass.BaseClasses)
-        {
-        WriteClass(parentNode, *baseClass);
-        }
-       
-    // Serialize relationship constraint dependencies
-    ECRelationshipClassP relClass = dynamic_cast<ECRelationshipClassP>((ECClassP) &ecClass);
-    if (NULL != relClass)
-        {
-        for each (ECClassP source in relClass->Source.Classes)
-            WriteClass(parentNode, *source);
-            
-        for each (ECClassP target in relClass->Target.Classes)
-            WriteClass(parentNode, *target);
-        }
-    WritePropertyDependencies(parentNode, ecClass); 
-    WriteCustomAttributeDependencies(parentNode, ecClass);
-    
-    ecClass.WriteXml(parentNode);
-    
-    return status;
-    }  
-    
-/*---------------------------------------------------------------------------------**//**
-* @bsimethod                                    Carole.MacDonald                01/2010
-+---------------+---------------+---------------+---------------+---------------+------*/
-SchemaSerializationStatus ECSchema::WritePropertyDependencies
-(
-MSXML2::IXMLDOMElement &parentNode, 
-Bentley::EC::ECClassCR ecClass
-)  
-    {
-    SchemaSerializationStatus status = SCHEMA_SERIALIZATION_STATUS_Success;
-    
-    for each (ECPropertyP prop in ecClass.GetProperties(false))
-        {
-        if (prop->IsStruct)
-            {
-            StructECPropertyP structProperty = prop->GetAsStructProperty();
-            WriteClass(parentNode, structProperty->Type);
-            }
-        else if (prop->IsArray)
-            {
-            ArrayECPropertyP arrayProperty = prop->GetAsArrayProperty();
-            if (arrayProperty->GetKind() == ARRAYKIND_Struct)
-                {
-                WriteClass(parentNode, *(arrayProperty->GetStructElementType()));
-                }
-            }
-        WriteCustomAttributeDependencies(parentNode, *prop);
-        }
-    return status;
-    }
-    
-/*---------------------------------------------------------------------------------**//**
-* @bsimethod                                               
-+---------------+---------------+---------------+---------------+---------------+------*/
-SchemaSerializationStatus ECSchema::WriteXml
-(
-MSXML2::IXMLDOMDocument2* pXmlDoc
-)
-    {
-    SchemaSerializationStatus status = SCHEMA_SERIALIZATION_STATUS_Success;
-
-    MSXML2::IXMLDOMProcessingInstructionPtr piPtr = NULL;
-    MSXML2::IXMLDOMTextPtr textPtr = NULL;
-
-    piPtr = pXmlDoc->createProcessingInstruction(L"xml", L"version='1.0'  encoding='UTF-8'");
-    APPEND_CHILD_TO_PARENT(piPtr, pXmlDoc);
-    //CREATE_AND_ADD_TEXT_NODE(L"\n", piPtr);
-    
-    MSXML2::IXMLDOMElementPtr schemaElementPtr = pXmlDoc->createNode(NODE_ELEMENT, EC_SCHEMA_ELEMENT, ECXML_URI_2_0);
-    APPEND_CHILD_TO_PARENT(schemaElementPtr, pXmlDoc);
-    
-    MSXML2::IXMLDOMAttributePtr attributePtr;
-    wchar_t versionString[8];
-    swprintf(versionString, 8, L"%02d.%02d", m_versionMajor, m_versionMinor);
-    WRITE_XML_ATTRIBUTE(SCHEMA_NAME_ATTRIBUTE, this->Name.c_str(), schemaElementPtr);
-    WRITE_OPTIONAL_XML_ATTRIBUTE(SCHEMA_NAMESPACE_PREFIX_ATTRIBUTE, NamespacePrefix, schemaElementPtr);
-    WRITE_XML_ATTRIBUTE(SCHEMA_VERSION_ATTRIBUTE, versionString, schemaElementPtr);
-    WRITE_OPTIONAL_XML_ATTRIBUTE(DESCRIPTION_ATTRIBUTE, Description, schemaElementPtr);
-    if (IsDisplayLabelDefined)
-        {
-        WRITE_OPTIONAL_XML_ATTRIBUTE(DISPLAY_LABEL_ATTRIBUTE, DisplayLabel, schemaElementPtr);
-        }
-    WRITE_XML_ATTRIBUTE(L"xmlns:" EC_NAMESPACE_PREFIX, ECXML_URI_2_0, schemaElementPtr);
-    
-    WriteSchemaReferences(schemaElementPtr);
-    
-    WriteCustomAttributeDependencies(schemaElementPtr, *this);
-    WriteCustomAttributes(schemaElementPtr);
-    
-    std::list<ECClassP> sortedClasses;
-    // sort the classes by name so the order in which they are serialized is predictable.
-    for each (ECClassP pClass in Classes)
-        sortedClasses.push_back(pClass);
-        
-    sortedClasses.sort(ClassNameComparer);
-    
-    for each (ECClassP pClass in sortedClasses)
-        {
-        WriteClass(schemaElementPtr, *pClass);
-        }
-        
-    m_alreadySerializedClasses.clear();
-    ECXml::FormatXml(pXmlDoc);
-    return status;
-    }
-/*---------------------------------------------------------------------------------**//**
-* @bsimethod                                               
-+---------------+---------------+---------------+---------------+---------------+------*/
-BentleyStatus LogXmlLoadError
-(
-MSXML2::IXMLDOMDocument2& pXmlDoc
-)
-    {        
-    MSXML2::IXMLDOMParseErrorPtr pXMLError = pXmlDoc.parseError;
-    if (pXMLError != NULL)
-        {
-        LONG lErrorCode = pXMLError->errorCode;
-        if (lErrorCode != 0)
-            {
-            long line = pXMLError->Getline();
-            long linePos = pXMLError->Getlinepos();
-            _bstr_t pBURL = pXMLError->Geturl();
-            _bstr_t pBReason = pXMLError->Getreason();
-
-            bwstring file;
-            if (NULL != pBURL.GetBSTR())
-                file = pBURL;
-                
-            bwstring reason = pBReason;
-                        
-            Logger::GetLogger()->errorv (L"line %d, position %d parsing ECSchema file %s. %s\n", line, linePos, file.c_str(), reason.c_str());            
-            return ERROR;
-            }
-        }
-
-    return SUCCESS;
-    }
-
-/*---------------------------------------------------------------------------------**//**
- @bsimethod                                                     
-+---------------+---------------+---------------+---------------+---------------+------*/
-SchemaDeserializationStatus ECSchema::ReadXmlFromFile
-(
-ECSchemaPtr&                    schemaOut, 
-const wchar_t *                 ecSchemaXmlFile, 
-ECSchemaConstructionContextR    schemaContext
-)
-    {                  
-    SchemaDeserializationStatus status = SCHEMA_DESERIALIZATION_STATUS_Success;
-
-    MSXML2::IXMLDOMDocument2Ptr xmlDocPtr = NULL;        
-    VERIFY_HRESULT_OK(xmlDocPtr.CreateInstance(__uuidof(MSXML2::DOMDocument60)), SCHEMA_DESERIALIZATION_STATUS_FailedToInitializeMsmxl);
-    xmlDocPtr->put_validateOnParse(VARIANT_TRUE);
-    xmlDocPtr->put_async(VARIANT_FALSE);
-    
-    VARIANT_BOOL returnCode = xmlDocPtr->load(ecSchemaXmlFile);
-    if (returnCode != VARIANT_TRUE)
-        {
-        LogXmlLoadError(xmlDocPtr);
-        return SCHEMA_DESERIALIZATION_STATUS_FailedToParseXml;
-        }
-
-    status = ReadXml (schemaOut, xmlDocPtr, schemaContext);
-    if (ECOBJECTS_STATUS_Success != status)
-        Logger::GetLogger()->errorv (L"Failed to deserialize XML file: %s\n", ecSchemaXmlFile);
-    else
-        Logger::GetLogger()->infov (L"Native ECSchema Deserialized from file: fileName='%s', schemaName='%s.%d.%d' classCount='%d' address='0x%x'\n", 
-            ecSchemaXmlFile, schemaOut->Name.c_str(), schemaOut->VersionMajor, schemaOut->VersionMinor, schemaOut->m_classMap.size(), schemaOut.get());        
-    return status;
-    }
-
-/*---------------------------------------------------------------------------------**//**
- @bsimethod                                                     
-+---------------+---------------+---------------+---------------+---------------+------*/
-SchemaDeserializationStatus     ECSchema::ReadXmlFromString
-(
-ECSchemaPtr&                    schemaOut, 
-const wchar_t *                 ecSchemaXml,
-ECSchemaConstructionContextR    schemaContext
-)
-    {                  
-    SchemaDeserializationStatus status = SCHEMA_DESERIALIZATION_STATUS_Success;
-
-    MSXML2::IXMLDOMDocument2Ptr xmlDocPtr = NULL;        
-    VERIFY_HRESULT_OK(xmlDocPtr.CreateInstance(__uuidof(MSXML2::DOMDocument60)), SCHEMA_DESERIALIZATION_STATUS_FailedToInitializeMsmxl);
-    xmlDocPtr->put_validateOnParse(VARIANT_TRUE);
-    xmlDocPtr->put_async(VARIANT_FALSE);
-    
-    VARIANT_BOOL returnCode = xmlDocPtr->loadXML(ecSchemaXml);
-    if (returnCode != VARIANT_TRUE)
-        {
-        LogXmlLoadError(xmlDocPtr);
-        return SCHEMA_DESERIALIZATION_STATUS_FailedToParseXml;
-        }
-
-    status = ReadXml (schemaOut, xmlDocPtr, schemaContext);
-    if (ECOBJECTS_STATUS_Success != status)
-        Logger::GetLogger()->errorv (L"Failed to deserialize XML from string: %s\n", ecSchemaXml);
-    else
-        Logger::GetLogger()->infov (L"Native ECSchema Deserialized from string: schemaName='%s.%d.%d' classCount='%d' schemaAddress='0x%x'\n stringAddress='0x%x'", 
-            schemaOut->Name.c_str(), schemaOut->VersionMajor, schemaOut->VersionMinor, schemaOut->m_classMap.size(), schemaOut.get(), ecSchemaXml);
-    return status;
-    }
-
-/*---------------------------------------------------------------------------------**//**
-* @bsimethod                                    Bill.Steinbock                  04/2010
-+---------------+---------------+---------------+---------------+---------------+------*/
-bool ECSchema::SchemasAreEqualByName (ECSchemaCP thisSchema, ECSchemaCP thatSchema)
-    {
-    return ((thisSchema == thatSchema) ||
-            ( (0 == thisSchema->Name.compare(thatSchema->Name)) &&
-              (thisSchema->VersionMajor == thatSchema->VersionMajor) &&
-              (thisSchema->VersionMinor == thatSchema->VersionMinor)));
-    }
-    
-/*---------------------------------------------------------------------------------**//**
- @bsimethod                                                     
-+---------------+---------------+---------------+---------------+---------------+------*/
-SchemaDeserializationStatus     ECSchema::ReadXmlFromStream
-(
-ECSchemaPtr&                    schemaOut, 
-IStreamP                        ecSchemaXmlStream,
-ECSchemaConstructionContextR    schemaContext
-)
-    {                  
-    SchemaDeserializationStatus status = SCHEMA_DESERIALIZATION_STATUS_Success;
-
-    MSXML2::IXMLDOMDocument2Ptr xmlDocPtr = NULL;        
-    VERIFY_HRESULT_OK(xmlDocPtr.CreateInstance(__uuidof(MSXML2::DOMDocument60)), SCHEMA_DESERIALIZATION_STATUS_FailedToInitializeMsmxl);
-    xmlDocPtr->put_validateOnParse(VARIANT_TRUE);
-    xmlDocPtr->put_async(VARIANT_FALSE);
-    
-    VARIANT_BOOL returnCode = xmlDocPtr->load(ecSchemaXmlStream);
-    if (returnCode != VARIANT_TRUE)
-        {
-        LogXmlLoadError(xmlDocPtr);
-        return SCHEMA_DESERIALIZATION_STATUS_FailedToParseXml;
-        }
-
-    status = ReadXml (schemaOut, xmlDocPtr, schemaContext);
-    if (ECOBJECTS_STATUS_Success != status)
-        Logger::GetLogger()->errorv (L"Failed to deserialize XML from stream\n");
-    return status;
-    }
-
-/*---------------------------------------------------------------------------------**//**
- @bsimethod                                                     
-+---------------+---------------+---------------+---------------+---------------+------*/
-SchemaSerializationStatus ECSchema::WriteXmlToString
-(
-bwstring  &ecSchemaXml
-)
-    {
-    SchemaSerializationStatus status = SCHEMA_SERIALIZATION_STATUS_Success;
-
-    MSXML2::IXMLDOMDocument2Ptr xmlDocPtr = NULL;        
-    VERIFY_HRESULT_OK(xmlDocPtr.CreateInstance(__uuidof(MSXML2::DOMDocument60)), SCHEMA_SERIALIZATION_STATUS_FailedToInitializeMsmxl);
-    xmlDocPtr->put_validateOnParse(VARIANT_TRUE);
-    xmlDocPtr->put_async(VARIANT_FALSE);
-    xmlDocPtr->put_preserveWhiteSpace(VARIANT_TRUE);
-    xmlDocPtr->put_resolveExternals(VARIANT_FALSE);
-    
-    status = WriteXml(xmlDocPtr);
-    
-    if (status != SCHEMA_SERIALIZATION_STATUS_Success)
-        return status;
-        
-    ecSchemaXml = xmlDocPtr->xml;
-    
-    return status;
-    }
-   
-/*---------------------------------------------------------------------------------**//**
- @bsimethod                                                     
-+---------------+---------------+---------------+---------------+---------------+------*/
-SchemaSerializationStatus ECSchema::WriteXmlToFile
-(
-const wchar_t * ecSchemaXmlFile
-)
-    {
-    SchemaSerializationStatus status = SCHEMA_SERIALIZATION_STATUS_Success;
-
-    MSXML2::IXMLDOMDocument2Ptr xmlDocPtr = NULL;        
-    VERIFY_HRESULT_OK(xmlDocPtr.CreateInstance(__uuidof(MSXML2::DOMDocument60)), SCHEMA_SERIALIZATION_STATUS_FailedToInitializeMsmxl);
-    xmlDocPtr->put_validateOnParse(VARIANT_TRUE);
-    xmlDocPtr->put_async(VARIANT_FALSE);
-    xmlDocPtr->put_preserveWhiteSpace(VARIANT_TRUE);
-    xmlDocPtr->put_resolveExternals(VARIANT_FALSE);
-    
-    status = WriteXml(xmlDocPtr);
-    if (status != SCHEMA_SERIALIZATION_STATUS_Success)
-        return status;
-        
-    VERIFY_HRESULT_OK(xmlDocPtr->save(ecSchemaXmlFile), SCHEMA_SERIALIZATION_STATUS_FailedToSaveXml);
-
-    return status;
-    }
-   
-/*---------------------------------------------------------------------------------**//**
- @bsimethod                                                     
-+---------------+---------------+---------------+---------------+---------------+------*/
-SchemaSerializationStatus ECSchema::WriteXmlToStream
-(
-IStreamP ecSchemaXmlStream
-)
-    {
-    SchemaSerializationStatus status = SCHEMA_SERIALIZATION_STATUS_Success;
-
-    MSXML2::IXMLDOMDocument2Ptr xmlDocPtr = NULL;        
-    VERIFY_HRESULT_OK(xmlDocPtr.CreateInstance(__uuidof(MSXML2::DOMDocument60)), SCHEMA_SERIALIZATION_STATUS_FailedToInitializeMsmxl);
-    xmlDocPtr->put_validateOnParse(VARIANT_TRUE);
-    xmlDocPtr->put_async(VARIANT_FALSE);
-    xmlDocPtr->put_preserveWhiteSpace(VARIANT_TRUE);
-    xmlDocPtr->put_resolveExternals(VARIANT_FALSE);
-    
-    status = WriteXml(xmlDocPtr);
-    if (status != SCHEMA_SERIALIZATION_STATUS_Success)
-        return status;
-        
-    VERIFY_HRESULT_OK(xmlDocPtr->save(ecSchemaXmlStream), SCHEMA_SERIALIZATION_STATUS_FailedToSaveXml);
-
-    return status;
-    }
-
-/*---------------------------------------------------------------------------------**//**
-* @bsimethod                                                    JoshSchifter    06/10
-+---------------+---------------+---------------+---------------+---------------+------*/
-ECSchemaConstructionContext::ECSchemaConstructionContext()
-    {
-    }
-
-/*---------------------------------------------------------------------------------**//**
-* @bsimethod                                                    JoshSchifter    06/10
-+---------------+---------------+---------------+---------------+---------------+------*/
-ECSchemaConstructionContextPtr  ECSchemaConstructionContext::CreateContext ()   { return new ECSchemaConstructionContext; }
-void  ECSchemaConstructionContext::AddSchemaLocators (bvector<EC::IECSchemaLocatorP>& locators) { m_locators.insert (m_locators.begin(), locators.begin(), locators.end());  }
-void  ECSchemaConstructionContext::AddSchemaLocator (IECSchemaLocatorR locator) { m_locators.push_back (&locator);  }
-void  ECSchemaConstructionContext::AddSchemaPath (const wchar_t* path)          { m_searchPaths.push_back (path);   }
-bvector<IECSchemaLocatorP>& ECSchemaConstructionContext::GetSchemaLocators ()   { return m_locators;    }
-bvector<const wchar_t *>&   ECSchemaConstructionContext::GetSchemaPaths ()      { return m_searchPaths; }
-SchemaMap&   ECSchemaConstructionContext::GetSchemasUnderConstruction ()        { return m_schemasUnderConstruction;    }
-void   ECSchemaConstructionContext::ClearSchemaPaths ()                         { m_searchPaths.clear();    }
-
-/*---------------------------------------------------------------------------------**//**
-* @bsimethod                                                   
-+---------------+---------------+---------------+---------------+---------------+------*/
-ECClassContainer::const_iterator  ECClassContainer::begin () const
-    {
-    return ECClassContainer::const_iterator(m_classMap.begin());        
-    }
-
-/*---------------------------------------------------------------------------------**//**
-* @bsimethod                                                   
-+---------------+---------------+---------------+---------------+---------------+------*/
-ECClassContainer::const_iterator  ECClassContainer::end () const
-    {
-    return ECClassContainer::const_iterator(m_classMap.end());        
-    }   
-
-/*---------------------------------------------------------------------------------**//**
-* @bsimethod                                                   
-+---------------+---------------+---------------+---------------+---------------+------*/
-ECClassContainer::const_iterator& ECClassContainer::const_iterator::operator++()
-    {
-    m_state->m_mapIterator++;    
-    return *this;
-    }
-
-/*---------------------------------------------------------------------------------**//**
-* @bsimethod                                                   
-+---------------+---------------+---------------+---------------+---------------+------*/
-bool    ECClassContainer::const_iterator::operator!= (const_iterator const& rhs) const
-    {
-    return (m_state->m_mapIterator != rhs.m_state->m_mapIterator);
-    }
-
-/*---------------------------------------------------------------------------------**//**
-* @bsimethod                                                   
-+---------------+---------------+---------------+---------------+---------------+------*/
-ECClassP   ECClassContainer::const_iterator::operator*() const
-    {
-    std::pair<const wchar_t * , ECClassP> mapPair = *(m_state->m_mapIterator);
-    return mapPair.second;
-    };
-
-/*---------------------------------------------------------------------------------**//**
-* Validates a name and ensures a name contains only alphanumeric and underscore characters and does not start with a digit.
-*
-* @bsimethod                                    Carole.MacDonald                03/2010
-+---------------+---------------+---------------+---------------+---------------+------*/
-bool NameValidator::Validate
-(
-const bwstring &name
-) 
-    {
-    if (name.empty())
-        return false;
-    if (isdigit(name[0]))
-        return false;
-    
-    for (bwstring::size_type index = 0; index != name.length(); ++index)
-        {
-        if (!isalnum(name[index]) && '_' != name[index])
-            return false;
-        } 
-    return true;
-    }
-        
-
-END_BENTLEY_EC_NAMESPACE
+/*--------------------------------------------------------------------------------------+
+|
+|     $Source: ecobjects/native/ECSchema.cpp $
+|    $RCSfile: file.tpl,v $
+|   $Revision: 1.10 $
+|       $Date: 2005/11/07 15:38:45 $
+|     $Author: EarlinLutz $
+|
+|  $Copyright: (c) 2010 Bentley Systems, Incorporated. All rights reserved. $
+|
++--------------------------------------------------------------------------------------*/
+
+#include "ECObjectsPch.h"
+
+BEGIN_BENTLEY_EC_NAMESPACE
+
+static UInt32 g_totalAllocs = 0;
+static UInt32 g_totalFrees  = 0;
+static UInt32 g_currentLive = 0;
+
+#define DEBUG_SCHEMA_LEAKS
+#ifdef DEBUG_SCHEMA_LEAKS
+typedef std::map<ECSchema*, UInt32> DebugSchemaLeakMap;
+DebugSchemaLeakMap      g_debugSchemaLeakMap;
+#endif
+
+/*---------------------------------------------------------------------------------**//**
+ @bsimethod                                                 
++---------------+---------------+---------------+---------------+---------------+------*/
+ECSchema::ECSchema ()
+    :
+    m_versionMajor (DEFAULT_VERSION_MAJOR), m_versionMinor (DEFAULT_VERSION_MINOR), m_classContainer(ECClassContainer(m_classMap))
+    {
+    g_totalAllocs++;
+    g_currentLive++;
+
+#ifdef DEBUG_SCHEMA_LEAKS
+    g_debugSchemaLeakMap[this] = g_totalAllocs; // record this so we know if it was the 1st, 2nd allocation
+#endif
+    };
+
+/*---------------------------------------------------------------------------------**//**
+ @bsimethod                                                 
++---------------+---------------+---------------+---------------+---------------+------*/
+ECSchema::~ECSchema ()
+    {
+    // NEEDSWORK make sure everything is destroyed
+    Logger::GetLogger()->debugv (L"~~~~ Destroying ECSchema: %s\n", GetName().c_str());
+    ClassMap::iterator          classIterator = m_classMap.begin();
+    ClassMap::const_iterator    classEnd = m_classMap.end();        
+    Logger::GetLogger()->debugv(L"     Freeing memory for %d classes\n", m_classMap.size());
+    while (classIterator != classEnd)
+        {
+        ECClassP ecClass = classIterator->second;        
+        classIterator = m_classMap.erase(classIterator);        
+        delete ecClass;
+        }
+
+    assert (m_classMap.empty());
+
+    memset (this, 0xececdead, sizeof(this));
+    /*
+    for (ECSchemaReferenceVector::iterator sit = m_referencedSchemas.begin(); sit != m_referencedSchemas.end(); sit++)
+        {
+        CECSchemaReference & schemaRef = *sit;
+        if (NULL != schemaRef.m_pECSchema)
+            delete schemaRef.m_pECSchema; //needswork: are we sure that something else isn't holding it... we need a DgnECManager
+        }
+    m_referencedSchemas.clear();*/
+
+#ifdef DEBUG_SCHEMA_LEAKS
+    g_debugSchemaLeakMap.erase(this);
+#endif
+
+    g_totalFrees++;
+    g_currentLive--;
+    }
+
+/*---------------------------------------------------------------------------------**//**
+* @bsimethod                                                    JoshSchifter    01/10
++---------------+---------------+---------------+---------------+---------------+------*/
+void ECSchema::Debug_DumpAllocationStats(const wchar_t* prefix)
+    {
+    if (!prefix)
+        prefix = L"";
+
+    Logger::GetLogger()->debugv (L"%s Live ECSchemas: %d, Total Allocs: %d, TotalFrees: %d", prefix, g_currentLive, g_totalAllocs, g_totalFrees);
+#ifdef DEBUG_SCHEMA_LEAKS
+    for each (DebugSchemaLeakMap::value_type leak in g_debugSchemaLeakMap)
+        {
+        ECSchema* leakedObject = leak.first;
+        UInt32    orderOfAllocation = leak.second;
+        Logger::GetLogger()->debugv (L"Leaked the %dth ECSchema that was allocated: %s.", orderOfAllocation, leakedObject->GetName().c_str());
+        //leakedObject->Dump();
+        }
+#endif
+    }
+
+/*---------------------------------------------------------------------------------**//**
+* @bsimethod                                                    CaseyMullen    02/10
++---------------+---------------+---------------+---------------+---------------+------*/
+bool isExcluded(bwstring& schemaName, std::vector<bwstring> schemaNamesToExclude)
+    {
+    for each (bwstring excludedSchema in schemaNamesToExclude)
+        {
+        if (0 == schemaName.compare (excludedSchema))
+            return true;
+        }
+
+    return false;
+    }
+
+/*---------------------------------------------------------------------------------**//**
+* @bsimethod                                                    CaseyMullen    02/10
++---------------+---------------+---------------+---------------+---------------+------*/
+void ECSchema::Debug_ReportLeaks(std::vector<bwstring>& schemaNamesToExclude)
+    {
+#ifdef DEBUG_SCHEMA_LEAKS
+    for each (DebugSchemaLeakMap::value_type leak in g_debugSchemaLeakMap)
+        {
+        ECSchema* leakedObject = leak.first;
+        UInt32    orderOfAllocation = leak.second;
+        
+        bwstring name = leakedObject->GetName();
+        if (isExcluded (name, schemaNamesToExclude))
+            continue;
+        
+        Logger::GetLogger()->errorv (L"Leaked the %dth IECSchema that was allocated: %s", orderOfAllocation, name.c_str());
+        //leakedObject->Dump();
+        }
+#endif
+    }
+
+/*---------------------------------------------------------------------------------**//**
+* @bsimethod                                                    JoshSchifter    01/10
++---------------+---------------+---------------+---------------+---------------+------*/
+void ECSchema::Debug_GetAllocationStats(int* currentLive, int* totalAllocs, int* totalFrees)
+    {
+    if (currentLive)
+        *currentLive = g_currentLive;
+
+    if (totalAllocs)
+        *totalAllocs = g_totalAllocs;
+
+    if (totalFrees)
+        *totalFrees  = g_totalFrees;
+    }
+
+/*---------------------------------------------------------------------------------**//**
+* @bsimethod                                                    JoshSchifter    01/10
++---------------+---------------+---------------+---------------+---------------+------*/
+void ECSchema::Debug_ResetAllocationStats()
+    {
+    g_totalAllocs = g_totalFrees = g_currentLive = 0;
+
+#ifdef DEBUG_SCHEMA_LEAKS
+    g_debugSchemaLeakMap.clear();
+#endif
+    }
+
+/*---------------------------------------------------------------------------------**//**
+ @bsimethod                                                     
++---------------+---------------+---------------+---------------+---------------+------*/
+bwstring const& ECSchema::GetName
+(
+) const
+    {
+    return m_name;
+    }
+
+/*---------------------------------------------------------------------------------**//**
+ @bsimethod                                                     
++---------------+---------------+---------------+---------------+---------------+------*/
+ECObjectsStatus ECSchema::SetName
+(
+bwstring const& name
+)
+    {        
+    //NEEDSWORK name needs to be validated
+    m_name = name;        
+    return ECOBJECTS_STATUS_Success;
+    }
+
+/*---------------------------------------------------------------------------------**//**
+ @bsimethod                                                     
++---------------+---------------+---------------+---------------+---------------+------*/
+bwstring const& ECSchema::GetNamespacePrefix
+(
+) const
+    {        
+    return m_namespacePrefix;    
+    }
+
+/*---------------------------------------------------------------------------------**//**
+ @bsimethod                                                     
++---------------+---------------+---------------+---------------+---------------+------*/
+ECObjectsStatus ECSchema::SetNamespacePrefix
+(
+bwstring const& namespacePrefix
+)
+    {        
+    m_namespacePrefix = namespacePrefix;  
+    return ECOBJECTS_STATUS_Success;
+    }
+
+/*---------------------------------------------------------------------------------**//**
+ @bsimethod                                                     
++---------------+---------------+---------------+---------------+---------------+------*/
+bwstring const& ECSchema::GetDescription
+(
+) const
+    {
+    return m_description;        
+    }
+
+/*---------------------------------------------------------------------------------**//**
+ @bsimethod                                                     
++---------------+---------------+---------------+---------------+---------------+------*/
+ECObjectsStatus ECSchema::SetDescription
+(
+bwstring const& description
+)
+    {        
+    m_description = description;
+    return ECOBJECTS_STATUS_Success;
+    }
+
+/*---------------------------------------------------------------------------------**//**
+ @bsimethod                                                     
++---------------+---------------+---------------+---------------+---------------+------*/
+bwstring const& ECSchema::GetDisplayLabel
+(
+) const
+    {
+    return (m_displayLabel.empty()) ? Name : m_displayLabel;
+    }
+
+/*---------------------------------------------------------------------------------**//**
+ @bsimethod                                                     
++---------------+---------------+---------------+---------------+---------------+------*/
+ECObjectsStatus ECSchema::SetDisplayLabel
+(
+bwstring const& displayLabel
+)
+    {        
+    m_displayLabel = displayLabel;
+    return ECOBJECTS_STATUS_Success;
+    }
+    
+/*---------------------------------------------------------------------------------**//**
+ @bsimethod                                                     
++---------------+---------------+---------------+---------------+---------------+------*/
+bool ECSchema::GetIsDisplayLabelDefined
+(
+) const
+    {
+    return (!m_displayLabel.empty());        
+    }
+
+/*---------------------------------------------------------------------------------**//**
+ @bsimethod                                                     
++---------------+---------------+---------------+---------------+---------------+------*/
+UInt32 ECSchema::GetVersionMajor
+(
+) const
+    {
+    return m_versionMajor;        
+    }
+
+/*---------------------------------------------------------------------------------**//**
+ @bsimethod                                                     
++---------------+---------------+---------------+---------------+---------------+------*/
+ECObjectsStatus ECSchema::SetVersionMajor
+(
+const UInt32 versionMajor
+)
+    {        
+    m_versionMajor = versionMajor;
+    return ECOBJECTS_STATUS_Success;
+    }
+
+/*---------------------------------------------------------------------------------**//**
+ @bsimethod                                                     
++---------------+---------------+---------------+---------------+---------------+------*/
+UInt32 ECSchema::GetVersionMinor
+(
+) const
+    {
+    return m_versionMinor;        
+    }
+
+/*---------------------------------------------------------------------------------**//**
+ @bsimethod                                                     
++---------------+---------------+---------------+---------------+---------------+------*/
+ECObjectsStatus ECSchema::SetVersionMinor
+(
+const UInt32 versionMinor
+)
+    {        
+    m_versionMinor = versionMinor;
+    return ECOBJECTS_STATUS_Success;
+    }
+
+/*---------------------------------------------------------------------------------**//**
+ @bsimethod                                                     
++---------------+---------------+---------------+---------------+---------------+------*/
+ECClassP ECSchema::GetClassP
+(
+bwstring const& name
+) const
+    {
+    ClassMap::const_iterator  classIterator;
+    classIterator = m_classMap.find (name.c_str());
+    
+    if ( classIterator != m_classMap.end() )
+        return classIterator->second;
+    else
+        return NULL;
+    }
+
+/*---------------------------------------------------------------------------------**//**
+ @bsimethod                                                     
++---------------+---------------+---------------+---------------+---------------+------*/
+ECObjectsStatus ECSchema::AddClass 
+(
+ECClassP&                 pClass
+)
+    {
+    std::pair < stdext::hash_map<const wchar_t *, ECClassP>::iterator, bool > resultPair;
+    resultPair = m_classMap.insert (std::pair<const wchar_t *, ECClassP> (pClass->Name.c_str(), pClass));
+    if (resultPair.second == false)
+        {
+        Logger::GetLogger()->warningv (L"Can not create class '%s' because it already exists in the schema", pClass->Name.c_str());
+        delete pClass;
+        pClass = NULL;        
+        return ECOBJECTS_STATUS_NamedItemAlreadyExists;
+        }
+
+    return ECOBJECTS_STATUS_Success;
+    }
+
+/*---------------------------------------------------------------------------------**//**
+ @bsimethod                                                     
++---------------+---------------+---------------+---------------+---------------+------*/
+ECObjectsStatus ECSchema::CreateClass 
+(
+ECClassP&                 pClass, 
+bwstring const&     name
+)
+    {
+    pClass = new ECClass(*this);
+    ECObjectsStatus status = pClass->SetName (name);
+    if (ECOBJECTS_STATUS_Success != status)
+        return status;
+
+    return AddClass (pClass);
+    }
+
+/*---------------------------------------------------------------------------------**//**
+ @bsimethod                                                     
++---------------+---------------+---------------+---------------+---------------+------*/
+ECObjectsStatus ECSchema::CreateRelationshipClass 
+(
+ECRelationshipClassP&     pClass, 
+bwstring const&     name
+)
+    {
+    pClass = new ECRelationshipClass(*this);
+    ECObjectsStatus status = pClass->SetName (name);
+    if (ECOBJECTS_STATUS_Success != status)
+        return status;
+
+    std::pair < stdext::hash_map<const wchar_t *, ECClassP>::iterator, bool > resultPair;
+    resultPair = m_classMap.insert (std::pair<const wchar_t *, ECClassP> (pClass->Name.c_str(), pClass));
+    if (resultPair.second == false)
+        {
+        delete pClass;
+        pClass = NULL;
+        Logger::GetLogger()->warningv (L"Can not create relationship class '%s' because it already exists in the schema", name.c_str());
+        return ECOBJECTS_STATUS_NamedItemAlreadyExists;
+        }
+
+    return ECOBJECTS_STATUS_Success;
+    }
+
+#define     ECSCHEMA_VERSION_FORMAT_EXPLAINATION L" Format must be MM.mm where MM is major version and mm is minor version.\n"
+/*---------------------------------------------------------------------------------**//**
+ @bsimethod                                                     
++---------------+---------------+---------------+---------------+---------------+------*/
+ECObjectsStatus ECSchema::ParseVersionString 
+(
+UInt32&                 versionMajor, 
+UInt32&                 versionMinor, 
+bwstring const&     versionString
+)
+    {
+    versionMajor = DEFAULT_VERSION_MAJOR;
+    versionMinor = DEFAULT_VERSION_MINOR;
+    if (versionString.empty())
+        return ECOBJECTS_STATUS_Success;
+
+    const wchar_t * version = versionString.c_str();
+    const wchar_t * theDot = wcschr (version, L'.');
+    if (NULL == theDot)
+        {
+        Logger::GetLogger()->errorv (L"Invalid ECSchema Version String: '%s' does not contain a '.'!" ECSCHEMA_VERSION_FORMAT_EXPLAINATION, versionString.c_str());
+        return ECOBJECTS_STATUS_ParseError;
+        }
+
+    size_t majorLen = theDot - version;
+    if (majorLen < 1 || majorLen > 3)
+        {
+        Logger::GetLogger()->errorv (L"Invalid ECSchema Version String: '%s' does not have 1-3 numbers before the '.'!" ECSCHEMA_VERSION_FORMAT_EXPLAINATION, versionString.c_str());
+        return ECOBJECTS_STATUS_ParseError;
+        }
+
+    size_t minorLen = wcslen (theDot) - 1;
+    if (minorLen < 1 || minorLen > 3)
+        {
+        Logger::GetLogger()->errorv (L"Invalid ECSchema Version String: '%s' does not have 1-3 numbers after the '.'!" ECSCHEMA_VERSION_FORMAT_EXPLAINATION, versionString.c_str());
+        return ECOBJECTS_STATUS_ParseError;
+        }
+
+    wchar_t * end = NULL;    
+    versionMajor = wcstoul (version, &end, 10);
+    if (version == end)
+        {
+        Logger::GetLogger()->errorv (L"Invalid ECSchema Version String: '%s' The characters before the '.' must be numeric!" ECSCHEMA_VERSION_FORMAT_EXPLAINATION, versionString.c_str());
+        return ECOBJECTS_STATUS_ParseError;
+        }
+
+    versionMinor = wcstoul (&theDot[1], &end, 10);
+    if (&theDot[1] == end)
+        {
+        Logger::GetLogger()->errorv (L"Invalid ECSchema Version String: '%s' The characters after the '.' must be numeric!" ECSCHEMA_VERSION_FORMAT_EXPLAINATION, versionString.c_str());
+        return ECOBJECTS_STATUS_ParseError;
+        }
+
+    return ECOBJECTS_STATUS_Success;
+    }
+
+/*---------------------------------------------------------------------------------**//**
+ @bsimethod                                                     
++---------------+---------------+---------------+---------------+---------------+------*/
+ECObjectsStatus ECSchema::SetVersionFromString 
+(
+bwstring const& versionString
+)
+    {
+    UInt32 versionMajor;
+    UInt32 versionMinor;
+    ECObjectsStatus status;
+    if ((ECOBJECTS_STATUS_Success != (status = ParseVersionString (versionMajor, versionMinor, versionString))) ||         
+        (ECOBJECTS_STATUS_Success != (status = this->SetVersionMajor (versionMajor))) ||
+        (ECOBJECTS_STATUS_Success != (status = this->SetVersionMinor (versionMinor))))
+        return status;
+    else
+        return ECOBJECTS_STATUS_Success;
+    }
+
+/*---------------------------------------------------------------------------------**//**
+* @bsimethod                                                    Casey.Mullen   04/08
++---------------+---------------+---------------+---------------+---------------+------*/
+bool            ECSchema::SchemasMatch
+(
+SchemaMatchType matchType,
+const wchar_t * soughtName,
+UInt32          soughtMajor,
+UInt32          soughtMinor,
+const wchar_t * candidateName,
+UInt32          candidateMajor,
+UInt32          candidateMinor
+)
+    {
+    if (wcsicmp (candidateName, soughtName))
+        return false;
+    
+    return ((matchType == SCHEMAMATCHTYPE_Latest) ||
+            (matchType == SCHEMAMATCHTYPE_LatestCompatible && candidateMajor == soughtMajor && candidateMinor >= soughtMinor) ||
+            (matchType == SCHEMAMATCHTYPE_Exact            && candidateMajor == soughtMajor && candidateMinor == soughtMinor));
+    }
+    
+/*---------------------------------------------------------------------------------**//**
+ @bsimethod                                                     
++---------------+---------------+---------------+---------------+---------------+------*/
+ECObjectsStatus ECSchema::CreateSchema
+(
+ECSchemaPtr&              schemaOut, 
+bwstring const&     schemaName
+)
+    {    
+    if (!NameValidator::Validate(schemaName))
+        return ECOBJECTS_STATUS_InvalidName;
+
+    schemaOut = new ECSchema();
+    return schemaOut->SetName (schemaName);
+    }
+
+/*---------------------------------------------------------------------------------**//**
+ @bsimethod                                                     
++---------------+---------------+---------------+---------------+---------------+------*/
+ECSchemaP ECSchema::GetSchemaByNamespacePrefixP
+(
+bwstring const&     namespacePrefix
+) const
+    {
+    if ((namespacePrefix.length() == 0) || (namespacePrefix == m_namespacePrefix))
+        return (ECSchemaP)this;
+
+    // lookup referenced schema by prefix
+    ECSchemaReferenceList::const_iterator schemaIterator;
+    for (schemaIterator = m_refSchemaList.begin(); schemaIterator != m_refSchemaList.end(); schemaIterator++)
+        {
+        if (0 == namespacePrefix.compare ((*schemaIterator)->m_namespacePrefix))
+            return (*schemaIterator).get();
+        }
+
+    return NULL;
+    }
+
+/*---------------------------------------------------------------------------------**//**
+ @bsimethod                                                     
++---------------+---------------+---------------+---------------+---------------+------*/
+ECObjectsStatus ECSchema::ResolveNamespacePrefix
+(
+ECSchemaCR    schema,
+bwstring &    namespacePrefix
+) const
+    {
+    namespacePrefix = EMPTY_STRING;
+    if (&schema == this)
+        return ECOBJECTS_STATUS_Success;
+
+    stdext::hash_map<ECSchemaP, bwstring const>::const_iterator schemaIterator = m_referencedSchemaNamespaceMap.find((ECSchemaP) &schema);
+    if (schemaIterator != m_referencedSchemaNamespaceMap.end())
+        {
+        namespacePrefix = schemaIterator->second;
+        return ECOBJECTS_STATUS_Success;
+        }
+
+    return ECOBJECTS_STATUS_SchemaNotFound;
+    }
+
+/*---------------------------------------------------------------------------------**//**
+* @bsimethod                                                   
++---------------+---------------+---------------+---------------+---------------+------*/
+ECClassContainerCR ECSchema::GetClasses
+(
+) const
+    {
+    return m_classContainer;
+    }
+
+/*---------------------------------------------------------------------------------**//**
+* @bsimethod                                    Carole.MacDonald                01/2010
++---------------+---------------+---------------+---------------+---------------+------*/
+const ECSchemaReferenceList& ECSchema::GetReferencedSchemas
+(
+) const
+    {
+    return m_refSchemaList;
+    }
+  
+/*---------------------------------------------------------------------------------**//**
+* @bsimethod                                    Carole.MacDonald                01/2010
++---------------+---------------+---------------+---------------+---------------+------*/
+ECObjectsStatus ECSchema::AddReferencedSchema
+(
+Bentley::EC::ECSchemaPtr refSchema
+)
+    {
+    ECSchemaReferenceList::const_iterator schemaIterator;
+    for (schemaIterator = m_refSchemaList.begin(); schemaIterator != m_refSchemaList.end(); schemaIterator++)
+        {
+        if (*schemaIterator == refSchema)
+            return ECOBJECTS_STATUS_NamedItemAlreadyExists;
+        }
+            
+    m_refSchemaList.push_back(refSchema);
+    m_referencedSchemaNamespaceMap.insert(std::pair<ECSchemaP, const bwstring> (refSchema.get(), refSchema->NamespacePrefix));
+    return ECOBJECTS_STATUS_Success;
+    }
+    
+/*---------------------------------------------------------------------------------**//**
+* @bsimethod                                    Carole.MacDonald                01/2010
++---------------+---------------+---------------+---------------+---------------+------*/
+ECObjectsStatus ECSchema::RemoveReferencedSchema
+(
+Bentley::EC::ECSchemaPtr refSchema
+)
+    {
+    ECSchemaReferenceList::const_iterator schemaIterator;
+    for (schemaIterator = m_refSchemaList.begin(); schemaIterator != m_refSchemaList.end(); schemaIterator++)
+        {
+        if (*schemaIterator == refSchema)
+            {
+//            m_refSchemaList.erase(schemaIterator);
+//            return ECOBJECTS_STATUS_Success;
+            break;
+            }
+        }
+    if (m_refSchemaList.end() == schemaIterator)
+        return ECOBJECTS_STATUS_SchemaNotFound;
+        
+    // Can only remove the reference if nothing actually references it.
+    
+    ECSchemaP foundSchemaP = (*schemaIterator).get();
+    for each (ECClassP ecClass in Classes)
+        {
+        // First, check each base class to see if the base class uses that schema
+        for each (ECClassP baseClass in ecClass->BaseClasses)
+            {
+            if ((ECSchemaP) &(baseClass->Schema) == foundSchemaP)
+                {
+                return ECOBJECTS_STATUS_SchemaInUse;
+                }
+            }
+            
+        // If it is a relationship class, check the constraints to make sure the constraints don't use that schema
+        ECRelationshipClassP relClass = dynamic_cast<ECRelationshipClassP>(ecClass);
+        if (NULL != relClass)
+            {
+            for each (ECClassP target in relClass->Target.Classes)
+                {
+                if ((ECSchemaP) &(target->Schema) == foundSchemaP)
+                    {
+                    return ECOBJECTS_STATUS_SchemaInUse;
+                    }
+                }
+            for each (ECClassP source in relClass->Source.Classes)
+                {
+                if ((ECSchemaP) &(source->Schema) == foundSchemaP)
+                    {
+                    return ECOBJECTS_STATUS_SchemaInUse;
+                    }
+                }
+            }
+            
+        // And make sure that there are no struct types from another schema
+        for each (ECPropertyP prop in ecClass->GetProperties(false))
+            {
+            ECClassCP typeClass;
+            if (prop->IsStruct)
+                {
+                typeClass = &(prop->GetAsStructProperty()->Type);
+                }
+            else if (prop->IsArray)
+                {
+                typeClass = prop->GetAsArrayProperty()->StructElementType;
+                }
+            else
+                {
+                typeClass = NULL;
+                }
+            if (NULL == typeClass)
+                continue;
+            if (this->Name.compare(typeClass->Schema.Name) == 0 && this->VersionMajor == typeClass->Schema.VersionMajor &&
+                this->VersionMinor == typeClass->Schema.VersionMinor)
+                continue;
+            return ECOBJECTS_STATUS_SchemaInUse;
+            }
+        }
+
+    m_refSchemaList.erase(schemaIterator); 
+    stdext::hash_map<ECSchemaP, const bwstring>::const_iterator iterator = m_referencedSchemaNamespaceMap.find((ECSchemaP) &refSchema);
+    if (iterator != m_referencedSchemaNamespaceMap.end())
+        {
+        m_referencedSchemaNamespaceMap.erase(iterator);
+        }
+
+    return ECOBJECTS_STATUS_Success;
+    }
+    
+/*---------------------------------------------------------------------------------**//**
+ @bsimethod                                                     
++---------------+---------------+---------------+---------------+---------------+------*/
+SchemaDeserializationStatus ECSchema::ReadClassStubsFromXml
+(
+MSXML2::IXMLDOMNode& schemaNode,
+ClassDeserializationVector&  classes
+)
+    {
+    SchemaDeserializationStatus status = SCHEMA_DESERIALIZATION_STATUS_Success;
+
+    // Create ECClass Stubs (no attributes or properties)
+    size_t classElementLength = wcslen (EC_CLASS_ELEMENT);
+    MSXML2::IXMLDOMNodeListPtr xmlNodeListPtr = schemaNode.selectNodes (EC_NAMESPACE_PREFIX L":" EC_CLASS_ELEMENT L" | " EC_NAMESPACE_PREFIX L":" EC_RELATIONSHIP_CLASS_ELEMENT);
+    _bstr_t baseName;    
+    ECClassP pClass;
+    ECRelationshipClassP pRelationshipClass;
+    MSXML2::IXMLDOMNodePtr xmlNodePtr;
+    while (NULL != (xmlNodePtr = xmlNodeListPtr->nextNode()))
+        {        
+        baseName = xmlNodePtr->baseName;
+        
+        if (baseName.length() == classElementLength)
+            {            
+            pClass = new ECClass (*this);
+            pRelationshipClass = NULL;
+            }
+        else
+            {            
+            pRelationshipClass = new ECRelationshipClass (*this);            
+            pClass = pRelationshipClass;
+            }
+
+        if (SCHEMA_DESERIALIZATION_STATUS_Success != (status = pClass->ReadXmlAttributes(xmlNodePtr)))
+            return status;           
+
+        if (ECOBJECTS_STATUS_Success != this->AddClass (pClass))
+            return SCHEMA_DESERIALIZATION_STATUS_InvalidECSchemaXml;
+
+        if (NULL == pRelationshipClass)
+            Logger::GetLogger()->tracev (L"    Created ECClass Stub: %s\n", pClass->Name.c_str());
+        else
+            Logger::GetLogger()->tracev (L"    Created Relationship ECClass Stub: %s\n", pClass->Name.c_str());
+
+        classes.push_back (std::make_pair (pClass, xmlNodePtr));
+        }
+    return status;
+    }
+
+/*---------------------------------------------------------------------------------**//**
+ - Expects class stubs have already been read and created.  They are stored in the vector passed into this method.
+ - Expects referenced schemas have been resolved and deserialized so that base classes & structs in other schemas can be located.
+ - Reads the contents of each XML node cached in the classes vector and populates the in-memory EC:ECClass with
+   base classes, properties & relationship endpoints.
+ @bsimethod                                                     
++---------------+---------------+---------------+---------------+---------------+------*/
+SchemaDeserializationStatus ECSchema::ReadClassContentsFromXml
+(
+ClassDeserializationVector&  classes
+)
+    {
+    SchemaDeserializationStatus status = SCHEMA_DESERIALIZATION_STATUS_Success;
+
+    ClassDeserializationVector::const_iterator  classesStart, classesEnd, classesIterator;
+    ECClassP pClass;
+    MSXML2::IXMLDOMNodePtr xmlNodePtr;
+    for(classesStart = classes.begin(), classesEnd = classes.end(), classesIterator = classesStart; classesIterator != classesEnd; classesIterator++)
+        {
+        pClass = classesIterator->first;
+        xmlNodePtr = classesIterator->second;
+        status = pClass->ReadXmlContents (xmlNodePtr);
+        if (SCHEMA_DESERIALIZATION_STATUS_Success != status)
+            return status;
+        }
+
+    return status;
+    }
+
+/*---------------------------------------------------------------------------------**//**
+* @bsimethod                                    Carole.MacDonald                01/2010
++---------------+---------------+---------------+---------------+---------------+------*/
+SchemaDeserializationStatus ECSchema::ReadSchemaReferencesFromXml
+(
+MSXML2::IXMLDOMNode&            schemaNode, 
+ECSchemaConstructionContextR    schemaContext
+)
+    {
+    SchemaDeserializationStatus status = SCHEMA_DESERIALIZATION_STATUS_Success;
+    SchemaMap&                  underConstruction = schemaContext.GetSchemasUnderConstruction();
+        
+    wchar_t version[10];
+    swprintf(version, 10, L".%02d.%02d", m_versionMajor, m_versionMinor);
+    bwstring schemaFullName(m_name + version);
+    underConstruction.insert(std::pair<const wchar_t *, ECSchemaP>(schemaFullName.c_str(), this));
+    
+    m_referencedSchemaNamespaceMap.clear();
+
+    MSXML2::IXMLDOMNodeListPtr xmlNodeListPtr = schemaNode.selectNodes (EC_NAMESPACE_PREFIX L":" EC_SCHEMAREFERENCE_ELEMENT);
+    MSXML2::IXMLDOMNodePtr xmlNodePtr;
+    
+    while (NULL != (xmlNodePtr = xmlNodeListPtr->nextNode()))
+        {
+        MSXML2::IXMLDOMNamedNodeMapPtr nodeAttributesPtr = xmlNodePtr->attributes;
+        MSXML2::IXMLDOMNodePtr attributePtr;
+
+        if (NULL == (attributePtr = nodeAttributesPtr->getNamedItem (SCHEMAREF_NAME_ATTRIBUTE)))
+            {
+            Logger::GetLogger()->errorv (L"Invalid ECSchemaXML: %s element must contain a " SCHEMAREF_NAME_ATTRIBUTE L" attribute\n", (const wchar_t *)xmlNodePtr->baseName);
+            underConstruction.erase(schemaFullName.c_str());
+            return SCHEMA_DESERIALIZATION_STATUS_InvalidECSchemaXml;
+            }
+            
+        bwstring schemaName = (const wchar_t*) attributePtr->text;
+
+        if (NULL == (attributePtr = nodeAttributesPtr->getNamedItem (SCHEMAREF_PREFIX_ATTRIBUTE)))
+            {
+            Logger::GetLogger()->errorv (L"Invalid ECSchemaXML: %s element must contain a " SCHEMAREF_PREFIX_ATTRIBUTE L" attribute\n", (const wchar_t *)xmlNodePtr->baseName);
+            underConstruction.erase(schemaFullName.c_str());
+            return SCHEMA_DESERIALIZATION_STATUS_InvalidECSchemaXml;
+            }
+        bwstring prefix = (const wchar_t*) attributePtr->text;
+
+        if (NULL == (attributePtr = nodeAttributesPtr->getNamedItem (SCHEMAREF_VERSION_ATTRIBUTE)))
+            {
+            Logger::GetLogger()->errorv (L"Invalid ECSchemaXML: %s element must contain a " SCHEMAREF_VERSION_ATTRIBUTE L" attribute\n", (const wchar_t *)xmlNodePtr->baseName);
+            underConstruction.erase(schemaFullName.c_str());
+            return SCHEMA_DESERIALIZATION_STATUS_InvalidECSchemaXml;
+            }
+        bwstring versionString = (const wchar_t*) attributePtr->text;
+
+        UInt32 versionMajor;
+        UInt32 versionMinor;
+        if (ECOBJECTS_STATUS_Success != ParseVersionString (versionMajor, versionMinor, versionString.c_str()))
+            {
+            Logger::GetLogger()->errorv (L"Invalid ECSchemaXML: unable to parse version string for referenced schema %s.", schemaName.c_str());
+            underConstruction.erase(schemaFullName.c_str());
+            return SCHEMA_DESERIALIZATION_STATUS_InvalidECSchemaXml;
+            }
+            
+        // If the schema (uselessly) references itself, just skip it
+        if (m_name.compare(schemaName) == 0)
+            continue;
+
+        ECSchemaPtr referencedSchema = LocateSchema(schemaName, versionMajor, versionMinor, schemaContext);
+        if (!referencedSchema.IsValid())
+            {
+            Logger::GetLogger()->errorv(L"Unable to locate referenced schema %s.%02d.%02d", schemaName.c_str(), versionMajor, versionMinor);
+            underConstruction.erase(schemaFullName.c_str());
+            return SCHEMA_DESERIALIZATION_STATUS_ReferencedSchemaNotFound;
+            }
+        ECSchemaPtr newPtr(referencedSchema);
+        AddReferencedSchema(newPtr);
+        }
+
+    underConstruction.erase(versionString->c_str());
+    return status;
+    }
+
+/*---------------------------------------------------------------------------------**//**
+* @bsimethod                                    Carole.MacDonald                02/2010
++---------------+---------------+---------------+---------------+---------------+------*/
+ECSchemaPtr ECSchema::LocateSchema
+(    
+const bwstring &                name,
+UInt32&                         versionMajor,
+UInt32&                         versionMinor,
+ECSchemaConstructionContextR    schemaContext
+)
+    {
+    SchemaMap& underConstruction = schemaContext.GetSchemasUnderConstruction();
+
+    // First check if there is a circular reference and this reference has already started to be de-serialized farther upstream
+    bwstring fullName(name);
+    wchar_t version[10];
+    swprintf(version, L".%02d.%02d", versionMajor, versionMinor);
+    fullName += version;
+    SchemaMap::const_iterator finder = underConstruction.find(fullName.c_str());
+    if (finder != underConstruction.end())
+        {
+        return finder->second;
+        }
+    
+    // Step 2: ask the schemaLocators
+    ECSchemaPtr schemaPtr;
+    for each (IECSchemaLocatorP schemaLocator in schemaContext.GetSchemaLocators())
+        {
+        if ( ! EXPECTED_CONDITION (NULL != schemaLocator))
+            continue;
+
+        schemaPtr = schemaLocator->LocateSchema(name.c_str(), versionMajor, versionMinor, SCHEMAMATCHTYPE_LatestCompatible, schemaContext);
+
+        if (schemaPtr.IsValid())
+            return schemaPtr;
+        }
+        
+    // Step 3: look in the paths provided by the context
+    schemaPtr = LocateSchemaByPath(name, versionMajor, versionMinor, schemaContext);
+    if (schemaPtr.IsValid())
+        return schemaPtr;
+        
+    // Step 4: look in a set of standard paths
+    return LocateSchemaByStandardPaths (name, versionMajor, versionMinor, schemaContext);
+    }
+    
+/*---------------------------------------------------------------------------------**//**
+* @bsimethod                                    Carole.MacDonald                02/2010
++---------------+---------------+---------------+---------------+---------------+------*/
+ECSchemaPtr ECSchema::LocateSchemaByPath
+(
+const bwstring&                 name,
+UInt32&                         versionMajor,
+UInt32&                         versionMinor,
+ECSchemaConstructionContextR    schemaContext
+)
+    {
+    ECSchemaPtr schemaOut;
+    wchar_t versionString[24];
+    swprintf(versionString, 24, L".%02d.*.ecschema.xml", versionMajor);
+    bwstring schemaName = name;
+    schemaName += versionString;
+
+    for each (const wchar_t* path in schemaContext.GetSchemaPaths())
+        {
+        bwstring schemaPath (path);
+
+        if (schemaPath[schemaPath.length() - 1] != '\\')
+            schemaPath += '\\';
+        schemaPath += schemaName;
+
+        ECFileNameIterator *fileList = new ECFileNameIterator(schemaPath.c_str());
+        wchar_t filePath[MAX_PATH];
+        if (SUCCESS != fileList->GetNextFileName(filePath))
+            continue;
+
+        if (SCHEMA_DESERIALIZATION_STATUS_Success != ECSchema::ReadXmlFromFile (schemaOut, filePath, schemaContext))
+            continue;
+        
+        return schemaOut;
+        }
+
+    return schemaOut;
+    }
+
+/*---------------------------------------------------------------------------------**//**
+* @bsimethod                                                    JoshSchifter    06/10
++---------------+---------------+---------------+---------------+---------------+------*/
+ECSchemaPtr ECSchema::LocateSchemaByStandardPaths
+(
+const bwstring &                name,
+UInt32&                         versionMajor,
+UInt32&                         versionMinor,
+ECSchemaConstructionContextR    schemaContext
+)
+    {
+    // Make a copy of the paths stored in schemaContext
+    bvector<const wchar_t *> originalPaths = schemaContext.GetSchemaPaths();
+
+    // Clear out the stored paths and replace with the standard ones
+    schemaContext.ClearSchemaPaths();
+
+    bwstring dllPath = ECFileUtilities::GetDllPath();
+    if (0 == dllPath.length())
+        return NULL;
+        
+    schemaContext.AddSchemaPath (dllPath.c_str());
+    
+    wchar_t schemaPath[_MAX_PATH];
+    wchar_t generalPath[_MAX_PATH];
+    wchar_t libraryPath[_MAX_PATH];
+    
+    swprintf(schemaPath, _MAX_PATH, L"%s\\Schemas", dllPath.c_str());
+    swprintf(generalPath, _MAX_PATH, L"%s\\Schemas\\General", dllPath.c_str());
+    swprintf(libraryPath, _MAX_PATH, L"%s\\Schemas\\LibraryUnits", dllPath.c_str());
+    schemaContext.AddSchemaPath(schemaPath);
+    schemaContext.AddSchemaPath(generalPath);
+    schemaContext.AddSchemaPath(libraryPath);
+    
+    // Do the search
+    ECSchemaPtr foundSchema = LocateSchemaByPath (name, versionMajor, versionMinor, schemaContext);
+
+    // Put the context back the way it was when we started
+    schemaContext.GetSchemaPaths() = originalPaths;
+
+    return foundSchema;
+    }
+
+/*---------------------------------------------------------------------------------**//**
+ @bsimethod                                                     
++---------------+---------------+---------------+---------------+---------------+------*/
+SchemaDeserializationStatus ECSchema::ReadXml
+(
+ECSchemaPtr&                        schemaOut, 
+MSXML2::IXMLDOMDocument2&           pXmlDoc, 
+ECSchemaConstructionContextR        schemaContext
+)
+    {            
+    SchemaDeserializationStatus status = SCHEMA_DESERIALIZATION_STATUS_Success;
+    
+    pXmlDoc.setProperty("SelectionNamespaces", L"xmlns:" EC_NAMESPACE_PREFIX L"='" ECXML_URI_2_0 L"'");
+    MSXML2::IXMLDOMNodePtr xmlNodePtr = pXmlDoc.selectSingleNode (L"/" EC_NAMESPACE_PREFIX L":" EC_SCHEMA_ELEMENT);
+    if (NULL == xmlNodePtr)
+        {
+        Logger::GetLogger()->errorv (L"Invalid ECSchemaXML: Missing a top-level " EC_SCHEMA_ELEMENT L" node in the " ECXML_URI_2_0 L" namespace\n");
+        return SCHEMA_DESERIALIZATION_STATUS_InvalidECSchemaXml;
+        }
+    
+    MSXML2::IXMLDOMNodePtr schemaNodePtr = xmlNodePtr;       
+    MSXML2::IXMLDOMNamedNodeMapPtr nodeAttributesPtr = schemaNodePtr->attributes;
+    MSXML2::IXMLDOMNodePtr attributePtr;
+    
+    // schemaName is a REQUIRED attribute in order to create the schema
+    if ((NULL == nodeAttributesPtr) || (NULL == (attributePtr = nodeAttributesPtr->getNamedItem (SCHEMA_NAME_ATTRIBUTE))))
+        {
+        Logger::GetLogger()->errorv (L"Invalid ECSchemaXML: " EC_SCHEMA_ELEMENT L" element must contain a schemaName attribute\n");
+        return SCHEMA_DESERIALIZATION_STATUS_InvalidECSchemaXml;
+        }
+
+    if (ECOBJECTS_STATUS_Success != CreateSchema (schemaOut, (const wchar_t *)attributePtr->text))
+        return SCHEMA_DESERIALIZATION_STATUS_InvalidECSchemaXml;
+
+    // OPTIONAL attributes - If these attributes exist they MUST be valid        
+    READ_OPTIONAL_XML_ATTRIBUTE (SCHEMA_NAMESPACE_PREFIX_ATTRIBUTE,         schemaOut, NamespacePrefix)
+    READ_OPTIONAL_XML_ATTRIBUTE (DESCRIPTION_ATTRIBUTE,                     schemaOut, Description)
+    READ_OPTIONAL_XML_ATTRIBUTE (DISPLAY_LABEL_ATTRIBUTE,                   schemaOut, DisplayLabel)
+
+    // OPTIONAL attributes - If these attributes exist they do not need to be valid.  We will ignore any errors setting them and use default values.
+    // NEEDSWORK This is due to the current implementation in managed ECObjects.  We should reconsider whether it is the correct behavior.
+    ECObjectsStatus setterStatus;
+    READ_OPTIONAL_XML_ATTRIBUTE_IGNORING_SET_ERRORS (SCHEMA_VERSION_ATTRIBUTE,                  schemaOut, VersionFromString)
+    if (ECOBJECTS_STATUS_Success != setterStatus)
+        Logger::GetLogger()->warningv (L"Invalid version attribute has been ignored while deserializing ECSchema '%s'.  The default version number %d.%d has been applied.\n", 
+            schemaOut->Name.c_str(), schemaOut->VersionMajor, schemaOut->VersionMinor);
+
+    if (SCHEMA_DESERIALIZATION_STATUS_Success != (status = schemaOut->ReadSchemaReferencesFromXml(schemaNodePtr, schemaContext)))
+        return status;
+
+    ClassDeserializationVector classes;
+    if (SCHEMA_DESERIALIZATION_STATUS_Success != (status = schemaOut->ReadClassStubsFromXml (schemaNodePtr, classes)))
+        return status;
+
+    // NEEDSWORK ECClass inheritance (base classes, properties & relationship endpoints)
+    if (SCHEMA_DESERIALIZATION_STATUS_Success != (status = schemaOut->ReadClassContentsFromXml (classes)))
+        return status;
+
+    schemaOut->ReadCustomAttributes(schemaNodePtr, schemaOut.get());
+
+    return SCHEMA_DESERIALIZATION_STATUS_Success;
+    }
+
+/*---------------------------------------------------------------------------------**//**
+* @bsimethod                                    Carole.MacDonald                01/2010
++---------------+---------------+---------------+---------------+---------------+------*/
+static bool ClassNameComparer
+(
+ECClassP class1, 
+ECClassP class2
+)
+    {
+    // null values are always less than non-null values
+    if (NULL == class1)
+        return true;
+    if (NULL == class2)
+        return false;
+    int comparison = wcscmp(class1->Name.c_str(), class2->Name.c_str());
+    return (comparison <= 0);
+    }
+  
+/*---------------------------------------------------------------------------------**//**
+* @bsimethod                                    Carole.MacDonald                01/2010
++---------------+---------------+---------------+---------------+---------------+------*/
+SchemaSerializationStatus ECSchema::WriteSchemaReferences
+(
+MSXML2::IXMLDOMElement &parentNode
+)
+    {
+    SchemaSerializationStatus status = SCHEMA_SERIALIZATION_STATUS_Success;
+    ECSchemaReferenceList referencedSchemas = GetReferencedSchemas();
+    
+    std::set<const bwstring> usedPrefixes;
+    std::set<const bwstring>::const_iterator setIterator;
+    m_referencedSchemaNamespaceMap.clear();
+    ECSchemaReferenceList::const_iterator schemaIterator;
+    for (schemaIterator = m_refSchemaList.begin(); schemaIterator != m_refSchemaList.end(); schemaIterator++)
+        {
+        ECSchemaP refSchema = (*schemaIterator).get();
+        bwstring prefix(refSchema->NamespacePrefix);
+        if (prefix.length() == 0)
+            prefix = L"s";
+            
+        setIterator = usedPrefixes.find(prefix);
+        if (setIterator != usedPrefixes.end())
+            {
+            int subScript;
+            for (subScript = 1; subScript < 500; subScript++)
+                {
+                wchar_t temp[256];
+                swprintf(temp, 256, L"%s%d", prefix.c_str(), subScript);
+                bwstring tryPrefix(temp);
+                setIterator = usedPrefixes.find(tryPrefix);
+                if (setIterator == usedPrefixes.end())
+                    {
+                    prefix = tryPrefix;
+                    break;
+                    }
+                }
+            }
+        usedPrefixes.insert(prefix);
+        m_referencedSchemaNamespaceMap.insert(std::pair<ECSchemaP, const bwstring> (refSchema, prefix));
+        }
+
+    MSXML2::IXMLDOMTextPtr textPtr = NULL;
+    MSXML2::IXMLDOMAttributePtr attributePtr;
+    MSXML2::IXMLDOMElementPtr schemaPtr = NULL;
+    
+    stdext::hash_map<ECSchemaP, const bwstring>::const_iterator iterator;
+    for (iterator = m_referencedSchemaNamespaceMap.begin(); iterator != m_referencedSchemaNamespaceMap.end(); iterator++)
+        {
+        std::pair<ECSchemaP, const bwstring> mapPair = *(iterator);
+        ECSchemaP refSchema = mapPair.first;
+        schemaPtr = parentNode.ownerDocument->createNode(NODE_ELEMENT, EC_SCHEMAREFERENCE_ELEMENT, ECXML_URI_2_0);
+        APPEND_CHILD_TO_PARENT(schemaPtr, (&parentNode));
+        
+        WRITE_XML_ATTRIBUTE(SCHEMAREF_NAME_ATTRIBUTE, refSchema->Name.c_str(), schemaPtr);
+        
+        wchar_t versionString[8];
+        swprintf(versionString, 8, L"%02d.%02d", refSchema->VersionMajor, refSchema->VersionMinor);
+        WRITE_XML_ATTRIBUTE(SCHEMAREF_VERSION_ATTRIBUTE, versionString, schemaPtr);
+        const bwstring prefix = mapPair.second;
+        WRITE_XML_ATTRIBUTE(SCHEMAREF_PREFIX_ATTRIBUTE, prefix.c_str(), schemaPtr);
+        }
+    return status;
+    }
+
+/*---------------------------------------------------------------------------------**//**
+* @bsimethod                                    Carole.MacDonald                06/2010
++---------------+---------------+---------------+---------------+---------------+------*/
+SchemaSerializationStatus ECSchema::WriteCustomAttributeDependencies
+(
+MSXML2_IXMLDOMElement& parentNode,
+IECCustomAttributeContainerCR container
+)
+    {
+    SchemaSerializationStatus status = SCHEMA_SERIALIZATION_STATUS_Success;
+
+    for each (IECInstancePtr instance in container.GetCustomAttributes(false))
+        {
+        ECClassCR currentClass = instance->GetClass();
+        status = WriteClass(parentNode, currentClass);
+        if (SCHEMA_SERIALIZATION_STATUS_Success != status)
+            return status;
+        }
+    return status;
+    }
+
+/*---------------------------------------------------------------------------------**//**
+* @bsimethod                                    Carole.MacDonald                01/2010
++---------------+---------------+---------------+---------------+---------------+------*/
+SchemaSerializationStatus ECSchema::WriteClass
+(
+MSXML2::IXMLDOMElement &parentNode, 
+Bentley::EC::ECClassCR ecClass
+)
+    {
+    SchemaSerializationStatus status = SCHEMA_SERIALIZATION_STATUS_Success;
+    // don't serialize any classes that aren't in the schema we're serializing.
+    if (&(ecClass.Schema) != this)
+        return status;
+    
+    std::set<const wchar_t *>::const_iterator setIterator;
+    setIterator = m_alreadySerializedClasses.find(ecClass.Name.c_str());
+    // Make sure we don't serialize any class twice
+    if (setIterator != m_alreadySerializedClasses.end())
+        return status;
+    else
+        m_alreadySerializedClasses.insert(ecClass.Name.c_str());
+        
+    // NEEDSWORK name validation?
+    // don't serialize a class with an invalid name
+    
+    // serialize the base classes first.
+    for each (ECClassP baseClass in ecClass.BaseClasses)
+        {
+        WriteClass(parentNode, *baseClass);
+        }
+       
+    // Serialize relationship constraint dependencies
+    ECRelationshipClassP relClass = dynamic_cast<ECRelationshipClassP>((ECClassP) &ecClass);
+    if (NULL != relClass)
+        {
+        for each (ECClassP source in relClass->Source.Classes)
+            WriteClass(parentNode, *source);
+            
+        for each (ECClassP target in relClass->Target.Classes)
+            WriteClass(parentNode, *target);
+        }
+    WritePropertyDependencies(parentNode, ecClass); 
+    WriteCustomAttributeDependencies(parentNode, ecClass);
+    
+    ecClass.WriteXml(parentNode);
+    
+    return status;
+    }  
+    
+/*---------------------------------------------------------------------------------**//**
+* @bsimethod                                    Carole.MacDonald                01/2010
++---------------+---------------+---------------+---------------+---------------+------*/
+SchemaSerializationStatus ECSchema::WritePropertyDependencies
+(
+MSXML2::IXMLDOMElement &parentNode, 
+Bentley::EC::ECClassCR ecClass
+)  
+    {
+    SchemaSerializationStatus status = SCHEMA_SERIALIZATION_STATUS_Success;
+    
+    for each (ECPropertyP prop in ecClass.GetProperties(false))
+        {
+        if (prop->IsStruct)
+            {
+            StructECPropertyP structProperty = prop->GetAsStructProperty();
+            WriteClass(parentNode, structProperty->Type);
+            }
+        else if (prop->IsArray)
+            {
+            ArrayECPropertyP arrayProperty = prop->GetAsArrayProperty();
+            if (arrayProperty->GetKind() == ARRAYKIND_Struct)
+                {
+                WriteClass(parentNode, *(arrayProperty->GetStructElementType()));
+                }
+            }
+        WriteCustomAttributeDependencies(parentNode, *prop);
+        }
+    return status;
+    }
+    
+/*---------------------------------------------------------------------------------**//**
+* @bsimethod                                               
++---------------+---------------+---------------+---------------+---------------+------*/
+SchemaSerializationStatus ECSchema::WriteXml
+(
+MSXML2::IXMLDOMDocument2* pXmlDoc
+)
+    {
+    SchemaSerializationStatus status = SCHEMA_SERIALIZATION_STATUS_Success;
+
+    MSXML2::IXMLDOMProcessingInstructionPtr piPtr = NULL;
+    MSXML2::IXMLDOMTextPtr textPtr = NULL;
+
+    piPtr = pXmlDoc->createProcessingInstruction(L"xml", L"version='1.0'  encoding='UTF-8'");
+    APPEND_CHILD_TO_PARENT(piPtr, pXmlDoc);
+    //CREATE_AND_ADD_TEXT_NODE(L"\n", piPtr);
+    
+    MSXML2::IXMLDOMElementPtr schemaElementPtr = pXmlDoc->createNode(NODE_ELEMENT, EC_SCHEMA_ELEMENT, ECXML_URI_2_0);
+    APPEND_CHILD_TO_PARENT(schemaElementPtr, pXmlDoc);
+    
+    MSXML2::IXMLDOMAttributePtr attributePtr;
+    wchar_t versionString[8];
+    swprintf(versionString, 8, L"%02d.%02d", m_versionMajor, m_versionMinor);
+    WRITE_XML_ATTRIBUTE(SCHEMA_NAME_ATTRIBUTE, this->Name.c_str(), schemaElementPtr);
+    WRITE_OPTIONAL_XML_ATTRIBUTE(SCHEMA_NAMESPACE_PREFIX_ATTRIBUTE, NamespacePrefix, schemaElementPtr);
+    WRITE_XML_ATTRIBUTE(SCHEMA_VERSION_ATTRIBUTE, versionString, schemaElementPtr);
+    WRITE_OPTIONAL_XML_ATTRIBUTE(DESCRIPTION_ATTRIBUTE, Description, schemaElementPtr);
+    if (IsDisplayLabelDefined)
+        {
+        WRITE_OPTIONAL_XML_ATTRIBUTE(DISPLAY_LABEL_ATTRIBUTE, DisplayLabel, schemaElementPtr);
+        }
+    WRITE_XML_ATTRIBUTE(L"xmlns:" EC_NAMESPACE_PREFIX, ECXML_URI_2_0, schemaElementPtr);
+    
+    WriteSchemaReferences(schemaElementPtr);
+    
+    WriteCustomAttributeDependencies(schemaElementPtr, *this);
+    WriteCustomAttributes(schemaElementPtr);
+    
+    std::list<ECClassP> sortedClasses;
+    // sort the classes by name so the order in which they are serialized is predictable.
+    for each (ECClassP pClass in Classes)
+        sortedClasses.push_back(pClass);
+        
+    sortedClasses.sort(ClassNameComparer);
+    
+    for each (ECClassP pClass in sortedClasses)
+        {
+        WriteClass(schemaElementPtr, *pClass);
+        }
+        
+    m_alreadySerializedClasses.clear();
+    ECXml::FormatXml(pXmlDoc);
+    return status;
+    }
+/*---------------------------------------------------------------------------------**//**
+* @bsimethod                                               
++---------------+---------------+---------------+---------------+---------------+------*/
+BentleyStatus LogXmlLoadError
+(
+MSXML2::IXMLDOMDocument2& pXmlDoc
+)
+    {        
+    MSXML2::IXMLDOMParseErrorPtr pXMLError = pXmlDoc.parseError;
+    if (pXMLError != NULL)
+        {
+        LONG lErrorCode = pXMLError->errorCode;
+        if (lErrorCode != 0)
+            {
+            long line = pXMLError->Getline();
+            long linePos = pXMLError->Getlinepos();
+            _bstr_t pBURL = pXMLError->Geturl();
+            _bstr_t pBReason = pXMLError->Getreason();
+
+            bwstring file;
+            if (NULL != pBURL.GetBSTR())
+                file = pBURL;
+                
+            bwstring reason = pBReason;
+                        
+            Logger::GetLogger()->errorv (L"line %d, position %d parsing ECSchema file %s. %s\n", line, linePos, file.c_str(), reason.c_str());            
+            return ERROR;
+            }
+        }
+
+    return SUCCESS;
+    }
+
+/*---------------------------------------------------------------------------------**//**
+ @bsimethod                                                     
++---------------+---------------+---------------+---------------+---------------+------*/
+SchemaDeserializationStatus ECSchema::ReadXmlFromFile
+(
+ECSchemaPtr&                    schemaOut, 
+const wchar_t *                 ecSchemaXmlFile, 
+ECSchemaConstructionContextR    schemaContext
+)
+    {                  
+    SchemaDeserializationStatus status = SCHEMA_DESERIALIZATION_STATUS_Success;
+
+    MSXML2::IXMLDOMDocument2Ptr xmlDocPtr = NULL;        
+    VERIFY_HRESULT_OK(xmlDocPtr.CreateInstance(__uuidof(MSXML2::DOMDocument60)), SCHEMA_DESERIALIZATION_STATUS_FailedToInitializeMsmxl);
+    xmlDocPtr->put_validateOnParse(VARIANT_TRUE);
+    xmlDocPtr->put_async(VARIANT_FALSE);
+    
+    VARIANT_BOOL returnCode = xmlDocPtr->load(ecSchemaXmlFile);
+    if (returnCode != VARIANT_TRUE)
+        {
+        LogXmlLoadError(xmlDocPtr);
+        return SCHEMA_DESERIALIZATION_STATUS_FailedToParseXml;
+        }
+
+    status = ReadXml (schemaOut, xmlDocPtr, schemaContext);
+    if (ECOBJECTS_STATUS_Success != status)
+        Logger::GetLogger()->errorv (L"Failed to deserialize XML file: %s\n", ecSchemaXmlFile);
+    else
+        Logger::GetLogger()->infov (L"Native ECSchema Deserialized from file: fileName='%s', schemaName='%s.%d.%d' classCount='%d' address='0x%x'\n", 
+            ecSchemaXmlFile, schemaOut->Name.c_str(), schemaOut->VersionMajor, schemaOut->VersionMinor, schemaOut->m_classMap.size(), schemaOut.get());        
+    return status;
+    }
+
+/*---------------------------------------------------------------------------------**//**
+ @bsimethod                                                     
++---------------+---------------+---------------+---------------+---------------+------*/
+SchemaDeserializationStatus     ECSchema::ReadXmlFromString
+(
+ECSchemaPtr&                    schemaOut, 
+const wchar_t *                 ecSchemaXml,
+ECSchemaConstructionContextR    schemaContext
+)
+    {                  
+    SchemaDeserializationStatus status = SCHEMA_DESERIALIZATION_STATUS_Success;
+
+    MSXML2::IXMLDOMDocument2Ptr xmlDocPtr = NULL;        
+    VERIFY_HRESULT_OK(xmlDocPtr.CreateInstance(__uuidof(MSXML2::DOMDocument60)), SCHEMA_DESERIALIZATION_STATUS_FailedToInitializeMsmxl);
+    xmlDocPtr->put_validateOnParse(VARIANT_TRUE);
+    xmlDocPtr->put_async(VARIANT_FALSE);
+    
+    VARIANT_BOOL returnCode = xmlDocPtr->loadXML(ecSchemaXml);
+    if (returnCode != VARIANT_TRUE)
+        {
+        LogXmlLoadError(xmlDocPtr);
+        return SCHEMA_DESERIALIZATION_STATUS_FailedToParseXml;
+        }
+
+    status = ReadXml (schemaOut, xmlDocPtr, schemaContext);
+    if (ECOBJECTS_STATUS_Success != status)
+        Logger::GetLogger()->errorv (L"Failed to deserialize XML from string: %s\n", ecSchemaXml);
+    else
+        Logger::GetLogger()->infov (L"Native ECSchema Deserialized from string: schemaName='%s.%d.%d' classCount='%d' schemaAddress='0x%x'\n stringAddress='0x%x'", 
+            schemaOut->Name.c_str(), schemaOut->VersionMajor, schemaOut->VersionMinor, schemaOut->m_classMap.size(), schemaOut.get(), ecSchemaXml);
+    return status;
+    }
+
+/*---------------------------------------------------------------------------------**//**
+* @bsimethod                                    Bill.Steinbock                  04/2010
++---------------+---------------+---------------+---------------+---------------+------*/
+bool ECSchema::SchemasAreEqualByName (ECSchemaCP thisSchema, ECSchemaCP thatSchema)
+    {
+    return ((thisSchema == thatSchema) ||
+            ( (0 == thisSchema->Name.compare(thatSchema->Name)) &&
+              (thisSchema->VersionMajor == thatSchema->VersionMajor) &&
+              (thisSchema->VersionMinor == thatSchema->VersionMinor)));
+    }
+    
+/*---------------------------------------------------------------------------------**//**
+ @bsimethod                                                     
++---------------+---------------+---------------+---------------+---------------+------*/
+SchemaDeserializationStatus     ECSchema::ReadXmlFromStream
+(
+ECSchemaPtr&                    schemaOut, 
+IStreamP                        ecSchemaXmlStream,
+ECSchemaConstructionContextR    schemaContext
+)
+    {                  
+    SchemaDeserializationStatus status = SCHEMA_DESERIALIZATION_STATUS_Success;
+
+    MSXML2::IXMLDOMDocument2Ptr xmlDocPtr = NULL;        
+    VERIFY_HRESULT_OK(xmlDocPtr.CreateInstance(__uuidof(MSXML2::DOMDocument60)), SCHEMA_DESERIALIZATION_STATUS_FailedToInitializeMsmxl);
+    xmlDocPtr->put_validateOnParse(VARIANT_TRUE);
+    xmlDocPtr->put_async(VARIANT_FALSE);
+    
+    VARIANT_BOOL returnCode = xmlDocPtr->load(ecSchemaXmlStream);
+    if (returnCode != VARIANT_TRUE)
+        {
+        LogXmlLoadError(xmlDocPtr);
+        return SCHEMA_DESERIALIZATION_STATUS_FailedToParseXml;
+        }
+
+    status = ReadXml (schemaOut, xmlDocPtr, schemaContext);
+    if (ECOBJECTS_STATUS_Success != status)
+        Logger::GetLogger()->errorv (L"Failed to deserialize XML from stream\n");
+    return status;
+    }
+
+/*---------------------------------------------------------------------------------**//**
+ @bsimethod                                                     
++---------------+---------------+---------------+---------------+---------------+------*/
+SchemaSerializationStatus ECSchema::WriteXmlToString
+(
+bwstring  &ecSchemaXml
+)
+    {
+    SchemaSerializationStatus status = SCHEMA_SERIALIZATION_STATUS_Success;
+
+    MSXML2::IXMLDOMDocument2Ptr xmlDocPtr = NULL;        
+    VERIFY_HRESULT_OK(xmlDocPtr.CreateInstance(__uuidof(MSXML2::DOMDocument60)), SCHEMA_SERIALIZATION_STATUS_FailedToInitializeMsmxl);
+    xmlDocPtr->put_validateOnParse(VARIANT_TRUE);
+    xmlDocPtr->put_async(VARIANT_FALSE);
+    xmlDocPtr->put_preserveWhiteSpace(VARIANT_TRUE);
+    xmlDocPtr->put_resolveExternals(VARIANT_FALSE);
+    
+    status = WriteXml(xmlDocPtr);
+    
+    if (status != SCHEMA_SERIALIZATION_STATUS_Success)
+        return status;
+        
+    ecSchemaXml = xmlDocPtr->xml;
+    
+    return status;
+    }
+   
+/*---------------------------------------------------------------------------------**//**
+ @bsimethod                                                     
++---------------+---------------+---------------+---------------+---------------+------*/
+SchemaSerializationStatus ECSchema::WriteXmlToFile
+(
+const wchar_t * ecSchemaXmlFile
+)
+    {
+    SchemaSerializationStatus status = SCHEMA_SERIALIZATION_STATUS_Success;
+
+    MSXML2::IXMLDOMDocument2Ptr xmlDocPtr = NULL;        
+    VERIFY_HRESULT_OK(xmlDocPtr.CreateInstance(__uuidof(MSXML2::DOMDocument60)), SCHEMA_SERIALIZATION_STATUS_FailedToInitializeMsmxl);
+    xmlDocPtr->put_validateOnParse(VARIANT_TRUE);
+    xmlDocPtr->put_async(VARIANT_FALSE);
+    xmlDocPtr->put_preserveWhiteSpace(VARIANT_TRUE);
+    xmlDocPtr->put_resolveExternals(VARIANT_FALSE);
+    
+    status = WriteXml(xmlDocPtr);
+    if (status != SCHEMA_SERIALIZATION_STATUS_Success)
+        return status;
+        
+    VERIFY_HRESULT_OK(xmlDocPtr->save(ecSchemaXmlFile), SCHEMA_SERIALIZATION_STATUS_FailedToSaveXml);
+
+    return status;
+    }
+   
+/*---------------------------------------------------------------------------------**//**
+ @bsimethod                                                     
++---------------+---------------+---------------+---------------+---------------+------*/
+SchemaSerializationStatus ECSchema::WriteXmlToStream
+(
+IStreamP ecSchemaXmlStream
+)
+    {
+    SchemaSerializationStatus status = SCHEMA_SERIALIZATION_STATUS_Success;
+
+    MSXML2::IXMLDOMDocument2Ptr xmlDocPtr = NULL;        
+    VERIFY_HRESULT_OK(xmlDocPtr.CreateInstance(__uuidof(MSXML2::DOMDocument60)), SCHEMA_SERIALIZATION_STATUS_FailedToInitializeMsmxl);
+    xmlDocPtr->put_validateOnParse(VARIANT_TRUE);
+    xmlDocPtr->put_async(VARIANT_FALSE);
+    xmlDocPtr->put_preserveWhiteSpace(VARIANT_TRUE);
+    xmlDocPtr->put_resolveExternals(VARIANT_FALSE);
+    
+    status = WriteXml(xmlDocPtr);
+    if (status != SCHEMA_SERIALIZATION_STATUS_Success)
+        return status;
+        
+    VERIFY_HRESULT_OK(xmlDocPtr->save(ecSchemaXmlStream), SCHEMA_SERIALIZATION_STATUS_FailedToSaveXml);
+
+    return status;
+    }
+
+/*---------------------------------------------------------------------------------**//**
+* @bsimethod                                                    JoshSchifter    06/10
++---------------+---------------+---------------+---------------+---------------+------*/
+ECSchemaConstructionContext::ECSchemaConstructionContext()
+    {
+    }
+
+/*---------------------------------------------------------------------------------**//**
+* @bsimethod                                                    JoshSchifter    06/10
++---------------+---------------+---------------+---------------+---------------+------*/
+ECSchemaConstructionContextPtr  ECSchemaConstructionContext::CreateContext ()   { return new ECSchemaConstructionContext; }
+void  ECSchemaConstructionContext::AddSchemaLocators (bvector<EC::IECSchemaLocatorP>& locators) { m_locators.insert (m_locators.begin(), locators.begin(), locators.end());  }
+void  ECSchemaConstructionContext::AddSchemaLocator (IECSchemaLocatorR locator) { m_locators.push_back (&locator);  }
+void  ECSchemaConstructionContext::AddSchemaPath (const wchar_t* path)          { m_searchPaths.push_back (path);   }
+bvector<IECSchemaLocatorP>& ECSchemaConstructionContext::GetSchemaLocators ()   { return m_locators;    }
+bvector<const wchar_t *>&   ECSchemaConstructionContext::GetSchemaPaths ()      { return m_searchPaths; }
+SchemaMap&   ECSchemaConstructionContext::GetSchemasUnderConstruction ()        { return m_schemasUnderConstruction;    }
+void   ECSchemaConstructionContext::ClearSchemaPaths ()                         { m_searchPaths.clear();    }
+
+/*---------------------------------------------------------------------------------**//**
+* @bsimethod                                                   
++---------------+---------------+---------------+---------------+---------------+------*/
+ECClassContainer::const_iterator  ECClassContainer::begin () const
+    {
+    return ECClassContainer::const_iterator(m_classMap.begin());        
+    }
+
+/*---------------------------------------------------------------------------------**//**
+* @bsimethod                                                   
++---------------+---------------+---------------+---------------+---------------+------*/
+ECClassContainer::const_iterator  ECClassContainer::end () const
+    {
+    return ECClassContainer::const_iterator(m_classMap.end());        
+    }   
+
+/*---------------------------------------------------------------------------------**//**
+* @bsimethod                                                   
++---------------+---------------+---------------+---------------+---------------+------*/
+ECClassContainer::const_iterator& ECClassContainer::const_iterator::operator++()
+    {
+    m_state->m_mapIterator++;    
+    return *this;
+    }
+
+/*---------------------------------------------------------------------------------**//**
+* @bsimethod                                                   
++---------------+---------------+---------------+---------------+---------------+------*/
+bool    ECClassContainer::const_iterator::operator!= (const_iterator const& rhs) const
+    {
+    return (m_state->m_mapIterator != rhs.m_state->m_mapIterator);
+    }
+
+/*---------------------------------------------------------------------------------**//**
+* @bsimethod                                                   
++---------------+---------------+---------------+---------------+---------------+------*/
+ECClassP   ECClassContainer::const_iterator::operator*() const
+    {
+    std::pair<const wchar_t * , ECClassP> mapPair = *(m_state->m_mapIterator);
+    return mapPair.second;
+    };
+
+/*---------------------------------------------------------------------------------**//**
+* Validates a name and ensures a name contains only alphanumeric and underscore characters and does not start with a digit.
+*
+* @bsimethod                                    Carole.MacDonald                03/2010
++---------------+---------------+---------------+---------------+---------------+------*/
+bool NameValidator::Validate
+(
+const bwstring &name
+) 
+    {
+    if (name.empty())
+        return false;
+    if (isdigit(name[0]))
+        return false;
+    
+    for (bwstring::size_type index = 0; index != name.length(); ++index)
+        {
+        if (!isalnum(name[index]) && '_' != name[index])
+            return false;
+        } 
+    return true;
+    }
+        
+
+END_BENTLEY_EC_NAMESPACE