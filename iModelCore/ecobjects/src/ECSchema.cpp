--- conflicted
+++ resolved
@@ -1,2283 +1,2279 @@
-/*--------------------------------------------------------------------------------------+
-|
-|     $Source: src/ECSchema.cpp $
-|
-|  $Copyright: (c) 2012 Bentley Systems, Incorporated. All rights reserved. $
-|
-+--------------------------------------------------------------------------------------*/
-
-#include "ECObjectsPch.h"
-#if defined (_WIN32) // WIP_NONPORT - iostreams not support on Android
-#include <iomanip>
-#endif
-#include <list>
-#include <Bentley/BeFileName.h>
-#include <Bentley/BeFile.h>
-#include <Bentley/BeFileListIterator.h>
-
-#include <ECObjects/StronglyConnectedGraph.h>
-#include <boost/iterator/iterator_adaptor.hpp>
-
-BEGIN_BENTLEY_EC_NAMESPACE
-
-extern ECObjectsStatus GetSchemaFileName (WStringR fullFileName, UInt32& foundVersionMinor, WCharCP schemaPath, bool useLatestCompatibleMatch);
-
-//#define DEBUG_SCHEMA_LEAKS
-#ifdef DEBUG_SCHEMA_LEAKS
-static LeakDetector<ECSchema> g_leakDetector (L"ECSchema", L"ECSchemas", true);
-#else
-static LeakDetector<ECSchema> g_leakDetector (L"ECSchema", L"ECSchemas", false);
-#endif
-
-
-// If you are developing schemas, particularly when editing them by hand, you want to have this variable set to false so you get the asserts to help you figure out what is going wrong.
-// Test programs generally want to get error status back and not BeAssert, so they call ECSchema::AssertOnXmlError (false);
-static  bool        s_noAssert = false;
-
-
-/*---------------------------------------------------------------------------------**//**
- @bsimethod                                                 
-+---------------+---------------+---------------+---------------+---------------+------*/
-ECSchema::ECSchema (bool hideFromLeakDetection)
-    :m_classContainer(m_classMap), m_hideFromLeakDetection(hideFromLeakDetection)
-    {
-    if ( ! m_hideFromLeakDetection)
-        g_leakDetector.ObjectCreated(*this);
-    };
-
-/*---------------------------------------------------------------------------------**//**
- @bsimethod                                                 
-+---------------+---------------+---------------+---------------+---------------+------*/
-ECSchema::~ECSchema ()
-    {
-    // NEEDSWORK make sure everything is destroyed
-    ClassMap::iterator          classIterator = m_classMap.begin();
-    ClassMap::const_iterator    classEnd = m_classMap.end();        
-    while (classIterator != classEnd)
-        {
-        ECClassP ecClass = classIterator->second;
-        ECRelationshipClassP relClass = dynamic_cast<ECRelationshipClassP>(ecClass);
-        classIterator = m_classMap.erase(classIterator);
-        if (NULL != relClass)
-            delete relClass;
-        else
-            delete ecClass;
-        }
-
-    BeAssert (m_classMap.empty());
-
-    /*
-    for (ECSchemaReferenceVector::iterator sit = m_referencedSchemas.begin(); sit != m_referencedSchemas.end(); sit++)
-        {
-        CECSchemaReference & schemaRef = *sit;
-        if (NULL != schemaRef.m_pECSchema)
-            delete schemaRef.m_pECSchema; //needswork: are we sure that something else isn't holding it... we need a DgnECManager
-        }
-    m_referencedSchemas.clear();*/
-
-    if ( ! m_hideFromLeakDetection)
-        g_leakDetector.ObjectDestroyed(*this);
-
-    m_refSchemaList.clear();
-    memset (this, 0xececdead, sizeof(this));
-    }
-
-/*---------------------------------------------------------------------------------**//**
-* @bsimethod                                                    JoshSchifter    09/10
-+---------------+---------------+---------------+---------------+---------------+------*/
-ILeakDetector&  ECSchema::Debug_GetLeakDetector() { return g_leakDetector; }
-
-/*---------------------------------------------------------------------------------**//**
-* @bsimethod                                                    JoshSchifter    09/10
-+---------------+---------------+---------------+---------------+---------------+------*/
-void            ECSchema::SetErrorHandling (bool showMessages, bool doAssert) 
-    { 
-    s_noAssert = !doAssert; 
-    BeXmlDom::SetErrorHandling (showMessages, doAssert);
-    ECClass::SetErrorHandling(doAssert);
-    }
-
-/*---------------------------------------------------------------------------------**//**
-* @bsimethod                                    Carole.MacDonald                06/2010
-+---------------+---------------+---------------+---------------+---------------+------*/
-ECSchemaCP ECSchema::_GetContainerSchema() const
-    {
-    return this;
-    }
-
-/*---------------------------------------------------------------------------------**//**
- @bsimethod                                                     
-+---------------+---------------+---------------+---------------+---------------+------*/
-WStringCR ECSchema::GetName () const
-    {
-    return m_key.m_schemaName;
-    }
-
-/*---------------------------------------------------------------------------------**//**
- @bsimethod                                                     
-+---------------+---------------+---------------+---------------+---------------+------*/
-ECObjectsStatus ECSchema::SetName (WStringCR name)
-    {        
-    if (!NameValidator::Validate(name))
-        return ECOBJECTS_STATUS_InvalidName;
-
-    m_key.m_schemaName = name;        
-    return ECOBJECTS_STATUS_Success;
-    }
-
-/*---------------------------------------------------------------------------------**//**
- @bsimethod                                                     
-+---------------+---------------+---------------+---------------+---------------+------*/
-WStringCR ECSchema::GetNamespacePrefix () const
-    {        
-    return m_namespacePrefix;    
-    }
-
-/*---------------------------------------------------------------------------------**//**
- @bsimethod                                                     
-+---------------+---------------+---------------+---------------+---------------+------*/
-ECObjectsStatus ECSchema::SetNamespacePrefix (WStringCR namespacePrefix)
-    {        
-    m_namespacePrefix = namespacePrefix;  
-    return ECOBJECTS_STATUS_Success;
-    }
-
-/*---------------------------------------------------------------------------------**//**
- @bsimethod                                                     
-+---------------+---------------+---------------+---------------+---------------+------*/
-WStringCR ECSchema::GetDescription () const
-    {
-    return m_description;
-    }
-
-/*---------------------------------------------------------------------------------**//**
- @bsimethod                                                     
-+---------------+---------------+---------------+---------------+---------------+------*/
-ECObjectsStatus ECSchema::SetDescription (WStringCR description)
-    {        
-    m_description = description;
-    return ECOBJECTS_STATUS_Success;
-    }
-
-/*---------------------------------------------------------------------------------**//**
- @bsimethod                                                     
-+---------------+---------------+---------------+---------------+---------------+------*/
-WStringCR ECSchema::GetDisplayLabel () const
-    {
-    return (m_displayLabel.empty()) ? GetName() : m_displayLabel;
-    }
-
-/*---------------------------------------------------------------------------------**//**
- @bsimethod                                                     
-+---------------+---------------+---------------+---------------+---------------+------*/
-ECObjectsStatus ECSchema::SetDisplayLabel (WStringCR displayLabel)
-    {        
-    m_displayLabel = displayLabel;
-    return ECOBJECTS_STATUS_Success;
-    }
-    
-/*---------------------------------------------------------------------------------**//**
- @bsimethod                                                     
-+---------------+---------------+---------------+---------------+---------------+------*/
-bool ECSchema::GetIsDisplayLabelDefined () const
-    {
-    return (!m_displayLabel.empty());        
-    }
-
-/*---------------------------------------------------------------------------------**//**
-* @bsimethod                                    Carole.MacDonald                08/2011
-+---------------+---------------+---------------+---------------+---------------+------*/
-static bvector<WString> s_standardSchemaNames;
-void initStandardSchemaNames()
-    {
-    if (!s_standardSchemaNames.empty())
-        return;
-    s_standardSchemaNames.push_back(L"Bentley_Standard_CustomAttributes");
-    s_standardSchemaNames.push_back(L"Bentley_Standard_Classes");
-    s_standardSchemaNames.push_back(L"Bentley_ECSchemaMap");
-    s_standardSchemaNames.push_back(L"EditorCustomAttributes");
-    s_standardSchemaNames.push_back(L"Bentley_Common_Classes");
-    s_standardSchemaNames.push_back(L"Dimension_Schema");
-    s_standardSchemaNames.push_back(L"iip_mdb_customAttributes");
-    s_standardSchemaNames.push_back(L"KindOfQuantity_Schema");
-    s_standardSchemaNames.push_back(L"rdl_customAttributes");
-    s_standardSchemaNames.push_back(L"SIUnitSystemDefaults");
-    s_standardSchemaNames.push_back(L"Unit_Attributes");
-    s_standardSchemaNames.push_back(L"Units_Schema");
-    s_standardSchemaNames.push_back(L"USCustomaryUnitSystemDefaults");
-
-    }
-
-/*---------------------------------------------------------------------------------**//**
- @bsimethod                                                     
-+---------------+---------------+---------------+---------------+---------------+------*/
-bool ECSchema::IsStandardSchema () const
-    {
-    initStandardSchemaNames();
-    bvector<WString>::iterator iter = std::find(s_standardSchemaNames.begin(), s_standardSchemaNames.end(), m_key.m_schemaName);
-    return (iter != s_standardSchemaNames.end());
-    }
-
-/*---------------------------------------------------------------------------------**//**
-* @bsimethod                                    Carole.MacDonald                08/2011
-+---------------+---------------+---------------+---------------+---------------+------*/
-static bvector<WString> s_originalStandardSchemaFullNames;
-
-void initOriginalStandardSchemaNames()
-    {
-    if (!s_originalStandardSchemaFullNames.empty())
-        return;
-    s_originalStandardSchemaFullNames.push_back(L"Bentley_Standard_CustomAttributes.01.00");
-    s_originalStandardSchemaFullNames.push_back(L"Bentley_Standard_Classes.01.00");
-    s_originalStandardSchemaFullNames.push_back(L"EditorCustomAttributes.01.00");
-    s_originalStandardSchemaFullNames.push_back(L"Bentley_Common_Classes.01.00");
-    s_originalStandardSchemaFullNames.push_back(L"Dimension_Schema.01.00");
-    s_originalStandardSchemaFullNames.push_back(L"iip_mdb_customAttributes.01.00");
-    s_originalStandardSchemaFullNames.push_back(L"KindOfQuantity_Schema.01.00");
-    s_originalStandardSchemaFullNames.push_back(L"rdl_customAttributes.01.00");
-    s_originalStandardSchemaFullNames.push_back(L"SIUnitSystemDefaults.01.00");
-    s_originalStandardSchemaFullNames.push_back(L"Unit_Attributes.01.00");
-    s_originalStandardSchemaFullNames.push_back(L"Units_Schema.01.00");
-    s_originalStandardSchemaFullNames.push_back(L"USCustomaryUnitSystemDefaults.01.00");
-    }
-
-/*---------------------------------------------------------------------------------**//**
-* @bsimethod                                    Carole.MacDonald                08/2011
-+---------------+---------------+---------------+---------------+---------------+------*/
-bool ECSchema::ShouldNotBeStored () const
-    {
-    initOriginalStandardSchemaNames();
-    bvector<WString>::iterator iter = std::find(s_originalStandardSchemaFullNames.begin(), s_originalStandardSchemaFullNames.end(), GetFullSchemaName());
-    if (iter != s_originalStandardSchemaFullNames.end())
-        return true;
-
-    // We don't want to import any version of the Units_Schema
-    if (BeStringUtilities::Wcsicmp(L"Units_Schema", m_key.m_schemaName.c_str()) == 0)
-        return true;
-
-    return false;
-    }
-
-/*---------------------------------------------------------------------------------**//**
- @bsimethod                                                     
-+---------------+---------------+---------------+---------------+---------------+------*/
-UInt32 ECSchema::GetVersionMajor () const
-    {
-    return m_key.m_versionMajor;
-    }
-
-/*---------------------------------------------------------------------------------**//**
- @bsimethod                                                     
-+---------------+---------------+---------------+---------------+---------------+------*/
-ECObjectsStatus ECSchema::SetVersionMajor (const UInt32 versionMajor)
-    {        
-    m_key.m_versionMajor = versionMajor;
-    return ECOBJECTS_STATUS_Success;
-    }
-
-/*---------------------------------------------------------------------------------**//**
- @bsimethod                                                     
-+---------------+---------------+---------------+---------------+---------------+------*/
-UInt32 ECSchema::GetVersionMinor
-(
-) const
-    {
-    return m_key.m_versionMinor;
-    }
-
-/*---------------------------------------------------------------------------------**//**
- @bsimethod                                                     
-+---------------+---------------+---------------+---------------+---------------+------*/
-ECObjectsStatus ECSchema::SetVersionMinor (const UInt32 versionMinor)
-    {        
-    m_key.m_versionMinor = versionMinor;
-    return ECOBJECTS_STATUS_Success;
-    }
-
-/*---------------------------------------------------------------------------------**//**
- @bsimethod                                                     
-+---------------+---------------+---------------+---------------+---------------+------*/
-ECClassP ECSchema::GetClassP (WCharCP name) const
-    {
-    ClassMap::const_iterator  classIterator;
-    classIterator = m_classMap.find (name);
-    
-    if ( classIterator != m_classMap.end() )
-        return classIterator->second;
-    else
-        return NULL;
-    }
-
-/*---------------------------------------------------------------------------------**//**
- @bsimethod                                                     
-+---------------+---------------+---------------+---------------+---------------+------*/
-void ECSchema::DebugDump()const
-    {
-    wprintf(L"ECSchema: this=0x%x  %ls.%02d.%02d, nClasses=%d\n", this, m_key.m_schemaName.c_str(), m_key.m_versionMajor, m_key.m_versionMinor, m_classMap.size());
-    for (ClassMap::const_iterator it = m_classMap.begin(); it != m_classMap.end(); ++it)
-        {
-        bpair<WCharCP, ECClassP>const& entry = *it;
-        ECClassCP ecClass = entry.second;
-        wprintf(L"    ECClass: 0x%x, %ls\n", ecClass, ecClass->GetName().c_str());
-        }
-    }
-
-/*---------------------------------------------------------------------------------**//**
- @bsimethod
-+---------------+---------------+---------------+---------------+---------------+------*/
-ECObjectsStatus ECSchema::AddClass (ECClassP& pClass)
-    {
-    bpair <ClassMap::iterator, bool> resultPair;
-    resultPair = m_classMap.insert (bpair<WCharCP, ECClassP> (pClass->GetName().c_str(), pClass));
-    if (resultPair.second == false)
-        {
-        ECObjectsLogger::Log()->warningv (L"Can not create class '%ls' because it already exists in the schema", pClass->GetName().c_str());
-        delete pClass;
-        pClass = NULL;        
-        return ECOBJECTS_STATUS_NamedItemAlreadyExists;
-        }
-    //DebugDump(); wprintf(L"\n");
-    return ECOBJECTS_STATUS_Success;
-    }
-
-/*---------------------------------------------------------------------------------**//**
- @bsimethod                                                     
-+---------------+---------------+---------------+---------------+---------------+------*/
-ECObjectsStatus ECSchema::RemoveClass (ECClassP& ecClass, ECSchemaCacheCR schemaCache)
-    {
-    if (this != &ecClass->GetSchema())
-        {
-        ECObjectsLogger::Log()->warningv (L"Can not remove class '%ls' because it already exists in the schema", ecClass->GetName().c_str());
-        return ECOBJECTS_STATUS_Error;
-        }
-    
-    // TODO: Add error checks if the class is referenced elsewhere
-    // Gather a list of schemas to check for references including this one
-    //     Skip schemas that don't reference the supplied class's schema
-    // Check every schema for references to the supplied class
-    //     Check custom attribute instances that reference it. (if it's a custom attr class)
-    //     Check for any derived classes that reference it.
-    //     Check if there are relationships that reference it. 
-    //     Check if there are properties that use it as type.
-
-    ClassMap::iterator classIterator = m_classMap.find (ecClass->GetName().c_str());
-    m_classMap.erase(classIterator);
-    delete ecClass;
-    ecClass = NULL;
-    return ECOBJECTS_STATUS_Success;
-    }
-
-/*---------------------------------------------------------------------------------**//**
- @bsimethod                                                     
-+---------------+---------------+---------------+---------------+---------------+------*/
-ECObjectsStatus ECSchema::CreateClass (ECClassP& pClass, WStringCR name)
-    {
-    pClass = new ECClass(*this, m_hideFromLeakDetection);
-    ECObjectsStatus status = pClass->SetName (name);
-    if (ECOBJECTS_STATUS_Success != status)
-        {
-        delete pClass;
-        pClass = NULL;
-        return status;
-        }
-
-    return AddClass (pClass);
-    }
-
-/*---------------------------------------------------------------------------------**//**
- @bsimethod                                                     
-+---------------+---------------+---------------+---------------+---------------+------*/
-ECObjectsStatus ECSchema::CreateRelationshipClass (ECRelationshipClassP& pClass, WStringCR name)
-    {
-    pClass = new ECRelationshipClass(*this);
-    ECObjectsStatus status = pClass->SetName (name);
-    if (ECOBJECTS_STATUS_Success != status)
-        {
-        delete pClass;
-        pClass = NULL;
-        return status;
-        }
-
-    bpair < ClassMap::iterator, bool > resultPair;
-    resultPair = m_classMap.insert (bpair<WCharCP, ECClassP> (pClass->GetName().c_str(), pClass));
-    if (resultPair.second == false)
-        {
-        delete pClass;
-        pClass = NULL;
-        ECObjectsLogger::Log()->warningv (L"Can not create relationship class '%ls' because it already exists in the schema", name.c_str());
-        return ECOBJECTS_STATUS_NamedItemAlreadyExists;
-        }
-
-    return ECOBJECTS_STATUS_Success;
-    }
-
-/*---------------------------------------------------------------------------------**//**
-* @bsimethod                                    Bill.Steinbock                  11/2010
-+---------------+---------------+---------------+---------------+---------------+------*/
-WString ECSchema::GetFullSchemaName () const
-    {
-    wchar_t fullName[1024]; // we decided to use a large buffer instead of caculating the length and using _alloc to boost performance 
-
-    BeStringUtilities::Snwprintf (fullName, L"%ls.%02d.%02d", GetName().c_str(), GetVersionMajor(), GetVersionMinor());
-    return fullName;
-    }
-
-#define     ECSCHEMA_FULLNAME_FORMAT_EXPLANATION L" Format must be Name.MM.mm where Name is the schema name, MM is major version and mm is minor version."
-/*---------------------------------------------------------------------------------**//**
- @bsimethod                                                     
-+---------------+---------------+---------------+---------------+---------------+------*/
-ECObjectsStatus ECSchema::ParseSchemaFullName (WStringR schemaName, UInt32& versionMajor, UInt32& versionMinor, WStringCR  fullName)
-    {
-    if (fullName.empty())
-        return ECOBJECTS_STATUS_ParseError;
-
-    WCharCP fullNameCP = fullName.c_str();
-    WCharCP firstDot = wcschr (fullNameCP, L'.');
-    if (NULL == firstDot)
-        {
-        ECObjectsLogger::Log()->errorv (L"Invalid ECSchema FullName String: '%ls' does not contain a '.'!" ECSCHEMA_FULLNAME_FORMAT_EXPLANATION, fullName.c_str());
-        return ECOBJECTS_STATUS_ParseError;
-        }
-
-    size_t nameLen = firstDot - fullNameCP;
-    if (nameLen < 1)
-        {
-        ECObjectsLogger::Log()->errorv (L"Invalid ECSchema FullName String: '%ls' does not have any characters before the '.'!" ECSCHEMA_FULLNAME_FORMAT_EXPLANATION, fullName.c_str());
-        return ECOBJECTS_STATUS_ParseError;
-        }
-
-    schemaName.assign (fullNameCP, nameLen);
-
-    return ParseVersionString (versionMajor, versionMinor, firstDot+1);
-    }
-
-#define     ECSCHEMA_FULLNAME_FORMAT_EXPLANATION L" Format must be Name.MM.mm where Name is the schema name, MM is major version and mm is minor version."
-/*---------------------------------------------------------------------------------**//**
- @bsimethod                                                     
-+---------------+---------------+---------------+---------------+---------------+------*/
-ECObjectsStatus ECSchema::ParseSchemaFullName (WStringR schemaName, UInt32& versionMajor, UInt32& versionMinor, WCharCP fullName)
-    {
-    if (NULL == fullName || '\0' == *fullName)
-        return ECOBJECTS_STATUS_ParseError;
-
-    WCharCP firstDot = wcschr (fullName, L'.');
-    if (NULL == firstDot)
-        {
-        ECObjectsLogger::Log()->errorv (L"Invalid ECSchema FullName String: '%ls' does not contain a '.'!" ECSCHEMA_FULLNAME_FORMAT_EXPLANATION, fullName);
-        return ECOBJECTS_STATUS_ParseError;
-        }
-
-    size_t nameLen = firstDot - fullName;
-    if (nameLen < 1)
-        {
-        ECObjectsLogger::Log()->errorv (L"Invalid ECSchema FullName String: '%ls' does not have any characters before the '.'!" ECSCHEMA_FULLNAME_FORMAT_EXPLANATION, fullName);
-        return ECOBJECTS_STATUS_ParseError;
-        }
-
-    schemaName.assign (fullName, nameLen);
-
-    return ParseVersionString (versionMajor, versionMinor, firstDot+1);
-    }
-
-/*---------------------------------------------------------------------------------**//**
-* @bsimethod                                    Bill.Steinbock                  10/2010
-+---------------+---------------+---------------+---------------+---------------+------*/
-WString ECSchema::FormatSchemaVersion (UInt32& versionMajor, UInt32& versionMinor)
-    {
-    wchar_t versionString[80];
-    BeStringUtilities::Snwprintf (versionString, _countof(versionString), L"%02d.%02d", versionMajor, versionMinor);
-    return WString (versionString);
-    }
-
-#define     ECSCHEMA_VERSION_FORMAT_EXPLANATION L" Format must be MM.mm where MM is major version and mm is minor version."
-/*---------------------------------------------------------------------------------**//**
- @bsimethod                                                     
-+---------------+---------------+---------------+---------------+---------------+------*/
-ECObjectsStatus ECSchema::ParseVersionString (UInt32& versionMajor, UInt32& versionMinor, WCharCP versionString)
-    {
-    versionMajor = DEFAULT_VERSION_MAJOR;
-    versionMinor = DEFAULT_VERSION_MINOR;
-    if (NULL == versionString || '\0' == *versionString)
-        return ECOBJECTS_STATUS_Success;
-
-    WCharCP theDot = wcschr (versionString, L'.');
-    if (NULL == theDot)
-        {
-        ECObjectsLogger::Log()->errorv (L"Invalid ECSchema Version String: '%ls' does not contain a '.'!" ECSCHEMA_VERSION_FORMAT_EXPLANATION, versionString);
-        return ECOBJECTS_STATUS_ParseError;
-        }
-
-    size_t majorLen = theDot - versionString;
-    if (majorLen < 1 || majorLen > 3)
-        {
-        ECObjectsLogger::Log()->errorv (L"Invalid ECSchema Version String: '%ls' does not have 1-3 numbers before the '.'!" ECSCHEMA_VERSION_FORMAT_EXPLANATION, versionString);
-        return ECOBJECTS_STATUS_ParseError;
-        }
-
-    WCharCP endDot = wcschr (theDot+1, L'.');
-    size_t minorLen = (NULL != endDot) ? (endDot - theDot) - 1 : wcslen (theDot) - 1;
-    if (minorLen < 1 || minorLen > 3)
-        {
-        ECObjectsLogger::Log()->errorv (L"Invalid ECSchema Version String: '%ls' does not have 1-3 numbers after the '.'!" ECSCHEMA_VERSION_FORMAT_EXPLANATION, versionString);
-        return ECOBJECTS_STATUS_ParseError;
-        }
-
-    WCharP end = NULL;    
-    UInt32    localMajor = BeStringUtilities::Wcstoul (versionString, &end, 10);
-    if (versionString == end)
-        {
-        ECObjectsLogger::Log()->errorv (L"Invalid ECSchema Version String: '%ls' The characters before the '.' must be numeric!" ECSCHEMA_VERSION_FORMAT_EXPLANATION, versionString);
-        return ECOBJECTS_STATUS_ParseError;
-        }
-    else
-        {
-        versionMajor = localMajor;
-        }
-
-    UInt32 localMinor = BeStringUtilities::Wcstoul (&theDot[1], &end, 10);
-    if (&theDot[1] == end)
-        {
-        ECObjectsLogger::Log()->errorv (L"Invalid ECSchema Version String: '%ls' The characters after the '.' must be numeric!" ECSCHEMA_VERSION_FORMAT_EXPLANATION, versionString);
-        return ECOBJECTS_STATUS_ParseError;
-        }
-    else
-        {
-        versionMinor = localMinor;
-        }
-
-    return ECOBJECTS_STATUS_Success;
-    }
-
-/*---------------------------------------------------------------------------------**//**
- @bsimethod                                                     
-+---------------+---------------+---------------+---------------+---------------+------*/
-ECObjectsStatus ECSchema::SetVersionFromString (WCharCP versionString)
-    {
-    UInt32 versionMajor;
-    UInt32 versionMinor;
-    ECObjectsStatus status;
-    if ((ECOBJECTS_STATUS_Success != (status = ParseVersionString (versionMajor, versionMinor, versionString))) ||         
-        (ECOBJECTS_STATUS_Success != (status = this->SetVersionMajor (versionMajor))) ||
-        (ECOBJECTS_STATUS_Success != (status = this->SetVersionMinor (versionMinor))))
-        return status;
-    else
-        return ECOBJECTS_STATUS_Success;
-    }
-
-/*---------------------------------------------------------------------------------**//**
- @bsimethod                                                     
-+---------------+---------------+---------------+---------------+---------------+------*/
-ECObjectsStatus ECSchema::CreateSchema (ECSchemaPtr& schemaOut, WStringCR schemaName, UInt32 versionMajor, UInt32 versionMinor, bool hideFromLeakDetection)
-    {    
-    if (!NameValidator::Validate(schemaName))
-        return ECOBJECTS_STATUS_InvalidName;
-
-    schemaOut = new ECSchema(hideFromLeakDetection);
-
-    ECObjectsStatus status;
-    
-    if (SUCCESS != (status = schemaOut->SetName (schemaName)) ||
-        SUCCESS != (status = schemaOut->SetVersionMajor (versionMajor)) ||
-        SUCCESS != (status = schemaOut->SetVersionMinor (versionMinor)))
-        {
-        schemaOut = NULL;
-        return status;
-        }
-
-    return ECOBJECTS_STATUS_Success;
-    }
-
-/*---------------------------------------------------------------------------------**//**
- @bsimethod                                                     
-+---------------+---------------+---------------+---------------+---------------+------*/
-ECObjectsStatus ECSchema::CreateSchema (ECSchemaPtr& schemaOut, WStringCR schemaName, UInt32 versionMajor, UInt32 versionMinor)
-    {
-    return CreateSchema (schemaOut, schemaName, versionMajor, versionMinor, false);
-    }
-
-/*---------------------------------------------------------------------------------**//**
- @bsimethod                                                     
-+---------------+---------------+---------------+---------------+---------------+------*/
-ECSchemaP ECSchema::GetSchemaByNamespacePrefixP (WStringCR namespacePrefix) const
-    {
-    if (namespacePrefix.length() == 0)
-        return (ECSchemaP)this;
-
-    // lookup referenced schema by prefix
-    bmap<ECSchemaP, WString const>::const_iterator schemaIterator;
-    for (schemaIterator = m_referencedSchemaNamespaceMap.begin(); schemaIterator != m_referencedSchemaNamespaceMap.end(); schemaIterator++)
-        {
-        if (0 == namespacePrefix.compare (schemaIterator->second))
-            return schemaIterator->first;
-        }
-
-    return NULL;
-    }
-
-/*---------------------------------------------------------------------------------**//**
- @bsimethod                                                     
-+---------------+---------------+---------------+---------------+---------------+------*/
-ECObjectsStatus ECSchema::ResolveNamespacePrefix (ECSchemaCR schema, WStringR namespacePrefix) const
-    {
-    namespacePrefix = EMPTY_STRING;
-    if (&schema == this)
-        return ECOBJECTS_STATUS_Success;
-
-    bmap<ECSchemaP, WString const>::const_iterator schemaIterator = m_referencedSchemaNamespaceMap.find((ECSchemaP) &schema);
-    if (schemaIterator != m_referencedSchemaNamespaceMap.end())
-        {
-        namespacePrefix = schemaIterator->second;
-        return ECOBJECTS_STATUS_Success;
-        }
-
-    return ECOBJECTS_STATUS_SchemaNotFound;
-    }
-
-/*---------------------------------------------------------------------------------**//**
-* @bsimethod                                                   
-+---------------+---------------+---------------+---------------+---------------+------*/
-ECClassContainerCR ECSchema::GetClasses () const
-    {
-    return m_classContainer;
-    }
-
-/*---------------------------------------------------------------------------------**//**
-* @bsimethod                                    Carole.MacDonald                01/2010
-+---------------+---------------+---------------+---------------+---------------+------*/
-ECSchemaReferenceListCR ECSchema::GetReferencedSchemas () const
-    {
-    return m_refSchemaList;
-    }
-  
-/*---------------------------------------------------------------------------------**//**
-* @bsimethod                                    Carole.MacDonald                01/2010
-+---------------+---------------+---------------+---------------+---------------+------*/
-ECObjectsStatus ECSchema::AddReferencedSchema (ECSchemaR refSchema)
-    {
-    return AddReferencedSchema (refSchema, refSchema.GetNamespacePrefix());
-    }
-
-/*---------------------------------------------------------------------------------**//**
-* @bsimethod                                    Abeesh.Basheer                  03/2012
-+---------------+---------------+---------------+---------------+---------------+------*/
-ECObjectsStatus ECSchema::AddReferencedSchema (ECSchemaR refSchema, WStringCR namespacePrefix)
-    {
-    ECSchemaReadContext context (ECSchemaCache::Create(), NULL, false);
-    return AddReferencedSchema(refSchema, namespacePrefix, context);
-    }
-
-/*---------------------------------------------------------------------------------**//**
-* @bsimethod                                    Carole.MacDonald                09/2011
-+---------------+---------------+---------------+---------------+---------------+------*/
-ECObjectsStatus ECSchema::AddReferencedSchema (ECSchemaR refSchema, WStringCR namespacePrefix, ECSchemaReadContextR readContext)
-    {
-    SchemaKeyCR refSchemaKey = refSchema.GetSchemaKey();
-    if (m_refSchemaList.end () != m_refSchemaList.find (refSchemaKey))
-        return ECOBJECTS_STATUS_NamedItemAlreadyExists;
-
-    WString prefix(namespacePrefix);
-    if (prefix.length() == 0)
-        prefix = L"s";
-
-    // Make sure prefix is unique within this schema
-    bmap<ECSchemaP, WString const>::const_iterator namespaceIterator;
-    for (namespaceIterator = m_referencedSchemaNamespaceMap.begin(); namespaceIterator != m_referencedSchemaNamespaceMap.end(); namespaceIterator++)
-        {
-        if (0 == prefix.compare (namespaceIterator->second))
-            {
-            break;
-            }
-        }
-
-    // We found a matching prefix already being referenced
-    if (namespaceIterator != m_referencedSchemaNamespaceMap.end())
-        {
-        int subScript;
-        for (subScript = 1; subScript < 500; subScript++)
-            {
-            wchar_t temp[256];
-            BeStringUtilities::Snwprintf(temp, 256, L"%ls%d", prefix.c_str(), subScript);
-            WString tryPrefix(temp);
-            for (namespaceIterator = m_referencedSchemaNamespaceMap.begin(); namespaceIterator != m_referencedSchemaNamespaceMap.end(); namespaceIterator++)
-                {
-                if (0 == tryPrefix.compare (namespaceIterator->second))
-                    {
-                    break;
-                    }
-                }
-            // we didn't find the prefix in the map
-            if (namespaceIterator == m_referencedSchemaNamespaceMap.end())
-                {
-                prefix = tryPrefix;
-                break;
-                }
-            }
-        }
-
-    m_refSchemaList[refSchemaKey] = &refSchema;
-    // Check for recursion
-    if (AddingSchemaCausedCycles ())
-        {
-        m_refSchemaList.erase (refSchemaKey);
-        return ECOBJECTS_STATUS_SchemaHasReferenceCycle;
-        }
-
-    m_referencedSchemaNamespaceMap.insert(bpair<ECSchemaP, const WString> (&refSchema, prefix));
-    return ECOBJECTS_STATUS_Success;
-    }
-    
-/*---------------------------------------------------------------------------------**//**
-* @bsimethod                                    Carole.MacDonald                01/2010
-+---------------+---------------+---------------+---------------+---------------+------*/
-ECObjectsStatus ECSchema::RemoveReferencedSchema (ECSchemaR refSchema)
-    {
-    ECSchemaReferenceList::iterator schemaIterator = m_refSchemaList.find (refSchema.GetSchemaKey());
-    if (schemaIterator == m_refSchemaList.end())
-        return ECOBJECTS_STATUS_SchemaNotFound;
-
-    // Can only remove the reference if nothing actually references it.
-    
-    ECSchemaPtr foundSchema = schemaIterator->second;
-    FOR_EACH (ECClassP ecClass, GetClasses())
-        {
-        // First, check each base class to see if the base class uses that schema
-        FOR_EACH (ECClassP baseClass, ecClass->GetBaseClasses())
-            {
-            if ((ECSchemaP) &(baseClass->GetSchema()) == foundSchema.get())
-                {
-                return ECOBJECTS_STATUS_SchemaInUse;
-                }
-            }
-            
-        // If it is a relationship class, check the constraints to make sure the constraints don't use that schema
-        ECRelationshipClassP relClass = dynamic_cast<ECRelationshipClassP>(ecClass);
-        if (NULL != relClass)
-            {
-            FOR_EACH (ECClassP target, relClass->GetTarget().GetClasses())
-                {
-                if ((ECSchemaP) &(target->GetSchema()) == foundSchema.get())
-                    {
-                    return ECOBJECTS_STATUS_SchemaInUse;
-                    }
-                }
-            FOR_EACH (ECClassP source, relClass->GetSource().GetClasses())
-                {
-                if ((ECSchemaP) &(source->GetSchema()) == foundSchema.get())
-                    {
-                    return ECOBJECTS_STATUS_SchemaInUse;
-                    }
-                }
-            }
-            
-        // And make sure that there are no struct types from another schema
-        FOR_EACH (ECPropertyP prop, ecClass->GetProperties(false))
-            {
-            ECClassCP typeClass;
-            if (prop->GetIsStruct())
-                {
-                typeClass = &(prop->GetAsStructProperty()->GetType());
-                }
-            else if (prop->GetIsArray())
-                {
-                typeClass = prop->GetAsArrayProperty()->GetStructElementType();
-                }
-            else
-                {
-                typeClass = NULL;
-                }
-            if (NULL == typeClass)
-                continue;
-            if (this->GetName().compare(typeClass->GetSchema().GetName()) == 0 && this->GetVersionMajor() == typeClass->GetSchema().GetVersionMajor() &&
-                this->GetVersionMinor() == typeClass->GetSchema().GetVersionMinor())
-                continue;
-            return ECOBJECTS_STATUS_SchemaInUse;
-            }
-        }
-
-    m_refSchemaList.erase(schemaIterator); 
-    bmap<ECSchemaP, const WString>::iterator iterator = m_referencedSchemaNamespaceMap.find(&refSchema);
-    if (iterator != m_referencedSchemaNamespaceMap.end())
-        m_referencedSchemaNamespaceMap.erase(iterator);
-
-    return ECOBJECTS_STATUS_Success;
-    }
-    
-/*---------------------------------------------------------------------------------**//**
- @bsimethod                                                     
-+---------------+---------------+---------------+---------------+---------------+------*/
-SchemaReadStatus ECSchema::ReadClassStubsFromXml (BeXmlNodeR schemaNode, ClassDeserializationVector& classes, ECSchemaReadContextR schemaContext)
-    {
-    SchemaReadStatus status = SCHEMA_READ_STATUS_Success;
-
-    // Create ECClass Stubs (no attributes or properties)
-    BeXmlDom::IterableNodeSet classNodes;
-    schemaNode.SelectChildNodes (classNodes, EC_NAMESPACE_PREFIX ":" EC_CLASS_ELEMENT " | " EC_NAMESPACE_PREFIX ":" EC_RELATIONSHIP_CLASS_ELEMENT);
-    FOR_EACH (BeXmlNodeP& classNode, classNodes)
-        {
-        ECClassP                ecClass;
-        ECRelationshipClassP    ecRelationshipClass;
-        
-        if (0 == strcmp (classNode->GetName(), EC_CLASS_ELEMENT))
-            {            
-            ecClass = new ECClass (*this, m_hideFromLeakDetection);
-            ecRelationshipClass = NULL;
-            }
-        else
-            {            
-            ecRelationshipClass = new ECRelationshipClass (*this);            
-            ecClass = ecRelationshipClass;
-            }
-
-        if (SCHEMA_READ_STATUS_Success != (status = ecClass->_ReadXmlAttributes (*classNode)))
-            {
-            delete ecClass;
-            return status;           
-            }
-
-        ECClassP existingClass = this->GetClassP (ecClass->GetName().c_str());
-
-        if (NULL != existingClass)
-            {
-            existingClass->_ReadXmlAttributes (*classNode);
-            delete ecClass;
-            ecClass = existingClass;
-            }
-        else if (ECOBJECTS_STATUS_Success != this->AddClass (ecClass))
-            return SCHEMA_READ_STATUS_InvalidECSchemaXml;
-
-        if (NULL == ecRelationshipClass)
-            ECObjectsLogger::Log()->tracev (L"    Created ECClass Stub: %ls", ecClass->GetName().c_str());
-        else
-            ECObjectsLogger::Log()->tracev (L"    Created Relationship ECClass Stub: %ls", ecClass->GetName().c_str());
-
-        classes.push_back (make_bpair (ecClass, classNode));
-        }
-    return status;
-    }
-
-/*---------------------------------------------------------------------------------**//**
- - Expects class stubs have already been read and created.  They are stored in the vector passed into this method.
- - Expects referenced schemas have been resolved and read so that base classes & structs in other schemas can be located.
- - Reads the contents of each XML node cached in the classes vector and populates the in-memory EC:ECClass with
-   base classes, properties & relationship endpoints.
- @bsimethod                                                     
-+---------------+---------------+---------------+---------------+---------------+------*/
-SchemaReadStatus ECSchema::ReadClassContentsFromXml (ClassDeserializationVector& classes, ECSchemaReadContextR schemaContext)
-    {
-    SchemaReadStatus status = SCHEMA_READ_STATUS_Success;
-
-    ClassDeserializationVector::const_iterator  classesStart, classesEnd, classesIterator;
-    ECClassP    ecClass;
-    BeXmlNodeP  classNode;
-    for (classesStart = classes.begin(), classesEnd = classes.end(), classesIterator = classesStart; classesIterator != classesEnd; classesIterator++)
-        {
-        ecClass     = classesIterator->first;
-        classNode   = classesIterator->second;
-        status = ecClass->_ReadXmlContents (*classNode, schemaContext);
-        if (SCHEMA_READ_STATUS_Success != status)
-            return status;
-        }
-
-    return status;
-    }
-
-/*---------------------------------------------------------------------------------**//**
-* - OpenPlant shipped a malformed schema that has a circular reference through supplementation.
-* - Therefore a special case had to be created so that we do not try to de-serialize this
-* - schema
-* @bsimethod                                    Carole.MacDonald                01/2012
-+---------------+---------------+---------------+---------------+---------------+------*/
-bool  ECSchema::IsOpenPlantPidCircularReferenceSpecialCase
-(
-WString& referencedECSchemaName
-)
-    {
-    if (0 != referencedECSchemaName.CompareTo(L"OpenPlant_PID"))
-        return false;
-
-    WString fullName = GetFullSchemaName();
-    return (0 == fullName.CompareTo(L"OpenPlant_Supplemental_Mapping_OPPID.01.01") || 0 == fullName.CompareTo(L"OpenPlant_Supplemental_Mapping_OPPID.01.02"));
-    }
-
-/*---------------------------------------------------------------------------------**//**
-* @bsimethod                                    Carole.MacDonald                01/2010
-+---------------+---------------+---------------+---------------+---------------+------*/
-SchemaReadStatus ECSchema::ReadSchemaReferencesFromXml (BeXmlNodeR schemaNode, ECSchemaReadContextR schemaContext)
-    {
-    SchemaReadStatus status = SCHEMA_READ_STATUS_Success;
-        
-    m_referencedSchemaNamespaceMap.clear();
-
-    BeXmlDom::IterableNodeSet schemaReferenceNodes;
-    schemaNode.SelectChildNodes (schemaReferenceNodes, EC_NAMESPACE_PREFIX ":" EC_SCHEMAREFERENCE_ELEMENT);
-    FOR_EACH (BeXmlNodeP& schemaReferenceNode, schemaReferenceNodes)
-        {
-        SchemaKey key;
-        if (BEXML_Success != schemaReferenceNode->GetAttributeStringValue (key.m_schemaName, SCHEMAREF_NAME_ATTRIBUTE))
-            {
-            ECObjectsLogger::Log()->errorv (L"Invalid ECSchemaXML: %hs element must contain a %hs attribute", schemaReferenceNode->GetName(), SCHEMAREF_NAME_ATTRIBUTE);
-            return SCHEMA_READ_STATUS_InvalidECSchemaXml;
-            }
-
-        WString prefix;
-        if (BEXML_Success != schemaReferenceNode->GetAttributeStringValue (prefix, SCHEMAREF_PREFIX_ATTRIBUTE))
-            {
-            ECObjectsLogger::Log()->errorv (L"Invalid ECSchemaXML: %hs element must contain a %hs attribute", schemaReferenceNode->GetName(), SCHEMAREF_PREFIX_ATTRIBUTE);
-            return SCHEMA_READ_STATUS_InvalidECSchemaXml;
-            }
-
-        
-        WString versionString;
-        if (BEXML_Success != schemaReferenceNode->GetAttributeStringValue (versionString, SCHEMAREF_VERSION_ATTRIBUTE))
-            {
-            ECObjectsLogger::Log()->errorv (L"Invalid ECSchemaXML: %hs element must contain a %hs attribute", schemaReferenceNode->GetName(), SCHEMAREF_VERSION_ATTRIBUTE);
-            return SCHEMA_READ_STATUS_InvalidECSchemaXml;
-            }
-
-        if (ECOBJECTS_STATUS_Success != ParseVersionString (key.m_versionMajor, key.m_versionMinor, versionString.c_str()))
-            {
-            ECObjectsLogger::Log()->errorv (L"Invalid ECSchemaXML: unable to parse version string for referenced schema %ls.", key.m_schemaName.c_str());
-            return SCHEMA_READ_STATUS_InvalidECSchemaXml;
-            }
-            
-        // If the schema (uselessly) references itself, just skip it
-        if (m_key.m_schemaName.compare(key.m_schemaName) == 0)
-            continue;
-
-        if (IsOpenPlantPidCircularReferenceSpecialCase(key.m_schemaName))
-            continue;
-
-        ECObjectsLogger::Log()->debugv (L"About to locate referenced ECSchema %ls", key.GetFullSchemaName().c_str());
-        
-        ECSchemaPtr referencedSchema = LocateSchema (key, schemaContext);
-
-        if (referencedSchema.IsValid())
-            {
-            ECObjectsStatus status = AddReferencedSchema (*referencedSchema, prefix, schemaContext);
-            if (SUCCESS != status)
-                return ECOBJECTS_STATUS_SchemaHasReferenceCycle == status ? SCHEMA_READ_STATUS_HasReferenceCycle : static_cast<SchemaReadStatus> (status);
-            }
-        else
-            {
-            ECObjectsLogger::Log()->errorv(L"Unable to locate referenced schema %ls", key.GetFullSchemaName().c_str());
-            return SCHEMA_READ_STATUS_ReferencedSchemaNotFound;
-            }
-        }
-
-    return status;
-    }
-
-/*---------------------------------------------------------------------------------**//**
- @bsimethod                                                 
-+---------------+---------------+---------------+---------------+---------------+------*/
-ECSchemaPtr IECSchemaLocater::LocateSchema(SchemaKeyR key, SchemaMatchType matchType, ECSchemaReadContextR schemaContext)
-    {
-    return _LocateSchema (key, matchType, schemaContext);
-    }
-
-/*---------------------------------------------------------------------------------**//**
-* @bsimethod                                    Carole.MacDonald                02/2010
-+---------------+---------------+---------------+---------------+---------------+------*/
-ECSchemaPtr     ECSchema::LocateSchema (SchemaKeyR key, ECSchemaReadContextR schemaContext)
-    {
-    return schemaContext.LocateSchema(key, SCHEMAMATCHTYPE_LatestCompatible);
-    }
-
-/*---------------------------------------------------------------------------------**//**
-* @bsimethod                                    Bill.Steinbock                  11/2010
-+---------------+---------------+---------------+---------------+---------------+------*/
-ECObjectsStatus GetMinorVersionFromSchemaFileName (UInt32& versionMinor, WCharCP filePath)
-    {
-    BeFileName  fileName (filePath);
-    
-    WString     name;
-    fileName.ParseName (NULL, NULL, &name, NULL);
-
-    // after fileName.parse, name contains "SchemaName.XX.XX.eschema". 
-    WString::size_type firstDot;
-    if (WString::npos == (firstDot = name.find ('.')))
-        {
-        BeAssert (s_noAssert);
-        ECObjectsLogger::Log()->errorv (L"Invalid ECSchema FileName String: '%ls' does not contain the suffix '.ecschema.xml'!" ECSCHEMA_FULLNAME_FORMAT_EXPLANATION, filePath);
-        return ECOBJECTS_STATUS_ParseError;
-        }
-
-    WString     versionString = name.substr (firstDot+1);
-    UInt32      versionMajor;
-    return ECSchema::ParseVersionString (versionMajor, versionMinor, versionString.c_str());
-    }
-
-/*---------------------------------------------------------------------------------**//**
-* @bsimethod                                    Bill.Steinbock                  11/2010
-+---------------+---------------+---------------+---------------+---------------+------*/
-ECObjectsStatus GetSchemaFileName (WString& fullFileName, UInt32& foundMinorVersion, WCharCP schemaPath, bool useLatestCompatibleMatch)
-    {
-    WString     schemaPathWithWildcard = schemaPath;
-    schemaPathWithWildcard += L"*";
-
-    BeFileListIterator  fileList (schemaPathWithWildcard.c_str(), false);
-    BeFileName          filePath;
-    UInt32 currentMinorVersion=0;
-
-    while (SUCCESS == fileList.GetNextFileName (filePath))
-        {
-        WCharCP     fileName = filePath.GetName();
-
-        if (!useLatestCompatibleMatch)
-            {
-            fullFileName = fileName;
-            return ECOBJECTS_STATUS_Success;
-            }
-
-        if (fullFileName.empty())
-            {
-            fullFileName = fileName;
-            GetMinorVersionFromSchemaFileName (foundMinorVersion, fileName);
-            continue;
-            }
-
-        if (ECOBJECTS_STATUS_Success != GetMinorVersionFromSchemaFileName (currentMinorVersion, fileName))
-            continue;
-
-        if (currentMinorVersion > foundMinorVersion)
-            {
-            foundMinorVersion = currentMinorVersion;
-            fullFileName = fileName;
-            }
-        }
-
-    if (fullFileName.empty())
-        return ECOBJECTS_STATUS_Error;
-
-    return ECOBJECTS_STATUS_Success;
-    }
-/*---------------------------------------------------------------------------------**//**
-* @bsimethod                                    Carole.MacDonald                02/2010
-+---------------+---------------+---------------+---------------+---------------+------*/
-ECSchemaPtr       SearchPathSchemaFileLocater::FindMatchingSchema
-(
-WStringCR                       schemaMatchExpression,
-SchemaKeyR                      key,
-ECSchemaReadContextR            schemaContext,
-SchemaMatchType                 matchType,
-bvector<WString>&               searchPaths
-)
-    {
-    WString fullFileName;
-    FOR_EACH (WString schemaPathStr, searchPaths)
-        {
-        BeFileName schemaPath (schemaPathStr.c_str());
-        schemaPath.AppendToPath (schemaMatchExpression.c_str());
-        ECObjectsLogger::Log()->debugv (L"Checking for existence of %ls...", schemaPath.GetName());
-
-        //Finds latest
-        SchemaKey foundKey(key);
-        if (SUCCESS != GetSchemaFileName (fullFileName, foundKey.m_versionMinor, schemaPath,  matchType == SCHEMAMATCHTYPE_LatestCompatible))
-            continue;
-
-        ECSchemaPtr schemaOut = NULL;
-        //Check if schema is compatible before reading, as reading it would add the schema to the cache.
-        if (!foundKey.Matches(key, matchType))
-            {
-            if (schemaContext.m_acceptLegacyImperfectLatestCompatibleMatch && matchType == SCHEMAMATCHTYPE_LatestCompatible && 
-                0 == foundKey.m_schemaName.CompareTo(key.m_schemaName) && foundKey.m_versionMajor == key.m_versionMajor)
-                {
-                ECObjectsLogger::Log()->warningv (L"Located %ls, which does not meet 'latest compatible' criteria to match %ls, but is being accepted because some legacy schemas are known to require this", 
-                                                  fullFileName.c_str(), key.GetFullSchemaName().c_str());
-                // See if this imperfect match ECSchema has is already cached (so we can avoid loading it, below)
-            
-                //We found a different key;
-                if (matchType != SCHEMAMATCHTYPE_Exact)
-                    schemaOut = schemaContext.GetFoundSchema(foundKey, SCHEMAMATCHTYPE_Exact);
-                
-                if (schemaOut.IsValid())
-                    {
-                    key.m_versionMinor = foundKey.m_versionMinor;
-                    return schemaOut;
-                    }
-                }
-            else
-                {
-                ECObjectsLogger::Log()->warningv (L"Located %ls, but it does not meet 'latest compatible' criteria to match %ls.%02d.%02d. Caller can use acceptImperfectLegacyMatch to cause it to be accepted.", 
-                                                  fullFileName.c_str(), key.m_schemaName.c_str(),   key.m_versionMajor,   key.m_versionMinor);
-                continue;
-                }
-            }
-
-        if (SCHEMA_READ_STATUS_Success != ECSchema::ReadFromXmlFile (schemaOut, fullFileName.c_str(), schemaContext))
-            continue;
-
-        ECObjectsLogger::Log()->debugv (L"Located %ls...", fullFileName.c_str());
-
-        return schemaOut;
-        }
-
-    return NULL;
-    }
-
-/*---------------------------------------------------------------------------------**//**
-* @bsimethod                                    Carole.MacDonald                02/2010
-+---------------+---------------+---------------+---------------+---------------+------*/
-ECSchemaPtr     SearchPathSchemaFileLocater::LocateSchemaByPath (SchemaKeyR key, ECSchemaReadContextR schemaContext, SchemaMatchType matchType, bvector<WString>& searchPaths)
-    {
-    wchar_t versionString[24];
-    if (matchType == SCHEMAMATCHTYPE_LatestCompatible)
-        BeStringUtilities::Snwprintf(versionString, 24, L".%02d.*.ecschema.xml", key.m_versionMajor);
-    else
-        BeStringUtilities::Snwprintf(versionString, 24, L".%02d.%02d.ecschema.xml", key.m_versionMajor, key.m_versionMinor);
-
-    WString schemaMatchExpression(key.m_schemaName);
-    schemaMatchExpression += versionString;
-    WString fullFileName;
-
-    ECSchemaPtr   schemaOut = FindMatchingSchema (schemaMatchExpression, key, schemaContext, matchType, searchPaths);
-    return schemaOut;
-    }
-
-/*---------------------------------------------------------------------------------**//**
-* @bsimethod                                    Casey.Mullen                09/2011
-+---------------+---------------+---------------+---------------+---------------+------*/
-SearchPathSchemaFileLocater::SearchPathSchemaFileLocater (bvector<WString> const& searchPaths) : m_searchPaths(searchPaths) {};
-
-/*---------------------------------------------------------------------------------**//**
-* @bsimethod                                    Casey.Mullen                09/2011
-+---------------+---------------+---------------+---------------+---------------+------*/
-SearchPathSchemaFileLocater::~SearchPathSchemaFileLocater () {};
-
-/*---------------------------------------------------------------------------------**//**
-* @bsimethod                                    Casey.Mullen                09/2011
-+---------------+---------------+---------------+---------------+---------------+------*/
-SearchPathSchemaFileLocaterPtr SearchPathSchemaFileLocater::CreateSearchPathSchemaFileLocater(bvector<WString> const& searchPaths)
-    {
-    return new SearchPathSchemaFileLocater(searchPaths);
-    }
-
-/*---------------------------------------------------------------------------------**//**
-* @bsimethod                                    Casey.Mullen                09/2011
-+---------------+---------------+---------------+---------------+---------------+------*/
-ECSchemaPtr SearchPathSchemaFileLocater::_LocateSchema(SchemaKeyR key, SchemaMatchType matchType, ECSchemaReadContextR schemaContext)
-    {
-    return LocateSchemaByPath (key, schemaContext, matchType, m_searchPaths);
-    }
-    
-/*---------------------------------------------------------------------------------**//**
- @bsimethod                                                     
-+---------------+---------------+---------------+---------------+---------------+------*/
-SchemaReadStatus ECSchema::ReadXml (ECSchemaPtr& schemaOut, BeXmlDomR xmlDom, UInt32 checkSum, ECSchemaReadContextR schemaContext)
-    {            
-    SchemaReadStatus status = SCHEMA_READ_STATUS_Success;
-    StopWatch overallTimer(L"Overall schema de-serialization timer", true);
-    
-    xmlDom.RegisterNamespace (EC_NAMESPACE_PREFIX, ECXML_URI_2_0);
-
-    BeXmlNodeP      schemaNode;
-    if ( (BEXML_Success != xmlDom.SelectNode (schemaNode, "/" EC_NAMESPACE_PREFIX ":" EC_SCHEMA_ELEMENT, NULL, BeXmlDom::NODE_BIAS_First)) || (NULL == schemaNode) )
-        {
-        BeAssert (s_noAssert);
-        ECObjectsLogger::Log()->errorv (L"Invalid ECSchemaXML: Missing a top-level %hs node in the %hs namespace", EC_SCHEMA_ELEMENT, ECXML_URI_2_0);
-        return SCHEMA_READ_STATUS_InvalidECSchemaXml;
-        }
-    
-    // schemaName is a REQUIRED attribute in order to create the schema
-    WString schemaName;
-    if (BEXML_Success != schemaNode->GetAttributeStringValue (schemaName, SCHEMA_NAME_ATTRIBUTE))
-        {
-        BeAssert (s_noAssert);
-        ECObjectsLogger::Log()->errorv (L"Invalid ECSchemaXML: %hs element must contain a schemaName attribute", EC_SCHEMA_ELEMENT);
-        return SCHEMA_READ_STATUS_InvalidECSchemaXml;
-        }
-
-    UInt32  versionMajor = DEFAULT_VERSION_MAJOR;
-    UInt32  versionMinor = DEFAULT_VERSION_MINOR;
-
-    // OPTIONAL attributes - If these attributes exist they do not need to be valid.  We will ignore any errors setting them and use default values.
-    // NEEDSWORK This is due to the current implementation in managed ECObjects.  We should reconsider whether it is the correct behavior.
-    WString     versionString;
-    if ( (BEXML_Success != schemaNode->GetAttributeStringValue (versionString, SCHEMA_VERSION_ATTRIBUTE)) || 
-         (SUCCESS != ParseVersionString (versionMajor, versionMinor, versionString.c_str())) )
-        {
-        ECObjectsLogger::Log()->warningv (L"Invalid version attribute has been ignored while reading ECSchema '%ls'.  The default version number %02d.%02d has been applied.", 
-            schemaName.c_str(), versionMajor, versionMinor);
-        }
-
-    ECObjectsLogger::Log()->debugv (L"Reading ECSchema %ls.%02d.%02d", (WCharCP)schemaName.c_str(), versionMajor, versionMinor);
-
-    bool            hideFromLeakDetection = schemaContext.GetHideSchemasFromLeakDetection();
-    
-    ECObjectsStatus createStatus = CreateSchema (schemaOut, schemaName, versionMajor, versionMinor, hideFromLeakDetection);
-    if (ECOBJECTS_STATUS_DuplicateSchema == createStatus)
-        return SCHEMA_READ_STATUS_DuplicateSchema;
-    
-    if (ECOBJECTS_STATUS_Success != createStatus)
-        return SCHEMA_READ_STATUS_InvalidECSchemaXml;
-    
-    schemaOut->m_key.m_checkSum = checkSum;
-    schemaContext.AddSchema (*schemaOut);
-
-    // OPTIONAL attributes - If these attributes exist they MUST be valid        
-    WString value;  // used by macro.
-    READ_OPTIONAL_XML_ATTRIBUTE ((*schemaNode), SCHEMA_NAMESPACE_PREFIX_ATTRIBUTE,         schemaOut, NamespacePrefix)
-    READ_OPTIONAL_XML_ATTRIBUTE ((*schemaNode), DESCRIPTION_ATTRIBUTE,                     schemaOut, Description)
-    READ_OPTIONAL_XML_ATTRIBUTE ((*schemaNode), DISPLAY_LABEL_ATTRIBUTE,                   schemaOut, DisplayLabel)
-
-    StopWatch readingSchemaReferences(L"Reading Schema References", true);
-    if (SCHEMA_READ_STATUS_Success != (status = schemaOut->ReadSchemaReferencesFromXml (*schemaNode, schemaContext)))
-        {
-        schemaOut = NULL;
-        return status;
-        }
-    readingSchemaReferences.Stop();
-    ECObjectsLogger::Log()->tracev(L"Reading schema references for %ls took %.4lf seconds\n", schemaOut->GetFullSchemaName().c_str(), readingSchemaReferences.GetElapsedSeconds());
-
-    ClassDeserializationVector classes;
-    StopWatch readingClassStubs(L"Reading class stubs", true);
-    if (SCHEMA_READ_STATUS_Success != (status = schemaOut->ReadClassStubsFromXml (*schemaNode, classes, schemaContext)))
-        {
-        schemaOut = NULL;
-        return status;
-        }
-    readingClassStubs.Stop();
-    ECObjectsLogger::Log()->tracev(L"Reading class stubs for %ls took %.4lf seconds\n", schemaOut->GetFullSchemaName().c_str(), readingClassStubs.GetElapsedSeconds());
-
-    // NEEDSWORK ECClass inheritance (base classes, properties & relationship endpoints)
-    StopWatch readingClassContents(L"Reading class contents", true);
-    if (SCHEMA_READ_STATUS_Success != (status = schemaOut->ReadClassContentsFromXml (classes, schemaContext)))
-        {
-        schemaOut = NULL;
-        return status;
-        }
-    readingClassContents.Stop();
-    ECObjectsLogger::Log()->tracev(L"Reading class contents for %ls took %.4lf seconds\n", schemaOut->GetFullSchemaName().c_str(), readingClassContents.GetElapsedSeconds());
-
-    StopWatch readingCustomAttributes(L"Reading custom attributes", true);
-    schemaOut->ReadCustomAttributes(*schemaNode, schemaContext, *schemaOut);
-    readingCustomAttributes.Stop();
-    ECObjectsLogger::Log()->tracev(L"Reading custom attributes for %ls took %.4lf seconds\n", schemaOut->GetFullSchemaName().c_str(), readingCustomAttributes.GetElapsedSeconds());
-
-
-    //Compute the schema checkSum
-    overallTimer.Stop();
-    ECObjectsLogger::Log()->debugv(L"Overall schema de-serialization for %ls took %.4lf seconds\n", schemaOut->GetFullSchemaName().c_str(), overallTimer.GetElapsedSeconds());
-
-    return SCHEMA_READ_STATUS_Success;
-    }
-
-/*---------------------------------------------------------------------------------**//**
-* @bsimethod                                    Carole.MacDonald                01/2010
-+---------------+---------------+---------------+---------------+---------------+------*/
-static bool ClassNameComparer (ECClassP class1, ECClassP class2)
-    {
-    // null values are always less than non-null values
-    if (NULL == class1)
-        return true;
-    if (NULL == class2)
-        return false;
-    int comparison = wcscmp(class1->GetName().c_str(), class2->GetName().c_str());
-    return (comparison <= 0);
-    }
-  
-/*---------------------------------------------------------------------------------**//**
-* @bsimethod                                    Carole.MacDonald                01/2010
-+---------------+---------------+---------------+---------------+---------------+------*/
-SchemaWriteStatus ECSchema::WriteSchemaReferences (BeXmlNodeR parentNode) const
-    {
-    SchemaWriteStatus status = SCHEMA_WRITE_STATUS_Success;
-    bmap<ECSchemaP, const WString>::const_iterator iterator;
-    for (iterator = m_referencedSchemaNamespaceMap.begin(); iterator != m_referencedSchemaNamespaceMap.end(); iterator++)
-        {
-        bpair<ECSchemaP, const WString> mapPair = *(iterator);
-        ECSchemaP   refSchema           = mapPair.first;
-        BeXmlNodeP  schemaReferenceNode = parentNode.AddEmptyElement (EC_SCHEMAREFERENCE_ELEMENT);
-        
-        schemaReferenceNode->AddAttributeStringValue (SCHEMAREF_NAME_ATTRIBUTE, refSchema->GetName().c_str());
-        
-        wchar_t versionString[8];
-        BeStringUtilities::Snwprintf(versionString, 8, L"%02d.%02d", refSchema->GetVersionMajor(), refSchema->GetVersionMinor());
-        schemaReferenceNode->AddAttributeStringValue (SCHEMAREF_VERSION_ATTRIBUTE, versionString);
-
-        const WString prefix = mapPair.second;
-        schemaReferenceNode->AddAttributeStringValue (SCHEMAREF_PREFIX_ATTRIBUTE, prefix.c_str());
-        }
-    return status;
-    }
-
-/*---------------------------------------------------------------------------------**//**
-* @bsimethod                                    Carole.MacDonald                06/2010
-+---------------+---------------+---------------+---------------+---------------+------*/
-SchemaWriteStatus ECSchema::WriteCustomAttributeDependencies (BeXmlNodeR parentNode, IECCustomAttributeContainerCR container, ECSchemaWriteContext& context) const
-    {
-    SchemaWriteStatus status = SCHEMA_WRITE_STATUS_Success;
-
-    FOR_EACH (IECInstancePtr instance, container.GetCustomAttributes(false))
-        {
-        ECClassCR currentClass = instance->GetClass();
-        status = WriteClass (parentNode, currentClass, context);
-        if (SCHEMA_WRITE_STATUS_Success != status)
-            return status;
-        }
-    return status;
-    }
-
-/*---------------------------------------------------------------------------------**//**
-* @bsimethod                                    Carole.MacDonald                01/2010
-+---------------+---------------+---------------+---------------+---------------+------*/
-SchemaWriteStatus ECSchema::WriteClass (BeXmlNodeR parentNode, ECClassCR ecClass, ECSchemaWriteContext& context) const
-    {
-    SchemaWriteStatus status = SCHEMA_WRITE_STATUS_Success;
-    // don't write any classes that aren't in the schema we're writing.
-    if (&(ecClass.GetSchema()) != this)
-        return status;
-    
-    bset<WCharCP>::const_iterator setIterator;
-    setIterator = context.m_alreadyWrittenClasses.find(ecClass.GetName().c_str());
-    // Make sure we don't write any class twice
-    if (setIterator != context.m_alreadyWrittenClasses.end())
-        return status;
-    else
-        context.m_alreadyWrittenClasses.insert(ecClass.GetName().c_str());
-        
-    // write the base classes first.
-    FOR_EACH (ECClassP baseClass, ecClass.GetBaseClasses())
-        {
-        WriteClass(parentNode, *baseClass, context);
-        }
-       
-    // Serialize relationship constraint dependencies
-    ECRelationshipClassP relClass = dynamic_cast<ECRelationshipClassP>((ECClassP) &ecClass);
-    if (NULL != relClass)
-        {
-        FOR_EACH (ECClassP source, relClass->GetSource().GetClasses())
-            WriteClass(parentNode, *source, context);
-            
-        FOR_EACH (ECClassP target, relClass->GetTarget().GetClasses())
-            WriteClass(parentNode, *target, context);
-        }
-    WritePropertyDependencies(parentNode, ecClass, context); 
-    WriteCustomAttributeDependencies(parentNode, ecClass, context);
-    
-    BeXmlNodeP  classNode;
-    ecClass._WriteXml (classNode, parentNode);
-    
-    return status;
-    }  
-    
-/*---------------------------------------------------------------------------------**//**
-* @bsimethod                                    Carole.MacDonald                01/2010
-+---------------+---------------+---------------+---------------+---------------+------*/
-SchemaWriteStatus ECSchema::WritePropertyDependencies (BeXmlNodeR parentNode, ECClassCR ecClass, ECSchemaWriteContext& context) const
-    {
-    SchemaWriteStatus status = SCHEMA_WRITE_STATUS_Success;
-    
-    FOR_EACH (ECPropertyP prop, ecClass.GetProperties(false))
-        {
-        if (prop->GetIsStruct())
-            {
-            StructECPropertyP structProperty = prop->GetAsStructProperty();
-            WriteClass(parentNode, structProperty->GetType(), context);
-            }
-        else if (prop->GetIsArray())
-            {
-            ArrayECPropertyP arrayProperty = prop->GetAsArrayProperty();
-            if (arrayProperty->GetKind() == ARRAYKIND_Struct)
-                {
-                WriteClass(parentNode, *(arrayProperty->GetStructElementType()), context);
-                }
-            }
-        WriteCustomAttributeDependencies(parentNode, *prop, context);
-        }
-    return status;
-    }
-    
-/*---------------------------------------------------------------------------------**//**
-* @bsimethod                                               
-+---------------+---------------+---------------+---------------+---------------+------*/
-SchemaWriteStatus ECSchema::WriteXml (BeXmlDomR xmlDom) const
-    {
-    BeXmlNodeP  schemaNode = xmlDom.AddNewElement (EC_SCHEMA_ELEMENT, NULL, NULL);
-
-    wchar_t versionString[8];
-    BeStringUtilities::Snwprintf (versionString, _countof(versionString), L"%02d.%02d", m_key.m_versionMajor, m_key.m_versionMinor);
-
-    schemaNode->AddAttributeStringValue (SCHEMA_NAME_ATTRIBUTE, this->GetName().c_str());
-    schemaNode->AddAttributeStringValue (SCHEMA_NAMESPACE_PREFIX_ATTRIBUTE, this->GetNamespacePrefix().c_str());
-    schemaNode->AddAttributeStringValue (SCHEMA_VERSION_ATTRIBUTE, versionString);
-    schemaNode->AddAttributeStringValue (DESCRIPTION_ATTRIBUTE, this->GetDescription().c_str());
-    if (GetIsDisplayLabelDefined())
-        schemaNode->AddAttributeStringValue (DISPLAY_LABEL_ATTRIBUTE, this->GetDisplayLabel().c_str());
-
-    // make sure the schema node has a namespace, and if it doesn't set its default namespace.
-    if (NULL == schemaNode->GetNamespace())
-        schemaNode->SetNamespace (NULL, ECXML_URI_2_0);
-
-    WString namespaceSpec (ECXML_URI_2_0);
-    schemaNode->AddAttributeStringValue ("xmlns:" EC_NAMESPACE_PREFIX, namespaceSpec.c_str());
-    
-    WriteSchemaReferences (*schemaNode);
-    
-    ECSchemaWriteContext context;
-    WriteCustomAttributeDependencies (*schemaNode, *this, context);
-    WriteCustomAttributes (*schemaNode);
-    
-    std::list<ECClassP> sortedClasses;
-    // sort the classes by name so the order in which they are written is predictable.
-    FOR_EACH (ECClassP pClass, GetClasses())
-        sortedClasses.push_back(pClass);
-        
-    sortedClasses.sort (ClassNameComparer);
-    
-    FOR_EACH (ECClassP pClass, sortedClasses)
-        {
-        WriteClass (*schemaNode, *pClass, context);
-        }
-        
-    ECXml::FormatXml (xmlDom);
-    return SCHEMA_WRITE_STATUS_Success;
-    }
-
-/*---------------------------------------------------------------------------------**//**
-* @bsimethod                                               
-+---------------+---------------+---------------+---------------+---------------+------*/
-BentleyStatus LogXmlLoadError (BeXmlDomP xmlDom)
-    {        
-    WString     errorString;
-    int         line = 0, linePos = 0;
-    if (NULL == xmlDom)
-        {
-        BeXmlDom::GetLastErrorString (errorString);
-        }
-    else
-        {
-        xmlDom->GetErrorMessage (errorString);
-        xmlDom->GetErrorLocation (line, linePos);
-        }
-
-    ECObjectsLogger::Log()->errorv (errorString.c_str());
-    ECObjectsLogger::Log()->errorv (L"line %d, position %d", line, linePos);
-
-    return SUCCESS;
-    }
-
-/*---------------------------------------------------------------------------------**//**
- @bsimethod                                                     
-+---------------+---------------+---------------+---------------+---------------+------*/
-static void AddFilePathToSchemaPaths  (ECSchemaReadContextR schemaContext, WCharCP ecSchemaXmlFile)
-    {
-    BeFileName pathToThisSchema (BeFileName::DevAndDir, ecSchemaXmlFile);
-    schemaContext.AddSchemaPath(pathToThisSchema);
-    }
-
-/*---------------------------------------------------------------------------------**//**
-I initially considered adler-32 for its speed but for small schemas it will not work well. 
-So we are using crc-32
-http://tools.ietf.org/html/rfc3309
-
-The crc 32 function should be moved to use the boost version once the run time check failure #1
-has been addressed by boost. This is the version used by the zip library
-* @bsimethod                                    Abeesh.Basheer                  03/2012
-+---------------+---------------+---------------+---------------+---------------+------*/
-static const UInt32 crc_table[256] = {
-      0x00000000L, 0x77073096L, 0xee0e612cL, 0x990951baL, 0x076dc419L,
-      0x706af48fL, 0xe963a535L, 0x9e6495a3L, 0x0edb8832L, 0x79dcb8a4L,
-      0xe0d5e91eL, 0x97d2d988L, 0x09b64c2bL, 0x7eb17cbdL, 0xe7b82d07L,
-      0x90bf1d91L, 0x1db71064L, 0x6ab020f2L, 0xf3b97148L, 0x84be41deL,
-      0x1adad47dL, 0x6ddde4ebL, 0xf4d4b551L, 0x83d385c7L, 0x136c9856L,
-      0x646ba8c0L, 0xfd62f97aL, 0x8a65c9ecL, 0x14015c4fL, 0x63066cd9L,
-      0xfa0f3d63L, 0x8d080df5L, 0x3b6e20c8L, 0x4c69105eL, 0xd56041e4L,
-      0xa2677172L, 0x3c03e4d1L, 0x4b04d447L, 0xd20d85fdL, 0xa50ab56bL,
-      0x35b5a8faL, 0x42b2986cL, 0xdbbbc9d6L, 0xacbcf940L, 0x32d86ce3L,
-      0x45df5c75L, 0xdcd60dcfL, 0xabd13d59L, 0x26d930acL, 0x51de003aL,
-      0xc8d75180L, 0xbfd06116L, 0x21b4f4b5L, 0x56b3c423L, 0xcfba9599L,
-      0xb8bda50fL, 0x2802b89eL, 0x5f058808L, 0xc60cd9b2L, 0xb10be924L,
-      0x2f6f7c87L, 0x58684c11L, 0xc1611dabL, 0xb6662d3dL, 0x76dc4190L,
-      0x01db7106L, 0x98d220bcL, 0xefd5102aL, 0x71b18589L, 0x06b6b51fL,
-      0x9fbfe4a5L, 0xe8b8d433L, 0x7807c9a2L, 0x0f00f934L, 0x9609a88eL,
-      0xe10e9818L, 0x7f6a0dbbL, 0x086d3d2dL, 0x91646c97L, 0xe6635c01L,
-      0x6b6b51f4L, 0x1c6c6162L, 0x856530d8L, 0xf262004eL, 0x6c0695edL,
-      0x1b01a57bL, 0x8208f4c1L, 0xf50fc457L, 0x65b0d9c6L, 0x12b7e950L,
-      0x8bbeb8eaL, 0xfcb9887cL, 0x62dd1ddfL, 0x15da2d49L, 0x8cd37cf3L,
-      0xfbd44c65L, 0x4db26158L, 0x3ab551ceL, 0xa3bc0074L, 0xd4bb30e2L,
-      0x4adfa541L, 0x3dd895d7L, 0xa4d1c46dL, 0xd3d6f4fbL, 0x4369e96aL,
-      0x346ed9fcL, 0xad678846L, 0xda60b8d0L, 0x44042d73L, 0x33031de5L,
-      0xaa0a4c5fL, 0xdd0d7cc9L, 0x5005713cL, 0x270241aaL, 0xbe0b1010L,
-      0xc90c2086L, 0x5768b525L, 0x206f85b3L, 0xb966d409L, 0xce61e49fL,
-      0x5edef90eL, 0x29d9c998L, 0xb0d09822L, 0xc7d7a8b4L, 0x59b33d17L,
-      0x2eb40d81L, 0xb7bd5c3bL, 0xc0ba6cadL, 0xedb88320L, 0x9abfb3b6L,
-      0x03b6e20cL, 0x74b1d29aL, 0xead54739L, 0x9dd277afL, 0x04db2615L,
-      0x73dc1683L, 0xe3630b12L, 0x94643b84L, 0x0d6d6a3eL, 0x7a6a5aa8L,
-      0xe40ecf0bL, 0x9309ff9dL, 0x0a00ae27L, 0x7d079eb1L, 0xf00f9344L,
-      0x8708a3d2L, 0x1e01f268L, 0x6906c2feL, 0xf762575dL, 0x806567cbL,
-      0x196c3671L, 0x6e6b06e7L, 0xfed41b76L, 0x89d32be0L, 0x10da7a5aL,
-      0x67dd4accL, 0xf9b9df6fL, 0x8ebeeff9L, 0x17b7be43L, 0x60b08ed5L,
-      0xd6d6a3e8L, 0xa1d1937eL, 0x38d8c2c4L, 0x4fdff252L, 0xd1bb67f1L,
-      0xa6bc5767L, 0x3fb506ddL, 0x48b2364bL, 0xd80d2bdaL, 0xaf0a1b4cL,
-      0x36034af6L, 0x41047a60L, 0xdf60efc3L, 0xa867df55L, 0x316e8eefL,
-      0x4669be79L, 0xcb61b38cL, 0xbc66831aL, 0x256fd2a0L, 0x5268e236L,
-      0xcc0c7795L, 0xbb0b4703L, 0x220216b9L, 0x5505262fL, 0xc5ba3bbeL,
-      0xb2bd0b28L, 0x2bb45a92L, 0x5cb36a04L, 0xc2d7ffa7L, 0xb5d0cf31L,
-      0x2cd99e8bL, 0x5bdeae1dL, 0x9b64c2b0L, 0xec63f226L, 0x756aa39cL,
-      0x026d930aL, 0x9c0906a9L, 0xeb0e363fL, 0x72076785L, 0x05005713L,
-      0x95bf4a82L, 0xe2b87a14L, 0x7bb12baeL, 0x0cb61b38L, 0x92d28e9bL,
-      0xe5d5be0dL, 0x7cdcefb7L, 0x0bdbdf21L, 0x86d3d2d4L, 0xf1d4e242L,
-      0x68ddb3f8L, 0x1fda836eL, 0x81be16cdL, 0xf6b9265bL, 0x6fb077e1L,
-      0x18b74777L, 0x88085ae6L, 0xff0f6a70L, 0x66063bcaL, 0x11010b5cL,
-      0x8f659effL, 0xf862ae69L, 0x616bffd3L, 0x166ccf45L, 0xa00ae278L,
-      0xd70dd2eeL, 0x4e048354L, 0x3903b3c2L, 0xa7672661L, 0xd06016f7L,
-      0x4969474dL, 0x3e6e77dbL, 0xaed16a4aL, 0xd9d65adcL, 0x40df0b66L,
-      0x37d83bf0L, 0xa9bcae53L, 0xdebb9ec5L, 0x47b2cf7fL, 0x30b5ffe9L,
-      0xbdbdf21cL, 0xcabac28aL, 0x53b39330L, 0x24b4a3a6L, 0xbad03605L,
-      0xcdd70693L, 0x54de5729L, 0x23d967bfL, 0xb3667a2eL, 0xc4614ab8L,
-      0x5d681b02L, 0x2a6f2b94L, 0xb40bbe37L, 0xc30c8ea1L, 0x5a05df1bL,
-      0x2d02ef8dL
-    };
-struct          CheckSumHelper
-    {
-    #define CRC32(c, b) (crc_table[((int)(c) ^ (b)) & 0xff] ^ ((c) >> 8))
-    #define DO1(buf)  crc = CRC32(crc, *buf++)
-    #define DO2(buf)  DO1(buf); DO1(buf)
-    #define DO4(buf)  DO2(buf); DO2(buf)
-    #define DO8(buf)  DO4(buf); DO4(buf)
-
-    static UInt32 crc32(UInt32 crc, const Byte* buf, size_t len)
-    { if (buf==NULL) return 0L;
-      crc = crc ^ 0xffffffffL;
-      while (len >= 8) {DO8(buf); len -= 8;}
-      if (len) do {DO1(buf);} while (--len);
-      return crc ^ 0xffffffffL;  // (instead of ~c for 64-bit machines)
-    }
-
-
-    static const int BUFFER_SIZE = 1024;
-    public:
-        static UInt32 ComputeCheckSumForString (WCharCP string, size_t bufferSize);
-        static UInt32 ComputeCheckSumForFile (WCharCP schemaFile);
-    };
-
-/*---------------------------------------------------------------------------------**//**
-* @bsimethod                                    Abeesh.Basheer                  03/2012
-+---------------+---------------+---------------+---------------+---------------+------*/
-UInt32          CheckSumHelper::ComputeCheckSumForString (WCharCP string, size_t bufferSize)
-    {
-    return crc32 (0, (Byte*) string, bufferSize);
-    }
-
-/*---------------------------------------------------------------------------------**//**
-* @bsimethod                                    Abeesh.Basheer                  03/2012
-+---------------+---------------+---------------+---------------+---------------+------*/
-UInt32          CheckSumHelper::ComputeCheckSumForFile (WCharCP schemaFile)
-    {
-    UInt32 checkSum = 0;
-    BeFile file;
-    if (BE_FILE_STATUS_Success != file.Open (schemaFile, BE_FILE_ACCESS_Read, BE_FILE_SHARE_ReadWrite))
-        {
-        BeAssert(false);
-        return checkSum;
-        }
-            
-    byte buffer [BUFFER_SIZE];
-    do
-        {
-        memset(buffer, 0, BUFFER_SIZE * sizeof(byte));
-        UInt32 bytesRead = 0;
-        file.Read(buffer, &bytesRead, BUFFER_SIZE);
-        if (bytesRead == 0)
-            break;
-
-        checkSum = crc32 (checkSum, buffer, bytesRead);
-        } while(true);
-            
-    return checkSum;
-    }
-
-/*---------------------------------------------------------------------------------**//**
- @bsimethod                                                     
-+---------------+---------------+---------------+---------------+---------------+------*/
-SchemaReadStatus ECSchema::ReadFromXmlFile (ECSchemaPtr& schemaOut, WCharCP ecSchemaXmlFile, ECSchemaReadContextR schemaContext)
-    {
-    ECObjectsLogger::Log()->debugv (L"About to read native ECSchema read from file: fileName='%ls'", ecSchemaXmlFile);
-        schemaOut = NULL;
-        
-    SchemaReadStatus status = SCHEMA_READ_STATUS_Success;
-
-    BeXmlStatus xmlStatus;
-    BeXmlDomPtr xmlDom = BeXmlDom::CreateAndReadFromFile (xmlStatus, ecSchemaXmlFile);
-    if ((xmlStatus != BEXML_Success) || !xmlDom.IsValid())
-        {
-        BeAssert (s_noAssert);
-        LogXmlLoadError (xmlDom.get());
-        return SCHEMA_READ_STATUS_FailedToParseXml;
-        }
-    
-    AddFilePathToSchemaPaths(schemaContext, ecSchemaXmlFile);
-    UInt32 checkSum = CheckSumHelper::ComputeCheckSumForFile(ecSchemaXmlFile);
-
-    status = ReadXml (schemaOut, *xmlDom.get(), checkSum, schemaContext);
-    if (SCHEMA_READ_STATUS_DuplicateSchema == status)
-        return status; // already logged
-
-    if (ECOBJECTS_STATUS_Success != status)
-        ECObjectsLogger::Log()->errorv (L"Failed to read XML file: %ls", ecSchemaXmlFile);
-    else
-        {
-        //We have serialized a schema and its valid. Add its checksum
-<<<<<<< HEAD
-        ECObjectsLogger::Log()->infov (L"Native ECSchema read from file: fileName='%ls', schemaName='%ls.%02d.%02d' classCount='%d' address='0x%x'", 
-=======
-        ECObjectsLogger::Log()->infov (L"Native ECSchema read from file: fileName='%ls', schemaName='%ls.%02d.%02d' classCount='%d' address='%p'", 
->>>>>>> 3b2c487b
-            ecSchemaXmlFile, schemaOut->GetName().c_str(), schemaOut->GetVersionMajor(), schemaOut->GetVersionMinor(), schemaOut->m_classMap.size(), schemaOut.get());
-        }
-
-    return status;
-    }
-
-
-/*---------------------------------------------------------------------------------**//**
- @bsimethod                                                     
-+---------------+---------------+---------------+---------------+---------------+------*/
-SchemaReadStatus     ECSchema::ReadFromXmlString
-(
-ECSchemaPtr&                      schemaOut, 
-WCharCP                         ecSchemaXml,
-ECSchemaReadContextR schemaContext
-)
-    {                  
-    ECObjectsLogger::Log()->debugv (L"About to read native ECSchema from string."); // mainly included for timing
-        schemaOut = NULL;
-    SchemaReadStatus status = SCHEMA_READ_STATUS_Success;
-
-    BeXmlStatus xmlStatus;
-    size_t stringSize = wcslen (ecSchemaXml) * sizeof(WChar);
-    BeXmlDomPtr xmlDom = BeXmlDom::CreateAndReadFromString (xmlStatus, ecSchemaXml, stringSize);
-    
-    if (BEXML_Success != xmlStatus)
-        {
-        BeAssert (s_noAssert);
-        LogXmlLoadError (xmlDom.get());
-        return SCHEMA_READ_STATUS_FailedToParseXml;
-        }
-    
-    UInt32 checkSum = CheckSumHelper::ComputeCheckSumForString(ecSchemaXml, stringSize);
-    status = ReadXml (schemaOut, *xmlDom.get(), checkSum, schemaContext);
-    if (SCHEMA_READ_STATUS_DuplicateSchema == status)
-        return status; // already logged
-
-    if (ECOBJECTS_STATUS_Success != status)
-        {
-        WChar first200Characters[201];
-        wcsncpy (first200Characters, ecSchemaXml, 200);
-        first200Characters[200] = L'\0';
-        ECObjectsLogger::Log()->errorv (L"Failed to read XML from string (1st 200 characters): %ls", first200Characters);
-        }
-    else
-        {
-        ECObjectsLogger::Log()->infov (L"Native ECSchema read from string: schemaName='%ls' classCount='%d' schemaAddress='0x%x' stringAddress='0x%x'", 
-            schemaOut->GetSchemaKey().GetFullSchemaName().c_str(), schemaOut->m_classMap.size(), schemaOut.get(), ecSchemaXml);
-        }
-    return status;
-    }
-
-/*---------------------------------------------------------------------------------**//**
-* @bsimethod                                    Carole.MacDonald                06/2010
-+---------------+---------------+---------------+---------------+---------------+------*/
-bool ECSchema::IsSchemaReferenced
-(
-ECSchemaCR thisSchema, 
-ECSchemaCR potentiallyReferencedSchema
-)
-    {
-    ECSchemaReferenceListCR referencedSchemas = thisSchema.GetReferencedSchemas();
-    return referencedSchemas.end() != referencedSchemas.find (potentiallyReferencedSchema.GetSchemaKey());
-    }
-
-
-#if defined (NEEDSWORK_LIBXML)
-/*---------------------------------------------------------------------------------**//**
- @bsimethod                                                     
-+---------------+---------------+---------------+---------------+---------------+------*/
-SchemaReadStatus     ECSchema::ReadFromXmlStream
-(
-ECSchemaP&                      schemaOut, 
-IStreamP                        ecSchemaXmlStream,
-ECSchemaReadContextR schemaContext
-)
-    {                  
-    SchemaReadStatus status = SCHEMA_READ_STATUS_Success;
-
-    MSXML2::IXMLDOMDocument2Ptr xmlDocPtr = NULL;        
-    VERIFY_HRESULT_OK(xmlDocPtr.CreateInstance(__uuidof(MSXML2::DOMDocument60)), SCHEMA_READ_STATUS_FailedToInitializeMsmxl);
-    xmlDocPtr->put_validateOnParse(VARIANT_TRUE);
-    xmlDocPtr->put_async(VARIANT_FALSE);
-    
-    VARIANT_BOOL returnCode = xmlDocPtr->load(ecSchemaXmlStream);
-    if (returnCode != VARIANT_TRUE)
-        {
-        LogXmlLoadError (xmlDom.get());
-        return SCHEMA_READ_STATUS_FailedToParseXml;
-        }
-
-    status = ReadXml (schemaOut, xmlDocPtr, schemaContext);
-    if (SCHEMA_READ_STATUS_DuplicateSchema == status)
-        return status; // already logged
-    
-    if (ECOBJECTS_STATUS_Success != status)
-        ECObjectsLogger::Log()->errorv (L"Failed to read XML from stream");
-    return status;
-    return SCHEMA_READ_STATUS_FailedToParseXml;
-    }
-#endif //defined (NEEDSWORK_LIBXML)
-
-/*---------------------------------------------------------------------------------**//**
- @bsimethod                                                     
-+---------------+---------------+---------------+---------------+---------------+------*/
-SchemaWriteStatus ECSchema::WriteToXmlString (WStringR ecSchemaXml) const
-    {
-    ecSchemaXml.clear();
-
-    BeXmlDomPtr xmlDom = BeXmlDom::CreateEmpty();        
-
-    SchemaWriteStatus status;
-    if (SCHEMA_WRITE_STATUS_Success != (status = WriteXml (*xmlDom.get())))
-        return status;
-
-    xmlDom->ToString (ecSchemaXml, BeXmlDom::TO_STRING_OPTION_OmitByteOrderMark);
-
-    return SCHEMA_WRITE_STATUS_Success;
-    }
-   
-/*---------------------------------------------------------------------------------**//**
- @bsimethod                                                     
-+---------------+---------------+---------------+---------------+---------------+------*/
-SchemaWriteStatus ECSchema::WriteToXmlString (Utf8StringR ecSchemaXml) const
-    {
-    ecSchemaXml.clear();
-
-    BeXmlDomPtr xmlDom = BeXmlDom::CreateEmpty();        
-
-    SchemaWriteStatus status;
-    if (SCHEMA_WRITE_STATUS_Success != (status = WriteXml (*xmlDom.get())))
-        return status;
-
-    xmlDom->ToString (ecSchemaXml, BeXmlDom::TO_STRING_OPTION_OmitByteOrderMark);
-
-    return SCHEMA_WRITE_STATUS_Success;
-    }
-
-/*---------------------------------------------------------------------------------**//**
- @bsimethod                                                     
-+---------------+---------------+---------------+---------------+---------------+------*/
-SchemaWriteStatus ECSchema::WriteToXmlFile
-(
-WCharCP ecSchemaXmlFile,
-bool    utf16
-) const
-    {
-    BeXmlDomPtr xmlDom = BeXmlDom::CreateEmpty();        
-
-    SchemaWriteStatus status;
-    if (SCHEMA_WRITE_STATUS_Success != (status = WriteXml (*xmlDom.get())))
-        return status;
-
-    return (BEXML_Success == xmlDom->ToFile (ecSchemaXmlFile, BeXmlDom::TO_STRING_OPTION_Indent, utf16 ? BeXmlDom::FILE_ENCODING_Utf16 : BeXmlDom::FILE_ENCODING_Utf8)) 
-        ? SCHEMA_WRITE_STATUS_Success : SCHEMA_WRITE_STATUS_FailedToWriteFile;
-    }
-   
-#if defined (NEEDSWORK_LIBXML)
-/*---------------------------------------------------------------------------------**//**
- @bsimethod                                                     
-+---------------+---------------+---------------+---------------+---------------+------*/
-SchemaWriteStatus ECSchema::WriteToXmlStream
-(
-IStreamP ecSchemaXmlStream,
-bool     utf16
-)
-    {
-    SchemaWriteStatus status = SCHEMA_WRITE_STATUS_Success;
-
-    MSXML2::IXMLDOMDocument2Ptr xmlDocPtr = NULL;        
-    VERIFY_HRESULT_OK(xmlDocPtr.CreateInstance(__uuidof(MSXML2::DOMDocument60)), SCHEMA_WRITE_STATUS_FailedToInitializeMsmxl);
-    xmlDocPtr->put_validateOnParse(VARIANT_TRUE);
-    xmlDocPtr->put_async(VARIANT_FALSE);
-    xmlDocPtr->put_preserveWhiteSpace(VARIANT_TRUE);
-    xmlDocPtr->put_resolveExternals(VARIANT_FALSE);
-    
-    status = WriteXml(xmlDocPtr);
-    if (status != SCHEMA_WRITE_STATUS_Success)
-        return status;
-        
-    VERIFY_HRESULT_OK(xmlDocPtr->save(ecSchemaXmlStream), SCHEMA_WRITE_STATUS_FailedToSaveXml);
-
-    return status;
-    }
-#endif //defined (NEEDSWORK_LIBXML)
-
-/*---------------------------------------------------------------------------------**//**
-* @bsimethod                                    Abeesh.Basheer                  03/2012
-+---------------+---------------+---------------+---------------+---------------+------*/
-void            ECSchema::FindAllSchemasInGraph (bvector<EC::ECSchemaP>& allSchemas, bool includeRootSchema)
-    {
-    FindAllSchemasInGraph ((bvector<EC::ECSchemaCP>&)allSchemas, includeRootSchema);
-    }
-
-/*---------------------------------------------------------------------------------**//**
-* @bsimethod                                    Abeesh.Basheer                  03/2012
-+---------------+---------------+---------------+---------------+---------------+------*/
-void            ECSchema::CollectAllSchemasInGraph (bvector<EC::ECSchemaCP>& allSchemas, bool includeRootSchema) const
-    {
-    if (includeRootSchema)
-        allSchemas.push_back (this);
-
-    ECSchemaReferenceListCR referencedSchemas = this->GetReferencedSchemas();
-    for (ECSchemaReferenceList::const_iterator iter = referencedSchemas.begin(); iter != referencedSchemas.end(); ++iter)
-        {
-        if (!includeRootSchema)
-            {
-            if (this == iter->second.get())
-                continue;
-            }
-
-        bvector<EC::ECSchemaCP>::iterator it = std::find (allSchemas.begin(), allSchemas.end(), iter->second.get());
-
-        if (it != allSchemas.end())
-            continue;
-
-        iter->second->CollectAllSchemasInGraph (allSchemas, true);
-        }
-    }
-
-/*---------------------------------------------------------------------------------**//**
-* @bsimethod                                                    JoshSchifter    07/10
-+---------------+---------------+---------------+---------------+---------------+------*/
-void            ECSchema::FindAllSchemasInGraph (bvector<EC::ECSchemaCP>& allSchemas, bool includeRootSchema) const
-    {
-    this->CollectAllSchemasInGraph (allSchemas, includeRootSchema);
-    std::reverse(allSchemas.begin(), allSchemas.end());
-    }
-
-/*---------------------------------------------------------------------------------**//**
-* @bsimethod                                                    Casey.Mullen      12/2011
-+---------------+---------------+---------------+---------------+---------------+------*/
-Int64 ECSchema::GenerateHashcodeFromECName(WCharCP name)
-    {
-    // There are only 64 possible characters in a valid EC name (if we include ':' from ECClass::GetFullName(),
-    // and thus they call all be represented in 6 bits.
-    // We map the possible characters to numbers from 0 to 63
-    // We add one number to the hashcode, shift everything up by 6 bits, then add the next.
-    // If bits start rolling off the top, we recycle them at the bottom... exclusive-or-ing them with the lowest bits.
-    // Thus for names of 10 or fewer characters, the hash is always unique (and actually loses no information)
-    // For longer names, duplication is possible.
-    if (NULL == name)
-        return 0;
-
-    UInt64 id = 0;
-    for (size_t i = 0; i < wcslen(name); ++i)
-        {
-        unsigned char high6bits = id >> 58; // Get the 6 bits that we are going to roll off the top, and recycle them into the low bits
-        char w = (char)name[i];
-        char d;
-        if (w == 95)                  // _
-            d = 1;
-        else if (w >= 48 && w <= 57)  // 0 - 9
-            d = w - 46;
-        else if (w >= 65 && w <= 90)  // A - Z
-            d = w - 53;
-        else if (w >= 97 && w <= 122) // a - z
-            d = w - 59;
-        else if (w == 85)             // :
-            d = 0;
-        else
-            d = 0; // illegal char... this should not happen. Log it.
-
-        id = (id << 6) ^ d ^ high6bits;
-        //wprintf(L"name=%ls, i=%2d, id=%I64x\n", name, i, id);
-        }
-
-    return id;
-    }
-
-/*---------------------------------------------------------------------------------**//**
-* @bsimethod 
-+---------------+---------------+---------------+---------------+---------------+------*/
-ECSchemaCP ECSchema::FindSchema (SchemaKeyCR schemaKey, SchemaMatchType matchType) const
-    {
-    if (this->GetSchemaKey().Matches (schemaKey, matchType))
-        return this;
-
-    ECSchemaReferenceListCR referencedSchemas = GetReferencedSchemas();
-    for (ECSchemaReferenceList::const_iterator iter = referencedSchemas.begin(); iter != referencedSchemas.end(); ++iter)
-        {
-        ECSchemaCP schema = iter->second->FindSchema (schemaKey, matchType);
-        if (NULL != schema)
-            return schema;
-        }
-    
-    return NULL;
-    }
-
-/*---------------------------------------------------------------------------------**//**
-* @bsimethod                                    Abeesh.Basheer                  03/2012
-+---------------+---------------+---------------+---------------+---------------+------*/
-ECSchemaP ECSchema::FindSchemaP (SchemaKeyCR schemaKey, SchemaMatchType matchType)
-    {
-    return const_cast<ECSchemaP> (FindSchema(schemaKey, matchType));
-    }
-
-/////////////////////////////////////////////////////////////////////////////////////////
-// IStandaloneEnablerLocater
-/////////////////////////////////////////////////////////////////////////////////////////
-/*---------------------------------------------------------------------------------**//**
-* @bsimethod                                    Bill.Steinbock                  01/2011
-+---------------+---------------+---------------+---------------+---------------+------*/
-StandaloneECEnablerPtr  IStandaloneEnablerLocater::LocateStandaloneEnabler (SchemaKeyCR schemaKey, WCharCP className)
-    {
-    return  _LocateStandaloneEnabler (schemaKey, className);
-    }
-
-/////////////////////////////////////////////////////////////////////////////////////////
-// ECSchemaCache
-/////////////////////////////////////////////////////////////////////////////////////////
-/*---------------------------------------------------------------------------------**//**
-* @bsimethod                                    Bill.Steinbock                  01/2011
-+---------------+---------------+---------------+---------------+---------------+------*/
-ECSchemaCache::~ECSchemaCache ()
-    {
-    m_schemas.clear();
-    }
-
-/*---------------------------------------------------------------------------------**//**
-* @bsimethod                                    Casey.Mullen                  06/2011
-+---------------+---------------+---------------+---------------+---------------+------*/
-int                             ECSchemaCache::GetCount ()
-    {
-    return (int)m_schemas.size();
-    }
-
-/*---------------------------------------------------------------------------------**//**
-* @bsimethod                                    Bill.Steinbock                  01/2011
-+---------------+---------------+---------------+---------------+---------------+------*/
-ECObjectsStatus ECSchemaCache::AddSchema   (ECSchemaR ecSchema)
-    {
-    if (m_schemas.end() != m_schemas.find (ecSchema.GetSchemaKey()))
-        return ECOBJECTS_STATUS_DuplicateSchema;
-
-    bvector<ECSchemaP> schemas;
-    ecSchema.FindAllSchemasInGraph(schemas, true);
-    bool inserted = false;
-
-    for (bvector<ECSchemaP>::const_iterator iter = schemas.begin(); iter != schemas.end(); ++iter)
-        {
-        bpair<SchemaMap::iterator, bool> result = m_schemas.insert(SchemaMap::value_type((*iter)->GetSchemaKey(), *iter));
-        inserted |= result.second;
-        }
-
-    return inserted ? ECOBJECTS_STATUS_Success : ECOBJECTS_STATUS_DuplicateSchema;
-    }
-
-/*---------------------------------------------------------------------------------**//**
-* @bsimethod                                    Bill.Steinbock                  01/2011
-+---------------+---------------+---------------+---------------+---------------+------*/
-ECObjectsStatus ECSchemaCache::DropSchema  (ECSchemaR ecSchema)
-    {
-    SchemaMap::iterator iter = m_schemas.find (ecSchema.GetSchemaKey());
-    if (iter == m_schemas.end())
-        return ECOBJECTS_STATUS_SchemaNotFound;
-
-    m_schemas.erase(iter);
-    return ECOBJECTS_STATUS_Success;;
-    }
-
-/*---------------------------------------------------------------------------------**//**
-* @bsimethod                                    Casey.Mullen                  06/2011
-+---------------+---------------+---------------+---------------+---------------+------*/
-void                             ECSchemaCache::Clear ()
-    {
-    m_schemas.clear();
-    }
-    
-/*---------------------------------------------------------------------------------**//**
-* @bsimethod                                    Abeesh.Basheer                  03/2012
-+---------------+---------------+---------------+---------------+---------------+------*/
-ECSchemaP       ECSchemaCache::GetSchema   (SchemaKeyCR key)
-    {
-    return GetSchema(key, SCHEMAMATCHTYPE_Identical);
-    }
-
-/*---------------------------------------------------------------------------------**//**
-* @bsimethod                                    Abeesh.Basheer                  03/2012
-+---------------+---------------+---------------+---------------+---------------+------*/
-ECSchemaP       ECSchemaCache::GetSchema(SchemaKeyCR key, SchemaMatchType matchType)
-    {
-    SchemaMap::iterator iter;
-    switch (matchType)
-        {
-        case SCHEMAMATCHTYPE_Identical:
-            {
-            iter = m_schemas.find (key);
-            break;
-            }
-        default:
-            {
-            //Other cases the container is not sorted by the match type.
-            iter = std::find_if(m_schemas.begin(), m_schemas.end(), SchemaKeyMatchPredicate(key, matchType));
-            break;
-            }
-        }
-    
-    if (iter == m_schemas.end())
-        return NULL;
-
-    return iter->second.get();
-    }
-
-/*---------------------------------------------------------------------------------**//**
-* @bsimethod                                    Bill.Steinbock                  01/2011
-+---------------+---------------+---------------+---------------+---------------+------*/
-ECSchemaPtr     ECSchemaCache::_LocateSchema (SchemaKeyR key, SchemaMatchType matchType, ECSchemaReadContextR schemaContext)
-    {
-    return GetSchema(key, matchType);
-    }
-
-/*---------------------------------------------------------------------------------**//**
-* @bsimethod                                    Bill.Steinbock                  01/2011
-+---------------+---------------+---------------+---------------+---------------+------*/
-ECSchemaCachePtr    ECSchemaCache::Create ()
-    {
-    return new ECSchemaCache;
-    }
-
-/*---------------------------------------------------------------------------------**//**
-* @bsimethod                                 Ramanujam.Raman                03/2012
-+---------------+---------------+---------------+---------------+---------------+------*/
-size_t ECSchemaCache::GetSchemas (bvector<ECSchemaPtr>& schemas)
-    {
-    schemas.clear();
-    for (SchemaMap::iterator it = m_schemas.begin(); it != m_schemas.end(); it++)
-        schemas.push_back (it->second);
-    return schemas.size();
-    }
-
-/////////////////////////////////////////////////////////////////////////////////////////
-// ECClassContainer
-/////////////////////////////////////////////////////////////////////////////////////////
-/*---------------------------------------------------------------------------------**//**
-* @bsimethod                                                   
-+---------------+---------------+---------------+---------------+---------------+------*/
-ECClassContainer::const_iterator  ECClassContainer::begin () const
-    {
-    return ECClassContainer::const_iterator(m_classMap.begin());        
-    }
-
-/*---------------------------------------------------------------------------------**//**
-* @bsimethod                                                   
-+---------------+---------------+---------------+---------------+---------------+------*/
-ECClassContainer::const_iterator  ECClassContainer::end () const
-    {
-    return ECClassContainer::const_iterator(m_classMap.end());        
-    }   
-
-/*---------------------------------------------------------------------------------**//**
-* @bsimethod                                                   
-+---------------+---------------+---------------+---------------+---------------+------*/
-ECClassContainer::const_iterator& ECClassContainer::const_iterator::operator++()
-    {
-    m_state->m_mapIterator++;    
-    return *this;
-    }
-
-/*---------------------------------------------------------------------------------**//**
-* @bsimethod                                                   
-+---------------+---------------+---------------+---------------+---------------+------*/
-bool    ECClassContainer::const_iterator::operator!= (const_iterator const& rhs) const
-    {
-    return (m_state->m_mapIterator != rhs.m_state->m_mapIterator);
-    }
-/*---------------------------------------------------------------------------------**//**
-* @bsimethod                                                   
-+---------------+---------------+---------------+---------------+---------------+------*/
-bool    ECClassContainer::const_iterator::operator== (const_iterator const& rhs) const
-    {
-    return (m_state->m_mapIterator == rhs.m_state->m_mapIterator);
-    }
-
-/*---------------------------------------------------------------------------------**//**
-* @bsimethod                                                   
-+---------------+---------------+---------------+---------------+---------------+------*/
-ECClassP const& ECClassContainer::const_iterator::operator*() const
-    {
-    // Get rid of ECClassContainer or make it return a pointer directly
-#ifdef CREATES_A_TEMP
-    bpair<WCharCP , ECClassP> const& mapPair = *(m_state->m_mapIterator);
-    return mapPair.second;
-#else
-    return m_state->m_mapIterator->second;
-#endif
-    };
-
-/*---------------------------------------------------------------------------------**//**
-* Validates a name and ensures a name contains only alphanumeric and underscore characters and does not start with a digit.
-*
-* @bsimethod                                    Carole.MacDonald                03/2010
-+---------------+---------------+---------------+---------------+---------------+------*/
-bool NameValidator::Validate (WStringCR name) 
-    {
-    if (name.empty())
-        return false;
-    if (   L'0' <= name[0]
-        && L'9' >= name[0])
-        return false; 
-    for (WString::size_type index = 0; index != name.length(); ++index)
-        {
-        if(    (L'a' > name[index] || L'z' < name[index]) 
-            && (L'A' > name[index] || L'Z' < name[index])
-            && (L'0' > name[index] || L'9' < name[index])
-            && '_'  != name[index])
-            return false;
-        } 
-    return true;
-    }
-
-/*---------------------------------------------------------------------------------**//**
-* @bsimethod                                    Abeesh.Basheer                  03/2012
-+---------------+---------------+---------------+---------------+---------------+------*/
-SchemaKeyCR ECSchema::GetSchemaKey ()const
-    {
-    return m_key;
-    }
-
-/*---------------------------------------------------------------------------------**//**
-* @bsimethod                                    Abeesh.Basheer                  03/2012
-+---------------+---------------+---------------+---------------+---------------+------*/
-ECObjectsStatus SchemaKey::ParseSchemaFullName (SchemaKeyR key, WCharCP schemaFullName)
-    {
-    return ECSchema::ParseSchemaFullName (key.m_schemaName, key.m_versionMajor, key.m_versionMinor, schemaFullName);
-    }
-
-/*---------------------------------------------------------------------------------**//**
-* @bsimethod                                    Abeesh.Basheer                  03/2012
-+---------------+---------------+---------------+---------------+---------------+------*/
-struct ECGetChildFunctor
-    {
-    typedef bvector<ECSchemaCP> ChildCollection;
-    ChildCollection operator () (ECSchemaCP schema) const
-        {
-        bvector<ECSchemaCP> schemas;
-        ECSchemaReferenceListCR referencedSchemas = schema->GetReferencedSchemas();
-        for (ECSchemaReferenceList::const_iterator iter = referencedSchemas.begin(); iter != referencedSchemas.end(); ++iter)
-            schemas.push_back(iter->second.get());
-        
-        return schemas;
-        }
-    };
-/*---------------------------------------------------------------------------------**//**
-* @bsimethod                                    Abeesh.Basheer                  03/2012
-+---------------+---------------+---------------+---------------+---------------+------*/
-bool            ECSchema::AddingSchemaCausedCycles () const
-    {
-    ECGetChildFunctor fncTor;
-    
-    typedef SCCGraph <ECSchemaCP, ECGetChildFunctor> SchemaGraph;
-    SchemaGraph graph (fncTor);
-    
-    SchemaGraph::SCCContext context;
-    graph.StronglyConnect(this, context);
-    
-    bool hasCycles = false;
-    for (SchemaGraph::SccNodes::const_iterator iter = context.m_components.begin(); iter != context.m_components.end(); ++iter)
-        {
-        if (1 != iter->size())
-            {
-            hasCycles = true;
-            WString cycleString;
-            for (SchemaGraph::NodeVector::const_iterator cycleIter = iter->begin(); cycleIter != iter->end(); ++cycleIter)
-                {
-                cycleString.append((*cycleIter)->m_node->m_key.GetFullSchemaName());
-                cycleString.append(L"-->");
-                }
-            cycleString.append( (*iter->begin())->m_node->m_key.GetFullSchemaName());
-            ECObjectsLogger::Log()->errorv (L"ECSchema '%ls' contains cycles %ls", m_key.GetFullSchemaName().c_str(), cycleString.c_str());
-            
-            break;
-            }
-        }
-
-    return hasCycles;
-    }
-
-/*---------------------------------------------------------------------------------**//**
-* @bsimethod                                    Abeesh.Basheer                  03/2012
-+---------------+---------------+---------------+---------------+---------------+------*/
-WString         SchemaKey::GetFullSchemaName () const
-    {
-    WChar schemaName[512] = {0};
-    BeStringUtilities::Snwprintf(schemaName, L"%ls.%02d.%02d", m_schemaName.c_str(), m_versionMajor, m_versionMinor);
-    return schemaName;
-    }
-
-/*---------------------------------------------------------------------------------**//**
-* @bsimethod                                    Abeesh.Basheer                  01/2012
-+---------------+---------------+---------------+---------------+---------------+------*/
-struct ECClassFinder
-    {
-    EC::SchemaNameClassNamePair const& m_key;
-    ECClassP&                          m_class;
-    ECClassFinder (EC::SchemaNameClassNamePair const& key, ECClassP& foundClass)
-        :m_key(key), m_class(foundClass)
-        {}
-
-    bool operator () (ECSchemaCR val)
-        {
-        if (0 != val.GetName().CompareTo(m_key.m_schemaName))
-            return false;
-
-        m_class = val.GetClassP(m_key.m_className.c_str());
-        return NULL != m_class;
-        }
-
-    bool operator () (ECSchemaPtr const& val)
-        {
-        if (val.IsNull())
-            return false;
-
-        return (*this)(*val);
-        }
-
-    bool operator () (bpair<SchemaKey,ECSchemaPtr> const& val)
-        {
-        return (*this)(val.second);
-        }
-    
-    };
-
-/*---------------------------------------------------------------------------------**//**
-* @bsimethod                                    Abeesh.Basheer                  03/2012
-+---------------+---------------+---------------+---------------+---------------+------*/
-ECClassP        SchemaMapExact::FindClassP (EC::SchemaNameClassNamePair const& classNamePair) const
-    {
-    ECClassP classInstance = NULL;
-    ECClassFinder classFinder(classNamePair, classInstance);
-    
-    SchemaMapExact::const_iterator iter = std::find_if (begin(), end(), classFinder);
-    return iter == end() ? NULL : classInstance;
-    }
-
-/*---------------------------------------------------------------------------------**//**
-* @bsimethod                                    Abeesh.Basheer                  04/2012
-+---------------+---------------+---------------+---------------+---------------+------*/
-UInt32          ECSchema::ComputeSchemaXmlStringCheckSum(WCharCP str, size_t len)
-    {
-    return CheckSumHelper::ComputeCheckSumForString (str, len);
-    }
-
-/*---------------------------------------------------------------------------------**//**
-* @bsimethod                                    Abeesh.Basheer                  04/2012
-+---------------+---------------+---------------+---------------+---------------+------*/
-void            ECSchema::ReComputeCheckSum ()
-    {
-    WString xmlStr;
-    if (SCHEMA_WRITE_STATUS_Success != WriteToXmlString (xmlStr))
-        return;
-
-    m_key.m_checkSum = CheckSumHelper::ComputeCheckSumForString (xmlStr.c_str(), sizeof(WChar)* xmlStr.length());
-    }
-END_BENTLEY_EC_NAMESPACE
-
-
+/*--------------------------------------------------------------------------------------+
+|
+|     $Source: src/ECSchema.cpp $
+|
+|  $Copyright: (c) 2012 Bentley Systems, Incorporated. All rights reserved. $
+|
++--------------------------------------------------------------------------------------*/
+
+#include "ECObjectsPch.h"
+#if defined (_WIN32) // WIP_NONPORT - iostreams not support on Android
+#include <iomanip>
+#endif
+#include <list>
+#include <Bentley/BeFileName.h>
+#include <Bentley/BeFile.h>
+#include <Bentley/BeFileListIterator.h>
+
+#include <ECObjects/StronglyConnectedGraph.h>
+#include <boost/iterator/iterator_adaptor.hpp>
+
+BEGIN_BENTLEY_EC_NAMESPACE
+
+extern ECObjectsStatus GetSchemaFileName (WStringR fullFileName, UInt32& foundVersionMinor, WCharCP schemaPath, bool useLatestCompatibleMatch);
+
+//#define DEBUG_SCHEMA_LEAKS
+#ifdef DEBUG_SCHEMA_LEAKS
+static LeakDetector<ECSchema> g_leakDetector (L"ECSchema", L"ECSchemas", true);
+#else
+static LeakDetector<ECSchema> g_leakDetector (L"ECSchema", L"ECSchemas", false);
+#endif
+
+
+// If you are developing schemas, particularly when editing them by hand, you want to have this variable set to false so you get the asserts to help you figure out what is going wrong.
+// Test programs generally want to get error status back and not BeAssert, so they call ECSchema::AssertOnXmlError (false);
+static  bool        s_noAssert = false;
+
+
+/*---------------------------------------------------------------------------------**//**
+ @bsimethod                                                 
++---------------+---------------+---------------+---------------+---------------+------*/
+ECSchema::ECSchema (bool hideFromLeakDetection)
+    :m_classContainer(m_classMap), m_hideFromLeakDetection(hideFromLeakDetection)
+    {
+    if ( ! m_hideFromLeakDetection)
+        g_leakDetector.ObjectCreated(*this);
+    };
+
+/*---------------------------------------------------------------------------------**//**
+ @bsimethod                                                 
++---------------+---------------+---------------+---------------+---------------+------*/
+ECSchema::~ECSchema ()
+    {
+    // NEEDSWORK make sure everything is destroyed
+    ClassMap::iterator          classIterator = m_classMap.begin();
+    ClassMap::const_iterator    classEnd = m_classMap.end();        
+    while (classIterator != classEnd)
+        {
+        ECClassP ecClass = classIterator->second;
+        ECRelationshipClassP relClass = dynamic_cast<ECRelationshipClassP>(ecClass);
+        classIterator = m_classMap.erase(classIterator);
+        if (NULL != relClass)
+            delete relClass;
+        else
+            delete ecClass;
+        }
+
+    BeAssert (m_classMap.empty());
+
+    /*
+    for (ECSchemaReferenceVector::iterator sit = m_referencedSchemas.begin(); sit != m_referencedSchemas.end(); sit++)
+        {
+        CECSchemaReference & schemaRef = *sit;
+        if (NULL != schemaRef.m_pECSchema)
+            delete schemaRef.m_pECSchema; //needswork: are we sure that something else isn't holding it... we need a DgnECManager
+        }
+    m_referencedSchemas.clear();*/
+
+    if ( ! m_hideFromLeakDetection)
+        g_leakDetector.ObjectDestroyed(*this);
+
+    m_refSchemaList.clear();
+    memset (this, 0xececdead, sizeof(this));
+    }
+
+/*---------------------------------------------------------------------------------**//**
+* @bsimethod                                                    JoshSchifter    09/10
++---------------+---------------+---------------+---------------+---------------+------*/
+ILeakDetector&  ECSchema::Debug_GetLeakDetector() { return g_leakDetector; }
+
+/*---------------------------------------------------------------------------------**//**
+* @bsimethod                                                    JoshSchifter    09/10
++---------------+---------------+---------------+---------------+---------------+------*/
+void            ECSchema::SetErrorHandling (bool showMessages, bool doAssert) 
+    { 
+    s_noAssert = !doAssert; 
+    BeXmlDom::SetErrorHandling (showMessages, doAssert);
+    ECClass::SetErrorHandling(doAssert);
+    }
+
+/*---------------------------------------------------------------------------------**//**
+* @bsimethod                                    Carole.MacDonald                06/2010
++---------------+---------------+---------------+---------------+---------------+------*/
+ECSchemaCP ECSchema::_GetContainerSchema() const
+    {
+    return this;
+    }
+
+/*---------------------------------------------------------------------------------**//**
+ @bsimethod                                                     
++---------------+---------------+---------------+---------------+---------------+------*/
+WStringCR ECSchema::GetName () const
+    {
+    return m_key.m_schemaName;
+    }
+
+/*---------------------------------------------------------------------------------**//**
+ @bsimethod                                                     
++---------------+---------------+---------------+---------------+---------------+------*/
+ECObjectsStatus ECSchema::SetName (WStringCR name)
+    {        
+    if (!NameValidator::Validate(name))
+        return ECOBJECTS_STATUS_InvalidName;
+
+    m_key.m_schemaName = name;        
+    return ECOBJECTS_STATUS_Success;
+    }
+
+/*---------------------------------------------------------------------------------**//**
+ @bsimethod                                                     
++---------------+---------------+---------------+---------------+---------------+------*/
+WStringCR ECSchema::GetNamespacePrefix () const
+    {        
+    return m_namespacePrefix;    
+    }
+
+/*---------------------------------------------------------------------------------**//**
+ @bsimethod                                                     
++---------------+---------------+---------------+---------------+---------------+------*/
+ECObjectsStatus ECSchema::SetNamespacePrefix (WStringCR namespacePrefix)
+    {        
+    m_namespacePrefix = namespacePrefix;  
+    return ECOBJECTS_STATUS_Success;
+    }
+
+/*---------------------------------------------------------------------------------**//**
+ @bsimethod                                                     
++---------------+---------------+---------------+---------------+---------------+------*/
+WStringCR ECSchema::GetDescription () const
+    {
+    return m_description;
+    }
+
+/*---------------------------------------------------------------------------------**//**
+ @bsimethod                                                     
++---------------+---------------+---------------+---------------+---------------+------*/
+ECObjectsStatus ECSchema::SetDescription (WStringCR description)
+    {        
+    m_description = description;
+    return ECOBJECTS_STATUS_Success;
+    }
+
+/*---------------------------------------------------------------------------------**//**
+ @bsimethod                                                     
++---------------+---------------+---------------+---------------+---------------+------*/
+WStringCR ECSchema::GetDisplayLabel () const
+    {
+    return (m_displayLabel.empty()) ? GetName() : m_displayLabel;
+    }
+
+/*---------------------------------------------------------------------------------**//**
+ @bsimethod                                                     
++---------------+---------------+---------------+---------------+---------------+------*/
+ECObjectsStatus ECSchema::SetDisplayLabel (WStringCR displayLabel)
+    {        
+    m_displayLabel = displayLabel;
+    return ECOBJECTS_STATUS_Success;
+    }
+    
+/*---------------------------------------------------------------------------------**//**
+ @bsimethod                                                     
++---------------+---------------+---------------+---------------+---------------+------*/
+bool ECSchema::GetIsDisplayLabelDefined () const
+    {
+    return (!m_displayLabel.empty());        
+    }
+
+/*---------------------------------------------------------------------------------**//**
+* @bsimethod                                    Carole.MacDonald                08/2011
++---------------+---------------+---------------+---------------+---------------+------*/
+static bvector<WString> s_standardSchemaNames;
+void initStandardSchemaNames()
+    {
+    if (!s_standardSchemaNames.empty())
+        return;
+    s_standardSchemaNames.push_back(L"Bentley_Standard_CustomAttributes");
+    s_standardSchemaNames.push_back(L"Bentley_Standard_Classes");
+    s_standardSchemaNames.push_back(L"Bentley_ECSchemaMap");
+    s_standardSchemaNames.push_back(L"EditorCustomAttributes");
+    s_standardSchemaNames.push_back(L"Bentley_Common_Classes");
+    s_standardSchemaNames.push_back(L"Dimension_Schema");
+    s_standardSchemaNames.push_back(L"iip_mdb_customAttributes");
+    s_standardSchemaNames.push_back(L"KindOfQuantity_Schema");
+    s_standardSchemaNames.push_back(L"rdl_customAttributes");
+    s_standardSchemaNames.push_back(L"SIUnitSystemDefaults");
+    s_standardSchemaNames.push_back(L"Unit_Attributes");
+    s_standardSchemaNames.push_back(L"Units_Schema");
+    s_standardSchemaNames.push_back(L"USCustomaryUnitSystemDefaults");
+
+    }
+
+/*---------------------------------------------------------------------------------**//**
+ @bsimethod                                                     
++---------------+---------------+---------------+---------------+---------------+------*/
+bool ECSchema::IsStandardSchema () const
+    {
+    initStandardSchemaNames();
+    bvector<WString>::iterator iter = std::find(s_standardSchemaNames.begin(), s_standardSchemaNames.end(), m_key.m_schemaName);
+    return (iter != s_standardSchemaNames.end());
+    }
+
+/*---------------------------------------------------------------------------------**//**
+* @bsimethod                                    Carole.MacDonald                08/2011
++---------------+---------------+---------------+---------------+---------------+------*/
+static bvector<WString> s_originalStandardSchemaFullNames;
+
+void initOriginalStandardSchemaNames()
+    {
+    if (!s_originalStandardSchemaFullNames.empty())
+        return;
+    s_originalStandardSchemaFullNames.push_back(L"Bentley_Standard_CustomAttributes.01.00");
+    s_originalStandardSchemaFullNames.push_back(L"Bentley_Standard_Classes.01.00");
+    s_originalStandardSchemaFullNames.push_back(L"EditorCustomAttributes.01.00");
+    s_originalStandardSchemaFullNames.push_back(L"Bentley_Common_Classes.01.00");
+    s_originalStandardSchemaFullNames.push_back(L"Dimension_Schema.01.00");
+    s_originalStandardSchemaFullNames.push_back(L"iip_mdb_customAttributes.01.00");
+    s_originalStandardSchemaFullNames.push_back(L"KindOfQuantity_Schema.01.00");
+    s_originalStandardSchemaFullNames.push_back(L"rdl_customAttributes.01.00");
+    s_originalStandardSchemaFullNames.push_back(L"SIUnitSystemDefaults.01.00");
+    s_originalStandardSchemaFullNames.push_back(L"Unit_Attributes.01.00");
+    s_originalStandardSchemaFullNames.push_back(L"Units_Schema.01.00");
+    s_originalStandardSchemaFullNames.push_back(L"USCustomaryUnitSystemDefaults.01.00");
+    }
+
+/*---------------------------------------------------------------------------------**//**
+* @bsimethod                                    Carole.MacDonald                08/2011
++---------------+---------------+---------------+---------------+---------------+------*/
+bool ECSchema::ShouldNotBeStored () const
+    {
+    initOriginalStandardSchemaNames();
+    bvector<WString>::iterator iter = std::find(s_originalStandardSchemaFullNames.begin(), s_originalStandardSchemaFullNames.end(), GetFullSchemaName());
+    if (iter != s_originalStandardSchemaFullNames.end())
+        return true;
+
+    // We don't want to import any version of the Units_Schema
+    if (BeStringUtilities::Wcsicmp(L"Units_Schema", m_key.m_schemaName.c_str()) == 0)
+        return true;
+
+    return false;
+    }
+
+/*---------------------------------------------------------------------------------**//**
+ @bsimethod                                                     
++---------------+---------------+---------------+---------------+---------------+------*/
+UInt32 ECSchema::GetVersionMajor () const
+    {
+    return m_key.m_versionMajor;
+    }
+
+/*---------------------------------------------------------------------------------**//**
+ @bsimethod                                                     
++---------------+---------------+---------------+---------------+---------------+------*/
+ECObjectsStatus ECSchema::SetVersionMajor (const UInt32 versionMajor)
+    {        
+    m_key.m_versionMajor = versionMajor;
+    return ECOBJECTS_STATUS_Success;
+    }
+
+/*---------------------------------------------------------------------------------**//**
+ @bsimethod                                                     
++---------------+---------------+---------------+---------------+---------------+------*/
+UInt32 ECSchema::GetVersionMinor
+(
+) const
+    {
+    return m_key.m_versionMinor;
+    }
+
+/*---------------------------------------------------------------------------------**//**
+ @bsimethod                                                     
++---------------+---------------+---------------+---------------+---------------+------*/
+ECObjectsStatus ECSchema::SetVersionMinor (const UInt32 versionMinor)
+    {        
+    m_key.m_versionMinor = versionMinor;
+    return ECOBJECTS_STATUS_Success;
+    }
+
+/*---------------------------------------------------------------------------------**//**
+ @bsimethod                                                     
++---------------+---------------+---------------+---------------+---------------+------*/
+ECClassP ECSchema::GetClassP (WCharCP name) const
+    {
+    ClassMap::const_iterator  classIterator;
+    classIterator = m_classMap.find (name);
+    
+    if ( classIterator != m_classMap.end() )
+        return classIterator->second;
+    else
+        return NULL;
+    }
+
+/*---------------------------------------------------------------------------------**//**
+ @bsimethod                                                     
++---------------+---------------+---------------+---------------+---------------+------*/
+void ECSchema::DebugDump()const
+    {
+    wprintf(L"ECSchema: this=0x%x  %ls.%02d.%02d, nClasses=%d\n", this, m_key.m_schemaName.c_str(), m_key.m_versionMajor, m_key.m_versionMinor, m_classMap.size());
+    for (ClassMap::const_iterator it = m_classMap.begin(); it != m_classMap.end(); ++it)
+        {
+        bpair<WCharCP, ECClassP>const& entry = *it;
+        ECClassCP ecClass = entry.second;
+        wprintf(L"    ECClass: 0x%x, %ls\n", ecClass, ecClass->GetName().c_str());
+        }
+    }
+
+/*---------------------------------------------------------------------------------**//**
+ @bsimethod
++---------------+---------------+---------------+---------------+---------------+------*/
+ECObjectsStatus ECSchema::AddClass (ECClassP& pClass)
+    {
+    bpair <ClassMap::iterator, bool> resultPair;
+    resultPair = m_classMap.insert (bpair<WCharCP, ECClassP> (pClass->GetName().c_str(), pClass));
+    if (resultPair.second == false)
+        {
+        ECObjectsLogger::Log()->warningv (L"Can not create class '%ls' because it already exists in the schema", pClass->GetName().c_str());
+        delete pClass;
+        pClass = NULL;        
+        return ECOBJECTS_STATUS_NamedItemAlreadyExists;
+        }
+    //DebugDump(); wprintf(L"\n");
+    return ECOBJECTS_STATUS_Success;
+    }
+
+/*---------------------------------------------------------------------------------**//**
+ @bsimethod                                                     
++---------------+---------------+---------------+---------------+---------------+------*/
+ECObjectsStatus ECSchema::RemoveClass (ECClassP& ecClass, ECSchemaCacheCR schemaCache)
+    {
+    if (this != &ecClass->GetSchema())
+        {
+        ECObjectsLogger::Log()->warningv (L"Can not remove class '%ls' because it already exists in the schema", ecClass->GetName().c_str());
+        return ECOBJECTS_STATUS_Error;
+        }
+    
+    // TODO: Add error checks if the class is referenced elsewhere
+    // Gather a list of schemas to check for references including this one
+    //     Skip schemas that don't reference the supplied class's schema
+    // Check every schema for references to the supplied class
+    //     Check custom attribute instances that reference it. (if it's a custom attr class)
+    //     Check for any derived classes that reference it.
+    //     Check if there are relationships that reference it. 
+    //     Check if there are properties that use it as type.
+
+    ClassMap::iterator classIterator = m_classMap.find (ecClass->GetName().c_str());
+    m_classMap.erase(classIterator);
+    delete ecClass;
+    ecClass = NULL;
+    return ECOBJECTS_STATUS_Success;
+    }
+
+/*---------------------------------------------------------------------------------**//**
+ @bsimethod                                                     
++---------------+---------------+---------------+---------------+---------------+------*/
+ECObjectsStatus ECSchema::CreateClass (ECClassP& pClass, WStringCR name)
+    {
+    pClass = new ECClass(*this, m_hideFromLeakDetection);
+    ECObjectsStatus status = pClass->SetName (name);
+    if (ECOBJECTS_STATUS_Success != status)
+        {
+        delete pClass;
+        pClass = NULL;
+        return status;
+        }
+
+    return AddClass (pClass);
+    }
+
+/*---------------------------------------------------------------------------------**//**
+ @bsimethod                                                     
++---------------+---------------+---------------+---------------+---------------+------*/
+ECObjectsStatus ECSchema::CreateRelationshipClass (ECRelationshipClassP& pClass, WStringCR name)
+    {
+    pClass = new ECRelationshipClass(*this);
+    ECObjectsStatus status = pClass->SetName (name);
+    if (ECOBJECTS_STATUS_Success != status)
+        {
+        delete pClass;
+        pClass = NULL;
+        return status;
+        }
+
+    bpair < ClassMap::iterator, bool > resultPair;
+    resultPair = m_classMap.insert (bpair<WCharCP, ECClassP> (pClass->GetName().c_str(), pClass));
+    if (resultPair.second == false)
+        {
+        delete pClass;
+        pClass = NULL;
+        ECObjectsLogger::Log()->warningv (L"Can not create relationship class '%ls' because it already exists in the schema", name.c_str());
+        return ECOBJECTS_STATUS_NamedItemAlreadyExists;
+        }
+
+    return ECOBJECTS_STATUS_Success;
+    }
+
+/*---------------------------------------------------------------------------------**//**
+* @bsimethod                                    Bill.Steinbock                  11/2010
++---------------+---------------+---------------+---------------+---------------+------*/
+WString ECSchema::GetFullSchemaName () const
+    {
+    wchar_t fullName[1024]; // we decided to use a large buffer instead of caculating the length and using _alloc to boost performance 
+
+    BeStringUtilities::Snwprintf (fullName, L"%ls.%02d.%02d", GetName().c_str(), GetVersionMajor(), GetVersionMinor());
+    return fullName;
+    }
+
+#define     ECSCHEMA_FULLNAME_FORMAT_EXPLANATION L" Format must be Name.MM.mm where Name is the schema name, MM is major version and mm is minor version."
+/*---------------------------------------------------------------------------------**//**
+ @bsimethod                                                     
++---------------+---------------+---------------+---------------+---------------+------*/
+ECObjectsStatus ECSchema::ParseSchemaFullName (WStringR schemaName, UInt32& versionMajor, UInt32& versionMinor, WStringCR  fullName)
+    {
+    if (fullName.empty())
+        return ECOBJECTS_STATUS_ParseError;
+
+    WCharCP fullNameCP = fullName.c_str();
+    WCharCP firstDot = wcschr (fullNameCP, L'.');
+    if (NULL == firstDot)
+        {
+        ECObjectsLogger::Log()->errorv (L"Invalid ECSchema FullName String: '%ls' does not contain a '.'!" ECSCHEMA_FULLNAME_FORMAT_EXPLANATION, fullName.c_str());
+        return ECOBJECTS_STATUS_ParseError;
+        }
+
+    size_t nameLen = firstDot - fullNameCP;
+    if (nameLen < 1)
+        {
+        ECObjectsLogger::Log()->errorv (L"Invalid ECSchema FullName String: '%ls' does not have any characters before the '.'!" ECSCHEMA_FULLNAME_FORMAT_EXPLANATION, fullName.c_str());
+        return ECOBJECTS_STATUS_ParseError;
+        }
+
+    schemaName.assign (fullNameCP, nameLen);
+
+    return ParseVersionString (versionMajor, versionMinor, firstDot+1);
+    }
+
+#define     ECSCHEMA_FULLNAME_FORMAT_EXPLANATION L" Format must be Name.MM.mm where Name is the schema name, MM is major version and mm is minor version."
+/*---------------------------------------------------------------------------------**//**
+ @bsimethod                                                     
++---------------+---------------+---------------+---------------+---------------+------*/
+ECObjectsStatus ECSchema::ParseSchemaFullName (WStringR schemaName, UInt32& versionMajor, UInt32& versionMinor, WCharCP fullName)
+    {
+    if (NULL == fullName || '\0' == *fullName)
+        return ECOBJECTS_STATUS_ParseError;
+
+    WCharCP firstDot = wcschr (fullName, L'.');
+    if (NULL == firstDot)
+        {
+        ECObjectsLogger::Log()->errorv (L"Invalid ECSchema FullName String: '%ls' does not contain a '.'!" ECSCHEMA_FULLNAME_FORMAT_EXPLANATION, fullName);
+        return ECOBJECTS_STATUS_ParseError;
+        }
+
+    size_t nameLen = firstDot - fullName;
+    if (nameLen < 1)
+        {
+        ECObjectsLogger::Log()->errorv (L"Invalid ECSchema FullName String: '%ls' does not have any characters before the '.'!" ECSCHEMA_FULLNAME_FORMAT_EXPLANATION, fullName);
+        return ECOBJECTS_STATUS_ParseError;
+        }
+
+    schemaName.assign (fullName, nameLen);
+
+    return ParseVersionString (versionMajor, versionMinor, firstDot+1);
+    }
+
+/*---------------------------------------------------------------------------------**//**
+* @bsimethod                                    Bill.Steinbock                  10/2010
++---------------+---------------+---------------+---------------+---------------+------*/
+WString ECSchema::FormatSchemaVersion (UInt32& versionMajor, UInt32& versionMinor)
+    {
+    wchar_t versionString[80];
+    BeStringUtilities::Snwprintf (versionString, _countof(versionString), L"%02d.%02d", versionMajor, versionMinor);
+    return WString (versionString);
+    }
+
+#define     ECSCHEMA_VERSION_FORMAT_EXPLANATION L" Format must be MM.mm where MM is major version and mm is minor version."
+/*---------------------------------------------------------------------------------**//**
+ @bsimethod                                                     
++---------------+---------------+---------------+---------------+---------------+------*/
+ECObjectsStatus ECSchema::ParseVersionString (UInt32& versionMajor, UInt32& versionMinor, WCharCP versionString)
+    {
+    versionMajor = DEFAULT_VERSION_MAJOR;
+    versionMinor = DEFAULT_VERSION_MINOR;
+    if (NULL == versionString || '\0' == *versionString)
+        return ECOBJECTS_STATUS_Success;
+
+    WCharCP theDot = wcschr (versionString, L'.');
+    if (NULL == theDot)
+        {
+        ECObjectsLogger::Log()->errorv (L"Invalid ECSchema Version String: '%ls' does not contain a '.'!" ECSCHEMA_VERSION_FORMAT_EXPLANATION, versionString);
+        return ECOBJECTS_STATUS_ParseError;
+        }
+
+    size_t majorLen = theDot - versionString;
+    if (majorLen < 1 || majorLen > 3)
+        {
+        ECObjectsLogger::Log()->errorv (L"Invalid ECSchema Version String: '%ls' does not have 1-3 numbers before the '.'!" ECSCHEMA_VERSION_FORMAT_EXPLANATION, versionString);
+        return ECOBJECTS_STATUS_ParseError;
+        }
+
+    WCharCP endDot = wcschr (theDot+1, L'.');
+    size_t minorLen = (NULL != endDot) ? (endDot - theDot) - 1 : wcslen (theDot) - 1;
+    if (minorLen < 1 || minorLen > 3)
+        {
+        ECObjectsLogger::Log()->errorv (L"Invalid ECSchema Version String: '%ls' does not have 1-3 numbers after the '.'!" ECSCHEMA_VERSION_FORMAT_EXPLANATION, versionString);
+        return ECOBJECTS_STATUS_ParseError;
+        }
+
+    WCharP end = NULL;    
+    UInt32    localMajor = BeStringUtilities::Wcstoul (versionString, &end, 10);
+    if (versionString == end)
+        {
+        ECObjectsLogger::Log()->errorv (L"Invalid ECSchema Version String: '%ls' The characters before the '.' must be numeric!" ECSCHEMA_VERSION_FORMAT_EXPLANATION, versionString);
+        return ECOBJECTS_STATUS_ParseError;
+        }
+    else
+        {
+        versionMajor = localMajor;
+        }
+
+    UInt32 localMinor = BeStringUtilities::Wcstoul (&theDot[1], &end, 10);
+    if (&theDot[1] == end)
+        {
+        ECObjectsLogger::Log()->errorv (L"Invalid ECSchema Version String: '%ls' The characters after the '.' must be numeric!" ECSCHEMA_VERSION_FORMAT_EXPLANATION, versionString);
+        return ECOBJECTS_STATUS_ParseError;
+        }
+    else
+        {
+        versionMinor = localMinor;
+        }
+
+    return ECOBJECTS_STATUS_Success;
+    }
+
+/*---------------------------------------------------------------------------------**//**
+ @bsimethod                                                     
++---------------+---------------+---------------+---------------+---------------+------*/
+ECObjectsStatus ECSchema::SetVersionFromString (WCharCP versionString)
+    {
+    UInt32 versionMajor;
+    UInt32 versionMinor;
+    ECObjectsStatus status;
+    if ((ECOBJECTS_STATUS_Success != (status = ParseVersionString (versionMajor, versionMinor, versionString))) ||         
+        (ECOBJECTS_STATUS_Success != (status = this->SetVersionMajor (versionMajor))) ||
+        (ECOBJECTS_STATUS_Success != (status = this->SetVersionMinor (versionMinor))))
+        return status;
+    else
+        return ECOBJECTS_STATUS_Success;
+    }
+
+/*---------------------------------------------------------------------------------**//**
+ @bsimethod                                                     
++---------------+---------------+---------------+---------------+---------------+------*/
+ECObjectsStatus ECSchema::CreateSchema (ECSchemaPtr& schemaOut, WStringCR schemaName, UInt32 versionMajor, UInt32 versionMinor, bool hideFromLeakDetection)
+    {    
+    if (!NameValidator::Validate(schemaName))
+        return ECOBJECTS_STATUS_InvalidName;
+
+    schemaOut = new ECSchema(hideFromLeakDetection);
+
+    ECObjectsStatus status;
+    
+    if (SUCCESS != (status = schemaOut->SetName (schemaName)) ||
+        SUCCESS != (status = schemaOut->SetVersionMajor (versionMajor)) ||
+        SUCCESS != (status = schemaOut->SetVersionMinor (versionMinor)))
+        {
+        schemaOut = NULL;
+        return status;
+        }
+
+    return ECOBJECTS_STATUS_Success;
+    }
+
+/*---------------------------------------------------------------------------------**//**
+ @bsimethod                                                     
++---------------+---------------+---------------+---------------+---------------+------*/
+ECObjectsStatus ECSchema::CreateSchema (ECSchemaPtr& schemaOut, WStringCR schemaName, UInt32 versionMajor, UInt32 versionMinor)
+    {
+    return CreateSchema (schemaOut, schemaName, versionMajor, versionMinor, false);
+    }
+
+/*---------------------------------------------------------------------------------**//**
+ @bsimethod                                                     
++---------------+---------------+---------------+---------------+---------------+------*/
+ECSchemaP ECSchema::GetSchemaByNamespacePrefixP (WStringCR namespacePrefix) const
+    {
+    if (namespacePrefix.length() == 0)
+        return (ECSchemaP)this;
+
+    // lookup referenced schema by prefix
+    bmap<ECSchemaP, WString const>::const_iterator schemaIterator;
+    for (schemaIterator = m_referencedSchemaNamespaceMap.begin(); schemaIterator != m_referencedSchemaNamespaceMap.end(); schemaIterator++)
+        {
+        if (0 == namespacePrefix.compare (schemaIterator->second))
+            return schemaIterator->first;
+        }
+
+    return NULL;
+    }
+
+/*---------------------------------------------------------------------------------**//**
+ @bsimethod                                                     
++---------------+---------------+---------------+---------------+---------------+------*/
+ECObjectsStatus ECSchema::ResolveNamespacePrefix (ECSchemaCR schema, WStringR namespacePrefix) const
+    {
+    namespacePrefix = EMPTY_STRING;
+    if (&schema == this)
+        return ECOBJECTS_STATUS_Success;
+
+    bmap<ECSchemaP, WString const>::const_iterator schemaIterator = m_referencedSchemaNamespaceMap.find((ECSchemaP) &schema);
+    if (schemaIterator != m_referencedSchemaNamespaceMap.end())
+        {
+        namespacePrefix = schemaIterator->second;
+        return ECOBJECTS_STATUS_Success;
+        }
+
+    return ECOBJECTS_STATUS_SchemaNotFound;
+    }
+
+/*---------------------------------------------------------------------------------**//**
+* @bsimethod                                                   
++---------------+---------------+---------------+---------------+---------------+------*/
+ECClassContainerCR ECSchema::GetClasses () const
+    {
+    return m_classContainer;
+    }
+
+/*---------------------------------------------------------------------------------**//**
+* @bsimethod                                    Carole.MacDonald                01/2010
++---------------+---------------+---------------+---------------+---------------+------*/
+ECSchemaReferenceListCR ECSchema::GetReferencedSchemas () const
+    {
+    return m_refSchemaList;
+    }
+  
+/*---------------------------------------------------------------------------------**//**
+* @bsimethod                                    Carole.MacDonald                01/2010
++---------------+---------------+---------------+---------------+---------------+------*/
+ECObjectsStatus ECSchema::AddReferencedSchema (ECSchemaR refSchema)
+    {
+    return AddReferencedSchema (refSchema, refSchema.GetNamespacePrefix());
+    }
+
+/*---------------------------------------------------------------------------------**//**
+* @bsimethod                                    Abeesh.Basheer                  03/2012
++---------------+---------------+---------------+---------------+---------------+------*/
+ECObjectsStatus ECSchema::AddReferencedSchema (ECSchemaR refSchema, WStringCR namespacePrefix)
+    {
+    ECSchemaReadContext context (ECSchemaCache::Create(), NULL, false);
+    return AddReferencedSchema(refSchema, namespacePrefix, context);
+    }
+
+/*---------------------------------------------------------------------------------**//**
+* @bsimethod                                    Carole.MacDonald                09/2011
++---------------+---------------+---------------+---------------+---------------+------*/
+ECObjectsStatus ECSchema::AddReferencedSchema (ECSchemaR refSchema, WStringCR namespacePrefix, ECSchemaReadContextR readContext)
+    {
+    SchemaKeyCR refSchemaKey = refSchema.GetSchemaKey();
+    if (m_refSchemaList.end () != m_refSchemaList.find (refSchemaKey))
+        return ECOBJECTS_STATUS_NamedItemAlreadyExists;
+
+    WString prefix(namespacePrefix);
+    if (prefix.length() == 0)
+        prefix = L"s";
+
+    // Make sure prefix is unique within this schema
+    bmap<ECSchemaP, WString const>::const_iterator namespaceIterator;
+    for (namespaceIterator = m_referencedSchemaNamespaceMap.begin(); namespaceIterator != m_referencedSchemaNamespaceMap.end(); namespaceIterator++)
+        {
+        if (0 == prefix.compare (namespaceIterator->second))
+            {
+            break;
+            }
+        }
+
+    // We found a matching prefix already being referenced
+    if (namespaceIterator != m_referencedSchemaNamespaceMap.end())
+        {
+        int subScript;
+        for (subScript = 1; subScript < 500; subScript++)
+            {
+            wchar_t temp[256];
+            BeStringUtilities::Snwprintf(temp, 256, L"%ls%d", prefix.c_str(), subScript);
+            WString tryPrefix(temp);
+            for (namespaceIterator = m_referencedSchemaNamespaceMap.begin(); namespaceIterator != m_referencedSchemaNamespaceMap.end(); namespaceIterator++)
+                {
+                if (0 == tryPrefix.compare (namespaceIterator->second))
+                    {
+                    break;
+                    }
+                }
+            // we didn't find the prefix in the map
+            if (namespaceIterator == m_referencedSchemaNamespaceMap.end())
+                {
+                prefix = tryPrefix;
+                break;
+                }
+            }
+        }
+
+    m_refSchemaList[refSchemaKey] = &refSchema;
+    // Check for recursion
+    if (AddingSchemaCausedCycles ())
+        {
+        m_refSchemaList.erase (refSchemaKey);
+        return ECOBJECTS_STATUS_SchemaHasReferenceCycle;
+        }
+
+    m_referencedSchemaNamespaceMap.insert(bpair<ECSchemaP, const WString> (&refSchema, prefix));
+    return ECOBJECTS_STATUS_Success;
+    }
+    
+/*---------------------------------------------------------------------------------**//**
+* @bsimethod                                    Carole.MacDonald                01/2010
++---------------+---------------+---------------+---------------+---------------+------*/
+ECObjectsStatus ECSchema::RemoveReferencedSchema (ECSchemaR refSchema)
+    {
+    ECSchemaReferenceList::iterator schemaIterator = m_refSchemaList.find (refSchema.GetSchemaKey());
+    if (schemaIterator == m_refSchemaList.end())
+        return ECOBJECTS_STATUS_SchemaNotFound;
+
+    // Can only remove the reference if nothing actually references it.
+    
+    ECSchemaPtr foundSchema = schemaIterator->second;
+    FOR_EACH (ECClassP ecClass, GetClasses())
+        {
+        // First, check each base class to see if the base class uses that schema
+        FOR_EACH (ECClassP baseClass, ecClass->GetBaseClasses())
+            {
+            if ((ECSchemaP) &(baseClass->GetSchema()) == foundSchema.get())
+                {
+                return ECOBJECTS_STATUS_SchemaInUse;
+                }
+            }
+            
+        // If it is a relationship class, check the constraints to make sure the constraints don't use that schema
+        ECRelationshipClassP relClass = dynamic_cast<ECRelationshipClassP>(ecClass);
+        if (NULL != relClass)
+            {
+            FOR_EACH (ECClassP target, relClass->GetTarget().GetClasses())
+                {
+                if ((ECSchemaP) &(target->GetSchema()) == foundSchema.get())
+                    {
+                    return ECOBJECTS_STATUS_SchemaInUse;
+                    }
+                }
+            FOR_EACH (ECClassP source, relClass->GetSource().GetClasses())
+                {
+                if ((ECSchemaP) &(source->GetSchema()) == foundSchema.get())
+                    {
+                    return ECOBJECTS_STATUS_SchemaInUse;
+                    }
+                }
+            }
+            
+        // And make sure that there are no struct types from another schema
+        FOR_EACH (ECPropertyP prop, ecClass->GetProperties(false))
+            {
+            ECClassCP typeClass;
+            if (prop->GetIsStruct())
+                {
+                typeClass = &(prop->GetAsStructProperty()->GetType());
+                }
+            else if (prop->GetIsArray())
+                {
+                typeClass = prop->GetAsArrayProperty()->GetStructElementType();
+                }
+            else
+                {
+                typeClass = NULL;
+                }
+            if (NULL == typeClass)
+                continue;
+            if (this->GetName().compare(typeClass->GetSchema().GetName()) == 0 && this->GetVersionMajor() == typeClass->GetSchema().GetVersionMajor() &&
+                this->GetVersionMinor() == typeClass->GetSchema().GetVersionMinor())
+                continue;
+            return ECOBJECTS_STATUS_SchemaInUse;
+            }
+        }
+
+    m_refSchemaList.erase(schemaIterator); 
+    bmap<ECSchemaP, const WString>::iterator iterator = m_referencedSchemaNamespaceMap.find(&refSchema);
+    if (iterator != m_referencedSchemaNamespaceMap.end())
+        m_referencedSchemaNamespaceMap.erase(iterator);
+
+    return ECOBJECTS_STATUS_Success;
+    }
+    
+/*---------------------------------------------------------------------------------**//**
+ @bsimethod                                                     
++---------------+---------------+---------------+---------------+---------------+------*/
+SchemaReadStatus ECSchema::ReadClassStubsFromXml (BeXmlNodeR schemaNode, ClassDeserializationVector& classes, ECSchemaReadContextR schemaContext)
+    {
+    SchemaReadStatus status = SCHEMA_READ_STATUS_Success;
+
+    // Create ECClass Stubs (no attributes or properties)
+    BeXmlDom::IterableNodeSet classNodes;
+    schemaNode.SelectChildNodes (classNodes, EC_NAMESPACE_PREFIX ":" EC_CLASS_ELEMENT " | " EC_NAMESPACE_PREFIX ":" EC_RELATIONSHIP_CLASS_ELEMENT);
+    FOR_EACH (BeXmlNodeP& classNode, classNodes)
+        {
+        ECClassP                ecClass;
+        ECRelationshipClassP    ecRelationshipClass;
+        
+        if (0 == strcmp (classNode->GetName(), EC_CLASS_ELEMENT))
+            {            
+            ecClass = new ECClass (*this, m_hideFromLeakDetection);
+            ecRelationshipClass = NULL;
+            }
+        else
+            {            
+            ecRelationshipClass = new ECRelationshipClass (*this);            
+            ecClass = ecRelationshipClass;
+            }
+
+        if (SCHEMA_READ_STATUS_Success != (status = ecClass->_ReadXmlAttributes (*classNode)))
+            {
+            delete ecClass;
+            return status;           
+            }
+
+        ECClassP existingClass = this->GetClassP (ecClass->GetName().c_str());
+
+        if (NULL != existingClass)
+            {
+            existingClass->_ReadXmlAttributes (*classNode);
+            delete ecClass;
+            ecClass = existingClass;
+            }
+        else if (ECOBJECTS_STATUS_Success != this->AddClass (ecClass))
+            return SCHEMA_READ_STATUS_InvalidECSchemaXml;
+
+        if (NULL == ecRelationshipClass)
+            ECObjectsLogger::Log()->tracev (L"    Created ECClass Stub: %ls", ecClass->GetName().c_str());
+        else
+            ECObjectsLogger::Log()->tracev (L"    Created Relationship ECClass Stub: %ls", ecClass->GetName().c_str());
+
+        classes.push_back (make_bpair (ecClass, classNode));
+        }
+    return status;
+    }
+
+/*---------------------------------------------------------------------------------**//**
+ - Expects class stubs have already been read and created.  They are stored in the vector passed into this method.
+ - Expects referenced schemas have been resolved and read so that base classes & structs in other schemas can be located.
+ - Reads the contents of each XML node cached in the classes vector and populates the in-memory EC:ECClass with
+   base classes, properties & relationship endpoints.
+ @bsimethod                                                     
++---------------+---------------+---------------+---------------+---------------+------*/
+SchemaReadStatus ECSchema::ReadClassContentsFromXml (ClassDeserializationVector& classes, ECSchemaReadContextR schemaContext)
+    {
+    SchemaReadStatus status = SCHEMA_READ_STATUS_Success;
+
+    ClassDeserializationVector::const_iterator  classesStart, classesEnd, classesIterator;
+    ECClassP    ecClass;
+    BeXmlNodeP  classNode;
+    for (classesStart = classes.begin(), classesEnd = classes.end(), classesIterator = classesStart; classesIterator != classesEnd; classesIterator++)
+        {
+        ecClass     = classesIterator->first;
+        classNode   = classesIterator->second;
+        status = ecClass->_ReadXmlContents (*classNode, schemaContext);
+        if (SCHEMA_READ_STATUS_Success != status)
+            return status;
+        }
+
+    return status;
+    }
+
+/*---------------------------------------------------------------------------------**//**
+* - OpenPlant shipped a malformed schema that has a circular reference through supplementation.
+* - Therefore a special case had to be created so that we do not try to de-serialize this
+* - schema
+* @bsimethod                                    Carole.MacDonald                01/2012
++---------------+---------------+---------------+---------------+---------------+------*/
+bool  ECSchema::IsOpenPlantPidCircularReferenceSpecialCase
+(
+WString& referencedECSchemaName
+)
+    {
+    if (0 != referencedECSchemaName.CompareTo(L"OpenPlant_PID"))
+        return false;
+
+    WString fullName = GetFullSchemaName();
+    return (0 == fullName.CompareTo(L"OpenPlant_Supplemental_Mapping_OPPID.01.01") || 0 == fullName.CompareTo(L"OpenPlant_Supplemental_Mapping_OPPID.01.02"));
+    }
+
+/*---------------------------------------------------------------------------------**//**
+* @bsimethod                                    Carole.MacDonald                01/2010
++---------------+---------------+---------------+---------------+---------------+------*/
+SchemaReadStatus ECSchema::ReadSchemaReferencesFromXml (BeXmlNodeR schemaNode, ECSchemaReadContextR schemaContext)
+    {
+    SchemaReadStatus status = SCHEMA_READ_STATUS_Success;
+        
+    m_referencedSchemaNamespaceMap.clear();
+
+    BeXmlDom::IterableNodeSet schemaReferenceNodes;
+    schemaNode.SelectChildNodes (schemaReferenceNodes, EC_NAMESPACE_PREFIX ":" EC_SCHEMAREFERENCE_ELEMENT);
+    FOR_EACH (BeXmlNodeP& schemaReferenceNode, schemaReferenceNodes)
+        {
+        SchemaKey key;
+        if (BEXML_Success != schemaReferenceNode->GetAttributeStringValue (key.m_schemaName, SCHEMAREF_NAME_ATTRIBUTE))
+            {
+            ECObjectsLogger::Log()->errorv (L"Invalid ECSchemaXML: %hs element must contain a %hs attribute", schemaReferenceNode->GetName(), SCHEMAREF_NAME_ATTRIBUTE);
+            return SCHEMA_READ_STATUS_InvalidECSchemaXml;
+            }
+
+        WString prefix;
+        if (BEXML_Success != schemaReferenceNode->GetAttributeStringValue (prefix, SCHEMAREF_PREFIX_ATTRIBUTE))
+            {
+            ECObjectsLogger::Log()->errorv (L"Invalid ECSchemaXML: %hs element must contain a %hs attribute", schemaReferenceNode->GetName(), SCHEMAREF_PREFIX_ATTRIBUTE);
+            return SCHEMA_READ_STATUS_InvalidECSchemaXml;
+            }
+
+        
+        WString versionString;
+        if (BEXML_Success != schemaReferenceNode->GetAttributeStringValue (versionString, SCHEMAREF_VERSION_ATTRIBUTE))
+            {
+            ECObjectsLogger::Log()->errorv (L"Invalid ECSchemaXML: %hs element must contain a %hs attribute", schemaReferenceNode->GetName(), SCHEMAREF_VERSION_ATTRIBUTE);
+            return SCHEMA_READ_STATUS_InvalidECSchemaXml;
+            }
+
+        if (ECOBJECTS_STATUS_Success != ParseVersionString (key.m_versionMajor, key.m_versionMinor, versionString.c_str()))
+            {
+            ECObjectsLogger::Log()->errorv (L"Invalid ECSchemaXML: unable to parse version string for referenced schema %ls.", key.m_schemaName.c_str());
+            return SCHEMA_READ_STATUS_InvalidECSchemaXml;
+            }
+            
+        // If the schema (uselessly) references itself, just skip it
+        if (m_key.m_schemaName.compare(key.m_schemaName) == 0)
+            continue;
+
+        if (IsOpenPlantPidCircularReferenceSpecialCase(key.m_schemaName))
+            continue;
+
+        ECObjectsLogger::Log()->debugv (L"About to locate referenced ECSchema %ls", key.GetFullSchemaName().c_str());
+        
+        ECSchemaPtr referencedSchema = LocateSchema (key, schemaContext);
+
+        if (referencedSchema.IsValid())
+            {
+            ECObjectsStatus status = AddReferencedSchema (*referencedSchema, prefix, schemaContext);
+            if (SUCCESS != status)
+                return ECOBJECTS_STATUS_SchemaHasReferenceCycle == status ? SCHEMA_READ_STATUS_HasReferenceCycle : static_cast<SchemaReadStatus> (status);
+            }
+        else
+            {
+            ECObjectsLogger::Log()->errorv(L"Unable to locate referenced schema %ls", key.GetFullSchemaName().c_str());
+            return SCHEMA_READ_STATUS_ReferencedSchemaNotFound;
+            }
+        }
+
+    return status;
+    }
+
+/*---------------------------------------------------------------------------------**//**
+ @bsimethod                                                 
++---------------+---------------+---------------+---------------+---------------+------*/
+ECSchemaPtr IECSchemaLocater::LocateSchema(SchemaKeyR key, SchemaMatchType matchType, ECSchemaReadContextR schemaContext)
+    {
+    return _LocateSchema (key, matchType, schemaContext);
+    }
+
+/*---------------------------------------------------------------------------------**//**
+* @bsimethod                                    Carole.MacDonald                02/2010
++---------------+---------------+---------------+---------------+---------------+------*/
+ECSchemaPtr     ECSchema::LocateSchema (SchemaKeyR key, ECSchemaReadContextR schemaContext)
+    {
+    return schemaContext.LocateSchema(key, SCHEMAMATCHTYPE_LatestCompatible);
+    }
+
+/*---------------------------------------------------------------------------------**//**
+* @bsimethod                                    Bill.Steinbock                  11/2010
++---------------+---------------+---------------+---------------+---------------+------*/
+ECObjectsStatus GetMinorVersionFromSchemaFileName (UInt32& versionMinor, WCharCP filePath)
+    {
+    BeFileName  fileName (filePath);
+    
+    WString     name;
+    fileName.ParseName (NULL, NULL, &name, NULL);
+
+    // after fileName.parse, name contains "SchemaName.XX.XX.eschema". 
+    WString::size_type firstDot;
+    if (WString::npos == (firstDot = name.find ('.')))
+        {
+        BeAssert (s_noAssert);
+        ECObjectsLogger::Log()->errorv (L"Invalid ECSchema FileName String: '%ls' does not contain the suffix '.ecschema.xml'!" ECSCHEMA_FULLNAME_FORMAT_EXPLANATION, filePath);
+        return ECOBJECTS_STATUS_ParseError;
+        }
+
+    WString     versionString = name.substr (firstDot+1);
+    UInt32      versionMajor;
+    return ECSchema::ParseVersionString (versionMajor, versionMinor, versionString.c_str());
+    }
+
+/*---------------------------------------------------------------------------------**//**
+* @bsimethod                                    Bill.Steinbock                  11/2010
++---------------+---------------+---------------+---------------+---------------+------*/
+ECObjectsStatus GetSchemaFileName (WString& fullFileName, UInt32& foundMinorVersion, WCharCP schemaPath, bool useLatestCompatibleMatch)
+    {
+    WString     schemaPathWithWildcard = schemaPath;
+    schemaPathWithWildcard += L"*";
+
+    BeFileListIterator  fileList (schemaPathWithWildcard.c_str(), false);
+    BeFileName          filePath;
+    UInt32 currentMinorVersion=0;
+
+    while (SUCCESS == fileList.GetNextFileName (filePath))
+        {
+        WCharCP     fileName = filePath.GetName();
+
+        if (!useLatestCompatibleMatch)
+            {
+            fullFileName = fileName;
+            return ECOBJECTS_STATUS_Success;
+            }
+
+        if (fullFileName.empty())
+            {
+            fullFileName = fileName;
+            GetMinorVersionFromSchemaFileName (foundMinorVersion, fileName);
+            continue;
+            }
+
+        if (ECOBJECTS_STATUS_Success != GetMinorVersionFromSchemaFileName (currentMinorVersion, fileName))
+            continue;
+
+        if (currentMinorVersion > foundMinorVersion)
+            {
+            foundMinorVersion = currentMinorVersion;
+            fullFileName = fileName;
+            }
+        }
+
+    if (fullFileName.empty())
+        return ECOBJECTS_STATUS_Error;
+
+    return ECOBJECTS_STATUS_Success;
+    }
+/*---------------------------------------------------------------------------------**//**
+* @bsimethod                                    Carole.MacDonald                02/2010
++---------------+---------------+---------------+---------------+---------------+------*/
+ECSchemaPtr       SearchPathSchemaFileLocater::FindMatchingSchema
+(
+WStringCR                       schemaMatchExpression,
+SchemaKeyR                      key,
+ECSchemaReadContextR            schemaContext,
+SchemaMatchType                 matchType,
+bvector<WString>&               searchPaths
+)
+    {
+    WString fullFileName;
+    FOR_EACH (WString schemaPathStr, searchPaths)
+        {
+        BeFileName schemaPath (schemaPathStr.c_str());
+        schemaPath.AppendToPath (schemaMatchExpression.c_str());
+        ECObjectsLogger::Log()->debugv (L"Checking for existence of %ls...", schemaPath.GetName());
+
+        //Finds latest
+        SchemaKey foundKey(key);
+        if (SUCCESS != GetSchemaFileName (fullFileName, foundKey.m_versionMinor, schemaPath,  matchType == SCHEMAMATCHTYPE_LatestCompatible))
+            continue;
+
+        ECSchemaPtr schemaOut = NULL;
+        //Check if schema is compatible before reading, as reading it would add the schema to the cache.
+        if (!foundKey.Matches(key, matchType))
+            {
+            if (schemaContext.m_acceptLegacyImperfectLatestCompatibleMatch && matchType == SCHEMAMATCHTYPE_LatestCompatible && 
+                0 == foundKey.m_schemaName.CompareTo(key.m_schemaName) && foundKey.m_versionMajor == key.m_versionMajor)
+                {
+                ECObjectsLogger::Log()->warningv (L"Located %ls, which does not meet 'latest compatible' criteria to match %ls, but is being accepted because some legacy schemas are known to require this", 
+                                                  fullFileName.c_str(), key.GetFullSchemaName().c_str());
+                // See if this imperfect match ECSchema has is already cached (so we can avoid loading it, below)
+            
+                //We found a different key;
+                if (matchType != SCHEMAMATCHTYPE_Exact)
+                    schemaOut = schemaContext.GetFoundSchema(foundKey, SCHEMAMATCHTYPE_Exact);
+                
+                if (schemaOut.IsValid())
+                    {
+                    key.m_versionMinor = foundKey.m_versionMinor;
+                    return schemaOut;
+                    }
+                }
+            else
+                {
+                ECObjectsLogger::Log()->warningv (L"Located %ls, but it does not meet 'latest compatible' criteria to match %ls.%02d.%02d. Caller can use acceptImperfectLegacyMatch to cause it to be accepted.", 
+                                                  fullFileName.c_str(), key.m_schemaName.c_str(),   key.m_versionMajor,   key.m_versionMinor);
+                continue;
+                }
+            }
+
+        if (SCHEMA_READ_STATUS_Success != ECSchema::ReadFromXmlFile (schemaOut, fullFileName.c_str(), schemaContext))
+            continue;
+
+        ECObjectsLogger::Log()->debugv (L"Located %ls...", fullFileName.c_str());
+
+        return schemaOut;
+        }
+
+    return NULL;
+    }
+
+/*---------------------------------------------------------------------------------**//**
+* @bsimethod                                    Carole.MacDonald                02/2010
++---------------+---------------+---------------+---------------+---------------+------*/
+ECSchemaPtr     SearchPathSchemaFileLocater::LocateSchemaByPath (SchemaKeyR key, ECSchemaReadContextR schemaContext, SchemaMatchType matchType, bvector<WString>& searchPaths)
+    {
+    wchar_t versionString[24];
+    if (matchType == SCHEMAMATCHTYPE_LatestCompatible)
+        BeStringUtilities::Snwprintf(versionString, 24, L".%02d.*.ecschema.xml", key.m_versionMajor);
+    else
+        BeStringUtilities::Snwprintf(versionString, 24, L".%02d.%02d.ecschema.xml", key.m_versionMajor, key.m_versionMinor);
+
+    WString schemaMatchExpression(key.m_schemaName);
+    schemaMatchExpression += versionString;
+    WString fullFileName;
+
+    ECSchemaPtr   schemaOut = FindMatchingSchema (schemaMatchExpression, key, schemaContext, matchType, searchPaths);
+    return schemaOut;
+    }
+
+/*---------------------------------------------------------------------------------**//**
+* @bsimethod                                    Casey.Mullen                09/2011
++---------------+---------------+---------------+---------------+---------------+------*/
+SearchPathSchemaFileLocater::SearchPathSchemaFileLocater (bvector<WString> const& searchPaths) : m_searchPaths(searchPaths) {};
+
+/*---------------------------------------------------------------------------------**//**
+* @bsimethod                                    Casey.Mullen                09/2011
++---------------+---------------+---------------+---------------+---------------+------*/
+SearchPathSchemaFileLocater::~SearchPathSchemaFileLocater () {};
+
+/*---------------------------------------------------------------------------------**//**
+* @bsimethod                                    Casey.Mullen                09/2011
++---------------+---------------+---------------+---------------+---------------+------*/
+SearchPathSchemaFileLocaterPtr SearchPathSchemaFileLocater::CreateSearchPathSchemaFileLocater(bvector<WString> const& searchPaths)
+    {
+    return new SearchPathSchemaFileLocater(searchPaths);
+    }
+
+/*---------------------------------------------------------------------------------**//**
+* @bsimethod                                    Casey.Mullen                09/2011
++---------------+---------------+---------------+---------------+---------------+------*/
+ECSchemaPtr SearchPathSchemaFileLocater::_LocateSchema(SchemaKeyR key, SchemaMatchType matchType, ECSchemaReadContextR schemaContext)
+    {
+    return LocateSchemaByPath (key, schemaContext, matchType, m_searchPaths);
+    }
+    
+/*---------------------------------------------------------------------------------**//**
+ @bsimethod                                                     
++---------------+---------------+---------------+---------------+---------------+------*/
+SchemaReadStatus ECSchema::ReadXml (ECSchemaPtr& schemaOut, BeXmlDomR xmlDom, UInt32 checkSum, ECSchemaReadContextR schemaContext)
+    {            
+    SchemaReadStatus status = SCHEMA_READ_STATUS_Success;
+    StopWatch overallTimer(L"Overall schema de-serialization timer", true);
+    
+    xmlDom.RegisterNamespace (EC_NAMESPACE_PREFIX, ECXML_URI_2_0);
+
+    BeXmlNodeP      schemaNode;
+    if ( (BEXML_Success != xmlDom.SelectNode (schemaNode, "/" EC_NAMESPACE_PREFIX ":" EC_SCHEMA_ELEMENT, NULL, BeXmlDom::NODE_BIAS_First)) || (NULL == schemaNode) )
+        {
+        BeAssert (s_noAssert);
+        ECObjectsLogger::Log()->errorv (L"Invalid ECSchemaXML: Missing a top-level %hs node in the %hs namespace", EC_SCHEMA_ELEMENT, ECXML_URI_2_0);
+        return SCHEMA_READ_STATUS_InvalidECSchemaXml;
+        }
+    
+    // schemaName is a REQUIRED attribute in order to create the schema
+    WString schemaName;
+    if (BEXML_Success != schemaNode->GetAttributeStringValue (schemaName, SCHEMA_NAME_ATTRIBUTE))
+        {
+        BeAssert (s_noAssert);
+        ECObjectsLogger::Log()->errorv (L"Invalid ECSchemaXML: %hs element must contain a schemaName attribute", EC_SCHEMA_ELEMENT);
+        return SCHEMA_READ_STATUS_InvalidECSchemaXml;
+        }
+
+    UInt32  versionMajor = DEFAULT_VERSION_MAJOR;
+    UInt32  versionMinor = DEFAULT_VERSION_MINOR;
+
+    // OPTIONAL attributes - If these attributes exist they do not need to be valid.  We will ignore any errors setting them and use default values.
+    // NEEDSWORK This is due to the current implementation in managed ECObjects.  We should reconsider whether it is the correct behavior.
+    WString     versionString;
+    if ( (BEXML_Success != schemaNode->GetAttributeStringValue (versionString, SCHEMA_VERSION_ATTRIBUTE)) || 
+         (SUCCESS != ParseVersionString (versionMajor, versionMinor, versionString.c_str())) )
+        {
+        ECObjectsLogger::Log()->warningv (L"Invalid version attribute has been ignored while reading ECSchema '%ls'.  The default version number %02d.%02d has been applied.", 
+            schemaName.c_str(), versionMajor, versionMinor);
+        }
+
+    ECObjectsLogger::Log()->debugv (L"Reading ECSchema %ls.%02d.%02d", (WCharCP)schemaName.c_str(), versionMajor, versionMinor);
+
+    bool            hideFromLeakDetection = schemaContext.GetHideSchemasFromLeakDetection();
+    
+    ECObjectsStatus createStatus = CreateSchema (schemaOut, schemaName, versionMajor, versionMinor, hideFromLeakDetection);
+    if (ECOBJECTS_STATUS_DuplicateSchema == createStatus)
+        return SCHEMA_READ_STATUS_DuplicateSchema;
+    
+    if (ECOBJECTS_STATUS_Success != createStatus)
+        return SCHEMA_READ_STATUS_InvalidECSchemaXml;
+    
+    schemaOut->m_key.m_checkSum = checkSum;
+    schemaContext.AddSchema (*schemaOut);
+
+    // OPTIONAL attributes - If these attributes exist they MUST be valid        
+    WString value;  // used by macro.
+    READ_OPTIONAL_XML_ATTRIBUTE ((*schemaNode), SCHEMA_NAMESPACE_PREFIX_ATTRIBUTE,         schemaOut, NamespacePrefix)
+    READ_OPTIONAL_XML_ATTRIBUTE ((*schemaNode), DESCRIPTION_ATTRIBUTE,                     schemaOut, Description)
+    READ_OPTIONAL_XML_ATTRIBUTE ((*schemaNode), DISPLAY_LABEL_ATTRIBUTE,                   schemaOut, DisplayLabel)
+
+    StopWatch readingSchemaReferences(L"Reading Schema References", true);
+    if (SCHEMA_READ_STATUS_Success != (status = schemaOut->ReadSchemaReferencesFromXml (*schemaNode, schemaContext)))
+        {
+        schemaOut = NULL;
+        return status;
+        }
+    readingSchemaReferences.Stop();
+    ECObjectsLogger::Log()->tracev(L"Reading schema references for %ls took %.4lf seconds\n", schemaOut->GetFullSchemaName().c_str(), readingSchemaReferences.GetElapsedSeconds());
+
+    ClassDeserializationVector classes;
+    StopWatch readingClassStubs(L"Reading class stubs", true);
+    if (SCHEMA_READ_STATUS_Success != (status = schemaOut->ReadClassStubsFromXml (*schemaNode, classes, schemaContext)))
+        {
+        schemaOut = NULL;
+        return status;
+        }
+    readingClassStubs.Stop();
+    ECObjectsLogger::Log()->tracev(L"Reading class stubs for %ls took %.4lf seconds\n", schemaOut->GetFullSchemaName().c_str(), readingClassStubs.GetElapsedSeconds());
+
+    // NEEDSWORK ECClass inheritance (base classes, properties & relationship endpoints)
+    StopWatch readingClassContents(L"Reading class contents", true);
+    if (SCHEMA_READ_STATUS_Success != (status = schemaOut->ReadClassContentsFromXml (classes, schemaContext)))
+        {
+        schemaOut = NULL;
+        return status;
+        }
+    readingClassContents.Stop();
+    ECObjectsLogger::Log()->tracev(L"Reading class contents for %ls took %.4lf seconds\n", schemaOut->GetFullSchemaName().c_str(), readingClassContents.GetElapsedSeconds());
+
+    StopWatch readingCustomAttributes(L"Reading custom attributes", true);
+    schemaOut->ReadCustomAttributes(*schemaNode, schemaContext, *schemaOut);
+    readingCustomAttributes.Stop();
+    ECObjectsLogger::Log()->tracev(L"Reading custom attributes for %ls took %.4lf seconds\n", schemaOut->GetFullSchemaName().c_str(), readingCustomAttributes.GetElapsedSeconds());
+
+
+    //Compute the schema checkSum
+    overallTimer.Stop();
+    ECObjectsLogger::Log()->debugv(L"Overall schema de-serialization for %ls took %.4lf seconds\n", schemaOut->GetFullSchemaName().c_str(), overallTimer.GetElapsedSeconds());
+
+    return SCHEMA_READ_STATUS_Success;
+    }
+
+/*---------------------------------------------------------------------------------**//**
+* @bsimethod                                    Carole.MacDonald                01/2010
++---------------+---------------+---------------+---------------+---------------+------*/
+static bool ClassNameComparer (ECClassP class1, ECClassP class2)
+    {
+    // null values are always less than non-null values
+    if (NULL == class1)
+        return true;
+    if (NULL == class2)
+        return false;
+    int comparison = wcscmp(class1->GetName().c_str(), class2->GetName().c_str());
+    return (comparison <= 0);
+    }
+  
+/*---------------------------------------------------------------------------------**//**
+* @bsimethod                                    Carole.MacDonald                01/2010
++---------------+---------------+---------------+---------------+---------------+------*/
+SchemaWriteStatus ECSchema::WriteSchemaReferences (BeXmlNodeR parentNode) const
+    {
+    SchemaWriteStatus status = SCHEMA_WRITE_STATUS_Success;
+    bmap<ECSchemaP, const WString>::const_iterator iterator;
+    for (iterator = m_referencedSchemaNamespaceMap.begin(); iterator != m_referencedSchemaNamespaceMap.end(); iterator++)
+        {
+        bpair<ECSchemaP, const WString> mapPair = *(iterator);
+        ECSchemaP   refSchema           = mapPair.first;
+        BeXmlNodeP  schemaReferenceNode = parentNode.AddEmptyElement (EC_SCHEMAREFERENCE_ELEMENT);
+        
+        schemaReferenceNode->AddAttributeStringValue (SCHEMAREF_NAME_ATTRIBUTE, refSchema->GetName().c_str());
+        
+        wchar_t versionString[8];
+        BeStringUtilities::Snwprintf(versionString, 8, L"%02d.%02d", refSchema->GetVersionMajor(), refSchema->GetVersionMinor());
+        schemaReferenceNode->AddAttributeStringValue (SCHEMAREF_VERSION_ATTRIBUTE, versionString);
+
+        const WString prefix = mapPair.second;
+        schemaReferenceNode->AddAttributeStringValue (SCHEMAREF_PREFIX_ATTRIBUTE, prefix.c_str());
+        }
+    return status;
+    }
+
+/*---------------------------------------------------------------------------------**//**
+* @bsimethod                                    Carole.MacDonald                06/2010
++---------------+---------------+---------------+---------------+---------------+------*/
+SchemaWriteStatus ECSchema::WriteCustomAttributeDependencies (BeXmlNodeR parentNode, IECCustomAttributeContainerCR container, ECSchemaWriteContext& context) const
+    {
+    SchemaWriteStatus status = SCHEMA_WRITE_STATUS_Success;
+
+    FOR_EACH (IECInstancePtr instance, container.GetCustomAttributes(false))
+        {
+        ECClassCR currentClass = instance->GetClass();
+        status = WriteClass (parentNode, currentClass, context);
+        if (SCHEMA_WRITE_STATUS_Success != status)
+            return status;
+        }
+    return status;
+    }
+
+/*---------------------------------------------------------------------------------**//**
+* @bsimethod                                    Carole.MacDonald                01/2010
++---------------+---------------+---------------+---------------+---------------+------*/
+SchemaWriteStatus ECSchema::WriteClass (BeXmlNodeR parentNode, ECClassCR ecClass, ECSchemaWriteContext& context) const
+    {
+    SchemaWriteStatus status = SCHEMA_WRITE_STATUS_Success;
+    // don't write any classes that aren't in the schema we're writing.
+    if (&(ecClass.GetSchema()) != this)
+        return status;
+    
+    bset<WCharCP>::const_iterator setIterator;
+    setIterator = context.m_alreadyWrittenClasses.find(ecClass.GetName().c_str());
+    // Make sure we don't write any class twice
+    if (setIterator != context.m_alreadyWrittenClasses.end())
+        return status;
+    else
+        context.m_alreadyWrittenClasses.insert(ecClass.GetName().c_str());
+        
+    // write the base classes first.
+    FOR_EACH (ECClassP baseClass, ecClass.GetBaseClasses())
+        {
+        WriteClass(parentNode, *baseClass, context);
+        }
+       
+    // Serialize relationship constraint dependencies
+    ECRelationshipClassP relClass = dynamic_cast<ECRelationshipClassP>((ECClassP) &ecClass);
+    if (NULL != relClass)
+        {
+        FOR_EACH (ECClassP source, relClass->GetSource().GetClasses())
+            WriteClass(parentNode, *source, context);
+            
+        FOR_EACH (ECClassP target, relClass->GetTarget().GetClasses())
+            WriteClass(parentNode, *target, context);
+        }
+    WritePropertyDependencies(parentNode, ecClass, context); 
+    WriteCustomAttributeDependencies(parentNode, ecClass, context);
+    
+    BeXmlNodeP  classNode;
+    ecClass._WriteXml (classNode, parentNode);
+    
+    return status;
+    }  
+    
+/*---------------------------------------------------------------------------------**//**
+* @bsimethod                                    Carole.MacDonald                01/2010
++---------------+---------------+---------------+---------------+---------------+------*/
+SchemaWriteStatus ECSchema::WritePropertyDependencies (BeXmlNodeR parentNode, ECClassCR ecClass, ECSchemaWriteContext& context) const
+    {
+    SchemaWriteStatus status = SCHEMA_WRITE_STATUS_Success;
+    
+    FOR_EACH (ECPropertyP prop, ecClass.GetProperties(false))
+        {
+        if (prop->GetIsStruct())
+            {
+            StructECPropertyP structProperty = prop->GetAsStructProperty();
+            WriteClass(parentNode, structProperty->GetType(), context);
+            }
+        else if (prop->GetIsArray())
+            {
+            ArrayECPropertyP arrayProperty = prop->GetAsArrayProperty();
+            if (arrayProperty->GetKind() == ARRAYKIND_Struct)
+                {
+                WriteClass(parentNode, *(arrayProperty->GetStructElementType()), context);
+                }
+            }
+        WriteCustomAttributeDependencies(parentNode, *prop, context);
+        }
+    return status;
+    }
+    
+/*---------------------------------------------------------------------------------**//**
+* @bsimethod                                               
++---------------+---------------+---------------+---------------+---------------+------*/
+SchemaWriteStatus ECSchema::WriteXml (BeXmlDomR xmlDom) const
+    {
+    BeXmlNodeP  schemaNode = xmlDom.AddNewElement (EC_SCHEMA_ELEMENT, NULL, NULL);
+
+    wchar_t versionString[8];
+    BeStringUtilities::Snwprintf (versionString, _countof(versionString), L"%02d.%02d", m_key.m_versionMajor, m_key.m_versionMinor);
+
+    schemaNode->AddAttributeStringValue (SCHEMA_NAME_ATTRIBUTE, this->GetName().c_str());
+    schemaNode->AddAttributeStringValue (SCHEMA_NAMESPACE_PREFIX_ATTRIBUTE, this->GetNamespacePrefix().c_str());
+    schemaNode->AddAttributeStringValue (SCHEMA_VERSION_ATTRIBUTE, versionString);
+    schemaNode->AddAttributeStringValue (DESCRIPTION_ATTRIBUTE, this->GetDescription().c_str());
+    if (GetIsDisplayLabelDefined())
+        schemaNode->AddAttributeStringValue (DISPLAY_LABEL_ATTRIBUTE, this->GetDisplayLabel().c_str());
+
+    // make sure the schema node has a namespace, and if it doesn't set its default namespace.
+    if (NULL == schemaNode->GetNamespace())
+        schemaNode->SetNamespace (NULL, ECXML_URI_2_0);
+
+    WString namespaceSpec (ECXML_URI_2_0);
+    schemaNode->AddAttributeStringValue ("xmlns:" EC_NAMESPACE_PREFIX, namespaceSpec.c_str());
+    
+    WriteSchemaReferences (*schemaNode);
+    
+    ECSchemaWriteContext context;
+    WriteCustomAttributeDependencies (*schemaNode, *this, context);
+    WriteCustomAttributes (*schemaNode);
+    
+    std::list<ECClassP> sortedClasses;
+    // sort the classes by name so the order in which they are written is predictable.
+    FOR_EACH (ECClassP pClass, GetClasses())
+        sortedClasses.push_back(pClass);
+        
+    sortedClasses.sort (ClassNameComparer);
+    
+    FOR_EACH (ECClassP pClass, sortedClasses)
+        {
+        WriteClass (*schemaNode, *pClass, context);
+        }
+        
+    ECXml::FormatXml (xmlDom);
+    return SCHEMA_WRITE_STATUS_Success;
+    }
+
+/*---------------------------------------------------------------------------------**//**
+* @bsimethod                                               
++---------------+---------------+---------------+---------------+---------------+------*/
+BentleyStatus LogXmlLoadError (BeXmlDomP xmlDom)
+    {        
+    WString     errorString;
+    int         line = 0, linePos = 0;
+    if (NULL == xmlDom)
+        {
+        BeXmlDom::GetLastErrorString (errorString);
+        }
+    else
+        {
+        xmlDom->GetErrorMessage (errorString);
+        xmlDom->GetErrorLocation (line, linePos);
+        }
+
+    ECObjectsLogger::Log()->errorv (errorString.c_str());
+    ECObjectsLogger::Log()->errorv (L"line %d, position %d", line, linePos);
+
+    return SUCCESS;
+    }
+
+/*---------------------------------------------------------------------------------**//**
+ @bsimethod                                                     
++---------------+---------------+---------------+---------------+---------------+------*/
+static void AddFilePathToSchemaPaths  (ECSchemaReadContextR schemaContext, WCharCP ecSchemaXmlFile)
+    {
+    BeFileName pathToThisSchema (BeFileName::DevAndDir, ecSchemaXmlFile);
+    schemaContext.AddSchemaPath(pathToThisSchema);
+    }
+
+/*---------------------------------------------------------------------------------**//**
+I initially considered adler-32 for its speed but for small schemas it will not work well. 
+So we are using crc-32
+http://tools.ietf.org/html/rfc3309
+
+The crc 32 function should be moved to use the boost version once the run time check failure #1
+has been addressed by boost. This is the version used by the zip library
+* @bsimethod                                    Abeesh.Basheer                  03/2012
++---------------+---------------+---------------+---------------+---------------+------*/
+static const UInt32 crc_table[256] = {
+      0x00000000L, 0x77073096L, 0xee0e612cL, 0x990951baL, 0x076dc419L,
+      0x706af48fL, 0xe963a535L, 0x9e6495a3L, 0x0edb8832L, 0x79dcb8a4L,
+      0xe0d5e91eL, 0x97d2d988L, 0x09b64c2bL, 0x7eb17cbdL, 0xe7b82d07L,
+      0x90bf1d91L, 0x1db71064L, 0x6ab020f2L, 0xf3b97148L, 0x84be41deL,
+      0x1adad47dL, 0x6ddde4ebL, 0xf4d4b551L, 0x83d385c7L, 0x136c9856L,
+      0x646ba8c0L, 0xfd62f97aL, 0x8a65c9ecL, 0x14015c4fL, 0x63066cd9L,
+      0xfa0f3d63L, 0x8d080df5L, 0x3b6e20c8L, 0x4c69105eL, 0xd56041e4L,
+      0xa2677172L, 0x3c03e4d1L, 0x4b04d447L, 0xd20d85fdL, 0xa50ab56bL,
+      0x35b5a8faL, 0x42b2986cL, 0xdbbbc9d6L, 0xacbcf940L, 0x32d86ce3L,
+      0x45df5c75L, 0xdcd60dcfL, 0xabd13d59L, 0x26d930acL, 0x51de003aL,
+      0xc8d75180L, 0xbfd06116L, 0x21b4f4b5L, 0x56b3c423L, 0xcfba9599L,
+      0xb8bda50fL, 0x2802b89eL, 0x5f058808L, 0xc60cd9b2L, 0xb10be924L,
+      0x2f6f7c87L, 0x58684c11L, 0xc1611dabL, 0xb6662d3dL, 0x76dc4190L,
+      0x01db7106L, 0x98d220bcL, 0xefd5102aL, 0x71b18589L, 0x06b6b51fL,
+      0x9fbfe4a5L, 0xe8b8d433L, 0x7807c9a2L, 0x0f00f934L, 0x9609a88eL,
+      0xe10e9818L, 0x7f6a0dbbL, 0x086d3d2dL, 0x91646c97L, 0xe6635c01L,
+      0x6b6b51f4L, 0x1c6c6162L, 0x856530d8L, 0xf262004eL, 0x6c0695edL,
+      0x1b01a57bL, 0x8208f4c1L, 0xf50fc457L, 0x65b0d9c6L, 0x12b7e950L,
+      0x8bbeb8eaL, 0xfcb9887cL, 0x62dd1ddfL, 0x15da2d49L, 0x8cd37cf3L,
+      0xfbd44c65L, 0x4db26158L, 0x3ab551ceL, 0xa3bc0074L, 0xd4bb30e2L,
+      0x4adfa541L, 0x3dd895d7L, 0xa4d1c46dL, 0xd3d6f4fbL, 0x4369e96aL,
+      0x346ed9fcL, 0xad678846L, 0xda60b8d0L, 0x44042d73L, 0x33031de5L,
+      0xaa0a4c5fL, 0xdd0d7cc9L, 0x5005713cL, 0x270241aaL, 0xbe0b1010L,
+      0xc90c2086L, 0x5768b525L, 0x206f85b3L, 0xb966d409L, 0xce61e49fL,
+      0x5edef90eL, 0x29d9c998L, 0xb0d09822L, 0xc7d7a8b4L, 0x59b33d17L,
+      0x2eb40d81L, 0xb7bd5c3bL, 0xc0ba6cadL, 0xedb88320L, 0x9abfb3b6L,
+      0x03b6e20cL, 0x74b1d29aL, 0xead54739L, 0x9dd277afL, 0x04db2615L,
+      0x73dc1683L, 0xe3630b12L, 0x94643b84L, 0x0d6d6a3eL, 0x7a6a5aa8L,
+      0xe40ecf0bL, 0x9309ff9dL, 0x0a00ae27L, 0x7d079eb1L, 0xf00f9344L,
+      0x8708a3d2L, 0x1e01f268L, 0x6906c2feL, 0xf762575dL, 0x806567cbL,
+      0x196c3671L, 0x6e6b06e7L, 0xfed41b76L, 0x89d32be0L, 0x10da7a5aL,
+      0x67dd4accL, 0xf9b9df6fL, 0x8ebeeff9L, 0x17b7be43L, 0x60b08ed5L,
+      0xd6d6a3e8L, 0xa1d1937eL, 0x38d8c2c4L, 0x4fdff252L, 0xd1bb67f1L,
+      0xa6bc5767L, 0x3fb506ddL, 0x48b2364bL, 0xd80d2bdaL, 0xaf0a1b4cL,
+      0x36034af6L, 0x41047a60L, 0xdf60efc3L, 0xa867df55L, 0x316e8eefL,
+      0x4669be79L, 0xcb61b38cL, 0xbc66831aL, 0x256fd2a0L, 0x5268e236L,
+      0xcc0c7795L, 0xbb0b4703L, 0x220216b9L, 0x5505262fL, 0xc5ba3bbeL,
+      0xb2bd0b28L, 0x2bb45a92L, 0x5cb36a04L, 0xc2d7ffa7L, 0xb5d0cf31L,
+      0x2cd99e8bL, 0x5bdeae1dL, 0x9b64c2b0L, 0xec63f226L, 0x756aa39cL,
+      0x026d930aL, 0x9c0906a9L, 0xeb0e363fL, 0x72076785L, 0x05005713L,
+      0x95bf4a82L, 0xe2b87a14L, 0x7bb12baeL, 0x0cb61b38L, 0x92d28e9bL,
+      0xe5d5be0dL, 0x7cdcefb7L, 0x0bdbdf21L, 0x86d3d2d4L, 0xf1d4e242L,
+      0x68ddb3f8L, 0x1fda836eL, 0x81be16cdL, 0xf6b9265bL, 0x6fb077e1L,
+      0x18b74777L, 0x88085ae6L, 0xff0f6a70L, 0x66063bcaL, 0x11010b5cL,
+      0x8f659effL, 0xf862ae69L, 0x616bffd3L, 0x166ccf45L, 0xa00ae278L,
+      0xd70dd2eeL, 0x4e048354L, 0x3903b3c2L, 0xa7672661L, 0xd06016f7L,
+      0x4969474dL, 0x3e6e77dbL, 0xaed16a4aL, 0xd9d65adcL, 0x40df0b66L,
+      0x37d83bf0L, 0xa9bcae53L, 0xdebb9ec5L, 0x47b2cf7fL, 0x30b5ffe9L,
+      0xbdbdf21cL, 0xcabac28aL, 0x53b39330L, 0x24b4a3a6L, 0xbad03605L,
+      0xcdd70693L, 0x54de5729L, 0x23d967bfL, 0xb3667a2eL, 0xc4614ab8L,
+      0x5d681b02L, 0x2a6f2b94L, 0xb40bbe37L, 0xc30c8ea1L, 0x5a05df1bL,
+      0x2d02ef8dL
+    };
+struct          CheckSumHelper
+    {
+    #define CRC32(c, b) (crc_table[((int)(c) ^ (b)) & 0xff] ^ ((c) >> 8))
+    #define DO1(buf)  crc = CRC32(crc, *buf++)
+    #define DO2(buf)  DO1(buf); DO1(buf)
+    #define DO4(buf)  DO2(buf); DO2(buf)
+    #define DO8(buf)  DO4(buf); DO4(buf)
+
+    static UInt32 crc32(UInt32 crc, const Byte* buf, size_t len)
+    { if (buf==NULL) return 0L;
+      crc = crc ^ 0xffffffffL;
+      while (len >= 8) {DO8(buf); len -= 8;}
+      if (len) do {DO1(buf);} while (--len);
+      return crc ^ 0xffffffffL;  // (instead of ~c for 64-bit machines)
+    }
+
+
+    static const int BUFFER_SIZE = 1024;
+    public:
+        static UInt32 ComputeCheckSumForString (WCharCP string, size_t bufferSize);
+        static UInt32 ComputeCheckSumForFile (WCharCP schemaFile);
+    };
+
+/*---------------------------------------------------------------------------------**//**
+* @bsimethod                                    Abeesh.Basheer                  03/2012
++---------------+---------------+---------------+---------------+---------------+------*/
+UInt32          CheckSumHelper::ComputeCheckSumForString (WCharCP string, size_t bufferSize)
+    {
+    return crc32 (0, (Byte*) string, bufferSize);
+    }
+
+/*---------------------------------------------------------------------------------**//**
+* @bsimethod                                    Abeesh.Basheer                  03/2012
++---------------+---------------+---------------+---------------+---------------+------*/
+UInt32          CheckSumHelper::ComputeCheckSumForFile (WCharCP schemaFile)
+    {
+    UInt32 checkSum = 0;
+    BeFile file;
+    if (BE_FILE_STATUS_Success != file.Open (schemaFile, BE_FILE_ACCESS_Read, BE_FILE_SHARE_ReadWrite))
+        {
+        BeAssert(false);
+        return checkSum;
+        }
+            
+    byte buffer [BUFFER_SIZE];
+    do
+        {
+        memset(buffer, 0, BUFFER_SIZE * sizeof(byte));
+        UInt32 bytesRead = 0;
+        file.Read(buffer, &bytesRead, BUFFER_SIZE);
+        if (bytesRead == 0)
+            break;
+
+        checkSum = crc32 (checkSum, buffer, bytesRead);
+        } while(true);
+            
+    return checkSum;
+    }
+
+/*---------------------------------------------------------------------------------**//**
+ @bsimethod                                                     
++---------------+---------------+---------------+---------------+---------------+------*/
+SchemaReadStatus ECSchema::ReadFromXmlFile (ECSchemaPtr& schemaOut, WCharCP ecSchemaXmlFile, ECSchemaReadContextR schemaContext)
+    {
+    ECObjectsLogger::Log()->debugv (L"About to read native ECSchema read from file: fileName='%ls'", ecSchemaXmlFile);
+        schemaOut = NULL;
+        
+    SchemaReadStatus status = SCHEMA_READ_STATUS_Success;
+
+    BeXmlStatus xmlStatus;
+    BeXmlDomPtr xmlDom = BeXmlDom::CreateAndReadFromFile (xmlStatus, ecSchemaXmlFile);
+    if ((xmlStatus != BEXML_Success) || !xmlDom.IsValid())
+        {
+        BeAssert (s_noAssert);
+        LogXmlLoadError (xmlDom.get());
+        return SCHEMA_READ_STATUS_FailedToParseXml;
+        }
+    
+    AddFilePathToSchemaPaths(schemaContext, ecSchemaXmlFile);
+    UInt32 checkSum = CheckSumHelper::ComputeCheckSumForFile(ecSchemaXmlFile);
+
+    status = ReadXml (schemaOut, *xmlDom.get(), checkSum, schemaContext);
+    if (SCHEMA_READ_STATUS_DuplicateSchema == status)
+        return status; // already logged
+
+    if (ECOBJECTS_STATUS_Success != status)
+        ECObjectsLogger::Log()->errorv (L"Failed to read XML file: %ls", ecSchemaXmlFile);
+    else
+        {
+        //We have serialized a schema and its valid. Add its checksum
+        ECObjectsLogger::Log()->infov (L"Native ECSchema read from file: fileName='%ls', schemaName='%ls.%02d.%02d' classCount='%d' address='%p'", 
+            ecSchemaXmlFile, schemaOut->GetName().c_str(), schemaOut->GetVersionMajor(), schemaOut->GetVersionMinor(), schemaOut->m_classMap.size(), schemaOut.get());
+        }
+
+    return status;
+    }
+
+
+/*---------------------------------------------------------------------------------**//**
+ @bsimethod                                                     
++---------------+---------------+---------------+---------------+---------------+------*/
+SchemaReadStatus     ECSchema::ReadFromXmlString
+(
+ECSchemaPtr&                      schemaOut, 
+WCharCP                         ecSchemaXml,
+ECSchemaReadContextR schemaContext
+)
+    {                  
+    ECObjectsLogger::Log()->debugv (L"About to read native ECSchema from string."); // mainly included for timing
+        schemaOut = NULL;
+    SchemaReadStatus status = SCHEMA_READ_STATUS_Success;
+
+    BeXmlStatus xmlStatus;
+    size_t stringSize = wcslen (ecSchemaXml) * sizeof(WChar);
+    BeXmlDomPtr xmlDom = BeXmlDom::CreateAndReadFromString (xmlStatus, ecSchemaXml, stringSize);
+    
+    if (BEXML_Success != xmlStatus)
+        {
+        BeAssert (s_noAssert);
+        LogXmlLoadError (xmlDom.get());
+        return SCHEMA_READ_STATUS_FailedToParseXml;
+        }
+    
+    UInt32 checkSum = CheckSumHelper::ComputeCheckSumForString(ecSchemaXml, stringSize);
+    status = ReadXml (schemaOut, *xmlDom.get(), checkSum, schemaContext);
+    if (SCHEMA_READ_STATUS_DuplicateSchema == status)
+        return status; // already logged
+
+    if (ECOBJECTS_STATUS_Success != status)
+        {
+        WChar first200Characters[201];
+        wcsncpy (first200Characters, ecSchemaXml, 200);
+        first200Characters[200] = L'\0';
+        ECObjectsLogger::Log()->errorv (L"Failed to read XML from string (1st 200 characters): %ls", first200Characters);
+        }
+    else
+        {
+        ECObjectsLogger::Log()->infov (L"Native ECSchema read from string: schemaName='%ls' classCount='%d' schemaAddress='0x%x' stringAddress='0x%x'", 
+            schemaOut->GetSchemaKey().GetFullSchemaName().c_str(), schemaOut->m_classMap.size(), schemaOut.get(), ecSchemaXml);
+        }
+    return status;
+    }
+
+/*---------------------------------------------------------------------------------**//**
+* @bsimethod                                    Carole.MacDonald                06/2010
++---------------+---------------+---------------+---------------+---------------+------*/
+bool ECSchema::IsSchemaReferenced
+(
+ECSchemaCR thisSchema, 
+ECSchemaCR potentiallyReferencedSchema
+)
+    {
+    ECSchemaReferenceListCR referencedSchemas = thisSchema.GetReferencedSchemas();
+    return referencedSchemas.end() != referencedSchemas.find (potentiallyReferencedSchema.GetSchemaKey());
+    }
+
+
+#if defined (NEEDSWORK_LIBXML)
+/*---------------------------------------------------------------------------------**//**
+ @bsimethod                                                     
++---------------+---------------+---------------+---------------+---------------+------*/
+SchemaReadStatus     ECSchema::ReadFromXmlStream
+(
+ECSchemaP&                      schemaOut, 
+IStreamP                        ecSchemaXmlStream,
+ECSchemaReadContextR schemaContext
+)
+    {                  
+    SchemaReadStatus status = SCHEMA_READ_STATUS_Success;
+
+    MSXML2::IXMLDOMDocument2Ptr xmlDocPtr = NULL;        
+    VERIFY_HRESULT_OK(xmlDocPtr.CreateInstance(__uuidof(MSXML2::DOMDocument60)), SCHEMA_READ_STATUS_FailedToInitializeMsmxl);
+    xmlDocPtr->put_validateOnParse(VARIANT_TRUE);
+    xmlDocPtr->put_async(VARIANT_FALSE);
+    
+    VARIANT_BOOL returnCode = xmlDocPtr->load(ecSchemaXmlStream);
+    if (returnCode != VARIANT_TRUE)
+        {
+        LogXmlLoadError (xmlDom.get());
+        return SCHEMA_READ_STATUS_FailedToParseXml;
+        }
+
+    status = ReadXml (schemaOut, xmlDocPtr, schemaContext);
+    if (SCHEMA_READ_STATUS_DuplicateSchema == status)
+        return status; // already logged
+    
+    if (ECOBJECTS_STATUS_Success != status)
+        ECObjectsLogger::Log()->errorv (L"Failed to read XML from stream");
+    return status;
+    return SCHEMA_READ_STATUS_FailedToParseXml;
+    }
+#endif //defined (NEEDSWORK_LIBXML)
+
+/*---------------------------------------------------------------------------------**//**
+ @bsimethod                                                     
++---------------+---------------+---------------+---------------+---------------+------*/
+SchemaWriteStatus ECSchema::WriteToXmlString (WStringR ecSchemaXml) const
+    {
+    ecSchemaXml.clear();
+
+    BeXmlDomPtr xmlDom = BeXmlDom::CreateEmpty();        
+
+    SchemaWriteStatus status;
+    if (SCHEMA_WRITE_STATUS_Success != (status = WriteXml (*xmlDom.get())))
+        return status;
+
+    xmlDom->ToString (ecSchemaXml, BeXmlDom::TO_STRING_OPTION_OmitByteOrderMark);
+
+    return SCHEMA_WRITE_STATUS_Success;
+    }
+   
+/*---------------------------------------------------------------------------------**//**
+ @bsimethod                                                     
++---------------+---------------+---------------+---------------+---------------+------*/
+SchemaWriteStatus ECSchema::WriteToXmlString (Utf8StringR ecSchemaXml) const
+    {
+    ecSchemaXml.clear();
+
+    BeXmlDomPtr xmlDom = BeXmlDom::CreateEmpty();        
+
+    SchemaWriteStatus status;
+    if (SCHEMA_WRITE_STATUS_Success != (status = WriteXml (*xmlDom.get())))
+        return status;
+
+    xmlDom->ToString (ecSchemaXml, BeXmlDom::TO_STRING_OPTION_OmitByteOrderMark);
+
+    return SCHEMA_WRITE_STATUS_Success;
+    }
+
+/*---------------------------------------------------------------------------------**//**
+ @bsimethod                                                     
++---------------+---------------+---------------+---------------+---------------+------*/
+SchemaWriteStatus ECSchema::WriteToXmlFile
+(
+WCharCP ecSchemaXmlFile,
+bool    utf16
+) const
+    {
+    BeXmlDomPtr xmlDom = BeXmlDom::CreateEmpty();        
+
+    SchemaWriteStatus status;
+    if (SCHEMA_WRITE_STATUS_Success != (status = WriteXml (*xmlDom.get())))
+        return status;
+
+    return (BEXML_Success == xmlDom->ToFile (ecSchemaXmlFile, BeXmlDom::TO_STRING_OPTION_Indent, utf16 ? BeXmlDom::FILE_ENCODING_Utf16 : BeXmlDom::FILE_ENCODING_Utf8)) 
+        ? SCHEMA_WRITE_STATUS_Success : SCHEMA_WRITE_STATUS_FailedToWriteFile;
+    }
+   
+#if defined (NEEDSWORK_LIBXML)
+/*---------------------------------------------------------------------------------**//**
+ @bsimethod                                                     
++---------------+---------------+---------------+---------------+---------------+------*/
+SchemaWriteStatus ECSchema::WriteToXmlStream
+(
+IStreamP ecSchemaXmlStream,
+bool     utf16
+)
+    {
+    SchemaWriteStatus status = SCHEMA_WRITE_STATUS_Success;
+
+    MSXML2::IXMLDOMDocument2Ptr xmlDocPtr = NULL;        
+    VERIFY_HRESULT_OK(xmlDocPtr.CreateInstance(__uuidof(MSXML2::DOMDocument60)), SCHEMA_WRITE_STATUS_FailedToInitializeMsmxl);
+    xmlDocPtr->put_validateOnParse(VARIANT_TRUE);
+    xmlDocPtr->put_async(VARIANT_FALSE);
+    xmlDocPtr->put_preserveWhiteSpace(VARIANT_TRUE);
+    xmlDocPtr->put_resolveExternals(VARIANT_FALSE);
+    
+    status = WriteXml(xmlDocPtr);
+    if (status != SCHEMA_WRITE_STATUS_Success)
+        return status;
+        
+    VERIFY_HRESULT_OK(xmlDocPtr->save(ecSchemaXmlStream), SCHEMA_WRITE_STATUS_FailedToSaveXml);
+
+    return status;
+    }
+#endif //defined (NEEDSWORK_LIBXML)
+
+/*---------------------------------------------------------------------------------**//**
+* @bsimethod                                    Abeesh.Basheer                  03/2012
++---------------+---------------+---------------+---------------+---------------+------*/
+void            ECSchema::FindAllSchemasInGraph (bvector<EC::ECSchemaP>& allSchemas, bool includeRootSchema)
+    {
+    FindAllSchemasInGraph ((bvector<EC::ECSchemaCP>&)allSchemas, includeRootSchema);
+    }
+
+/*---------------------------------------------------------------------------------**//**
+* @bsimethod                                    Abeesh.Basheer                  03/2012
++---------------+---------------+---------------+---------------+---------------+------*/
+void            ECSchema::CollectAllSchemasInGraph (bvector<EC::ECSchemaCP>& allSchemas, bool includeRootSchema) const
+    {
+    if (includeRootSchema)
+        allSchemas.push_back (this);
+
+    ECSchemaReferenceListCR referencedSchemas = this->GetReferencedSchemas();
+    for (ECSchemaReferenceList::const_iterator iter = referencedSchemas.begin(); iter != referencedSchemas.end(); ++iter)
+        {
+        if (!includeRootSchema)
+            {
+            if (this == iter->second.get())
+                continue;
+            }
+
+        bvector<EC::ECSchemaCP>::iterator it = std::find (allSchemas.begin(), allSchemas.end(), iter->second.get());
+
+        if (it != allSchemas.end())
+            continue;
+
+        iter->second->CollectAllSchemasInGraph (allSchemas, true);
+        }
+    }
+
+/*---------------------------------------------------------------------------------**//**
+* @bsimethod                                                    JoshSchifter    07/10
++---------------+---------------+---------------+---------------+---------------+------*/
+void            ECSchema::FindAllSchemasInGraph (bvector<EC::ECSchemaCP>& allSchemas, bool includeRootSchema) const
+    {
+    this->CollectAllSchemasInGraph (allSchemas, includeRootSchema);
+    std::reverse(allSchemas.begin(), allSchemas.end());
+    }
+
+/*---------------------------------------------------------------------------------**//**
+* @bsimethod                                                    Casey.Mullen      12/2011
++---------------+---------------+---------------+---------------+---------------+------*/
+Int64 ECSchema::GenerateHashcodeFromECName(WCharCP name)
+    {
+    // There are only 64 possible characters in a valid EC name (if we include ':' from ECClass::GetFullName(),
+    // and thus they call all be represented in 6 bits.
+    // We map the possible characters to numbers from 0 to 63
+    // We add one number to the hashcode, shift everything up by 6 bits, then add the next.
+    // If bits start rolling off the top, we recycle them at the bottom... exclusive-or-ing them with the lowest bits.
+    // Thus for names of 10 or fewer characters, the hash is always unique (and actually loses no information)
+    // For longer names, duplication is possible.
+    if (NULL == name)
+        return 0;
+
+    UInt64 id = 0;
+    for (size_t i = 0; i < wcslen(name); ++i)
+        {
+        unsigned char high6bits = id >> 58; // Get the 6 bits that we are going to roll off the top, and recycle them into the low bits
+        char w = (char)name[i];
+        char d;
+        if (w == 95)                  // _
+            d = 1;
+        else if (w >= 48 && w <= 57)  // 0 - 9
+            d = w - 46;
+        else if (w >= 65 && w <= 90)  // A - Z
+            d = w - 53;
+        else if (w >= 97 && w <= 122) // a - z
+            d = w - 59;
+        else if (w == 85)             // :
+            d = 0;
+        else
+            d = 0; // illegal char... this should not happen. Log it.
+
+        id = (id << 6) ^ d ^ high6bits;
+        //wprintf(L"name=%ls, i=%2d, id=%I64x\n", name, i, id);
+        }
+
+    return id;
+    }
+
+/*---------------------------------------------------------------------------------**//**
+* @bsimethod 
++---------------+---------------+---------------+---------------+---------------+------*/
+ECSchemaCP ECSchema::FindSchema (SchemaKeyCR schemaKey, SchemaMatchType matchType) const
+    {
+    if (this->GetSchemaKey().Matches (schemaKey, matchType))
+        return this;
+
+    ECSchemaReferenceListCR referencedSchemas = GetReferencedSchemas();
+    for (ECSchemaReferenceList::const_iterator iter = referencedSchemas.begin(); iter != referencedSchemas.end(); ++iter)
+        {
+        ECSchemaCP schema = iter->second->FindSchema (schemaKey, matchType);
+        if (NULL != schema)
+            return schema;
+        }
+    
+    return NULL;
+    }
+
+/*---------------------------------------------------------------------------------**//**
+* @bsimethod                                    Abeesh.Basheer                  03/2012
++---------------+---------------+---------------+---------------+---------------+------*/
+ECSchemaP ECSchema::FindSchemaP (SchemaKeyCR schemaKey, SchemaMatchType matchType)
+    {
+    return const_cast<ECSchemaP> (FindSchema(schemaKey, matchType));
+    }
+
+/////////////////////////////////////////////////////////////////////////////////////////
+// IStandaloneEnablerLocater
+/////////////////////////////////////////////////////////////////////////////////////////
+/*---------------------------------------------------------------------------------**//**
+* @bsimethod                                    Bill.Steinbock                  01/2011
++---------------+---------------+---------------+---------------+---------------+------*/
+StandaloneECEnablerPtr  IStandaloneEnablerLocater::LocateStandaloneEnabler (SchemaKeyCR schemaKey, WCharCP className)
+    {
+    return  _LocateStandaloneEnabler (schemaKey, className);
+    }
+
+/////////////////////////////////////////////////////////////////////////////////////////
+// ECSchemaCache
+/////////////////////////////////////////////////////////////////////////////////////////
+/*---------------------------------------------------------------------------------**//**
+* @bsimethod                                    Bill.Steinbock                  01/2011
++---------------+---------------+---------------+---------------+---------------+------*/
+ECSchemaCache::~ECSchemaCache ()
+    {
+    m_schemas.clear();
+    }
+
+/*---------------------------------------------------------------------------------**//**
+* @bsimethod                                    Casey.Mullen                  06/2011
++---------------+---------------+---------------+---------------+---------------+------*/
+int                             ECSchemaCache::GetCount ()
+    {
+    return (int)m_schemas.size();
+    }
+
+/*---------------------------------------------------------------------------------**//**
+* @bsimethod                                    Bill.Steinbock                  01/2011
++---------------+---------------+---------------+---------------+---------------+------*/
+ECObjectsStatus ECSchemaCache::AddSchema   (ECSchemaR ecSchema)
+    {
+    if (m_schemas.end() != m_schemas.find (ecSchema.GetSchemaKey()))
+        return ECOBJECTS_STATUS_DuplicateSchema;
+
+    bvector<ECSchemaP> schemas;
+    ecSchema.FindAllSchemasInGraph(schemas, true);
+    bool inserted = false;
+
+    for (bvector<ECSchemaP>::const_iterator iter = schemas.begin(); iter != schemas.end(); ++iter)
+        {
+        bpair<SchemaMap::iterator, bool> result = m_schemas.insert(SchemaMap::value_type((*iter)->GetSchemaKey(), *iter));
+        inserted |= result.second;
+        }
+
+    return inserted ? ECOBJECTS_STATUS_Success : ECOBJECTS_STATUS_DuplicateSchema;
+    }
+
+/*---------------------------------------------------------------------------------**//**
+* @bsimethod                                    Bill.Steinbock                  01/2011
++---------------+---------------+---------------+---------------+---------------+------*/
+ECObjectsStatus ECSchemaCache::DropSchema  (ECSchemaR ecSchema)
+    {
+    SchemaMap::iterator iter = m_schemas.find (ecSchema.GetSchemaKey());
+    if (iter == m_schemas.end())
+        return ECOBJECTS_STATUS_SchemaNotFound;
+
+    m_schemas.erase(iter);
+    return ECOBJECTS_STATUS_Success;;
+    }
+
+/*---------------------------------------------------------------------------------**//**
+* @bsimethod                                    Casey.Mullen                  06/2011
++---------------+---------------+---------------+---------------+---------------+------*/
+void                             ECSchemaCache::Clear ()
+    {
+    m_schemas.clear();
+    }
+    
+/*---------------------------------------------------------------------------------**//**
+* @bsimethod                                    Abeesh.Basheer                  03/2012
++---------------+---------------+---------------+---------------+---------------+------*/
+ECSchemaP       ECSchemaCache::GetSchema   (SchemaKeyCR key)
+    {
+    return GetSchema(key, SCHEMAMATCHTYPE_Identical);
+    }
+
+/*---------------------------------------------------------------------------------**//**
+* @bsimethod                                    Abeesh.Basheer                  03/2012
++---------------+---------------+---------------+---------------+---------------+------*/
+ECSchemaP       ECSchemaCache::GetSchema(SchemaKeyCR key, SchemaMatchType matchType)
+    {
+    SchemaMap::iterator iter;
+    switch (matchType)
+        {
+        case SCHEMAMATCHTYPE_Identical:
+            {
+            iter = m_schemas.find (key);
+            break;
+            }
+        default:
+            {
+            //Other cases the container is not sorted by the match type.
+            iter = std::find_if(m_schemas.begin(), m_schemas.end(), SchemaKeyMatchPredicate(key, matchType));
+            break;
+            }
+        }
+    
+    if (iter == m_schemas.end())
+        return NULL;
+
+    return iter->second.get();
+    }
+
+/*---------------------------------------------------------------------------------**//**
+* @bsimethod                                    Bill.Steinbock                  01/2011
++---------------+---------------+---------------+---------------+---------------+------*/
+ECSchemaPtr     ECSchemaCache::_LocateSchema (SchemaKeyR key, SchemaMatchType matchType, ECSchemaReadContextR schemaContext)
+    {
+    return GetSchema(key, matchType);
+    }
+
+/*---------------------------------------------------------------------------------**//**
+* @bsimethod                                    Bill.Steinbock                  01/2011
++---------------+---------------+---------------+---------------+---------------+------*/
+ECSchemaCachePtr    ECSchemaCache::Create ()
+    {
+    return new ECSchemaCache;
+    }
+
+/*---------------------------------------------------------------------------------**//**
+* @bsimethod                                 Ramanujam.Raman                03/2012
++---------------+---------------+---------------+---------------+---------------+------*/
+size_t ECSchemaCache::GetSchemas (bvector<ECSchemaPtr>& schemas)
+    {
+    schemas.clear();
+    for (SchemaMap::iterator it = m_schemas.begin(); it != m_schemas.end(); it++)
+        schemas.push_back (it->second);
+    return schemas.size();
+    }
+
+/////////////////////////////////////////////////////////////////////////////////////////
+// ECClassContainer
+/////////////////////////////////////////////////////////////////////////////////////////
+/*---------------------------------------------------------------------------------**//**
+* @bsimethod                                                   
++---------------+---------------+---------------+---------------+---------------+------*/
+ECClassContainer::const_iterator  ECClassContainer::begin () const
+    {
+    return ECClassContainer::const_iterator(m_classMap.begin());        
+    }
+
+/*---------------------------------------------------------------------------------**//**
+* @bsimethod                                                   
++---------------+---------------+---------------+---------------+---------------+------*/
+ECClassContainer::const_iterator  ECClassContainer::end () const
+    {
+    return ECClassContainer::const_iterator(m_classMap.end());        
+    }   
+
+/*---------------------------------------------------------------------------------**//**
+* @bsimethod                                                   
++---------------+---------------+---------------+---------------+---------------+------*/
+ECClassContainer::const_iterator& ECClassContainer::const_iterator::operator++()
+    {
+    m_state->m_mapIterator++;    
+    return *this;
+    }
+
+/*---------------------------------------------------------------------------------**//**
+* @bsimethod                                                   
++---------------+---------------+---------------+---------------+---------------+------*/
+bool    ECClassContainer::const_iterator::operator!= (const_iterator const& rhs) const
+    {
+    return (m_state->m_mapIterator != rhs.m_state->m_mapIterator);
+    }
+/*---------------------------------------------------------------------------------**//**
+* @bsimethod                                                   
++---------------+---------------+---------------+---------------+---------------+------*/
+bool    ECClassContainer::const_iterator::operator== (const_iterator const& rhs) const
+    {
+    return (m_state->m_mapIterator == rhs.m_state->m_mapIterator);
+    }
+
+/*---------------------------------------------------------------------------------**//**
+* @bsimethod                                                   
++---------------+---------------+---------------+---------------+---------------+------*/
+ECClassP const& ECClassContainer::const_iterator::operator*() const
+    {
+    // Get rid of ECClassContainer or make it return a pointer directly
+#ifdef CREATES_A_TEMP
+    bpair<WCharCP , ECClassP> const& mapPair = *(m_state->m_mapIterator);
+    return mapPair.second;
+#else
+    return m_state->m_mapIterator->second;
+#endif
+    };
+
+/*---------------------------------------------------------------------------------**//**
+* Validates a name and ensures a name contains only alphanumeric and underscore characters and does not start with a digit.
+*
+* @bsimethod                                    Carole.MacDonald                03/2010
++---------------+---------------+---------------+---------------+---------------+------*/
+bool NameValidator::Validate (WStringCR name) 
+    {
+    if (name.empty())
+        return false;
+    if (   L'0' <= name[0]
+        && L'9' >= name[0])
+        return false; 
+    for (WString::size_type index = 0; index != name.length(); ++index)
+        {
+        if(    (L'a' > name[index] || L'z' < name[index]) 
+            && (L'A' > name[index] || L'Z' < name[index])
+            && (L'0' > name[index] || L'9' < name[index])
+            && '_'  != name[index])
+            return false;
+        } 
+    return true;
+    }
+
+/*---------------------------------------------------------------------------------**//**
+* @bsimethod                                    Abeesh.Basheer                  03/2012
++---------------+---------------+---------------+---------------+---------------+------*/
+SchemaKeyCR ECSchema::GetSchemaKey ()const
+    {
+    return m_key;
+    }
+
+/*---------------------------------------------------------------------------------**//**
+* @bsimethod                                    Abeesh.Basheer                  03/2012
++---------------+---------------+---------------+---------------+---------------+------*/
+ECObjectsStatus SchemaKey::ParseSchemaFullName (SchemaKeyR key, WCharCP schemaFullName)
+    {
+    return ECSchema::ParseSchemaFullName (key.m_schemaName, key.m_versionMajor, key.m_versionMinor, schemaFullName);
+    }
+
+/*---------------------------------------------------------------------------------**//**
+* @bsimethod                                    Abeesh.Basheer                  03/2012
++---------------+---------------+---------------+---------------+---------------+------*/
+struct ECGetChildFunctor
+    {
+    typedef bvector<ECSchemaCP> ChildCollection;
+    ChildCollection operator () (ECSchemaCP schema) const
+        {
+        bvector<ECSchemaCP> schemas;
+        ECSchemaReferenceListCR referencedSchemas = schema->GetReferencedSchemas();
+        for (ECSchemaReferenceList::const_iterator iter = referencedSchemas.begin(); iter != referencedSchemas.end(); ++iter)
+            schemas.push_back(iter->second.get());
+        
+        return schemas;
+        }
+    };
+/*---------------------------------------------------------------------------------**//**
+* @bsimethod                                    Abeesh.Basheer                  03/2012
++---------------+---------------+---------------+---------------+---------------+------*/
+bool            ECSchema::AddingSchemaCausedCycles () const
+    {
+    ECGetChildFunctor fncTor;
+    
+    typedef SCCGraph <ECSchemaCP, ECGetChildFunctor> SchemaGraph;
+    SchemaGraph graph (fncTor);
+    
+    SchemaGraph::SCCContext context;
+    graph.StronglyConnect(this, context);
+    
+    bool hasCycles = false;
+    for (SchemaGraph::SccNodes::const_iterator iter = context.m_components.begin(); iter != context.m_components.end(); ++iter)
+        {
+        if (1 != iter->size())
+            {
+            hasCycles = true;
+            WString cycleString;
+            for (SchemaGraph::NodeVector::const_iterator cycleIter = iter->begin(); cycleIter != iter->end(); ++cycleIter)
+                {
+                cycleString.append((*cycleIter)->m_node->m_key.GetFullSchemaName());
+                cycleString.append(L"-->");
+                }
+            cycleString.append( (*iter->begin())->m_node->m_key.GetFullSchemaName());
+            ECObjectsLogger::Log()->errorv (L"ECSchema '%ls' contains cycles %ls", m_key.GetFullSchemaName().c_str(), cycleString.c_str());
+            
+            break;
+            }
+        }
+
+    return hasCycles;
+    }
+
+/*---------------------------------------------------------------------------------**//**
+* @bsimethod                                    Abeesh.Basheer                  03/2012
++---------------+---------------+---------------+---------------+---------------+------*/
+WString         SchemaKey::GetFullSchemaName () const
+    {
+    WChar schemaName[512] = {0};
+    BeStringUtilities::Snwprintf(schemaName, L"%ls.%02d.%02d", m_schemaName.c_str(), m_versionMajor, m_versionMinor);
+    return schemaName;
+    }
+
+/*---------------------------------------------------------------------------------**//**
+* @bsimethod                                    Abeesh.Basheer                  01/2012
++---------------+---------------+---------------+---------------+---------------+------*/
+struct ECClassFinder
+    {
+    EC::SchemaNameClassNamePair const& m_key;
+    ECClassP&                          m_class;
+    ECClassFinder (EC::SchemaNameClassNamePair const& key, ECClassP& foundClass)
+        :m_key(key), m_class(foundClass)
+        {}
+
+    bool operator () (ECSchemaCR val)
+        {
+        if (0 != val.GetName().CompareTo(m_key.m_schemaName))
+            return false;
+
+        m_class = val.GetClassP(m_key.m_className.c_str());
+        return NULL != m_class;
+        }
+
+    bool operator () (ECSchemaPtr const& val)
+        {
+        if (val.IsNull())
+            return false;
+
+        return (*this)(*val);
+        }
+
+    bool operator () (bpair<SchemaKey,ECSchemaPtr> const& val)
+        {
+        return (*this)(val.second);
+        }
+    
+    };
+
+/*---------------------------------------------------------------------------------**//**
+* @bsimethod                                    Abeesh.Basheer                  03/2012
++---------------+---------------+---------------+---------------+---------------+------*/
+ECClassP        SchemaMapExact::FindClassP (EC::SchemaNameClassNamePair const& classNamePair) const
+    {
+    ECClassP classInstance = NULL;
+    ECClassFinder classFinder(classNamePair, classInstance);
+    
+    SchemaMapExact::const_iterator iter = std::find_if (begin(), end(), classFinder);
+    return iter == end() ? NULL : classInstance;
+    }
+
+/*---------------------------------------------------------------------------------**//**
+* @bsimethod                                    Abeesh.Basheer                  04/2012
++---------------+---------------+---------------+---------------+---------------+------*/
+UInt32          ECSchema::ComputeSchemaXmlStringCheckSum(WCharCP str, size_t len)
+    {
+    return CheckSumHelper::ComputeCheckSumForString (str, len);
+    }
+
+/*---------------------------------------------------------------------------------**//**
+* @bsimethod                                    Abeesh.Basheer                  04/2012
++---------------+---------------+---------------+---------------+---------------+------*/
+void            ECSchema::ReComputeCheckSum ()
+    {
+    WString xmlStr;
+    if (SCHEMA_WRITE_STATUS_Success != WriteToXmlString (xmlStr))
+        return;
+
+    m_key.m_checkSum = CheckSumHelper::ComputeCheckSumForString (xmlStr.c_str(), sizeof(WChar)* xmlStr.length());
+    }
+END_BENTLEY_EC_NAMESPACE
+
+