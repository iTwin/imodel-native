/*--------------------------------------------------------------------------------------+
|
|     $Source: src/SchemaXml.cpp $
|
|  $Copyright: (c) 2015 Bentley Systems, Incorporated. All rights reserved. $
|
+--------------------------------------------------------------------------------------*/

#include "ECObjectsPch.h"
#include "SchemaXml.h"
#include <list>

BEGIN_BENTLEY_ECOBJECT_NAMESPACE

typedef bvector<bpair<ECClassP, BeXmlNodeP> >  ClassDeserializationVector;

//---------------------------------------------------------------------------------------
// @bsimethod                                   Carole.MacDonald            11/2015
//---------------+---------------+---------------+---------------+---------------+-------
struct SchemaXmlReaderImpl
    {
    protected:
        BeXmlDomR               m_xmlDom;
        ECSchemaReadContextR    m_schemaContext;

        bool IsOpenPlantPidCircularReferenceSpecialCase(Utf8String& referencedECSchemaName, Utf8String& referencingECSchemaFullName);
        virtual bool ReadClassNode(ECClassP &ecClass, BeXmlNodeR classNode, ECSchemaPtr& schemaOut) = 0;
        SchemaReadStatus _ReadClassContentsFromXml(ECSchemaPtr& schemaOut, ClassDeserializationVector&  classes, int ecXmlVersionMajor);

    protected:
        ECEntityClassP CreateEntityClass(ECSchemaPtr& schemaOut);
        ECStructClassP CreateStructClass(ECSchemaPtr& schemaOut);
        ECCustomAttributeClassP CreateCustomAttributeClass(ECSchemaPtr& schemaOut);
        ECRelationshipClassP CreateRelationshipClass(ECSchemaPtr& schemaOut);

    public:
        SchemaXmlReaderImpl(ECSchemaReadContextR context, BeXmlDomR xmlDom);
        SchemaReadStatus ReadSchemaReferencesFromXml(ECSchemaPtr& schemaOut, BeXmlNodeR schemaNode);

        virtual SchemaReadStatus ReadClassStubsFromXml(ECSchemaPtr& schemaOut, BeXmlNodeR schemaNode, ClassDeserializationVector& classes);
        virtual SchemaReadStatus ReadClassContentsFromXml(ECSchemaPtr& schemaOut, ClassDeserializationVector&  classes) = 0;
        SchemaReadStatus ReadEnumerationsFromXml(ECSchemaPtr& schemaOut, BeXmlNodeR schemaNode);
    };

//---------------------------------------------------------------------------------------
// @bsimethod                                   Carole.MacDonald            11/2015
//---------------+---------------+---------------+---------------+---------------+-------
struct SchemaXmlReader2 : SchemaXmlReaderImpl
    {
    protected:
        bool ReadClassNode(ECClassP &ecClass, BeXmlNodeR classNode, ECSchemaPtr& schemaOut) override;

    public:
        SchemaXmlReader2(ECSchemaReadContextR context, BeXmlDomR xmlDom);
        SchemaReadStatus ReadClassContentsFromXml(ECSchemaPtr& schemaOut, ClassDeserializationVector&  classes) override;
    };

//---------------------------------------------------------------------------------------
// @bsimethod                                   Carole.MacDonald            11/2015
//---------------+---------------+---------------+---------------+---------------+-------
struct SchemaXmlReader3 : SchemaXmlReaderImpl
    {
    protected:
        bool ReadClassNode(ECClassP &ecClass, BeXmlNodeR classNode, ECSchemaPtr& schemaOut) override;

    public:
        SchemaXmlReader3(ECSchemaReadContextR context, BeXmlDomR xmlDom);
        SchemaReadStatus ReadClassContentsFromXml(ECSchemaPtr& schemaOut, ClassDeserializationVector&  classes) override;
    };

/*---------------------------------------------------------------------------------**//**
* @bsimethod                                    Carole.MacDonald                01/2010
+---------------+---------------+---------------+---------------+---------------+------*/
static bool ClassNameComparer(ECClassP class1, ECClassP class2)
    {
    // We should never have a NULL ECClass here.
    // However we will pretend a NULL ECClass is always less than a non-NULL ECClass
    BeAssert(NULL != class1 && NULL != class2);
    if (NULL == class1)
        return NULL != class2;      // class 1 < class2 if class2 non-null, equal otherwise
    else if (NULL == class2)
        return false;               // class1 > class2

    int comparison = class1->GetName().CompareTo(class2->GetName());
    return comparison < 0;
    }


// If you are developing schemas, particularly when editing them by hand, you want to have this variable set to false so you get the asserts to help you figure out what is going wrong.
// Test programs generally want to get error status back and not assert, so they call ECSchema::AssertOnXmlError (false);
static  bool        s_noAssert = false;

//---------------------------------------------------------------------------------------
// @bsimethod                                   Carole.MacDonald            10/2015
//---------------+---------------+---------------+---------------+---------------+-------
void SchemaXmlReader::SetErrorHandling(bool doAssert)
    {
    s_noAssert = !doAssert;
    }

//---------------------------------------------------------------------------------------
// @bsimethod                                   Carole.MacDonald            11/2015
//---------------+---------------+---------------+---------------+---------------+-------
SchemaXmlReaderImpl::SchemaXmlReaderImpl(ECSchemaReadContextR context, BeXmlDomR xmlDom) : m_schemaContext(context), m_xmlDom(xmlDom)
{ }

//---------------------------------------------------------------------------------------
// - OpenPlant shipped a malformed schema that has a circular reference through supplementation.
// - Therefore a special case had to be created so that we do not try to de-serialize this
// - schema
// @bsimethod                                    Carole.MacDonald                01/2012
//---------------+---------------+---------------+---------------+---------------+-------
bool  SchemaXmlReaderImpl::IsOpenPlantPidCircularReferenceSpecialCase
(
    Utf8String& referencedECSchemaName,
    Utf8String& referencingECSchemaFullName
    )
    {
    if (0 != referencedECSchemaName.CompareTo("OpenPlant_PID"))
        return false;

    return (0 == referencingECSchemaFullName.CompareTo("OpenPlant_Supplemental_Mapping_OPPID.01.01") || 0 == referencingECSchemaFullName.CompareTo("OpenPlant_Supplemental_Mapping_OPPID.01.02"));
    }

//---------------------------------------------------------------------------------------
// @bsimethod                                   Carole.MacDonald            10/2015
//---------------+---------------+---------------+---------------+---------------+-------
SchemaReadStatus SchemaXmlReaderImpl::ReadSchemaReferencesFromXml(ECSchemaPtr& schemaOut, BeXmlNodeR schemaNode)
    {
    SchemaReadStatus status = SchemaReadStatus::Success;

    BeXmlDom::IterableNodeSet schemaReferenceNodes;
    schemaNode.SelectChildNodes(schemaReferenceNodes, EC_NAMESPACE_PREFIX ":" EC_SCHEMAREFERENCE_ELEMENT);
    for (BeXmlNodeP& schemaReferenceNode : schemaReferenceNodes)
        {
        SchemaKey key;
        if (BEXML_Success != schemaReferenceNode->GetAttributeStringValue(key.m_schemaName, SCHEMAREF_NAME_ATTRIBUTE))
            {
            LOG.errorv("Invalid ECSchemaXML: %s element must contain a %s attribute", schemaReferenceNode->GetName(), SCHEMAREF_NAME_ATTRIBUTE);
            return SchemaReadStatus::InvalidECSchemaXml;
            }

        Utf8String prefix;
        if (BEXML_Success != schemaReferenceNode->GetAttributeStringValue(prefix, SCHEMAREF_PREFIX_ATTRIBUTE))
            {
            LOG.errorv("Invalid ECSchemaXML: %s element must contain a %s attribute", schemaReferenceNode->GetName(), SCHEMAREF_PREFIX_ATTRIBUTE);
            return SchemaReadStatus::InvalidECSchemaXml;
            }


        Utf8String versionString;
        if (BEXML_Success != schemaReferenceNode->GetAttributeStringValue(versionString, SCHEMAREF_VERSION_ATTRIBUTE))
            {
            LOG.errorv("Invalid ECSchemaXML: %s element must contain a %s attribute", schemaReferenceNode->GetName(), SCHEMAREF_VERSION_ATTRIBUTE);
            return SchemaReadStatus::InvalidECSchemaXml;
            }

        if (ECObjectsStatus::Success != ECSchema::ParseVersionString(key.m_versionMajor, key.m_versionMinor, versionString.c_str()))
            {
            LOG.errorv("Invalid ECSchemaXML: unable to parse version string for referenced schema %s.", key.m_schemaName.c_str());
            return SchemaReadStatus::InvalidECSchemaXml;
            }

        // If the schema (uselessly) references itself, just skip it
        if (schemaOut->GetSchemaKey().m_schemaName.compare(key.m_schemaName) == 0)
            continue;

        Utf8String schemaFullName = schemaOut->GetFullSchemaName();
        if (IsOpenPlantPidCircularReferenceSpecialCase(key.m_schemaName, schemaFullName))
            continue;

        LOG.debugv("About to locate referenced ECSchema %s", key.GetFullSchemaName().c_str());

        // There are some schemas out there that reference the non-existent Unit_Attributes.1.1 schema.  We need to deliver 1.0, which does not match our criteria
        // for LatestCompatible.
        if (0 == key.GetName().CompareTo("Unit_Attributes") && 1 == key.GetVersionMajor() && 1 == key.GetVersionMinor())
            key.m_versionMinor = 0;
        ECSchemaPtr referencedSchema = schemaOut->LocateSchema(key, m_schemaContext);

        if (referencedSchema.IsValid())
            {
            //We can encounter some time same schema referenced twice with different namespacePrefix.
            //We will not treat it as error.
            SchemaKeyCR refSchemaKey = referencedSchema->GetSchemaKey();
            auto const& references = schemaOut->GetReferencedSchemas();
            if (references.end() != references.find(refSchemaKey))
                {
                continue;
                }

            ECObjectsStatus status = schemaOut->AddReferencedSchema(*referencedSchema, prefix, m_schemaContext);
            if (ECObjectsStatus::Success != status)
                return ECObjectsStatus::SchemaHasReferenceCycle == status ? SchemaReadStatus::HasReferenceCycle : static_cast<SchemaReadStatus> (status);
            }
        else
            {
            LOG.errorv("Unable to locate referenced schema %s", key.GetFullSchemaName().c_str());
            return SchemaReadStatus::ReferencedSchemaNotFound;
            }
        }

    return status;
    }

//---------------------------------------------------------------------------------------
// @bsimethod                                   Carole.MacDonald            11/2015
//---------------+---------------+---------------+---------------+---------------+-------
SchemaReadStatus SchemaXmlReaderImpl::ReadClassStubsFromXml(ECSchemaPtr& schemaOut, BeXmlNodeR schemaNode, ClassDeserializationVector& classes)
    {
    SchemaReadStatus status = SchemaReadStatus::Success;

    // Create ECClass Stubs (no properties)
    for (BeXmlNodeP classNode = schemaNode.GetFirstChild(); NULL != classNode; classNode = classNode->GetNextSibling())
        {
        ECClassP       ecClass = nullptr;
        if (!ReadClassNode(ecClass, *classNode, schemaOut))
            continue;

        if (SchemaReadStatus::Success != (status = ecClass->_ReadXmlAttributes(*classNode)))
            {
            delete ecClass;
            return status;
            }

        if (ecClass->IsStructClass())
            LOG.tracev("    Created ECStructClass Stub: %s", ecClass->GetName().c_str());
        else if (ecClass->IsCustomAttributeClass())
            LOG.tracev("    Created ECCustomAttributeClass Stub: %s", ecClass->GetName().c_str());
        else if (ecClass->IsRelationshipClass())
            LOG.tracev("    Created Relationship ECClass Stub: %s", ecClass->GetName().c_str());
        else
            LOG.tracev("    Created ECEntityClass Stub: %s", ecClass->GetName().c_str());

<<<<<<< HEAD
        Utf8String name = ecClass->GetName();
=======
>>>>>>> 493cd7f0
        ECObjectsStatus addStatus = schemaOut->AddClass(ecClass);

        if (addStatus == ECObjectsStatus::NamedItemAlreadyExists)
            {
            LOG.errorv("Duplicate class node for %s in schema %s.", ecClass->GetName().c_str(), schemaOut->GetFullSchemaName().c_str());
            delete ecClass;
            ecClass = nullptr;
            return SchemaReadStatus::DuplicateTypeName;
            }

        if (ECObjectsStatus::Success != addStatus)
            {
            delete ecClass;
            ecClass = nullptr;
            return SchemaReadStatus::InvalidECSchemaXml;
            }

        classes.push_back(make_bpair(ecClass, classNode));
        }

    return status;
    }


//---------------------------------------------------------------------------------------
// - Expects class stubs have already been read and created.  They are stored in the vector passed into this method.
// - Expects referenced schemas have been resolved and read so that base classes & structs in other schemas can be located.
// - Reads the contents of each XML node cached in the classes vector and populates the in-memory EC:ECClass with
//   base classes, properties & relationship endpoints.
// @bsimethod                                   Carole.MacDonald            10/2015
//---------------+---------------+---------------+---------------+---------------+-------
SchemaReadStatus SchemaXmlReaderImpl::_ReadClassContentsFromXml(ECSchemaPtr& schemaOut, ClassDeserializationVector& classes, int ecXmlVersionMajor)
    {
    SchemaReadStatus status = SchemaReadStatus::Success;

    ClassDeserializationVector::const_iterator  classesStart, classesEnd, classesIterator;
    ECClassP    ecClass;
    BeXmlNodeP  classNode;
    for (classesStart = classes.begin(), classesEnd = classes.end(), classesIterator = classesStart; classesIterator != classesEnd; classesIterator++)
        {
        ecClass = classesIterator->first;
        classNode = classesIterator->second;
        status = ecClass->_ReadXmlContents(*classNode, m_schemaContext, ecXmlVersionMajor);
        if (SchemaReadStatus::Success != status)
            return status;
        }

    return status;
    }


//---------------------------------------------------------------------------------------
// These class constructors are declared as private to prevent regular uses from creating unnamed
// classes outside of a schema.  Instead of adding each variant of the reader as a friend, this
// way seemed simpler.
// @bsimethod                                   Carole.MacDonald            11/2015
//---------------+---------------+---------------+---------------+---------------+-------
ECEntityClassP SchemaXmlReaderImpl::CreateEntityClass(ECSchemaPtr& schemaOut)
    {
    return new ECEntityClass(*schemaOut);
    }

//---------------------------------------------------------------------------------------
// @bsimethod                                   Carole.MacDonald            11/2015
//---------------+---------------+---------------+---------------+---------------+-------
ECStructClassP SchemaXmlReaderImpl::CreateStructClass(ECSchemaPtr& schemaOut)
    {
    return new ECStructClass(*schemaOut);
    }

//---------------------------------------------------------------------------------------
// @bsimethod                                   Carole.MacDonald            11/2015
//---------------+---------------+---------------+---------------+---------------+-------
ECCustomAttributeClassP SchemaXmlReaderImpl::CreateCustomAttributeClass(ECSchemaPtr& schemaOut)
    {
    return new ECCustomAttributeClass(*schemaOut);
    }

//---------------------------------------------------------------------------------------
// @bsimethod                                   Carole.MacDonald            11/2015
//---------------+---------------+---------------+---------------+---------------+-------
ECRelationshipClassP SchemaXmlReaderImpl::CreateRelationshipClass(ECSchemaPtr& schemaOut)
    {
    return new ECRelationshipClass(*schemaOut);
    }

//---------------------------------------------------------------------------------------
// @bsimethod                                   Carole.MacDonald            11/2015
//---------------+---------------+---------------+---------------+---------------+-------
SchemaXmlReader2::SchemaXmlReader2(ECSchemaReadContextR context, BeXmlDomR xmlDom) : SchemaXmlReaderImpl(context, xmlDom)
{ }

//---------------------------------------------------------------------------------------
// @bsimethod                                   Carole.MacDonald            10/2015
//---------------+---------------+---------------+---------------+---------------+-------
bool SchemaXmlReader2::ReadClassNode(ECClassP &ecClass, BeXmlNodeR classNode, ECSchemaPtr& schemaOut)
    {
    // Create ECClass Stubs (no properties)
    ECStructClassP structClass = nullptr;
    ECRelationshipClassP relationshipClass = nullptr;
    ECCustomAttributeClassP caClass = nullptr;

    Utf8CP nodeName = classNode.GetName();

    if (0 == strcmp(nodeName, EC_CLASS_ELEMENT))
        {
        // Need to determine what type of class this actually is in EC 3.0
        Utf8String boolStr;
        bool isCA = false;
        bool isStruct = false;
        if (BEXML_Success == classNode.GetAttributeStringValue(boolStr, IS_CUSTOMATTRIBUTE_ATTRIBUTE))
            ECXml::ParseBooleanString(isCA, boolStr.c_str());
        if (BEXML_Success == classNode.GetAttributeStringValue(boolStr, IS_STRUCT_ATTRIBUTE))
            ECXml::ParseBooleanString(isStruct, boolStr.c_str());

        if (isCA && isStruct)
            {
            Utf8String     className;
            classNode.GetAttributeStringValue(className, TYPE_NAME_ATTRIBUTE);
            if (className.CompareTo("TransformationValueMap") != 0)
                {
                LOG.errorv("Class %s in Schema %s is marked as both Struct and CustomAttribute.  This is not allowed.", className.c_str(), schemaOut->GetFullSchemaName().c_str());
                //return SchemaReadStatus::InvalidECSchemaXml;
                }
            }
        if (isStruct)
            {
            structClass = CreateStructClass(schemaOut);
            ecClass = structClass;
            }
        else if (isCA)
            {
            caClass = CreateCustomAttributeClass(schemaOut);
            ecClass = caClass;
            }
        else
            ecClass = CreateEntityClass(schemaOut);
        }
    else if (0 == strcmp(nodeName, EC_RELATIONSHIP_CLASS_ELEMENT))
        {
        relationshipClass = CreateRelationshipClass(schemaOut);
        ecClass = relationshipClass;
        }
    else
        return false;

    return true;
    }

//---------------------------------------------------------------------------------------
// @bsimethod                                   Carole.MacDonald            11/2015
//---------------+---------------+---------------+---------------+---------------+-------
SchemaReadStatus SchemaXmlReader2::ReadClassContentsFromXml(ECSchemaPtr& schemaOut, ClassDeserializationVector& classes)
    {
    return _ReadClassContentsFromXml(schemaOut, classes, 2);
    }

//---------------------------------------------------------------------------------------
// @bsimethod                                   Carole.MacDonald            11/2015
//---------------+---------------+---------------+---------------+---------------+-------
SchemaXmlReader3::SchemaXmlReader3(ECSchemaReadContextR context, BeXmlDomR xmlDom) : SchemaXmlReaderImpl(context, xmlDom)
{ }

//---------------------------------------------------------------------------------------
// Create ECClass Stubs (no attributes or properties)
// @bsimethod                                   Carole.MacDonald            11/2015
//---------------+---------------+---------------+---------------+---------------+-------
bool SchemaXmlReader3::ReadClassNode(ECClassP &ecClass, BeXmlNodeR classNode, ECSchemaPtr& schemaOut)
    {
    ECEntityClassP entityClass = nullptr;
    ECStructClassP structClass = nullptr;
    ECRelationshipClassP relationshipClass = nullptr;
    ECCustomAttributeClassP caClass = nullptr;

    Utf8CP nodeName = classNode.GetName();

    if (0 == strcmp(EC_CLASS_ELEMENT, nodeName))
        {}
    else if (0 == strcmp(EC_STRUCTCLASS_ELEMENT, nodeName))
        {
        structClass = CreateStructClass(schemaOut);
        ecClass = structClass;
        }
    else if (0 == strcmp(EC_CUSTOMATTRIBUTECLASS_ELEMENT, nodeName))
        {
        caClass = CreateCustomAttributeClass(schemaOut);
        ecClass = caClass;
        }
    else if (0 == strcmp(EC_ENTITYCLASS_ELEMENT, nodeName))
        {
        entityClass = CreateEntityClass(schemaOut);
        ecClass = entityClass;
        }
    else if (0 == strcmp(EC_RELATIONSHIP_CLASS_ELEMENT, nodeName))
        {
        relationshipClass = CreateRelationshipClass(schemaOut);
        ecClass = relationshipClass;
        }

    if (nullptr == ecClass)
        return false;

    Utf8String modifierStr = false;
    ECClassModifier modifier;
    if (BEXML_Success == classNode.GetAttributeStringValue(modifierStr, MODIFIER_ATTRIBUTE))
        {
        ECXml::ParseModifierString(modifier, modifierStr);
        ecClass->SetClassModifier(modifier);
        }
    return true;
    }

//---------------------------------------------------------------------------------------
// @bsimethod                                   Carole.MacDonald            11/2015
//---------------+---------------+---------------+---------------+---------------+-------
SchemaReadStatus SchemaXmlReader3::ReadClassContentsFromXml(ECSchemaPtr& schemaOut, ClassDeserializationVector& classes)
    {
    return _ReadClassContentsFromXml(schemaOut, classes, 3);
    }


//---------------------------------------------------------------------------------------
// @bsimethod                                   Robert.Schili            11/2015
//---------------+---------------+---------------+---------------+---------------+-------
SchemaReadStatus SchemaXmlReaderImpl::ReadEnumerationsFromXml(ECSchemaPtr& schemaOut, BeXmlNodeR schemaNode)
    {
    SchemaReadStatus status = SchemaReadStatus::Success;

    // Create ECClass Stubs (no properties)
    for (BeXmlNodeP candidateNode = schemaNode.GetFirstChild(); nullptr != candidateNode; candidateNode = candidateNode->GetNextSibling())
        {
        Utf8CP nodeName = candidateNode->GetName();
        if (0 != strcmp(EC_ENUMERATION_ELEMENT, nodeName))
            {
            continue; //node is not an enumeration
            }

        ECEnumerationP ecEnumeration = new ECEnumeration(*schemaOut);
        status = ecEnumeration->_ReadXml(*candidateNode, m_schemaContext);
        if (SchemaReadStatus::Success != status)
            {
            delete ecEnumeration;
            return status;
            }

        Utf8StringCR name = ecEnumeration->GetName();
        ECObjectsStatus addStatus = schemaOut->AddEnumeration(ecEnumeration);

        if (addStatus == ECObjectsStatus::NamedItemAlreadyExists)
            {
            LOG.errorv("Duplicate enumeration node for %s in schema %s.", name.c_str(), schemaOut->GetFullSchemaName().c_str());
            delete ecEnumeration;
            ecEnumeration = nullptr;
            return SchemaReadStatus::DuplicateTypeName;
            }

        if (ECObjectsStatus::Success != addStatus)
            {
            delete ecEnumeration;
            ecEnumeration = nullptr;
            return SchemaReadStatus::InvalidECSchemaXml;
            }
        }
    return status;
    }

//---------------------------------------------------------------------------------------
// @bsimethod                                   Carole.MacDonald            10/2015
//---------------+---------------+---------------+---------------+---------------+-------
SchemaXmlReader::SchemaXmlReader(ECSchemaReadContextR context, BeXmlDomR xmlDom) : m_schemaContext(context), m_xmlDom(xmlDom)
    {
    }

//---------------------------------------------------------------------------------------
// @bsimethod                                   Carole.MacDonald            10/2015
//---------------+---------------+---------------+---------------+---------------+-------
SchemaReadStatus SchemaXmlReader::Deserialize(ECSchemaPtr& schemaOut, uint32_t checkSum)
    {
    SchemaReadStatus status = SchemaReadStatus::Success;
    StopWatch overallTimer(L"Overall schema de-serialization timer", true);

    BeXmlNodeP      rootNode;
    rootNode = static_cast <BeXmlNodeP>(xmlDocGetRootElement(&(m_xmlDom.GetDocument())));
    if (NULL == rootNode)
        {
        BeAssert(s_noAssert);
        LOG.errorv("Invalid ECSchemaXML: Missing a top-level node");
        return SchemaReadStatus::InvalidECSchemaXml;
        }

    Utf8String schemaNamespace(rootNode->GetNamespace());

    if (!schemaNamespace.StartsWith(ECXML_URI))
        {
        LOG.errorv("Unknown schema namespace: %s", schemaNamespace.c_str());
        return SchemaReadStatus::InvalidECSchemaXml;
        }

    Utf8String version = schemaNamespace.substr(strlen(ECXML_URI) + 1);
    int ecXmlMajorVersion, ecXmlMinorVersion;

    sscanf(version.c_str(), "%d.%d", &ecXmlMajorVersion, &ecXmlMinorVersion);
    if (2 != ecXmlMajorVersion && 3 != ecXmlMajorVersion)
        {
        LOG.errorv("Unsupported ecXml version %d.%d", ecXmlMajorVersion, ecXmlMinorVersion);
        return SchemaReadStatus::InvalidECSchemaXml;
        }

    m_xmlDom.RegisterNamespace(EC_NAMESPACE_PREFIX, schemaNamespace.c_str());

    BeXmlNodeP      schemaNode;
    if ((BEXML_Success != m_xmlDom.SelectNode(schemaNode, "/" EC_NAMESPACE_PREFIX ":" EC_SCHEMA_ELEMENT, NULL, BeXmlDom::NODE_BIAS_First)) || (NULL == schemaNode))
        {
        BeAssert(s_noAssert);
        LOG.errorv("Invalid ECSchemaXML: Missing a top-level %s node in the %s namespace", EC_SCHEMA_ELEMENT, schemaNamespace.c_str());
        return SchemaReadStatus::InvalidECSchemaXml;
        }

    // schemaName is a REQUIRED attribute in order to create the schema
    Utf8String schemaName;
    if (BEXML_Success != schemaNode->GetAttributeStringValue(schemaName, SCHEMA_NAME_ATTRIBUTE))
        {
        BeAssert(s_noAssert);
        LOG.errorv("Invalid ECSchemaXML: %s element must contain a schemaName attribute", EC_SCHEMA_ELEMENT);
        return SchemaReadStatus::InvalidECSchemaXml;
        }

    uint32_t versionMajor = DEFAULT_VERSION_MAJOR;
    uint32_t versionMinor = DEFAULT_VERSION_MINOR;

    // OPTIONAL attributes - If these attributes exist they do not need to be valid.  We will ignore any errors setting them and use default values.
    // NEEDSWORK This is due to the current implementation in managed ECObjects.  We should reconsider whether it is the correct behavior.
    Utf8String     versionString;
    if ((BEXML_Success != schemaNode->GetAttributeStringValue(versionString, SCHEMA_VERSION_ATTRIBUTE)) ||
        (ECObjectsStatus::Success != ECSchema::ParseVersionString(versionMajor, versionMinor, versionString.c_str())))
        {
        LOG.warningv("Invalid version attribute has been ignored while reading ECSchema '%s'.  The default version number %02d.%02d has been applied.",
                     schemaName.c_str(), versionMajor, versionMinor);
        }

    LOG.debugv("Reading ECSchema %s.%02d.%02d", schemaName.c_str(), versionMajor, versionMinor);

    ECObjectsStatus createStatus = ECSchema::CreateSchema(schemaOut, schemaName, versionMajor, versionMinor);
    if (ECObjectsStatus::Success != createStatus)
        return SchemaReadStatus::InvalidECSchemaXml;

    schemaOut->m_key.m_checkSum = checkSum;

    if (ECObjectsStatus::DuplicateSchema == m_schemaContext.AddSchema(*schemaOut))
        {
        return SchemaReadStatus::DuplicateSchema;
        }

    // OPTIONAL attributes - If these attributes exist they MUST be valid
    Utf8String value;  // used by macro.
    READ_OPTIONAL_XML_ATTRIBUTE((*schemaNode), SCHEMA_NAMESPACE_PREFIX_ATTRIBUTE, schemaOut, NamespacePrefix)
    READ_OPTIONAL_XML_ATTRIBUTE((*schemaNode), DESCRIPTION_ATTRIBUTE, schemaOut, Description)
    READ_OPTIONAL_XML_ATTRIBUTE((*schemaNode), DISPLAY_LABEL_ATTRIBUTE, schemaOut, DisplayLabel)

    StopWatch readingSchemaReferences(L"Reading Schema References", true);
    SchemaXmlReaderImpl* reader = nullptr;
    if (2 == ecXmlMajorVersion)
        reader = new SchemaXmlReader2(m_schemaContext, m_xmlDom);
    else
        reader = new SchemaXmlReader3(m_schemaContext, m_xmlDom);

    if (SchemaReadStatus::Success != (status = reader->ReadSchemaReferencesFromXml(schemaOut, *schemaNode)))
        {
        m_schemaContext.RemoveSchema(*schemaOut);
        schemaOut = NULL;
        return status;
        }

    readingSchemaReferences.Stop();
    LOG.tracev("Reading schema references for %s took %.4lf seconds\n", schemaOut->GetFullSchemaName().c_str(), readingSchemaReferences.GetElapsedSeconds());

    ClassDeserializationVector classes;
    StopWatch readingClassStubs(L"Reading class stubs", true);
    status = reader->ReadClassStubsFromXml(schemaOut, *schemaNode, classes);

    if (SchemaReadStatus::Success != status)
        {
        m_schemaContext.RemoveSchema(*schemaOut);
        schemaOut = NULL;
        return status;
        }
    readingClassStubs.Stop();
    LOG.tracev("Reading class stubs for %s took %.4lf seconds\n", schemaOut->GetFullSchemaName().c_str(), readingClassStubs.GetElapsedSeconds());

    StopWatch readingEnumerations(L"Reading enumerations", true);
    status = reader->ReadEnumerationsFromXml(schemaOut, *schemaNode);

    if (SchemaReadStatus::Success != status)
        {
        m_schemaContext.RemoveSchema(*schemaOut);
        schemaOut = nullptr;
        return status;
        }
    readingEnumerations.Stop();
    LOG.tracev("Reading enumerations stubs for %s took %.4lf seconds\n", schemaOut->GetFullSchemaName().c_str(), readingEnumerations.GetElapsedSeconds());

    // NEEDSWORK ECClass inheritance (base classes, properties & relationship endpoints)
    StopWatch readingClassContents(L"Reading class contents", true);
    if (SchemaReadStatus::Success != (status = reader->ReadClassContentsFromXml(schemaOut, classes)))
        {
        m_schemaContext.RemoveSchema(*schemaOut);
        schemaOut = NULL;
        return status;
        }
    readingClassContents.Stop();
    LOG.tracev("Reading class contents for %s took %.4lf seconds\n", schemaOut->GetFullSchemaName().c_str(), readingClassContents.GetElapsedSeconds());

    StopWatch readingCustomAttributes(L"Reading custom attributes", true);
    schemaOut->ReadCustomAttributes(*schemaNode, m_schemaContext, *schemaOut);
    readingCustomAttributes.Stop();
    LOG.tracev("Reading custom attributes for %s took %.4lf seconds\n", schemaOut->GetFullSchemaName().c_str(), readingCustomAttributes.GetElapsedSeconds());


    //Compute the schema checkSum
    overallTimer.Stop();
    LOG.debugv("Overall schema de-serialization for %s took %.4lf seconds\n", schemaOut->GetFullSchemaName().c_str(), overallTimer.GetElapsedSeconds());

    return SchemaReadStatus::Success;
    }

// =====================================================================================
// SchemaXmlWriter class
// =====================================================================================

//---------------------------------------------------------------------------------------
// @bsimethod                                   Carole.MacDonald            10/2015
//---------------+---------------+---------------+---------------+---------------+-------
SchemaXmlWriter::SchemaXmlWriter(BeXmlWriterR xmlWriter, ECSchemaCR ecSchema, int ecXmlVersionMajor, int ecXmlVersionMinor) : m_xmlWriter(xmlWriter), m_ecSchema(ecSchema), m_ecXmlVersionMajor(ecXmlVersionMajor), m_ecXmlVersionMinor(ecXmlVersionMinor)
    {}

/*---------------------------------------------------------------------------------**//**
* @bsimethod                                    Carole.MacDonald                01/2010
+---------------+---------------+---------------+---------------+---------------+------*/
SchemaWriteStatus SchemaXmlWriter::WriteSchemaReferences()
    {
    SchemaWriteStatus status = SchemaWriteStatus::Success;
    bmap<ECSchemaP, Utf8String>::const_iterator iterator;
    for (iterator = m_ecSchema.m_referencedSchemaNamespaceMap.begin(); iterator != m_ecSchema.m_referencedSchemaNamespaceMap.end(); iterator++)
        {
        bpair<ECSchemaP, const Utf8String> mapPair = *(iterator);
        ECSchemaP   refSchema = mapPair.first;
        m_xmlWriter.WriteElementStart(EC_SCHEMAREFERENCE_ELEMENT);
        m_xmlWriter.WriteAttribute(SCHEMAREF_NAME_ATTRIBUTE, refSchema->GetName().c_str());

        Utf8Char versionString[8];
        sprintf(versionString, "%02d.%02d", refSchema->GetVersionMajor(), refSchema->GetVersionMinor());
        m_xmlWriter.WriteAttribute(SCHEMAREF_VERSION_ATTRIBUTE, versionString);

        const Utf8String prefix = mapPair.second;
        m_xmlWriter.WriteAttribute(SCHEMAREF_PREFIX_ATTRIBUTE, prefix.c_str());
        m_xmlWriter.WriteElementEnd();
        }
    return status;
    }

/*---------------------------------------------------------------------------------**//**
* @bsimethod                                    Carole.MacDonald                06/2010
+---------------+---------------+---------------+---------------+---------------+------*/
SchemaWriteStatus SchemaXmlWriter::WriteCustomAttributeDependencies(IECCustomAttributeContainerCR container)
    {
    SchemaWriteStatus status = SchemaWriteStatus::Success;

    for (IECInstancePtr instance : container.GetCustomAttributes(false))
        {
        ECClassCR currentClass = instance->GetClass();
        status = WriteClass(currentClass);
        if (SchemaWriteStatus::Success != status)
            return status;
        }
    return status;
    }

/*---------------------------------------------------------------------------------**//**
* @bsimethod                                    Carole.MacDonald                01/2010
+---------------+---------------+---------------+---------------+---------------+------*/
SchemaWriteStatus SchemaXmlWriter::WriteClass(ECClassCR ecClass)
    {
    SchemaWriteStatus status = SchemaWriteStatus::Success;
    // don't write any classes that aren't in the schema we're writing.
    if (&(ecClass.GetSchema()) != &m_ecSchema)
        return status;

    bset<Utf8CP>::const_iterator setIterator;
    setIterator = m_context.m_alreadyWrittenClasses.find(ecClass.GetName().c_str());
    // Make sure we don't write any class twice
    if (setIterator != m_context.m_alreadyWrittenClasses.end())
        return status;
    else
        m_context.m_alreadyWrittenClasses.insert(ecClass.GetName().c_str());

    // write the base classes first.
    for (ECClassP baseClass : ecClass.GetBaseClasses())
        WriteClass(*baseClass);

    // Serialize relationship constraint dependencies
    ECRelationshipClassP relClass = const_cast<ECRelationshipClassP>(ecClass.GetRelationshipClassCP());
    if (NULL != relClass)
        {
        for (auto source : relClass->GetSource().GetConstraintClasses())
            WriteClass(source->GetClass());

        for (auto target : relClass->GetTarget().GetConstraintClasses())
            WriteClass(target->GetClass());
        }
    WritePropertyDependencies(ecClass);
    WriteCustomAttributeDependencies(ecClass);

    return ecClass._WriteXml(m_xmlWriter, m_ecXmlVersionMajor, m_ecXmlVersionMinor);
    }

/*---------------------------------------------------------------------------------**//**
* @bsimethod                                    Robert.Schili                11/2015
+---------------+---------------+---------------+---------------+---------------+------*/
SchemaWriteStatus SchemaXmlWriter::WriteEnumeration(ECEnumerationCR ecEnumeration)
    {
    SchemaWriteStatus status = SchemaWriteStatus::Success;
    // don't write any enumerations that aren't in the schema we're writing.
    if (&(ecEnumeration.GetSchema()) != &m_ecSchema)
        return status;

    //WriteCustomAttributeDependencies(ecEnumeration);
    return ecEnumeration._WriteXml(m_xmlWriter, m_ecXmlVersionMajor, m_ecXmlVersionMinor);
    }


/*---------------------------------------------------------------------------------**//**
* @bsimethod                                    Carole.MacDonald                01/2010
+---------------+---------------+---------------+---------------+---------------+------*/
SchemaWriteStatus SchemaXmlWriter::WritePropertyDependencies(ECClassCR ecClass)
    {
    SchemaWriteStatus status = SchemaWriteStatus::Success;

    for (ECPropertyP prop : ecClass.GetProperties(false))
        {
        if (prop->GetIsStruct())
            {
            StructECPropertyP structProperty = prop->GetAsStructPropertyP();
            WriteClass(structProperty->GetType());
            }
        else if (prop->GetIsStructArray())
            {
            StructArrayECPropertyP arrayProperty = prop->GetAsStructArrayPropertyP();
            WriteClass(*(arrayProperty->GetStructElementType()));
            }
        WriteCustomAttributeDependencies(*prop);
        }
    return status;
    }

//---------------------------------------------------------------------------------------
// @bsimethod                                   Carole.MacDonald            10/2015
//---------------+---------------+---------------+---------------+---------------+-------
SchemaWriteStatus SchemaXmlWriter::Serialize(bool utf16)
    {
    if (utf16)
        m_xmlWriter.WriteDocumentStart(XML_CHAR_ENCODING_UTF16LE);
    else
        m_xmlWriter.WriteDocumentStart(XML_CHAR_ENCODING_UTF8);

    Utf8PrintfString ns("%s.%d.%d", ECXML_URI, m_ecXmlVersionMajor, m_ecXmlVersionMinor);
    m_xmlWriter.WriteElementStart(EC_SCHEMA_ELEMENT, ns.c_str());

    Utf8Char versionString[8];
    BeStringUtilities::Snprintf(versionString, "%02d.%02d", m_ecSchema.m_key.m_versionMajor, m_ecSchema.m_key.m_versionMinor);

    m_xmlWriter.WriteAttribute(SCHEMA_NAME_ATTRIBUTE, m_ecSchema.GetName().c_str());
    m_xmlWriter.WriteAttribute(SCHEMA_NAMESPACE_PREFIX_ATTRIBUTE, m_ecSchema.GetNamespacePrefix().c_str());
    m_xmlWriter.WriteAttribute(SCHEMA_VERSION_ATTRIBUTE, versionString);
    m_xmlWriter.WriteAttribute(DESCRIPTION_ATTRIBUTE, m_ecSchema.GetInvariantDescription().c_str());
    if (m_ecSchema.GetIsDisplayLabelDefined())
        m_xmlWriter.WriteAttribute(DISPLAY_LABEL_ATTRIBUTE, m_ecSchema.GetInvariantDisplayLabel().c_str());

    WriteSchemaReferences();

    WriteCustomAttributeDependencies(m_ecSchema);
    m_ecSchema.WriteCustomAttributes(m_xmlWriter);

    for (ECEnumerationCP pEnum : m_ecSchema.GetEnumerations())
        {
        if (NULL == pEnum)
            {
            BeAssert(false);
            continue;
            }
        else
            WriteEnumeration(*pEnum);
        }

    std::list<ECClassP> sortedClasses;
    // sort the classes by name so the order in which they are written is predictable.
    for (ECClassP pClass : m_ecSchema.GetClasses())
        {
        if (NULL == pClass)
            {
            BeAssert(false);
            continue;
            }
        else
            sortedClasses.push_back(pClass);
        }

    sortedClasses.sort(ClassNameComparer);

    for (ECClassP pClass : sortedClasses)
        {
        WriteClass(*pClass);
        }

    m_xmlWriter.WriteElementEnd();
    return SchemaWriteStatus::Success;

    }

END_BENTLEY_ECOBJECT_NAMESPACE

<|MERGE_RESOLUTION|>--- conflicted
+++ resolved
@@ -1,857 +1,853 @@
-/*--------------------------------------------------------------------------------------+
-|
-|     $Source: src/SchemaXml.cpp $
-|
-|  $Copyright: (c) 2015 Bentley Systems, Incorporated. All rights reserved. $
-|
-+--------------------------------------------------------------------------------------*/
-
-#include "ECObjectsPch.h"
-#include "SchemaXml.h"
-#include <list>
-
-BEGIN_BENTLEY_ECOBJECT_NAMESPACE
-
-typedef bvector<bpair<ECClassP, BeXmlNodeP> >  ClassDeserializationVector;
-
-//---------------------------------------------------------------------------------------
-// @bsimethod                                   Carole.MacDonald            11/2015
-//---------------+---------------+---------------+---------------+---------------+-------
-struct SchemaXmlReaderImpl
-    {
-    protected:
-        BeXmlDomR               m_xmlDom;
-        ECSchemaReadContextR    m_schemaContext;
-
-        bool IsOpenPlantPidCircularReferenceSpecialCase(Utf8String& referencedECSchemaName, Utf8String& referencingECSchemaFullName);
-        virtual bool ReadClassNode(ECClassP &ecClass, BeXmlNodeR classNode, ECSchemaPtr& schemaOut) = 0;
-        SchemaReadStatus _ReadClassContentsFromXml(ECSchemaPtr& schemaOut, ClassDeserializationVector&  classes, int ecXmlVersionMajor);
-
-    protected:
-        ECEntityClassP CreateEntityClass(ECSchemaPtr& schemaOut);
-        ECStructClassP CreateStructClass(ECSchemaPtr& schemaOut);
-        ECCustomAttributeClassP CreateCustomAttributeClass(ECSchemaPtr& schemaOut);
-        ECRelationshipClassP CreateRelationshipClass(ECSchemaPtr& schemaOut);
-
-    public:
-        SchemaXmlReaderImpl(ECSchemaReadContextR context, BeXmlDomR xmlDom);
-        SchemaReadStatus ReadSchemaReferencesFromXml(ECSchemaPtr& schemaOut, BeXmlNodeR schemaNode);
-
-        virtual SchemaReadStatus ReadClassStubsFromXml(ECSchemaPtr& schemaOut, BeXmlNodeR schemaNode, ClassDeserializationVector& classes);
-        virtual SchemaReadStatus ReadClassContentsFromXml(ECSchemaPtr& schemaOut, ClassDeserializationVector&  classes) = 0;
-        SchemaReadStatus ReadEnumerationsFromXml(ECSchemaPtr& schemaOut, BeXmlNodeR schemaNode);
-    };
-
-//---------------------------------------------------------------------------------------
-// @bsimethod                                   Carole.MacDonald            11/2015
-//---------------+---------------+---------------+---------------+---------------+-------
-struct SchemaXmlReader2 : SchemaXmlReaderImpl
-    {
-    protected:
-        bool ReadClassNode(ECClassP &ecClass, BeXmlNodeR classNode, ECSchemaPtr& schemaOut) override;
-
-    public:
-        SchemaXmlReader2(ECSchemaReadContextR context, BeXmlDomR xmlDom);
-        SchemaReadStatus ReadClassContentsFromXml(ECSchemaPtr& schemaOut, ClassDeserializationVector&  classes) override;
-    };
-
-//---------------------------------------------------------------------------------------
-// @bsimethod                                   Carole.MacDonald            11/2015
-//---------------+---------------+---------------+---------------+---------------+-------
-struct SchemaXmlReader3 : SchemaXmlReaderImpl
-    {
-    protected:
-        bool ReadClassNode(ECClassP &ecClass, BeXmlNodeR classNode, ECSchemaPtr& schemaOut) override;
-
-    public:
-        SchemaXmlReader3(ECSchemaReadContextR context, BeXmlDomR xmlDom);
-        SchemaReadStatus ReadClassContentsFromXml(ECSchemaPtr& schemaOut, ClassDeserializationVector&  classes) override;
-    };
-
-/*---------------------------------------------------------------------------------**//**
-* @bsimethod                                    Carole.MacDonald                01/2010
-+---------------+---------------+---------------+---------------+---------------+------*/
-static bool ClassNameComparer(ECClassP class1, ECClassP class2)
-    {
-    // We should never have a NULL ECClass here.
-    // However we will pretend a NULL ECClass is always less than a non-NULL ECClass
-    BeAssert(NULL != class1 && NULL != class2);
-    if (NULL == class1)
-        return NULL != class2;      // class 1 < class2 if class2 non-null, equal otherwise
-    else if (NULL == class2)
-        return false;               // class1 > class2
-
-    int comparison = class1->GetName().CompareTo(class2->GetName());
-    return comparison < 0;
-    }
-
-
-// If you are developing schemas, particularly when editing them by hand, you want to have this variable set to false so you get the asserts to help you figure out what is going wrong.
-// Test programs generally want to get error status back and not assert, so they call ECSchema::AssertOnXmlError (false);
-static  bool        s_noAssert = false;
-
-//---------------------------------------------------------------------------------------
-// @bsimethod                                   Carole.MacDonald            10/2015
-//---------------+---------------+---------------+---------------+---------------+-------
-void SchemaXmlReader::SetErrorHandling(bool doAssert)
-    {
-    s_noAssert = !doAssert;
-    }
-
-//---------------------------------------------------------------------------------------
-// @bsimethod                                   Carole.MacDonald            11/2015
-//---------------+---------------+---------------+---------------+---------------+-------
-SchemaXmlReaderImpl::SchemaXmlReaderImpl(ECSchemaReadContextR context, BeXmlDomR xmlDom) : m_schemaContext(context), m_xmlDom(xmlDom)
-{ }
-
-//---------------------------------------------------------------------------------------
-// - OpenPlant shipped a malformed schema that has a circular reference through supplementation.
-// - Therefore a special case had to be created so that we do not try to de-serialize this
-// - schema
-// @bsimethod                                    Carole.MacDonald                01/2012
-//---------------+---------------+---------------+---------------+---------------+-------
-bool  SchemaXmlReaderImpl::IsOpenPlantPidCircularReferenceSpecialCase
-(
-    Utf8String& referencedECSchemaName,
-    Utf8String& referencingECSchemaFullName
-    )
-    {
-    if (0 != referencedECSchemaName.CompareTo("OpenPlant_PID"))
-        return false;
-
-    return (0 == referencingECSchemaFullName.CompareTo("OpenPlant_Supplemental_Mapping_OPPID.01.01") || 0 == referencingECSchemaFullName.CompareTo("OpenPlant_Supplemental_Mapping_OPPID.01.02"));
-    }
-
-//---------------------------------------------------------------------------------------
-// @bsimethod                                   Carole.MacDonald            10/2015
-//---------------+---------------+---------------+---------------+---------------+-------
-SchemaReadStatus SchemaXmlReaderImpl::ReadSchemaReferencesFromXml(ECSchemaPtr& schemaOut, BeXmlNodeR schemaNode)
-    {
-    SchemaReadStatus status = SchemaReadStatus::Success;
-
-    BeXmlDom::IterableNodeSet schemaReferenceNodes;
-    schemaNode.SelectChildNodes(schemaReferenceNodes, EC_NAMESPACE_PREFIX ":" EC_SCHEMAREFERENCE_ELEMENT);
-    for (BeXmlNodeP& schemaReferenceNode : schemaReferenceNodes)
-        {
-        SchemaKey key;
-        if (BEXML_Success != schemaReferenceNode->GetAttributeStringValue(key.m_schemaName, SCHEMAREF_NAME_ATTRIBUTE))
-            {
-            LOG.errorv("Invalid ECSchemaXML: %s element must contain a %s attribute", schemaReferenceNode->GetName(), SCHEMAREF_NAME_ATTRIBUTE);
-            return SchemaReadStatus::InvalidECSchemaXml;
-            }
-
-        Utf8String prefix;
-        if (BEXML_Success != schemaReferenceNode->GetAttributeStringValue(prefix, SCHEMAREF_PREFIX_ATTRIBUTE))
-            {
-            LOG.errorv("Invalid ECSchemaXML: %s element must contain a %s attribute", schemaReferenceNode->GetName(), SCHEMAREF_PREFIX_ATTRIBUTE);
-            return SchemaReadStatus::InvalidECSchemaXml;
-            }
-
-
-        Utf8String versionString;
-        if (BEXML_Success != schemaReferenceNode->GetAttributeStringValue(versionString, SCHEMAREF_VERSION_ATTRIBUTE))
-            {
-            LOG.errorv("Invalid ECSchemaXML: %s element must contain a %s attribute", schemaReferenceNode->GetName(), SCHEMAREF_VERSION_ATTRIBUTE);
-            return SchemaReadStatus::InvalidECSchemaXml;
-            }
-
-        if (ECObjectsStatus::Success != ECSchema::ParseVersionString(key.m_versionMajor, key.m_versionMinor, versionString.c_str()))
-            {
-            LOG.errorv("Invalid ECSchemaXML: unable to parse version string for referenced schema %s.", key.m_schemaName.c_str());
-            return SchemaReadStatus::InvalidECSchemaXml;
-            }
-
-        // If the schema (uselessly) references itself, just skip it
-        if (schemaOut->GetSchemaKey().m_schemaName.compare(key.m_schemaName) == 0)
-            continue;
-
-        Utf8String schemaFullName = schemaOut->GetFullSchemaName();
-        if (IsOpenPlantPidCircularReferenceSpecialCase(key.m_schemaName, schemaFullName))
-            continue;
-
-        LOG.debugv("About to locate referenced ECSchema %s", key.GetFullSchemaName().c_str());
-
-        // There are some schemas out there that reference the non-existent Unit_Attributes.1.1 schema.  We need to deliver 1.0, which does not match our criteria
-        // for LatestCompatible.
-        if (0 == key.GetName().CompareTo("Unit_Attributes") && 1 == key.GetVersionMajor() && 1 == key.GetVersionMinor())
-            key.m_versionMinor = 0;
-        ECSchemaPtr referencedSchema = schemaOut->LocateSchema(key, m_schemaContext);
-
-        if (referencedSchema.IsValid())
-            {
-            //We can encounter some time same schema referenced twice with different namespacePrefix.
-            //We will not treat it as error.
-            SchemaKeyCR refSchemaKey = referencedSchema->GetSchemaKey();
-            auto const& references = schemaOut->GetReferencedSchemas();
-            if (references.end() != references.find(refSchemaKey))
-                {
-                continue;
-                }
-
-            ECObjectsStatus status = schemaOut->AddReferencedSchema(*referencedSchema, prefix, m_schemaContext);
-            if (ECObjectsStatus::Success != status)
-                return ECObjectsStatus::SchemaHasReferenceCycle == status ? SchemaReadStatus::HasReferenceCycle : static_cast<SchemaReadStatus> (status);
-            }
-        else
-            {
-            LOG.errorv("Unable to locate referenced schema %s", key.GetFullSchemaName().c_str());
-            return SchemaReadStatus::ReferencedSchemaNotFound;
-            }
-        }
-
-    return status;
-    }
-
-//---------------------------------------------------------------------------------------
-// @bsimethod                                   Carole.MacDonald            11/2015
-//---------------+---------------+---------------+---------------+---------------+-------
-SchemaReadStatus SchemaXmlReaderImpl::ReadClassStubsFromXml(ECSchemaPtr& schemaOut, BeXmlNodeR schemaNode, ClassDeserializationVector& classes)
-    {
-    SchemaReadStatus status = SchemaReadStatus::Success;
-
-    // Create ECClass Stubs (no properties)
-    for (BeXmlNodeP classNode = schemaNode.GetFirstChild(); NULL != classNode; classNode = classNode->GetNextSibling())
-        {
-        ECClassP       ecClass = nullptr;
-        if (!ReadClassNode(ecClass, *classNode, schemaOut))
-            continue;
-
-        if (SchemaReadStatus::Success != (status = ecClass->_ReadXmlAttributes(*classNode)))
-            {
-            delete ecClass;
-            return status;
-            }
-
-        if (ecClass->IsStructClass())
-            LOG.tracev("    Created ECStructClass Stub: %s", ecClass->GetName().c_str());
-        else if (ecClass->IsCustomAttributeClass())
-            LOG.tracev("    Created ECCustomAttributeClass Stub: %s", ecClass->GetName().c_str());
-        else if (ecClass->IsRelationshipClass())
-            LOG.tracev("    Created Relationship ECClass Stub: %s", ecClass->GetName().c_str());
-        else
-            LOG.tracev("    Created ECEntityClass Stub: %s", ecClass->GetName().c_str());
-
-<<<<<<< HEAD
-        Utf8String name = ecClass->GetName();
-=======
->>>>>>> 493cd7f0
-        ECObjectsStatus addStatus = schemaOut->AddClass(ecClass);
-
-        if (addStatus == ECObjectsStatus::NamedItemAlreadyExists)
-            {
-            LOG.errorv("Duplicate class node for %s in schema %s.", ecClass->GetName().c_str(), schemaOut->GetFullSchemaName().c_str());
-            delete ecClass;
-            ecClass = nullptr;
-            return SchemaReadStatus::DuplicateTypeName;
-            }
-
-        if (ECObjectsStatus::Success != addStatus)
-            {
-            delete ecClass;
-            ecClass = nullptr;
-            return SchemaReadStatus::InvalidECSchemaXml;
-            }
-
-        classes.push_back(make_bpair(ecClass, classNode));
-        }
-
-    return status;
-    }
-
-
-//---------------------------------------------------------------------------------------
-// - Expects class stubs have already been read and created.  They are stored in the vector passed into this method.
-// - Expects referenced schemas have been resolved and read so that base classes & structs in other schemas can be located.
-// - Reads the contents of each XML node cached in the classes vector and populates the in-memory EC:ECClass with
-//   base classes, properties & relationship endpoints.
-// @bsimethod                                   Carole.MacDonald            10/2015
-//---------------+---------------+---------------+---------------+---------------+-------
-SchemaReadStatus SchemaXmlReaderImpl::_ReadClassContentsFromXml(ECSchemaPtr& schemaOut, ClassDeserializationVector& classes, int ecXmlVersionMajor)
-    {
-    SchemaReadStatus status = SchemaReadStatus::Success;
-
-    ClassDeserializationVector::const_iterator  classesStart, classesEnd, classesIterator;
-    ECClassP    ecClass;
-    BeXmlNodeP  classNode;
-    for (classesStart = classes.begin(), classesEnd = classes.end(), classesIterator = classesStart; classesIterator != classesEnd; classesIterator++)
-        {
-        ecClass = classesIterator->first;
-        classNode = classesIterator->second;
-        status = ecClass->_ReadXmlContents(*classNode, m_schemaContext, ecXmlVersionMajor);
-        if (SchemaReadStatus::Success != status)
-            return status;
-        }
-
-    return status;
-    }
-
-
-//---------------------------------------------------------------------------------------
-// These class constructors are declared as private to prevent regular uses from creating unnamed
-// classes outside of a schema.  Instead of adding each variant of the reader as a friend, this
-// way seemed simpler.
-// @bsimethod                                   Carole.MacDonald            11/2015
-//---------------+---------------+---------------+---------------+---------------+-------
-ECEntityClassP SchemaXmlReaderImpl::CreateEntityClass(ECSchemaPtr& schemaOut)
-    {
-    return new ECEntityClass(*schemaOut);
-    }
-
-//---------------------------------------------------------------------------------------
-// @bsimethod                                   Carole.MacDonald            11/2015
-//---------------+---------------+---------------+---------------+---------------+-------
-ECStructClassP SchemaXmlReaderImpl::CreateStructClass(ECSchemaPtr& schemaOut)
-    {
-    return new ECStructClass(*schemaOut);
-    }
-
-//---------------------------------------------------------------------------------------
-// @bsimethod                                   Carole.MacDonald            11/2015
-//---------------+---------------+---------------+---------------+---------------+-------
-ECCustomAttributeClassP SchemaXmlReaderImpl::CreateCustomAttributeClass(ECSchemaPtr& schemaOut)
-    {
-    return new ECCustomAttributeClass(*schemaOut);
-    }
-
-//---------------------------------------------------------------------------------------
-// @bsimethod                                   Carole.MacDonald            11/2015
-//---------------+---------------+---------------+---------------+---------------+-------
-ECRelationshipClassP SchemaXmlReaderImpl::CreateRelationshipClass(ECSchemaPtr& schemaOut)
-    {
-    return new ECRelationshipClass(*schemaOut);
-    }
-
-//---------------------------------------------------------------------------------------
-// @bsimethod                                   Carole.MacDonald            11/2015
-//---------------+---------------+---------------+---------------+---------------+-------
-SchemaXmlReader2::SchemaXmlReader2(ECSchemaReadContextR context, BeXmlDomR xmlDom) : SchemaXmlReaderImpl(context, xmlDom)
-{ }
-
-//---------------------------------------------------------------------------------------
-// @bsimethod                                   Carole.MacDonald            10/2015
-//---------------+---------------+---------------+---------------+---------------+-------
-bool SchemaXmlReader2::ReadClassNode(ECClassP &ecClass, BeXmlNodeR classNode, ECSchemaPtr& schemaOut)
-    {
-    // Create ECClass Stubs (no properties)
-    ECStructClassP structClass = nullptr;
-    ECRelationshipClassP relationshipClass = nullptr;
-    ECCustomAttributeClassP caClass = nullptr;
-
-    Utf8CP nodeName = classNode.GetName();
-
-    if (0 == strcmp(nodeName, EC_CLASS_ELEMENT))
-        {
-        // Need to determine what type of class this actually is in EC 3.0
-        Utf8String boolStr;
-        bool isCA = false;
-        bool isStruct = false;
-        if (BEXML_Success == classNode.GetAttributeStringValue(boolStr, IS_CUSTOMATTRIBUTE_ATTRIBUTE))
-            ECXml::ParseBooleanString(isCA, boolStr.c_str());
-        if (BEXML_Success == classNode.GetAttributeStringValue(boolStr, IS_STRUCT_ATTRIBUTE))
-            ECXml::ParseBooleanString(isStruct, boolStr.c_str());
-
-        if (isCA && isStruct)
-            {
-            Utf8String     className;
-            classNode.GetAttributeStringValue(className, TYPE_NAME_ATTRIBUTE);
-            if (className.CompareTo("TransformationValueMap") != 0)
-                {
-                LOG.errorv("Class %s in Schema %s is marked as both Struct and CustomAttribute.  This is not allowed.", className.c_str(), schemaOut->GetFullSchemaName().c_str());
-                //return SchemaReadStatus::InvalidECSchemaXml;
-                }
-            }
-        if (isStruct)
-            {
-            structClass = CreateStructClass(schemaOut);
-            ecClass = structClass;
-            }
-        else if (isCA)
-            {
-            caClass = CreateCustomAttributeClass(schemaOut);
-            ecClass = caClass;
-            }
-        else
-            ecClass = CreateEntityClass(schemaOut);
-        }
-    else if (0 == strcmp(nodeName, EC_RELATIONSHIP_CLASS_ELEMENT))
-        {
-        relationshipClass = CreateRelationshipClass(schemaOut);
-        ecClass = relationshipClass;
-        }
-    else
-        return false;
-
-    return true;
-    }
-
-//---------------------------------------------------------------------------------------
-// @bsimethod                                   Carole.MacDonald            11/2015
-//---------------+---------------+---------------+---------------+---------------+-------
-SchemaReadStatus SchemaXmlReader2::ReadClassContentsFromXml(ECSchemaPtr& schemaOut, ClassDeserializationVector& classes)
-    {
-    return _ReadClassContentsFromXml(schemaOut, classes, 2);
-    }
-
-//---------------------------------------------------------------------------------------
-// @bsimethod                                   Carole.MacDonald            11/2015
-//---------------+---------------+---------------+---------------+---------------+-------
-SchemaXmlReader3::SchemaXmlReader3(ECSchemaReadContextR context, BeXmlDomR xmlDom) : SchemaXmlReaderImpl(context, xmlDom)
-{ }
-
-//---------------------------------------------------------------------------------------
-// Create ECClass Stubs (no attributes or properties)
-// @bsimethod                                   Carole.MacDonald            11/2015
-//---------------+---------------+---------------+---------------+---------------+-------
-bool SchemaXmlReader3::ReadClassNode(ECClassP &ecClass, BeXmlNodeR classNode, ECSchemaPtr& schemaOut)
-    {
-    ECEntityClassP entityClass = nullptr;
-    ECStructClassP structClass = nullptr;
-    ECRelationshipClassP relationshipClass = nullptr;
-    ECCustomAttributeClassP caClass = nullptr;
-
-    Utf8CP nodeName = classNode.GetName();
-
-    if (0 == strcmp(EC_CLASS_ELEMENT, nodeName))
-        {}
-    else if (0 == strcmp(EC_STRUCTCLASS_ELEMENT, nodeName))
-        {
-        structClass = CreateStructClass(schemaOut);
-        ecClass = structClass;
-        }
-    else if (0 == strcmp(EC_CUSTOMATTRIBUTECLASS_ELEMENT, nodeName))
-        {
-        caClass = CreateCustomAttributeClass(schemaOut);
-        ecClass = caClass;
-        }
-    else if (0 == strcmp(EC_ENTITYCLASS_ELEMENT, nodeName))
-        {
-        entityClass = CreateEntityClass(schemaOut);
-        ecClass = entityClass;
-        }
-    else if (0 == strcmp(EC_RELATIONSHIP_CLASS_ELEMENT, nodeName))
-        {
-        relationshipClass = CreateRelationshipClass(schemaOut);
-        ecClass = relationshipClass;
-        }
-
-    if (nullptr == ecClass)
-        return false;
-
-    Utf8String modifierStr = false;
-    ECClassModifier modifier;
-    if (BEXML_Success == classNode.GetAttributeStringValue(modifierStr, MODIFIER_ATTRIBUTE))
-        {
-        ECXml::ParseModifierString(modifier, modifierStr);
-        ecClass->SetClassModifier(modifier);
-        }
-    return true;
-    }
-
-//---------------------------------------------------------------------------------------
-// @bsimethod                                   Carole.MacDonald            11/2015
-//---------------+---------------+---------------+---------------+---------------+-------
-SchemaReadStatus SchemaXmlReader3::ReadClassContentsFromXml(ECSchemaPtr& schemaOut, ClassDeserializationVector& classes)
-    {
-    return _ReadClassContentsFromXml(schemaOut, classes, 3);
-    }
-
-
-//---------------------------------------------------------------------------------------
-// @bsimethod                                   Robert.Schili            11/2015
-//---------------+---------------+---------------+---------------+---------------+-------
-SchemaReadStatus SchemaXmlReaderImpl::ReadEnumerationsFromXml(ECSchemaPtr& schemaOut, BeXmlNodeR schemaNode)
-    {
-    SchemaReadStatus status = SchemaReadStatus::Success;
-
-    // Create ECClass Stubs (no properties)
-    for (BeXmlNodeP candidateNode = schemaNode.GetFirstChild(); nullptr != candidateNode; candidateNode = candidateNode->GetNextSibling())
-        {
-        Utf8CP nodeName = candidateNode->GetName();
-        if (0 != strcmp(EC_ENUMERATION_ELEMENT, nodeName))
-            {
-            continue; //node is not an enumeration
-            }
-
-        ECEnumerationP ecEnumeration = new ECEnumeration(*schemaOut);
-        status = ecEnumeration->_ReadXml(*candidateNode, m_schemaContext);
-        if (SchemaReadStatus::Success != status)
-            {
-            delete ecEnumeration;
-            return status;
-            }
-
-        Utf8StringCR name = ecEnumeration->GetName();
-        ECObjectsStatus addStatus = schemaOut->AddEnumeration(ecEnumeration);
-
-        if (addStatus == ECObjectsStatus::NamedItemAlreadyExists)
-            {
-            LOG.errorv("Duplicate enumeration node for %s in schema %s.", name.c_str(), schemaOut->GetFullSchemaName().c_str());
-            delete ecEnumeration;
-            ecEnumeration = nullptr;
-            return SchemaReadStatus::DuplicateTypeName;
-            }
-
-        if (ECObjectsStatus::Success != addStatus)
-            {
-            delete ecEnumeration;
-            ecEnumeration = nullptr;
-            return SchemaReadStatus::InvalidECSchemaXml;
-            }
-        }
-    return status;
-    }
-
-//---------------------------------------------------------------------------------------
-// @bsimethod                                   Carole.MacDonald            10/2015
-//---------------+---------------+---------------+---------------+---------------+-------
-SchemaXmlReader::SchemaXmlReader(ECSchemaReadContextR context, BeXmlDomR xmlDom) : m_schemaContext(context), m_xmlDom(xmlDom)
-    {
-    }
-
-//---------------------------------------------------------------------------------------
-// @bsimethod                                   Carole.MacDonald            10/2015
-//---------------+---------------+---------------+---------------+---------------+-------
-SchemaReadStatus SchemaXmlReader::Deserialize(ECSchemaPtr& schemaOut, uint32_t checkSum)
-    {
-    SchemaReadStatus status = SchemaReadStatus::Success;
-    StopWatch overallTimer(L"Overall schema de-serialization timer", true);
-
-    BeXmlNodeP      rootNode;
-    rootNode = static_cast <BeXmlNodeP>(xmlDocGetRootElement(&(m_xmlDom.GetDocument())));
-    if (NULL == rootNode)
-        {
-        BeAssert(s_noAssert);
-        LOG.errorv("Invalid ECSchemaXML: Missing a top-level node");
-        return SchemaReadStatus::InvalidECSchemaXml;
-        }
-
-    Utf8String schemaNamespace(rootNode->GetNamespace());
-
-    if (!schemaNamespace.StartsWith(ECXML_URI))
-        {
-        LOG.errorv("Unknown schema namespace: %s", schemaNamespace.c_str());
-        return SchemaReadStatus::InvalidECSchemaXml;
-        }
-
-    Utf8String version = schemaNamespace.substr(strlen(ECXML_URI) + 1);
-    int ecXmlMajorVersion, ecXmlMinorVersion;
-
-    sscanf(version.c_str(), "%d.%d", &ecXmlMajorVersion, &ecXmlMinorVersion);
-    if (2 != ecXmlMajorVersion && 3 != ecXmlMajorVersion)
-        {
-        LOG.errorv("Unsupported ecXml version %d.%d", ecXmlMajorVersion, ecXmlMinorVersion);
-        return SchemaReadStatus::InvalidECSchemaXml;
-        }
-
-    m_xmlDom.RegisterNamespace(EC_NAMESPACE_PREFIX, schemaNamespace.c_str());
-
-    BeXmlNodeP      schemaNode;
-    if ((BEXML_Success != m_xmlDom.SelectNode(schemaNode, "/" EC_NAMESPACE_PREFIX ":" EC_SCHEMA_ELEMENT, NULL, BeXmlDom::NODE_BIAS_First)) || (NULL == schemaNode))
-        {
-        BeAssert(s_noAssert);
-        LOG.errorv("Invalid ECSchemaXML: Missing a top-level %s node in the %s namespace", EC_SCHEMA_ELEMENT, schemaNamespace.c_str());
-        return SchemaReadStatus::InvalidECSchemaXml;
-        }
-
-    // schemaName is a REQUIRED attribute in order to create the schema
-    Utf8String schemaName;
-    if (BEXML_Success != schemaNode->GetAttributeStringValue(schemaName, SCHEMA_NAME_ATTRIBUTE))
-        {
-        BeAssert(s_noAssert);
-        LOG.errorv("Invalid ECSchemaXML: %s element must contain a schemaName attribute", EC_SCHEMA_ELEMENT);
-        return SchemaReadStatus::InvalidECSchemaXml;
-        }
-
-    uint32_t versionMajor = DEFAULT_VERSION_MAJOR;
-    uint32_t versionMinor = DEFAULT_VERSION_MINOR;
-
-    // OPTIONAL attributes - If these attributes exist they do not need to be valid.  We will ignore any errors setting them and use default values.
-    // NEEDSWORK This is due to the current implementation in managed ECObjects.  We should reconsider whether it is the correct behavior.
-    Utf8String     versionString;
-    if ((BEXML_Success != schemaNode->GetAttributeStringValue(versionString, SCHEMA_VERSION_ATTRIBUTE)) ||
-        (ECObjectsStatus::Success != ECSchema::ParseVersionString(versionMajor, versionMinor, versionString.c_str())))
-        {
-        LOG.warningv("Invalid version attribute has been ignored while reading ECSchema '%s'.  The default version number %02d.%02d has been applied.",
-                     schemaName.c_str(), versionMajor, versionMinor);
-        }
-
-    LOG.debugv("Reading ECSchema %s.%02d.%02d", schemaName.c_str(), versionMajor, versionMinor);
-
-    ECObjectsStatus createStatus = ECSchema::CreateSchema(schemaOut, schemaName, versionMajor, versionMinor);
-    if (ECObjectsStatus::Success != createStatus)
-        return SchemaReadStatus::InvalidECSchemaXml;
-
-    schemaOut->m_key.m_checkSum = checkSum;
-
-    if (ECObjectsStatus::DuplicateSchema == m_schemaContext.AddSchema(*schemaOut))
-        {
-        return SchemaReadStatus::DuplicateSchema;
-        }
-
-    // OPTIONAL attributes - If these attributes exist they MUST be valid
-    Utf8String value;  // used by macro.
-    READ_OPTIONAL_XML_ATTRIBUTE((*schemaNode), SCHEMA_NAMESPACE_PREFIX_ATTRIBUTE, schemaOut, NamespacePrefix)
-    READ_OPTIONAL_XML_ATTRIBUTE((*schemaNode), DESCRIPTION_ATTRIBUTE, schemaOut, Description)
-    READ_OPTIONAL_XML_ATTRIBUTE((*schemaNode), DISPLAY_LABEL_ATTRIBUTE, schemaOut, DisplayLabel)
-
-    StopWatch readingSchemaReferences(L"Reading Schema References", true);
-    SchemaXmlReaderImpl* reader = nullptr;
-    if (2 == ecXmlMajorVersion)
-        reader = new SchemaXmlReader2(m_schemaContext, m_xmlDom);
-    else
-        reader = new SchemaXmlReader3(m_schemaContext, m_xmlDom);
-
-    if (SchemaReadStatus::Success != (status = reader->ReadSchemaReferencesFromXml(schemaOut, *schemaNode)))
-        {
-        m_schemaContext.RemoveSchema(*schemaOut);
-        schemaOut = NULL;
-        return status;
-        }
-
-    readingSchemaReferences.Stop();
-    LOG.tracev("Reading schema references for %s took %.4lf seconds\n", schemaOut->GetFullSchemaName().c_str(), readingSchemaReferences.GetElapsedSeconds());
-
-    ClassDeserializationVector classes;
-    StopWatch readingClassStubs(L"Reading class stubs", true);
-    status = reader->ReadClassStubsFromXml(schemaOut, *schemaNode, classes);
-
-    if (SchemaReadStatus::Success != status)
-        {
-        m_schemaContext.RemoveSchema(*schemaOut);
-        schemaOut = NULL;
-        return status;
-        }
-    readingClassStubs.Stop();
-    LOG.tracev("Reading class stubs for %s took %.4lf seconds\n", schemaOut->GetFullSchemaName().c_str(), readingClassStubs.GetElapsedSeconds());
-
-    StopWatch readingEnumerations(L"Reading enumerations", true);
-    status = reader->ReadEnumerationsFromXml(schemaOut, *schemaNode);
-
-    if (SchemaReadStatus::Success != status)
-        {
-        m_schemaContext.RemoveSchema(*schemaOut);
-        schemaOut = nullptr;
-        return status;
-        }
-    readingEnumerations.Stop();
-    LOG.tracev("Reading enumerations stubs for %s took %.4lf seconds\n", schemaOut->GetFullSchemaName().c_str(), readingEnumerations.GetElapsedSeconds());
-
-    // NEEDSWORK ECClass inheritance (base classes, properties & relationship endpoints)
-    StopWatch readingClassContents(L"Reading class contents", true);
-    if (SchemaReadStatus::Success != (status = reader->ReadClassContentsFromXml(schemaOut, classes)))
-        {
-        m_schemaContext.RemoveSchema(*schemaOut);
-        schemaOut = NULL;
-        return status;
-        }
-    readingClassContents.Stop();
-    LOG.tracev("Reading class contents for %s took %.4lf seconds\n", schemaOut->GetFullSchemaName().c_str(), readingClassContents.GetElapsedSeconds());
-
-    StopWatch readingCustomAttributes(L"Reading custom attributes", true);
-    schemaOut->ReadCustomAttributes(*schemaNode, m_schemaContext, *schemaOut);
-    readingCustomAttributes.Stop();
-    LOG.tracev("Reading custom attributes for %s took %.4lf seconds\n", schemaOut->GetFullSchemaName().c_str(), readingCustomAttributes.GetElapsedSeconds());
-
-
-    //Compute the schema checkSum
-    overallTimer.Stop();
-    LOG.debugv("Overall schema de-serialization for %s took %.4lf seconds\n", schemaOut->GetFullSchemaName().c_str(), overallTimer.GetElapsedSeconds());
-
-    return SchemaReadStatus::Success;
-    }
-
-// =====================================================================================
-// SchemaXmlWriter class
-// =====================================================================================
-
-//---------------------------------------------------------------------------------------
-// @bsimethod                                   Carole.MacDonald            10/2015
-//---------------+---------------+---------------+---------------+---------------+-------
-SchemaXmlWriter::SchemaXmlWriter(BeXmlWriterR xmlWriter, ECSchemaCR ecSchema, int ecXmlVersionMajor, int ecXmlVersionMinor) : m_xmlWriter(xmlWriter), m_ecSchema(ecSchema), m_ecXmlVersionMajor(ecXmlVersionMajor), m_ecXmlVersionMinor(ecXmlVersionMinor)
-    {}
-
-/*---------------------------------------------------------------------------------**//**
-* @bsimethod                                    Carole.MacDonald                01/2010
-+---------------+---------------+---------------+---------------+---------------+------*/
-SchemaWriteStatus SchemaXmlWriter::WriteSchemaReferences()
-    {
-    SchemaWriteStatus status = SchemaWriteStatus::Success;
-    bmap<ECSchemaP, Utf8String>::const_iterator iterator;
-    for (iterator = m_ecSchema.m_referencedSchemaNamespaceMap.begin(); iterator != m_ecSchema.m_referencedSchemaNamespaceMap.end(); iterator++)
-        {
-        bpair<ECSchemaP, const Utf8String> mapPair = *(iterator);
-        ECSchemaP   refSchema = mapPair.first;
-        m_xmlWriter.WriteElementStart(EC_SCHEMAREFERENCE_ELEMENT);
-        m_xmlWriter.WriteAttribute(SCHEMAREF_NAME_ATTRIBUTE, refSchema->GetName().c_str());
-
-        Utf8Char versionString[8];
-        sprintf(versionString, "%02d.%02d", refSchema->GetVersionMajor(), refSchema->GetVersionMinor());
-        m_xmlWriter.WriteAttribute(SCHEMAREF_VERSION_ATTRIBUTE, versionString);
-
-        const Utf8String prefix = mapPair.second;
-        m_xmlWriter.WriteAttribute(SCHEMAREF_PREFIX_ATTRIBUTE, prefix.c_str());
-        m_xmlWriter.WriteElementEnd();
-        }
-    return status;
-    }
-
-/*---------------------------------------------------------------------------------**//**
-* @bsimethod                                    Carole.MacDonald                06/2010
-+---------------+---------------+---------------+---------------+---------------+------*/
-SchemaWriteStatus SchemaXmlWriter::WriteCustomAttributeDependencies(IECCustomAttributeContainerCR container)
-    {
-    SchemaWriteStatus status = SchemaWriteStatus::Success;
-
-    for (IECInstancePtr instance : container.GetCustomAttributes(false))
-        {
-        ECClassCR currentClass = instance->GetClass();
-        status = WriteClass(currentClass);
-        if (SchemaWriteStatus::Success != status)
-            return status;
-        }
-    return status;
-    }
-
-/*---------------------------------------------------------------------------------**//**
-* @bsimethod                                    Carole.MacDonald                01/2010
-+---------------+---------------+---------------+---------------+---------------+------*/
-SchemaWriteStatus SchemaXmlWriter::WriteClass(ECClassCR ecClass)
-    {
-    SchemaWriteStatus status = SchemaWriteStatus::Success;
-    // don't write any classes that aren't in the schema we're writing.
-    if (&(ecClass.GetSchema()) != &m_ecSchema)
-        return status;
-
-    bset<Utf8CP>::const_iterator setIterator;
-    setIterator = m_context.m_alreadyWrittenClasses.find(ecClass.GetName().c_str());
-    // Make sure we don't write any class twice
-    if (setIterator != m_context.m_alreadyWrittenClasses.end())
-        return status;
-    else
-        m_context.m_alreadyWrittenClasses.insert(ecClass.GetName().c_str());
-
-    // write the base classes first.
-    for (ECClassP baseClass : ecClass.GetBaseClasses())
-        WriteClass(*baseClass);
-
-    // Serialize relationship constraint dependencies
-    ECRelationshipClassP relClass = const_cast<ECRelationshipClassP>(ecClass.GetRelationshipClassCP());
-    if (NULL != relClass)
-        {
-        for (auto source : relClass->GetSource().GetConstraintClasses())
-            WriteClass(source->GetClass());
-
-        for (auto target : relClass->GetTarget().GetConstraintClasses())
-            WriteClass(target->GetClass());
-        }
-    WritePropertyDependencies(ecClass);
-    WriteCustomAttributeDependencies(ecClass);
-
-    return ecClass._WriteXml(m_xmlWriter, m_ecXmlVersionMajor, m_ecXmlVersionMinor);
-    }
-
-/*---------------------------------------------------------------------------------**//**
-* @bsimethod                                    Robert.Schili                11/2015
-+---------------+---------------+---------------+---------------+---------------+------*/
-SchemaWriteStatus SchemaXmlWriter::WriteEnumeration(ECEnumerationCR ecEnumeration)
-    {
-    SchemaWriteStatus status = SchemaWriteStatus::Success;
-    // don't write any enumerations that aren't in the schema we're writing.
-    if (&(ecEnumeration.GetSchema()) != &m_ecSchema)
-        return status;
-
-    //WriteCustomAttributeDependencies(ecEnumeration);
-    return ecEnumeration._WriteXml(m_xmlWriter, m_ecXmlVersionMajor, m_ecXmlVersionMinor);
-    }
-
-
-/*---------------------------------------------------------------------------------**//**
-* @bsimethod                                    Carole.MacDonald                01/2010
-+---------------+---------------+---------------+---------------+---------------+------*/
-SchemaWriteStatus SchemaXmlWriter::WritePropertyDependencies(ECClassCR ecClass)
-    {
-    SchemaWriteStatus status = SchemaWriteStatus::Success;
-
-    for (ECPropertyP prop : ecClass.GetProperties(false))
-        {
-        if (prop->GetIsStruct())
-            {
-            StructECPropertyP structProperty = prop->GetAsStructPropertyP();
-            WriteClass(structProperty->GetType());
-            }
-        else if (prop->GetIsStructArray())
-            {
-            StructArrayECPropertyP arrayProperty = prop->GetAsStructArrayPropertyP();
-            WriteClass(*(arrayProperty->GetStructElementType()));
-            }
-        WriteCustomAttributeDependencies(*prop);
-        }
-    return status;
-    }
-
-//---------------------------------------------------------------------------------------
-// @bsimethod                                   Carole.MacDonald            10/2015
-//---------------+---------------+---------------+---------------+---------------+-------
-SchemaWriteStatus SchemaXmlWriter::Serialize(bool utf16)
-    {
-    if (utf16)
-        m_xmlWriter.WriteDocumentStart(XML_CHAR_ENCODING_UTF16LE);
-    else
-        m_xmlWriter.WriteDocumentStart(XML_CHAR_ENCODING_UTF8);
-
-    Utf8PrintfString ns("%s.%d.%d", ECXML_URI, m_ecXmlVersionMajor, m_ecXmlVersionMinor);
-    m_xmlWriter.WriteElementStart(EC_SCHEMA_ELEMENT, ns.c_str());
-
-    Utf8Char versionString[8];
-    BeStringUtilities::Snprintf(versionString, "%02d.%02d", m_ecSchema.m_key.m_versionMajor, m_ecSchema.m_key.m_versionMinor);
-
-    m_xmlWriter.WriteAttribute(SCHEMA_NAME_ATTRIBUTE, m_ecSchema.GetName().c_str());
-    m_xmlWriter.WriteAttribute(SCHEMA_NAMESPACE_PREFIX_ATTRIBUTE, m_ecSchema.GetNamespacePrefix().c_str());
-    m_xmlWriter.WriteAttribute(SCHEMA_VERSION_ATTRIBUTE, versionString);
-    m_xmlWriter.WriteAttribute(DESCRIPTION_ATTRIBUTE, m_ecSchema.GetInvariantDescription().c_str());
-    if (m_ecSchema.GetIsDisplayLabelDefined())
-        m_xmlWriter.WriteAttribute(DISPLAY_LABEL_ATTRIBUTE, m_ecSchema.GetInvariantDisplayLabel().c_str());
-
-    WriteSchemaReferences();
-
-    WriteCustomAttributeDependencies(m_ecSchema);
-    m_ecSchema.WriteCustomAttributes(m_xmlWriter);
-
-    for (ECEnumerationCP pEnum : m_ecSchema.GetEnumerations())
-        {
-        if (NULL == pEnum)
-            {
-            BeAssert(false);
-            continue;
-            }
-        else
-            WriteEnumeration(*pEnum);
-        }
-
-    std::list<ECClassP> sortedClasses;
-    // sort the classes by name so the order in which they are written is predictable.
-    for (ECClassP pClass : m_ecSchema.GetClasses())
-        {
-        if (NULL == pClass)
-            {
-            BeAssert(false);
-            continue;
-            }
-        else
-            sortedClasses.push_back(pClass);
-        }
-
-    sortedClasses.sort(ClassNameComparer);
-
-    for (ECClassP pClass : sortedClasses)
-        {
-        WriteClass(*pClass);
-        }
-
-    m_xmlWriter.WriteElementEnd();
-    return SchemaWriteStatus::Success;
-
-    }
-
-END_BENTLEY_ECOBJECT_NAMESPACE
-
+/*--------------------------------------------------------------------------------------+
+|
+|     $Source: src/SchemaXml.cpp $
+|
+|  $Copyright: (c) 2015 Bentley Systems, Incorporated. All rights reserved. $
+|
++--------------------------------------------------------------------------------------*/
+
+#include "ECObjectsPch.h"
+#include "SchemaXml.h"
+#include <list>
+
+BEGIN_BENTLEY_ECOBJECT_NAMESPACE
+
+typedef bvector<bpair<ECClassP, BeXmlNodeP> >  ClassDeserializationVector;
+
+//---------------------------------------------------------------------------------------
+// @bsimethod                                   Carole.MacDonald            11/2015
+//---------------+---------------+---------------+---------------+---------------+-------
+struct SchemaXmlReaderImpl
+    {
+    protected:
+        BeXmlDomR               m_xmlDom;
+        ECSchemaReadContextR    m_schemaContext;
+
+        bool IsOpenPlantPidCircularReferenceSpecialCase(Utf8String& referencedECSchemaName, Utf8String& referencingECSchemaFullName);
+        virtual bool ReadClassNode(ECClassP &ecClass, BeXmlNodeR classNode, ECSchemaPtr& schemaOut) = 0;
+        SchemaReadStatus _ReadClassContentsFromXml(ECSchemaPtr& schemaOut, ClassDeserializationVector&  classes, int ecXmlVersionMajor);
+
+    protected:
+        ECEntityClassP CreateEntityClass(ECSchemaPtr& schemaOut);
+        ECStructClassP CreateStructClass(ECSchemaPtr& schemaOut);
+        ECCustomAttributeClassP CreateCustomAttributeClass(ECSchemaPtr& schemaOut);
+        ECRelationshipClassP CreateRelationshipClass(ECSchemaPtr& schemaOut);
+
+    public:
+        SchemaXmlReaderImpl(ECSchemaReadContextR context, BeXmlDomR xmlDom);
+        SchemaReadStatus ReadSchemaReferencesFromXml(ECSchemaPtr& schemaOut, BeXmlNodeR schemaNode);
+
+        virtual SchemaReadStatus ReadClassStubsFromXml(ECSchemaPtr& schemaOut, BeXmlNodeR schemaNode, ClassDeserializationVector& classes);
+        virtual SchemaReadStatus ReadClassContentsFromXml(ECSchemaPtr& schemaOut, ClassDeserializationVector&  classes) = 0;
+        SchemaReadStatus ReadEnumerationsFromXml(ECSchemaPtr& schemaOut, BeXmlNodeR schemaNode);
+    };
+
+//---------------------------------------------------------------------------------------
+// @bsimethod                                   Carole.MacDonald            11/2015
+//---------------+---------------+---------------+---------------+---------------+-------
+struct SchemaXmlReader2 : SchemaXmlReaderImpl
+    {
+    protected:
+        bool ReadClassNode(ECClassP &ecClass, BeXmlNodeR classNode, ECSchemaPtr& schemaOut) override;
+
+    public:
+        SchemaXmlReader2(ECSchemaReadContextR context, BeXmlDomR xmlDom);
+        SchemaReadStatus ReadClassContentsFromXml(ECSchemaPtr& schemaOut, ClassDeserializationVector&  classes) override;
+    };
+
+//---------------------------------------------------------------------------------------
+// @bsimethod                                   Carole.MacDonald            11/2015
+//---------------+---------------+---------------+---------------+---------------+-------
+struct SchemaXmlReader3 : SchemaXmlReaderImpl
+    {
+    protected:
+        bool ReadClassNode(ECClassP &ecClass, BeXmlNodeR classNode, ECSchemaPtr& schemaOut) override;
+
+    public:
+        SchemaXmlReader3(ECSchemaReadContextR context, BeXmlDomR xmlDom);
+        SchemaReadStatus ReadClassContentsFromXml(ECSchemaPtr& schemaOut, ClassDeserializationVector&  classes) override;
+    };
+
+/*---------------------------------------------------------------------------------**//**
+* @bsimethod                                    Carole.MacDonald                01/2010
++---------------+---------------+---------------+---------------+---------------+------*/
+static bool ClassNameComparer(ECClassP class1, ECClassP class2)
+    {
+    // We should never have a NULL ECClass here.
+    // However we will pretend a NULL ECClass is always less than a non-NULL ECClass
+    BeAssert(NULL != class1 && NULL != class2);
+    if (NULL == class1)
+        return NULL != class2;      // class 1 < class2 if class2 non-null, equal otherwise
+    else if (NULL == class2)
+        return false;               // class1 > class2
+
+    int comparison = class1->GetName().CompareTo(class2->GetName());
+    return comparison < 0;
+    }
+
+
+// If you are developing schemas, particularly when editing them by hand, you want to have this variable set to false so you get the asserts to help you figure out what is going wrong.
+// Test programs generally want to get error status back and not assert, so they call ECSchema::AssertOnXmlError (false);
+static  bool        s_noAssert = false;
+
+//---------------------------------------------------------------------------------------
+// @bsimethod                                   Carole.MacDonald            10/2015
+//---------------+---------------+---------------+---------------+---------------+-------
+void SchemaXmlReader::SetErrorHandling(bool doAssert)
+    {
+    s_noAssert = !doAssert;
+    }
+
+//---------------------------------------------------------------------------------------
+// @bsimethod                                   Carole.MacDonald            11/2015
+//---------------+---------------+---------------+---------------+---------------+-------
+SchemaXmlReaderImpl::SchemaXmlReaderImpl(ECSchemaReadContextR context, BeXmlDomR xmlDom) : m_schemaContext(context), m_xmlDom(xmlDom)
+{ }
+
+//---------------------------------------------------------------------------------------
+// - OpenPlant shipped a malformed schema that has a circular reference through supplementation.
+// - Therefore a special case had to be created so that we do not try to de-serialize this
+// - schema
+// @bsimethod                                    Carole.MacDonald                01/2012
+//---------------+---------------+---------------+---------------+---------------+-------
+bool  SchemaXmlReaderImpl::IsOpenPlantPidCircularReferenceSpecialCase
+(
+    Utf8String& referencedECSchemaName,
+    Utf8String& referencingECSchemaFullName
+    )
+    {
+    if (0 != referencedECSchemaName.CompareTo("OpenPlant_PID"))
+        return false;
+
+    return (0 == referencingECSchemaFullName.CompareTo("OpenPlant_Supplemental_Mapping_OPPID.01.01") || 0 == referencingECSchemaFullName.CompareTo("OpenPlant_Supplemental_Mapping_OPPID.01.02"));
+    }
+
+//---------------------------------------------------------------------------------------
+// @bsimethod                                   Carole.MacDonald            10/2015
+//---------------+---------------+---------------+---------------+---------------+-------
+SchemaReadStatus SchemaXmlReaderImpl::ReadSchemaReferencesFromXml(ECSchemaPtr& schemaOut, BeXmlNodeR schemaNode)
+    {
+    SchemaReadStatus status = SchemaReadStatus::Success;
+
+    BeXmlDom::IterableNodeSet schemaReferenceNodes;
+    schemaNode.SelectChildNodes(schemaReferenceNodes, EC_NAMESPACE_PREFIX ":" EC_SCHEMAREFERENCE_ELEMENT);
+    for (BeXmlNodeP& schemaReferenceNode : schemaReferenceNodes)
+        {
+        SchemaKey key;
+        if (BEXML_Success != schemaReferenceNode->GetAttributeStringValue(key.m_schemaName, SCHEMAREF_NAME_ATTRIBUTE))
+            {
+            LOG.errorv("Invalid ECSchemaXML: %s element must contain a %s attribute", schemaReferenceNode->GetName(), SCHEMAREF_NAME_ATTRIBUTE);
+            return SchemaReadStatus::InvalidECSchemaXml;
+            }
+
+        Utf8String prefix;
+        if (BEXML_Success != schemaReferenceNode->GetAttributeStringValue(prefix, SCHEMAREF_PREFIX_ATTRIBUTE))
+            {
+            LOG.errorv("Invalid ECSchemaXML: %s element must contain a %s attribute", schemaReferenceNode->GetName(), SCHEMAREF_PREFIX_ATTRIBUTE);
+            return SchemaReadStatus::InvalidECSchemaXml;
+            }
+
+
+        Utf8String versionString;
+        if (BEXML_Success != schemaReferenceNode->GetAttributeStringValue(versionString, SCHEMAREF_VERSION_ATTRIBUTE))
+            {
+            LOG.errorv("Invalid ECSchemaXML: %s element must contain a %s attribute", schemaReferenceNode->GetName(), SCHEMAREF_VERSION_ATTRIBUTE);
+            return SchemaReadStatus::InvalidECSchemaXml;
+            }
+
+        if (ECObjectsStatus::Success != ECSchema::ParseVersionString(key.m_versionMajor, key.m_versionMinor, versionString.c_str()))
+            {
+            LOG.errorv("Invalid ECSchemaXML: unable to parse version string for referenced schema %s.", key.m_schemaName.c_str());
+            return SchemaReadStatus::InvalidECSchemaXml;
+            }
+
+        // If the schema (uselessly) references itself, just skip it
+        if (schemaOut->GetSchemaKey().m_schemaName.compare(key.m_schemaName) == 0)
+            continue;
+
+        Utf8String schemaFullName = schemaOut->GetFullSchemaName();
+        if (IsOpenPlantPidCircularReferenceSpecialCase(key.m_schemaName, schemaFullName))
+            continue;
+
+        LOG.debugv("About to locate referenced ECSchema %s", key.GetFullSchemaName().c_str());
+
+        // There are some schemas out there that reference the non-existent Unit_Attributes.1.1 schema.  We need to deliver 1.0, which does not match our criteria
+        // for LatestCompatible.
+        if (0 == key.GetName().CompareTo("Unit_Attributes") && 1 == key.GetVersionMajor() && 1 == key.GetVersionMinor())
+            key.m_versionMinor = 0;
+        ECSchemaPtr referencedSchema = schemaOut->LocateSchema(key, m_schemaContext);
+
+        if (referencedSchema.IsValid())
+            {
+            //We can encounter some time same schema referenced twice with different namespacePrefix.
+            //We will not treat it as error.
+            SchemaKeyCR refSchemaKey = referencedSchema->GetSchemaKey();
+            auto const& references = schemaOut->GetReferencedSchemas();
+            if (references.end() != references.find(refSchemaKey))
+                {
+                continue;
+                }
+
+            ECObjectsStatus status = schemaOut->AddReferencedSchema(*referencedSchema, prefix, m_schemaContext);
+            if (ECObjectsStatus::Success != status)
+                return ECObjectsStatus::SchemaHasReferenceCycle == status ? SchemaReadStatus::HasReferenceCycle : static_cast<SchemaReadStatus> (status);
+            }
+        else
+            {
+            LOG.errorv("Unable to locate referenced schema %s", key.GetFullSchemaName().c_str());
+            return SchemaReadStatus::ReferencedSchemaNotFound;
+            }
+        }
+
+    return status;
+    }
+
+//---------------------------------------------------------------------------------------
+// @bsimethod                                   Carole.MacDonald            11/2015
+//---------------+---------------+---------------+---------------+---------------+-------
+SchemaReadStatus SchemaXmlReaderImpl::ReadClassStubsFromXml(ECSchemaPtr& schemaOut, BeXmlNodeR schemaNode, ClassDeserializationVector& classes)
+    {
+    SchemaReadStatus status = SchemaReadStatus::Success;
+
+    // Create ECClass Stubs (no properties)
+    for (BeXmlNodeP classNode = schemaNode.GetFirstChild(); NULL != classNode; classNode = classNode->GetNextSibling())
+        {
+        ECClassP       ecClass = nullptr;
+        if (!ReadClassNode(ecClass, *classNode, schemaOut))
+            continue;
+
+        if (SchemaReadStatus::Success != (status = ecClass->_ReadXmlAttributes(*classNode)))
+            {
+            delete ecClass;
+            return status;
+            }
+
+        if (ecClass->IsStructClass())
+            LOG.tracev("    Created ECStructClass Stub: %s", ecClass->GetName().c_str());
+        else if (ecClass->IsCustomAttributeClass())
+            LOG.tracev("    Created ECCustomAttributeClass Stub: %s", ecClass->GetName().c_str());
+        else if (ecClass->IsRelationshipClass())
+            LOG.tracev("    Created Relationship ECClass Stub: %s", ecClass->GetName().c_str());
+        else
+            LOG.tracev("    Created ECEntityClass Stub: %s", ecClass->GetName().c_str());
+
+        ECObjectsStatus addStatus = schemaOut->AddClass(ecClass);
+
+        if (addStatus == ECObjectsStatus::NamedItemAlreadyExists)
+            {
+            LOG.errorv("Duplicate class node for %s in schema %s.", ecClass->GetName().c_str(), schemaOut->GetFullSchemaName().c_str());
+            delete ecClass;
+            ecClass = nullptr;
+            return SchemaReadStatus::DuplicateTypeName;
+            }
+
+        if (ECObjectsStatus::Success != addStatus)
+            {
+            delete ecClass;
+            ecClass = nullptr;
+            return SchemaReadStatus::InvalidECSchemaXml;
+            }
+
+        classes.push_back(make_bpair(ecClass, classNode));
+        }
+
+    return status;
+    }
+
+
+//---------------------------------------------------------------------------------------
+// - Expects class stubs have already been read and created.  They are stored in the vector passed into this method.
+// - Expects referenced schemas have been resolved and read so that base classes & structs in other schemas can be located.
+// - Reads the contents of each XML node cached in the classes vector and populates the in-memory EC:ECClass with
+//   base classes, properties & relationship endpoints.
+// @bsimethod                                   Carole.MacDonald            10/2015
+//---------------+---------------+---------------+---------------+---------------+-------
+SchemaReadStatus SchemaXmlReaderImpl::_ReadClassContentsFromXml(ECSchemaPtr& schemaOut, ClassDeserializationVector& classes, int ecXmlVersionMajor)
+    {
+    SchemaReadStatus status = SchemaReadStatus::Success;
+
+    ClassDeserializationVector::const_iterator  classesStart, classesEnd, classesIterator;
+    ECClassP    ecClass;
+    BeXmlNodeP  classNode;
+    for (classesStart = classes.begin(), classesEnd = classes.end(), classesIterator = classesStart; classesIterator != classesEnd; classesIterator++)
+        {
+        ecClass = classesIterator->first;
+        classNode = classesIterator->second;
+        status = ecClass->_ReadXmlContents(*classNode, m_schemaContext, ecXmlVersionMajor);
+        if (SchemaReadStatus::Success != status)
+            return status;
+        }
+
+    return status;
+    }
+
+
+//---------------------------------------------------------------------------------------
+// These class constructors are declared as private to prevent regular uses from creating unnamed
+// classes outside of a schema.  Instead of adding each variant of the reader as a friend, this
+// way seemed simpler.
+// @bsimethod                                   Carole.MacDonald            11/2015
+//---------------+---------------+---------------+---------------+---------------+-------
+ECEntityClassP SchemaXmlReaderImpl::CreateEntityClass(ECSchemaPtr& schemaOut)
+    {
+    return new ECEntityClass(*schemaOut);
+    }
+
+//---------------------------------------------------------------------------------------
+// @bsimethod                                   Carole.MacDonald            11/2015
+//---------------+---------------+---------------+---------------+---------------+-------
+ECStructClassP SchemaXmlReaderImpl::CreateStructClass(ECSchemaPtr& schemaOut)
+    {
+    return new ECStructClass(*schemaOut);
+    }
+
+//---------------------------------------------------------------------------------------
+// @bsimethod                                   Carole.MacDonald            11/2015
+//---------------+---------------+---------------+---------------+---------------+-------
+ECCustomAttributeClassP SchemaXmlReaderImpl::CreateCustomAttributeClass(ECSchemaPtr& schemaOut)
+    {
+    return new ECCustomAttributeClass(*schemaOut);
+    }
+
+//---------------------------------------------------------------------------------------
+// @bsimethod                                   Carole.MacDonald            11/2015
+//---------------+---------------+---------------+---------------+---------------+-------
+ECRelationshipClassP SchemaXmlReaderImpl::CreateRelationshipClass(ECSchemaPtr& schemaOut)
+    {
+    return new ECRelationshipClass(*schemaOut);
+    }
+
+//---------------------------------------------------------------------------------------
+// @bsimethod                                   Carole.MacDonald            11/2015
+//---------------+---------------+---------------+---------------+---------------+-------
+SchemaXmlReader2::SchemaXmlReader2(ECSchemaReadContextR context, BeXmlDomR xmlDom) : SchemaXmlReaderImpl(context, xmlDom)
+{ }
+
+//---------------------------------------------------------------------------------------
+// @bsimethod                                   Carole.MacDonald            10/2015
+//---------------+---------------+---------------+---------------+---------------+-------
+bool SchemaXmlReader2::ReadClassNode(ECClassP &ecClass, BeXmlNodeR classNode, ECSchemaPtr& schemaOut)
+    {
+    // Create ECClass Stubs (no properties)
+    ECStructClassP structClass = nullptr;
+    ECRelationshipClassP relationshipClass = nullptr;
+    ECCustomAttributeClassP caClass = nullptr;
+
+    Utf8CP nodeName = classNode.GetName();
+
+    if (0 == strcmp(nodeName, EC_CLASS_ELEMENT))
+        {
+        // Need to determine what type of class this actually is in EC 3.0
+        Utf8String boolStr;
+        bool isCA = false;
+        bool isStruct = false;
+        if (BEXML_Success == classNode.GetAttributeStringValue(boolStr, IS_CUSTOMATTRIBUTE_ATTRIBUTE))
+            ECXml::ParseBooleanString(isCA, boolStr.c_str());
+        if (BEXML_Success == classNode.GetAttributeStringValue(boolStr, IS_STRUCT_ATTRIBUTE))
+            ECXml::ParseBooleanString(isStruct, boolStr.c_str());
+
+        if (isCA && isStruct)
+            {
+            Utf8String     className;
+            classNode.GetAttributeStringValue(className, TYPE_NAME_ATTRIBUTE);
+            if (className.CompareTo("TransformationValueMap") != 0)
+                {
+                LOG.errorv("Class %s in Schema %s is marked as both Struct and CustomAttribute.  This is not allowed.", className.c_str(), schemaOut->GetFullSchemaName().c_str());
+                //return SchemaReadStatus::InvalidECSchemaXml;
+                }
+            }
+        if (isStruct)
+            {
+            structClass = CreateStructClass(schemaOut);
+            ecClass = structClass;
+            }
+        else if (isCA)
+            {
+            caClass = CreateCustomAttributeClass(schemaOut);
+            ecClass = caClass;
+            }
+        else
+            ecClass = CreateEntityClass(schemaOut);
+        }
+    else if (0 == strcmp(nodeName, EC_RELATIONSHIP_CLASS_ELEMENT))
+        {
+        relationshipClass = CreateRelationshipClass(schemaOut);
+        ecClass = relationshipClass;
+        }
+    else
+        return false;
+
+    return true;
+    }
+
+//---------------------------------------------------------------------------------------
+// @bsimethod                                   Carole.MacDonald            11/2015
+//---------------+---------------+---------------+---------------+---------------+-------
+SchemaReadStatus SchemaXmlReader2::ReadClassContentsFromXml(ECSchemaPtr& schemaOut, ClassDeserializationVector& classes)
+    {
+    return _ReadClassContentsFromXml(schemaOut, classes, 2);
+    }
+
+//---------------------------------------------------------------------------------------
+// @bsimethod                                   Carole.MacDonald            11/2015
+//---------------+---------------+---------------+---------------+---------------+-------
+SchemaXmlReader3::SchemaXmlReader3(ECSchemaReadContextR context, BeXmlDomR xmlDom) : SchemaXmlReaderImpl(context, xmlDom)
+{ }
+
+//---------------------------------------------------------------------------------------
+// Create ECClass Stubs (no attributes or properties)
+// @bsimethod                                   Carole.MacDonald            11/2015
+//---------------+---------------+---------------+---------------+---------------+-------
+bool SchemaXmlReader3::ReadClassNode(ECClassP &ecClass, BeXmlNodeR classNode, ECSchemaPtr& schemaOut)
+    {
+    ECEntityClassP entityClass = nullptr;
+    ECStructClassP structClass = nullptr;
+    ECRelationshipClassP relationshipClass = nullptr;
+    ECCustomAttributeClassP caClass = nullptr;
+
+    Utf8CP nodeName = classNode.GetName();
+
+    if (0 == strcmp(EC_CLASS_ELEMENT, nodeName))
+        {}
+    else if (0 == strcmp(EC_STRUCTCLASS_ELEMENT, nodeName))
+        {
+        structClass = CreateStructClass(schemaOut);
+        ecClass = structClass;
+        }
+    else if (0 == strcmp(EC_CUSTOMATTRIBUTECLASS_ELEMENT, nodeName))
+        {
+        caClass = CreateCustomAttributeClass(schemaOut);
+        ecClass = caClass;
+        }
+    else if (0 == strcmp(EC_ENTITYCLASS_ELEMENT, nodeName))
+        {
+        entityClass = CreateEntityClass(schemaOut);
+        ecClass = entityClass;
+        }
+    else if (0 == strcmp(EC_RELATIONSHIP_CLASS_ELEMENT, nodeName))
+        {
+        relationshipClass = CreateRelationshipClass(schemaOut);
+        ecClass = relationshipClass;
+        }
+
+    if (nullptr == ecClass)
+        return false;
+
+    Utf8String modifierStr = false;
+    ECClassModifier modifier;
+    if (BEXML_Success == classNode.GetAttributeStringValue(modifierStr, MODIFIER_ATTRIBUTE))
+        {
+        ECXml::ParseModifierString(modifier, modifierStr);
+        ecClass->SetClassModifier(modifier);
+        }
+    return true;
+    }
+
+//---------------------------------------------------------------------------------------
+// @bsimethod                                   Carole.MacDonald            11/2015
+//---------------+---------------+---------------+---------------+---------------+-------
+SchemaReadStatus SchemaXmlReader3::ReadClassContentsFromXml(ECSchemaPtr& schemaOut, ClassDeserializationVector& classes)
+    {
+    return _ReadClassContentsFromXml(schemaOut, classes, 3);
+    }
+
+
+//---------------------------------------------------------------------------------------
+// @bsimethod                                   Robert.Schili            11/2015
+//---------------+---------------+---------------+---------------+---------------+-------
+SchemaReadStatus SchemaXmlReaderImpl::ReadEnumerationsFromXml(ECSchemaPtr& schemaOut, BeXmlNodeR schemaNode)
+    {
+    SchemaReadStatus status = SchemaReadStatus::Success;
+
+    // Create ECClass Stubs (no properties)
+    for (BeXmlNodeP candidateNode = schemaNode.GetFirstChild(); nullptr != candidateNode; candidateNode = candidateNode->GetNextSibling())
+        {
+        Utf8CP nodeName = candidateNode->GetName();
+        if (0 != strcmp(EC_ENUMERATION_ELEMENT, nodeName))
+            {
+            continue; //node is not an enumeration
+            }
+
+        ECEnumerationP ecEnumeration = new ECEnumeration(*schemaOut);
+        status = ecEnumeration->_ReadXml(*candidateNode, m_schemaContext);
+        if (SchemaReadStatus::Success != status)
+            {
+            delete ecEnumeration;
+            return status;
+            }
+
+        Utf8StringCR name = ecEnumeration->GetName();
+        ECObjectsStatus addStatus = schemaOut->AddEnumeration(ecEnumeration);
+
+        if (addStatus == ECObjectsStatus::NamedItemAlreadyExists)
+            {
+            LOG.errorv("Duplicate enumeration node for %s in schema %s.", name.c_str(), schemaOut->GetFullSchemaName().c_str());
+            delete ecEnumeration;
+            ecEnumeration = nullptr;
+            return SchemaReadStatus::DuplicateTypeName;
+            }
+
+        if (ECObjectsStatus::Success != addStatus)
+            {
+            delete ecEnumeration;
+            ecEnumeration = nullptr;
+            return SchemaReadStatus::InvalidECSchemaXml;
+            }
+        }
+    return status;
+    }
+
+//---------------------------------------------------------------------------------------
+// @bsimethod                                   Carole.MacDonald            10/2015
+//---------------+---------------+---------------+---------------+---------------+-------
+SchemaXmlReader::SchemaXmlReader(ECSchemaReadContextR context, BeXmlDomR xmlDom) : m_schemaContext(context), m_xmlDom(xmlDom)
+    {
+    }
+
+//---------------------------------------------------------------------------------------
+// @bsimethod                                   Carole.MacDonald            10/2015
+//---------------+---------------+---------------+---------------+---------------+-------
+SchemaReadStatus SchemaXmlReader::Deserialize(ECSchemaPtr& schemaOut, uint32_t checkSum)
+    {
+    SchemaReadStatus status = SchemaReadStatus::Success;
+    StopWatch overallTimer(L"Overall schema de-serialization timer", true);
+
+    BeXmlNodeP      rootNode;
+    rootNode = static_cast <BeXmlNodeP>(xmlDocGetRootElement(&(m_xmlDom.GetDocument())));
+    if (NULL == rootNode)
+        {
+        BeAssert(s_noAssert);
+        LOG.errorv("Invalid ECSchemaXML: Missing a top-level node");
+        return SchemaReadStatus::InvalidECSchemaXml;
+        }
+
+    Utf8String schemaNamespace(rootNode->GetNamespace());
+
+    if (!schemaNamespace.StartsWith(ECXML_URI))
+        {
+        LOG.errorv("Unknown schema namespace: %s", schemaNamespace.c_str());
+        return SchemaReadStatus::InvalidECSchemaXml;
+        }
+
+    Utf8String version = schemaNamespace.substr(strlen(ECXML_URI) + 1);
+    int ecXmlMajorVersion, ecXmlMinorVersion;
+
+    sscanf(version.c_str(), "%d.%d", &ecXmlMajorVersion, &ecXmlMinorVersion);
+    if (2 != ecXmlMajorVersion && 3 != ecXmlMajorVersion)
+        {
+        LOG.errorv("Unsupported ecXml version %d.%d", ecXmlMajorVersion, ecXmlMinorVersion);
+        return SchemaReadStatus::InvalidECSchemaXml;
+        }
+
+    m_xmlDom.RegisterNamespace(EC_NAMESPACE_PREFIX, schemaNamespace.c_str());
+
+    BeXmlNodeP      schemaNode;
+    if ((BEXML_Success != m_xmlDom.SelectNode(schemaNode, "/" EC_NAMESPACE_PREFIX ":" EC_SCHEMA_ELEMENT, NULL, BeXmlDom::NODE_BIAS_First)) || (NULL == schemaNode))
+        {
+        BeAssert(s_noAssert);
+        LOG.errorv("Invalid ECSchemaXML: Missing a top-level %s node in the %s namespace", EC_SCHEMA_ELEMENT, schemaNamespace.c_str());
+        return SchemaReadStatus::InvalidECSchemaXml;
+        }
+
+    // schemaName is a REQUIRED attribute in order to create the schema
+    Utf8String schemaName;
+    if (BEXML_Success != schemaNode->GetAttributeStringValue(schemaName, SCHEMA_NAME_ATTRIBUTE))
+        {
+        BeAssert(s_noAssert);
+        LOG.errorv("Invalid ECSchemaXML: %s element must contain a schemaName attribute", EC_SCHEMA_ELEMENT);
+        return SchemaReadStatus::InvalidECSchemaXml;
+        }
+
+    uint32_t versionMajor = DEFAULT_VERSION_MAJOR;
+    uint32_t versionMinor = DEFAULT_VERSION_MINOR;
+
+    // OPTIONAL attributes - If these attributes exist they do not need to be valid.  We will ignore any errors setting them and use default values.
+    // NEEDSWORK This is due to the current implementation in managed ECObjects.  We should reconsider whether it is the correct behavior.
+    Utf8String     versionString;
+    if ((BEXML_Success != schemaNode->GetAttributeStringValue(versionString, SCHEMA_VERSION_ATTRIBUTE)) ||
+        (ECObjectsStatus::Success != ECSchema::ParseVersionString(versionMajor, versionMinor, versionString.c_str())))
+        {
+        LOG.warningv("Invalid version attribute has been ignored while reading ECSchema '%s'.  The default version number %02d.%02d has been applied.",
+                     schemaName.c_str(), versionMajor, versionMinor);
+        }
+
+    LOG.debugv("Reading ECSchema %s.%02d.%02d", schemaName.c_str(), versionMajor, versionMinor);
+
+    ECObjectsStatus createStatus = ECSchema::CreateSchema(schemaOut, schemaName, versionMajor, versionMinor);
+    if (ECObjectsStatus::Success != createStatus)
+        return SchemaReadStatus::InvalidECSchemaXml;
+
+    schemaOut->m_key.m_checkSum = checkSum;
+
+    if (ECObjectsStatus::DuplicateSchema == m_schemaContext.AddSchema(*schemaOut))
+        {
+        return SchemaReadStatus::DuplicateSchema;
+        }
+
+    // OPTIONAL attributes - If these attributes exist they MUST be valid
+    Utf8String value;  // used by macro.
+    READ_OPTIONAL_XML_ATTRIBUTE((*schemaNode), SCHEMA_NAMESPACE_PREFIX_ATTRIBUTE, schemaOut, NamespacePrefix)
+    READ_OPTIONAL_XML_ATTRIBUTE((*schemaNode), DESCRIPTION_ATTRIBUTE, schemaOut, Description)
+    READ_OPTIONAL_XML_ATTRIBUTE((*schemaNode), DISPLAY_LABEL_ATTRIBUTE, schemaOut, DisplayLabel)
+
+    StopWatch readingSchemaReferences(L"Reading Schema References", true);
+    SchemaXmlReaderImpl* reader = nullptr;
+    if (2 == ecXmlMajorVersion)
+        reader = new SchemaXmlReader2(m_schemaContext, m_xmlDom);
+    else
+        reader = new SchemaXmlReader3(m_schemaContext, m_xmlDom);
+
+    if (SchemaReadStatus::Success != (status = reader->ReadSchemaReferencesFromXml(schemaOut, *schemaNode)))
+        {
+        m_schemaContext.RemoveSchema(*schemaOut);
+        schemaOut = NULL;
+        return status;
+        }
+
+    readingSchemaReferences.Stop();
+    LOG.tracev("Reading schema references for %s took %.4lf seconds\n", schemaOut->GetFullSchemaName().c_str(), readingSchemaReferences.GetElapsedSeconds());
+
+    ClassDeserializationVector classes;
+    StopWatch readingClassStubs(L"Reading class stubs", true);
+    status = reader->ReadClassStubsFromXml(schemaOut, *schemaNode, classes);
+
+    if (SchemaReadStatus::Success != status)
+        {
+        m_schemaContext.RemoveSchema(*schemaOut);
+        schemaOut = NULL;
+        return status;
+        }
+    readingClassStubs.Stop();
+    LOG.tracev("Reading class stubs for %s took %.4lf seconds\n", schemaOut->GetFullSchemaName().c_str(), readingClassStubs.GetElapsedSeconds());
+
+    StopWatch readingEnumerations(L"Reading enumerations", true);
+    status = reader->ReadEnumerationsFromXml(schemaOut, *schemaNode);
+
+    if (SchemaReadStatus::Success != status)
+        {
+        m_schemaContext.RemoveSchema(*schemaOut);
+        schemaOut = nullptr;
+        return status;
+        }
+    readingEnumerations.Stop();
+    LOG.tracev("Reading enumerations stubs for %s took %.4lf seconds\n", schemaOut->GetFullSchemaName().c_str(), readingEnumerations.GetElapsedSeconds());
+
+    // NEEDSWORK ECClass inheritance (base classes, properties & relationship endpoints)
+    StopWatch readingClassContents(L"Reading class contents", true);
+    if (SchemaReadStatus::Success != (status = reader->ReadClassContentsFromXml(schemaOut, classes)))
+        {
+        m_schemaContext.RemoveSchema(*schemaOut);
+        schemaOut = NULL;
+        return status;
+        }
+    readingClassContents.Stop();
+    LOG.tracev("Reading class contents for %s took %.4lf seconds\n", schemaOut->GetFullSchemaName().c_str(), readingClassContents.GetElapsedSeconds());
+
+    StopWatch readingCustomAttributes(L"Reading custom attributes", true);
+    schemaOut->ReadCustomAttributes(*schemaNode, m_schemaContext, *schemaOut);
+    readingCustomAttributes.Stop();
+    LOG.tracev("Reading custom attributes for %s took %.4lf seconds\n", schemaOut->GetFullSchemaName().c_str(), readingCustomAttributes.GetElapsedSeconds());
+
+
+    //Compute the schema checkSum
+    overallTimer.Stop();
+    LOG.debugv("Overall schema de-serialization for %s took %.4lf seconds\n", schemaOut->GetFullSchemaName().c_str(), overallTimer.GetElapsedSeconds());
+
+    return SchemaReadStatus::Success;
+    }
+
+// =====================================================================================
+// SchemaXmlWriter class
+// =====================================================================================
+
+//---------------------------------------------------------------------------------------
+// @bsimethod                                   Carole.MacDonald            10/2015
+//---------------+---------------+---------------+---------------+---------------+-------
+SchemaXmlWriter::SchemaXmlWriter(BeXmlWriterR xmlWriter, ECSchemaCR ecSchema, int ecXmlVersionMajor, int ecXmlVersionMinor) : m_xmlWriter(xmlWriter), m_ecSchema(ecSchema), m_ecXmlVersionMajor(ecXmlVersionMajor), m_ecXmlVersionMinor(ecXmlVersionMinor)
+    {}
+
+/*---------------------------------------------------------------------------------**//**
+* @bsimethod                                    Carole.MacDonald                01/2010
++---------------+---------------+---------------+---------------+---------------+------*/
+SchemaWriteStatus SchemaXmlWriter::WriteSchemaReferences()
+    {
+    SchemaWriteStatus status = SchemaWriteStatus::Success;
+    bmap<ECSchemaP, Utf8String>::const_iterator iterator;
+    for (iterator = m_ecSchema.m_referencedSchemaNamespaceMap.begin(); iterator != m_ecSchema.m_referencedSchemaNamespaceMap.end(); iterator++)
+        {
+        bpair<ECSchemaP, const Utf8String> mapPair = *(iterator);
+        ECSchemaP   refSchema = mapPair.first;
+        m_xmlWriter.WriteElementStart(EC_SCHEMAREFERENCE_ELEMENT);
+        m_xmlWriter.WriteAttribute(SCHEMAREF_NAME_ATTRIBUTE, refSchema->GetName().c_str());
+
+        Utf8Char versionString[8];
+        sprintf(versionString, "%02d.%02d", refSchema->GetVersionMajor(), refSchema->GetVersionMinor());
+        m_xmlWriter.WriteAttribute(SCHEMAREF_VERSION_ATTRIBUTE, versionString);
+
+        const Utf8String prefix = mapPair.second;
+        m_xmlWriter.WriteAttribute(SCHEMAREF_PREFIX_ATTRIBUTE, prefix.c_str());
+        m_xmlWriter.WriteElementEnd();
+        }
+    return status;
+    }
+
+/*---------------------------------------------------------------------------------**//**
+* @bsimethod                                    Carole.MacDonald                06/2010
++---------------+---------------+---------------+---------------+---------------+------*/
+SchemaWriteStatus SchemaXmlWriter::WriteCustomAttributeDependencies(IECCustomAttributeContainerCR container)
+    {
+    SchemaWriteStatus status = SchemaWriteStatus::Success;
+
+    for (IECInstancePtr instance : container.GetCustomAttributes(false))
+        {
+        ECClassCR currentClass = instance->GetClass();
+        status = WriteClass(currentClass);
+        if (SchemaWriteStatus::Success != status)
+            return status;
+        }
+    return status;
+    }
+
+/*---------------------------------------------------------------------------------**//**
+* @bsimethod                                    Carole.MacDonald                01/2010
++---------------+---------------+---------------+---------------+---------------+------*/
+SchemaWriteStatus SchemaXmlWriter::WriteClass(ECClassCR ecClass)
+    {
+    SchemaWriteStatus status = SchemaWriteStatus::Success;
+    // don't write any classes that aren't in the schema we're writing.
+    if (&(ecClass.GetSchema()) != &m_ecSchema)
+        return status;
+
+    bset<Utf8CP>::const_iterator setIterator;
+    setIterator = m_context.m_alreadyWrittenClasses.find(ecClass.GetName().c_str());
+    // Make sure we don't write any class twice
+    if (setIterator != m_context.m_alreadyWrittenClasses.end())
+        return status;
+    else
+        m_context.m_alreadyWrittenClasses.insert(ecClass.GetName().c_str());
+
+    // write the base classes first.
+    for (ECClassP baseClass : ecClass.GetBaseClasses())
+        WriteClass(*baseClass);
+
+    // Serialize relationship constraint dependencies
+    ECRelationshipClassP relClass = const_cast<ECRelationshipClassP>(ecClass.GetRelationshipClassCP());
+    if (NULL != relClass)
+        {
+        for (auto source : relClass->GetSource().GetConstraintClasses())
+            WriteClass(source->GetClass());
+
+        for (auto target : relClass->GetTarget().GetConstraintClasses())
+            WriteClass(target->GetClass());
+        }
+    WritePropertyDependencies(ecClass);
+    WriteCustomAttributeDependencies(ecClass);
+
+    return ecClass._WriteXml(m_xmlWriter, m_ecXmlVersionMajor, m_ecXmlVersionMinor);
+    }
+
+/*---------------------------------------------------------------------------------**//**
+* @bsimethod                                    Robert.Schili                11/2015
++---------------+---------------+---------------+---------------+---------------+------*/
+SchemaWriteStatus SchemaXmlWriter::WriteEnumeration(ECEnumerationCR ecEnumeration)
+    {
+    SchemaWriteStatus status = SchemaWriteStatus::Success;
+    // don't write any enumerations that aren't in the schema we're writing.
+    if (&(ecEnumeration.GetSchema()) != &m_ecSchema)
+        return status;
+
+    //WriteCustomAttributeDependencies(ecEnumeration);
+    return ecEnumeration._WriteXml(m_xmlWriter, m_ecXmlVersionMajor, m_ecXmlVersionMinor);
+    }
+
+
+/*---------------------------------------------------------------------------------**//**
+* @bsimethod                                    Carole.MacDonald                01/2010
++---------------+---------------+---------------+---------------+---------------+------*/
+SchemaWriteStatus SchemaXmlWriter::WritePropertyDependencies(ECClassCR ecClass)
+    {
+    SchemaWriteStatus status = SchemaWriteStatus::Success;
+
+    for (ECPropertyP prop : ecClass.GetProperties(false))
+        {
+        if (prop->GetIsStruct())
+            {
+            StructECPropertyP structProperty = prop->GetAsStructPropertyP();
+            WriteClass(structProperty->GetType());
+            }
+        else if (prop->GetIsStructArray())
+            {
+            StructArrayECPropertyP arrayProperty = prop->GetAsStructArrayPropertyP();
+            WriteClass(*(arrayProperty->GetStructElementType()));
+            }
+        WriteCustomAttributeDependencies(*prop);
+        }
+    return status;
+    }
+
+//---------------------------------------------------------------------------------------
+// @bsimethod                                   Carole.MacDonald            10/2015
+//---------------+---------------+---------------+---------------+---------------+-------
+SchemaWriteStatus SchemaXmlWriter::Serialize(bool utf16)
+    {
+    if (utf16)
+        m_xmlWriter.WriteDocumentStart(XML_CHAR_ENCODING_UTF16LE);
+    else
+        m_xmlWriter.WriteDocumentStart(XML_CHAR_ENCODING_UTF8);
+
+    Utf8PrintfString ns("%s.%d.%d", ECXML_URI, m_ecXmlVersionMajor, m_ecXmlVersionMinor);
+    m_xmlWriter.WriteElementStart(EC_SCHEMA_ELEMENT, ns.c_str());
+
+    Utf8Char versionString[8];
+    BeStringUtilities::Snprintf(versionString, "%02d.%02d", m_ecSchema.m_key.m_versionMajor, m_ecSchema.m_key.m_versionMinor);
+
+    m_xmlWriter.WriteAttribute(SCHEMA_NAME_ATTRIBUTE, m_ecSchema.GetName().c_str());
+    m_xmlWriter.WriteAttribute(SCHEMA_NAMESPACE_PREFIX_ATTRIBUTE, m_ecSchema.GetNamespacePrefix().c_str());
+    m_xmlWriter.WriteAttribute(SCHEMA_VERSION_ATTRIBUTE, versionString);
+    m_xmlWriter.WriteAttribute(DESCRIPTION_ATTRIBUTE, m_ecSchema.GetInvariantDescription().c_str());
+    if (m_ecSchema.GetIsDisplayLabelDefined())
+        m_xmlWriter.WriteAttribute(DISPLAY_LABEL_ATTRIBUTE, m_ecSchema.GetInvariantDisplayLabel().c_str());
+
+    WriteSchemaReferences();
+
+    WriteCustomAttributeDependencies(m_ecSchema);
+    m_ecSchema.WriteCustomAttributes(m_xmlWriter);
+
+    for (ECEnumerationCP pEnum : m_ecSchema.GetEnumerations())
+        {
+        if (NULL == pEnum)
+            {
+            BeAssert(false);
+            continue;
+            }
+        else
+            WriteEnumeration(*pEnum);
+        }
+
+    std::list<ECClassP> sortedClasses;
+    // sort the classes by name so the order in which they are written is predictable.
+    for (ECClassP pClass : m_ecSchema.GetClasses())
+        {
+        if (NULL == pClass)
+            {
+            BeAssert(false);
+            continue;
+            }
+        else
+            sortedClasses.push_back(pClass);
+        }
+
+    sortedClasses.sort(ClassNameComparer);
+
+    for (ECClassP pClass : sortedClasses)
+        {
+        WriteClass(*pClass);
+        }
+
+    m_xmlWriter.WriteElementEnd();
+    return SchemaWriteStatus::Success;
+
+    }
+
+END_BENTLEY_ECOBJECT_NAMESPACE
+