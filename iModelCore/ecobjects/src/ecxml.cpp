/*--------------------------------------------------------------------------------------+
|
|     $Source: src/ecxml.cpp $
|    $RCSfile: file.tpl,v $
|   $Revision: 1.10 $
|       $Date: 2005/11/07 15:38:45 $
|     $Author: EarlinLutz $
|
|  $Copyright: (c) 2011 Bentley Systems, Incorporated. All rights reserved. $
|
+--------------------------------------------------------------------------------------*/
#include "ECObjectsPch.h"
#include <ctype.h>

BEGIN_BENTLEY_EC_NAMESPACE

/*---------------------------------------------------------------------------------**//**
 @bsimethod                                                     
+---------------+---------------+---------------+---------------+---------------+------*/
ECObjectsStatus ECXml::ParseBooleanString
(
bool & booleanValue,
WCharCP booleanString
)
    {
    if (0 == _wcsicmp (booleanString, ECXML_TRUE))
        booleanValue = true;
    else if (0 == _wcsicmp (booleanString, ECXML_FALSE))
        booleanValue = false;
    else
        return ECOBJECTS_STATUS_ParseError;

    return ECOBJECTS_STATUS_Success;
    }

/*---------------------------------------------------------------------------------**//**
* @bsimethod                                                   
+---------------+---------------+---------------+---------------+---------------+------*/
WStringCR ECXml::GetPrimitiveTypeName
(
PrimitiveType primitiveType
)
    {
    switch (primitiveType)
        {
        case PRIMITIVETYPE_Binary:
            return ECXML_TYPENAME_BINARY;
        case PRIMITIVETYPE_Boolean:
            return ECXML_TYPENAME_BOOLEAN;
        case PRIMITIVETYPE_DateTime:
            return ECXML_TYPENAME_DATETIME;
        case PRIMITIVETYPE_Double:
            return ECXML_TYPENAME_DOUBLE;
        case PRIMITIVETYPE_Integer:
            return ECXML_TYPENAME_INTEGER;
        case PRIMITIVETYPE_Long:
            return ECXML_TYPENAME_LONG;
        case PRIMITIVETYPE_Point2D:
            return ECXML_TYPENAME_POINT2D;
        case PRIMITIVETYPE_Point3D:
            return ECXML_TYPENAME_POINT3D;
        case PRIMITIVETYPE_String:
            return ECXML_TYPENAME_STRING;
        default:
            return EMPTY_STRING;
        }
    }

/*---------------------------------------------------------------------------------**//**
* @bsimethod                                                   
+---------------+---------------+---------------+---------------+---------------+------*/
ECObjectsStatus ECXml::ParsePrimitiveType
(
PrimitiveType&          primitiveType,
WStringCR     typeName
)
    {
    if (0 == typeName.length())
        return ECOBJECTS_STATUS_ParseError;

    if (0 == typeName.compare (ECXML_TYPENAME_STRING))
        primitiveType = PRIMITIVETYPE_String;
    else if (0 == typeName.compare (ECXML_TYPENAME_INTEGER))
        primitiveType = PRIMITIVETYPE_Integer;
    else if (0 == typeName.compare (ECXML_TYPENAME_LONG))
        primitiveType = PRIMITIVETYPE_Long;
    else if (0 == typeName.compare (ECXML_TYPENAME_BOOLEAN))
        primitiveType = PRIMITIVETYPE_Boolean;
    else if (0 == typeName.compare (ECXML_TYPENAME_BOOL))
        primitiveType = PRIMITIVETYPE_Boolean;
    else if (0 == typeName.compare (ECXML_TYPENAME_DOUBLE))
        primitiveType = PRIMITIVETYPE_Double;
    else if (0 == typeName.compare (ECXML_TYPENAME_POINT2D))
        primitiveType = PRIMITIVETYPE_Point2D;
    else if (0 == typeName.compare (ECXML_TYPENAME_POINT3D))
        primitiveType = PRIMITIVETYPE_Point3D;
    else if (0 == typeName.compare (ECXML_TYPENAME_DATETIME))
        primitiveType = PRIMITIVETYPE_DateTime;
    else if (0 == typeName.compare (ECXML_TYPENAME_BINARY))
        primitiveType = PRIMITIVETYPE_Binary;
    else
        return ECOBJECTS_STATUS_ParseError;

    return ECOBJECTS_STATUS_Success;
    }

/*---------------------------------------------------------------------------------**//**
* @bsimethod                                    Carole.MacDonald                02/2010
+---------------+---------------+---------------+---------------+---------------+------*/
WStringCR ECXml::StrengthToString
(
StrengthType strength
)
    {
    switch (strength)
        {
        case STRENGTHTYPE_Referencing :
            return ECXML_STRENGTH_REFERENCING;
        case STRENGTHTYPE_Holding:
            return ECXML_STRENGTH_HOLDING;
        case STRENGTHTYPE_Embedding:
            return ECXML_STRENGTH_EMBEDDING;
        default:
            return EMPTY_STRING;
           
        }
    }

/*---------------------------------------------------------------------------------**//**
* @bsimethod                                    Carole.MacDonald                02/2010
+---------------+---------------+---------------+---------------+---------------+------*/
ECObjectsStatus ECXml::ParseStrengthType
(
StrengthType&          strength,
WStringCR    strengthString
)
    {
    if (0 == strengthString.length())
        return ECOBJECTS_STATUS_ParseError;
    if (0 == strengthString.compare(ECXML_STRENGTH_EMBEDDING))
        strength = STRENGTHTYPE_Embedding;
    else if (0 == strengthString.compare(ECXML_STRENGTH_HOLDING))
        strength = STRENGTHTYPE_Holding;
    else if (0 == strengthString.compare(ECXML_STRENGTH_REFERENCING))
        strength = STRENGTHTYPE_Referencing;
    else
        return ECOBJECTS_STATUS_ParseError;
        
    return ECOBJECTS_STATUS_Success;
    }
         
/*---------------------------------------------------------------------------------**//**
* @bsimethod                                    Carole.MacDonald                02/2010
+---------------+---------------+---------------+---------------+---------------+------*/
WStringCR ECXml::DirectionToString
(
ECRelatedInstanceDirection direction
)
    {
    switch (direction)
        {
        case STRENGTHDIRECTION_Forward :
            return ECXML_DIRECTION_FORWARD;
        case STRENGTHDIRECTION_Backward:
            return ECXML_DIRECTION_BACKWARD;
        default:
            return EMPTY_STRING;
        }
    }
 
/*---------------------------------------------------------------------------------**//**
* @bsimethod                                    Carole.MacDonald                02/2010
+---------------+---------------+---------------+---------------+---------------+------*/
ECObjectsStatus ECXml::ParseDirectionString
(
ECRelatedInstanceDirection& direction,
WStringCR         directionString
)
    {
    if (0 == directionString.length())
        return ECOBJECTS_STATUS_ParseError;
    if (0 == directionString.compare(ECXML_DIRECTION_BACKWARD))
        direction = STRENGTHDIRECTION_Backward;
    else if (0 == directionString.compare(ECXML_DIRECTION_FORWARD))
        direction = STRENGTHDIRECTION_Forward;
    else
        return ECOBJECTS_STATUS_ParseError;
        
    return ECOBJECTS_STATUS_Success;
    }

/*---------------------------------------------------------------------------------**//**
* @bsimethod                                    Carole.MacDonald                03/2010
+---------------+---------------+---------------+---------------+---------------+------*/
ECObjectsStatus ECXml::ParseCardinalityString
(
UInt32 &lowerLimit, 
UInt32 &upperLimit, 
const WString &cardinalityString
)
    {
    ECObjectsStatus status = ECOBJECTS_STATUS_Success;
    if (0 == cardinalityString.compare(L"1"))
        {
        ECObjectsLogger::Log()->debugv(L"Legacy cardinality of '1' interpreted as '(1,1)'");
        lowerLimit = 1;
        upperLimit = 1;
        return status;
        }
        
    if ((0 == cardinalityString.compare(L"UNBOUNDED")) || (0 == cardinalityString.compare(L"Unbounded")) ||
             (0 == cardinalityString.compare(L"unbounded")) || (0 == cardinalityString.compare(L"n")) ||
             (0 == cardinalityString.compare(L"N")))
        {
<<<<<<< HEAD
        ECObjectsLogger::Log()->debugv(L"Legacy cardinality of '%s' interpreted as '(0,n)'", cardinalityString);
=======
        ECObjectsLogger::Log()->warningv(L"Legacy cardinality of '%s' interpreted as '(0,n)'", cardinalityString.c_str());
>>>>>>> d6523be1
        lowerLimit = 0;
        upperLimit = UINT_MAX;
        return status;
        }
    
    WString cardinalityWithoutSpaces = cardinalityString;
    cardinalityWithoutSpaces.erase(std::remove_if(cardinalityWithoutSpaces.begin(), cardinalityWithoutSpaces.end(), ::isspace), cardinalityWithoutSpaces.end()); 
    size_t openParenIndex = cardinalityWithoutSpaces.find('(');
    if (openParenIndex == std::string::npos)
        {
        if (0 == swscanf(cardinalityWithoutSpaces.c_str(), L"%d", &upperLimit))
            return ECOBJECTS_STATUS_ParseError;
        ECObjectsLogger::Log()->debugv(L"Legacy cardinality of '%d' interpreted as '(0,%d)'", upperLimit, upperLimit);
        lowerLimit = 0;
        return status;
        }
        
    if (openParenIndex != 0 && cardinalityWithoutSpaces.find(')') != cardinalityWithoutSpaces.length() - 1)
        {
        ECObjectsLogger::Log()->warningv(L"Cardinality string '%s' is invalid.", cardinalityString.c_str());
        return ECOBJECTS_STATUS_ParseError;
        }
     
    int scanned = swscanf(cardinalityWithoutSpaces.c_str(), L"(%d,%d)", &lowerLimit, &upperLimit);
    if (2 == scanned)
        return ECOBJECTS_STATUS_Success;
        
    if (0 == scanned)
        {
        ECObjectsLogger::Log()->warningv(L"Cardinality string '%s' is invalid.", cardinalityString.c_str());
        return ECOBJECTS_STATUS_ParseError;
        }
    
    // Otherwise, we just assume the upper limit is 'n' or 'N' and is unbounded
    upperLimit = UINT_MAX;
    return status;
    }
 
void FormatXmlNode
(
MSXML2::IXMLDOMNode& domNode,
UInt32 indentLevel
)
    {
    MSXML2::IXMLDOMTextPtr textPtr = NULL;
    if (domNode.nodeType == NODE_TEXT)
        return;
    
    bool textOnly = true;
    if (domNode.hasChildNodes())
        {
        MSXML2::IXMLDOMNodeListPtr xmlNodeListPtr = domNode.childNodes;
        MSXML2::IXMLDOMNodePtr xmlNodePtr;
        while (NULL != (xmlNodePtr = xmlNodeListPtr->nextNode()) && textOnly)
            {
            if (xmlNodePtr->nodeType != NODE_TEXT)
                textOnly = false;
            }
        }
        
    if (domNode.hasChildNodes())
        {
        // Add a newline before the children
        if (!textOnly)
            {
            textPtr = domNode.ownerDocument->createTextNode("\n");
            domNode.insertBefore(textPtr, _variant_t(domNode.firstChild.GetInterfacePtr()));
            }
            
        // Format the children
        MSXML2::IXMLDOMNodeListPtr xmlNodeListPtr = domNode.childNodes;
        MSXML2::IXMLDOMNodePtr xmlNodePtr;
        while (NULL != (xmlNodePtr = xmlNodeListPtr->nextNode()))
            {
            FormatXmlNode(*xmlNodePtr, indentLevel + 4);
            }
        }
        
    // Format this element
    if (indentLevel > 0)
        {
        char *spaces = new char[indentLevel+1];
        for (UInt32 i = 0; i < indentLevel; i++)
            spaces[i] = ' ';
        spaces[indentLevel] = '\0';
        // Indent before this element
        textPtr = domNode.ownerDocument->createTextNode(spaces);
        domNode.parentNode->insertBefore(textPtr, _variant_t(&domNode));

        // Indent after the last child node
        if (!textOnly)
            {
            textPtr = domNode.ownerDocument->createTextNode(spaces);
            domNode.appendChild(textPtr);
            }
        
        textPtr = domNode.ownerDocument->createTextNode("\n");
        IXMLDOMNodePtr sibling = domNode.nextSibling;
        if (NULL == sibling)
            domNode.parentNode->appendChild(textPtr);
        else
            domNode.parentNode->insertBefore(textPtr, _variant_t(sibling.GetInterfacePtr()));
        delete spaces;
        }    
    }
    
void ECXml::FormatXml
(
MSXML2::IXMLDOMDocument2 *pXmlDoc
)
    {
    FormatXmlNode(pXmlDoc->documentElement, 0);
    }

END_BENTLEY_EC_NAMESPACE<|MERGE_RESOLUTION|>--- conflicted
+++ resolved
@@ -1,334 +1,330 @@
-/*--------------------------------------------------------------------------------------+
-|
-|     $Source: src/ecxml.cpp $
-|    $RCSfile: file.tpl,v $
-|   $Revision: 1.10 $
-|       $Date: 2005/11/07 15:38:45 $
-|     $Author: EarlinLutz $
-|
-|  $Copyright: (c) 2011 Bentley Systems, Incorporated. All rights reserved. $
-|
-+--------------------------------------------------------------------------------------*/
-#include "ECObjectsPch.h"
-#include <ctype.h>
-
-BEGIN_BENTLEY_EC_NAMESPACE
-
-/*---------------------------------------------------------------------------------**//**
- @bsimethod                                                     
-+---------------+---------------+---------------+---------------+---------------+------*/
-ECObjectsStatus ECXml::ParseBooleanString
-(
-bool & booleanValue,
-WCharCP booleanString
-)
-    {
-    if (0 == _wcsicmp (booleanString, ECXML_TRUE))
-        booleanValue = true;
-    else if (0 == _wcsicmp (booleanString, ECXML_FALSE))
-        booleanValue = false;
-    else
-        return ECOBJECTS_STATUS_ParseError;
-
-    return ECOBJECTS_STATUS_Success;
-    }
-
-/*---------------------------------------------------------------------------------**//**
-* @bsimethod                                                   
-+---------------+---------------+---------------+---------------+---------------+------*/
-WStringCR ECXml::GetPrimitiveTypeName
-(
-PrimitiveType primitiveType
-)
-    {
-    switch (primitiveType)
-        {
-        case PRIMITIVETYPE_Binary:
-            return ECXML_TYPENAME_BINARY;
-        case PRIMITIVETYPE_Boolean:
-            return ECXML_TYPENAME_BOOLEAN;
-        case PRIMITIVETYPE_DateTime:
-            return ECXML_TYPENAME_DATETIME;
-        case PRIMITIVETYPE_Double:
-            return ECXML_TYPENAME_DOUBLE;
-        case PRIMITIVETYPE_Integer:
-            return ECXML_TYPENAME_INTEGER;
-        case PRIMITIVETYPE_Long:
-            return ECXML_TYPENAME_LONG;
-        case PRIMITIVETYPE_Point2D:
-            return ECXML_TYPENAME_POINT2D;
-        case PRIMITIVETYPE_Point3D:
-            return ECXML_TYPENAME_POINT3D;
-        case PRIMITIVETYPE_String:
-            return ECXML_TYPENAME_STRING;
-        default:
-            return EMPTY_STRING;
-        }
-    }
-
-/*---------------------------------------------------------------------------------**//**
-* @bsimethod                                                   
-+---------------+---------------+---------------+---------------+---------------+------*/
-ECObjectsStatus ECXml::ParsePrimitiveType
-(
-PrimitiveType&          primitiveType,
-WStringCR     typeName
-)
-    {
-    if (0 == typeName.length())
-        return ECOBJECTS_STATUS_ParseError;
-
-    if (0 == typeName.compare (ECXML_TYPENAME_STRING))
-        primitiveType = PRIMITIVETYPE_String;
-    else if (0 == typeName.compare (ECXML_TYPENAME_INTEGER))
-        primitiveType = PRIMITIVETYPE_Integer;
-    else if (0 == typeName.compare (ECXML_TYPENAME_LONG))
-        primitiveType = PRIMITIVETYPE_Long;
-    else if (0 == typeName.compare (ECXML_TYPENAME_BOOLEAN))
-        primitiveType = PRIMITIVETYPE_Boolean;
-    else if (0 == typeName.compare (ECXML_TYPENAME_BOOL))
-        primitiveType = PRIMITIVETYPE_Boolean;
-    else if (0 == typeName.compare (ECXML_TYPENAME_DOUBLE))
-        primitiveType = PRIMITIVETYPE_Double;
-    else if (0 == typeName.compare (ECXML_TYPENAME_POINT2D))
-        primitiveType = PRIMITIVETYPE_Point2D;
-    else if (0 == typeName.compare (ECXML_TYPENAME_POINT3D))
-        primitiveType = PRIMITIVETYPE_Point3D;
-    else if (0 == typeName.compare (ECXML_TYPENAME_DATETIME))
-        primitiveType = PRIMITIVETYPE_DateTime;
-    else if (0 == typeName.compare (ECXML_TYPENAME_BINARY))
-        primitiveType = PRIMITIVETYPE_Binary;
-    else
-        return ECOBJECTS_STATUS_ParseError;
-
-    return ECOBJECTS_STATUS_Success;
-    }
-
-/*---------------------------------------------------------------------------------**//**
-* @bsimethod                                    Carole.MacDonald                02/2010
-+---------------+---------------+---------------+---------------+---------------+------*/
-WStringCR ECXml::StrengthToString
-(
-StrengthType strength
-)
-    {
-    switch (strength)
-        {
-        case STRENGTHTYPE_Referencing :
-            return ECXML_STRENGTH_REFERENCING;
-        case STRENGTHTYPE_Holding:
-            return ECXML_STRENGTH_HOLDING;
-        case STRENGTHTYPE_Embedding:
-            return ECXML_STRENGTH_EMBEDDING;
-        default:
-            return EMPTY_STRING;
-           
-        }
-    }
-
-/*---------------------------------------------------------------------------------**//**
-* @bsimethod                                    Carole.MacDonald                02/2010
-+---------------+---------------+---------------+---------------+---------------+------*/
-ECObjectsStatus ECXml::ParseStrengthType
-(
-StrengthType&          strength,
-WStringCR    strengthString
-)
-    {
-    if (0 == strengthString.length())
-        return ECOBJECTS_STATUS_ParseError;
-    if (0 == strengthString.compare(ECXML_STRENGTH_EMBEDDING))
-        strength = STRENGTHTYPE_Embedding;
-    else if (0 == strengthString.compare(ECXML_STRENGTH_HOLDING))
-        strength = STRENGTHTYPE_Holding;
-    else if (0 == strengthString.compare(ECXML_STRENGTH_REFERENCING))
-        strength = STRENGTHTYPE_Referencing;
-    else
-        return ECOBJECTS_STATUS_ParseError;
-        
-    return ECOBJECTS_STATUS_Success;
-    }
-         
-/*---------------------------------------------------------------------------------**//**
-* @bsimethod                                    Carole.MacDonald                02/2010
-+---------------+---------------+---------------+---------------+---------------+------*/
-WStringCR ECXml::DirectionToString
-(
-ECRelatedInstanceDirection direction
-)
-    {
-    switch (direction)
-        {
-        case STRENGTHDIRECTION_Forward :
-            return ECXML_DIRECTION_FORWARD;
-        case STRENGTHDIRECTION_Backward:
-            return ECXML_DIRECTION_BACKWARD;
-        default:
-            return EMPTY_STRING;
-        }
-    }
- 
-/*---------------------------------------------------------------------------------**//**
-* @bsimethod                                    Carole.MacDonald                02/2010
-+---------------+---------------+---------------+---------------+---------------+------*/
-ECObjectsStatus ECXml::ParseDirectionString
-(
-ECRelatedInstanceDirection& direction,
-WStringCR         directionString
-)
-    {
-    if (0 == directionString.length())
-        return ECOBJECTS_STATUS_ParseError;
-    if (0 == directionString.compare(ECXML_DIRECTION_BACKWARD))
-        direction = STRENGTHDIRECTION_Backward;
-    else if (0 == directionString.compare(ECXML_DIRECTION_FORWARD))
-        direction = STRENGTHDIRECTION_Forward;
-    else
-        return ECOBJECTS_STATUS_ParseError;
-        
-    return ECOBJECTS_STATUS_Success;
-    }
-
-/*---------------------------------------------------------------------------------**//**
-* @bsimethod                                    Carole.MacDonald                03/2010
-+---------------+---------------+---------------+---------------+---------------+------*/
-ECObjectsStatus ECXml::ParseCardinalityString
-(
-UInt32 &lowerLimit, 
-UInt32 &upperLimit, 
-const WString &cardinalityString
-)
-    {
-    ECObjectsStatus status = ECOBJECTS_STATUS_Success;
-    if (0 == cardinalityString.compare(L"1"))
-        {
-        ECObjectsLogger::Log()->debugv(L"Legacy cardinality of '1' interpreted as '(1,1)'");
-        lowerLimit = 1;
-        upperLimit = 1;
-        return status;
-        }
-        
-    if ((0 == cardinalityString.compare(L"UNBOUNDED")) || (0 == cardinalityString.compare(L"Unbounded")) ||
-             (0 == cardinalityString.compare(L"unbounded")) || (0 == cardinalityString.compare(L"n")) ||
-             (0 == cardinalityString.compare(L"N")))
-        {
-<<<<<<< HEAD
-        ECObjectsLogger::Log()->debugv(L"Legacy cardinality of '%s' interpreted as '(0,n)'", cardinalityString);
-=======
-        ECObjectsLogger::Log()->warningv(L"Legacy cardinality of '%s' interpreted as '(0,n)'", cardinalityString.c_str());
->>>>>>> d6523be1
-        lowerLimit = 0;
-        upperLimit = UINT_MAX;
-        return status;
-        }
-    
-    WString cardinalityWithoutSpaces = cardinalityString;
-    cardinalityWithoutSpaces.erase(std::remove_if(cardinalityWithoutSpaces.begin(), cardinalityWithoutSpaces.end(), ::isspace), cardinalityWithoutSpaces.end()); 
-    size_t openParenIndex = cardinalityWithoutSpaces.find('(');
-    if (openParenIndex == std::string::npos)
-        {
-        if (0 == swscanf(cardinalityWithoutSpaces.c_str(), L"%d", &upperLimit))
-            return ECOBJECTS_STATUS_ParseError;
-        ECObjectsLogger::Log()->debugv(L"Legacy cardinality of '%d' interpreted as '(0,%d)'", upperLimit, upperLimit);
-        lowerLimit = 0;
-        return status;
-        }
-        
-    if (openParenIndex != 0 && cardinalityWithoutSpaces.find(')') != cardinalityWithoutSpaces.length() - 1)
-        {
-        ECObjectsLogger::Log()->warningv(L"Cardinality string '%s' is invalid.", cardinalityString.c_str());
-        return ECOBJECTS_STATUS_ParseError;
-        }
-     
-    int scanned = swscanf(cardinalityWithoutSpaces.c_str(), L"(%d,%d)", &lowerLimit, &upperLimit);
-    if (2 == scanned)
-        return ECOBJECTS_STATUS_Success;
-        
-    if (0 == scanned)
-        {
-        ECObjectsLogger::Log()->warningv(L"Cardinality string '%s' is invalid.", cardinalityString.c_str());
-        return ECOBJECTS_STATUS_ParseError;
-        }
-    
-    // Otherwise, we just assume the upper limit is 'n' or 'N' and is unbounded
-    upperLimit = UINT_MAX;
-    return status;
-    }
- 
-void FormatXmlNode
-(
-MSXML2::IXMLDOMNode& domNode,
-UInt32 indentLevel
-)
-    {
-    MSXML2::IXMLDOMTextPtr textPtr = NULL;
-    if (domNode.nodeType == NODE_TEXT)
-        return;
-    
-    bool textOnly = true;
-    if (domNode.hasChildNodes())
-        {
-        MSXML2::IXMLDOMNodeListPtr xmlNodeListPtr = domNode.childNodes;
-        MSXML2::IXMLDOMNodePtr xmlNodePtr;
-        while (NULL != (xmlNodePtr = xmlNodeListPtr->nextNode()) && textOnly)
-            {
-            if (xmlNodePtr->nodeType != NODE_TEXT)
-                textOnly = false;
-            }
-        }
-        
-    if (domNode.hasChildNodes())
-        {
-        // Add a newline before the children
-        if (!textOnly)
-            {
-            textPtr = domNode.ownerDocument->createTextNode("\n");
-            domNode.insertBefore(textPtr, _variant_t(domNode.firstChild.GetInterfacePtr()));
-            }
-            
-        // Format the children
-        MSXML2::IXMLDOMNodeListPtr xmlNodeListPtr = domNode.childNodes;
-        MSXML2::IXMLDOMNodePtr xmlNodePtr;
-        while (NULL != (xmlNodePtr = xmlNodeListPtr->nextNode()))
-            {
-            FormatXmlNode(*xmlNodePtr, indentLevel + 4);
-            }
-        }
-        
-    // Format this element
-    if (indentLevel > 0)
-        {
-        char *spaces = new char[indentLevel+1];
-        for (UInt32 i = 0; i < indentLevel; i++)
-            spaces[i] = ' ';
-        spaces[indentLevel] = '\0';
-        // Indent before this element
-        textPtr = domNode.ownerDocument->createTextNode(spaces);
-        domNode.parentNode->insertBefore(textPtr, _variant_t(&domNode));
-
-        // Indent after the last child node
-        if (!textOnly)
-            {
-            textPtr = domNode.ownerDocument->createTextNode(spaces);
-            domNode.appendChild(textPtr);
-            }
-        
-        textPtr = domNode.ownerDocument->createTextNode("\n");
-        IXMLDOMNodePtr sibling = domNode.nextSibling;
-        if (NULL == sibling)
-            domNode.parentNode->appendChild(textPtr);
-        else
-            domNode.parentNode->insertBefore(textPtr, _variant_t(sibling.GetInterfacePtr()));
-        delete spaces;
-        }    
-    }
-    
-void ECXml::FormatXml
-(
-MSXML2::IXMLDOMDocument2 *pXmlDoc
-)
-    {
-    FormatXmlNode(pXmlDoc->documentElement, 0);
-    }
-
+/*--------------------------------------------------------------------------------------+
+|
+|     $Source: src/ecxml.cpp $
+|    $RCSfile: file.tpl,v $
+|   $Revision: 1.10 $
+|       $Date: 2005/11/07 15:38:45 $
+|     $Author: EarlinLutz $
+|
+|  $Copyright: (c) 2011 Bentley Systems, Incorporated. All rights reserved. $
+|
++--------------------------------------------------------------------------------------*/
+#include "ECObjectsPch.h"
+#include <ctype.h>
+
+BEGIN_BENTLEY_EC_NAMESPACE
+
+/*---------------------------------------------------------------------------------**//**
+ @bsimethod                                                     
++---------------+---------------+---------------+---------------+---------------+------*/
+ECObjectsStatus ECXml::ParseBooleanString
+(
+bool & booleanValue,
+WCharCP booleanString
+)
+    {
+    if (0 == _wcsicmp (booleanString, ECXML_TRUE))
+        booleanValue = true;
+    else if (0 == _wcsicmp (booleanString, ECXML_FALSE))
+        booleanValue = false;
+    else
+        return ECOBJECTS_STATUS_ParseError;
+
+    return ECOBJECTS_STATUS_Success;
+    }
+
+/*---------------------------------------------------------------------------------**//**
+* @bsimethod                                                   
++---------------+---------------+---------------+---------------+---------------+------*/
+WStringCR ECXml::GetPrimitiveTypeName
+(
+PrimitiveType primitiveType
+)
+    {
+    switch (primitiveType)
+        {
+        case PRIMITIVETYPE_Binary:
+            return ECXML_TYPENAME_BINARY;
+        case PRIMITIVETYPE_Boolean:
+            return ECXML_TYPENAME_BOOLEAN;
+        case PRIMITIVETYPE_DateTime:
+            return ECXML_TYPENAME_DATETIME;
+        case PRIMITIVETYPE_Double:
+            return ECXML_TYPENAME_DOUBLE;
+        case PRIMITIVETYPE_Integer:
+            return ECXML_TYPENAME_INTEGER;
+        case PRIMITIVETYPE_Long:
+            return ECXML_TYPENAME_LONG;
+        case PRIMITIVETYPE_Point2D:
+            return ECXML_TYPENAME_POINT2D;
+        case PRIMITIVETYPE_Point3D:
+            return ECXML_TYPENAME_POINT3D;
+        case PRIMITIVETYPE_String:
+            return ECXML_TYPENAME_STRING;
+        default:
+            return EMPTY_STRING;
+        }
+    }
+
+/*---------------------------------------------------------------------------------**//**
+* @bsimethod                                                   
++---------------+---------------+---------------+---------------+---------------+------*/
+ECObjectsStatus ECXml::ParsePrimitiveType
+(
+PrimitiveType&          primitiveType,
+WStringCR     typeName
+)
+    {
+    if (0 == typeName.length())
+        return ECOBJECTS_STATUS_ParseError;
+
+    if (0 == typeName.compare (ECXML_TYPENAME_STRING))
+        primitiveType = PRIMITIVETYPE_String;
+    else if (0 == typeName.compare (ECXML_TYPENAME_INTEGER))
+        primitiveType = PRIMITIVETYPE_Integer;
+    else if (0 == typeName.compare (ECXML_TYPENAME_LONG))
+        primitiveType = PRIMITIVETYPE_Long;
+    else if (0 == typeName.compare (ECXML_TYPENAME_BOOLEAN))
+        primitiveType = PRIMITIVETYPE_Boolean;
+    else if (0 == typeName.compare (ECXML_TYPENAME_BOOL))
+        primitiveType = PRIMITIVETYPE_Boolean;
+    else if (0 == typeName.compare (ECXML_TYPENAME_DOUBLE))
+        primitiveType = PRIMITIVETYPE_Double;
+    else if (0 == typeName.compare (ECXML_TYPENAME_POINT2D))
+        primitiveType = PRIMITIVETYPE_Point2D;
+    else if (0 == typeName.compare (ECXML_TYPENAME_POINT3D))
+        primitiveType = PRIMITIVETYPE_Point3D;
+    else if (0 == typeName.compare (ECXML_TYPENAME_DATETIME))
+        primitiveType = PRIMITIVETYPE_DateTime;
+    else if (0 == typeName.compare (ECXML_TYPENAME_BINARY))
+        primitiveType = PRIMITIVETYPE_Binary;
+    else
+        return ECOBJECTS_STATUS_ParseError;
+
+    return ECOBJECTS_STATUS_Success;
+    }
+
+/*---------------------------------------------------------------------------------**//**
+* @bsimethod                                    Carole.MacDonald                02/2010
++---------------+---------------+---------------+---------------+---------------+------*/
+WStringCR ECXml::StrengthToString
+(
+StrengthType strength
+)
+    {
+    switch (strength)
+        {
+        case STRENGTHTYPE_Referencing :
+            return ECXML_STRENGTH_REFERENCING;
+        case STRENGTHTYPE_Holding:
+            return ECXML_STRENGTH_HOLDING;
+        case STRENGTHTYPE_Embedding:
+            return ECXML_STRENGTH_EMBEDDING;
+        default:
+            return EMPTY_STRING;
+           
+        }
+    }
+
+/*---------------------------------------------------------------------------------**//**
+* @bsimethod                                    Carole.MacDonald                02/2010
++---------------+---------------+---------------+---------------+---------------+------*/
+ECObjectsStatus ECXml::ParseStrengthType
+(
+StrengthType&          strength,
+WStringCR    strengthString
+)
+    {
+    if (0 == strengthString.length())
+        return ECOBJECTS_STATUS_ParseError;
+    if (0 == strengthString.compare(ECXML_STRENGTH_EMBEDDING))
+        strength = STRENGTHTYPE_Embedding;
+    else if (0 == strengthString.compare(ECXML_STRENGTH_HOLDING))
+        strength = STRENGTHTYPE_Holding;
+    else if (0 == strengthString.compare(ECXML_STRENGTH_REFERENCING))
+        strength = STRENGTHTYPE_Referencing;
+    else
+        return ECOBJECTS_STATUS_ParseError;
+        
+    return ECOBJECTS_STATUS_Success;
+    }
+         
+/*---------------------------------------------------------------------------------**//**
+* @bsimethod                                    Carole.MacDonald                02/2010
++---------------+---------------+---------------+---------------+---------------+------*/
+WStringCR ECXml::DirectionToString
+(
+ECRelatedInstanceDirection direction
+)
+    {
+    switch (direction)
+        {
+        case STRENGTHDIRECTION_Forward :
+            return ECXML_DIRECTION_FORWARD;
+        case STRENGTHDIRECTION_Backward:
+            return ECXML_DIRECTION_BACKWARD;
+        default:
+            return EMPTY_STRING;
+        }
+    }
+ 
+/*---------------------------------------------------------------------------------**//**
+* @bsimethod                                    Carole.MacDonald                02/2010
++---------------+---------------+---------------+---------------+---------------+------*/
+ECObjectsStatus ECXml::ParseDirectionString
+(
+ECRelatedInstanceDirection& direction,
+WStringCR         directionString
+)
+    {
+    if (0 == directionString.length())
+        return ECOBJECTS_STATUS_ParseError;
+    if (0 == directionString.compare(ECXML_DIRECTION_BACKWARD))
+        direction = STRENGTHDIRECTION_Backward;
+    else if (0 == directionString.compare(ECXML_DIRECTION_FORWARD))
+        direction = STRENGTHDIRECTION_Forward;
+    else
+        return ECOBJECTS_STATUS_ParseError;
+        
+    return ECOBJECTS_STATUS_Success;
+    }
+
+/*---------------------------------------------------------------------------------**//**
+* @bsimethod                                    Carole.MacDonald                03/2010
++---------------+---------------+---------------+---------------+---------------+------*/
+ECObjectsStatus ECXml::ParseCardinalityString
+(
+UInt32 &lowerLimit, 
+UInt32 &upperLimit, 
+const WString &cardinalityString
+)
+    {
+    ECObjectsStatus status = ECOBJECTS_STATUS_Success;
+    if (0 == cardinalityString.compare(L"1"))
+        {
+        ECObjectsLogger::Log()->debugv(L"Legacy cardinality of '1' interpreted as '(1,1)'");
+        lowerLimit = 1;
+        upperLimit = 1;
+        return status;
+        }
+        
+    if ((0 == cardinalityString.compare(L"UNBOUNDED")) || (0 == cardinalityString.compare(L"Unbounded")) ||
+             (0 == cardinalityString.compare(L"unbounded")) || (0 == cardinalityString.compare(L"n")) ||
+             (0 == cardinalityString.compare(L"N")))
+        {
+        ECObjectsLogger::Log()->debugv(L"Legacy cardinality of '%s' interpreted as '(0,n)'", cardinalityString.c_str());
+        lowerLimit = 0;
+        upperLimit = UINT_MAX;
+        return status;
+        }
+    
+    WString cardinalityWithoutSpaces = cardinalityString;
+    cardinalityWithoutSpaces.erase(std::remove_if(cardinalityWithoutSpaces.begin(), cardinalityWithoutSpaces.end(), ::isspace), cardinalityWithoutSpaces.end()); 
+    size_t openParenIndex = cardinalityWithoutSpaces.find('(');
+    if (openParenIndex == std::string::npos)
+        {
+        if (0 == swscanf(cardinalityWithoutSpaces.c_str(), L"%d", &upperLimit))
+            return ECOBJECTS_STATUS_ParseError;
+        ECObjectsLogger::Log()->debugv(L"Legacy cardinality of '%d' interpreted as '(0,%d)'", upperLimit, upperLimit);
+        lowerLimit = 0;
+        return status;
+        }
+        
+    if (openParenIndex != 0 && cardinalityWithoutSpaces.find(')') != cardinalityWithoutSpaces.length() - 1)
+        {
+        ECObjectsLogger::Log()->warningv(L"Cardinality string '%s' is invalid.", cardinalityString.c_str());
+        return ECOBJECTS_STATUS_ParseError;
+        }
+     
+    int scanned = swscanf(cardinalityWithoutSpaces.c_str(), L"(%d,%d)", &lowerLimit, &upperLimit);
+    if (2 == scanned)
+        return ECOBJECTS_STATUS_Success;
+        
+    if (0 == scanned)
+        {
+        ECObjectsLogger::Log()->warningv(L"Cardinality string '%s' is invalid.", cardinalityString.c_str());
+        return ECOBJECTS_STATUS_ParseError;
+        }
+    
+    // Otherwise, we just assume the upper limit is 'n' or 'N' and is unbounded
+    upperLimit = UINT_MAX;
+    return status;
+    }
+ 
+void FormatXmlNode
+(
+MSXML2::IXMLDOMNode& domNode,
+UInt32 indentLevel
+)
+    {
+    MSXML2::IXMLDOMTextPtr textPtr = NULL;
+    if (domNode.nodeType == NODE_TEXT)
+        return;
+    
+    bool textOnly = true;
+    if (domNode.hasChildNodes())
+        {
+        MSXML2::IXMLDOMNodeListPtr xmlNodeListPtr = domNode.childNodes;
+        MSXML2::IXMLDOMNodePtr xmlNodePtr;
+        while (NULL != (xmlNodePtr = xmlNodeListPtr->nextNode()) && textOnly)
+            {
+            if (xmlNodePtr->nodeType != NODE_TEXT)
+                textOnly = false;
+            }
+        }
+        
+    if (domNode.hasChildNodes())
+        {
+        // Add a newline before the children
+        if (!textOnly)
+            {
+            textPtr = domNode.ownerDocument->createTextNode("\n");
+            domNode.insertBefore(textPtr, _variant_t(domNode.firstChild.GetInterfacePtr()));
+            }
+            
+        // Format the children
+        MSXML2::IXMLDOMNodeListPtr xmlNodeListPtr = domNode.childNodes;
+        MSXML2::IXMLDOMNodePtr xmlNodePtr;
+        while (NULL != (xmlNodePtr = xmlNodeListPtr->nextNode()))
+            {
+            FormatXmlNode(*xmlNodePtr, indentLevel + 4);
+            }
+        }
+        
+    // Format this element
+    if (indentLevel > 0)
+        {
+        char *spaces = new char[indentLevel+1];
+        for (UInt32 i = 0; i < indentLevel; i++)
+            spaces[i] = ' ';
+        spaces[indentLevel] = '\0';
+        // Indent before this element
+        textPtr = domNode.ownerDocument->createTextNode(spaces);
+        domNode.parentNode->insertBefore(textPtr, _variant_t(&domNode));
+
+        // Indent after the last child node
+        if (!textOnly)
+            {
+            textPtr = domNode.ownerDocument->createTextNode(spaces);
+            domNode.appendChild(textPtr);
+            }
+        
+        textPtr = domNode.ownerDocument->createTextNode("\n");
+        IXMLDOMNodePtr sibling = domNode.nextSibling;
+        if (NULL == sibling)
+            domNode.parentNode->appendChild(textPtr);
+        else
+            domNode.parentNode->insertBefore(textPtr, _variant_t(sibling.GetInterfacePtr()));
+        delete spaces;
+        }    
+    }
+    
+void ECXml::FormatXml
+(
+MSXML2::IXMLDOMDocument2 *pXmlDoc
+)
+    {
+    FormatXmlNode(pXmlDoc->documentElement, 0);
+    }
+
 END_BENTLEY_EC_NAMESPACE