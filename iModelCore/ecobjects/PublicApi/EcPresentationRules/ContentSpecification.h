--- conflicted
+++ resolved
@@ -1,79 +1,75 @@
-/*--------------------------------------------------------------------------------------+
-|
-|     $Source: PublicApi/EcPresentationRules/ContentSpecification.h $
-|
-<<<<<<< HEAD
-|  $Copyright: (c) 2014 Bentley Systems, Incorporated. All rights reserved. $
-=======
-|  $Copyright: (c) 2015 Bentley Systems, Incorporated. All rights reserved. $
->>>>>>> 5e794a45
-|
-+--------------------------------------------------------------------------------------*/
-
-#pragma once
-/*__PUBLISH_SECTION_START__*/
-/** @cond BENTLEY_SDK_Internal */
-
-#include <ECPresentationRules/PresentationRuleSet.h>
-
-BEGIN_BENTLEY_ECOBJECT_NAMESPACE
-
-typedef bvector<RelatedPropertiesSpecificationP>   RelatedPropertiesSpecificationList;
-typedef bvector<DisplayRelatedItemsSpecificationP> DisplayRelatedItemsSpecificationList;
-
-/*---------------------------------------------------------------------------------**//**
-Base class for all ContentSpecifications.
-* @bsiclass                                     Eligijus.Mauragas               10/2012
-+---------------+---------------+---------------+---------------+---------------+------*/
-struct EXPORT_VTABLE_ATTRIBUTE ContentSpecification
-    {
-//__PUBLISH_SECTION_END__
-private:
-    int                                  m_priority;
-    RelatedPropertiesSpecificationList   m_relatedPropertiesSpecification;
-    DisplayRelatedItemsSpecificationList m_displayRelatedItemsSpecification;
-
-protected:
-    //! Constructor. It is used to initialize the rule with default settings.
-    ECOBJECTS_EXPORT ContentSpecification ();
-
-    //! Constructor.
-    ECOBJECTS_EXPORT ContentSpecification (int priority);
-
-    //! Returns XmlElement name that is used to read/save this rule information.
-    ECOBJECTS_EXPORT virtual CharCP                       _GetXmlElementName () = 0;
-
-    //! Reads rule information from XmlNode, returns true if it can read it successfully.
-    ECOBJECTS_EXPORT virtual bool                         _ReadXml (BeXmlNodeP xmlNode) = 0;
-
-    //! Writes rule information to given XmlNode.
-    ECOBJECTS_EXPORT virtual void                         _WriteXml (BeXmlNodeP xmlNode) = 0;
-
-//__PUBLISH_CLASS_VIRTUAL__
-//__PUBLISH_SECTION_START__
-public:
-    //! Destructor.
-    ECOBJECTS_EXPORT virtual                              ~ContentSpecification (void);
-
-    //! Reads specification from XML.
-    ECOBJECTS_EXPORT bool                                 ReadXml (BeXmlNodeP xmlNode);
-
-    //! Writes specification to xml node.
-    ECOBJECTS_EXPORT void                                 WriteXml (BeXmlNodeP parentXmlNode);
-
-    //! Priority of the specification, defines the order in which specifications are evaluated and executed.
-    ECOBJECTS_EXPORT int                                  GetPriority (void) const;
-
-    //! Sets the priority of the specification.
-    ECOBJECTS_EXPORT void                                 SetPriority (int value);
-
-    //! Related properties of acceptable ECInstances, that will be shown next to ECInstance proerties (the same row for example).
-    ECOBJECTS_EXPORT RelatedPropertiesSpecificationList&   GetRelatedProperties (void);
-
-    //! Include related items with current instances when display commands are executed.
-    ECOBJECTS_EXPORT DisplayRelatedItemsSpecificationList& GetDisplayRelatedItems (void);
-    };
-
-END_BENTLEY_ECOBJECT_NAMESPACE
-
-/** @endcond */
+/*--------------------------------------------------------------------------------------+
+|
+|     $Source: PublicApi/EcPresentationRules/ContentSpecification.h $
+|
+|  $Copyright: (c) 2015 Bentley Systems, Incorporated. All rights reserved. $
+|
++--------------------------------------------------------------------------------------*/
+
+#pragma once
+/*__PUBLISH_SECTION_START__*/
+/** @cond BENTLEY_SDK_Internal */
+
+#include <ECPresentationRules/PresentationRuleSet.h>
+
+BEGIN_BENTLEY_ECOBJECT_NAMESPACE
+
+typedef bvector<RelatedPropertiesSpecificationP>   RelatedPropertiesSpecificationList;
+typedef bvector<DisplayRelatedItemsSpecificationP> DisplayRelatedItemsSpecificationList;
+
+/*---------------------------------------------------------------------------------**//**
+Base class for all ContentSpecifications.
+* @bsiclass                                     Eligijus.Mauragas               10/2012
++---------------+---------------+---------------+---------------+---------------+------*/
+struct EXPORT_VTABLE_ATTRIBUTE ContentSpecification
+    {
+//__PUBLISH_SECTION_END__
+private:
+    int                                  m_priority;
+    RelatedPropertiesSpecificationList   m_relatedPropertiesSpecification;
+    DisplayRelatedItemsSpecificationList m_displayRelatedItemsSpecification;
+
+protected:
+    //! Constructor. It is used to initialize the rule with default settings.
+    ECOBJECTS_EXPORT ContentSpecification ();
+
+    //! Constructor.
+    ECOBJECTS_EXPORT ContentSpecification (int priority);
+
+    //! Returns XmlElement name that is used to read/save this rule information.
+    ECOBJECTS_EXPORT virtual CharCP                       _GetXmlElementName () = 0;
+
+    //! Reads rule information from XmlNode, returns true if it can read it successfully.
+    ECOBJECTS_EXPORT virtual bool                         _ReadXml (BeXmlNodeP xmlNode) = 0;
+
+    //! Writes rule information to given XmlNode.
+    ECOBJECTS_EXPORT virtual void                         _WriteXml (BeXmlNodeP xmlNode) = 0;
+
+//__PUBLISH_CLASS_VIRTUAL__
+//__PUBLISH_SECTION_START__
+public:
+    //! Destructor.
+    ECOBJECTS_EXPORT virtual                              ~ContentSpecification (void);
+
+    //! Reads specification from XML.
+    ECOBJECTS_EXPORT bool                                 ReadXml (BeXmlNodeP xmlNode);
+
+    //! Writes specification to xml node.
+    ECOBJECTS_EXPORT void                                 WriteXml (BeXmlNodeP parentXmlNode);
+
+    //! Priority of the specification, defines the order in which specifications are evaluated and executed.
+    ECOBJECTS_EXPORT int                                  GetPriority (void) const;
+
+    //! Sets the priority of the specification.
+    ECOBJECTS_EXPORT void                                 SetPriority (int value);
+
+    //! Related properties of acceptable ECInstances, that will be shown next to ECInstance proerties (the same row for example).
+    ECOBJECTS_EXPORT RelatedPropertiesSpecificationList&   GetRelatedProperties (void);
+
+    //! Include related items with current instances when display commands are executed.
+    ECOBJECTS_EXPORT DisplayRelatedItemsSpecificationList& GetDisplayRelatedItems (void);
+    };
+
+END_BENTLEY_ECOBJECT_NAMESPACE
+
+/** @endcond */