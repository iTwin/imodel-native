/*--------------------------------------------------------------------------------------+
|
|     $Source: PublicApi/EcPresentationRules/SearchResultInstanceNodesSpecification.h $
|
<<<<<<< HEAD
|  $Copyright: (c) 2014 Bentley Systems, Incorporated. All rights reserved. $
=======
|  $Copyright: (c) 2015 Bentley Systems, Incorporated. All rights reserved. $
>>>>>>> 5e794a45
|
+--------------------------------------------------------------------------------------*/

#pragma once
/*__PUBLISH_SECTION_START__*/
/** @cond BENTLEY_SDK_Internal */

#include <ECPresentationRules/PresentationRuleSet.h>

BEGIN_BENTLEY_ECOBJECT_NAMESPACE

/*---------------------------------------------------------------------------------**//**
This specification returns search results instance nodes. Nodes are returned only if 
parent node is SearchNodes.
* @bsiclass                                     Eligijus.Mauragas               10/2012
+---------------+---------------+---------------+---------------+---------------+------*/
struct SearchResultInstanceNodesSpecification : public ChildNodeSpecification
    {
    /*__PUBLISH_SECTION_END__*/
    private:
        bool     m_groupByClass;
        bool     m_groupByLabel;

    protected:
        //! Returns XmlElement name that is used to read/save this rule information.
        ECOBJECTS_EXPORT virtual CharCP               _GetXmlElementName ();

        //! Reads rule information from XmlNode, returns true if it can read it successfully.
        ECOBJECTS_EXPORT virtual bool                 _ReadXml (BeXmlNodeP xmlNode);

        //! Writes rule information to given XmlNode.
        ECOBJECTS_EXPORT virtual void                 _WriteXml (BeXmlNodeP xmlNode);

    /*__PUBLISH_SECTION_START__*/
    public:
        //! Constructor. It is used to initialize the rule with default settings.
        ECOBJECTS_EXPORT SearchResultInstanceNodesSpecification ();

        //! Constructor.
        ECOBJECTS_EXPORT SearchResultInstanceNodesSpecification (int priority, bool alwaysReturnsChildren, bool hideNodesInHierarchy, 
                                                                 bool hideIfNoChildren, bool groupByClass, bool groupByLabel);

        //! Returns true if grouping by class should be applied.
        ECOBJECTS_EXPORT bool                         GetGroupByClass (void) const;

        //! Sets the GroupByClass value. Can be boolean.
        ECOBJECTS_EXPORT void                         SetGroupByClass (bool value);

        //! Returns true if grouping by label should be applied.
        ECOBJECTS_EXPORT bool                         GetGroupByLabel (void) const;

        //! Sets the GroupByLabel value. Can be boolean.
        ECOBJECTS_EXPORT void                         SetGroupByLabel (bool value);
    };

END_BENTLEY_ECOBJECT_NAMESPACE

/** @endcond */
<|MERGE_RESOLUTION|>--- conflicted
+++ resolved
@@ -1,67 +1,63 @@
-/*--------------------------------------------------------------------------------------+
-|
-|     $Source: PublicApi/EcPresentationRules/SearchResultInstanceNodesSpecification.h $
-|
-<<<<<<< HEAD
-|  $Copyright: (c) 2014 Bentley Systems, Incorporated. All rights reserved. $
-=======
-|  $Copyright: (c) 2015 Bentley Systems, Incorporated. All rights reserved. $
->>>>>>> 5e794a45
-|
-+--------------------------------------------------------------------------------------*/
-
-#pragma once
-/*__PUBLISH_SECTION_START__*/
-/** @cond BENTLEY_SDK_Internal */
-
-#include <ECPresentationRules/PresentationRuleSet.h>
-
-BEGIN_BENTLEY_ECOBJECT_NAMESPACE
-
-/*---------------------------------------------------------------------------------**//**
-This specification returns search results instance nodes. Nodes are returned only if 
-parent node is SearchNodes.
-* @bsiclass                                     Eligijus.Mauragas               10/2012
-+---------------+---------------+---------------+---------------+---------------+------*/
-struct SearchResultInstanceNodesSpecification : public ChildNodeSpecification
-    {
-    /*__PUBLISH_SECTION_END__*/
-    private:
-        bool     m_groupByClass;
-        bool     m_groupByLabel;
-
-    protected:
-        //! Returns XmlElement name that is used to read/save this rule information.
-        ECOBJECTS_EXPORT virtual CharCP               _GetXmlElementName ();
-
-        //! Reads rule information from XmlNode, returns true if it can read it successfully.
-        ECOBJECTS_EXPORT virtual bool                 _ReadXml (BeXmlNodeP xmlNode);
-
-        //! Writes rule information to given XmlNode.
-        ECOBJECTS_EXPORT virtual void                 _WriteXml (BeXmlNodeP xmlNode);
-
-    /*__PUBLISH_SECTION_START__*/
-    public:
-        //! Constructor. It is used to initialize the rule with default settings.
-        ECOBJECTS_EXPORT SearchResultInstanceNodesSpecification ();
-
-        //! Constructor.
-        ECOBJECTS_EXPORT SearchResultInstanceNodesSpecification (int priority, bool alwaysReturnsChildren, bool hideNodesInHierarchy, 
-                                                                 bool hideIfNoChildren, bool groupByClass, bool groupByLabel);
-
-        //! Returns true if grouping by class should be applied.
-        ECOBJECTS_EXPORT bool                         GetGroupByClass (void) const;
-
-        //! Sets the GroupByClass value. Can be boolean.
-        ECOBJECTS_EXPORT void                         SetGroupByClass (bool value);
-
-        //! Returns true if grouping by label should be applied.
-        ECOBJECTS_EXPORT bool                         GetGroupByLabel (void) const;
-
-        //! Sets the GroupByLabel value. Can be boolean.
-        ECOBJECTS_EXPORT void                         SetGroupByLabel (bool value);
-    };
-
-END_BENTLEY_ECOBJECT_NAMESPACE
-
-/** @endcond */
+/*--------------------------------------------------------------------------------------+
+|
+|     $Source: PublicApi/EcPresentationRules/SearchResultInstanceNodesSpecification.h $
+|
+|  $Copyright: (c) 2015 Bentley Systems, Incorporated. All rights reserved. $
+|
++--------------------------------------------------------------------------------------*/
+
+#pragma once
+/*__PUBLISH_SECTION_START__*/
+/** @cond BENTLEY_SDK_Internal */
+
+#include <ECPresentationRules/PresentationRuleSet.h>
+
+BEGIN_BENTLEY_ECOBJECT_NAMESPACE
+
+/*---------------------------------------------------------------------------------**//**
+This specification returns search results instance nodes. Nodes are returned only if 
+parent node is SearchNodes.
+* @bsiclass                                     Eligijus.Mauragas               10/2012
++---------------+---------------+---------------+---------------+---------------+------*/
+struct SearchResultInstanceNodesSpecification : public ChildNodeSpecification
+    {
+    /*__PUBLISH_SECTION_END__*/
+    private:
+        bool     m_groupByClass;
+        bool     m_groupByLabel;
+
+    protected:
+        //! Returns XmlElement name that is used to read/save this rule information.
+        ECOBJECTS_EXPORT virtual CharCP               _GetXmlElementName ();
+
+        //! Reads rule information from XmlNode, returns true if it can read it successfully.
+        ECOBJECTS_EXPORT virtual bool                 _ReadXml (BeXmlNodeP xmlNode);
+
+        //! Writes rule information to given XmlNode.
+        ECOBJECTS_EXPORT virtual void                 _WriteXml (BeXmlNodeP xmlNode);
+
+    /*__PUBLISH_SECTION_START__*/
+    public:
+        //! Constructor. It is used to initialize the rule with default settings.
+        ECOBJECTS_EXPORT SearchResultInstanceNodesSpecification ();
+
+        //! Constructor.
+        ECOBJECTS_EXPORT SearchResultInstanceNodesSpecification (int priority, bool alwaysReturnsChildren, bool hideNodesInHierarchy, 
+                                                                 bool hideIfNoChildren, bool groupByClass, bool groupByLabel);
+
+        //! Returns true if grouping by class should be applied.
+        ECOBJECTS_EXPORT bool                         GetGroupByClass (void) const;
+
+        //! Sets the GroupByClass value. Can be boolean.
+        ECOBJECTS_EXPORT void                         SetGroupByClass (bool value);
+
+        //! Returns true if grouping by label should be applied.
+        ECOBJECTS_EXPORT bool                         GetGroupByLabel (void) const;
+
+        //! Sets the GroupByLabel value. Can be boolean.
+        ECOBJECTS_EXPORT void                         SetGroupByLabel (bool value);
+    };
+
+END_BENTLEY_ECOBJECT_NAMESPACE
+
+/** @endcond */