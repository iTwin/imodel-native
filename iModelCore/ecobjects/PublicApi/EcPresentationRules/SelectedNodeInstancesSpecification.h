--- conflicted
+++ resolved
@@ -1,84 +1,75 @@
-/*--------------------------------------------------------------------------------------+
-|
-|     $Source: PublicApi/EcPresentationRules/SelectedNodeInstancesSpecification.h $
-|
-<<<<<<< HEAD
-|  $Copyright: (c) 2014 Bentley Systems, Incorporated. All rights reserved. $
-=======
-|  $Copyright: (c) 2015 Bentley Systems, Incorporated. All rights reserved. $
->>>>>>> 5e794a45
-|
-+--------------------------------------------------------------------------------------*/
-
-#pragma once
-/*__PUBLISH_SECTION_START__*/
-/** @cond BENTLEY_SDK_Internal */
-
-#include <ECPresentationRules/PresentationRuleSet.h>
-
-BEGIN_BENTLEY_ECOBJECT_NAMESPACE
-
-/*---------------------------------------------------------------------------------**//**
-Specification that creates content ECQueries for selected items.
-* @bsiclass                                     Eligijus.Mauragas               10/2012
-+---------------+---------------+---------------+---------------+---------------+------*/
-struct SelectedNodeInstancesSpecification : public ContentSpecification
-    {
-    /*__PUBLISH_SECTION_END__*/
-    private:
-        WString  m_acceptableSchemaName;
-        WString  m_acceptableClassNames;
-        bool     m_acceptablePolymorphically;
-        bool     m_onlyIfNotHandled;
-
-    protected:
-        //! Returns XmlElement name that is used to read/save this rule information.
-        ECOBJECTS_EXPORT virtual CharCP               _GetXmlElementName ();
-
-        //! Reads rule information from XmlNode, returns true if it can read it successfully.
-        ECOBJECTS_EXPORT virtual bool                 _ReadXml (BeXmlNodeP xmlNode);
-
-        //! Writes rule information to given XmlNode.
-        ECOBJECTS_EXPORT virtual void                 _WriteXml (BeXmlNodeP xmlNode);
-
-    /*__PUBLISH_SECTION_START__*/
-    public:
-        //! Constructor. It is used to initialize the rule with default settings.
-        ECOBJECTS_EXPORT SelectedNodeInstancesSpecification ();
-
-        //! Constructor.
-        ECOBJECTS_EXPORT SelectedNodeInstancesSpecification (int priority, bool onlyIfNotHandled, WStringCR acceptableSchemaName, WStringCR acceptableClassNames, bool acceptablePolymorphically);
-
-        //! Returns true if this rule should be executed only in the case where there are no other higher priority rules for this particular cotext.
-        ECOBJECTS_EXPORT bool                         GetOnlyIfNotHandled (void) const;
-
-        //! Sets OnlyIfNotHandled value for the specification.
-        ECOBJECTS_EXPORT void                         SetOnlyIfNotHandled (bool value)             { m_onlyIfNotHandled = value; }
-
-        //! Acceptable schema name of ECInstances that will be shown in the content.
-        ECOBJECTS_EXPORT WStringCR                    GetAcceptableSchemaName (void) const;
-
-        //! Sets the acceptable schema name of the specification.
-        ECOBJECTS_EXPORT void                         SetAcceptableSchemaName (WStringCR value)    { m_acceptableSchemaName = value; } 
-
-        //! Acceptable class names of ECInstances that will be shown in the content.
-        ECOBJECTS_EXPORT WStringCR                    GetAcceptableClassNames (void) const;
-
-        //! Sets the acceptable class names of the specification.
-        ECOBJECTS_EXPORT void                         SetAcceptableClassNames (WStringCR value)    { m_acceptableClassNames = value; }
-
-        //! Identifies whether AcceptableClasses should be check polymorphically.
-<<<<<<< HEAD
-        ECOBJECTS_EXPORT bool                         GetAcceptablePolymorphically (void) const;
-=======
-        ECOBJECTS_EXPORT bool                         GetAcceptablePolymorphically (void) const    { return m_acceptablePolymorphically; }
-
-        //! Sets the AcceptablePolymorphically value for the specification.
-        ECOBJECTS_EXPORT void                         SetAcceptablePolymorphically (bool value)    { m_acceptablePolymorphically = value; }
-
->>>>>>> 5e794a45
-    };
-
-END_BENTLEY_ECOBJECT_NAMESPACE
-
-/** @endcond */
+/*--------------------------------------------------------------------------------------+
+|
+|     $Source: PublicApi/EcPresentationRules/SelectedNodeInstancesSpecification.h $
+|
+|  $Copyright: (c) 2015 Bentley Systems, Incorporated. All rights reserved. $
+|
++--------------------------------------------------------------------------------------*/
+
+#pragma once
+/*__PUBLISH_SECTION_START__*/
+/** @cond BENTLEY_SDK_Internal */
+
+#include <ECPresentationRules/PresentationRuleSet.h>
+
+BEGIN_BENTLEY_ECOBJECT_NAMESPACE
+
+/*---------------------------------------------------------------------------------**//**
+Specification that creates content ECQueries for selected items.
+* @bsiclass                                     Eligijus.Mauragas               10/2012
++---------------+---------------+---------------+---------------+---------------+------*/
+struct SelectedNodeInstancesSpecification : public ContentSpecification
+    {
+    /*__PUBLISH_SECTION_END__*/
+    private:
+        WString  m_acceptableSchemaName;
+        WString  m_acceptableClassNames;
+        bool     m_acceptablePolymorphically;
+        bool     m_onlyIfNotHandled;
+
+    protected:
+        //! Returns XmlElement name that is used to read/save this rule information.
+        ECOBJECTS_EXPORT virtual CharCP               _GetXmlElementName ();
+
+        //! Reads rule information from XmlNode, returns true if it can read it successfully.
+        ECOBJECTS_EXPORT virtual bool                 _ReadXml (BeXmlNodeP xmlNode);
+
+        //! Writes rule information to given XmlNode.
+        ECOBJECTS_EXPORT virtual void                 _WriteXml (BeXmlNodeP xmlNode);
+
+    /*__PUBLISH_SECTION_START__*/
+    public:
+        //! Constructor. It is used to initialize the rule with default settings.
+        ECOBJECTS_EXPORT SelectedNodeInstancesSpecification ();
+
+        //! Constructor.
+        ECOBJECTS_EXPORT SelectedNodeInstancesSpecification (int priority, bool onlyIfNotHandled, WStringCR acceptableSchemaName, WStringCR acceptableClassNames, bool acceptablePolymorphically);
+
+        //! Returns true if this rule should be executed only in the case where there are no other higher priority rules for this particular cotext.
+        ECOBJECTS_EXPORT bool                         GetOnlyIfNotHandled (void) const;
+
+        //! Sets OnlyIfNotHandled value for the specification.
+        ECOBJECTS_EXPORT void                         SetOnlyIfNotHandled (bool value)             { m_onlyIfNotHandled = value; }
+
+        //! Acceptable schema name of ECInstances that will be shown in the content.
+        ECOBJECTS_EXPORT WStringCR                    GetAcceptableSchemaName (void) const;
+
+        //! Sets the acceptable schema name of the specification.
+        ECOBJECTS_EXPORT void                         SetAcceptableSchemaName (WStringCR value)    { m_acceptableSchemaName = value; } 
+
+        //! Acceptable class names of ECInstances that will be shown in the content.
+        ECOBJECTS_EXPORT WStringCR                    GetAcceptableClassNames (void) const;
+
+        //! Sets the acceptable class names of the specification.
+        ECOBJECTS_EXPORT void                         SetAcceptableClassNames (WStringCR value)    { m_acceptableClassNames = value; }
+
+        //! Identifies whether AcceptableClasses should be check polymorphically.
+        ECOBJECTS_EXPORT bool                         GetAcceptablePolymorphically (void) const;
+        //! Sets the AcceptablePolymorphically value for the specification.
+        ECOBJECTS_EXPORT void                         SetAcceptablePolymorphically (bool value)    { m_acceptablePolymorphically = value; }
+
+    };
+
+END_BENTLEY_ECOBJECT_NAMESPACE
+
+/** @endcond */