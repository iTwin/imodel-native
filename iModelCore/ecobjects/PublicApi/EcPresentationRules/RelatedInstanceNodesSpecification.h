--- conflicted
+++ resolved
@@ -1,154 +1,150 @@
-/*--------------------------------------------------------------------------------------+
-|
-|     $Source: PublicApi/EcPresentationRules/RelatedInstanceNodesSpecification.h $
-|
-<<<<<<< HEAD
-|  $Copyright: (c) 2014 Bentley Systems, Incorporated. All rights reserved. $
-=======
-|  $Copyright: (c) 2015 Bentley Systems, Incorporated. All rights reserved. $
->>>>>>> 5e794a45
-|
-+--------------------------------------------------------------------------------------*/
-
-#pragma once
-/*__PUBLISH_SECTION_START__*/
-/** @cond BENTLEY_SDK_Internal */
-
-#include <ECPresentationRules/ChildNodeSpecification.h>
-#include <ECPresentationRules/PresentationRuleSet.h>
-
-BEGIN_BENTLEY_ECOBJECT_NAMESPACE
-
-//! This enumerator allows to chose which direction should be honored
-//! when selecting relationships in the query.
-enum RequiredRelationDirection
-    {
-    //! Folows relationships in both directions (default).
-    RequiredRelationDirection_Both     = 0,
-    //! Folows only Forward relationships.
-    RequiredRelationDirection_Forward  = 1,
-    //! Folows only Backward relationships.
-    RequiredRelationDirection_Backward = 2
-    };
-
-/*---------------------------------------------------------------------------------**//**
-This specification returns related items of defined relationship/related classes for 
-the given parent node. This specification does not return any nodes if parent node is
-not ECInstance node!
-* @bsiclass                                     Eligijus.Mauragas               10/2012
-+---------------+---------------+---------------+---------------+---------------+------*/
-struct RelatedInstanceNodesSpecification : public ChildNodeSpecification
-    {
-    /*__PUBLISH_SECTION_END__*/
-    private:
-        bool                       m_groupByClass;
-        bool                       m_groupByRelationship;
-        bool                       m_groupByLabel;
-        bool                       m_showEmptyGroups;
-        int                        m_skipRelatedLevel;
-        WString                    m_instanceFilter;
-        RequiredRelationDirection  m_requiredDirection;
-        WString                    m_supportedSchemas;
-        WString                    m_relationshipClassNames;
-        WString                    m_relatedClassNames;
-
-    protected:
-        //! Returns XmlElement name that is used to read/save this rule information.
-        ECOBJECTS_EXPORT virtual CharCP               _GetXmlElementName ();
-
-        //! Reads rule information from XmlNode, returns true if it can read it successfully.
-        ECOBJECTS_EXPORT virtual bool                 _ReadXml (BeXmlNodeP xmlNode);
-
-        //! Writes rule information to given XmlNode.
-        ECOBJECTS_EXPORT virtual void                 _WriteXml (BeXmlNodeP xmlNode);
-
-    /*__PUBLISH_SECTION_START__*/
-    public:
-        //! Constructor. It is used to initialize the rule with default settings.
-        ECOBJECTS_EXPORT RelatedInstanceNodesSpecification ();
-
-        //! Constructor.
-        ECOBJECTS_EXPORT RelatedInstanceNodesSpecification 
-                                          (
-                                           int                        priority, 
-                                           bool                       alwaysReturnsChildren, 
-                                           bool                       hideNodesInHierarchy, 
-                                           bool                       hideIfNoChildren,
-                                           bool                       groupByClass,
-                                           bool                       groupByRelationship,
-                                           bool                       groupByLabel,
-                                           bool                       showEmptyGroups,
-                                           int                        skipRelatedLevel,
-                                           WString                    instanceFilter,
-                                           RequiredRelationDirection  requiredDirection,
-                                           WString                    supportedSchemas,
-                                           WString                    relationshipClassNames,
-                                           WString                    relatedClassNames
-                                          );
-
-        //! Returns true if grouping by class should be applied.
-        ECOBJECTS_EXPORT bool                         GetGroupByClass (void) const;
-
-        //! Sets GroupByClass value. Can be boolean.
-        ECOBJECTS_EXPORT void                         SetGroupByClass (bool value);
-
-        //! Returns true if grouping by relationship should be applied.
-        ECOBJECTS_EXPORT bool                         GetGroupByRelationship (void) const;
-
-        //! Sets GroupByRelationship value. Can be boolean.
-        ECOBJECTS_EXPORT void                         SetGroupByRelationship (bool value);
-
-        //! Returns true if grouping by label should be applied.
-        ECOBJECTS_EXPORT bool                         GetGroupByLabel (void) const;
-
-        //! Sets GroupByLabel value. Can be boolean.
-        ECOBJECTS_EXPORT void                         SetGroupByLabel (bool value);
-
-        //! Returns true if class grouping nodes should be shown even if there are no 
-        //! ECInstances of those classes. Grouping nodes will be generated for all listed classes.
-        ECOBJECTS_EXPORT bool                         GetShowEmptyGroups (void) const;
-        
-        //! Sets ShowEmptyGroups value. Can be boolean.
-        ECOBJECTS_EXPORT void                         SetShowEmptyGroups (bool value);
-
-        //! Returns level of related instances to skip.
-        ECOBJECTS_EXPORT int                          GetSkipRelatedLevel (void) const;
-
-        //! Sets SkipRelatedLevel value. Can be int.
-        ECOBJECTS_EXPORT void                         SetSkipRelatedLevel (int value);
-
-        //! InstanceFiler is spacially formated string that represents WhereCriteria in 
-        //! ECQuery that is used to filter query results (ChildNodes).
-        ECOBJECTS_EXPORT WStringCR                    GetInstanceFilter (void) const;
-
-        //! Sets InstanceFilter value. Can be string.
-        ECOBJECTS_EXPORT void                         SetInstanceFilter (WString value);
-
-        //! Returns direction of relationship that should be selected in the query.
-        ECOBJECTS_EXPORT RequiredRelationDirection    GetRequiredRelationDirection (void) const;
-
-        //! Sets RequiredRelationDirection value. Can be RequiredRelationDirection.
-        ECOBJECTS_EXPORT void                         SetRequiredRelationDirection (RequiredRelationDirection value);
-
-        //! Returns supported schemas that should be used by this specification.
-        ECOBJECTS_EXPORT WStringCR                    GetSupportedSchemas (void) const;
-
-        //! Sets SupportedSchemas value. Can be string.
-        ECOBJECTS_EXPORT void                         SetSupportedSchemas (WString value);
-
-        //! Relationship class names. Format: "SchemaName1:ClassName11,ClassName12;SchemaName2:ClassName21,ClassName22"
-        ECOBJECTS_EXPORT WStringCR                    GetRelationshipClassNames (void) const;
-
-        //! Sets RelationshipClassNames value. Can be string.
-        ECOBJECTS_EXPORT void                         SetRelationshipClassNames (WString value);
-
-        //! Related class names. Format: "SchemaName1:ClassName11,ClassName12;SchemaName2:ClassName21,ClassName22"
-        ECOBJECTS_EXPORT WStringCR                    GetRelatedClassNames (void) const;
-
-        //! Sets RelatedClassNames value. Can be string.
-        ECOBJECTS_EXPORT void                         SetRelatedClassNames (WString value);
-    };
-
-END_BENTLEY_ECOBJECT_NAMESPACE
-
-/** @endcond */
+/*--------------------------------------------------------------------------------------+
+|
+|     $Source: PublicApi/EcPresentationRules/RelatedInstanceNodesSpecification.h $
+|
+|  $Copyright: (c) 2015 Bentley Systems, Incorporated. All rights reserved. $
+|
++--------------------------------------------------------------------------------------*/
+
+#pragma once
+/*__PUBLISH_SECTION_START__*/
+/** @cond BENTLEY_SDK_Internal */
+
+#include <ECPresentationRules/ChildNodeSpecification.h>
+#include <ECPresentationRules/PresentationRuleSet.h>
+
+BEGIN_BENTLEY_ECOBJECT_NAMESPACE
+
+//! This enumerator allows to chose which direction should be honored
+//! when selecting relationships in the query.
+enum RequiredRelationDirection
+    {
+    //! Folows relationships in both directions (default).
+    RequiredRelationDirection_Both     = 0,
+    //! Folows only Forward relationships.
+    RequiredRelationDirection_Forward  = 1,
+    //! Folows only Backward relationships.
+    RequiredRelationDirection_Backward = 2
+    };
+
+/*---------------------------------------------------------------------------------**//**
+This specification returns related items of defined relationship/related classes for 
+the given parent node. This specification does not return any nodes if parent node is
+not ECInstance node!
+* @bsiclass                                     Eligijus.Mauragas               10/2012
++---------------+---------------+---------------+---------------+---------------+------*/
+struct RelatedInstanceNodesSpecification : public ChildNodeSpecification
+    {
+    /*__PUBLISH_SECTION_END__*/
+    private:
+        bool                       m_groupByClass;
+        bool                       m_groupByRelationship;
+        bool                       m_groupByLabel;
+        bool                       m_showEmptyGroups;
+        int                        m_skipRelatedLevel;
+        WString                    m_instanceFilter;
+        RequiredRelationDirection  m_requiredDirection;
+        WString                    m_supportedSchemas;
+        WString                    m_relationshipClassNames;
+        WString                    m_relatedClassNames;
+
+    protected:
+        //! Returns XmlElement name that is used to read/save this rule information.
+        ECOBJECTS_EXPORT virtual CharCP               _GetXmlElementName ();
+
+        //! Reads rule information from XmlNode, returns true if it can read it successfully.
+        ECOBJECTS_EXPORT virtual bool                 _ReadXml (BeXmlNodeP xmlNode);
+
+        //! Writes rule information to given XmlNode.
+        ECOBJECTS_EXPORT virtual void                 _WriteXml (BeXmlNodeP xmlNode);
+
+    /*__PUBLISH_SECTION_START__*/
+    public:
+        //! Constructor. It is used to initialize the rule with default settings.
+        ECOBJECTS_EXPORT RelatedInstanceNodesSpecification ();
+
+        //! Constructor.
+        ECOBJECTS_EXPORT RelatedInstanceNodesSpecification 
+                                          (
+                                           int                        priority, 
+                                           bool                       alwaysReturnsChildren, 
+                                           bool                       hideNodesInHierarchy, 
+                                           bool                       hideIfNoChildren,
+                                           bool                       groupByClass,
+                                           bool                       groupByRelationship,
+                                           bool                       groupByLabel,
+                                           bool                       showEmptyGroups,
+                                           int                        skipRelatedLevel,
+                                           WString                    instanceFilter,
+                                           RequiredRelationDirection  requiredDirection,
+                                           WString                    supportedSchemas,
+                                           WString                    relationshipClassNames,
+                                           WString                    relatedClassNames
+                                          );
+
+        //! Returns true if grouping by class should be applied.
+        ECOBJECTS_EXPORT bool                         GetGroupByClass (void) const;
+
+        //! Sets GroupByClass value. Can be boolean.
+        ECOBJECTS_EXPORT void                         SetGroupByClass (bool value);
+
+        //! Returns true if grouping by relationship should be applied.
+        ECOBJECTS_EXPORT bool                         GetGroupByRelationship (void) const;
+
+        //! Sets GroupByRelationship value. Can be boolean.
+        ECOBJECTS_EXPORT void                         SetGroupByRelationship (bool value);
+
+        //! Returns true if grouping by label should be applied.
+        ECOBJECTS_EXPORT bool                         GetGroupByLabel (void) const;
+
+        //! Sets GroupByLabel value. Can be boolean.
+        ECOBJECTS_EXPORT void                         SetGroupByLabel (bool value);
+
+        //! Returns true if class grouping nodes should be shown even if there are no 
+        //! ECInstances of those classes. Grouping nodes will be generated for all listed classes.
+        ECOBJECTS_EXPORT bool                         GetShowEmptyGroups (void) const;
+        
+        //! Sets ShowEmptyGroups value. Can be boolean.
+        ECOBJECTS_EXPORT void                         SetShowEmptyGroups (bool value);
+
+        //! Returns level of related instances to skip.
+        ECOBJECTS_EXPORT int                          GetSkipRelatedLevel (void) const;
+
+        //! Sets SkipRelatedLevel value. Can be int.
+        ECOBJECTS_EXPORT void                         SetSkipRelatedLevel (int value);
+
+        //! InstanceFiler is spacially formated string that represents WhereCriteria in 
+        //! ECQuery that is used to filter query results (ChildNodes).
+        ECOBJECTS_EXPORT WStringCR                    GetInstanceFilter (void) const;
+
+        //! Sets InstanceFilter value. Can be string.
+        ECOBJECTS_EXPORT void                         SetInstanceFilter (WString value);
+
+        //! Returns direction of relationship that should be selected in the query.
+        ECOBJECTS_EXPORT RequiredRelationDirection    GetRequiredRelationDirection (void) const;
+
+        //! Sets RequiredRelationDirection value. Can be RequiredRelationDirection.
+        ECOBJECTS_EXPORT void                         SetRequiredRelationDirection (RequiredRelationDirection value);
+
+        //! Returns supported schemas that should be used by this specification.
+        ECOBJECTS_EXPORT WStringCR                    GetSupportedSchemas (void) const;
+
+        //! Sets SupportedSchemas value. Can be string.
+        ECOBJECTS_EXPORT void                         SetSupportedSchemas (WString value);
+
+        //! Relationship class names. Format: "SchemaName1:ClassName11,ClassName12;SchemaName2:ClassName21,ClassName22"
+        ECOBJECTS_EXPORT WStringCR                    GetRelationshipClassNames (void) const;
+
+        //! Sets RelationshipClassNames value. Can be string.
+        ECOBJECTS_EXPORT void                         SetRelationshipClassNames (WString value);
+
+        //! Related class names. Format: "SchemaName1:ClassName11,ClassName12;SchemaName2:ClassName21,ClassName22"
+        ECOBJECTS_EXPORT WStringCR                    GetRelatedClassNames (void) const;
+
+        //! Sets RelatedClassNames value. Can be string.
+        ECOBJECTS_EXPORT void                         SetRelatedClassNames (WString value);
+    };
+
+END_BENTLEY_ECOBJECT_NAMESPACE
+
+/** @endcond */