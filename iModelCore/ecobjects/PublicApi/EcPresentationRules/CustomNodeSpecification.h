/*--------------------------------------------------------------------------------------+
|
|     $Source: PublicApi/EcPresentationRules/CustomNodeSpecification.h $
|
<<<<<<< HEAD
|  $Copyright: (c) 2014 Bentley Systems, Incorporated. All rights reserved. $
=======
|  $Copyright: (c) 2015 Bentley Systems, Incorporated. All rights reserved. $
>>>>>>> 5e794a45
|
+--------------------------------------------------------------------------------------*/

#pragma once
/*__PUBLISH_SECTION_START__*/
/** @cond BENTLEY_SDK_Internal */

#include <ECPresentationRules/PresentationRuleSet.h>

BEGIN_BENTLEY_ECOBJECT_NAMESPACE

/*---------------------------------------------------------------------------------**//**
This specification returns customly defined nodes.
* @bsiclass                                     Eligijus.Mauragas               10/2012
+---------------+---------------+---------------+---------------+---------------+------*/
struct CustomNodeSpecification : public ChildNodeSpecification
    {
    /*__PUBLISH_SECTION_END__*/
    private:
        WString  m_type;
        WString  m_label;
        WString  m_description;
        WString  m_imageId;

    protected:
        //! Returns XmlElement name that is used to read/save this rule information.
        ECOBJECTS_EXPORT virtual CharCP               _GetXmlElementName ();

        //! Reads rule information from XmlNode, returns true if it can read it successfully.
        ECOBJECTS_EXPORT virtual bool                 _ReadXml (BeXmlNodeP xmlNode);

        //! Writes rule information to given XmlNode.
        ECOBJECTS_EXPORT virtual void                 _WriteXml (BeXmlNodeP xmlNode);

    /*__PUBLISH_SECTION_START__*/
    public:
        //! Constructor. It is used to initialize the rule with default settings.
        ECOBJECTS_EXPORT CustomNodeSpecification ();

        //! Constructor.
        ECOBJECTS_EXPORT CustomNodeSpecification (int priority, bool hideIfNoChildren, WStringCR type, WStringCR label, WStringCR description, WStringCR imageId);

        //! Returns type of the custom node.
        ECOBJECTS_EXPORT WStringCR                    GetNodeType (void) const;

        //! Sets the Node type. Can be string.
        ECOBJECTS_EXPORT void                         SetNodeType (WString value);

        //! Returns label of the custom node.
        ECOBJECTS_EXPORT WStringCR                    GetLabel (void) const;

        //! Sets the label. Can be string.
        ECOBJECTS_EXPORT void                         SetLabel (WString value);

        //! Returns description of the custom node.
        ECOBJECTS_EXPORT WStringCR                    GetDescription (void) const;

        //! Sets the description. Can be string.
        ECOBJECTS_EXPORT void                         SetDescription (WString value);

        //! Returns ImageId of the custom node.
        ECOBJECTS_EXPORT WStringCR                    GetImageId (void) const;
<<<<<<< HEAD
=======

        //! Sets the ImageId. Can be string
        ECOBJECTS_EXPORT void                         SetImageId (WString value);

>>>>>>> 5e794a45
    };

END_BENTLEY_ECOBJECT_NAMESPACE

/** @endcond */
<|MERGE_RESOLUTION|>--- conflicted
+++ resolved
@@ -1,83 +1,75 @@
-/*--------------------------------------------------------------------------------------+
-|
-|     $Source: PublicApi/EcPresentationRules/CustomNodeSpecification.h $
-|
-<<<<<<< HEAD
-|  $Copyright: (c) 2014 Bentley Systems, Incorporated. All rights reserved. $
-=======
-|  $Copyright: (c) 2015 Bentley Systems, Incorporated. All rights reserved. $
->>>>>>> 5e794a45
-|
-+--------------------------------------------------------------------------------------*/
-
-#pragma once
-/*__PUBLISH_SECTION_START__*/
-/** @cond BENTLEY_SDK_Internal */
-
-#include <ECPresentationRules/PresentationRuleSet.h>
-
-BEGIN_BENTLEY_ECOBJECT_NAMESPACE
-
-/*---------------------------------------------------------------------------------**//**
-This specification returns customly defined nodes.
-* @bsiclass                                     Eligijus.Mauragas               10/2012
-+---------------+---------------+---------------+---------------+---------------+------*/
-struct CustomNodeSpecification : public ChildNodeSpecification
-    {
-    /*__PUBLISH_SECTION_END__*/
-    private:
-        WString  m_type;
-        WString  m_label;
-        WString  m_description;
-        WString  m_imageId;
-
-    protected:
-        //! Returns XmlElement name that is used to read/save this rule information.
-        ECOBJECTS_EXPORT virtual CharCP               _GetXmlElementName ();
-
-        //! Reads rule information from XmlNode, returns true if it can read it successfully.
-        ECOBJECTS_EXPORT virtual bool                 _ReadXml (BeXmlNodeP xmlNode);
-
-        //! Writes rule information to given XmlNode.
-        ECOBJECTS_EXPORT virtual void                 _WriteXml (BeXmlNodeP xmlNode);
-
-    /*__PUBLISH_SECTION_START__*/
-    public:
-        //! Constructor. It is used to initialize the rule with default settings.
-        ECOBJECTS_EXPORT CustomNodeSpecification ();
-
-        //! Constructor.
-        ECOBJECTS_EXPORT CustomNodeSpecification (int priority, bool hideIfNoChildren, WStringCR type, WStringCR label, WStringCR description, WStringCR imageId);
-
-        //! Returns type of the custom node.
-        ECOBJECTS_EXPORT WStringCR                    GetNodeType (void) const;
-
-        //! Sets the Node type. Can be string.
-        ECOBJECTS_EXPORT void                         SetNodeType (WString value);
-
-        //! Returns label of the custom node.
-        ECOBJECTS_EXPORT WStringCR                    GetLabel (void) const;
-
-        //! Sets the label. Can be string.
-        ECOBJECTS_EXPORT void                         SetLabel (WString value);
-
-        //! Returns description of the custom node.
-        ECOBJECTS_EXPORT WStringCR                    GetDescription (void) const;
-
-        //! Sets the description. Can be string.
-        ECOBJECTS_EXPORT void                         SetDescription (WString value);
-
-        //! Returns ImageId of the custom node.
-        ECOBJECTS_EXPORT WStringCR                    GetImageId (void) const;
-<<<<<<< HEAD
-=======
-
-        //! Sets the ImageId. Can be string
-        ECOBJECTS_EXPORT void                         SetImageId (WString value);
-
->>>>>>> 5e794a45
-    };
-
-END_BENTLEY_ECOBJECT_NAMESPACE
-
-/** @endcond */
+/*--------------------------------------------------------------------------------------+
+|
+|     $Source: PublicApi/EcPresentationRules/CustomNodeSpecification.h $
+|
+|  $Copyright: (c) 2015 Bentley Systems, Incorporated. All rights reserved. $
+|
++--------------------------------------------------------------------------------------*/
+
+#pragma once
+/*__PUBLISH_SECTION_START__*/
+/** @cond BENTLEY_SDK_Internal */
+
+#include <ECPresentationRules/PresentationRuleSet.h>
+
+BEGIN_BENTLEY_ECOBJECT_NAMESPACE
+
+/*---------------------------------------------------------------------------------**//**
+This specification returns customly defined nodes.
+* @bsiclass                                     Eligijus.Mauragas               10/2012
++---------------+---------------+---------------+---------------+---------------+------*/
+struct CustomNodeSpecification : public ChildNodeSpecification
+    {
+    /*__PUBLISH_SECTION_END__*/
+    private:
+        WString  m_type;
+        WString  m_label;
+        WString  m_description;
+        WString  m_imageId;
+
+    protected:
+        //! Returns XmlElement name that is used to read/save this rule information.
+        ECOBJECTS_EXPORT virtual CharCP               _GetXmlElementName ();
+
+        //! Reads rule information from XmlNode, returns true if it can read it successfully.
+        ECOBJECTS_EXPORT virtual bool                 _ReadXml (BeXmlNodeP xmlNode);
+
+        //! Writes rule information to given XmlNode.
+        ECOBJECTS_EXPORT virtual void                 _WriteXml (BeXmlNodeP xmlNode);
+
+    /*__PUBLISH_SECTION_START__*/
+    public:
+        //! Constructor. It is used to initialize the rule with default settings.
+        ECOBJECTS_EXPORT CustomNodeSpecification ();
+
+        //! Constructor.
+        ECOBJECTS_EXPORT CustomNodeSpecification (int priority, bool hideIfNoChildren, WStringCR type, WStringCR label, WStringCR description, WStringCR imageId);
+
+        //! Returns type of the custom node.
+        ECOBJECTS_EXPORT WStringCR                    GetNodeType (void) const;
+
+        //! Sets the Node type. Can be string.
+        ECOBJECTS_EXPORT void                         SetNodeType (WString value);
+
+        //! Returns label of the custom node.
+        ECOBJECTS_EXPORT WStringCR                    GetLabel (void) const;
+
+        //! Sets the label. Can be string.
+        ECOBJECTS_EXPORT void                         SetLabel (WString value);
+
+        //! Returns description of the custom node.
+        ECOBJECTS_EXPORT WStringCR                    GetDescription (void) const;
+
+        //! Sets the description. Can be string.
+        ECOBJECTS_EXPORT void                         SetDescription (WString value);
+
+        //! Returns ImageId of the custom node.
+        ECOBJECTS_EXPORT WStringCR                    GetImageId (void) const;
+        //! Sets the ImageId. Can be string
+        ECOBJECTS_EXPORT void                         SetImageId (WString value);
+
+    };
+
+END_BENTLEY_ECOBJECT_NAMESPACE
+
+/** @endcond */