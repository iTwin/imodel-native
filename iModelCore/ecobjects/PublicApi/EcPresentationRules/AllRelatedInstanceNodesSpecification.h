--- conflicted
+++ resolved
@@ -1,96 +1,92 @@
- /*--------------------------------------------------------------------------------------+
-|
-|     $Source: PublicApi/EcPresentationRules/AllRelatedInstanceNodesSpecification.h $
-|
-<<<<<<< HEAD
-|  $Copyright: (c) 2014 Bentley Systems, Incorporated. All rights reserved. $
-=======
-|  $Copyright: (c) 2015 Bentley Systems, Incorporated. All rights reserved. $
->>>>>>> 5e794a45
-|
-+--------------------------------------------------------------------------------------*/
-
-#pragma once
-/*__PUBLISH_SECTION_START__*/
-/** @cond BENTLEY_SDK_Internal */
-
-#include <ECPresentationRules/ChildNodeSpecification.h>
-#include <ECPresentationRules/PresentationRuleSet.h>
-#include <ECPresentationRules/RelatedInstanceNodesSpecification.h>
-
-BEGIN_BENTLEY_ECOBJECT_NAMESPACE
-
-/*---------------------------------------------------------------------------------**//**
-This specification returns all instance nodes available in the repository.
-* @bsiclass                                     Eligijus.Mauragas               10/2012
-+---------------+---------------+---------------+---------------+---------------+------*/
-struct AllRelatedInstanceNodesSpecification : public ChildNodeSpecification
-    {
-    /*__PUBLISH_SECTION_END__*/
-    private:
-        bool                       m_groupByClass;
-        bool                       m_groupByRelationship;
-        bool                       m_groupByLabel;
-        int                        m_skipRelatedLevel;
-        WString                    m_supportedSchemas;
-        RequiredRelationDirection  m_requiredDirection;
-
-    protected:
-        //! Returns XmlElement name that is used to read/save this rule information.
-        ECOBJECTS_EXPORT virtual CharCP               _GetXmlElementName ();
-
-        //! Reads rule information from XmlNode, returns true if it can read it successfully.
-        ECOBJECTS_EXPORT virtual bool                 _ReadXml (BeXmlNodeP xmlNode);
-
-        //! Writes rule information to given XmlNode.
-        ECOBJECTS_EXPORT virtual void                 _WriteXml (BeXmlNodeP xmlNode);
-
-    /*__PUBLISH_SECTION_START__*/
-    public:
-        //! Constructor. It is used to initialize the rule with default settings.
-        ECOBJECTS_EXPORT AllRelatedInstanceNodesSpecification ();
-
-        //! Constructor.
-        ECOBJECTS_EXPORT AllRelatedInstanceNodesSpecification (int priority, bool alwaysReturnsChildren, bool hideNodesInHierarchy, bool hideIfNoChildren,
-                                                               bool groupByClass, bool groupByRelationship, bool groupByLabel, int skipRelatedLevel, WStringCR supportedSchemas);
-
-        //! Returns true if grouping by class should be applied.
-        ECOBJECTS_EXPORT bool                         GetGroupByClass (void) const;
-
-        //! Sets the GroupByClass value. Can be boolean.
-        ECOBJECTS_EXPORT void                         SetGroupByClass (bool value);
-
-        //! Returns true if grouping by relationship should be applied.
-        ECOBJECTS_EXPORT bool                         GetGroupByRelationship (void) const;
-
-        //! Sets the GroupByRelationship value. Can be boolean.
-        ECOBJECTS_EXPORT void                         SetGroupByRelationship (bool value);
-
-        //! Returns true if grouping by label should be applied.
-        ECOBJECTS_EXPORT bool                         GetGroupByLabel (void) const;
-
-        //! Sets the GroupByLabel value. Can be boolean.
-        ECOBJECTS_EXPORT void                         SetGroupByLabel (bool value);
-
-        //! Returns level of related instances to skip.
-        ECOBJECTS_EXPORT int                          GetSkipRelatedLevel (void) const;
-        
-        //! Sets the SkipRelatedLevel value. Can be int.
-        ECOBJECTS_EXPORT void                         SetSkipRelatedLevel (int value);
-
-        //! Returns supported schemas that should be used by this specification.
-        ECOBJECTS_EXPORT WStringCR                    GetSupportedSchemas (void) const;
-
-        //! Sets the SupportedSchemas value. Can be WString.
-        ECOBJECTS_EXPORT void                         SetSupportedSchemas (WString value);
-
-        //! Returns direction of relationship that should be selected in the query.
-        ECOBJECTS_EXPORT RequiredRelationDirection    GetRequiredRelationDirection (void) const;
-
-        //! Sets direction of relationship that should be selected in the query.
-        ECOBJECTS_EXPORT void                         SetRequiredRelationDirection (RequiredRelationDirection requiredDirection);
-    };
-
-END_BENTLEY_ECOBJECT_NAMESPACE
-
-/** @endcond */
+ /*--------------------------------------------------------------------------------------+
+|
+|     $Source: PublicApi/EcPresentationRules/AllRelatedInstanceNodesSpecification.h $
+|
+|  $Copyright: (c) 2015 Bentley Systems, Incorporated. All rights reserved. $
+|
++--------------------------------------------------------------------------------------*/
+
+#pragma once
+/*__PUBLISH_SECTION_START__*/
+/** @cond BENTLEY_SDK_Internal */
+
+#include <ECPresentationRules/ChildNodeSpecification.h>
+#include <ECPresentationRules/PresentationRuleSet.h>
+#include <ECPresentationRules/RelatedInstanceNodesSpecification.h>
+
+BEGIN_BENTLEY_ECOBJECT_NAMESPACE
+
+/*---------------------------------------------------------------------------------**//**
+This specification returns all instance nodes available in the repository.
+* @bsiclass                                     Eligijus.Mauragas               10/2012
++---------------+---------------+---------------+---------------+---------------+------*/
+struct AllRelatedInstanceNodesSpecification : public ChildNodeSpecification
+    {
+    /*__PUBLISH_SECTION_END__*/
+    private:
+        bool                       m_groupByClass;
+        bool                       m_groupByRelationship;
+        bool                       m_groupByLabel;
+        int                        m_skipRelatedLevel;
+        WString                    m_supportedSchemas;
+        RequiredRelationDirection  m_requiredDirection;
+
+    protected:
+        //! Returns XmlElement name that is used to read/save this rule information.
+        ECOBJECTS_EXPORT virtual CharCP               _GetXmlElementName ();
+
+        //! Reads rule information from XmlNode, returns true if it can read it successfully.
+        ECOBJECTS_EXPORT virtual bool                 _ReadXml (BeXmlNodeP xmlNode);
+
+        //! Writes rule information to given XmlNode.
+        ECOBJECTS_EXPORT virtual void                 _WriteXml (BeXmlNodeP xmlNode);
+
+    /*__PUBLISH_SECTION_START__*/
+    public:
+        //! Constructor. It is used to initialize the rule with default settings.
+        ECOBJECTS_EXPORT AllRelatedInstanceNodesSpecification ();
+
+        //! Constructor.
+        ECOBJECTS_EXPORT AllRelatedInstanceNodesSpecification (int priority, bool alwaysReturnsChildren, bool hideNodesInHierarchy, bool hideIfNoChildren,
+                                                               bool groupByClass, bool groupByRelationship, bool groupByLabel, int skipRelatedLevel, WStringCR supportedSchemas);
+
+        //! Returns true if grouping by class should be applied.
+        ECOBJECTS_EXPORT bool                         GetGroupByClass (void) const;
+
+        //! Sets the GroupByClass value. Can be boolean.
+        ECOBJECTS_EXPORT void                         SetGroupByClass (bool value);
+
+        //! Returns true if grouping by relationship should be applied.
+        ECOBJECTS_EXPORT bool                         GetGroupByRelationship (void) const;
+
+        //! Sets the GroupByRelationship value. Can be boolean.
+        ECOBJECTS_EXPORT void                         SetGroupByRelationship (bool value);
+
+        //! Returns true if grouping by label should be applied.
+        ECOBJECTS_EXPORT bool                         GetGroupByLabel (void) const;
+
+        //! Sets the GroupByLabel value. Can be boolean.
+        ECOBJECTS_EXPORT void                         SetGroupByLabel (bool value);
+
+        //! Returns level of related instances to skip.
+        ECOBJECTS_EXPORT int                          GetSkipRelatedLevel (void) const;
+        
+        //! Sets the SkipRelatedLevel value. Can be int.
+        ECOBJECTS_EXPORT void                         SetSkipRelatedLevel (int value);
+
+        //! Returns supported schemas that should be used by this specification.
+        ECOBJECTS_EXPORT WStringCR                    GetSupportedSchemas (void) const;
+
+        //! Sets the SupportedSchemas value. Can be WString.
+        ECOBJECTS_EXPORT void                         SetSupportedSchemas (WString value);
+
+        //! Returns direction of relationship that should be selected in the query.
+        ECOBJECTS_EXPORT RequiredRelationDirection    GetRequiredRelationDirection (void) const;
+
+        //! Sets direction of relationship that should be selected in the query.
+        ECOBJECTS_EXPORT void                         SetRequiredRelationDirection (RequiredRelationDirection requiredDirection);
+    };
+
+END_BENTLEY_ECOBJECT_NAMESPACE
+
+/** @endcond */