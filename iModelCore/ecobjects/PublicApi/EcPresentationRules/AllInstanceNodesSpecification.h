--- conflicted
+++ resolved
@@ -1,75 +1,71 @@
-/*--------------------------------------------------------------------------------------+
-|
-|     $Source: PublicApi/EcPresentationRules/AllInstanceNodesSpecification.h $
-|
-<<<<<<< HEAD
-|  $Copyright: (c) 2014 Bentley Systems, Incorporated. All rights reserved. $
-=======
-|  $Copyright: (c) 2015 Bentley Systems, Incorporated. All rights reserved. $
->>>>>>> 5e794a45
-|
-+--------------------------------------------------------------------------------------*/
-
-#pragma once
-/* __PUBLISH_SECTION_START__ */
-/** @cond BENTLEY_SDK_Internal */
-
-#include <ECPresentationRules/ChildNodeSpecification.h>
-#include <ECPresentationRules/PresentationRuleSet.h>
-
-BEGIN_BENTLEY_ECOBJECT_NAMESPACE
-
-/*---------------------------------------------------------------------------------**//**
-This specification returns all instance nodes available in the repository.
-* @bsiclass                                     Eligijus.Mauragas               10/2012
-+---------------+---------------+---------------+---------------+---------------+------*/
-struct AllInstanceNodesSpecification : public ChildNodeSpecification
-    {
-    /*__PUBLISH_SECTION_END__*/
-    private:
-        bool     m_groupByClass;
-        bool     m_groupByLabel;
-        WString  m_supportedSchemas;
-
-    protected:
-        //! Returns XmlElement name that is used to read/save this rule information.
-        ECOBJECTS_EXPORT virtual CharCP               _GetXmlElementName ();
-
-        //! Reads rule information from XmlNode, returns true if it can read it successfully.
-        ECOBJECTS_EXPORT virtual bool                 _ReadXml (BeXmlNodeP xmlNode);
-
-        //! Writes rule information to given XmlNode.
-        ECOBJECTS_EXPORT virtual void                 _WriteXml (BeXmlNodeP xmlNode);
-
-    /*__PUBLISH_SECTION_START__*/
-    public:
-        //! Constructor. It is used to initialize the rule with default settings.
-        ECOBJECTS_EXPORT AllInstanceNodesSpecification ();
-
-        //! Constructor.
-        ECOBJECTS_EXPORT AllInstanceNodesSpecification (int priority, bool alwaysReturnsChildren, bool hideNodesInHierarchy, bool hideIfNoChildren,
-                                                        bool groupByClass, bool groupByLabel, WStringCR supportedSchemas);
-
-        //! Returns true if grouping by class should be applied.
-        ECOBJECTS_EXPORT bool                         GetGroupByClass (void) const;
-
-        //! Sets GroupByClass value. Can be boolean.
-        ECOBJECTS_EXPORT void                         SetGroupByClass (bool value);
-
-        //! Returns true if grouping by label should be applied.
-        ECOBJECTS_EXPORT bool                         GetGroupByLabel (void) const;
-
-        //! Sets GroupByLabel value. Can be boolean.
-        ECOBJECTS_EXPORT void                         SetGroupByLabel (bool value);
-
-        //! Returns supported schemas that should be used by this specification.
-        ECOBJECTS_EXPORT WStringCR                    GetSupportedSchemas (void) const;
-
-        //! Sets SupportedSchemas value. Can be string.
-        ECOBJECTS_EXPORT void                         SetSupportedSchemas (WString value);
-
-    };
-
-END_BENTLEY_ECOBJECT_NAMESPACE
-
-/** @endcond */
+/*--------------------------------------------------------------------------------------+
+|
+|     $Source: PublicApi/EcPresentationRules/AllInstanceNodesSpecification.h $
+|
+|  $Copyright: (c) 2015 Bentley Systems, Incorporated. All rights reserved. $
+|
++--------------------------------------------------------------------------------------*/
+
+#pragma once
+/* __PUBLISH_SECTION_START__ */
+/** @cond BENTLEY_SDK_Internal */
+
+#include <ECPresentationRules/ChildNodeSpecification.h>
+#include <ECPresentationRules/PresentationRuleSet.h>
+
+BEGIN_BENTLEY_ECOBJECT_NAMESPACE
+
+/*---------------------------------------------------------------------------------**//**
+This specification returns all instance nodes available in the repository.
+* @bsiclass                                     Eligijus.Mauragas               10/2012
++---------------+---------------+---------------+---------------+---------------+------*/
+struct AllInstanceNodesSpecification : public ChildNodeSpecification
+    {
+    /*__PUBLISH_SECTION_END__*/
+    private:
+        bool     m_groupByClass;
+        bool     m_groupByLabel;
+        WString  m_supportedSchemas;
+
+    protected:
+        //! Returns XmlElement name that is used to read/save this rule information.
+        ECOBJECTS_EXPORT virtual CharCP               _GetXmlElementName ();
+
+        //! Reads rule information from XmlNode, returns true if it can read it successfully.
+        ECOBJECTS_EXPORT virtual bool                 _ReadXml (BeXmlNodeP xmlNode);
+
+        //! Writes rule information to given XmlNode.
+        ECOBJECTS_EXPORT virtual void                 _WriteXml (BeXmlNodeP xmlNode);
+
+    /*__PUBLISH_SECTION_START__*/
+    public:
+        //! Constructor. It is used to initialize the rule with default settings.
+        ECOBJECTS_EXPORT AllInstanceNodesSpecification ();
+
+        //! Constructor.
+        ECOBJECTS_EXPORT AllInstanceNodesSpecification (int priority, bool alwaysReturnsChildren, bool hideNodesInHierarchy, bool hideIfNoChildren,
+                                                        bool groupByClass, bool groupByLabel, WStringCR supportedSchemas);
+
+        //! Returns true if grouping by class should be applied.
+        ECOBJECTS_EXPORT bool                         GetGroupByClass (void) const;
+
+        //! Sets GroupByClass value. Can be boolean.
+        ECOBJECTS_EXPORT void                         SetGroupByClass (bool value);
+
+        //! Returns true if grouping by label should be applied.
+        ECOBJECTS_EXPORT bool                         GetGroupByLabel (void) const;
+
+        //! Sets GroupByLabel value. Can be boolean.
+        ECOBJECTS_EXPORT void                         SetGroupByLabel (bool value);
+
+        //! Returns supported schemas that should be used by this specification.
+        ECOBJECTS_EXPORT WStringCR                    GetSupportedSchemas (void) const;
+
+        //! Sets SupportedSchemas value. Can be string.
+        ECOBJECTS_EXPORT void                         SetSupportedSchemas (WString value);
+
+    };
+
+END_BENTLEY_ECOBJECT_NAMESPACE
+
+/** @endcond */