--- conflicted
+++ resolved
@@ -1,121 +1,117 @@
-/*--------------------------------------------------------------------------------------+
-|
-|     $Source: PublicApi/EcPresentationRules/PresentationRule.h $
-|
-|  $Copyright: (c) 2016 Bentley Systems, Incorporated. All rights reserved. $
-|
-+--------------------------------------------------------------------------------------*/
-
-#pragma once
-/*__PUBLISH_SECTION_START__*/
-/** @cond BENTLEY_SDK_Internal */
-
-BEGIN_BENTLEY_ECOBJECT_NAMESPACE
-
-//! This enumerator contains trees for which the rule can be applied.
-enum RuleTargetTree
-    {
-    //! Apply rule for main tree. (default)
-    TargetTree_MainTree,
-    //! Apply rule for selection tree.
-    TargetTree_SelectionTree,
-    //! Apply rule for both trees.
-    TargetTree_Both
-    };
-
-/*---------------------------------------------------------------------------------**//**
-Base class for all custom PresentationKeys. It represents any presentation configuration.
-* @bsiclass                                     Eligijus.Mauragas               06/2012
-+---------------+---------------+---------------+---------------+---------------+------*/
-struct EXPORT_VTABLE_ATTRIBUTE PresentationKey
-    {
-private:
-    int m_priority;
-
-protected:
-    //! Constructor. It is used to initialize the rule with default settings.
-    ECOBJECTS_EXPORT PresentationKey ();
-
-    //! Constructor.
-    ECOBJECTS_EXPORT PresentationKey (int priority);
-
-    //! Returns XmlElement name that is used to read/save this rule information.
-    ECOBJECTS_EXPORT virtual CharCP         _GetXmlElementName () const = 0;
-
-    //! Reads rule information from XmlNode, returns true if it can read it successfully.
-    ECOBJECTS_EXPORT virtual bool           _ReadXml (BeXmlNodeP xmlNode) = 0;
-
-    //! Writes rule information to given XmlNode.
-    ECOBJECTS_EXPORT virtual void           _WriteXml (BeXmlNodeP xmlNode) const = 0;
-
-public:
-    //! Virtual destructor.
-    virtual ~PresentationKey(){}
-    
-    //! Reads PresentationRule from xml node.
-    ECOBJECTS_EXPORT bool                   ReadXml (BeXmlNodeP xmlNode);
-
-    //! Writes PresentationRule to xml node.
-    ECOBJECTS_EXPORT void                   WriteXml (BeXmlNodeP parentXmlNode) const;
-
-    //! Priority of the rule, defines the order in which rules are evaluated and executed.
-    ECOBJECTS_EXPORT int                    GetPriority (void) const;
-
-    };
-
-/*---------------------------------------------------------------------------------**//**
-Base class for all PresentationRules.
-* @bsiclass                                     Eligijus.Mauragas               06/2012
-+---------------+---------------+---------------+---------------+---------------+------*/
-struct EXPORT_VTABLE_ATTRIBUTE PresentationRule : public PresentationKey
-    {
-private:
-    Utf8String   m_condition;
-    bool      m_onlyIfNotHandled;
-
-protected:
-    //! Constructor. It is used to initialize the rule with default settings.
-    ECOBJECTS_EXPORT PresentationRule ();
-
-    //! Constructor.
-    ECOBJECTS_EXPORT PresentationRule (Utf8StringCR condition, int priority, bool onlyIfNotHandled);
-
-    //! Reads rule information from XmlNode, returns true if it can read it successfully.
-    ECOBJECTS_EXPORT virtual bool           _ReadXml (BeXmlNodeP xmlNode) override;
-
-    //! Writes rule information to given XmlNode.
-<<<<<<< HEAD
-    ECOBJECTS_EXPORT virtual void           _WriteXml (BeXmlNodeP xmlNode) const;
-=======
-    ECOBJECTS_EXPORT virtual void           _WriteXml (BeXmlNodeP xmlNode) override;
->>>>>>> ed60c350
-
-public:
-    //! Condition is an ECExpression string, which will be evaluated against the given context in order to decide whether to apply this rule or not.
-    ECOBJECTS_EXPORT Utf8StringCR              GetCondition (void) const;
-
-    //! Set condition ECExpression string, which will be evaluated against the given context in order to decide whether to apply this rule or not.
-    ECOBJECTS_EXPORT void                   SetCondition (Utf8String value);
-
-    //! Returns true if this rule should be executed only in the case where there are no other higher priority rules for this particular cotext.
-    ECOBJECTS_EXPORT bool                   GetOnlyIfNotHandled (void) const;
-    };
-
-struct PresentationRuleSpecificationVisitor;
-/*---------------------------------------------------------------------------------**//**
-* @bsiclass                                     Grigas.Petraitis                04/2015
-+---------------+---------------+---------------+---------------+---------------+------*/
-struct EXPORT_VTABLE_ATTRIBUTE PresentationRuleSpecification
-{
-protected:
-    virtual ~PresentationRuleSpecification() {}
-    virtual void _Accept(PresentationRuleSpecificationVisitor& visitor) const {}
-
-public:
-    //! Allows the visitor to visit this specification.
-    ECOBJECTS_EXPORT void Accept(PresentationRuleSpecificationVisitor& visitor) const;
-};
-
-END_BENTLEY_ECOBJECT_NAMESPACE
-
-/** @endcond */
+/*--------------------------------------------------------------------------------------+
+|
+|     $Source: PublicApi/EcPresentationRules/PresentationRule.h $
+|
+|  $Copyright: (c) 2016 Bentley Systems, Incorporated. All rights reserved. $
+|
++--------------------------------------------------------------------------------------*/
+
+#pragma once
+/*__PUBLISH_SECTION_START__*/
+/** @cond BENTLEY_SDK_Internal */
+
+BEGIN_BENTLEY_ECOBJECT_NAMESPACE
+
+//! This enumerator contains trees for which the rule can be applied.
+enum RuleTargetTree
+    {
+    //! Apply rule for main tree. (default)
+    TargetTree_MainTree,
+    //! Apply rule for selection tree.
+    TargetTree_SelectionTree,
+    //! Apply rule for both trees.
+    TargetTree_Both
+    };
+
+/*---------------------------------------------------------------------------------**//**
+Base class for all custom PresentationKeys. It represents any presentation configuration.
+* @bsiclass                                     Eligijus.Mauragas               06/2012
++---------------+---------------+---------------+---------------+---------------+------*/
+struct EXPORT_VTABLE_ATTRIBUTE PresentationKey
+    {
+private:
+    int m_priority;
+
+protected:
+    //! Constructor. It is used to initialize the rule with default settings.
+    ECOBJECTS_EXPORT PresentationKey ();
+
+    //! Constructor.
+    ECOBJECTS_EXPORT PresentationKey (int priority);
+
+    //! Returns XmlElement name that is used to read/save this rule information.
+    ECOBJECTS_EXPORT virtual CharCP         _GetXmlElementName () const = 0;
+
+    //! Reads rule information from XmlNode, returns true if it can read it successfully.
+    ECOBJECTS_EXPORT virtual bool           _ReadXml (BeXmlNodeP xmlNode) = 0;
+
+    //! Writes rule information to given XmlNode.
+    ECOBJECTS_EXPORT virtual void           _WriteXml (BeXmlNodeP xmlNode) const = 0;
+
+public:
+    //! Virtual destructor.
+    virtual ~PresentationKey(){}
+    
+    //! Reads PresentationRule from xml node.
+    ECOBJECTS_EXPORT bool                   ReadXml (BeXmlNodeP xmlNode);
+
+    //! Writes PresentationRule to xml node.
+    ECOBJECTS_EXPORT void                   WriteXml (BeXmlNodeP parentXmlNode) const;
+
+    //! Priority of the rule, defines the order in which rules are evaluated and executed.
+    ECOBJECTS_EXPORT int                    GetPriority (void) const;
+
+    };
+
+/*---------------------------------------------------------------------------------**//**
+Base class for all PresentationRules.
+* @bsiclass                                     Eligijus.Mauragas               06/2012
++---------------+---------------+---------------+---------------+---------------+------*/
+struct EXPORT_VTABLE_ATTRIBUTE PresentationRule : public PresentationKey
+    {
+private:
+    Utf8String   m_condition;
+    bool      m_onlyIfNotHandled;
+
+protected:
+    //! Constructor. It is used to initialize the rule with default settings.
+    ECOBJECTS_EXPORT PresentationRule ();
+
+    //! Constructor.
+    ECOBJECTS_EXPORT PresentationRule (Utf8StringCR condition, int priority, bool onlyIfNotHandled);
+
+    //! Reads rule information from XmlNode, returns true if it can read it successfully.
+    ECOBJECTS_EXPORT virtual bool           _ReadXml (BeXmlNodeP xmlNode) override;
+
+    //! Writes rule information to given XmlNode.
+    ECOBJECTS_EXPORT virtual void           _WriteXml (BeXmlNodeP xmlNode) const override;
+
+public:
+    //! Condition is an ECExpression string, which will be evaluated against the given context in order to decide whether to apply this rule or not.
+    ECOBJECTS_EXPORT Utf8StringCR              GetCondition (void) const;
+
+    //! Set condition ECExpression string, which will be evaluated against the given context in order to decide whether to apply this rule or not.
+    ECOBJECTS_EXPORT void                   SetCondition (Utf8String value);
+
+    //! Returns true if this rule should be executed only in the case where there are no other higher priority rules for this particular cotext.
+    ECOBJECTS_EXPORT bool                   GetOnlyIfNotHandled (void) const;
+    };
+
+struct PresentationRuleSpecificationVisitor;
+/*---------------------------------------------------------------------------------**//**
+* @bsiclass                                     Grigas.Petraitis                04/2015
++---------------+---------------+---------------+---------------+---------------+------*/
+struct EXPORT_VTABLE_ATTRIBUTE PresentationRuleSpecification
+{
+protected:
+    virtual ~PresentationRuleSpecification() {}
+    virtual void _Accept(PresentationRuleSpecificationVisitor& visitor) const {}
+
+public:
+    //! Allows the visitor to visit this specification.
+    ECOBJECTS_EXPORT void Accept(PresentationRuleSpecificationVisitor& visitor) const;
+};
+
+END_BENTLEY_ECOBJECT_NAMESPACE
+
+/** @endcond */