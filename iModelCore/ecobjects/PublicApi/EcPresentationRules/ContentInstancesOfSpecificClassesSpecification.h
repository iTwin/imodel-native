/*--------------------------------------------------------------------------------------+
|
|     $Source: PublicApi/EcPresentationRules/ContentInstancesOfSpecificClassesSpecification.h $
|
<<<<<<< HEAD
|  $Copyright: (c) 2014 Bentley Systems, Incorporated. All rights reserved. $
=======
|  $Copyright: (c) 2015 Bentley Systems, Incorporated. All rights reserved. $
>>>>>>> 5e794a45
|
+--------------------------------------------------------------------------------------*/

#pragma once
/*__PUBLISH_SECTION_START__*/
/** @cond BENTLEY_SDK_Internal */

#include <ECPresentationRules/ContentSpecification.h>
#include <ECPresentationRules/PresentationRuleSet.h>

BEGIN_BENTLEY_ECOBJECT_NAMESPACE

/*---------------------------------------------------------------------------------**//**
Specification that creates content ECQueries for predefined ECClasses.
* @bsiclass                                     Eligijus.Mauragas               10/2012
+---------------+---------------+---------------+---------------+---------------+------*/
struct ContentInstancesOfSpecificClassesSpecification : public ContentSpecification
    {
    /*__PUBLISH_SECTION_END__*/
    private:
        WString  m_instanceFilter;
        WString  m_classNames;
        bool     m_arePolymorphic;

    protected:
        //! Returns XmlElement name that is used to read/save this rule information.
        ECOBJECTS_EXPORT virtual CharCP               _GetXmlElementName ();

        //! Reads rule information from XmlNode, returns true if it can read it successfully.
        ECOBJECTS_EXPORT virtual bool                 _ReadXml (BeXmlNodeP xmlNode);

        //! Writes rule information to given XmlNode.
        ECOBJECTS_EXPORT virtual void                 _WriteXml (BeXmlNodeP xmlNode);

    /*__PUBLISH_SECTION_START__*/
    public:
        //! Constructor. It is used to initialize the rule with default settings.
        ECOBJECTS_EXPORT ContentInstancesOfSpecificClassesSpecification ();

        //! Constructor.
        ECOBJECTS_EXPORT ContentInstancesOfSpecificClassesSpecification (int priority, WStringCR instanceFilter, WStringCR classNames, bool arePolymorphic);

        //! Class names. Format: "SchemaName1:ClassName11,ClassName12;SchemaName2:ClassName21,ClassName22"
        ECOBJECTS_EXPORT WStringCR                    GetClassNames (void) const;

        //! Sets the ClassNames for the specification.
        ECOBJECTS_EXPORT void                         SetClassNames (WStringCR value);

        //! This flag identifies whether ECClasses defined in this specification should be marked as polymorphic in the Query.
        ECOBJECTS_EXPORT bool                         GetArePolymorphic (void) const;

        //! Sets the ArePolymorphic value for the specification.
        ECOBJECTS_EXPORT void                         SetArePolymorphic (bool value);

        //! InstanceFiler is specially formated string that represents WhereCriteria in 
        //! ECQuery that is used to filter query results.
        ECOBJECTS_EXPORT WStringCR                    GetInstanceFilter (void) const;

        ECOBJECTS_EXPORT void                         SetInstanceFilter (WStringCR value);

    };

END_BENTLEY_ECOBJECT_NAMESPACE

/** @endcond */
<|MERGE_RESOLUTION|>--- conflicted
+++ resolved
@@ -1,74 +1,70 @@
-/*--------------------------------------------------------------------------------------+
-|
-|     $Source: PublicApi/EcPresentationRules/ContentInstancesOfSpecificClassesSpecification.h $
-|
-<<<<<<< HEAD
-|  $Copyright: (c) 2014 Bentley Systems, Incorporated. All rights reserved. $
-=======
-|  $Copyright: (c) 2015 Bentley Systems, Incorporated. All rights reserved. $
->>>>>>> 5e794a45
-|
-+--------------------------------------------------------------------------------------*/
-
-#pragma once
-/*__PUBLISH_SECTION_START__*/
-/** @cond BENTLEY_SDK_Internal */
-
-#include <ECPresentationRules/ContentSpecification.h>
-#include <ECPresentationRules/PresentationRuleSet.h>
-
-BEGIN_BENTLEY_ECOBJECT_NAMESPACE
-
-/*---------------------------------------------------------------------------------**//**
-Specification that creates content ECQueries for predefined ECClasses.
-* @bsiclass                                     Eligijus.Mauragas               10/2012
-+---------------+---------------+---------------+---------------+---------------+------*/
-struct ContentInstancesOfSpecificClassesSpecification : public ContentSpecification
-    {
-    /*__PUBLISH_SECTION_END__*/
-    private:
-        WString  m_instanceFilter;
-        WString  m_classNames;
-        bool     m_arePolymorphic;
-
-    protected:
-        //! Returns XmlElement name that is used to read/save this rule information.
-        ECOBJECTS_EXPORT virtual CharCP               _GetXmlElementName ();
-
-        //! Reads rule information from XmlNode, returns true if it can read it successfully.
-        ECOBJECTS_EXPORT virtual bool                 _ReadXml (BeXmlNodeP xmlNode);
-
-        //! Writes rule information to given XmlNode.
-        ECOBJECTS_EXPORT virtual void                 _WriteXml (BeXmlNodeP xmlNode);
-
-    /*__PUBLISH_SECTION_START__*/
-    public:
-        //! Constructor. It is used to initialize the rule with default settings.
-        ECOBJECTS_EXPORT ContentInstancesOfSpecificClassesSpecification ();
-
-        //! Constructor.
-        ECOBJECTS_EXPORT ContentInstancesOfSpecificClassesSpecification (int priority, WStringCR instanceFilter, WStringCR classNames, bool arePolymorphic);
-
-        //! Class names. Format: "SchemaName1:ClassName11,ClassName12;SchemaName2:ClassName21,ClassName22"
-        ECOBJECTS_EXPORT WStringCR                    GetClassNames (void) const;
-
-        //! Sets the ClassNames for the specification.
-        ECOBJECTS_EXPORT void                         SetClassNames (WStringCR value);
-
-        //! This flag identifies whether ECClasses defined in this specification should be marked as polymorphic in the Query.
-        ECOBJECTS_EXPORT bool                         GetArePolymorphic (void) const;
-
-        //! Sets the ArePolymorphic value for the specification.
-        ECOBJECTS_EXPORT void                         SetArePolymorphic (bool value);
-
-        //! InstanceFiler is specially formated string that represents WhereCriteria in 
-        //! ECQuery that is used to filter query results.
-        ECOBJECTS_EXPORT WStringCR                    GetInstanceFilter (void) const;
-
-        ECOBJECTS_EXPORT void                         SetInstanceFilter (WStringCR value);
-
-    };
-
-END_BENTLEY_ECOBJECT_NAMESPACE
-
-/** @endcond */
+/*--------------------------------------------------------------------------------------+
+|
+|     $Source: PublicApi/EcPresentationRules/ContentInstancesOfSpecificClassesSpecification.h $
+|
+|  $Copyright: (c) 2015 Bentley Systems, Incorporated. All rights reserved. $
+|
++--------------------------------------------------------------------------------------*/
+
+#pragma once
+/*__PUBLISH_SECTION_START__*/
+/** @cond BENTLEY_SDK_Internal */
+
+#include <ECPresentationRules/ContentSpecification.h>
+#include <ECPresentationRules/PresentationRuleSet.h>
+
+BEGIN_BENTLEY_ECOBJECT_NAMESPACE
+
+/*---------------------------------------------------------------------------------**//**
+Specification that creates content ECQueries for predefined ECClasses.
+* @bsiclass                                     Eligijus.Mauragas               10/2012
++---------------+---------------+---------------+---------------+---------------+------*/
+struct ContentInstancesOfSpecificClassesSpecification : public ContentSpecification
+    {
+    /*__PUBLISH_SECTION_END__*/
+    private:
+        WString  m_instanceFilter;
+        WString  m_classNames;
+        bool     m_arePolymorphic;
+
+    protected:
+        //! Returns XmlElement name that is used to read/save this rule information.
+        ECOBJECTS_EXPORT virtual CharCP               _GetXmlElementName ();
+
+        //! Reads rule information from XmlNode, returns true if it can read it successfully.
+        ECOBJECTS_EXPORT virtual bool                 _ReadXml (BeXmlNodeP xmlNode);
+
+        //! Writes rule information to given XmlNode.
+        ECOBJECTS_EXPORT virtual void                 _WriteXml (BeXmlNodeP xmlNode);
+
+    /*__PUBLISH_SECTION_START__*/
+    public:
+        //! Constructor. It is used to initialize the rule with default settings.
+        ECOBJECTS_EXPORT ContentInstancesOfSpecificClassesSpecification ();
+
+        //! Constructor.
+        ECOBJECTS_EXPORT ContentInstancesOfSpecificClassesSpecification (int priority, WStringCR instanceFilter, WStringCR classNames, bool arePolymorphic);
+
+        //! Class names. Format: "SchemaName1:ClassName11,ClassName12;SchemaName2:ClassName21,ClassName22"
+        ECOBJECTS_EXPORT WStringCR                    GetClassNames (void) const;
+
+        //! Sets the ClassNames for the specification.
+        ECOBJECTS_EXPORT void                         SetClassNames (WStringCR value);
+
+        //! This flag identifies whether ECClasses defined in this specification should be marked as polymorphic in the Query.
+        ECOBJECTS_EXPORT bool                         GetArePolymorphic (void) const;
+
+        //! Sets the ArePolymorphic value for the specification.
+        ECOBJECTS_EXPORT void                         SetArePolymorphic (bool value);
+
+        //! InstanceFiler is specially formated string that represents WhereCriteria in 
+        //! ECQuery that is used to filter query results.
+        ECOBJECTS_EXPORT WStringCR                    GetInstanceFilter (void) const;
+
+        ECOBJECTS_EXPORT void                         SetInstanceFilter (WStringCR value);
+
+    };
+
+END_BENTLEY_ECOBJECT_NAMESPACE
+
+/** @endcond */