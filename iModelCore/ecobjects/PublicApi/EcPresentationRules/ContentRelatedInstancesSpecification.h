/*--------------------------------------------------------------------------------------+
|
|     $Source: PublicApi/EcPresentationRules/ContentRelatedInstancesSpecification.h $
|
<<<<<<< HEAD
|  $Copyright: (c) 2014 Bentley Systems, Incorporated. All rights reserved. $
=======
|  $Copyright: (c) 2015 Bentley Systems, Incorporated. All rights reserved. $
>>>>>>> 5e794a45
|
+--------------------------------------------------------------------------------------*/

#pragma once
/*__PUBLISH_SECTION_START__*/
/** @cond BENTLEY_SDK_Internal */

#include <ECPresentationRules/PresentationRuleSet.h>

BEGIN_BENTLEY_ECOBJECT_NAMESPACE

/*---------------------------------------------------------------------------------**//**
Specification that creates content ECQueries for predefined relationships and/or 
related ECClasses of the selected node.
* @bsiclass                                     Eligijus.Mauragas               10/2012
+---------------+---------------+---------------+---------------+---------------+------*/
struct ContentRelatedInstancesSpecification : public ContentSpecification
    {
    /*__PUBLISH_SECTION_END__*/
    private:
        int                        m_skipRelatedLevel;
        WString                    m_instanceFilter;
        RequiredRelationDirection  m_requiredDirection;
        WString                    m_relationshipClassNames;
        WString                    m_relatedClassNames;

    protected:
        //! Returns XmlElement name that is used to read/save this rule information.
        ECOBJECTS_EXPORT virtual CharCP               _GetXmlElementName ();

        //! Reads rule information from XmlNode, returns true if it can read it successfully.
        ECOBJECTS_EXPORT virtual bool                 _ReadXml (BeXmlNodeP xmlNode);

        //! Writes rule information to given XmlNode.
        ECOBJECTS_EXPORT virtual void                 _WriteXml (BeXmlNodeP xmlNode);

    /*__PUBLISH_SECTION_START__*/
    public:
        //! Constructor. It is used to initialize the rule with default settings.
        ECOBJECTS_EXPORT ContentRelatedInstancesSpecification ();

        //! Constructor.
        ECOBJECTS_EXPORT ContentRelatedInstancesSpecification 
                                             (
                                              int                        priority,
                                              int                        skipRelatedLevel,
                                              WString                    instanceFilter,
                                              RequiredRelationDirection  requiredDirection,
                                              WString                    relationshipClassNames,
                                              WString                    relatedClassNames
                                             );

        //! Returns level of related instances to skip.
        ECOBJECTS_EXPORT int                          GetSkipRelatedLevel (void) const;

        //! Sets the SkipRelatedLevel of the specification.
        ECOBJECTS_EXPORT void                         SetSkipRelatedLevel (int value);

        //! InstanceFiler is spacially formated string that represents WhereCriteria in 
        //! ECQuery that is used to filter query results.
        ECOBJECTS_EXPORT WStringCR                    GetInstanceFilter (void) const;

        //! Sets the instance filter of the specification.
        ECOBJECTS_EXPORT void                         SetInstanceFilter (WStringCR value); 

        //! Returns direction of relationship that should be selected in the query.
        ECOBJECTS_EXPORT RequiredRelationDirection    GetRequiredRelationDirection (void) const;

        //! Sets the required direction of the specification.
        ECOBJECTS_EXPORT void                         SetRequiredRelationDirection (RequiredRelationDirection value);

        //! Relationship class names. Format: "SchemaName1:ClassName11,ClassName12;SchemaName2:ClassName21,ClassName22"
        ECOBJECTS_EXPORT WStringCR                    GetRelationshipClassNames (void) const;

        //! Sets the RelationshipClassNames of the specification.
        ECOBJECTS_EXPORT void                         SetRelationshipClassNames (WStringCR value);

        //! Related class names. Format: "SchemaName1:ClassName11,ClassName12;SchemaName2:ClassName21,ClassName22"
        ECOBJECTS_EXPORT WStringCR                    GetRelatedClassNames (void) const;

        //! Sets the RelatedClassNames of the specification.
        ECOBJECTS_EXPORT void                         SetRelatedClassNames (WStringCR value);
    };

END_BENTLEY_ECOBJECT_NAMESPACE

/** @endcond */
<|MERGE_RESOLUTION|>--- conflicted
+++ resolved
@@ -1,96 +1,92 @@
-/*--------------------------------------------------------------------------------------+
-|
-|     $Source: PublicApi/EcPresentationRules/ContentRelatedInstancesSpecification.h $
-|
-<<<<<<< HEAD
-|  $Copyright: (c) 2014 Bentley Systems, Incorporated. All rights reserved. $
-=======
-|  $Copyright: (c) 2015 Bentley Systems, Incorporated. All rights reserved. $
->>>>>>> 5e794a45
-|
-+--------------------------------------------------------------------------------------*/
-
-#pragma once
-/*__PUBLISH_SECTION_START__*/
-/** @cond BENTLEY_SDK_Internal */
-
-#include <ECPresentationRules/PresentationRuleSet.h>
-
-BEGIN_BENTLEY_ECOBJECT_NAMESPACE
-
-/*---------------------------------------------------------------------------------**//**
-Specification that creates content ECQueries for predefined relationships and/or 
-related ECClasses of the selected node.
-* @bsiclass                                     Eligijus.Mauragas               10/2012
-+---------------+---------------+---------------+---------------+---------------+------*/
-struct ContentRelatedInstancesSpecification : public ContentSpecification
-    {
-    /*__PUBLISH_SECTION_END__*/
-    private:
-        int                        m_skipRelatedLevel;
-        WString                    m_instanceFilter;
-        RequiredRelationDirection  m_requiredDirection;
-        WString                    m_relationshipClassNames;
-        WString                    m_relatedClassNames;
-
-    protected:
-        //! Returns XmlElement name that is used to read/save this rule information.
-        ECOBJECTS_EXPORT virtual CharCP               _GetXmlElementName ();
-
-        //! Reads rule information from XmlNode, returns true if it can read it successfully.
-        ECOBJECTS_EXPORT virtual bool                 _ReadXml (BeXmlNodeP xmlNode);
-
-        //! Writes rule information to given XmlNode.
-        ECOBJECTS_EXPORT virtual void                 _WriteXml (BeXmlNodeP xmlNode);
-
-    /*__PUBLISH_SECTION_START__*/
-    public:
-        //! Constructor. It is used to initialize the rule with default settings.
-        ECOBJECTS_EXPORT ContentRelatedInstancesSpecification ();
-
-        //! Constructor.
-        ECOBJECTS_EXPORT ContentRelatedInstancesSpecification 
-                                             (
-                                              int                        priority,
-                                              int                        skipRelatedLevel,
-                                              WString                    instanceFilter,
-                                              RequiredRelationDirection  requiredDirection,
-                                              WString                    relationshipClassNames,
-                                              WString                    relatedClassNames
-                                             );
-
-        //! Returns level of related instances to skip.
-        ECOBJECTS_EXPORT int                          GetSkipRelatedLevel (void) const;
-
-        //! Sets the SkipRelatedLevel of the specification.
-        ECOBJECTS_EXPORT void                         SetSkipRelatedLevel (int value);
-
-        //! InstanceFiler is spacially formated string that represents WhereCriteria in 
-        //! ECQuery that is used to filter query results.
-        ECOBJECTS_EXPORT WStringCR                    GetInstanceFilter (void) const;
-
-        //! Sets the instance filter of the specification.
-        ECOBJECTS_EXPORT void                         SetInstanceFilter (WStringCR value); 
-
-        //! Returns direction of relationship that should be selected in the query.
-        ECOBJECTS_EXPORT RequiredRelationDirection    GetRequiredRelationDirection (void) const;
-
-        //! Sets the required direction of the specification.
-        ECOBJECTS_EXPORT void                         SetRequiredRelationDirection (RequiredRelationDirection value);
-
-        //! Relationship class names. Format: "SchemaName1:ClassName11,ClassName12;SchemaName2:ClassName21,ClassName22"
-        ECOBJECTS_EXPORT WStringCR                    GetRelationshipClassNames (void) const;
-
-        //! Sets the RelationshipClassNames of the specification.
-        ECOBJECTS_EXPORT void                         SetRelationshipClassNames (WStringCR value);
-
-        //! Related class names. Format: "SchemaName1:ClassName11,ClassName12;SchemaName2:ClassName21,ClassName22"
-        ECOBJECTS_EXPORT WStringCR                    GetRelatedClassNames (void) const;
-
-        //! Sets the RelatedClassNames of the specification.
-        ECOBJECTS_EXPORT void                         SetRelatedClassNames (WStringCR value);
-    };
-
-END_BENTLEY_ECOBJECT_NAMESPACE
-
-/** @endcond */
+/*--------------------------------------------------------------------------------------+
+|
+|     $Source: PublicApi/EcPresentationRules/ContentRelatedInstancesSpecification.h $
+|
+|  $Copyright: (c) 2015 Bentley Systems, Incorporated. All rights reserved. $
+|
++--------------------------------------------------------------------------------------*/
+
+#pragma once
+/*__PUBLISH_SECTION_START__*/
+/** @cond BENTLEY_SDK_Internal */
+
+#include <ECPresentationRules/PresentationRuleSet.h>
+
+BEGIN_BENTLEY_ECOBJECT_NAMESPACE
+
+/*---------------------------------------------------------------------------------**//**
+Specification that creates content ECQueries for predefined relationships and/or 
+related ECClasses of the selected node.
+* @bsiclass                                     Eligijus.Mauragas               10/2012
++---------------+---------------+---------------+---------------+---------------+------*/
+struct ContentRelatedInstancesSpecification : public ContentSpecification
+    {
+    /*__PUBLISH_SECTION_END__*/
+    private:
+        int                        m_skipRelatedLevel;
+        WString                    m_instanceFilter;
+        RequiredRelationDirection  m_requiredDirection;
+        WString                    m_relationshipClassNames;
+        WString                    m_relatedClassNames;
+
+    protected:
+        //! Returns XmlElement name that is used to read/save this rule information.
+        ECOBJECTS_EXPORT virtual CharCP               _GetXmlElementName ();
+
+        //! Reads rule information from XmlNode, returns true if it can read it successfully.
+        ECOBJECTS_EXPORT virtual bool                 _ReadXml (BeXmlNodeP xmlNode);
+
+        //! Writes rule information to given XmlNode.
+        ECOBJECTS_EXPORT virtual void                 _WriteXml (BeXmlNodeP xmlNode);
+
+    /*__PUBLISH_SECTION_START__*/
+    public:
+        //! Constructor. It is used to initialize the rule with default settings.
+        ECOBJECTS_EXPORT ContentRelatedInstancesSpecification ();
+
+        //! Constructor.
+        ECOBJECTS_EXPORT ContentRelatedInstancesSpecification 
+                                             (
+                                              int                        priority,
+                                              int                        skipRelatedLevel,
+                                              WString                    instanceFilter,
+                                              RequiredRelationDirection  requiredDirection,
+                                              WString                    relationshipClassNames,
+                                              WString                    relatedClassNames
+                                             );
+
+        //! Returns level of related instances to skip.
+        ECOBJECTS_EXPORT int                          GetSkipRelatedLevel (void) const;
+
+        //! Sets the SkipRelatedLevel of the specification.
+        ECOBJECTS_EXPORT void                         SetSkipRelatedLevel (int value);
+
+        //! InstanceFiler is spacially formated string that represents WhereCriteria in 
+        //! ECQuery that is used to filter query results.
+        ECOBJECTS_EXPORT WStringCR                    GetInstanceFilter (void) const;
+
+        //! Sets the instance filter of the specification.
+        ECOBJECTS_EXPORT void                         SetInstanceFilter (WStringCR value); 
+
+        //! Returns direction of relationship that should be selected in the query.
+        ECOBJECTS_EXPORT RequiredRelationDirection    GetRequiredRelationDirection (void) const;
+
+        //! Sets the required direction of the specification.
+        ECOBJECTS_EXPORT void                         SetRequiredRelationDirection (RequiredRelationDirection value);
+
+        //! Relationship class names. Format: "SchemaName1:ClassName11,ClassName12;SchemaName2:ClassName21,ClassName22"
+        ECOBJECTS_EXPORT WStringCR                    GetRelationshipClassNames (void) const;
+
+        //! Sets the RelationshipClassNames of the specification.
+        ECOBJECTS_EXPORT void                         SetRelationshipClassNames (WStringCR value);
+
+        //! Related class names. Format: "SchemaName1:ClassName11,ClassName12;SchemaName2:ClassName21,ClassName22"
+        ECOBJECTS_EXPORT WStringCR                    GetRelatedClassNames (void) const;
+
+        //! Sets the RelatedClassNames of the specification.
+        ECOBJECTS_EXPORT void                         SetRelatedClassNames (WStringCR value);
+    };
+
+END_BENTLEY_ECOBJECT_NAMESPACE
+
+/** @endcond */