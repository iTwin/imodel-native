--- conflicted
+++ resolved
@@ -1,957 +1,943 @@
-/*--------------------------------------------------------------------------------------+
-|
-|     $Source: PublicApi/ECObjects/ECExpressions.h $
-|
-|  $Copyright: (c) 2013 Bentley Systems, Incorporated. All rights reserved. $
-|
-+--------------------------------------------------------------------------------------*/
-#pragma once
-
-/*__PUBLISH_SECTION_START__*/
-
-#include "ECInstanceIterable.h"
-
-#define EXPR_TYPEDEFS(_name_)  \
-        BEGIN_BENTLEY_ECOBJECT_NAMESPACE      \
-            struct _name_;      \
-            typedef _name_ *         _name_##P;  \
-            typedef _name_ &         _name_##R;  \
-            typedef _name_ const*    _name_##CP; \
-            typedef _name_ const&    _name_##CR; \
-        END_BENTLEY_ECOBJECT_NAMESPACE
-
-EXPR_TYPEDEFS(ArgumentTreeNode)
-EXPR_TYPEDEFS(ArithmeticNode)
-EXPR_TYPEDEFS(BinaryNode)
-EXPR_TYPEDEFS(CallNode)
-EXPR_TYPEDEFS(ComparisonNode)
-EXPR_TYPEDEFS(ConcatenateNode)
-EXPR_TYPEDEFS(ContextSymbol)
-EXPR_TYPEDEFS(CustomSymbol)
-EXPR_TYPEDEFS(DivideNode)
-EXPR_TYPEDEFS(DotNode)
-EXPR_TYPEDEFS(ErrorNode)
-EXPR_TYPEDEFS(EvaluationResult)
-EXPR_TYPEDEFS(ExpressionContext)
-EXPR_TYPEDEFS(ExpressionResolver)
-EXPR_TYPEDEFS(ExpressionType)
-EXPR_TYPEDEFS(IdentNode)
-EXPR_TYPEDEFS(IIfNode)
-EXPR_TYPEDEFS(InstanceExpressionContext)
-EXPR_TYPEDEFS(InstanceListExpressionContext)
-EXPR_TYPEDEFS(LBracketNode)
-EXPR_TYPEDEFS(Lexer)
-EXPR_TYPEDEFS(LogicalNode)
-EXPR_TYPEDEFS(MethodReference)
-EXPR_TYPEDEFS(MethodSymbol)
-EXPR_TYPEDEFS(MultiplyNode)
-EXPR_TYPEDEFS(Node)
-EXPR_TYPEDEFS(NodeVisitor)
-EXPR_TYPEDEFS(PlusMinusNode)
-EXPR_TYPEDEFS(PrimaryListNode)
-EXPR_TYPEDEFS(ReferenceResult)
-EXPR_TYPEDEFS(ResolvedTypeNode)
-EXPR_TYPEDEFS(ShiftNode)
-EXPR_TYPEDEFS(Symbol)
-EXPR_TYPEDEFS(SymbolExpressionContext)
-EXPR_TYPEDEFS(UnaryArithmeticNode)
-EXPR_TYPEDEFS(UnitsType)
-EXPR_TYPEDEFS(ValueResult)
-EXPR_TYPEDEFS(ValueSymbol)
-EXPR_TYPEDEFS(IECSymbolProvider)
-
-BEGIN_BENTLEY_ECOBJECT_NAMESPACE
-
-typedef RefCountedPtr<ArgumentTreeNode>             ArgumentTreeNodePtr;
-typedef RefCountedPtr<CallNode>                     CallNodePtr;
-typedef RefCountedPtr<ContextSymbol>                ContextSymbolPtr;
-typedef RefCountedPtr<DotNode>                      DotNodePtr;
-typedef RefCountedPtr<ErrorNode>                    ErrorNodePtr;
-typedef RefCountedPtr<ExpressionType>               ExpressionTypePtr;
-typedef RefCountedPtr<ExpressionContext>            ExpressionContextPtr;
-typedef RefCountedPtr<IdentNode>                    IdentNodePtr;
-typedef RefCountedPtr<InstanceExpressionContext>    InstanceExpressionContextPtr;
-typedef RefCountedPtr<InstanceListExpressionContext> InstanceListExpressionContextPtr;
-typedef RefCountedPtr<LBracketNode>                 LBracketNodePtr;
-typedef RefCountedPtr<Lexer>                        LexerPtr;
-typedef RefCountedPtr<MethodReference>              MethodReferencePtr;
-typedef RefCountedPtr<MethodSymbol>                 MethodSymbolPtr;
-typedef RefCountedPtr<Node>                         NodePtr;
-typedef RefCountedPtr<PrimaryListNode>              PrimaryListNodePtr;
-typedef RefCountedPtr<ResolvedTypeNode>             ResolvedTypeNodePtr;
-typedef RefCountedPtr<Symbol>                       SymbolPtr;
-typedef RefCountedPtr<SymbolExpressionContext>      SymbolExpressionContextPtr;
-typedef RefCountedPtr<ValueResult>                  ValueResultPtr;
-typedef RefCountedPtr<ValueSymbol>                  ValueSymbolPtr;
-
-typedef bvector<NodeP>                              NodeVector;
-typedef bvector<NodeCP>                             NodeCPVector;
-typedef NodeVector::iterator                        NodeVectorIterator;
-
-typedef bvector<NodePtr>                            NodePtrVector;
-typedef NodePtrVector::iterator                     NodePtrVectorIterator;
-
-typedef bvector<EvaluationResult>                   EvaluationResultVector;
-typedef EvaluationResultVector::iterator            EvaluationResultVectorIterator;
-
-//! @ingroup ECObjectsGroup
-//! Enumerates the possible return values for evaluating an expression or its value
-enum ExpressionStatus
-    {
-    ExprStatus_Success              =   0, //!< Success
-    ExprStatus_UnknownError         =   1, //!< There as an unknown error in evaluation
-    ExprStatus_UnknownMember        =   2, //!< Returned if a property name in the expression cannot be found in the containing class
-    ExprStatus_PrimitiveRequired    =   3, //!< Returned when a primitive is expected and not found
-    ExprStatus_StructRequired       =   4, //!< Returned when a struct is expected and not found
-    ExprStatus_ArrayRequired        =   5, //!< Returned when an array is expected and not found
-    ExprStatus_UnknownSymbol        =   6, //!< Returned when the symbol in the expression cannot be resolved
-    ExprStatus_DotNotSupported      =   7,
-
-    //  Returning ExprStatus_NotImpl in base methods is the lazy approach for methods that should be 
-    //  pure virtual.  Should be eliminated after prototyping phase is done
-    ExprStatus_NotImpl              =   8,
-
-    ExprStatus_NeedsLValue          =   9, //!< Returned when the symbol needs to be an lvalue
-    ExprStatus_WrongType            =  10, //!< Returned when the symbol type is of the wrong type for the expression
-    ExprStatus_IncompatibleTypes    =  11, //!< Returned when expression uses incompatible types (ie, trying to perform arithmetic on two strings)
-    ExprStatus_MethodRequired       =  12, //!< Returned when a method token is expected and not found
-    ExprStatus_InstanceMethodRequired =  13, //!< Returned when an instance method is called, but has not been defined
-    ExprStatus_StaticMethodRequired =  14, //!< Returned when a static method is called, but has not been defined
-    ExprStatus_InvalidTypesForDivision =  15, //!< Returned when the expression tries to perform a division operation on types that cannot be divided
-    ExprStatus_DivideByZero             =  16, //!< Returned when the division operation tries to divide by zero
-    ExprStatus_WrongNumberOfArguments   =  17, //!< Returned when the number of arguments to a method in an expression do not match the number of arguments actually expected
-    };
-
-/*__PUBLISH_SECTION_END__*/
-
-enum ValueType
-    {
-    ValType_None        =  0,
-    ValType_ECValue     =  1,
-    ValType_Custom      =  2,
-    };
-
-enum UnitsOrder
-    {
-    UO_Unknown      = 0,
-    UO_Count        = 1,
-    UO_Linear       = 2,
-    UO_Area         = 4,
-    UO_Volume       = 8
-    };
-
-/*=================================================================================**//**
-*
-*
-+===============+===============+===============+===============+===============+======*/
-enum            ResultCategory
-    {
-    Result_Unknown,
-    Result_Error,                               //  Should insert some error detail
-    Result_UnknownSymbol,
-    Result_UnknownMember,
-    Result_Value,
-    Result_Null,
-    Result_PrimitiveProperty,
-    Result_ArrayProperty,
-    Result_StructProperty,
-    Result_InstanceSymbol,
-    Result_ClassBinder,                         //  Should only be found in bind phase
-    Result_PointMember,
-    Result_StaticMethod,
-    Result_InstanceMethod,
-    Result_CustomSymbol,                        //  Is this really different from Result_Namespace
-    };
-
-/*__PUBLISH_SECTION_START__*/
-
-typedef ExpressionStatus (*ExpressionStaticMethod_t)(EvaluationResult& evalResult, EvaluationResultVector& arguments);
-typedef ExpressionStatus (*ExpressionInstanceMethod_t)(EvaluationResult& evalResult, EvaluationResultCR instanceData, EvaluationResultVector& arguments);
-
-/*__PUBLISH_SECTION_END__*/
-
-/*=================================================================================**//**
-*
-* This is result of _GetMethodReference. It is used to invoke a method. If the method
-* is an instance method, the MethodReference holds a reference to the instance used to 
-* invoke the method. That is not supplied on a subsequent call to invoke.
-*
-+===============+===============+===============+===============+===============+======*/
-struct          MethodReference : RefCountedBase
-{
-protected:
-                                MethodReference() {}
-    virtual bool                _CanReuseResult ()               { return false; }
-    virtual ExpressionStatus    _InvokeStaticMethod (EvaluationResultR evalResult, EvaluationResultVector& arguments) { return ExprStatus_NotImpl; }
-    virtual ExpressionStatus    _InvokeInstanceMethod (EvaluationResultR evalResult, EvaluationResultCR instanceData, EvaluationResultVector& arguments) { return ExprStatus_NotImpl; }
-    virtual bool                _SupportsStaticMethodCall () const = 0;
-    virtual bool                _SupportsInstanceMethodCall () const = 0;
-
-public:
-    bool                        SupportsStaticMethodCall () const { return _SupportsStaticMethodCall(); }
-    bool                        SupportsInstanceMethodCall () const { return _SupportsInstanceMethodCall(); }
-
-    bool                        CanReuseResult()                { return _CanReuseResult(); }
-    ExpressionStatus            InvokeStaticMethod (EvaluationResult& evalResult, EvaluationResultVector& arguments) 
-                                            { return _InvokeStaticMethod(evalResult, arguments); }
-    ExpressionStatus            InvokeInstanceMethod (EvaluationResult& evalResult, EvaluationResultCR instanceData, EvaluationResultVector& arguments) 
-                                            { return _InvokeInstanceMethod(evalResult, instanceData, arguments); }
-}; // MethodReference
-
-/*=================================================================================**//**
-*
-* This is result of _GetMethodReference. It is used to invoke a method. 
-*
-+===============+===============+===============+===============+===============+======*/
-struct          MethodReferenceStandard : MethodReference
-{
-private:
-    ExpressionStaticMethod_t    m_staticMethod;
-    ExpressionInstanceMethod_t  m_instanceMethod;
-protected:
-                                MethodReferenceStandard(ExpressionStaticMethod_t staticMethod, ExpressionInstanceMethod_t instanceMethod);
-    virtual bool                _CanReuseResult ()               { return true; }
-    virtual bool                _SupportsStaticMethodCall () const override { return NULL != m_staticMethod; }
-    virtual bool                _SupportsInstanceMethodCall () const override { return NULL != m_instanceMethod; }
-
-    //  The vector of arguments does not include the object used to invoke the method. It is 
-    //  up to the specific implementation of MethodReference to hold onto the instance and to use
-    //  that to invoke the method.
-    virtual ExpressionStatus    _InvokeStaticMethod (EvaluationResultR evalResult, EvaluationResultVector& arguments) override;
-    virtual ExpressionStatus    _InvokeInstanceMethod (EvaluationResultR evalResult, EvaluationResultCR instanceData, EvaluationResultVector& arguments) override;
-public:
-
-    static MethodReferencePtr   Create(ExpressionStaticMethod_t staticMethod, ExpressionInstanceMethod_t instanceMethod);
-}; // MethodReference
-
-/*__PUBLISH_SECTION_START__*/
-
-/*=================================================================================**//**
-* The context in which an expression is evaluated.
-* @ingroup ECObjectsGroup
-+===============+===============+===============+===============+===============+======*/
-struct          ExpressionContext : RefCountedBase
-{
-
-/*__PUBLISH_SECTION_END__*/
-private:
-    ExpressionContextPtr                m_outer;
-    bool                                m_allowsTypeConversion;
-
-protected:
-
-    virtual                     ~ExpressionContext () {}
-                                ExpressionContext(ExpressionContextP outer) : m_outer(outer), m_allowsTypeConversion (true) { }
-    virtual ExpressionStatus    _ResolveMethod(MethodReferencePtr& result, wchar_t const* ident, bool useOuterIfNecessary) { return ExprStatus_UnknownSymbol; }
-    virtual bool                _IsNamespace() const { return false; }
-    //  If we provide this it must be implemented in every class that implements the _GetReference that uses more arguments.
-    //  virtual ExpressionStatus    _GetReference(PrimaryListNodeR primaryList, bool useOuterIfNecessary) const { return ExprStatus_NotImpl; }
-    //  The globalContext may be used to find instance methods
-    virtual ExpressionStatus    _GetValue(EvaluationResultR evalResult, PrimaryListNodeR primaryList, ExpressionContextR globalContext, ::UInt32 startIndex) = 0;
-    virtual ExpressionStatus    _GetReference(EvaluationResultR evalResult, ReferenceResult& refResult, PrimaryListNodeR primaryList, ExpressionContextR globalContext, ::UInt32 startIndex) { return ExprStatus_NotImpl; }
-
-public:
-
-    bool                        IsNamespace () const  { return _IsNamespace(); }
-    ExpressionContextP          GetOuterP () const   { return m_outer.get(); }
-    ExpressionStatus            ResolveMethod(MethodReferencePtr& result, wchar_t const* ident, bool useOuterIfNecessary) 
-                                    { return _ResolveMethod(result, ident, useOuterIfNecessary); }
-
-    ExpressionStatus            GetValue(EvaluationResultR evalResult, PrimaryListNodeR primaryList, ExpressionContextR globalContext, ::UInt32 startIndex = 0)
-                                    { return _GetValue(evalResult, primaryList, globalContext, startIndex); }
-
-    ExpressionStatus            GetReference(EvaluationResultR evalResult, ReferenceResult& refResult, PrimaryListNodeR primaryList, ExpressionContextR globalContext, ::UInt32 startIndex = 0)
-
-                                    { return _GetReference(evalResult, refResult, primaryList, globalContext, startIndex); }
-
-/*__PUBLISH_SECTION_START__*/
-    //! By default, property values obtained from IECInstances are subject to type conversion. The ConvertToExpressionType() method of
-    //! the IECTypeAdapter associated with the ECProperty will be called to perform conversion.
-    //! If this ExpressionContext has an outer context, it inherits the value of the outermost context.
-    ECOBJECTS_EXPORT bool       AllowsTypeConversion() const;
-
-    //! Enable or disable type conversion of ECProperty values.
-    //! Has no effect if this context has an outer context.
-    //! If this context serves as an outer context and has no outer context of its own, all of its inner contexts inherit the value.
-    ECOBJECTS_EXPORT void       SetAllowsTypeConversion (bool allows);
-}; // End of class ExpressionContext
-
-/*=================================================================================**//**
-* A context in which an IECInstance provides the context for expression evaluation.
-* @ingroup ECObjectsGroup
-+===============+===============+===============+===============+===============+======*/
-struct          InstanceExpressionContext : ExpressionContext
-{
-/*__PUBLISH_SECTION_END__*/
-
-private:
-    ECN::IECInstancePtr          m_instance;
-
-protected:
-
-                                InstanceExpressionContext(ExpressionContextP outer) : ExpressionContext(outer) {}
-    virtual ExpressionStatus    _GetValue(EvaluationResultR evalResult, PrimaryListNodeR primaryList, ExpressionContextR globalContext, ::UInt32 startIndex) override;
-    virtual ExpressionStatus    _GetReference(EvaluationResultR evalResult, ReferenceResult& refResult, PrimaryListNodeR primaryList, ExpressionContextR globalContext, ::UInt32 startIndex) override;
-
-public:
-    ECN::ECEnablerCR             GetEnabler() { return m_instance->GetEnabler(); }
-    ECN::IECInstanceP            GetInstanceP() { return m_instance.get(); }
-/*__PUBLISH_SECTION_START__*/
-public:
-    ECOBJECTS_EXPORT ECN::IECInstanceCP          GetInstanceCP() const; //!< Returns the IECInstance that is the context of this expression
-    ECOBJECTS_EXPORT void                        SetInstance(ECN::IECInstanceCR instance); //!< Sets the instance that is used as the context for this expression
-    ECOBJECTS_EXPORT static InstanceExpressionContextPtr Create(ExpressionContextP outer); //!< Creates a new InstanceExpressionContext from the supplied ExpressionContext
-}; // End of class InstanceExpressionContext
-
-/*=================================================================================**//**
-* A context in which multiple IECInstances provide the context for expression evaluation
-* @ingroup ECObjectsGroup
-+===============+===============+===============+===============+===============+======*/
-struct          InstanceListExpressionContext : ExpressionContext
-    {
-/*__PUBLISH_SECTION_END__*/
-private:
-    bvector<InstanceExpressionContextPtr>                   m_instances;
-    bool                                                    m_initialized;
-
-    InstanceListExpressionContext (bvector<IECInstancePtr> const& instances);
-
-    void                                        Initialize();
-    void                                        Initialize (bvector<IECInstancePtr> const& instances);
-
-                     virtual bool               _IsNamespace() const override { return true; }
-    ECOBJECTS_EXPORT virtual ExpressionStatus   _GetValue (EvaluationResultR evalResult, PrimaryListNodeR primaryList, ExpressionContextR globalContext, ::UInt32 startIndex) override;
-    ECOBJECTS_EXPORT virtual ExpressionStatus   _GetReference (EvaluationResultR evalResult, ReferenceResult& refResult, PrimaryListNodeR primaryList, ExpressionContextR globalContext, ::UInt32 startIndex) override;
-    ECOBJECTS_EXPORT virtual ExpressionStatus   _ResolveMethod(MethodReferencePtr& result, wchar_t const* ident, bool useOuterIfNecessary) override;
-protected:
-    // The following protected methods are only relevant to derived classes, which may want to:
-    //  -lazily load the instance list, and/or
-    //  -Reuse the context for differing lists of instances
-    ECOBJECTS_EXPORT InstanceListExpressionContext();
-
-    virtual void                                _GetInstances (bvector<IECInstancePtr>& instances) { }
-
-    bool                                        IsInitialized() const { return m_initialized; }
-    void                                        Reset() { m_instances.clear(); m_initialized = false; }
-/*__PUBLISH_SECTION_START__*/
-public:
-    //! Creates a new InstanceListExpressionContext from the list of IECInstances
-    ECOBJECTS_EXPORT static InstanceListExpressionContextPtr    Create (bvector<IECInstancePtr> const& instances);
-    };
-
-/*=================================================================================**//**
-* A context which provides a set of symbols for expression evaluation.
-* @ingroup ECObjectsGroup
-+===============+===============+===============+===============+===============+======*/
-struct          SymbolExpressionContext : ExpressionContext
-{
-/*__PUBLISH_SECTION_END__*/
-private:
-    bvector<SymbolPtr>          m_symbols;
-
-protected:
-
-    ECOBJECTS_EXPORT virtual ExpressionStatus    _ResolveMethod(MethodReferencePtr& result, wchar_t const* ident, bool useOuterIfNecessary) override;
-    ECOBJECTS_EXPORT virtual ExpressionStatus    _GetValue(EvaluationResultR evalResult, PrimaryListNodeR primaryList, ExpressionContextR globalContext, ::UInt32 startIndex) override;
-    ECOBJECTS_EXPORT virtual ExpressionStatus    _GetReference(EvaluationResultR evalResult, ReferenceResultR refResult, PrimaryListNodeR primaryList, ExpressionContextR globalContext, ::UInt32 startIndex) override;
-
-    ECOBJECTS_EXPORT virtual bool                _IsNamespace() const { return true; }
-                                SymbolExpressionContext(ExpressionContextP outer) : ExpressionContext(outer) {}
-
-public:
-
-    SymbolCP                    FindCP (wchar_t const* ident);
-    BentleyStatus               RemoveSymbol (SymbolR symbol);
-    BentleyStatus               RemoveSymbol (wchar_t const* ident);
-
-    ECOBJECTS_EXPORT static SymbolExpressionContextPtr   Create (bvector<WString> const& requestedSymbolSets);
-
-/*__PUBLISH_SECTION_START__*/
-public:
-    //! Adds a symbol to the context to be used in expression evaluation
-    ECOBJECTS_EXPORT BentleyStatus  AddSymbol (SymbolR symbol);
-    //! Creates a new SymbolExpressionContext from the given ExpressionContext
-    ECOBJECTS_EXPORT static SymbolExpressionContextPtr Create(ExpressionContextP outer);
-}; // End of class SymbolExpressionContext
-
-
-/*=================================================================================**//**
-*
-* Base class for all symbol types
-*
-* @ingroup ECObjectsGroup
-+===============+===============+===============+===============+===============+======*/
-struct          Symbol : RefCountedBase
-{
-/*__PUBLISH_SECTION_END__*/
-private:
-    WString     m_name;
-
-protected:
-                Symbol(wchar_t const* name)
-    {
-    m_name = name;
-    }
-
-    virtual ExpressionStatus         _CreateMethodResult (MethodReferencePtr& result) const     { return ExprStatus_MethodRequired; };
-    virtual ExpressionStatus         _GetValue(EvaluationResultR evalResult, PrimaryListNodeR primaryList, ExpressionContextR globalContext, ::UInt32 startIndex) = 0;
-    virtual ExpressionStatus         _GetReference(EvaluationResultR evalResult, ReferenceResult& refResult, PrimaryListNodeR primaryList, ExpressionContextR globalContext, ::UInt32 startIndex) = 0;
-
-public:
-    wchar_t const*                       GetName() const { return m_name.c_str(); }
-
-    ExpressionStatus                CreateMethodResult (MethodReferencePtr& result) const { return _CreateMethodResult (result); }
-
-    ExpressionStatus                GetValue(EvaluationResultR evalResult, PrimaryListNodeR primaryList, ExpressionContextR globalContext, ::UInt32 startIndex)
-                                                { return _GetValue(evalResult, primaryList, globalContext, startIndex); }
-
-    ExpressionStatus                GetReference(EvaluationResultR evalResult, ReferenceResult& refResult, PrimaryListNodeR primaryList, ExpressionContextR globalContext, ::UInt32 startIndex)
-                                                { return _GetReference(evalResult, refResult, primaryList, globalContext, startIndex); }
-/*__PUBLISH_SECTION_START__*/
-
-};  // End of class Symbol
-
-/*=================================================================================**//**
-*
-* Used to give a name to an instance.
-* @ingroup ECObjectsGroup
-+===============+===============+===============+===============+===============+======*/
-struct          ContextSymbol : Symbol
-{
-/*__PUBLISH_SECTION_END__*/
-protected:
-    ExpressionContextPtr        m_context;
-
-                ContextSymbol (wchar_t const* name, ExpressionContextR context) 
-                                    : Symbol(name), m_context(&context) {}
-
-    virtual ExpressionStatus        _GetValue(EvaluationResultR evalResult, PrimaryListNodeR primaryList, ExpressionContextR globalContext, ::UInt32 startIndex) override;
-    virtual ExpressionStatus        _GetReference(EvaluationResultR evalResult, ReferenceResult& refResult, PrimaryListNodeR primaryList, ExpressionContextR globalContext, ::UInt32 startIndex) override;
-
-/*__PUBLISH_SECTION_START__*/
-
-public:
-    //! Creates a new ContextSymbol
-    //! @param[in] name     The name to be used for this context symbol
-    //! @param[in] context  The expression context to be used for this context
-    //! @returns A new ContextSymbolPtr
-    ECOBJECTS_EXPORT static ContextSymbolPtr        CreateContextSymbol(wchar_t const* name, ExpressionContextR context);
-};
-
-/*=================================================================================**//**
-* Used to introduce a named method into the context.
-* @ingroup ECObjectsGroup
-+===============+===============+===============+===============+===============+======*/
-struct          MethodSymbol : Symbol
-{
-/*__PUBLISH_SECTION_END__*/
-private:
-    MethodReferencePtr  m_methodReference;
-
-protected:
-    virtual ExpressionStatus        _GetValue(EvaluationResultR evalResult, PrimaryListNodeR primaryList, ExpressionContextR globalContext, ::UInt32 startIndex) override;
-    virtual ExpressionStatus        _GetReference(EvaluationResultR evalResult, ReferenceResult& refResult, PrimaryListNodeR primaryList, ExpressionContextR globalContext, ::UInt32 startIndex) override
-                                                { return ExprStatus_NeedsLValue; }
-    virtual ExpressionStatus         _CreateMethodResult (MethodReferencePtr& result) const     
-        { 
-        result = m_methodReference.get();
-        return ExprStatus_Success; 
-        }
-
-                MethodSymbol(wchar_t const* name, ExpressionStaticMethod_t staticMethod, ExpressionInstanceMethod_t instanceMethod);
-
-/*__PUBLISH_SECTION_START__*/
-public:
-    //! Creates a new method symbol context, using the supplied methods
-    ECOBJECTS_EXPORT static MethodSymbolPtr    Create(wchar_t const* name, ExpressionStaticMethod_t staticMethod, ExpressionInstanceMethod_t instanceMethod);
-};
-
-/*=================================================================================**//**
-*
-* Used to introduce a named value into the context.
-* @ingroup ECObjectsGroup
-+===============+===============+===============+===============+===============+======*/
-struct          ValueSymbol : Symbol
-{
-/*__PUBLISH_SECTION_END__*/
-private:
-    ECN::ECValue     m_expressionValue;
-
-protected:
-    virtual                         ~ValueSymbol();
-    virtual ExpressionStatus        _GetValue(EvaluationResultR evalResult, PrimaryListNodeR primaryList, ExpressionContextR globalContext, ::UInt32 startIndex) override;
-
-    virtual ExpressionStatus        _GetReference(EvaluationResultR evalResult, ReferenceResult& refResult, PrimaryListNodeR primaryList, ExpressionContextR globalContext, ::UInt32 startIndex) override
-                                                { return ExprStatus_NeedsLValue; }
-
-public:
-                ValueSymbol (wchar_t const* name, ECN::ECValueCR exprValue);
-
-/*__PUBLISH_SECTION_START__*/
-    //! Gets the value of this symbol
-    ECOBJECTS_EXPORT void       GetValue(ECN::ECValueR exprValue);
-    //! Sets the value of this symbol to a new ECValue
-    ECOBJECTS_EXPORT void       SetValue(ECN::ECValueCR exprValue);
-    //! Creates a new ValueSymbol with the given name and given ECValue
-    ECOBJECTS_EXPORT static ValueSymbolPtr    Create(wchar_t const* name, ECN::ECValueCR exprValue);
-
-};  //  End of ValueSymbol
-
-/*__PUBLISH_SECTION_END__*/
-
-/*=================================================================================**//**
-* Provides a set of Symbols
-+===============+===============+===============+===============+===============+======*/
-struct      IECSymbolProvider : RefCountedBase
-    {
-    typedef void (* ExternalSymbolPublisher)(SymbolExpressionContextR, bvector<WString> const&);
-protected:
-    virtual WCharCP                 _GetName() const = 0;
-    virtual void                    _PublishSymbols (SymbolExpressionContextR context, bvector<WString> const& requestedSymbolSets) = 0;
-public:
-    ECOBJECTS_EXPORT WCharCP        GetName() const
-                                        { return _GetName(); }
-    ECOBJECTS_EXPORT void           PublishSymbols (SymbolExpressionContextR context, bvector<WString> const& requestedSymbolSets)
-                                        { return _PublishSymbols (context, requestedSymbolSets); }
-
-    ECOBJECTS_EXPORT static void    RegisterExternalSymbolPublisher (ExternalSymbolPublisher externalPublisher);
-    };
-
-typedef RefCountedPtr<IECSymbolProvider> IECSymbolProviderPtr;
-
-/*__PUBLISH_SECTION_START__*/
-
-//! @ingroup ECObjectsGroup
-enum            ExpressionToken
-    {
-    TOKEN_None                = 0,
-    TOKEN_Null                = 16,               // Null
-    TOKEN_True                = 17,
-    TOKEN_False               = 18,
-    TOKEN_Like                = 19,
-    TOKEN_Is                  = 20,
-    TOKEN_Star                = 40,
-    TOKEN_Plus                = 41,
-    TOKEN_Minus               = 42,
-    TOKEN_Slash               = 43,               //  /
-    TOKEN_Comma               = 44,               //  ,
-    TOKEN_IntegerDivide       = 45,               //  \ -- backslash
-    TOKEN_LParen              = 46,               //  (
-    TOKEN_RParen              = 47,               //  )
-    TOKEN_Exponentiation      = 48,               //  ^
-    TOKEN_And                 = 50,               //  And
-    TOKEN_AndAlso             = 51,               //  AndAlso -- short circuiting And
-    TOKEN_Or                  = 52,               //  Or
-    TOKEN_OrElse              = 53,               //  OrElse -- short circuiting Or
-    TOKEN_Concatenate         = 54,
-    TOKEN_Mod                 = 55,               //  Mod
-    TOKEN_ShiftLeft           = 56,               //  <<
-    TOKEN_ShiftRight          = 57,               //  >>
-    TOKEN_Colon               = 58,               //   :
-    TOKEN_LessEqual           = 59,
-    TOKEN_GreaterEqual        = 60,
-    TOKEN_Less                = 61,
-    TOKEN_Greater             = 62,
-    TOKEN_Equal               = 63,
-    TOKEN_NotEqual            = 64,               //      <>
-    TOKEN_Not                 = 65,               //      "Not"
-    TOKEN_Xor                 = 66,               //      "Xor"
-    TOKEN_UnsignedShiftRight  = 68,               //  >>>
-    TOKEN_LeftBracket         = 69,               //      [
-    TOKEN_RightBracket        = 70,               //      ]
-    TOKEN_Dot                 = 71,               //      .
-    TOKEN_IIf                 = 72,               //      IFF
-    TOKEN_LCurly              = 73,               //      {
-    TOKEN_RCurly              = 74,               //      }
-
-    TOKEN_If                  = 75,
-    TOKEN_Else                = 76,
-    TOKEN_ElseIf              = 77,
-    TOKEN_Select              = 78,
-    TOKEN_End                 = 79,
-    TOKEN_EndIf               = 80,
-
-    TOKEN_DoubleColon         = 100,
-
-    TOKEN_Error               = 181,
-    TOKEN_Ident               = 182,
-    TOKEN_StringConst         = 183,
-    TOKEN_PointConst          = 184,
-    TOKEN_DateTimeConst       = 185,               //      @
-    TOKEN_IntegerConstant     = 187,
-    TOKEN_HexConstant         = 188,
-    TOKEN_FloatConst          = 189,
-    TOKEN_UnitsConst          = 190,
-    TOKEN_Unrecognized        = 200,
-    TOKEN_BadNumber           = 201,
-    TOKEN_BadOctalNumber      = 202,
-    TOKEN_BadHexNumber        = 203,
-    TOKEN_BadFloatingPointNumber = 204,
-    TOKEN_UnterminatedString   = 205,
-    TOKEN_PrimaryList         = 206,
-    };
-
-/*__PUBLISH_SECTION_END__*/
-/*=================================================================================**//**
-* @bsiclass                                                     John.Gooding    02/2011
-+===============+===============+===============+===============+===============+======*/
-struct          UnitsType : RefCountedBase
-{
-    UnitsOrder  m_unitsOrder;
-    ECN::IECInstancePtr  m_extendedType;
-    bool        m_powerCanDecrease;
-    bool        m_powerCanIncrease;
-};
-
-/*=================================================================================**//**
-* @bsiclass                                                     John.Gooding    02/2011
-+===============+===============+===============+===============+===============+======*/
-struct          ExpressionType : RefCountedBase
-{
-private:
-    int                 m_unitsPower;   // 0 -- unknown, 1 -- linear, 2 -- squared, 3 -- cubed
-    ECN::IECInstancePtr  m_extendedType;
-    ECN::ValueKind       m_valueKind;
-    ECN::PrimitiveType   m_primitiveType;
-    ECN::ArrayKind       m_arrayKind;    //  Relevant only if m_valueKind == VALUEKIND_Array
-    ECN::ECClassCP       m_structClass;  //  Relevant if m_valueKind == VALUEKIND_Struct or 
-                                        //  m_valueKind == VALUEKIND_Array and m_arrayKind == ARRAYKIND_Struct
-private:
-    void                Init();
-
-protected:
-
-public:
-    ExpressionType (ECN::PrimitiveECPropertyR primitiveProp);
-
-}; // ExpressionType
-
-/*=================================================================================**//**
-* @bsiclass
-+===============+===============+===============+===============+===============+======*/
-struct          ReferenceResult 
-{
-    ECN::ECPropertyCP    m_property;
-    WString             m_accessString;
-    ::UInt32            m_arrayIndex;
-    int                 m_memberSelector;   // 1 for x, 2, for y, 3 for z
-};
-
-/*=================================================================================**//**
-* @bsiclass
-+===============+===============+===============+===============+===============+======*/
-struct          EvaluationResult 
-{
-private:
-//  Provides a list of conditions for which the shortcuts or bindings are valid
-    ValueType   m_valueType;
-    UnitsOrder  m_unitsOrder;
-    ECN::ECValue m_ecValue;
-
-public:
-
-    ExpressionStatus        GetInteger(Int32& result);
-    ExpressionStatus        GetBoolean(bool& result, bool requireBoolean = true);
-
-    //  Constructors and destructors
-<<<<<<< HEAD
-    ECOBJECTS_EXPORT EvaluationResult ();
-    ECOBJECTS_EXPORT ~EvaluationResult ();
-    ECOBJECTS_EXPORT EvaluationResult(EvaluationResultCR rhs);
-=======
-    ECOBJECTS_EXPORT        EvaluationResult ();
-    ECOBJECTS_EXPORT        ~EvaluationResult ();
-    ECOBJECTS_EXPORT        EvaluationResult(EvaluationResultCR rhs);
->>>>>>> 73779b5d
-
-    ECOBJECTS_EXPORT EvaluationResultR operator=(EvaluationResultCR rhs);
-    void                    Clear();
-
-    ECOBJECTS_EXPORT ECN::ECValueR            GetECValueR();
-    ECOBJECTS_EXPORT ExpressionStatus        GetECValue(ECN::ECValueR result);
-    ECOBJECTS_EXPORT ECN::ECValueCR           GetECValue() const;
-    ECOBJECTS_EXPORT EvaluationResultR       operator= (ECN::ECValueCR rhs);
-    };
-
-/*__PUBLISH_SECTION_START__*/
-
-/*=================================================================================**//**
-*
-+===============+===============+===============+===============+===============+======*/
-struct          NodeVisitor 
-{
-    virtual     ~NodeVisitor() {}
-    virtual bool OpenParens() = 0;
-    virtual bool CloseParens() = 0;
-    virtual bool StartArrayIndex(NodeCR node) = 0;
-    virtual bool EndArrayIndex(NodeCR node) = 0;
-    virtual bool StartArguments(NodeCR node) = 0;
-    virtual bool EndArguments(NodeCR node) = 0;
-    virtual bool Comma() = 0;
-    virtual bool ProcessNode(NodeCR node) = 0;
-};
-
-/*=================================================================================**//**
-* Parses an EC expression string to produce an expression tree which can be used to
-* evaluate the expression.
-* @ingroup ECObjectsGroup
-+===============+===============+===============+===============+===============+======*/
-struct          ECEvaluator
-    {
-/*__PUBLISH_SECTION_END__*/
-private:
-    LexerPtr            m_lexer;
-    ExpressionContextPtr m_thisContext;
-
-    NodePtr         GetErrorNode(wchar_t const*  errorMessage, wchar_t const* detail1 = NULL, wchar_t const* detail2 = NULL);
-    NodePtr         Must (ExpressionToken s, NodeR inputNode);
-    NodePtr         ParseArguments ();
-
-    NodePtr         ParsePrimary();
-    NodePtr         ParseUnaryArith();
-    NodePtr         ParseExponentiation();
-    NodePtr         ParseMultiplicative();
-    NodePtr         ParseIntegerDivision();
-    NodePtr         ParseMod ();
-    NodePtr         ParseAdditive();
-    NodePtr         ParseConcatenation();
-    NodePtr         ParseShift();
-    NodePtr         ParseComparison();
-    NodePtr         ParseNot();
-    NodePtr         ParseConjunction();
-    NodePtr         ParseValueExpression();
-    NodePtr         ParseExpression(wchar_t const* expression, bool tryAssignment);
-    NodePtr         ParseAssignment();
-
-    bool            CheckComplete ();
-                    ECEvaluator(ExpressionContextP thisContext);
-
-/*__PUBLISH_SECTION_START__*/
-public:
-    //! Parses a value expression and returns the root node of the expression tree.
-    ECOBJECTS_EXPORT static NodePtr  ParseValueExpressionAndCreateTree(wchar_t const* expression);
-    //! Parses an assignment expression and returns the root node of the expression tree.
-    ECOBJECTS_EXPORT static NodePtr  ParseAssignmentExpressionAndCreateTree(wchar_t const* expression);
-
-};  // End of ECEvaluator class
-
-/*=================================================================================**//**
-* Holds the result of evaluating an EC expression.
-* @ingroup ECObjectsGroup
-+===============+===============+===============+===============+===============+======*/
-struct          ValueResult : RefCountedBase
-{
-/*__PUBLISH_SECTION_END__*/
-private:
-    EvaluationResult    m_evalResult;
-
-    ValueResult (EvaluationResultR result);
-    ~ValueResult();
-
-public:
-    static ValueResultPtr      Create(EvaluationResultR result);
-
-/*__PUBLISH_SECTION_START__*/
-    //! Gets the result of the evalution
-    ECOBJECTS_EXPORT ExpressionStatus  GetECValue (ECN::ECValueR ecValue);
-};
-
-/*=================================================================================**//**
-* 
-* @ingroup ECObjectsGroup
-+===============+===============+===============+===============+===============+======*/
-struct          ExpressionResolver : RefCountedBase
-{
-private:
-    ExpressionContextPtr m_context;
-
-protected:
-    ExpressionStatus PerformArithmeticPromotion(ECN::PrimitiveType&targetType, ResolvedTypeNodePtr& left, ResolvedTypeNodePtr& right);
-    ExpressionStatus PerformJunctionPromotion(ECN::PrimitiveType&targetType, ResolvedTypeNodePtr& left, ResolvedTypeNodePtr& right);
-    ExpressionStatus PromoteToType(ResolvedTypeNodePtr& node, ECN::PrimitiveType targetType);
-    ExpressionStatus PromoteToString(ResolvedTypeNodePtr& node);
-    ExpressionResolver(ExpressionContextR context) { m_context = &context; }
-
-public:
-    ExpressionContextCR GetExpressionContext() const { return *m_context; }
-    ExpressionContextR GetExpressionContextR() const { return *m_context; }
-
-    ECOBJECTS_EXPORT virtual ResolvedTypeNodePtr _ResolvePrimaryList (PrimaryListNodeR primaryList);
-    ECOBJECTS_EXPORT virtual ResolvedTypeNodePtr _ResolveUnaryArithmeticNode (UnaryArithmeticNodeCR node);
-    ECOBJECTS_EXPORT virtual ResolvedTypeNodePtr _ResolveMultiplyNode (MultiplyNodeCR node);
-    ECOBJECTS_EXPORT virtual ResolvedTypeNodePtr _ResolveDivideNode (DivideNodeCR node);
-    ECOBJECTS_EXPORT virtual ResolvedTypeNodePtr _ResolvePlusMinusNode (PlusMinusNodeCR node);
-    ECOBJECTS_EXPORT virtual ResolvedTypeNodePtr _ResolveConcatenateNode (ConcatenateNodeCR node);
-    ECOBJECTS_EXPORT virtual ResolvedTypeNodePtr _ResolveComparisonNode (ComparisonNodeCR node);
-    ECOBJECTS_EXPORT virtual ResolvedTypeNodePtr _ResolveLogicalNode (LogicalNodeCR node);
-    ECOBJECTS_EXPORT virtual ResolvedTypeNodePtr _ResolveShiftNode (ShiftNodeCR node);
-    ECOBJECTS_EXPORT virtual ResolvedTypeNodePtr _ResolveIIfNode (IIfNodeCR node);
-};
-
-/*=================================================================================**//**
-* Defines an expression tree for a parsed EC expression.
-* @ingroup ECObjectsGroup
-+===============+===============+===============+===============+===============+======*/
-struct          Node : RefCountedBase
-{
-/*__PUBLISH_SECTION_END__*/
-private:
-    bool                m_inParens;  //  Only used for ToString    
-protected:
-                        Node () { m_inParens = false; }
-    virtual bool        _Traverse(NodeVisitorR visitor) const { return visitor.ProcessNode(*this); }
-    virtual WString     _ToString() const = 0;
-
-    virtual ExpressionStatus _GetValue(EvaluationResult& evalResult, ExpressionContextR context, 
-                                        bool allowUnknown, bool allowOverrides)
-        { return ExprStatus_NotImpl; }
-
-    virtual ExpressionToken _GetOperation () const { return TOKEN_Unrecognized; }
-    virtual bool            _SetOperation (ExpressionToken token) { return false; }
-
-    ECOBJECTS_EXPORT virtual ResolvedTypeNodePtr _GetResolvedTree(ExpressionResolverR context);
-    virtual ResolvedTypeNodeP _GetAsResolvedTypeNodeP () { return NULL; }
-
-    virtual bool            _IsAdditive () const { return false; }
-    virtual bool            _IsUnary () const  { return false; }
-    virtual bool            _IsBinary () const  { return false; }
-    virtual bool            _IsConstant () const  { return false; }
-    virtual bool            _HasError () { return false; }
-    virtual NodeP           _GetLeftP () const { return NULL; }
-    virtual NodeP           _GetRightP () const { return NULL; }
-    virtual bool            _SetLeft (NodeR node) { return false; }
-    virtual bool            _SetRight (NodeR node) { return false; }
-    virtual void            _DetermineKnownUnits(UnitsTypeR unitsType) const { }
-    virtual void            _ForceUnitsOrder(UnitsTypeCR  knownType)  {}
-
-public:
-    bool                    GetHasParens() const { return m_inParens; }
-    void                    SetHasParens(bool hasParens) { m_inParens = hasParens; }
-    bool                    IsAdditive ()   const  { return _IsAdditive(); }
-    bool                    IsUnary ()      const  { return _IsUnary(); }
-    bool                    IsBinary ()     const  { return _IsBinary(); }
-    bool                    IsConstant ()   const  { return _IsConstant (); }
-
-    void                    ForceUnitsOrder(UnitsTypeCR  knownType)  { _ForceUnitsOrder(knownType); }
-<<<<<<< HEAD
-    void                    DetermineKnownUnits(UnitsTypeR unitsType) { _DetermineKnownUnits(unitsType);  }
-    ExpressionToken         GetOperation () const { return _GetOperation(); }
-
-    NodeP                   GetLeftP () const { return _GetLeftP(); }
-    NodeP                   GetRightP () const { return _GetRightP(); }
-
-=======
-    void                    DetermineKnownUnits(UnitsTypeR unitsType) const { _DetermineKnownUnits(unitsType);  }
-    ExpressionToken         GetOperation () const { return _GetOperation(); }
-    bool                    SetOperation (ExpressionToken token) { return _SetOperation (token); }
-
-    NodeP                   GetLeftP () { return _GetLeftP(); }
-    NodeP                   GetRightP () { return _GetRightP(); }
->>>>>>> 73779b5d
-    NodeCP                  GetLeftCP () const { return _GetLeftP(); }
-    NodeCP                  GetRightCP () const { return _GetRightP(); }
-    bool                    SetLeft (NodeR node) { return _SetLeft (node); }
-    bool                    SetRight (NodeR node) { return _SetRight (node); }
-
-    ECOBJECTS_EXPORT static ResolvedTypeNodePtr CreateBooleanLiteral(bool literalValue);
-    ECOBJECTS_EXPORT static ResolvedTypeNodePtr CreateStringLiteral (wchar_t const* value, bool quoted);
-    ECOBJECTS_EXPORT static ResolvedTypeNodePtr CreateIntegerLiteral (int value);
-    ECOBJECTS_EXPORT static ResolvedTypeNodePtr CreateInt64Literal(Int64 value);
-    ECOBJECTS_EXPORT static ResolvedTypeNodePtr CreateFloatLiteral(double value);
-    ECOBJECTS_EXPORT static ResolvedTypeNodePtr CreateNullLiteral();
-    ECOBJECTS_EXPORT static ResolvedTypeNodePtr CreateDateTimeLiteral (Int64 ticks);
-    ECOBJECTS_EXPORT static ResolvedTypeNodePtr CreatePoint2DLiteral (DPoint2dCR value);
-    ECOBJECTS_EXPORT static ResolvedTypeNodePtr CreatePoint3DLiteral (DPoint3dCR value);
-    static NodePtr          CreateUnaryArithmetic(ExpressionToken tokenId, NodeR left);
-    static NodePtr          CreateArithmetic(ExpressionToken  tokenID, NodeR left, NodeR right);
-    static NodePtr          CreateShift (ExpressionToken tokenID, NodeR left, NodeR right);
-    static NodePtr          CreateComparison(ExpressionToken   tokenID, NodeR left, NodeR right);
-    static NodePtr          CreateBitWise(ExpressionToken   op, NodeR left, NodeR right);
-    static NodePtr          CreateLogical(ExpressionToken   op, NodeR left, NodeR right);
-    static NodePtr          CreateAssignment(NodeR left, NodeR rightSide, ExpressionToken   assignmentSubtype);
-    static ArgumentTreeNodePtr CreateArgumentTree();
-    static NodePtr          CreateIIf(NodeR conditional, NodeR trueNode, NodeR falseNode);
-
-    //  Add nodes for Where, Property, Relationship, ConstantSets, Filters
-
-    ECOBJECTS_EXPORT ExpressionStatus GetValue(EvaluationResult& evalResult, ExpressionContextR context, 
-                                        bool allowUnknown, bool allowOverrides);
-
-/*__PUBLISH_SECTION_START__*/
-public:
-    //! Tries to generate a resolved tree.
-    //! @Returns a pointer to the root of the resolved tree, or NULL if unable to resolve any of the nodes in the subtree.
-    //! @remarks A resolved tree can be executed much more efficiently that a tree that has not been resolved.
-    ECOBJECTS_EXPORT ResolvedTypeNodePtr  GetResolvedTree(ExpressionResolverR context);
-
-    //! Returns the value of this expression node using the supplied context
-    ECOBJECTS_EXPORT ExpressionStatus GetValue(ValueResultPtr& valueResult, ExpressionContextR context, 
-                                        bool allowUnknown, bool allowOverrides);
-
-    //!  Traverses in parse order
-    ECOBJECTS_EXPORT bool  Traverse(NodeVisitorR visitor) const;
-
-    //! Returns a string representation of the Node expression
-    ECOBJECTS_EXPORT WString  ToString() const;
-
-    //! Converts the Node expression into an expression string
-    ECOBJECTS_EXPORT WString  ToExpressionString() const;
-};  //  End of struct Node
-
-//=======================================================================================
-//! A node with the data type fully determined.  A ResolvedTypeNode can be the child of a 
-//! Node, but a Node that is not a ResolvedTypeNode cannot be the child of a ResolvedTypeNode. 
-// @bsiclass                                                    John.Gooding    09/2013
-//=======================================================================================
-struct ResolvedTypeNode : Node
-    {
-private:
-    ECN::PrimitiveType       m_primitiveType;
-
-protected:
-    ECOBJECTS_EXPORT virtual ExpressionStatus _GetValue(EvaluationResult& evalResult, ExpressionContextR context, bool allowUnknown, bool allowOverrides) override;
-    ResolvedTypeNode(ECN::PrimitiveType primitiveType) : m_primitiveType(primitiveType) {}
-    //!  Optimization provided as alternative to dynamic_cast
-    virtual ResolvedTypeNodeP _GetAsResolvedTypeNodeP () override { return this; }
-    //!  For classes that are not subclasses of ResolvedTypeNode try to create an instance of a subclass of ResolvedTypeNode.
-    ResolvedTypeNodePtr _GetResolvedTree(ExpressionResolverR context) override { return this; }
-    virtual WString     _ToString() const { return L"RESOLVED"; }
-
-    void CheckBoolean() {BeAssert(PRIMITIVETYPE_Boolean == m_primitiveType); }
-    void CheckDateTime() {BeAssert(PRIMITIVETYPE_DateTime == m_primitiveType); }
-    void CheckDouble() {BeAssert(PRIMITIVETYPE_Double == m_primitiveType); }
-    void CheckInteger() {BeAssert(PRIMITIVETYPE_Integer == m_primitiveType); }
-    void CheckLong() {BeAssert(PRIMITIVETYPE_Long == m_primitiveType); }
-    void CheckString() {BeAssert(PRIMITIVETYPE_String == m_primitiveType); }
-public:
-    enum SupportedGetTypes
-        {
-        GetBoolean      =  1,
-        GetDateTime     =  2,
-        GetInteger      =  4,
-        GetLong         =  8,
-        GetDouble       = 16,
-        GetString       = 32
-        };
-
-    virtual bool _SupportsGetBooleanValue() {return PRIMITIVETYPE_Boolean == m_primitiveType; }
-    virtual bool _SupportsGetDateTimeValue() {return PRIMITIVETYPE_DateTime == m_primitiveType; }
-    virtual bool _SupportsGetDoubleValue() {return PRIMITIVETYPE_Double == m_primitiveType; }
-    virtual bool _SupportsGetIntegerValue() {return PRIMITIVETYPE_Integer == m_primitiveType; }
-    virtual bool _SupportsGetLongValue() {return PRIMITIVETYPE_Long == m_primitiveType; }
-    virtual bool _SupportsGetStringValue() {return PRIMITIVETYPE_String == m_primitiveType; }
-
-    ECN::PrimitiveType GetResolvedPrimitiveType() const { return m_primitiveType; }
-    virtual bool _GetBooleanValue(ExpressionStatus& expressionStatus, ExpressionContextR context) { expressionStatus = ExprStatus_WrongType; return false; }
-    virtual ::Int64 _GetDateTimeValue(ExpressionStatus& expressionStatus, ExpressionContextR context) { expressionStatus = ExprStatus_WrongType; return 0; }
-    virtual double _GetDoubleValue(ExpressionStatus& expressionStatus, ExpressionContextR context) { expressionStatus = ExprStatus_WrongType; return 0; }
-    virtual ::Int32 _GetIntegerValue(ExpressionStatus& expressionStatus, ExpressionContextR context) { expressionStatus = ExprStatus_WrongType; return 0; }
-    virtual ::Int64 _GetLongValue(ExpressionStatus& expressionStatus, ExpressionContextR context) { expressionStatus = ExprStatus_WrongType; return 0; }
-    virtual ExpressionStatus _GetStringValue(ECValueR expressionStatus, ExpressionContextR context) { return ExprStatus_WrongType; }
-    };
-
-
-END_BENTLEY_ECOBJECT_NAMESPACE
-
-/*__PUBLISH_SECTION_END__*/
-
+/*--------------------------------------------------------------------------------------+
+|
+|     $Source: PublicApi/ECObjects/ECExpressions.h $
+|
+|  $Copyright: (c) 2013 Bentley Systems, Incorporated. All rights reserved. $
+|
++--------------------------------------------------------------------------------------*/
+#pragma once
+
+/*__PUBLISH_SECTION_START__*/
+
+#include "ECInstanceIterable.h"
+
+#define EXPR_TYPEDEFS(_name_)  \
+        BEGIN_BENTLEY_ECOBJECT_NAMESPACE      \
+            struct _name_;      \
+            typedef _name_ *         _name_##P;  \
+            typedef _name_ &         _name_##R;  \
+            typedef _name_ const*    _name_##CP; \
+            typedef _name_ const&    _name_##CR; \
+        END_BENTLEY_ECOBJECT_NAMESPACE
+
+EXPR_TYPEDEFS(ArgumentTreeNode)
+EXPR_TYPEDEFS(ArithmeticNode)
+EXPR_TYPEDEFS(BinaryNode)
+EXPR_TYPEDEFS(CallNode)
+EXPR_TYPEDEFS(ComparisonNode)
+EXPR_TYPEDEFS(ConcatenateNode)
+EXPR_TYPEDEFS(ContextSymbol)
+EXPR_TYPEDEFS(CustomSymbol)
+EXPR_TYPEDEFS(DivideNode)
+EXPR_TYPEDEFS(DotNode)
+EXPR_TYPEDEFS(ErrorNode)
+EXPR_TYPEDEFS(EvaluationResult)
+EXPR_TYPEDEFS(ExpressionContext)
+EXPR_TYPEDEFS(ExpressionResolver)
+EXPR_TYPEDEFS(ExpressionType)
+EXPR_TYPEDEFS(IdentNode)
+EXPR_TYPEDEFS(IIfNode)
+EXPR_TYPEDEFS(InstanceExpressionContext)
+EXPR_TYPEDEFS(InstanceListExpressionContext)
+EXPR_TYPEDEFS(LBracketNode)
+EXPR_TYPEDEFS(Lexer)
+EXPR_TYPEDEFS(LogicalNode)
+EXPR_TYPEDEFS(MethodReference)
+EXPR_TYPEDEFS(MethodSymbol)
+EXPR_TYPEDEFS(MultiplyNode)
+EXPR_TYPEDEFS(Node)
+EXPR_TYPEDEFS(NodeVisitor)
+EXPR_TYPEDEFS(PlusMinusNode)
+EXPR_TYPEDEFS(PrimaryListNode)
+EXPR_TYPEDEFS(ReferenceResult)
+EXPR_TYPEDEFS(ResolvedTypeNode)
+EXPR_TYPEDEFS(ShiftNode)
+EXPR_TYPEDEFS(Symbol)
+EXPR_TYPEDEFS(SymbolExpressionContext)
+EXPR_TYPEDEFS(UnaryArithmeticNode)
+EXPR_TYPEDEFS(UnitsType)
+EXPR_TYPEDEFS(ValueResult)
+EXPR_TYPEDEFS(ValueSymbol)
+EXPR_TYPEDEFS(IECSymbolProvider)
+
+BEGIN_BENTLEY_ECOBJECT_NAMESPACE
+
+typedef RefCountedPtr<ArgumentTreeNode>             ArgumentTreeNodePtr;
+typedef RefCountedPtr<CallNode>                     CallNodePtr;
+typedef RefCountedPtr<ContextSymbol>                ContextSymbolPtr;
+typedef RefCountedPtr<DotNode>                      DotNodePtr;
+typedef RefCountedPtr<ErrorNode>                    ErrorNodePtr;
+typedef RefCountedPtr<ExpressionType>               ExpressionTypePtr;
+typedef RefCountedPtr<ExpressionContext>            ExpressionContextPtr;
+typedef RefCountedPtr<IdentNode>                    IdentNodePtr;
+typedef RefCountedPtr<InstanceExpressionContext>    InstanceExpressionContextPtr;
+typedef RefCountedPtr<InstanceListExpressionContext> InstanceListExpressionContextPtr;
+typedef RefCountedPtr<LBracketNode>                 LBracketNodePtr;
+typedef RefCountedPtr<Lexer>                        LexerPtr;
+typedef RefCountedPtr<MethodReference>              MethodReferencePtr;
+typedef RefCountedPtr<MethodSymbol>                 MethodSymbolPtr;
+typedef RefCountedPtr<Node>                         NodePtr;
+typedef RefCountedPtr<PrimaryListNode>              PrimaryListNodePtr;
+typedef RefCountedPtr<ResolvedTypeNode>             ResolvedTypeNodePtr;
+typedef RefCountedPtr<Symbol>                       SymbolPtr;
+typedef RefCountedPtr<SymbolExpressionContext>      SymbolExpressionContextPtr;
+typedef RefCountedPtr<ValueResult>                  ValueResultPtr;
+typedef RefCountedPtr<ValueSymbol>                  ValueSymbolPtr;
+
+typedef bvector<NodeP>                              NodeVector;
+typedef bvector<NodeCP>                             NodeCPVector;
+typedef NodeVector::iterator                        NodeVectorIterator;
+
+typedef bvector<NodePtr>                            NodePtrVector;
+typedef NodePtrVector::iterator                     NodePtrVectorIterator;
+
+typedef bvector<EvaluationResult>                   EvaluationResultVector;
+typedef EvaluationResultVector::iterator            EvaluationResultVectorIterator;
+
+//! @ingroup ECObjectsGroup
+//! Enumerates the possible return values for evaluating an expression or its value
+enum ExpressionStatus
+    {
+    ExprStatus_Success              =   0, //!< Success
+    ExprStatus_UnknownError         =   1, //!< There as an unknown error in evaluation
+    ExprStatus_UnknownMember        =   2, //!< Returned if a property name in the expression cannot be found in the containing class
+    ExprStatus_PrimitiveRequired    =   3, //!< Returned when a primitive is expected and not found
+    ExprStatus_StructRequired       =   4, //!< Returned when a struct is expected and not found
+    ExprStatus_ArrayRequired        =   5, //!< Returned when an array is expected and not found
+    ExprStatus_UnknownSymbol        =   6, //!< Returned when the symbol in the expression cannot be resolved
+    ExprStatus_DotNotSupported      =   7,
+
+    //  Returning ExprStatus_NotImpl in base methods is the lazy approach for methods that should be 
+    //  pure virtual.  Should be eliminated after prototyping phase is done
+    ExprStatus_NotImpl              =   8,
+
+    ExprStatus_NeedsLValue          =   9, //!< Returned when the symbol needs to be an lvalue
+    ExprStatus_WrongType            =  10, //!< Returned when the symbol type is of the wrong type for the expression
+    ExprStatus_IncompatibleTypes    =  11, //!< Returned when expression uses incompatible types (ie, trying to perform arithmetic on two strings)
+    ExprStatus_MethodRequired       =  12, //!< Returned when a method token is expected and not found
+    ExprStatus_InstanceMethodRequired =  13, //!< Returned when an instance method is called, but has not been defined
+    ExprStatus_StaticMethodRequired =  14, //!< Returned when a static method is called, but has not been defined
+    ExprStatus_InvalidTypesForDivision =  15, //!< Returned when the expression tries to perform a division operation on types that cannot be divided
+    ExprStatus_DivideByZero             =  16, //!< Returned when the division operation tries to divide by zero
+    ExprStatus_WrongNumberOfArguments   =  17, //!< Returned when the number of arguments to a method in an expression do not match the number of arguments actually expected
+    };
+
+/*__PUBLISH_SECTION_END__*/
+
+enum ValueType
+    {
+    ValType_None        =  0,
+    ValType_ECValue     =  1,
+    ValType_Custom      =  2,
+    };
+
+enum UnitsOrder
+    {
+    UO_Unknown      = 0,
+    UO_Count        = 1,
+    UO_Linear       = 2,
+    UO_Area         = 4,
+    UO_Volume       = 8
+    };
+
+/*=================================================================================**//**
+*
+*
++===============+===============+===============+===============+===============+======*/
+enum            ResultCategory
+    {
+    Result_Unknown,
+    Result_Error,                               //  Should insert some error detail
+    Result_UnknownSymbol,
+    Result_UnknownMember,
+    Result_Value,
+    Result_Null,
+    Result_PrimitiveProperty,
+    Result_ArrayProperty,
+    Result_StructProperty,
+    Result_InstanceSymbol,
+    Result_ClassBinder,                         //  Should only be found in bind phase
+    Result_PointMember,
+    Result_StaticMethod,
+    Result_InstanceMethod,
+    Result_CustomSymbol,                        //  Is this really different from Result_Namespace
+    };
+
+/*__PUBLISH_SECTION_START__*/
+
+typedef ExpressionStatus (*ExpressionStaticMethod_t)(EvaluationResult& evalResult, EvaluationResultVector& arguments);
+typedef ExpressionStatus (*ExpressionInstanceMethod_t)(EvaluationResult& evalResult, EvaluationResultCR instanceData, EvaluationResultVector& arguments);
+
+/*__PUBLISH_SECTION_END__*/
+
+/*=================================================================================**//**
+*
+* This is result of _GetMethodReference. It is used to invoke a method. If the method
+* is an instance method, the MethodReference holds a reference to the instance used to 
+* invoke the method. That is not supplied on a subsequent call to invoke.
+*
++===============+===============+===============+===============+===============+======*/
+struct          MethodReference : RefCountedBase
+{
+protected:
+                                MethodReference() {}
+    virtual bool                _CanReuseResult ()               { return false; }
+    virtual ExpressionStatus    _InvokeStaticMethod (EvaluationResultR evalResult, EvaluationResultVector& arguments) { return ExprStatus_NotImpl; }
+    virtual ExpressionStatus    _InvokeInstanceMethod (EvaluationResultR evalResult, EvaluationResultCR instanceData, EvaluationResultVector& arguments) { return ExprStatus_NotImpl; }
+    virtual bool                _SupportsStaticMethodCall () const = 0;
+    virtual bool                _SupportsInstanceMethodCall () const = 0;
+
+public:
+    bool                        SupportsStaticMethodCall () const { return _SupportsStaticMethodCall(); }
+    bool                        SupportsInstanceMethodCall () const { return _SupportsInstanceMethodCall(); }
+
+    bool                        CanReuseResult()                { return _CanReuseResult(); }
+    ExpressionStatus            InvokeStaticMethod (EvaluationResult& evalResult, EvaluationResultVector& arguments) 
+                                            { return _InvokeStaticMethod(evalResult, arguments); }
+    ExpressionStatus            InvokeInstanceMethod (EvaluationResult& evalResult, EvaluationResultCR instanceData, EvaluationResultVector& arguments) 
+                                            { return _InvokeInstanceMethod(evalResult, instanceData, arguments); }
+}; // MethodReference
+
+/*=================================================================================**//**
+*
+* This is result of _GetMethodReference. It is used to invoke a method. 
+*
++===============+===============+===============+===============+===============+======*/
+struct          MethodReferenceStandard : MethodReference
+{
+private:
+    ExpressionStaticMethod_t    m_staticMethod;
+    ExpressionInstanceMethod_t  m_instanceMethod;
+protected:
+                                MethodReferenceStandard(ExpressionStaticMethod_t staticMethod, ExpressionInstanceMethod_t instanceMethod);
+    virtual bool                _CanReuseResult ()               { return true; }
+    virtual bool                _SupportsStaticMethodCall () const override { return NULL != m_staticMethod; }
+    virtual bool                _SupportsInstanceMethodCall () const override { return NULL != m_instanceMethod; }
+
+    //  The vector of arguments does not include the object used to invoke the method. It is 
+    //  up to the specific implementation of MethodReference to hold onto the instance and to use
+    //  that to invoke the method.
+    virtual ExpressionStatus    _InvokeStaticMethod (EvaluationResultR evalResult, EvaluationResultVector& arguments) override;
+    virtual ExpressionStatus    _InvokeInstanceMethod (EvaluationResultR evalResult, EvaluationResultCR instanceData, EvaluationResultVector& arguments) override;
+public:
+
+    static MethodReferencePtr   Create(ExpressionStaticMethod_t staticMethod, ExpressionInstanceMethod_t instanceMethod);
+}; // MethodReference
+
+/*__PUBLISH_SECTION_START__*/
+
+/*=================================================================================**//**
+* The context in which an expression is evaluated.
+* @ingroup ECObjectsGroup
++===============+===============+===============+===============+===============+======*/
+struct          ExpressionContext : RefCountedBase
+{
+
+/*__PUBLISH_SECTION_END__*/
+private:
+    ExpressionContextPtr                m_outer;
+    bool                                m_allowsTypeConversion;
+
+protected:
+
+    virtual                     ~ExpressionContext () {}
+                                ExpressionContext(ExpressionContextP outer) : m_outer(outer), m_allowsTypeConversion (true) { }
+    virtual ExpressionStatus    _ResolveMethod(MethodReferencePtr& result, wchar_t const* ident, bool useOuterIfNecessary) { return ExprStatus_UnknownSymbol; }
+    virtual bool                _IsNamespace() const { return false; }
+    //  If we provide this it must be implemented in every class that implements the _GetReference that uses more arguments.
+    //  virtual ExpressionStatus    _GetReference(PrimaryListNodeR primaryList, bool useOuterIfNecessary) const { return ExprStatus_NotImpl; }
+    //  The globalContext may be used to find instance methods
+    virtual ExpressionStatus    _GetValue(EvaluationResultR evalResult, PrimaryListNodeR primaryList, ExpressionContextR globalContext, ::UInt32 startIndex) = 0;
+    virtual ExpressionStatus    _GetReference(EvaluationResultR evalResult, ReferenceResult& refResult, PrimaryListNodeR primaryList, ExpressionContextR globalContext, ::UInt32 startIndex) { return ExprStatus_NotImpl; }
+
+public:
+
+    bool                        IsNamespace () const  { return _IsNamespace(); }
+    ExpressionContextP          GetOuterP () const   { return m_outer.get(); }
+    ExpressionStatus            ResolveMethod(MethodReferencePtr& result, wchar_t const* ident, bool useOuterIfNecessary) 
+                                    { return _ResolveMethod(result, ident, useOuterIfNecessary); }
+
+    ExpressionStatus            GetValue(EvaluationResultR evalResult, PrimaryListNodeR primaryList, ExpressionContextR globalContext, ::UInt32 startIndex = 0)
+                                    { return _GetValue(evalResult, primaryList, globalContext, startIndex); }
+
+    ExpressionStatus            GetReference(EvaluationResultR evalResult, ReferenceResult& refResult, PrimaryListNodeR primaryList, ExpressionContextR globalContext, ::UInt32 startIndex = 0)
+
+                                    { return _GetReference(evalResult, refResult, primaryList, globalContext, startIndex); }
+
+/*__PUBLISH_SECTION_START__*/
+    //! By default, property values obtained from IECInstances are subject to type conversion. The ConvertToExpressionType() method of
+    //! the IECTypeAdapter associated with the ECProperty will be called to perform conversion.
+    //! If this ExpressionContext has an outer context, it inherits the value of the outermost context.
+    ECOBJECTS_EXPORT bool       AllowsTypeConversion() const;
+
+    //! Enable or disable type conversion of ECProperty values.
+    //! Has no effect if this context has an outer context.
+    //! If this context serves as an outer context and has no outer context of its own, all of its inner contexts inherit the value.
+    ECOBJECTS_EXPORT void       SetAllowsTypeConversion (bool allows);
+}; // End of class ExpressionContext
+
+/*=================================================================================**//**
+* A context in which an IECInstance provides the context for expression evaluation.
+* @ingroup ECObjectsGroup
++===============+===============+===============+===============+===============+======*/
+struct          InstanceExpressionContext : ExpressionContext
+{
+/*__PUBLISH_SECTION_END__*/
+
+private:
+    ECN::IECInstancePtr          m_instance;
+
+protected:
+
+                                InstanceExpressionContext(ExpressionContextP outer) : ExpressionContext(outer) {}
+    virtual ExpressionStatus    _GetValue(EvaluationResultR evalResult, PrimaryListNodeR primaryList, ExpressionContextR globalContext, ::UInt32 startIndex) override;
+    virtual ExpressionStatus    _GetReference(EvaluationResultR evalResult, ReferenceResult& refResult, PrimaryListNodeR primaryList, ExpressionContextR globalContext, ::UInt32 startIndex) override;
+
+public:
+    ECN::ECEnablerCR             GetEnabler() { return m_instance->GetEnabler(); }
+    ECN::IECInstanceP            GetInstanceP() { return m_instance.get(); }
+/*__PUBLISH_SECTION_START__*/
+public:
+    ECOBJECTS_EXPORT ECN::IECInstanceCP          GetInstanceCP() const; //!< Returns the IECInstance that is the context of this expression
+    ECOBJECTS_EXPORT void                        SetInstance(ECN::IECInstanceCR instance); //!< Sets the instance that is used as the context for this expression
+    ECOBJECTS_EXPORT static InstanceExpressionContextPtr Create(ExpressionContextP outer); //!< Creates a new InstanceExpressionContext from the supplied ExpressionContext
+}; // End of class InstanceExpressionContext
+
+/*=================================================================================**//**
+* A context in which multiple IECInstances provide the context for expression evaluation
+* @ingroup ECObjectsGroup
++===============+===============+===============+===============+===============+======*/
+struct          InstanceListExpressionContext : ExpressionContext
+    {
+/*__PUBLISH_SECTION_END__*/
+private:
+    bvector<InstanceExpressionContextPtr>                   m_instances;
+    bool                                                    m_initialized;
+
+    InstanceListExpressionContext (bvector<IECInstancePtr> const& instances);
+
+    void                                        Initialize();
+    void                                        Initialize (bvector<IECInstancePtr> const& instances);
+
+                     virtual bool               _IsNamespace() const override { return true; }
+    ECOBJECTS_EXPORT virtual ExpressionStatus   _GetValue (EvaluationResultR evalResult, PrimaryListNodeR primaryList, ExpressionContextR globalContext, ::UInt32 startIndex) override;
+    ECOBJECTS_EXPORT virtual ExpressionStatus   _GetReference (EvaluationResultR evalResult, ReferenceResult& refResult, PrimaryListNodeR primaryList, ExpressionContextR globalContext, ::UInt32 startIndex) override;
+    ECOBJECTS_EXPORT virtual ExpressionStatus   _ResolveMethod(MethodReferencePtr& result, wchar_t const* ident, bool useOuterIfNecessary) override;
+protected:
+    // The following protected methods are only relevant to derived classes, which may want to:
+    //  -lazily load the instance list, and/or
+    //  -Reuse the context for differing lists of instances
+    ECOBJECTS_EXPORT InstanceListExpressionContext();
+
+    virtual void                                _GetInstances (bvector<IECInstancePtr>& instances) { }
+
+    bool                                        IsInitialized() const { return m_initialized; }
+    void                                        Reset() { m_instances.clear(); m_initialized = false; }
+/*__PUBLISH_SECTION_START__*/
+public:
+    //! Creates a new InstanceListExpressionContext from the list of IECInstances
+    ECOBJECTS_EXPORT static InstanceListExpressionContextPtr    Create (bvector<IECInstancePtr> const& instances);
+    };
+
+/*=================================================================================**//**
+* A context which provides a set of symbols for expression evaluation.
+* @ingroup ECObjectsGroup
++===============+===============+===============+===============+===============+======*/
+struct          SymbolExpressionContext : ExpressionContext
+{
+/*__PUBLISH_SECTION_END__*/
+private:
+    bvector<SymbolPtr>          m_symbols;
+
+protected:
+
+    ECOBJECTS_EXPORT virtual ExpressionStatus    _ResolveMethod(MethodReferencePtr& result, wchar_t const* ident, bool useOuterIfNecessary) override;
+    ECOBJECTS_EXPORT virtual ExpressionStatus    _GetValue(EvaluationResultR evalResult, PrimaryListNodeR primaryList, ExpressionContextR globalContext, ::UInt32 startIndex) override;
+    ECOBJECTS_EXPORT virtual ExpressionStatus    _GetReference(EvaluationResultR evalResult, ReferenceResultR refResult, PrimaryListNodeR primaryList, ExpressionContextR globalContext, ::UInt32 startIndex) override;
+
+    ECOBJECTS_EXPORT virtual bool                _IsNamespace() const { return true; }
+                                SymbolExpressionContext(ExpressionContextP outer) : ExpressionContext(outer) {}
+
+public:
+
+    SymbolCP                    FindCP (wchar_t const* ident);
+    BentleyStatus               RemoveSymbol (SymbolR symbol);
+    BentleyStatus               RemoveSymbol (wchar_t const* ident);
+
+    ECOBJECTS_EXPORT static SymbolExpressionContextPtr   Create (bvector<WString> const& requestedSymbolSets);
+
+/*__PUBLISH_SECTION_START__*/
+public:
+    //! Adds a symbol to the context to be used in expression evaluation
+    ECOBJECTS_EXPORT BentleyStatus  AddSymbol (SymbolR symbol);
+    //! Creates a new SymbolExpressionContext from the given ExpressionContext
+    ECOBJECTS_EXPORT static SymbolExpressionContextPtr Create(ExpressionContextP outer);
+}; // End of class SymbolExpressionContext
+
+
+/*=================================================================================**//**
+*
+* Base class for all symbol types
+*
+* @ingroup ECObjectsGroup
++===============+===============+===============+===============+===============+======*/
+struct          Symbol : RefCountedBase
+{
+/*__PUBLISH_SECTION_END__*/
+private:
+    WString     m_name;
+
+protected:
+                Symbol(wchar_t const* name)
+    {
+    m_name = name;
+    }
+
+    virtual ExpressionStatus         _CreateMethodResult (MethodReferencePtr& result) const     { return ExprStatus_MethodRequired; };
+    virtual ExpressionStatus         _GetValue(EvaluationResultR evalResult, PrimaryListNodeR primaryList, ExpressionContextR globalContext, ::UInt32 startIndex) = 0;
+    virtual ExpressionStatus         _GetReference(EvaluationResultR evalResult, ReferenceResult& refResult, PrimaryListNodeR primaryList, ExpressionContextR globalContext, ::UInt32 startIndex) = 0;
+
+public:
+    wchar_t const*                       GetName() const { return m_name.c_str(); }
+
+    ExpressionStatus                CreateMethodResult (MethodReferencePtr& result) const { return _CreateMethodResult (result); }
+
+    ExpressionStatus                GetValue(EvaluationResultR evalResult, PrimaryListNodeR primaryList, ExpressionContextR globalContext, ::UInt32 startIndex)
+                                                { return _GetValue(evalResult, primaryList, globalContext, startIndex); }
+
+    ExpressionStatus                GetReference(EvaluationResultR evalResult, ReferenceResult& refResult, PrimaryListNodeR primaryList, ExpressionContextR globalContext, ::UInt32 startIndex)
+                                                { return _GetReference(evalResult, refResult, primaryList, globalContext, startIndex); }
+/*__PUBLISH_SECTION_START__*/
+
+};  // End of class Symbol
+
+/*=================================================================================**//**
+*
+* Used to give a name to an instance.
+* @ingroup ECObjectsGroup
++===============+===============+===============+===============+===============+======*/
+struct          ContextSymbol : Symbol
+{
+/*__PUBLISH_SECTION_END__*/
+protected:
+    ExpressionContextPtr        m_context;
+
+                ContextSymbol (wchar_t const* name, ExpressionContextR context) 
+                                    : Symbol(name), m_context(&context) {}
+
+    virtual ExpressionStatus        _GetValue(EvaluationResultR evalResult, PrimaryListNodeR primaryList, ExpressionContextR globalContext, ::UInt32 startIndex) override;
+    virtual ExpressionStatus        _GetReference(EvaluationResultR evalResult, ReferenceResult& refResult, PrimaryListNodeR primaryList, ExpressionContextR globalContext, ::UInt32 startIndex) override;
+
+/*__PUBLISH_SECTION_START__*/
+
+public:
+    //! Creates a new ContextSymbol
+    //! @param[in] name     The name to be used for this context symbol
+    //! @param[in] context  The expression context to be used for this context
+    //! @returns A new ContextSymbolPtr
+    ECOBJECTS_EXPORT static ContextSymbolPtr        CreateContextSymbol(wchar_t const* name, ExpressionContextR context);
+};
+
+/*=================================================================================**//**
+* Used to introduce a named method into the context.
+* @ingroup ECObjectsGroup
++===============+===============+===============+===============+===============+======*/
+struct          MethodSymbol : Symbol
+{
+/*__PUBLISH_SECTION_END__*/
+private:
+    MethodReferencePtr  m_methodReference;
+
+protected:
+    virtual ExpressionStatus        _GetValue(EvaluationResultR evalResult, PrimaryListNodeR primaryList, ExpressionContextR globalContext, ::UInt32 startIndex) override;
+    virtual ExpressionStatus        _GetReference(EvaluationResultR evalResult, ReferenceResult& refResult, PrimaryListNodeR primaryList, ExpressionContextR globalContext, ::UInt32 startIndex) override
+                                                { return ExprStatus_NeedsLValue; }
+    virtual ExpressionStatus         _CreateMethodResult (MethodReferencePtr& result) const     
+        { 
+        result = m_methodReference.get();
+        return ExprStatus_Success; 
+        }
+
+                MethodSymbol(wchar_t const* name, ExpressionStaticMethod_t staticMethod, ExpressionInstanceMethod_t instanceMethod);
+
+/*__PUBLISH_SECTION_START__*/
+public:
+    //! Creates a new method symbol context, using the supplied methods
+    ECOBJECTS_EXPORT static MethodSymbolPtr    Create(wchar_t const* name, ExpressionStaticMethod_t staticMethod, ExpressionInstanceMethod_t instanceMethod);
+};
+
+/*=================================================================================**//**
+*
+* Used to introduce a named value into the context.
+* @ingroup ECObjectsGroup
++===============+===============+===============+===============+===============+======*/
+struct          ValueSymbol : Symbol
+{
+/*__PUBLISH_SECTION_END__*/
+private:
+    ECN::ECValue     m_expressionValue;
+
+protected:
+    virtual                         ~ValueSymbol();
+    virtual ExpressionStatus        _GetValue(EvaluationResultR evalResult, PrimaryListNodeR primaryList, ExpressionContextR globalContext, ::UInt32 startIndex) override;
+
+    virtual ExpressionStatus        _GetReference(EvaluationResultR evalResult, ReferenceResult& refResult, PrimaryListNodeR primaryList, ExpressionContextR globalContext, ::UInt32 startIndex) override
+                                                { return ExprStatus_NeedsLValue; }
+
+public:
+                ValueSymbol (wchar_t const* name, ECN::ECValueCR exprValue);
+
+/*__PUBLISH_SECTION_START__*/
+    //! Gets the value of this symbol
+    ECOBJECTS_EXPORT void       GetValue(ECN::ECValueR exprValue);
+    //! Sets the value of this symbol to a new ECValue
+    ECOBJECTS_EXPORT void       SetValue(ECN::ECValueCR exprValue);
+    //! Creates a new ValueSymbol with the given name and given ECValue
+    ECOBJECTS_EXPORT static ValueSymbolPtr    Create(wchar_t const* name, ECN::ECValueCR exprValue);
+
+};  //  End of ValueSymbol
+
+/*__PUBLISH_SECTION_END__*/
+
+/*=================================================================================**//**
+* Provides a set of Symbols
++===============+===============+===============+===============+===============+======*/
+struct      IECSymbolProvider : RefCountedBase
+    {
+    typedef void (* ExternalSymbolPublisher)(SymbolExpressionContextR, bvector<WString> const&);
+protected:
+    virtual WCharCP                 _GetName() const = 0;
+    virtual void                    _PublishSymbols (SymbolExpressionContextR context, bvector<WString> const& requestedSymbolSets) = 0;
+public:
+    ECOBJECTS_EXPORT WCharCP        GetName() const
+                                        { return _GetName(); }
+    ECOBJECTS_EXPORT void           PublishSymbols (SymbolExpressionContextR context, bvector<WString> const& requestedSymbolSets)
+                                        { return _PublishSymbols (context, requestedSymbolSets); }
+
+    ECOBJECTS_EXPORT static void    RegisterExternalSymbolPublisher (ExternalSymbolPublisher externalPublisher);
+    };
+
+typedef RefCountedPtr<IECSymbolProvider> IECSymbolProviderPtr;
+
+/*__PUBLISH_SECTION_START__*/
+
+//! @ingroup ECObjectsGroup
+enum            ExpressionToken
+    {
+    TOKEN_None                = 0,
+    TOKEN_Null                = 16,               // Null
+    TOKEN_True                = 17,
+    TOKEN_False               = 18,
+    TOKEN_Like                = 19,
+    TOKEN_Is                  = 20,
+    TOKEN_Star                = 40,
+    TOKEN_Plus                = 41,
+    TOKEN_Minus               = 42,
+    TOKEN_Slash               = 43,               //  /
+    TOKEN_Comma               = 44,               //  ,
+    TOKEN_IntegerDivide       = 45,               //  \ -- backslash
+    TOKEN_LParen              = 46,               //  (
+    TOKEN_RParen              = 47,               //  )
+    TOKEN_Exponentiation      = 48,               //  ^
+    TOKEN_And                 = 50,               //  And
+    TOKEN_AndAlso             = 51,               //  AndAlso -- short circuiting And
+    TOKEN_Or                  = 52,               //  Or
+    TOKEN_OrElse              = 53,               //  OrElse -- short circuiting Or
+    TOKEN_Concatenate         = 54,
+    TOKEN_Mod                 = 55,               //  Mod
+    TOKEN_ShiftLeft           = 56,               //  <<
+    TOKEN_ShiftRight          = 57,               //  >>
+    TOKEN_Colon               = 58,               //   :
+    TOKEN_LessEqual           = 59,
+    TOKEN_GreaterEqual        = 60,
+    TOKEN_Less                = 61,
+    TOKEN_Greater             = 62,
+    TOKEN_Equal               = 63,
+    TOKEN_NotEqual            = 64,               //      <>
+    TOKEN_Not                 = 65,               //      "Not"
+    TOKEN_Xor                 = 66,               //      "Xor"
+    TOKEN_UnsignedShiftRight  = 68,               //  >>>
+    TOKEN_LeftBracket         = 69,               //      [
+    TOKEN_RightBracket        = 70,               //      ]
+    TOKEN_Dot                 = 71,               //      .
+    TOKEN_IIf                 = 72,               //      IFF
+    TOKEN_LCurly              = 73,               //      {
+    TOKEN_RCurly              = 74,               //      }
+
+    TOKEN_If                  = 75,
+    TOKEN_Else                = 76,
+    TOKEN_ElseIf              = 77,
+    TOKEN_Select              = 78,
+    TOKEN_End                 = 79,
+    TOKEN_EndIf               = 80,
+
+    TOKEN_DoubleColon         = 100,
+
+    TOKEN_Error               = 181,
+    TOKEN_Ident               = 182,
+    TOKEN_StringConst         = 183,
+    TOKEN_PointConst          = 184,
+    TOKEN_DateTimeConst       = 185,               //      @
+    TOKEN_IntegerConstant     = 187,
+    TOKEN_HexConstant         = 188,
+    TOKEN_FloatConst          = 189,
+    TOKEN_UnitsConst          = 190,
+    TOKEN_Unrecognized        = 200,
+    TOKEN_BadNumber           = 201,
+    TOKEN_BadOctalNumber      = 202,
+    TOKEN_BadHexNumber        = 203,
+    TOKEN_BadFloatingPointNumber = 204,
+    TOKEN_UnterminatedString   = 205,
+    TOKEN_PrimaryList         = 206,
+    };
+
+/*__PUBLISH_SECTION_END__*/
+/*=================================================================================**//**
+* @bsiclass                                                     John.Gooding    02/2011
++===============+===============+===============+===============+===============+======*/
+struct          UnitsType : RefCountedBase
+{
+    UnitsOrder  m_unitsOrder;
+    ECN::IECInstancePtr  m_extendedType;
+    bool        m_powerCanDecrease;
+    bool        m_powerCanIncrease;
+};
+
+/*=================================================================================**//**
+* @bsiclass                                                     John.Gooding    02/2011
++===============+===============+===============+===============+===============+======*/
+struct          ExpressionType : RefCountedBase
+{
+private:
+    int                 m_unitsPower;   // 0 -- unknown, 1 -- linear, 2 -- squared, 3 -- cubed
+    ECN::IECInstancePtr  m_extendedType;
+    ECN::ValueKind       m_valueKind;
+    ECN::PrimitiveType   m_primitiveType;
+    ECN::ArrayKind       m_arrayKind;    //  Relevant only if m_valueKind == VALUEKIND_Array
+    ECN::ECClassCP       m_structClass;  //  Relevant if m_valueKind == VALUEKIND_Struct or 
+                                        //  m_valueKind == VALUEKIND_Array and m_arrayKind == ARRAYKIND_Struct
+private:
+    void                Init();
+
+protected:
+
+public:
+    ExpressionType (ECN::PrimitiveECPropertyR primitiveProp);
+
+}; // ExpressionType
+
+/*=================================================================================**//**
+* @bsiclass
++===============+===============+===============+===============+===============+======*/
+struct          ReferenceResult 
+{
+    ECN::ECPropertyCP    m_property;
+    WString             m_accessString;
+    ::UInt32            m_arrayIndex;
+    int                 m_memberSelector;   // 1 for x, 2, for y, 3 for z
+};
+
+/*=================================================================================**//**
+* @bsiclass
++===============+===============+===============+===============+===============+======*/
+struct          EvaluationResult 
+{
+private:
+//  Provides a list of conditions for which the shortcuts or bindings are valid
+    ValueType   m_valueType;
+    UnitsOrder  m_unitsOrder;
+    ECN::ECValue m_ecValue;
+
+public:
+
+    ExpressionStatus        GetInteger(Int32& result);
+    ExpressionStatus        GetBoolean(bool& result, bool requireBoolean = true);
+
+    //  Constructors and destructors
+    ECOBJECTS_EXPORT EvaluationResult ();
+    ECOBJECTS_EXPORT ~EvaluationResult ();
+    ECOBJECTS_EXPORT EvaluationResult(EvaluationResultCR rhs);
+
+    ECOBJECTS_EXPORT EvaluationResultR operator=(EvaluationResultCR rhs);
+    void                    Clear();
+
+    ECOBJECTS_EXPORT ECN::ECValueR            GetECValueR();
+    ECOBJECTS_EXPORT ExpressionStatus        GetECValue(ECN::ECValueR result);
+    ECOBJECTS_EXPORT ECN::ECValueCR           GetECValue() const;
+    ECOBJECTS_EXPORT EvaluationResultR       operator= (ECN::ECValueCR rhs);
+    };
+
+/*__PUBLISH_SECTION_START__*/
+
+/*=================================================================================**//**
+*
++===============+===============+===============+===============+===============+======*/
+struct          NodeVisitor 
+{
+    virtual     ~NodeVisitor() {}
+    virtual bool OpenParens() = 0;
+    virtual bool CloseParens() = 0;
+    virtual bool StartArrayIndex(NodeCR node) = 0;
+    virtual bool EndArrayIndex(NodeCR node) = 0;
+    virtual bool StartArguments(NodeCR node) = 0;
+    virtual bool EndArguments(NodeCR node) = 0;
+    virtual bool Comma() = 0;
+    virtual bool ProcessNode(NodeCR node) = 0;
+};
+
+/*=================================================================================**//**
+* Parses an EC expression string to produce an expression tree which can be used to
+* evaluate the expression.
+* @ingroup ECObjectsGroup
++===============+===============+===============+===============+===============+======*/
+struct          ECEvaluator
+    {
+/*__PUBLISH_SECTION_END__*/
+private:
+    LexerPtr            m_lexer;
+    ExpressionContextPtr m_thisContext;
+
+    NodePtr         GetErrorNode(wchar_t const*  errorMessage, wchar_t const* detail1 = NULL, wchar_t const* detail2 = NULL);
+    NodePtr         Must (ExpressionToken s, NodeR inputNode);
+    NodePtr         ParseArguments ();
+
+    NodePtr         ParsePrimary();
+    NodePtr         ParseUnaryArith();
+    NodePtr         ParseExponentiation();
+    NodePtr         ParseMultiplicative();
+    NodePtr         ParseIntegerDivision();
+    NodePtr         ParseMod ();
+    NodePtr         ParseAdditive();
+    NodePtr         ParseConcatenation();
+    NodePtr         ParseShift();
+    NodePtr         ParseComparison();
+    NodePtr         ParseNot();
+    NodePtr         ParseConjunction();
+    NodePtr         ParseValueExpression();
+    NodePtr         ParseExpression(wchar_t const* expression, bool tryAssignment);
+    NodePtr         ParseAssignment();
+
+    bool            CheckComplete ();
+                    ECEvaluator(ExpressionContextP thisContext);
+
+/*__PUBLISH_SECTION_START__*/
+public:
+    //! Parses a value expression and returns the root node of the expression tree.
+    ECOBJECTS_EXPORT static NodePtr  ParseValueExpressionAndCreateTree(wchar_t const* expression);
+    //! Parses an assignment expression and returns the root node of the expression tree.
+    ECOBJECTS_EXPORT static NodePtr  ParseAssignmentExpressionAndCreateTree(wchar_t const* expression);
+
+};  // End of ECEvaluator class
+
+/*=================================================================================**//**
+* Holds the result of evaluating an EC expression.
+* @ingroup ECObjectsGroup
++===============+===============+===============+===============+===============+======*/
+struct          ValueResult : RefCountedBase
+{
+/*__PUBLISH_SECTION_END__*/
+private:
+    EvaluationResult    m_evalResult;
+
+    ValueResult (EvaluationResultR result);
+    ~ValueResult();
+
+public:
+    static ValueResultPtr      Create(EvaluationResultR result);
+
+/*__PUBLISH_SECTION_START__*/
+    //! Gets the result of the evalution
+    ECOBJECTS_EXPORT ExpressionStatus  GetECValue (ECN::ECValueR ecValue);
+};
+
+/*=================================================================================**//**
+* 
+* @ingroup ECObjectsGroup
++===============+===============+===============+===============+===============+======*/
+struct          ExpressionResolver : RefCountedBase
+{
+private:
+    ExpressionContextPtr m_context;
+
+protected:
+    ExpressionStatus PerformArithmeticPromotion(ECN::PrimitiveType&targetType, ResolvedTypeNodePtr& left, ResolvedTypeNodePtr& right);
+    ExpressionStatus PerformJunctionPromotion(ECN::PrimitiveType&targetType, ResolvedTypeNodePtr& left, ResolvedTypeNodePtr& right);
+    ExpressionStatus PromoteToType(ResolvedTypeNodePtr& node, ECN::PrimitiveType targetType);
+    ExpressionStatus PromoteToString(ResolvedTypeNodePtr& node);
+    ExpressionResolver(ExpressionContextR context) { m_context = &context; }
+
+public:
+    ExpressionContextCR GetExpressionContext() const { return *m_context; }
+    ExpressionContextR GetExpressionContextR() const { return *m_context; }
+
+    ECOBJECTS_EXPORT virtual ResolvedTypeNodePtr _ResolvePrimaryList (PrimaryListNodeR primaryList);
+    ECOBJECTS_EXPORT virtual ResolvedTypeNodePtr _ResolveUnaryArithmeticNode (UnaryArithmeticNodeCR node);
+    ECOBJECTS_EXPORT virtual ResolvedTypeNodePtr _ResolveMultiplyNode (MultiplyNodeCR node);
+    ECOBJECTS_EXPORT virtual ResolvedTypeNodePtr _ResolveDivideNode (DivideNodeCR node);
+    ECOBJECTS_EXPORT virtual ResolvedTypeNodePtr _ResolvePlusMinusNode (PlusMinusNodeCR node);
+    ECOBJECTS_EXPORT virtual ResolvedTypeNodePtr _ResolveConcatenateNode (ConcatenateNodeCR node);
+    ECOBJECTS_EXPORT virtual ResolvedTypeNodePtr _ResolveComparisonNode (ComparisonNodeCR node);
+    ECOBJECTS_EXPORT virtual ResolvedTypeNodePtr _ResolveLogicalNode (LogicalNodeCR node);
+    ECOBJECTS_EXPORT virtual ResolvedTypeNodePtr _ResolveShiftNode (ShiftNodeCR node);
+    ECOBJECTS_EXPORT virtual ResolvedTypeNodePtr _ResolveIIfNode (IIfNodeCR node);
+};
+
+/*=================================================================================**//**
+* Defines an expression tree for a parsed EC expression.
+* @ingroup ECObjectsGroup
++===============+===============+===============+===============+===============+======*/
+struct          Node : RefCountedBase
+{
+/*__PUBLISH_SECTION_END__*/
+private:
+    bool                m_inParens;  //  Only used for ToString    
+protected:
+                        Node () { m_inParens = false; }
+    virtual bool        _Traverse(NodeVisitorR visitor) const { return visitor.ProcessNode(*this); }
+    virtual WString     _ToString() const = 0;
+
+    virtual ExpressionStatus _GetValue(EvaluationResult& evalResult, ExpressionContextR context, 
+                                        bool allowUnknown, bool allowOverrides)
+        { return ExprStatus_NotImpl; }
+
+    virtual ExpressionToken _GetOperation () const { return TOKEN_Unrecognized; }
+
+    virtual bool            _SetOperation (ExpressionToken token) { return false; }
+    ECOBJECTS_EXPORT virtual ResolvedTypeNodePtr _GetResolvedTree(ExpressionResolverR context);
+    virtual ResolvedTypeNodeP _GetAsResolvedTypeNodeP () { return NULL; }
+
+    virtual bool            _IsAdditive () const { return false; }
+    virtual bool            _IsUnary () const  { return false; }
+    virtual bool            _IsBinary () const  { return false; }
+    virtual bool            _IsConstant () const  { return false; }
+    virtual bool            _HasError () { return false; }
+    virtual NodeP           _GetLeftP () const { return NULL; }
+    virtual NodeP           _GetRightP () const { return NULL; }
+    virtual bool            _SetLeft (NodeR node) { return false; }
+    virtual bool            _SetRight (NodeR node) { return false; }
+    virtual void            _DetermineKnownUnits(UnitsTypeR unitsType) const { }
+    virtual void            _ForceUnitsOrder(UnitsTypeCR  knownType)  {}
+
+public:
+    bool                    GetHasParens() const { return m_inParens; }
+    void                    SetHasParens(bool hasParens) { m_inParens = hasParens; }
+    bool                    IsAdditive ()   const  { return _IsAdditive(); }
+    bool                    IsUnary ()      const  { return _IsUnary(); }
+    bool                    IsBinary ()     const  { return _IsBinary(); }
+    bool                    IsConstant ()   const  { return _IsConstant (); }
+
+    void                    ForceUnitsOrder(UnitsTypeCR  knownType)  { _ForceUnitsOrder(knownType); }
+    void                    DetermineKnownUnits(UnitsTypeR unitsType) const { _DetermineKnownUnits(unitsType);  }
+    ExpressionToken         GetOperation () const { return _GetOperation(); }
+    bool                    SetOperation (ExpressionToken token) { return _SetOperation (token); }
+
+    NodeP                   GetLeftP () { return _GetLeftP(); }
+    NodeP                   GetRightP () { return _GetRightP(); }
+
+    NodeCP                  GetLeftCP () const { return _GetLeftP(); }
+    NodeCP                  GetRightCP () const { return _GetRightP(); }
+    bool                    SetLeft (NodeR node) { return _SetLeft (node); }
+    bool                    SetRight (NodeR node) { return _SetRight (node); }
+
+    ECOBJECTS_EXPORT static ResolvedTypeNodePtr CreateBooleanLiteral(bool literalValue);
+    ECOBJECTS_EXPORT static ResolvedTypeNodePtr CreateStringLiteral (wchar_t const* value, bool quoted);
+    ECOBJECTS_EXPORT static ResolvedTypeNodePtr CreateIntegerLiteral (int value);
+    ECOBJECTS_EXPORT static ResolvedTypeNodePtr CreateInt64Literal(Int64 value);
+    ECOBJECTS_EXPORT static ResolvedTypeNodePtr CreateFloatLiteral(double value);
+    ECOBJECTS_EXPORT static ResolvedTypeNodePtr CreateNullLiteral();
+    ECOBJECTS_EXPORT static ResolvedTypeNodePtr CreateDateTimeLiteral (Int64 ticks);
+    ECOBJECTS_EXPORT static ResolvedTypeNodePtr CreatePoint2DLiteral (DPoint2dCR value);
+    ECOBJECTS_EXPORT static ResolvedTypeNodePtr CreatePoint3DLiteral (DPoint3dCR value);
+    static NodePtr          CreateUnaryArithmetic(ExpressionToken tokenId, NodeR left);
+    static NodePtr          CreateArithmetic(ExpressionToken  tokenID, NodeR left, NodeR right);
+    static NodePtr          CreateShift (ExpressionToken tokenID, NodeR left, NodeR right);
+    static NodePtr          CreateComparison(ExpressionToken   tokenID, NodeR left, NodeR right);
+    static NodePtr          CreateBitWise(ExpressionToken   op, NodeR left, NodeR right);
+    static NodePtr          CreateLogical(ExpressionToken   op, NodeR left, NodeR right);
+    static NodePtr          CreateAssignment(NodeR left, NodeR rightSide, ExpressionToken   assignmentSubtype);
+    static ArgumentTreeNodePtr CreateArgumentTree();
+    static NodePtr          CreateIIf(NodeR conditional, NodeR trueNode, NodeR falseNode);
+
+    //  Add nodes for Where, Property, Relationship, ConstantSets, Filters
+
+    ECOBJECTS_EXPORT ExpressionStatus GetValue(EvaluationResult& evalResult, ExpressionContextR context, 
+                                        bool allowUnknown, bool allowOverrides);
+
+/*__PUBLISH_SECTION_START__*/
+public:
+    //! Tries to generate a resolved tree.
+    //! @Returns a pointer to the root of the resolved tree, or NULL if unable to resolve any of the nodes in the subtree.
+    //! @remarks A resolved tree can be executed much more efficiently that a tree that has not been resolved.
+    ECOBJECTS_EXPORT ResolvedTypeNodePtr  GetResolvedTree(ExpressionResolverR context);
+
+    //! Returns the value of this expression node using the supplied context
+    ECOBJECTS_EXPORT ExpressionStatus GetValue(ValueResultPtr& valueResult, ExpressionContextR context, 
+                                        bool allowUnknown, bool allowOverrides);
+
+    //!  Traverses in parse order
+    ECOBJECTS_EXPORT bool  Traverse(NodeVisitorR visitor) const;
+
+    //! Returns a string representation of the Node expression
+    ECOBJECTS_EXPORT WString  ToString() const;
+
+    //! Converts the Node expression into an expression string
+    ECOBJECTS_EXPORT WString  ToExpressionString() const;
+};  //  End of struct Node
+
+//=======================================================================================
+//! A node with the data type fully determined.  A ResolvedTypeNode can be the child of a 
+//! Node, but a Node that is not a ResolvedTypeNode cannot be the child of a ResolvedTypeNode. 
+// @bsiclass                                                    John.Gooding    09/2013
+//=======================================================================================
+struct ResolvedTypeNode : Node
+    {
+private:
+    ECN::PrimitiveType       m_primitiveType;
+
+protected:
+    ECOBJECTS_EXPORT virtual ExpressionStatus _GetValue(EvaluationResult& evalResult, ExpressionContextR context, bool allowUnknown, bool allowOverrides) override;
+    ResolvedTypeNode(ECN::PrimitiveType primitiveType) : m_primitiveType(primitiveType) {}
+    //!  Optimization provided as alternative to dynamic_cast
+    virtual ResolvedTypeNodeP _GetAsResolvedTypeNodeP () override { return this; }
+    //!  For classes that are not subclasses of ResolvedTypeNode try to create an instance of a subclass of ResolvedTypeNode.
+    ResolvedTypeNodePtr _GetResolvedTree(ExpressionResolverR context) override { return this; }
+    virtual WString     _ToString() const { return L"RESOLVED"; }
+
+    void CheckBoolean() {BeAssert(PRIMITIVETYPE_Boolean == m_primitiveType); }
+    void CheckDateTime() {BeAssert(PRIMITIVETYPE_DateTime == m_primitiveType); }
+    void CheckDouble() {BeAssert(PRIMITIVETYPE_Double == m_primitiveType); }
+    void CheckInteger() {BeAssert(PRIMITIVETYPE_Integer == m_primitiveType); }
+    void CheckLong() {BeAssert(PRIMITIVETYPE_Long == m_primitiveType); }
+    void CheckString() {BeAssert(PRIMITIVETYPE_String == m_primitiveType); }
+public:
+    enum SupportedGetTypes
+        {
+        GetBoolean      =  1,
+        GetDateTime     =  2,
+        GetInteger      =  4,
+        GetLong         =  8,
+        GetDouble       = 16,
+        GetString       = 32
+        };
+
+    virtual bool _SupportsGetBooleanValue() {return PRIMITIVETYPE_Boolean == m_primitiveType; }
+    virtual bool _SupportsGetDateTimeValue() {return PRIMITIVETYPE_DateTime == m_primitiveType; }
+    virtual bool _SupportsGetDoubleValue() {return PRIMITIVETYPE_Double == m_primitiveType; }
+    virtual bool _SupportsGetIntegerValue() {return PRIMITIVETYPE_Integer == m_primitiveType; }
+    virtual bool _SupportsGetLongValue() {return PRIMITIVETYPE_Long == m_primitiveType; }
+    virtual bool _SupportsGetStringValue() {return PRIMITIVETYPE_String == m_primitiveType; }
+
+    ECN::PrimitiveType GetResolvedPrimitiveType() const { return m_primitiveType; }
+    virtual bool _GetBooleanValue(ExpressionStatus& expressionStatus, ExpressionContextR context) { expressionStatus = ExprStatus_WrongType; return false; }
+    virtual ::Int64 _GetDateTimeValue(ExpressionStatus& expressionStatus, ExpressionContextR context) { expressionStatus = ExprStatus_WrongType; return 0; }
+    virtual double _GetDoubleValue(ExpressionStatus& expressionStatus, ExpressionContextR context) { expressionStatus = ExprStatus_WrongType; return 0; }
+    virtual ::Int32 _GetIntegerValue(ExpressionStatus& expressionStatus, ExpressionContextR context) { expressionStatus = ExprStatus_WrongType; return 0; }
+    virtual ::Int64 _GetLongValue(ExpressionStatus& expressionStatus, ExpressionContextR context) { expressionStatus = ExprStatus_WrongType; return 0; }
+    virtual ExpressionStatus _GetStringValue(ECValueR expressionStatus, ExpressionContextR context) { return ExprStatus_WrongType; }
+    };
+
+
+END_BENTLEY_ECOBJECT_NAMESPACE
+
+/*__PUBLISH_SECTION_END__*/
+