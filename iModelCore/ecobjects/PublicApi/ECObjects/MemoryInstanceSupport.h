--- conflicted
+++ resolved
@@ -1,470 +1,457 @@
-/*--------------------------------------------------------------------------------------+
-|
-|     $Source: PublicApi/ECObjects/MemoryInstanceSupport.h $
-|
-|   $Copyright: (c) 2011 Bentley Systems, Incorporated. All rights reserved. $
-|
-+--------------------------------------------------------------------------------------*/
-/*__PUBLISH_SECTION_START__*/
-#pragma once
-
-#include "ECObjects.h"
-#ifdef USE_HASHMAP_IN_CLASSLAYOUT // WIP_NONPORT - No hashmap on Android
-#include <hash_map>
-#endif
-
-#define N_FINAL_STRING_PROPS_IN_FAKE_CLASS 48
-#define PROPERTYLAYOUT_Source_ECPointer L"Source ECPointer"
-#define PROPERTYLAYOUT_Target_ECPointer L"Target ECPointer"
-EC_TYPEDEFS(MemoryInstanceSupport);
-
-BEGIN_BENTLEY_EC_NAMESPACE
-    
-typedef UInt16 ClassIndex;
-typedef UInt16 SchemaIndex;
-
-typedef UInt32 NullflagsBitmask;
-typedef UInt32 InstanceFlags;
-typedef UInt32 SecondaryOffset;
-typedef UInt32 ArrayCount;
-
-#define NULLFLAGS_BITMASK_AllOn     0xFFFFFFFF
-
-struct  InstanceHeader
-    {
-    SchemaIndex     m_schemaIndex;
-    ClassIndex      m_classIndex;
-
-    InstanceFlags   m_instanceFlags;
-    };
-
-enum PropertyLayoutModifierFlags : UInt32
-    {
-    PROPERTYLAYOUTMODIFIERFLAGS_None              = 0x00,
-    PROPERTYLAYOUTMODIFIERFLAGS_IsArrayFixedCount = 0x01,
-    PROPERTYLAYOUTMODIFIERFLAGS_IsReadOnly        = 0x02
-    };
-
-/*=================================================================================**//**
-* @bsistruct
-+===============+===============+===============+===============+===============+======*/      
-struct PropertyLayout
-    {
-friend struct ClassLayout;    
-private:
-    WString                 m_accessString;        
-    UInt32                  m_parentStructIndex;
-    ECTypeDescriptor        m_typeDescriptor;
-    
-    // Using UInt32 instead of size_t below because we will persist this struct in an XAttribute. It will never be very big.
-    UInt32              m_offset; //! An offset to either the data holding that property's value (for fixed-size values) or to the offset at which the properties value can be found.
-    UInt32              m_modifierFlags; //! Can be used to indicate that a string should be treated as fixed size, with a max length, or that a longer fixed size type should be treated as an optional variable-sized type, or that for a string that only an entry to a StringTable is Stored, or that a default value should be used.
-    UInt32              m_modifierData;  //! Data used with the modifier flag, like the length of a fixed-sized string.
-    UInt32              m_nullflagsOffset;
-    NullflagsBitmask    m_nullflagsBitmask;
-  //ECPropertyCP        m_property; // WIP_FUSION: optional? YAGNI?
-    
-public:
-    PropertyLayout (WCharCP accessString, UInt32 psi, ECTypeDescriptor typeDescriptor, UInt32 offset, UInt32 nullflagsOffset, UInt32 nullflagsBitmask, UInt32 modifierFlags = 0,  UInt32 modifierData = 0) : //, ECPropertyCP property) :
-        m_accessString(accessString), m_parentStructIndex (psi), m_typeDescriptor(typeDescriptor), m_offset(offset), m_nullflagsOffset(nullflagsOffset), 
-        m_nullflagsBitmask (nullflagsBitmask), m_modifierFlags (modifierFlags), m_modifierData (modifierData) { }; //, m_property(property) {};
-
-<<<<<<< HEAD
-    inline WCharCP          GetAccessString() const     { return m_accessString.c_str(); }
-    inline UInt32           GetParentStructIndex() const{ return m_parentStructIndex; }
-    inline UInt32           GetOffset() const           { assert ( ! m_typeDescriptor.IsStruct()); return m_offset; }
-    inline UInt32           GetNullflagsOffset() const  { assert ( ! m_typeDescriptor.IsStruct()); return m_nullflagsOffset; }
-    inline NullflagsBitmask GetNullflagsBitmask() const { assert ( ! m_typeDescriptor.IsStruct()); return m_nullflagsBitmask; }
-    inline ECTypeDescriptor GetTypeDescriptor() const   { return m_typeDescriptor; }
-    inline UInt32           GetModifierFlags() const    { return m_modifierFlags; }
-    inline UInt32           GetModifierData() const     { return m_modifierData; }    
-
-    bool                    IsFixedSized() const;
-=======
-    inline WCharCP                     GetAccessString() const     { return m_accessString.c_str(); }
-    inline UInt32                      GetParentStructIndex() const{ return m_parentStructIndex; }
-    inline UInt32                      GetOffset() const           { assert ( ! m_typeDescriptor.IsStruct()); return m_offset; }
-    inline UInt32                      GetNullflagsOffset() const  { assert ( ! m_typeDescriptor.IsStruct()); return m_nullflagsOffset; }
-    inline NullflagsBitmask            GetNullflagsBitmask() const { assert ( ! m_typeDescriptor.IsStruct()); return m_nullflagsBitmask; }
-    inline ECTypeDescriptor            GetTypeDescriptor() const   { return m_typeDescriptor; }
-    inline UInt32                      GetModifierFlags() const    { return m_modifierFlags; }
-    inline UInt32                      GetModifierData() const     { return m_modifierData; }    
-    inline bool                        IsReadOnlyProperty () const {return PROPERTYLAYOUTMODIFIERFLAGS_IsReadOnly == (m_modifierFlags & PROPERTYLAYOUTMODIFIERFLAGS_IsReadOnly);}
-    
-    bool                               SetReadOnlyMask (bool readOnly);
-    bool                               IsFixedSized() const;
->>>>>>> 712f1a18
-    //! Gets the size required for this PropertyValue in the fixed Section of the IECInstance's memory
-    //! Variable-sized types will have 4 byte SecondaryOffset stored in the fixed Section.
-    UInt32                             GetSizeInFixedSection() const;
-    
-    WString                            ToString();
-    };
-
-//#define USE_HASHMAP_IN_CLASSLAYOUT    
-/*=================================================================================**//**
-* @bsistruct
-+===============+===============+===============+===============+===============+======*/      
-struct ClassLayout
-    {
-    friend struct MemoryInstanceSupport;
-private:
-    struct StringComparer {bool operator()(WCharCP s1, WCharCP s2) const   {return wcscmp (s1, s2) < 0;}};
-#ifdef USE_HASHMAP_IN_CLASSLAYOUT    
-    typedef stdext::hash_map<WCharCP, PropertyLayoutCP, stdext::hash_compare<WCharCP, StringComparer>>   PropertyLayoutMap;
-#else
-    typedef bmap<WCharCP, PropertyLayoutCP, StringComparer> PropertyLayoutMap;
-#endif    
-    typedef bvector<PropertyLayoutP>                                PropertyLayoutVector;
-    typedef bmap<UInt32, bvector<UInt32> >                          LogicalStructureMap;
-    
-    enum State
-        {
-        AcceptingFixedSizeProperties,
-        AcceptingVariableSizeProperties,
-        Closed
-        };
-    
-    // These members are expected to be persisted  
-    ClassIndex              m_classIndex; // Unique per some context, e.g. per DgnFile
-    WString                m_className;
-    
-    PropertyLayoutVector    m_propertyLayouts; // This is the primary collection, there is a secondary map for lookup by name, below.
-    PropertyLayoutMap       m_propertyLayoutMap;
-    LogicalStructureMap     m_logicalStructureMap;
-    
-    // These members are transient
-    bool                    m_hideFromLeakDetection;
-    SchemaIndex             m_schemaIndex;
-    UInt32                  m_sizeOfFixedSection;
-    bool                    m_isRelationshipClass;
-    int                     m_propertyIndexOfSourceECPointer;
-    int                     m_propertyIndexOfTargetECPointer;
-    void                    CheckForECPointers (WCharCP accessString);
-    
-    struct  Factory
-    {
-    friend struct ClassLayout;
-
-    private:
-        State           m_state;
-        ECClassCR       m_ecClass;
-        UInt32          m_offset;
-        UInt32          m_nullflagsOffset;
-        UInt32          m_nonStructPropertyCount;
-        ClassLayoutR    m_underConstruction;
-
-        UInt32      GetParentStructIndex (WCharCP accessString) const;
-
-        void        AddProperty (WCharCP accessString, ECTypeDescriptor propertyDescriptor, UInt32 size, UInt32 modifierFlags = 0, UInt32 modifierData = 0);
-        void        AddStructProperty (WCharCP accessString, ECTypeDescriptor propertyDescriptor);
-        void        AddFixedSizeProperty (WCharCP accessString, ECTypeDescriptor propertyDescriptor, bool isReadOnly);
-        void        AddFixedSizeArrayProperty (WCharCP accessString, ECTypeDescriptor propertyDescriptor, UInt32 arrayCount, bool isReadOnly);
-        void        AddVariableSizeProperty (WCharCP accessString, ECTypeDescriptor propertyDescriptor, bool isReadOnly);
-        void        AddVariableSizeArrayPropertyWithFixedCount (WCharCP accessString, ECTypeDescriptor typeDescriptor, UInt32 arrayCount, bool isReadOnly);        
-        void        AddProperties (ECClassCR ecClass, WCharCP nameRoot, bool addFixedSize);
-
-        Factory (ECClassCR ecClass, ClassIndex classIndex, SchemaIndex schemaIndex, bool hideFromLeakDetection);
-        ClassLayoutP DoBuildClassLayout ();
-    };
-
-    BentleyStatus           SetClass (WCharCP  className, UInt16 classIndex);
-
-    ClassLayout(SchemaIndex schemaIndex, bool hideFromLeakDetection);
-
-    WString                GetShortDescription() const;
-    WString                LogicalStructureToString (UInt32 parentStructIndex = 0, UInt32 indentLevel = 0) const;
-
-/*__PUBLISH_SECTION_END__*/
-public:    
-    WString                 GetName() const;
-    void                    AddPropertyLayout (WCharCP accessString, PropertyLayoutR);
-    void                    AddToLogicalStructureMap (PropertyLayoutR propertyLayout, UInt32 propertyIndex);
-
-    ECOBJECTS_EXPORT UInt32                  GetFirstChildPropertyIndex (UInt32 parentIndex) const;
-    ECOBJECTS_EXPORT UInt32                  GetNextChildPropertyIndex (UInt32 parentIndex, UInt32 childIndex) const;
-    ECOBJECTS_EXPORT ECObjectsStatus         GetAccessStringByIndex (WCharCP& accessString, UInt32 propertyIndex) const;
-    ECOBJECTS_EXPORT ECObjectsStatus         GetPropertyIndices (bvector<UInt32>& properties, UInt32 parentIndex) const;
-
-    ECOBJECTS_EXPORT static ILeakDetector& Debug_GetLeakDetector ();
-
-/*__PUBLISH_SECTION_START__*/
-public:
-    ECOBJECTS_EXPORT ~ClassLayout();
-
-    ECOBJECTS_EXPORT static ClassLayoutP BuildFromClass (ECClassCR ecClass, ClassIndex classIndex, SchemaIndex schemaIndex, bool hideFromLeakDetection=false);
-    ECOBJECTS_EXPORT static ClassLayoutP CreateEmpty    (WCharCP  className, ClassIndex classIndex, SchemaIndex schemaIndex, bool hideFromLeakDetection=false);
-
-    ECOBJECTS_EXPORT WString const & GetECClassName() const;
-    // These members are only meaningful in the context of a consumer like DgnHandlers.dll that actually handles persistence of ClassLayouts
-    ECOBJECTS_EXPORT ClassIndex     GetClassIndex() const;
-    ECOBJECTS_EXPORT SchemaIndex    GetSchemaIndex () const;
-    ECOBJECTS_EXPORT int            GetECPointerIndex (ECRelationshipEnd end) const;
-    
-    ECOBJECTS_EXPORT UInt32          GetPropertyCount () const;
-    ECOBJECTS_EXPORT UInt32          GetPropertyCountExcludingEmbeddedStructs () const;
-    ECOBJECTS_EXPORT ECObjectsStatus GetPropertyLayout (PropertyLayoutCP & propertyLayout, WCharCP accessString) const;
-    ECOBJECTS_EXPORT ECObjectsStatus GetPropertyLayoutByIndex (PropertyLayoutCP & propertyLayout, UInt32 propertyIndex) const;
-    ECOBJECTS_EXPORT ECObjectsStatus GetPropertyIndex (UInt32& propertyIndex, WCharCP accessString) const;
-    ECOBJECTS_EXPORT bool            IsPropertyReadOnly (UInt32 propertyIndex) const;
-    ECOBJECTS_EXPORT bool            SetPropertyReadOnly (UInt32 propertyIndex, bool readOnly) const;
-    
-/*__PUBLISH_SECTION_END__*/
-    ECOBJECTS_EXPORT void            AddPropertyDirect (WCharCP accessString, UInt32 parentStructIndex, ECTypeDescriptor typeDescriptor, UInt32 offset, UInt32 nullflagsOffset, UInt32 nullflagsBitmask);
-    ECOBJECTS_EXPORT ECObjectsStatus FinishLayout ();
-/*__PUBLISH_SECTION_START__*/
-    
-    void                            InitializeMemoryForInstance(byte * data, UInt32 bytesAllocated) const;
-    
-    UInt32                          GetSizeOfFixedSection() const;
-    
-    //! Determines the number of bytes used, so far
-    ECOBJECTS_EXPORT UInt32         CalculateBytesUsed(byte const * data) const;
-    ECOBJECTS_EXPORT bool           IsCompatible(ClassLayoutCR layout) const;
-
-    ECOBJECTS_EXPORT WString       ToString() const;
-    };
-
-typedef bvector<ClassLayoutCP>  ClassLayoutVector;
-
-/*=================================================================================**//**
-* @bsistruct
-+===============+===============+===============+===============+===============+======*/      
-struct SchemaLayout
-{
-private:
-    SchemaIndex             m_schemaIndex;
-    ClassLayoutVector       m_classLayouts;
-
-public:
-    ECOBJECTS_EXPORT SchemaLayout(SchemaIndex index) : m_schemaIndex(index) {}
-
-    ECOBJECTS_EXPORT SchemaIndex            GetSchemaIndex() const { return m_schemaIndex; }
-    ECOBJECTS_EXPORT BentleyStatus          AddClassLayout (ClassLayoutCR, ClassIndex);
-    ECOBJECTS_EXPORT ClassLayoutCP          GetClassLayout (ClassIndex classIndex);
-    ECOBJECTS_EXPORT ClassLayoutCP          FindClassLayout (WCharCP className);
-    ECOBJECTS_EXPORT BentleyStatus          FindAvailableClassIndex (ClassIndex&);
-    // This may often correspond to "number of ClassLayouts - 1", but not necessarily, because there can be gaps
-    // so when you call GetClassLayout (index) you might get NULLs. Even the last one could be NULL.
-    ECOBJECTS_EXPORT UInt32                 GetMaxIndex ();
-};
-
-//=======================================================================================    
-//! Holds a ClassLayoutCR and provides a public method by which to access it.
-//! Used by StandaloneECEnabler and ECXInstanceEnabler
-//=======================================================================================    
-struct ClassLayoutHolder
-    {
-private:
-    ClassLayoutCR                   m_classLayout;
-        
-protected:
-    ECOBJECTS_EXPORT                ClassLayoutHolder (ClassLayoutCR classLayout);
-
-public:    
-    ECOBJECTS_EXPORT ClassLayoutCR  GetClassLayout() const;
-    };
-
-/*__PUBLISH_SECTION_END__*/    
-//! An internal helper used by MemoryInstanceSupport to resize (add/remove elements) array property values
-struct      ArrayResizer
-    {
-    friend struct MemoryInstanceSupport;
-    
-private:
-    ClassLayoutCR           m_classLayout;
-    PropertyLayoutCR        m_propertyLayout;
-    MemoryInstanceSupportR  m_instance;
-    
-    UInt32          m_arrayOffset;
-    
-    UInt32          m_resizeIndex;
-    UInt32          m_resizeElementCount; 
-    UInt32          m_resizeFixedSectionByteCount; // bytesNeeded
-        
-    PrimitiveType   m_elementType;
-    bool            m_elementTypeIsFixedSize;
-    UInt32          m_elementSizeInFixedSection;
-
-    // state variables for pre resize
-    ArrayCount      m_preAllocatedArrayCount;
-    UInt32          m_preNullFlagBitmasksCount;
-    UInt32          m_preHeaderByteCount;
-    UInt32          m_preFixedSectionByteCount;
-    UInt32          m_preArrayByteCount;    
-    
-    // state variables for post resize
-    ArrayCount      m_postAllocatedArrayCount;
-    UInt32          m_postNullFlagBitmasksCount;
-    UInt32          m_postHeaderByteCount;
-    UInt32          m_postFixedSectionByteCount;    
-    SecondaryOffset m_postSecondaryOffsetOfResizeIndex;
-    
-    // pointers to memory that must be shifted during resize
-    byte const *    m_pResizeIndexPreShift;
-    byte const *    m_pResizeIndexPostShift;    
-    
-    byte const *    m_data;
-
-    ArrayResizer (ClassLayoutCR classLayout, PropertyLayoutCR propertyLayout, MemoryInstanceSupportR instance, UInt32 resizeIndex, UInt32 resizeElementCount);
-        
-    ECObjectsStatus       ShiftDataFollowingResizeIndex ();
-    ECObjectsStatus       SetSecondaryOffsetsFollowingResizeIndex ();
-    ECObjectsStatus       ShiftDataPreceedingResizeIndex ();
-    ECObjectsStatus       SetSecondaryOffsetsPreceedingResizeIndex (SecondaryOffset* pSecondaryOffset, UInt32 byteCountToSet);    
-    ECObjectsStatus       WriteArrayHeader ();
-        
-    static ECObjectsStatus    CreateNullArrayElementsAt (ClassLayoutCR classLayout, PropertyLayoutCR propertyLayout, MemoryInstanceSupportR instance, UInt32 insertIndex, UInt32 insertCount, EC::EmbeddedInstanceCallbackP memoryReallocationCallbackP=NULL);
-    };
-
-/*__PUBLISH_SECTION_START__*/    
-
-//=======================================================================================    
-//! Base class for EC::IECInstance implementations that get/set values from a block of memory, 
-//! e.g. StandaloneECInstance and ECXInstance
-//=======================================================================================    
-struct MemoryInstanceSupport
-    {
-/*__PUBLISH_SECTION_END__*/    
-    friend  struct ArrayResizer;
-/*__PUBLISH_SECTION_START__*/    
-    
-private:    
-    bool                        m_allowWritingDirectlyToInstanceMemory;
-
-    //! Returns the offset of the property value relative to the start of the instance data.
-    //! If useIndex is true then the offset of the array element value at the specified index is returned.
-    UInt32              GetOffsetOfPropertyValue (PropertyLayoutCR propertyLayout, bool useIndex = false, UInt32 index = 0) const;
-    
-    //! Returns the size in bytes of the property value
-    UInt32              GetPropertyValueSize (PropertyLayoutCR propertyLayout) const;   
-    //! Returns the size in bytes of the array element value at the specified index
-    UInt32              GetPropertyValueSize (PropertyLayoutCR propertyLayout, UInt32 index) const;    
-    
-    //! Returns the address of the property value     
-    byte const *        GetAddressOfPropertyValue (PropertyLayoutCR propertyLayout) const;    
-    //! Returns the address of the array element value at the specified index
-    byte const *        GetAddressOfPropertyValue (PropertyLayoutCR propertyLayout, UInt32 index) const;        
-    
-    //! Returns the offset of the specified array index relative to the start of the instance data.
-    //! Note that this offset does not necessarily contain the index value.  If the element type is fixed it contains the value but if it is a variable
-    //! size type then the index contains a secondary offset.  If you need the offset of the actual element value then use GetOffsetOfArrayIndexValue
-    //! This method does not do any parameter checking.  It is the responsibility of the caller to ensure the property is an array and the index is in
-    //! a valid range.
-    UInt32              GetOffsetOfArrayIndex (UInt32 arrayOffset, PropertyLayoutCR propertyLayout, UInt32 index) const;
-    
-    //! Returns the offset of the specified array index value relative to the start of the instance data.
-    //! This method does not do any parameter checking.  It is the responsibility of the caller to ensure the property is an array and the index is in
-    //! a valid range.
-    UInt32              GetOffsetOfArrayIndexValue (UInt32 arrayOffset, PropertyLayoutCR propertyLayout, UInt32 index) const;
-    
-    //! Returns true if the property value is null; otherwise false
-    //! If nIndices is > 0 then the null check is based on the array element at the specified index
-    bool                IsPropertyValueNull (PropertyLayoutCR propertyLayout, bool useIndex = false, UInt32 index = 0) const;
-    
-    //! Sets the null bit of the specified property to the value indicated by isNull
-    //! If nIndices is > 0 then the null bit is set for the array element at the specified index    
-    void                SetPropertyValueNull (PropertyLayoutCR propertyLayout, bool useIndex, UInt32 index, bool isNull);    
-
-    //! Returns the number of elements in the specfieid array that are currently reserved but not necessarily allocated.
-    //! This is important when an array has a minimum size but has not yet been initialized.  We delay initializing the memory for the minimum # of elements until
-    //! the first value is set.  If an array does not have a minimum element count then GetReservedArrayCount will always equal GetAllocatedArrayCount
-    //! This value is always >= the value returned by GetAllocatedArrayCount.
-    //! This is the value used to set the count on an ArrayInfo value object that will be returned to a caller via GetValueFromMemory.  It is an implementation detail
-    //! of memory based instances as to whether or not the physical memory to back that array count has actually been allocated.
-    ArrayCount          GetReservedArrayCount (PropertyLayoutCR propertyLayout) const;
-    
-    //! Returns the number of elements in the specfieid array that are currently allocated in the instance data memory block.
-    //! See the description of GetReservedArrayCount for explanation about the differences between the two.
-    ArrayCount          GetAllocatedArrayCount (PropertyLayoutCR propertyLayout) const;
-    
-    //! Shifts the values' data and adjusts SecondaryOffsets for all variable-sized property values 
-    //! AFTER the given one, to make room for additional bytes needed for the property value of the given PropertyLayout
-    //! or to "compact" to reclaim unused space.
-    //! @param data           Start of the data of the MemoryInstanceSupport
-    //! @param bytesAllocated How much memory is allocated for the data
-    //! @param propertyLayout PropertyLayout of the variable-sized property whose size is increasing
-    //! @param shiftBy        Positive or negative! Memory will be moved and SecondaryOffsets will be adjusted by this amount
-    ECObjectsStatus                   ShiftValueData(ClassLayoutCR classLayout, byte * data, UInt32 bytesAllocated, PropertyLayoutCR propertyLayout, Int32 shiftBy);
-    ECObjectsStatus                   ShiftArrayIndexValueData(PropertyLayoutCR propertyLayout, UInt32 arrayIndex, UInt32 arrayCount,  UInt32 endOfValueDataOffset, Int32 shiftBy);
-        
-    ECObjectsStatus                   EnsureSpaceIsAvailable (UInt32& offset, ClassLayoutCR classLayout, PropertyLayoutCR propertyLayout, UInt32 bytesNeeded, EmbeddedInstanceCallbackP callbackP=NULL);
-    ECObjectsStatus                   EnsureSpaceIsAvailableForArrayIndexValue (ClassLayoutCR classLayout, PropertyLayoutCR propertyLayout, UInt32 arrayIndex, UInt32 bytesNeeded, EmbeddedInstanceCallbackP callbackP=NULL);
-    ECObjectsStatus                   GrowPropertyValue (ClassLayoutCR classLayout, PropertyLayoutCR propertyLayout, UInt32 additionalbytesNeeded, EmbeddedInstanceCallbackP callbackP=NULL);           
-         
-protected:
-    //! Constructor used by subclasses
-    //! @param allowWritingDirectlyToInstanceMemory     If true, MemoryInstanceSupport is allowed to memset, memmove, and poke at the 
-    //!                                                 memory directly, e.g. for StandaloneECIntance.
-    //!                                                 If false, all modifications must happen through _ModifyData, e.g. for ECXData.
-    ECOBJECTS_EXPORT            MemoryInstanceSupport (bool allowWritingDirectlyToInstanceMemory);
-    ECOBJECTS_EXPORT void       InitializeMemory(ClassLayoutCR classLayout, byte * data, UInt32 bytesAllocated) const;
-    //! Obtains the current primitive value for the specified property
-    //! If nIndices is > 0 then the primitive value for the array element at the specified index is obtained.
-    //! This is protected because implementors of _GetStructArrayArrayValueFromMemory should call it to obtain the binary primitive value that they stored
-    //! when _SetStructArrayValueToMemory was invoked as a means to locate the externalized struct array value.
-    ECOBJECTS_EXPORT ECObjectsStatus  GetPrimitiveValueFromMemory (ECValueR v, PropertyLayoutCR propertyLayout, bool useIndex = false, UInt32 index = 0) const;    
-    //! Sets the primitive value for the specified property
-    //! If nIndices is > 0 then the primitive value for the array element at the specified index is set.
-    //! This is protected because implementors of _SetStructArrayArrayValueToMemory should call it to store a binary primitive value that can be retrieved
-    //! when _GetStructArrayValueFromMemory is invoked as a means to locate the externalized struct array value.
-    ECOBJECTS_EXPORT ECObjectsStatus  SetPrimitiveValueToMemory   (ECValueCR v, ClassLayoutCR classLayout, PropertyLayoutCR propertyLayout, bool useIndex = false, UInt32 index = 0);    
-    ECOBJECTS_EXPORT ECObjectsStatus  GetValueFromMemory (ECValueR v, PropertyLayoutCR propertyLayout) const;
-    ECOBJECTS_EXPORT ECObjectsStatus  GetValueFromMemory (ECValueR v, PropertyLayoutCR propertyLayout, UInt32 index) const;    
-    ECOBJECTS_EXPORT ECObjectsStatus  GetValueFromMemory (ClassLayoutCR classLayout, ECValueR v, WCharCP propertyAccessString, bool useIndex = false, UInt32 index = 0) const;
-    ECOBJECTS_EXPORT ECObjectsStatus  GetValueFromMemory (ClassLayoutCR classLayout, ECValueR v, UInt32 propertyIndex, bool useArrayIndex = false, UInt32 arrayIndex = 0) const;
-    ECOBJECTS_EXPORT ECObjectsStatus  SetValueToMemory (ECValueCR v, ClassLayoutCR classLayout, PropertyLayoutCR propertyLayout);          
-    ECOBJECTS_EXPORT ECObjectsStatus  SetValueToMemory (ECValueCR v, ClassLayoutCR classLayout, PropertyLayoutCR propertyLayout, UInt32 index);              
-    ECOBJECTS_EXPORT ECObjectsStatus  SetValueToMemory (ClassLayoutCR classLayout, WCharCP propertyAccessString, ECValueCR v,  bool useIndex = false, UInt32 index = 0);      
-    ECOBJECTS_EXPORT ECObjectsStatus  SetValueToMemory (ClassLayoutCR classLayout, UInt32 propertyIndex, ECValueCR v, bool useArrayIndex = false, UInt32 arrayIndex = 0);      
-    ECOBJECTS_EXPORT ECObjectsStatus  InsertNullArrayElementsAt (ClassLayoutCR classLayout, WCharCP propertyAccessString, UInt32 insertIndex, UInt32 insertCount, EC::EmbeddedInstanceCallbackP memoryReallocationCallbackP=NULL);
-    ECOBJECTS_EXPORT ECObjectsStatus  AddNullArrayElementsAt (ClassLayoutCR classLayout, WCharCP propertyAccessString, UInt32 insertCount, EC::EmbeddedInstanceCallbackP memoryReallocationCallbackP=NULL);
-    ECOBJECTS_EXPORT ECObjectsStatus  RemoveArrayElementsFromMemory (ClassLayoutCR classLayout, PropertyLayoutCR propertyLayout, UInt32 removeIndex, UInt32 removeCount);
-    ECOBJECTS_EXPORT ECObjectsStatus  RemoveArrayElementsAt (ClassLayoutCR classLayout, WCharCP propertyAccessString, UInt32 removeIndex, UInt32 removeCount);
-    ECOBJECTS_EXPORT WString          InstanceDataToString (WCharCP indent, ClassLayoutCR classLayout) const;
-
-    virtual ~MemoryInstanceSupport () {}
-
-    //! Sets the in-memory value of the array index of the specified property to be the struct value as held by v
-    //! Since struct arrays support polymorphic values, we do not support storing the full struct value in the data section of the instance.  It must be externalized, therefore
-    //! it is implementation specific and left to the implementation of the instance to store the value.  Before returning, the implementation should call into SetPrimitiveValueToMemory
-    //! with a binary token that will actually be stored with the instance at the array index value that can then be used to locate the externalized struct value.
-    //! Note that top-level struct properties will automatically be stored in the data section of the instance.  It is only struct array values that must be stored
-    //! externally.
-    virtual ECObjectsStatus           _SetStructArrayValueToMemory (ECValueCR v, ClassLayoutCR classLayout, PropertyLayoutCR propertyLayout, UInt32 index) = 0;
-    virtual ECObjectsStatus           _GetStructArrayValueFromMemory (ECValueR v, PropertyLayoutCR propertyLayout, UInt32 index) const = 0;
-    virtual ECObjectsStatus           _RemoveStructArrayElementsFromMemory (ClassLayoutCR classLayout, PropertyLayoutCR propertyLayout, UInt32 removeIndex, UInt32 removeCount, EC::EmbeddedInstanceCallbackP memoryReallocationCallbackP) = 0;
-
-    //! Invoked after a variable-sized array is successfully resized, to allow derived classes to adjust their internal state in response if necessary.
-    virtual void                      _HandleArrayResize (PropertyLayoutCP propertyLayout, UInt32 atIndex, Int32 countDelta) { };
-
-    virtual bool                _IsMemoryInitialized () const = 0;    
-    
-    //! Get a pointer to the first byte of the data    
-    virtual byte const *        _GetData () const = 0;
-    virtual ECObjectsStatus     _ModifyData (UInt32 offset, void const * newData, UInt32 dataLength) = 0;
-    virtual UInt32              _GetBytesAllocated () const = 0;
-        
-    //! Reallocates memory for the IECInstance and copies the old IECInstance data into the new memory
-    //! You might get more memory than used asked for, but you won't get less
-    //! @param additionalBytesNeeded  Additional bytes of memory needed above current allocation
-    //! @param memoryCallback         Callback used only when setting resizeable property values from Manage IECInstance that embeds a native instance.
-    virtual ECObjectsStatus    _GrowAllocation (UInt32 additionalBytesNeeded, EmbeddedInstanceCallbackP memoryCallback) = 0;
-    
-    //! Reallocates memory for the IECInstance and copies the old IECInstance data into the new memory
-    //! This is not guaranteed to do anything or to change to precisely the allocation you request
-    //! but it will be at least as large as you request.
-    //! @param newAllocation  Additional bytes of memory needed above current allocation    
-    virtual void                _ShrinkAllocation (UInt32 newAllocation) = 0;
-    
-    //! Free any allocated memory
-    virtual void                _FreeAllocation () = 0;
-    
-public:
-    ECOBJECTS_EXPORT static InstanceHeader const&   PeekInstanceHeader (void const* data);
-
-    ECOBJECTS_EXPORT ECObjectsStatus  RemoveArrayElements (ClassLayoutCR classLayout, PropertyLayoutCR propertyLayout, UInt32 removeIndex, UInt32 removeCount, EC::EmbeddedInstanceCallbackP memoryReallocationCallbackP=NULL);
-    };    
-
-
+/*--------------------------------------------------------------------------------------+
+|
+|     $Source: PublicApi/ECObjects/MemoryInstanceSupport.h $
+|
+|   $Copyright: (c) 2011 Bentley Systems, Incorporated. All rights reserved. $
+|
++--------------------------------------------------------------------------------------*/
+/*__PUBLISH_SECTION_START__*/
+#pragma once
+
+#include "ECObjects.h"
+#ifdef USE_HASHMAP_IN_CLASSLAYOUT // WIP_NONPORT - No hashmap on Android
+#include <hash_map>
+#endif
+
+#define N_FINAL_STRING_PROPS_IN_FAKE_CLASS 48
+#define PROPERTYLAYOUT_Source_ECPointer L"Source ECPointer"
+#define PROPERTYLAYOUT_Target_ECPointer L"Target ECPointer"
+EC_TYPEDEFS(MemoryInstanceSupport);
+
+BEGIN_BENTLEY_EC_NAMESPACE
+    
+typedef UInt16 ClassIndex;
+typedef UInt16 SchemaIndex;
+
+typedef UInt32 NullflagsBitmask;
+typedef UInt32 InstanceFlags;
+typedef UInt32 SecondaryOffset;
+typedef UInt32 ArrayCount;
+
+#define NULLFLAGS_BITMASK_AllOn     0xFFFFFFFF
+
+struct  InstanceHeader
+    {
+    SchemaIndex     m_schemaIndex;
+    ClassIndex      m_classIndex;
+
+    InstanceFlags   m_instanceFlags;
+    };
+
+enum PropertyLayoutModifierFlags : UInt32
+    {
+    PROPERTYLAYOUTMODIFIERFLAGS_None              = 0x00,
+    PROPERTYLAYOUTMODIFIERFLAGS_IsArrayFixedCount = 0x01,
+    PROPERTYLAYOUTMODIFIERFLAGS_IsReadOnly        = 0x02
+    };
+
+/*=================================================================================**//**
+* @bsistruct
++===============+===============+===============+===============+===============+======*/      
+struct PropertyLayout
+    {
+friend struct ClassLayout;    
+private:
+    WString                 m_accessString;        
+    UInt32                  m_parentStructIndex;
+    ECTypeDescriptor        m_typeDescriptor;
+    
+    // Using UInt32 instead of size_t below because we will persist this struct in an XAttribute. It will never be very big.
+    UInt32              m_offset; //! An offset to either the data holding that property's value (for fixed-size values) or to the offset at which the properties value can be found.
+    UInt32              m_modifierFlags; //! Can be used to indicate that a string should be treated as fixed size, with a max length, or that a longer fixed size type should be treated as an optional variable-sized type, or that for a string that only an entry to a StringTable is Stored, or that a default value should be used.
+    UInt32              m_modifierData;  //! Data used with the modifier flag, like the length of a fixed-sized string.
+    UInt32              m_nullflagsOffset;
+    NullflagsBitmask    m_nullflagsBitmask;
+  //ECPropertyCP        m_property; // WIP_FUSION: optional? YAGNI?
+    
+public:
+    PropertyLayout (WCharCP accessString, UInt32 psi, ECTypeDescriptor typeDescriptor, UInt32 offset, UInt32 nullflagsOffset, UInt32 nullflagsBitmask, UInt32 modifierFlags = 0,  UInt32 modifierData = 0) : //, ECPropertyCP property) :
+        m_accessString(accessString), m_parentStructIndex (psi), m_typeDescriptor(typeDescriptor), m_offset(offset), m_nullflagsOffset(nullflagsOffset), 
+        m_nullflagsBitmask (nullflagsBitmask), m_modifierFlags (modifierFlags), m_modifierData (modifierData) { }; //, m_property(property) {};
+
+    inline WCharCP                     GetAccessString() const     { return m_accessString.c_str(); }
+    inline UInt32                      GetParentStructIndex() const{ return m_parentStructIndex; }
+    inline UInt32                      GetOffset() const           { assert ( ! m_typeDescriptor.IsStruct()); return m_offset; }
+    inline UInt32                      GetNullflagsOffset() const  { assert ( ! m_typeDescriptor.IsStruct()); return m_nullflagsOffset; }
+    inline NullflagsBitmask            GetNullflagsBitmask() const { assert ( ! m_typeDescriptor.IsStruct()); return m_nullflagsBitmask; }
+    inline ECTypeDescriptor            GetTypeDescriptor() const   { return m_typeDescriptor; }
+    inline UInt32                      GetModifierFlags() const    { return m_modifierFlags; }
+    inline UInt32                      GetModifierData() const     { return m_modifierData; }    
+    inline bool                        IsReadOnlyProperty () const {return PROPERTYLAYOUTMODIFIERFLAGS_IsReadOnly == (m_modifierFlags & PROPERTYLAYOUTMODIFIERFLAGS_IsReadOnly);}
+
+    bool                               SetReadOnlyMask (bool readOnly);
+    bool                               IsFixedSized() const;
+    //! Gets the size required for this PropertyValue in the fixed Section of the IECInstance's memory
+    //! Variable-sized types will have 4 byte SecondaryOffset stored in the fixed Section.
+    UInt32                             GetSizeInFixedSection() const;
+    
+    WString                            ToString();
+    };
+
+//#define USE_HASHMAP_IN_CLASSLAYOUT    
+/*=================================================================================**//**
+* @bsistruct
++===============+===============+===============+===============+===============+======*/      
+struct ClassLayout
+    {
+    friend struct MemoryInstanceSupport;
+private:
+    struct StringComparer {bool operator()(WCharCP s1, WCharCP s2) const   {return wcscmp (s1, s2) < 0;}};
+#ifdef USE_HASHMAP_IN_CLASSLAYOUT    
+    typedef stdext::hash_map<WCharCP, PropertyLayoutCP, stdext::hash_compare<WCharCP, StringComparer>>   PropertyLayoutMap;
+#else
+    typedef bmap<WCharCP, PropertyLayoutCP, StringComparer> PropertyLayoutMap;
+#endif    
+    typedef bvector<PropertyLayoutP>                                PropertyLayoutVector;
+    typedef bmap<UInt32, bvector<UInt32> >                          LogicalStructureMap;
+    
+    enum State
+        {
+        AcceptingFixedSizeProperties,
+        AcceptingVariableSizeProperties,
+        Closed
+        };
+    
+    // These members are expected to be persisted  
+    ClassIndex              m_classIndex; // Unique per some context, e.g. per DgnFile
+    WString                m_className;
+    
+    PropertyLayoutVector    m_propertyLayouts; // This is the primary collection, there is a secondary map for lookup by name, below.
+    PropertyLayoutMap       m_propertyLayoutMap;
+    LogicalStructureMap     m_logicalStructureMap;
+    
+    // These members are transient
+    bool                    m_hideFromLeakDetection;
+    SchemaIndex             m_schemaIndex;
+    UInt32                  m_sizeOfFixedSection;
+    bool                    m_isRelationshipClass;
+    int                     m_propertyIndexOfSourceECPointer;
+    int                     m_propertyIndexOfTargetECPointer;
+    void                    CheckForECPointers (WCharCP accessString);
+    
+    struct  Factory
+    {
+    friend struct ClassLayout;
+
+    private:
+        State           m_state;
+        ECClassCR       m_ecClass;
+        UInt32          m_offset;
+        UInt32          m_nullflagsOffset;
+        UInt32          m_nonStructPropertyCount;
+        ClassLayoutR    m_underConstruction;
+
+        UInt32      GetParentStructIndex (WCharCP accessString) const;
+
+        void        AddProperty (WCharCP accessString, ECTypeDescriptor propertyDescriptor, UInt32 size, UInt32 modifierFlags = 0, UInt32 modifierData = 0);
+        void        AddStructProperty (WCharCP accessString, ECTypeDescriptor propertyDescriptor);
+        void        AddFixedSizeProperty (WCharCP accessString, ECTypeDescriptor propertyDescriptor, bool isReadOnly);
+        void        AddFixedSizeArrayProperty (WCharCP accessString, ECTypeDescriptor propertyDescriptor, UInt32 arrayCount, bool isReadOnly);
+        void        AddVariableSizeProperty (WCharCP accessString, ECTypeDescriptor propertyDescriptor, bool isReadOnly);
+        void        AddVariableSizeArrayPropertyWithFixedCount (WCharCP accessString, ECTypeDescriptor typeDescriptor, UInt32 arrayCount, bool isReadOnly);        
+        void        AddProperties (ECClassCR ecClass, WCharCP nameRoot, bool addFixedSize);
+
+        Factory (ECClassCR ecClass, ClassIndex classIndex, SchemaIndex schemaIndex, bool hideFromLeakDetection);
+        ClassLayoutP DoBuildClassLayout ();
+    };
+
+    BentleyStatus           SetClass (WCharCP  className, UInt16 classIndex);
+
+    ClassLayout(SchemaIndex schemaIndex, bool hideFromLeakDetection);
+
+    WString                GetShortDescription() const;
+    WString                LogicalStructureToString (UInt32 parentStructIndex = 0, UInt32 indentLevel = 0) const;
+
+/*__PUBLISH_SECTION_END__*/
+public:    
+    WString                 GetName() const;
+    void                    AddPropertyLayout (WCharCP accessString, PropertyLayoutR);
+    void                    AddToLogicalStructureMap (PropertyLayoutR propertyLayout, UInt32 propertyIndex);
+
+    ECOBJECTS_EXPORT UInt32                  GetFirstChildPropertyIndex (UInt32 parentIndex) const;
+    ECOBJECTS_EXPORT UInt32                  GetNextChildPropertyIndex (UInt32 parentIndex, UInt32 childIndex) const;
+    ECOBJECTS_EXPORT ECObjectsStatus         GetAccessStringByIndex (WCharCP& accessString, UInt32 propertyIndex) const;
+    ECOBJECTS_EXPORT ECObjectsStatus         GetPropertyIndices (bvector<UInt32>& properties, UInt32 parentIndex) const;
+
+    ECOBJECTS_EXPORT static ILeakDetector& Debug_GetLeakDetector ();
+
+/*__PUBLISH_SECTION_START__*/
+public:
+    ECOBJECTS_EXPORT ~ClassLayout();
+
+    ECOBJECTS_EXPORT static ClassLayoutP BuildFromClass (ECClassCR ecClass, ClassIndex classIndex, SchemaIndex schemaIndex, bool hideFromLeakDetection=false);
+    ECOBJECTS_EXPORT static ClassLayoutP CreateEmpty    (WCharCP  className, ClassIndex classIndex, SchemaIndex schemaIndex, bool hideFromLeakDetection=false);
+
+    ECOBJECTS_EXPORT WString const & GetECClassName() const;
+    // These members are only meaningful in the context of a consumer like DgnHandlers.dll that actually handles persistence of ClassLayouts
+    ECOBJECTS_EXPORT ClassIndex     GetClassIndex() const;
+    ECOBJECTS_EXPORT SchemaIndex    GetSchemaIndex () const;
+    ECOBJECTS_EXPORT int            GetECPointerIndex (ECRelationshipEnd end) const;
+    
+    ECOBJECTS_EXPORT UInt32          GetPropertyCount () const;
+    ECOBJECTS_EXPORT UInt32          GetPropertyCountExcludingEmbeddedStructs () const;
+    ECOBJECTS_EXPORT ECObjectsStatus GetPropertyLayout (PropertyLayoutCP & propertyLayout, WCharCP accessString) const;
+    ECOBJECTS_EXPORT ECObjectsStatus GetPropertyLayoutByIndex (PropertyLayoutCP & propertyLayout, UInt32 propertyIndex) const;
+    ECOBJECTS_EXPORT ECObjectsStatus GetPropertyIndex (UInt32& propertyIndex, WCharCP accessString) const;
+    ECOBJECTS_EXPORT bool            IsPropertyReadOnly (UInt32 propertyIndex) const;
+    ECOBJECTS_EXPORT bool            SetPropertyReadOnly (UInt32 propertyIndex, bool readOnly) const;
+    
+/*__PUBLISH_SECTION_END__*/
+    ECOBJECTS_EXPORT void            AddPropertyDirect (WCharCP accessString, UInt32 parentStructIndex, ECTypeDescriptor typeDescriptor, UInt32 offset, UInt32 nullflagsOffset, UInt32 nullflagsBitmask);
+    ECOBJECTS_EXPORT ECObjectsStatus FinishLayout ();
+/*__PUBLISH_SECTION_START__*/
+    
+    void                            InitializeMemoryForInstance(byte * data, UInt32 bytesAllocated) const;
+    
+    UInt32                          GetSizeOfFixedSection() const;
+    
+    //! Determines the number of bytes used, so far
+    ECOBJECTS_EXPORT UInt32         CalculateBytesUsed(byte const * data) const;
+    ECOBJECTS_EXPORT bool           IsCompatible(ClassLayoutCR layout) const;
+
+    ECOBJECTS_EXPORT WString       ToString() const;
+    };
+
+typedef bvector<ClassLayoutCP>  ClassLayoutVector;
+
+/*=================================================================================**//**
+* @bsistruct
++===============+===============+===============+===============+===============+======*/      
+struct SchemaLayout
+{
+private:
+    SchemaIndex             m_schemaIndex;
+    ClassLayoutVector       m_classLayouts;
+
+public:
+    ECOBJECTS_EXPORT SchemaLayout(SchemaIndex index) : m_schemaIndex(index) {}
+
+    ECOBJECTS_EXPORT SchemaIndex            GetSchemaIndex() const { return m_schemaIndex; }
+    ECOBJECTS_EXPORT BentleyStatus          AddClassLayout (ClassLayoutCR, ClassIndex);
+    ECOBJECTS_EXPORT ClassLayoutCP          GetClassLayout (ClassIndex classIndex);
+    ECOBJECTS_EXPORT ClassLayoutCP          FindClassLayout (WCharCP className);
+    ECOBJECTS_EXPORT BentleyStatus          FindAvailableClassIndex (ClassIndex&);
+    // This may often correspond to "number of ClassLayouts - 1", but not necessarily, because there can be gaps
+    // so when you call GetClassLayout (index) you might get NULLs. Even the last one could be NULL.
+    ECOBJECTS_EXPORT UInt32                 GetMaxIndex ();
+};
+
+//=======================================================================================    
+//! Holds a ClassLayoutCR and provides a public method by which to access it.
+//! Used by StandaloneECEnabler and ECXInstanceEnabler
+//=======================================================================================    
+struct ClassLayoutHolder
+    {
+private:
+    ClassLayoutCR                   m_classLayout;
+        
+protected:
+    ECOBJECTS_EXPORT                ClassLayoutHolder (ClassLayoutCR classLayout);
+
+public:    
+    ECOBJECTS_EXPORT ClassLayoutCR  GetClassLayout() const;
+    };
+
+/*__PUBLISH_SECTION_END__*/    
+//! An internal helper used by MemoryInstanceSupport to resize (add/remove elements) array property values
+struct      ArrayResizer
+    {
+    friend struct MemoryInstanceSupport;
+    
+private:
+    ClassLayoutCR           m_classLayout;
+    PropertyLayoutCR        m_propertyLayout;
+    MemoryInstanceSupportR  m_instance;
+    
+    UInt32          m_arrayOffset;
+    
+    UInt32          m_resizeIndex;
+    UInt32          m_resizeElementCount; 
+    UInt32          m_resizeFixedSectionByteCount; // bytesNeeded
+        
+    PrimitiveType   m_elementType;
+    bool            m_elementTypeIsFixedSize;
+    UInt32          m_elementSizeInFixedSection;
+
+    // state variables for pre resize
+    ArrayCount      m_preAllocatedArrayCount;
+    UInt32          m_preNullFlagBitmasksCount;
+    UInt32          m_preHeaderByteCount;
+    UInt32          m_preFixedSectionByteCount;
+    UInt32          m_preArrayByteCount;    
+    
+    // state variables for post resize
+    ArrayCount      m_postAllocatedArrayCount;
+    UInt32          m_postNullFlagBitmasksCount;
+    UInt32          m_postHeaderByteCount;
+    UInt32          m_postFixedSectionByteCount;    
+    SecondaryOffset m_postSecondaryOffsetOfResizeIndex;
+    
+    // pointers to memory that must be shifted during resize
+    byte const *    m_pResizeIndexPreShift;
+    byte const *    m_pResizeIndexPostShift;    
+    
+    byte const *    m_data;
+
+    ArrayResizer (ClassLayoutCR classLayout, PropertyLayoutCR propertyLayout, MemoryInstanceSupportR instance, UInt32 resizeIndex, UInt32 resizeElementCount);
+        
+    ECObjectsStatus       ShiftDataFollowingResizeIndex ();
+    ECObjectsStatus       SetSecondaryOffsetsFollowingResizeIndex ();
+    ECObjectsStatus       ShiftDataPreceedingResizeIndex ();
+    ECObjectsStatus       SetSecondaryOffsetsPreceedingResizeIndex (SecondaryOffset* pSecondaryOffset, UInt32 byteCountToSet);    
+    ECObjectsStatus       WriteArrayHeader ();
+        
+    static ECObjectsStatus    CreateNullArrayElementsAt (ClassLayoutCR classLayout, PropertyLayoutCR propertyLayout, MemoryInstanceSupportR instance, UInt32 insertIndex, UInt32 insertCount, EC::EmbeddedInstanceCallbackP memoryReallocationCallbackP=NULL);
+    };
+
+/*__PUBLISH_SECTION_START__*/    
+
+//=======================================================================================    
+//! Base class for EC::IECInstance implementations that get/set values from a block of memory, 
+//! e.g. StandaloneECInstance and ECXInstance
+//=======================================================================================    
+struct MemoryInstanceSupport
+    {
+/*__PUBLISH_SECTION_END__*/    
+    friend  struct ArrayResizer;
+/*__PUBLISH_SECTION_START__*/    
+    
+private:    
+    bool                        m_allowWritingDirectlyToInstanceMemory;
+
+    //! Returns the offset of the property value relative to the start of the instance data.
+    //! If useIndex is true then the offset of the array element value at the specified index is returned.
+    UInt32              GetOffsetOfPropertyValue (PropertyLayoutCR propertyLayout, bool useIndex = false, UInt32 index = 0) const;
+    
+    //! Returns the size in bytes of the property value
+    UInt32              GetPropertyValueSize (PropertyLayoutCR propertyLayout) const;   
+    //! Returns the size in bytes of the array element value at the specified index
+    UInt32              GetPropertyValueSize (PropertyLayoutCR propertyLayout, UInt32 index) const;    
+    
+    //! Returns the address of the property value     
+    byte const *        GetAddressOfPropertyValue (PropertyLayoutCR propertyLayout) const;    
+    //! Returns the address of the array element value at the specified index
+    byte const *        GetAddressOfPropertyValue (PropertyLayoutCR propertyLayout, UInt32 index) const;        
+    
+    //! Returns the offset of the specified array index relative to the start of the instance data.
+    //! Note that this offset does not necessarily contain the index value.  If the element type is fixed it contains the value but if it is a variable
+    //! size type then the index contains a secondary offset.  If you need the offset of the actual element value then use GetOffsetOfArrayIndexValue
+    //! This method does not do any parameter checking.  It is the responsibility of the caller to ensure the property is an array and the index is in
+    //! a valid range.
+    UInt32              GetOffsetOfArrayIndex (UInt32 arrayOffset, PropertyLayoutCR propertyLayout, UInt32 index) const;
+    
+    //! Returns the offset of the specified array index value relative to the start of the instance data.
+    //! This method does not do any parameter checking.  It is the responsibility of the caller to ensure the property is an array and the index is in
+    //! a valid range.
+    UInt32              GetOffsetOfArrayIndexValue (UInt32 arrayOffset, PropertyLayoutCR propertyLayout, UInt32 index) const;
+    
+    //! Returns true if the property value is null; otherwise false
+    //! If nIndices is > 0 then the null check is based on the array element at the specified index
+    bool                IsPropertyValueNull (PropertyLayoutCR propertyLayout, bool useIndex = false, UInt32 index = 0) const;
+    
+    //! Sets the null bit of the specified property to the value indicated by isNull
+    //! If nIndices is > 0 then the null bit is set for the array element at the specified index    
+    void                SetPropertyValueNull (PropertyLayoutCR propertyLayout, bool useIndex, UInt32 index, bool isNull);    
+
+    //! Returns the number of elements in the specfieid array that are currently reserved but not necessarily allocated.
+    //! This is important when an array has a minimum size but has not yet been initialized.  We delay initializing the memory for the minimum # of elements until
+    //! the first value is set.  If an array does not have a minimum element count then GetReservedArrayCount will always equal GetAllocatedArrayCount
+    //! This value is always >= the value returned by GetAllocatedArrayCount.
+    //! This is the value used to set the count on an ArrayInfo value object that will be returned to a caller via GetValueFromMemory.  It is an implementation detail
+    //! of memory based instances as to whether or not the physical memory to back that array count has actually been allocated.
+    ArrayCount          GetReservedArrayCount (PropertyLayoutCR propertyLayout) const;
+    
+    //! Returns the number of elements in the specfieid array that are currently allocated in the instance data memory block.
+    //! See the description of GetReservedArrayCount for explanation about the differences between the two.
+    ArrayCount          GetAllocatedArrayCount (PropertyLayoutCR propertyLayout) const;
+    
+    //! Shifts the values' data and adjusts SecondaryOffsets for all variable-sized property values 
+    //! AFTER the given one, to make room for additional bytes needed for the property value of the given PropertyLayout
+    //! or to "compact" to reclaim unused space.
+    //! @param data           Start of the data of the MemoryInstanceSupport
+    //! @param bytesAllocated How much memory is allocated for the data
+    //! @param propertyLayout PropertyLayout of the variable-sized property whose size is increasing
+    //! @param shiftBy        Positive or negative! Memory will be moved and SecondaryOffsets will be adjusted by this amount
+    ECObjectsStatus                   ShiftValueData(ClassLayoutCR classLayout, byte * data, UInt32 bytesAllocated, PropertyLayoutCR propertyLayout, Int32 shiftBy);
+    ECObjectsStatus                   ShiftArrayIndexValueData(PropertyLayoutCR propertyLayout, UInt32 arrayIndex, UInt32 arrayCount,  UInt32 endOfValueDataOffset, Int32 shiftBy);
+        
+    ECObjectsStatus                   EnsureSpaceIsAvailable (UInt32& offset, ClassLayoutCR classLayout, PropertyLayoutCR propertyLayout, UInt32 bytesNeeded, EmbeddedInstanceCallbackP callbackP=NULL);
+    ECObjectsStatus                   EnsureSpaceIsAvailableForArrayIndexValue (ClassLayoutCR classLayout, PropertyLayoutCR propertyLayout, UInt32 arrayIndex, UInt32 bytesNeeded, EmbeddedInstanceCallbackP callbackP=NULL);
+    ECObjectsStatus                   GrowPropertyValue (ClassLayoutCR classLayout, PropertyLayoutCR propertyLayout, UInt32 additionalbytesNeeded, EmbeddedInstanceCallbackP callbackP=NULL);           
+         
+protected:
+    //! Constructor used by subclasses
+    //! @param allowWritingDirectlyToInstanceMemory     If true, MemoryInstanceSupport is allowed to memset, memmove, and poke at the 
+    //!                                                 memory directly, e.g. for StandaloneECIntance.
+    //!                                                 If false, all modifications must happen through _ModifyData, e.g. for ECXData.
+    ECOBJECTS_EXPORT            MemoryInstanceSupport (bool allowWritingDirectlyToInstanceMemory);
+    ECOBJECTS_EXPORT void       InitializeMemory(ClassLayoutCR classLayout, byte * data, UInt32 bytesAllocated) const;
+    //! Obtains the current primitive value for the specified property
+    //! If nIndices is > 0 then the primitive value for the array element at the specified index is obtained.
+    //! This is protected because implementors of _GetStructArrayArrayValueFromMemory should call it to obtain the binary primitive value that they stored
+    //! when _SetStructArrayValueToMemory was invoked as a means to locate the externalized struct array value.
+    ECOBJECTS_EXPORT ECObjectsStatus  GetPrimitiveValueFromMemory (ECValueR v, PropertyLayoutCR propertyLayout, bool useIndex = false, UInt32 index = 0) const;    
+    //! Sets the primitive value for the specified property
+    //! If nIndices is > 0 then the primitive value for the array element at the specified index is set.
+    //! This is protected because implementors of _SetStructArrayArrayValueToMemory should call it to store a binary primitive value that can be retrieved
+    //! when _GetStructArrayValueFromMemory is invoked as a means to locate the externalized struct array value.
+    ECOBJECTS_EXPORT ECObjectsStatus  SetPrimitiveValueToMemory   (ECValueCR v, ClassLayoutCR classLayout, PropertyLayoutCR propertyLayout, bool useIndex = false, UInt32 index = 0);    
+    ECOBJECTS_EXPORT ECObjectsStatus  GetValueFromMemory (ECValueR v, PropertyLayoutCR propertyLayout) const;
+    ECOBJECTS_EXPORT ECObjectsStatus  GetValueFromMemory (ECValueR v, PropertyLayoutCR propertyLayout, UInt32 index) const;    
+    ECOBJECTS_EXPORT ECObjectsStatus  GetValueFromMemory (ClassLayoutCR classLayout, ECValueR v, WCharCP propertyAccessString, bool useIndex = false, UInt32 index = 0) const;
+    ECOBJECTS_EXPORT ECObjectsStatus  GetValueFromMemory (ClassLayoutCR classLayout, ECValueR v, UInt32 propertyIndex, bool useArrayIndex = false, UInt32 arrayIndex = 0) const;
+    ECOBJECTS_EXPORT ECObjectsStatus  SetValueToMemory (ECValueCR v, ClassLayoutCR classLayout, PropertyLayoutCR propertyLayout);          
+    ECOBJECTS_EXPORT ECObjectsStatus  SetValueToMemory (ECValueCR v, ClassLayoutCR classLayout, PropertyLayoutCR propertyLayout, UInt32 index);              
+    ECOBJECTS_EXPORT ECObjectsStatus  SetValueToMemory (ClassLayoutCR classLayout, WCharCP propertyAccessString, ECValueCR v,  bool useIndex = false, UInt32 index = 0);      
+    ECOBJECTS_EXPORT ECObjectsStatus  SetValueToMemory (ClassLayoutCR classLayout, UInt32 propertyIndex, ECValueCR v, bool useArrayIndex = false, UInt32 arrayIndex = 0);      
+    ECOBJECTS_EXPORT ECObjectsStatus  InsertNullArrayElementsAt (ClassLayoutCR classLayout, WCharCP propertyAccessString, UInt32 insertIndex, UInt32 insertCount, EC::EmbeddedInstanceCallbackP memoryReallocationCallbackP=NULL);
+    ECOBJECTS_EXPORT ECObjectsStatus  AddNullArrayElementsAt (ClassLayoutCR classLayout, WCharCP propertyAccessString, UInt32 insertCount, EC::EmbeddedInstanceCallbackP memoryReallocationCallbackP=NULL);
+    ECOBJECTS_EXPORT ECObjectsStatus  RemoveArrayElementsFromMemory (ClassLayoutCR classLayout, PropertyLayoutCR propertyLayout, UInt32 removeIndex, UInt32 removeCount);
+    ECOBJECTS_EXPORT ECObjectsStatus  RemoveArrayElementsAt (ClassLayoutCR classLayout, WCharCP propertyAccessString, UInt32 removeIndex, UInt32 removeCount);
+    ECOBJECTS_EXPORT WString          InstanceDataToString (WCharCP indent, ClassLayoutCR classLayout) const;
+
+    virtual ~MemoryInstanceSupport () {}
+
+    //! Sets the in-memory value of the array index of the specified property to be the struct value as held by v
+    //! Since struct arrays support polymorphic values, we do not support storing the full struct value in the data section of the instance.  It must be externalized, therefore
+    //! it is implementation specific and left to the implementation of the instance to store the value.  Before returning, the implementation should call into SetPrimitiveValueToMemory
+    //! with a binary token that will actually be stored with the instance at the array index value that can then be used to locate the externalized struct value.
+    //! Note that top-level struct properties will automatically be stored in the data section of the instance.  It is only struct array values that must be stored
+    //! externally.
+    virtual ECObjectsStatus           _SetStructArrayValueToMemory (ECValueCR v, ClassLayoutCR classLayout, PropertyLayoutCR propertyLayout, UInt32 index) = 0;
+    virtual ECObjectsStatus           _GetStructArrayValueFromMemory (ECValueR v, PropertyLayoutCR propertyLayout, UInt32 index) const = 0;
+    virtual ECObjectsStatus           _RemoveStructArrayElementsFromMemory (ClassLayoutCR classLayout, PropertyLayoutCR propertyLayout, UInt32 removeIndex, UInt32 removeCount, EC::EmbeddedInstanceCallbackP memoryReallocationCallbackP) = 0;
+
+    //! Invoked after a variable-sized array is successfully resized, to allow derived classes to adjust their internal state in response if necessary.
+    virtual void                      _HandleArrayResize (PropertyLayoutCP propertyLayout, UInt32 atIndex, Int32 countDelta) { };
+
+    virtual bool                _IsMemoryInitialized () const = 0;    
+    
+    //! Get a pointer to the first byte of the data    
+    virtual byte const *        _GetData () const = 0;
+    virtual ECObjectsStatus     _ModifyData (UInt32 offset, void const * newData, UInt32 dataLength) = 0;
+    virtual UInt32              _GetBytesAllocated () const = 0;
+        
+    //! Reallocates memory for the IECInstance and copies the old IECInstance data into the new memory
+    //! You might get more memory than used asked for, but you won't get less
+    //! @param additionalBytesNeeded  Additional bytes of memory needed above current allocation
+    //! @param memoryCallback         Callback used only when setting resizeable property values from Manage IECInstance that embeds a native instance.
+    virtual ECObjectsStatus    _GrowAllocation (UInt32 additionalBytesNeeded, EmbeddedInstanceCallbackP memoryCallback) = 0;
+    
+    //! Reallocates memory for the IECInstance and copies the old IECInstance data into the new memory
+    //! This is not guaranteed to do anything or to change to precisely the allocation you request
+    //! but it will be at least as large as you request.
+    //! @param newAllocation  Additional bytes of memory needed above current allocation    
+    virtual void                _ShrinkAllocation (UInt32 newAllocation) = 0;
+    
+    //! Free any allocated memory
+    virtual void                _FreeAllocation () = 0;
+    
+public:
+    ECOBJECTS_EXPORT static InstanceHeader const&   PeekInstanceHeader (void const* data);
+
+    ECOBJECTS_EXPORT ECObjectsStatus  RemoveArrayElements (ClassLayoutCR classLayout, PropertyLayoutCR propertyLayout, UInt32 removeIndex, UInt32 removeCount, EC::EmbeddedInstanceCallbackP memoryReallocationCallbackP=NULL);
+    };    
+
+
 END_BENTLEY_EC_NAMESPACE