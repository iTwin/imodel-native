--- conflicted
+++ resolved
@@ -1,1658 +1,1599 @@
-/*--------------------------------------------------------------------------------------+
-|
-|     $Source: PublicApi/ECObjects/ECExpressionNode.h $
-|
-|  $Copyright: (c) 2013 Bentley Systems, Incorporated. All rights reserved. $
-|
-+--------------------------------------------------------------------------------------*/
-#pragma once
-
-/*__BENTLEY_INTERNAL_ONLY__*/
-
-BEGIN_BENTLEY_ECOBJECT_NAMESPACE
-
-/*=================================================================================**//**
-*
-+===============+===============+===============+===============+===============+======*/
-struct          Lexer : RefCountedBase
-{
-private:
-    ExpressionToken   m_currentToken;
-    ExpressionToken   m_tokenModifier;   //  Only used for Assign??
-    wchar_t         m_tokenBuilder [1024];
-    size_t          m_inputIndex;
-    size_t          m_outputIndex;
-    size_t          m_maxInputIndex;
-    size_t          m_maxOutputIndex;
-    size_t          m_startPosition;
-
-    wchar_t const*  m_inputCP;              //  Points into contents of m_inputString
-    Bentley::WString   m_inputString;
-
-    wchar_t const*          getTokenStringCP ();
-    wchar_t                 GetCurrentChar ();
-    wchar_t                 GetNextChar  ();
-    void                    PushBack ();
-    wchar_t                 PeekChar  ();
-    wchar_t                 GetDigits (ExpressionToken&  tokenType, bool isOctal);
-    bool                    IsHexDigit (wchar_t ch);
-    wchar_t                 GetHexConstant (ExpressionToken&  tokenType);
-    ExpressionToken         GetNumericConstant ();
-    ExpressionToken         GetString ();
-    ExpressionToken         GetIdentifier ();
-    ExpressionToken         ScanToken ();
-    void                    MarkOffset();
-                            Lexer (wchar_t const* inputString);
-public:
-    static LexerPtr         Create(wchar_t const* inputString);
-    ECOBJECTS_EXPORT static WString     GetString(ExpressionToken tokenName);
-    void                    Advance ();
-    ExpressionToken         GetTokenType ();
-    ExpressionToken         GetTokenModifier ();
-    wchar_t const*          GetTokenStringCP ();
-    size_t                  GetTokenStartOffset();
-
-    };  //  End of class Lexer
-
-/*=================================================================================**//**
-*
-*
-* @bsiclass                                                     John.Gooding    02/2011
-+===============+===============+===============+===============+===============+======*/
-struct          Operations 
-{
-private:
-    static void        ReportInvalidDivisionOperands() {}
-    static void        ReportInvalidArithmeticOperands(EvaluationResultR left, EvaluationResultR right) {}
-    static void        ReportInvalidLikeOperands(EvaluationResultR left, EvaluationResultR right) {}
-    static void        ReportInvalidJunctionOperands(EvaluationResultR left, EvaluationResultR right) {}
-    static void        ReportInvalidComparisonOperands(EvaluationResultR left, EvaluationResultR right) {}
-    static void        ReportInvalidUnaryArithmeticOperand(ExpressionToken operationCode, EvaluationResultR left) {}
-public:
-
-    static ExpressionStatus ConvertToInt32(EvaluationResultR evalResult);
-    static ExpressionStatus ConvertToString(EvaluationResultR evalResult);
-    static ExpressionStatus ConvertToString(ECN::ECValueR evalResult);
-    static ExpressionStatus ConvertToInt64(EvaluationResultR evalResult);
-    static ExpressionStatus ConvertToDouble(EvaluationResultR evalResult);
-    static ExpressionStatus ConvertToDateTime(EvaluationResultR evalResult);
-    static ExpressionStatus ConvertToArithmeticOrBooleanOperand (EvaluationResultR evalResult);
-    static ExpressionStatus ConvertToBooleanOperand (EvaluationResultR ecValue);
-    static ExpressionStatus ConvertStringToArithmeticOperand (EvaluationResultR ecValue);
-    static ExpressionStatus ConvertStringToArithmeticOrBooleanOperand (EvaluationResultR ecValue);
-    static ExpressionStatus PerformArithmeticPromotion(EvaluationResult& leftResult, EvaluationResult& rightResult);
-    static ExpressionStatus PerformJunctionPromotion(EvaluationResultR left, EvaluationResultR right);
-    static ExpressionStatus PerformUnaryMinus(EvaluationResultR resultOut, EvaluationResultR left);
-    static ExpressionStatus PerformUnaryNot(EvaluationResultR resultOut, EvaluationResultR left);
-    static ExpressionStatus PerformShift(EvaluationResultR resultOut, ExpressionToken shiftOp, EvaluationResultR left, EvaluationResultR right);
-    static ExpressionStatus PerformMultiplication(EvaluationResultR resultOut, EvaluationResultR left, EvaluationResultR right);
-    static ExpressionStatus PerformExponentiation(EvaluationResultR resultOut, EvaluationResultR left, EvaluationResultR right);
-    static ExpressionStatus PerformIntegerDivision(EvaluationResultR resultOut, EvaluationResultR left, EvaluationResultR right);
-    static ExpressionStatus PerformDivision(EvaluationResultR resultOut, EvaluationResultR left, EvaluationResultR right);
-    static ExpressionStatus PerformMod(EvaluationResultR resultOut, EvaluationResultR left, EvaluationResultR right);
-    static ExpressionStatus PerformLikeTest(EvaluationResultR resultOut, EvaluationResultR left, EvaluationResultR right) { return ExprStatus_NotImpl; }
-    static ExpressionStatus PerformJunctionOperator(EvaluationResultR resultOut, ExpressionToken junctionOperator, EvaluationResultR left, EvaluationResultR right);
-    static ExpressionStatus PerformLogicalOr(EvaluationResultR resultOut, EvaluationResultR leftValue, EvaluationResultR rightValue);
-    static ExpressionStatus PerformLogicalAnd(EvaluationResultR resultOut, EvaluationResultR leftValue, EvaluationResultR rightValue);
-};  // End of class Operations
-
-/*=================================================================================**//**
-*
-* !!!Describe Class Here!!!
-*
-* @bsiclass                                                      John.Gooding    02/2011
-+===============+===============+===============+===============+===============+======*/
-struct           NodeHelpers
-{
-private:
-
-protected:
-
-public:
-    static  void        GetAdditiveNodes(NodeCPVector& nodes, NodeCR rightMost);
-    static  void        DetermineKnownUnitsSame (UnitsTypeR units, NodeCPVector& nodes);
-    static  void        DetermineKnownUnitsSame (UnitsTypeR units, NodeCR rightMost);
-
-}; // NodeHelpers
-
-/*=================================================================================**//**
-*
-* !!!Describe Class Here!!!
-*
-* @bsiclass                                                     John.Gooding    02/2011
-+===============+===============+===============+===============+===============+======*/
-struct          ErrorNode : Node
-    {
-private:
-    WString     m_summary;
-    WString     m_detail1;
-    WString     m_detail2;
-
-protected:
-    virtual bool            _HasError () override { return true; }
-
-                ErrorNode (wchar_t const* summary, wchar_t const* detail1, wchar_t const* detail12) 
-                    : m_summary(summary), m_detail1(detail1), m_detail2(detail12) {}
-    virtual WString     _ToString() const override { return L"ERROR"; }
-    virtual ExpressionToken _GetOperation () const override { return TOKEN_Error; }
-
-public:
-    static ErrorNodePtr Create(wchar_t const* summary, wchar_t const* detail1, wchar_t const* detail12)
-        {
-        if (NULL == detail1)
-            detail1 = L"";
-        return new ErrorNode (summary, NULL == detail1 ? L"" : detail1, NULL== detail12 ? L"" : detail12);
-        }
-    };
-
-<<<<<<< HEAD
-=======
-//=======================================================================================
-//! A node with the data type fully determined.  A ResolvedTypeNode can be the child of a 
-//! Node, but a Node that is not a ResolvedTypeNode cannot be the child of a ResolvedTypeNode. 
-//! If anything in a tree's subtrees has a type that is not resolved, then the type itself
-//! is not resolved.
-// @bsiclass                                                    John.Gooding    09/2013
-//=======================================================================================
-struct ResolvedTypeNode : Node
-    {
-    };
-
-/*---------------------------------------------------------------------------------**//**
-* @bsistruct                                                    Paul.Connelly   09/13
-+---------------+---------------+---------------+---------------+---------------+------*/
-struct LiteralNode : ResolvedTypeNode
-    {
-private:
-    virtual WString             _ToString() const override      { return _GetECValue().ToString(); }
-    virtual ExpressionStatus    _GetValue (EvaluationResult& evalResult, ExpressionContextR, bool, bool) override
-        {
-        evalResult = _GetECValue();
-        return ExprStatus_Success;
-        }
-protected:
-    virtual ECValue             _GetECValue() const = 0;
-public:
-    ECValue                     GetECValue() const { return _GetECValue(); }
-    };
-
->>>>>>> 73779b5d
-/*=================================================================================**//**
-*
-* !!!Describe Class Here!!!
-*
-* @bsiclass                                                     John.Gooding    02/2011
-+===============+===============+===============+===============+===============+======*/
-struct          StringLiteralNode : LiteralNode
-{
-private:
-    WString     m_value;
-
-protected:
-    virtual WString     _ToString() const override 
-        { 
-        WString retval = L"\"";
-        retval.append (m_value);
-        retval.append (L"\"");
-        return retval;
-        }
-
-    virtual ExpressionStatus _GetValue(EvaluationResult& evalResult, ExpressionContextR context, 
-                                        bool allowUnknown, bool allowOverrides) override
-        {
-        evalResult = ECN::ECValue(m_value.c_str(), false);
-
-        return ExprStatus_Success;
-        }
-
-    virtual ExpressionToken _GetOperation () const override { return TOKEN_StringConst; }
-<<<<<<< HEAD
-    virtual bool            _IsConstant () const override { return true; }
-
-public:
-    ExpressionStatus _GetStringValue(ECValueR result, ExpressionContextR context) override
-=======
-    virtual ECValue         _GetECValue() const override { return ECValue (m_value.c_str()); }
-public:
-    wchar_t const*   GetInternalValue () const { return m_value.c_str(); }
-
-                StringLiteralNode (wchar_t const* literalValue)
->>>>>>> 73779b5d
-        {
-        result.SetString(m_value.c_str(), false);
-        return ExprStatus_Success;
-        }
-
-    wchar_t const*   GetInternalValue () { return m_value.c_str(); }
-
-                StringLiteralNode (wchar_t const* literalValue) : ResolvedTypeNode(PRIMITIVETYPE_String)
-        {
-        m_value = literalValue;
-        }
-
-}; // End of struct StringLiteralNode
-
-/*---------------------------------------------------------------------------------**//**
-* @bsistruct                                                    Paul.Connelly   02/13
-+---------------+---------------+---------------+---------------+---------------+------*/
-<<<<<<< HEAD
-template<typename T, ExpressionToken TOKEN, ECN::PrimitiveType typeID>
-struct          LiteralNode : ResolvedTypeNode
-=======
-template<typename T, ExpressionToken TOKEN>
-struct          BaseLiteralNode : LiteralNode
->>>>>>> 73779b5d
-    {
-protected:
-    T           m_value;
-
-<<<<<<< HEAD
-    virtual WString             _ToString() const override      { return GetECValue().ToString(); }
-    virtual ExpressionStatus    _GetValue (EvaluationResult& evalResult, ExpressionContextR, bool, bool) override
-        {
-        evalResult = GetECValue();
-        return ExprStatus_Success;
-        }
-
-    virtual ExpressionToken     _GetOperation() const override  { return TOKEN; }
-    virtual ECValue             GetECValue() const { return ECValue (m_value); }
-    virtual bool                _IsConstant () const override { return true; }
-    virtual ResolvedTypeNodePtr _GetResolvedTree(ExpressionResolverR context) override { return this; }
-
-public:
-    LiteralNode (T const& value) : ResolvedTypeNode(typeID), m_value(value) { }
-=======
-    virtual ExpressionToken     _GetOperation() const override  { return TOKEN; }
-protected:
-    virtual ECValue             _GetECValue() const { return ECValue (m_value); }
-public:
-    BaseLiteralNode (T const& value) : m_value(value) { }
->>>>>>> 73779b5d
-    
-    T           GetInternalValue() const { return m_value; }
-    };
-
-/*---------------------------------------------------------------------------------**//**
-* @bsistruct                                                    Paul.Connelly   02/13
-+---------------+---------------+---------------+---------------+---------------+------*/
-<<<<<<< HEAD
-struct IntegerLiteralNode : LiteralNode<::Int32, TOKEN_IntegerConstant, PRIMITIVETYPE_Integer>
-    {
-protected:
-    virtual bool _SupportsGetBooleanValue() override { return true; }
-    virtual bool _SupportsGetDoubleValue() override { return true; }
-    virtual bool _SupportsGetLongValue() override { return true; }
-public:
-    bool _GetBooleanValue(ExpressionStatus& status, ExpressionContextR context) override { return m_value != 0; }
-    ::Int32 _GetIntegerValue(ExpressionStatus& status, ExpressionContextR context) override { return m_value; }
-    ::Int64 _GetLongValue(ExpressionStatus& status, ExpressionContextR context) override { return m_value; }
-    double _GetDoubleValue(ExpressionStatus& status, ExpressionContextR context) override { return m_value; }
-    IntegerLiteralNode(::Int32 value) : LiteralNode(value) {}
-    };
-
-/*=================================================================================**//**
-* @bsiclass                                                      John.Gooding    09/2013
-+===============+===============+===============+===============+===============+======*/
-struct Int64LiteralNode : LiteralNode<Int64, TOKEN_IntegerConstant, PRIMITIVETYPE_Long>
-    {
-protected:
-    virtual bool _SupportsGetBooleanValue() override { return true; }
-    virtual bool _SupportsGetDoubleValue() override { return true; }
-    virtual bool _SupportsGetIntegerValue() override { return true; }
-public:
-    bool _GetBooleanValue(ExpressionStatus& status, ExpressionContextR context) override { return m_value != 0; }
-    ::Int32 _GetIntegerValue(ExpressionStatus& status, ExpressionContextR context) override { return (::Int32)m_value; }
-    ::Int64 _GetLongValue(ExpressionStatus& status, ExpressionContextR context) override { return m_value; }
-    double _GetDoubleValue(ExpressionStatus& status, ExpressionContextR context) override { return m_value; }
-    Int64LiteralNode(::Int64 value) : LiteralNode(value) {}
-    };
-
-/*=================================================================================**//**
-* @bsiclass                                                      John.Gooding    09/2013
-+===============+===============+===============+===============+===============+======*/
-struct DoubleLiteralNode : LiteralNode<double, TOKEN_FloatConst, PRIMITIVETYPE_Double>
-    {
-public:
-    double _GetDoubleValue(ExpressionStatus& status, ExpressionContextR context) override { return m_value; }
-    DoubleLiteralNode(double value) : LiteralNode(value) {}
-    };
-
-/*=================================================================================**//**
-* @bsiclass                                                      John.Gooding    09/2013
-+===============+===============+===============+===============+===============+======*/
-struct BooleanLiteralNode : LiteralNode<bool, TOKEN_True, PRIMITIVETYPE_Boolean>
-    {
-protected:
-    virtual bool _SupportsGetIntegerValue() override { return true; }
-public:
-    bool _GetBooleanValue(ExpressionStatus& status, ExpressionContextR context) override { return m_value; }
-    BooleanLiteralNode(bool value) : LiteralNode(value) {}
-    };
-
-typedef LiteralNode<DPoint2d, TOKEN_PointConst, PRIMITIVETYPE_Point2D>     Point2DLiteralNode;
-typedef LiteralNode<DPoint3d, TOKEN_PointConst, PRIMITIVETYPE_Point3D>     Point3DLiteralNode;
-=======
-typedef BaseLiteralNode<Int32, TOKEN_IntegerConstant>   IntegerLiteralNode;
-typedef BaseLiteralNode<Int64, TOKEN_IntegerConstant>   Int64LiteralNode;
-typedef BaseLiteralNode<double, TOKEN_FloatConst>       DoubleLiteralNode;
-typedef BaseLiteralNode<bool, TOKEN_True>               BooleanLiteralNode;
-typedef BaseLiteralNode<DPoint2d, TOKEN_PointConst>     Point2DLiteralNode;
-typedef BaseLiteralNode<DPoint3d, TOKEN_PointConst>     Point3DLiteralNode;
->>>>>>> 73779b5d
-
-/*---------------------------------------------------------------------------------**//**
-* @bsistruct                                                    Paul.Connelly   02/13
-+---------------+---------------+---------------+---------------+---------------+------*/
-<<<<<<< HEAD
-struct DateTimeLiteralNode : LiteralNode<Int64, TOKEN_DateTimeConst, PRIMITIVETYPE_DateTime>
-=======
-struct DateTimeLiteralNode : BaseLiteralNode<Int64, TOKEN_DateTimeConst>
->>>>>>> 73779b5d
-    {
-protected:
-    virtual ECValue         _GetECValue() const override { ECValue v; v.SetDateTimeTicks (GetInternalValue()); return v; }
-public:
-<<<<<<< HEAD
-    DateTimeLiteralNode (Int64 ticks) : LiteralNode<Int64, TOKEN_DateTimeConst, PRIMITIVETYPE_DateTime>(ticks) { }
-    ::Int64 _GetDateTimeValue(ExpressionStatus& status, ExpressionContextR context) override { return m_value; }
-=======
-    DateTimeLiteralNode (Int64 ticks) : BaseLiteralNode<Int64, TOKEN_DateTimeConst>(ticks) { }
->>>>>>> 73779b5d
-    };
-
-/*---------------------------------------------------------------------------------**//**
-* @bsistruct                                                    Paul.Connelly   02/13
-+---------------+---------------+---------------+---------------+---------------+------*/
-struct          NullLiteralNode : LiteralNode
-    {
-protected:
-    virtual WString             _ToString() const override { return L"Null"; }
-    virtual ExpressionStatus    _GetValue (EvaluationResult& evalResult, ExpressionContextR, bool, bool)
-        {
-        evalResult = ECN::ECValue (/*null*/);
-        return ExprStatus_Success;
-        }
-    virtual ExpressionToken     _GetOperation () const override { return TOKEN_Null; }
-    virtual ECValue             _GetECValue() const override { return ECValue (/*null*/); }
-public:
-    //  If we don't provide some type code it can't be a ResolvedTypeNode preventing the entire
-    //  tree above it from being ResolvedTypeNode.  Nothing should match PRIMITIVETYPE_Binary.
-    NullLiteralNode() : ResolvedTypeNode(PRIMITIVETYPE_Binary) { }
-    };
-
-/*=================================================================================**//**
-*
-* Holds a list of nodes forming a primary.  Every dotted expression, method call
-* or array access expression must start with an identifier.  That identifier is represented
-* by the member m_identName.  All subsequent operations are represented by entries in 
-* m_operators.
-*
-* The entire primary list is fed into the context.  The context that resolves m_identName
-* is responsible for handling all of the operators in the list.
-*
-* @bsiclass                                                     John.Gooding    02/2011
-+===============+===============+===============+===============+===============+======*/
-struct          PrimaryListNode : Node
-{
-private:
-    bvector<NodePtr>        m_operators;
-
-    virtual bool        _Traverse(NodeVisitorR visitor) const
-        {
-        for (size_t i = 0; i < m_operators.size(); i++)
-            {
-            bool retval = m_operators[i]->Traverse(visitor);
-            if (!retval)
-                return retval;
-            }
-        
-        return true;
-        }
-
-protected:
-    virtual WString     _ToString() const override 
-        {
-        return L"";
-        }
-
-    virtual ExpressionToken _GetOperation () const override { return TOKEN_PrimaryList; }
-    virtual ExpressionStatus _GetValue(EvaluationResult& evalResult, ExpressionContextR context, 
-                                        bool allowUnknown, bool allowOverrides) override;
-
-    virtual bool            _HasError () override { return false; }
-    virtual void            _DetermineKnownUnits(UnitsTypeR unitsType) const override { }
-    virtual void            _ForceUnitsOrder(UnitsTypeCR  knownType) override {}
-    virtual ResolvedTypeNodePtr _GetResolvedTree(ExpressionResolverR context) override { return context._ResolvePrimaryList(*this); }
-
-public:
-    ECOBJECTS_EXPORT wchar_t const*     GetName(size_t index) const;
-    ECOBJECTS_EXPORT size_t             GetNumberOfOperators() const;
-    ECOBJECTS_EXPORT NodeP              GetOperatorNode(size_t index) const;    // NEEDSWORK: const method returning member as non-const pointer...propagates to CallNode::InvokeXXXMethod()...
-    ECOBJECTS_EXPORT ExpressionToken    GetOperation(size_t index) const;
-
-    static PrimaryListNodePtr Create() { return new PrimaryListNode(); }
-    void                    AppendCallNode(CallNodeR  callNode);
-    void                    AppendNameNode(IdentNodeR  nameNode);
-    void                    AppendArrayNode(LBracketNodeR  lbracketNode);
-}; //  End of PrimaryListNode
-
-/*=================================================================================**//**
-*
-* !!!Describe Class Here!!!
-*
-* @bsiclass                                                     John.Gooding    02/2011
-+===============+===============+===============+===============+===============+======*/
-struct          IdentNode : Node
-{
-private:
-    WString     m_value;
-    bvector<WString> m_qualifiers;
-
-                IdentNode(wchar_t const* name) : m_value(name) {}
-    friend      struct DotNode;
-protected:
-    virtual WString     _ToString() const override { return m_value; }
-
-    //  May want to distinguish between compiled category and resolved category
-    virtual ExpressionToken _GetOperation () const override { return TOKEN_Ident; }
-
-    virtual bool            _HasError () override { return false; }
-    virtual void            _DetermineKnownUnits(UnitsTypeR unitsType) const override { }
-    virtual void            _ForceUnitsOrder(UnitsTypeCR  knownType) override {}
-
-public:
-    void                    PushQualifier(WCharCP rightName);
-    wchar_t const*          GetName() const { return m_value.c_str(); }
-    static IdentNodePtr     Create(wchar_t const*name) { return new IdentNode(name); }
-
-}; // End of struct IdentNode
-
-/*=================================================================================**//**
-*
-* !!!Describe Class Here!!!
-*
-* @bsiclass                                                     John.Gooding    02/2011
-+===============+===============+===============+===============+===============+======*/
-struct          DotNode : IdentNode
-{
-private:
-    WString                 m_memberName;
-
-    virtual bool        _Traverse(NodeVisitorR visitor) const
-        {
-        return visitor.ProcessNode(*this); 
-        }
-
-protected:
-    virtual WString     _ToString() const override 
-        {
-        return L"." + m_memberName;
-        }
-
-    //  May want to distinguish between compiled category and resolved category
-    virtual ExpressionToken _GetOperation () const override { return TOKEN_Dot; }
-
-    virtual bool            _HasError () override { return false; }
-    virtual void            _DetermineKnownUnits(UnitsTypeR unitsType) const override { }
-    virtual void            _ForceUnitsOrder(UnitsTypeCR  knownType) override {}
-
-public:
-
-    wchar_t const*   GetMemberName() { return m_memberName.c_str(); }
-
-                DotNode (wchar_t const* memberName) : IdentNode(memberName), m_memberName(memberName) {}
-    static DotNodePtr Create(wchar_t const* memberName) { return new DotNode(memberName); }
-
-}; //  End of DotNode
-
-/*=================================================================================**//**
-*
-* !!!Describe Class Here!!!
-*
-* @bsiclass                                                     John.Gooding    02/2011
-+===============+===============+===============+===============+===============+======*/
-struct          LBracketNode : Node
-{
-private:
-    //  May want to cache a reference object for cases where this is working with a constant reference
-    NodePtr   m_container;
-    NodePtr   m_index;
-
-                LBracketNode(NodeR index) : m_index(&index) {}
-
-protected:
-    virtual WString     _ToString() const override { return L"["; }
-    virtual bool        _Traverse(NodeVisitorR visitor) const
-        {
-        bool retval = visitor.StartArrayIndex(*this);
-        if (retval)
-            retval = m_index->Traverse(visitor);
-        if (retval)
-            retval = visitor.EndArrayIndex(*this);
-
-        return retval;
-        }
-
-    //  May want to distinguish between compiled category and resolved category
-    virtual ExpressionToken _GetOperation () const override { return TOKEN_LeftBracket; }
-
-    virtual bool            _HasError () override { return false; }
-    virtual void            _DetermineKnownUnits(UnitsTypeR unitsType) const override { }
-    virtual void            _ForceUnitsOrder(UnitsTypeCR  knownType) override {}
-public:
-    NodePtr                 GetIndexNode() const { return m_index.get(); }
-    static LBracketNodePtr  Create(NodeR index) { return new LBracketNode(index); }
-}; //  End of LBracketNode
-
-/*=================================================================================**//**
-*
-* !!!Describe Class Here!!!
-*
-* @bsiclass                                                     John.Gooding    02/2011
-+===============+===============+===============+===============+===============+======*/
-struct          UnaryNode : Node
-{
-private:
-    ExpressionToken   m_operator;
-    NodePtr   m_left;
-
-protected:
-    virtual WString     _ToString() const override { return Lexer::GetString(m_operator); }
-
-    virtual bool        _Traverse(NodeVisitorR visitor) const
-        {
-        bool    retval = visitor.ProcessNode(*this);
-        if (retval)
-            retval = m_left->Traverse(visitor);
-
-        return retval;
-        }
-
-    virtual ExpressionToken _GetOperation () const override { return m_operator; }
-
-    virtual bool            _IsUnary () const override { return true; }
-    virtual NodeP           _GetLeftP () const override { return m_left.get(); }
-    virtual bool            _SetLeft (NodeR node) override { m_left = &node; return true; }
-    virtual void            _DetermineKnownUnits(UnitsTypeR unitsType) const override { }
-    virtual void            _ForceUnitsOrder(UnitsTypeCR  knownType) override {}
-
-public:
-                UnaryNode (ExpressionToken tokenId, NodeR left) : 
-                                    m_operator(tokenId), m_left(&left) {}
-
-};  //  End of struct Unary
-
-/*=================================================================================**//**
-*
-* !!!Describe Class Here!!!
-*
-* @bsiclass                                                     John.Gooding    02/2011
-+===============+===============+===============+===============+===============+======*/
-struct          UnaryArithmeticNode : UnaryNode
-{
-protected:
-    virtual ResolvedTypeNodePtr _GetResolvedTree(ExpressionResolverR context) override { return context._ResolveUnaryArithmeticNode(*this); }
-    virtual ExpressionStatus _GetValue(EvaluationResult& evalResult, ExpressionContextR context, 
-                                        bool allowUnknown, bool allowOverrides) override;
-
-public:
-                UnaryArithmeticNode (ExpressionToken tokenId, NodeR left) : UnaryNode (tokenId, left) {}
-
-};  //  End of struct UnaryArithmeticNode
-
-/*=================================================================================**//**
-*
-* !!!Describe Class Here!!!
-*
-* @bsiclass                                                     John.Gooding    02/2011
-+===============+===============+===============+===============+===============+======*/
-struct          BinaryNode : Node
-{
-private:
-    NodePtr     m_left;
-    NodePtr     m_right;
-
-protected:
-    ExpressionToken  m_operatorCode;
-
-    virtual WString     _ToString() const override { return Lexer::GetString(m_operatorCode); }
-
-    virtual bool        _Traverse(NodeVisitorR visitor) const
-        {
-        bool    retval = m_left->Traverse(visitor);
-        if (retval)
-            retval = visitor.ProcessNode(*this);
-        if (retval)
-            retval = m_right->Traverse(visitor);
-
-        return retval;
-        }
-
-    virtual ExpressionToken _GetOperation () const override { return m_operatorCode; }
-
-    virtual bool            _IsAdditive () const override
-                                { return TOKEN_Plus == m_operatorCode || TOKEN_Minus == m_operatorCode; }
-    virtual bool            _IsBinary () const override { return true; }
-    //  may be true for the context
-    //  virtual bool            _IsConstant () const  override { return true; }
-
-    virtual NodeP           _GetLeftP () const override { return m_left.get(); }
-    virtual NodeP           _GetRightP () const override { return m_right.get(); }
-    virtual bool            _SetLeft (NodeR node) override { m_left = &node; return true; }
-    virtual bool            _SetRight (NodeR node) override { m_right = &node; return true; }
-    virtual void            _DetermineKnownUnits(UnitsTypeR unitsType) const override { }
-    virtual void            _ForceUnitsOrder(UnitsTypeCR  knownType) override {}
-
-    ExpressionStatus        PromoteCommon(EvaluationResult& leftResult, EvaluationResult& rightResult, ExpressionContextR context, bool allowStrings);
-    ExpressionStatus        GetOperandValues(EvaluationResult& leftResult, EvaluationResult& rightResult, ExpressionContextR context);
-
-public:
-                    BinaryNode (ExpressionToken operatorCode, NodeR left, NodeR right) : m_operatorCode(operatorCode), m_left(&left), m_right(&right) {}
-
-    //  virtual abstract ECEvaluationResult ApplyOperator (ECEvaluationResult leftValue, ECEvaluationResult rightValue);
-
-};  //  End of struct Binary
-
-/*=================================================================================**//**
-*
-* !!!Describe Class Here!!!
-*
-* @bsiclass                                                     John.Gooding    02/2011
-+===============+===============+===============+===============+===============+======*/
-struct          ArithmeticNode : BinaryNode  //  No modifiers -- see ModifierNode
-{
-protected:
-    virtual void            _DetermineKnownUnits(UnitsTypeR unitsType) const override;
-    virtual void            _ForceUnitsOrder(UnitsTypeCR  knownType) override;
-
-    virtual ExpressionStatus _GetValue(EvaluationResult& evalResult, ExpressionContextR context, 
-                                        bool allowUnknown, bool allowOverrides);
-
-
-    virtual ExpressionStatus _Promote(EvaluationResult& leftResult, EvaluationResult& rightResult, 
-                                        ExpressionContextR context) { return ExprStatus_NotImpl; }
-
-    //  Undecided if this is pure virtual or a default implementation.
-    virtual ExpressionStatus _PerformOperation(EvaluationResultR result,
-                                        EvaluationResultCR leftResult, EvaluationResultCR rightResult, 
-                                        ExpressionContextR context)  { return ExprStatus_NotImpl; }
-
-    ExpressionStatus        PerformDefaultPromotion(EvaluationResult& leftResult, EvaluationResult& rightResult);
-    virtual ResolvedTypeNodePtr _GetResolvedTree(ExpressionResolverR context) override
-                                //  Every subclass of ArithmeticNode should implement _GetResolvedTree
-                                { BeAssert(false && L"_ResolveArithmeticNode not implemented"); return NULL; }
-
-public:
-                ArithmeticNode(ExpressionToken operatorCode, NodeR left, NodeR right) 
-                                : BinaryNode (operatorCode, left, right) {}
-
-};  //  End of struct ArithmeticNode
-
-/*=================================================================================**//**
-*
-* !!!Describe Class Here!!!
-*
-* @bsiclass                                                     John.Gooding    02/2011
-+===============+===============+===============+===============+===============+======*/
-struct          ExponentNode : ArithmeticNode
-{
-protected:
-    virtual ExpressionStatus _GetValue(EvaluationResult& evalResult, ExpressionContextR context, 
-                                        bool allowUnknown, bool allowOverrides) override;
-
-public:
-                ExponentNode(NodeR left, NodeR right) 
-                                : ArithmeticNode (TOKEN_Exponentiation, left, right) {}
-
-};  //  End of struct ExponentNode
-
-/*=================================================================================**//**
-*
-* Implements multiply and mod
-*
-* @bsiclass                                                     John.Gooding    02/2011
-+===============+===============+===============+===============+===============+======*/
-struct          MultiplyNode : ArithmeticNode  //  No modifiers -- see ModifierNode
-{
-protected:
-    virtual ExpressionStatus _GetValue(EvaluationResult& evalResult, ExpressionContextR context, 
-                                        bool allowUnknown, bool allowOverrides) override;
-    virtual ResolvedTypeNodePtr _GetResolvedTree(ExpressionResolverR context) override { return context._ResolveMultiplyNode(*this); }
-
-public:
-                MultiplyNode(ExpressionToken operatorCode, NodeR left, NodeR right) 
-                                : ArithmeticNode (operatorCode, left, right) {}
-};  //  End of struct MultiplyNode
-
-/*=================================================================================**//**
-*
-* Implements division and integer division
-*
-* @bsiclass                                                     John.Gooding    02/2011
-+===============+===============+===============+===============+===============+======*/
-struct          DivideNode : ArithmeticNode  //  No modifiers -- see ModifierNode
-{
-protected:
-    virtual ExpressionStatus _GetValue(EvaluationResult& evalResult, ExpressionContextR context, 
-                                        bool allowUnknown, bool allowOverrides) override;
-
-    virtual ResolvedTypeNodePtr _GetResolvedTree(ExpressionResolverR context) override { return context._ResolveDivideNode(*this); }
-public:
-                DivideNode(ExpressionToken operatorCode, NodeR left, NodeR right) 
-                                : ArithmeticNode (operatorCode, left, right) {}
-
-};  //  End of struct DivideNode
-
-/*=================================================================================**//**
-*
-* Implements plus and minus
-*
-* @bsiclass                                                     John.Gooding    02/2011
-+===============+===============+===============+===============+===============+======*/
-struct          PlusMinusNode : ArithmeticNode 
-{
-protected:
-    //  Undecided if this is pure virtual or a default implementation.
-    virtual ExpressionStatus _Promote(EvaluationResult& leftResult, EvaluationResult& rightResult, 
-                                        ExpressionContextR context);
-
-    //  Undecided if this is pure virtual or a default implementation.
-    virtual ExpressionStatus _PerformOperation(EvaluationResultR result,
-                                        EvaluationResultCR leftResult, EvaluationResultCR rightResult, 
-                                        ExpressionContextR context);
-    virtual ResolvedTypeNodePtr _GetResolvedTree(ExpressionResolverR context) override { return context._ResolvePlusMinusNode(*this); }
-public:
-                PlusMinusNode(ExpressionToken operatorCode, NodeR left, NodeR right) 
-                                : ArithmeticNode (operatorCode, left, right) {}
-
-};  //  End of struct PlusMinusNode
-
-/*=================================================================================**//**
-*
-* Implements string concatenation operator
-*
-* @bsiclass                                                     John.Gooding    02/2011
-+===============+===============+===============+===============+===============+======*/
-struct          ConcatenateNode : ArithmeticNode 
-{
-protected:
-    virtual ExpressionStatus _GetValue(EvaluationResult& evalResult, ExpressionContextR context, 
-                                        bool allowUnknown, bool allowOverrides) override;
-
-    virtual ResolvedTypeNodePtr _GetResolvedTree(ExpressionResolverR context) override { return context._ResolveConcatenateNode(*this); }
-public:
-                ConcatenateNode(NodeR left, NodeR right) 
-                                : ArithmeticNode (TOKEN_Concatenate, left, right) {}
-
-};  //  End of struct ConcatenateNode
-
-/*=================================================================================**//**
-*
-* !!!Describe Class Here!!!
-*
-* @bsiclass                                                     John.Gooding    02/2011
-+===============+===============+===============+===============+===============+======*/
-struct          ShiftNode : BinaryNode
-{
-protected:
-    virtual ExpressionStatus _GetValue(EvaluationResult& evalResult, ExpressionContextR context, 
-                                        bool allowUnknown, bool allowOverrides) override;
-    virtual ResolvedTypeNodePtr _GetResolvedTree(ExpressionResolverR context) override { return context._ResolveShiftNode(*this); }
-
-public:
-                ShiftNode(ExpressionToken operatorCode, NodeR left, NodeR right) 
-                                : BinaryNode (operatorCode, left, right) {}
-
-};  //  End of struct ShiftNode
-
-/*=================================================================================**//**
-*
-* !!!Describe Class Here!!!
-*
-* @bsiclass                                                     John.Gooding    02/2011
-+===============+===============+===============+===============+===============+======*/
-struct          ComparisonNode : BinaryNode
-{
-protected:
-    virtual ExpressionStatus _GetValue(EvaluationResult& evalResult, ExpressionContextR context, 
-                                        bool allowUnknown, bool allowOverrides) override;
-
-    virtual ResolvedTypeNodePtr _GetResolvedTree(ExpressionResolverR context) override { return context._ResolveComparisonNode(*this); }
-
-public:
-                ComparisonNode(ExpressionToken operatorCode, NodeR left, NodeR right) 
-                                : BinaryNode (operatorCode, left, right) {}
-
-};  //  End of struct ComparisonNode
-
-/*=================================================================================**//**
-*
-* !!!Describe Class Here!!!
-*
-* @bsiclass                                                     John.Gooding    02/2011
-+===============+===============+===============+===============+===============+======*/
-struct          LogicalNode : BinaryNode
-{
-protected:
-    virtual ExpressionStatus _GetValue(EvaluationResult& evalResult, ExpressionContextR context, 
-                                        bool allowUnknown, bool allowOverrides) override;
-<<<<<<< HEAD
-
-    virtual ResolvedTypeNodePtr _GetResolvedTree(ExpressionResolverR context) override { return context._ResolveLogicalNode(*this); }
-
-=======
-    virtual bool            _SetOperation (ExpressionToken operatorCode) override
-        {
-        switch (operatorCode)
-            {
-        case TOKEN_And: case TOKEN_AndAlso:
-        case TOKEN_Or: case TOKEN_OrElse: case TOKEN_Xor:
-            m_operatorCode = operatorCode; return true;
-        default:
-            return false;
-            }
-        }
->>>>>>> 73779b5d
-public:
-                LogicalNode(ExpressionToken operatorCode, NodeR left, NodeR right) 
-                                : BinaryNode (operatorCode, left, right) {}
-
-};  //  End of struct LogicalNode
-
-/*=================================================================================**//**
-*
-* !!!Describe Class Here!!!
-*
-* @bsiclass                                                     John.Gooding    02/2011
-+===============+===============+===============+===============+===============+======*/
-struct          AssignmentNode : BinaryNode
-{
-private:
-    //  Result is stored in the right result
-    static ExpressionStatus PerformModifier (ExpressionToken  modifier, EvaluationResultR left, EvaluationResultR right);
-
-public:
-    virtual ExpressionStatus _GetValue(EvaluationResult& evalResult, ExpressionContextR context, 
-                                        bool allowUnknown, bool allowOverrides) override;
-
-                AssignmentNode(NodeR left, NodeR right, ExpressionToken assignmentSubtype) 
-                                : BinaryNode (assignmentSubtype, left, right) {}
-
-};  //  End of struct AssignmentNode
-
-/*=================================================================================**//**
-*
-* !!!Describe Class Here!!!
-*
-* @bsiclass                                                     John.Gooding    02/2011
-+===============+===============+===============+===============+===============+======*/
-struct          ArgumentTreeNode : Node
-{
-private:
-    NodePtrVector    m_arguments;
-
-protected:
-    virtual WString     _ToString() const override { return L""; }
-
-    virtual bool        _Traverse(NodeVisitorR visitor) const
-        {
-        bool    announceComma = false;
-        visitor.StartArguments(*this);
-
-        for (NodePtrVector::const_iterator curr = m_arguments.begin(); curr != m_arguments.end(); ++curr)
-            {
-            if (announceComma && !visitor.Comma())
-                return false;
-
-            NodeR   nodeRef = *(*curr).get();
-            if (!nodeRef.Traverse(visitor))
-                return false;
-
-            announceComma = true;
-            }
-
-        return visitor.EndArguments(*this);
-        }
-
-    virtual ExpressionToken _GetOperation () const { return TOKEN_Comma; }
-
-public:
-                ArgumentTreeNode() {}
-    size_t      GetArgumentCount() const { return m_arguments.size(); }
-    NodeCP      GetArgument (size_t i) const { return i < m_arguments.size() ? m_arguments[i].get() : NULL; }
-    void        PushArgument(NodeR node) { m_arguments.push_back(&node); }
-    ExpressionStatus EvaluateArguments(EvaluationResultVector& results, ExpressionContextR context);
-};  //  End of struct ArgumentTreeNode
-
-/*=================================================================================**//**
-*
-* !!!Describe Class Here!!!
-*
-* @bsiclass                                                     John.Gooding    02/2011
-+===============+===============+===============+===============+===============+======*/
-struct          CallNode : Node
-{
-private:
-    ArgumentTreeNodePtr m_arguments;
-    WString             m_methodName;
-    bool                m_dotted;
-
-    virtual bool        _Traverse(NodeVisitorR visitor) const
-        {
-        bool    retval = visitor.ProcessNode(*this);;
-        if (!retval)
-            return false;
-
-        return m_arguments->Traverse(visitor);
-        }
-
-    //  Constructor
-                CallNode(ArgumentTreeNodeR arguments, wchar_t const* methodName, bool dotted) : 
-                                    m_arguments (&arguments), m_methodName(methodName), m_dotted(dotted) {}
-
-protected:
-    virtual WString     _ToString() const override 
-        {
-        WString     retval;
-        if (m_dotted)
-            retval.append(L".");
-        retval.append(m_methodName);
-        return retval; 
-        }
-
-    virtual ExpressionToken _GetOperation () const override { return TOKEN_LParen; }
-
-
-public:
-    wchar_t const*          GetMethodName() const { return m_methodName.c_str(); }
-    ArgumentTreeNode const* GetArguments() const { return m_arguments.get(); }
-    static CallNodePtr      Create(ArgumentTreeNodeR arguments, wchar_t const*methodName, bool dotted)
-                                    { return new CallNode(arguments, methodName, dotted); }
-
-    ExpressionStatus    InvokeInstanceMethod(EvaluationResult& evalResult, EvaluationResultCR instanceData, ExpressionContextR context);
-    ExpressionStatus    InvokeStaticMethod(EvaluationResult& evalResult, MethodReferenceR  methodReference, ExpressionContextR context);
-    ExpressionStatus    InvokeStaticMethod(EvaluationResult& evalResult, ExpressionContextR context);
-
-};  //  End of struct CallNode
-
-/*=================================================================================**//**
-*
-* !!!Describe Class Here!!!
-*
-* @bsiclass                                                     John.Gooding    02/2011
-+===============+===============+===============+===============+===============+======*/
-struct          IIfNode : Node
-{
-private:
-    NodePtr     m_condition;
-    NodePtr     m_true;
-    NodePtr     m_false;
-
-protected:
-    virtual WString     _ToString() const override { return Lexer::GetString(TOKEN_IIf); }
-    virtual bool        _Traverse(NodeVisitorR visitor) const
-        {
-        if (!visitor.ProcessNode(*this))
-            return false;
-
-        if (!visitor.OpenParens())
-            return false;
-
-        if (!m_condition->Traverse(visitor))
-            return false;
-
-        if (!visitor.Comma())
-            return false;
-
-        if (!m_true->Traverse(visitor))
-            return false;
-
-        if (!visitor.Comma())
-            return false;
-
-        if (!m_false->Traverse(visitor))
-            return false;
-
-        return visitor.CloseParens();
-        }
-
-    virtual ExpressionToken _GetOperation () const { return TOKEN_IIf; }
-    virtual ExpressionStatus _GetValue(EvaluationResult& evalResult, ExpressionContextR context, 
-                                        bool allowUnknown, bool allowOverrides);
-    virtual ResolvedTypeNodePtr _GetResolvedTree(ExpressionResolverR context) override { return context._ResolveIIfNode(*this); }
-
-public:
-    NodeP GetConditionP() const { return m_condition.get(); }
-    NodeP GetTrueP() const { return m_true.get(); }
-    NodeP GetFalseP() const { return m_false.get(); }
-
-                IIfNode(NodeR condition, NodeR trueNode, NodeR falseNode)
-                                : m_condition(&condition), m_true(&trueNode), m_false(&falseNode) {}
-};  //  End of struct IIfNode
-
-/*=================================================================================**//**
-* @bsiclass                                                      John.Gooding    09/2013
-+===============+===============+===============+===============+===============+======*/
-struct          ResolvedUnaryNode : ResolvedTypeNode
-    {
-protected:
-    ResolvedTypeNodePtr   m_operand;
-    ResolvedUnaryNode(ECN::PrimitiveType primitiveType, ResolvedTypeNodeR operand) : ResolvedTypeNode(primitiveType), m_operand(&operand) {}
-    ResolvedTypeNodeR GetOperand() { return *m_operand; }
-    };
-
-/*=================================================================================**//**
-* @bsiclass                                                      John.Gooding    09/2013
-+===============+===============+===============+===============+===============+======*/
-struct          ResolvedUnaryMinusNode : ResolvedUnaryNode
-{
-private:
-    ResolvedUnaryMinusNode(ECN::PrimitiveType primitiveType, ResolvedTypeNodeR operand) : ResolvedUnaryNode(primitiveType, operand) {}
-
-public:
-    ::Int32 _GetIntegerValue(ExpressionStatus& status, ExpressionContextR context) override { CheckInteger(); return -m_operand->_GetIntegerValue(status, context); }
-    ::Int64 _GetLongValue(ExpressionStatus& status, ExpressionContextR context) override { CheckLong(); return -m_operand->_GetLongValue(status, context); }
-    double _GetDoubleValue(ExpressionStatus& status, ExpressionContextR context) override { CheckDouble(); return -m_operand->_GetDoubleValue(status, context); }
-    static ResolvedTypeNodePtr Create(ECN::PrimitiveType primitiveType, ResolvedTypeNodeR operand)  { return new ResolvedUnaryMinusNode(primitiveType, operand); }
-
-};  //  End of struct ResolvedUnaryMinusNode
-
-//  This is just a no-op. We want to eliminate it from tree.
-//  struct          UnaryPlusNode : UnaryNode
-
-/*=================================================================================**//**
-* @bsiclass                                                      John.Gooding    09/2013
-+===============+===============+===============+===============+===============+======*/
-struct          ResolvedUnaryNotNode : ResolvedUnaryNode
-{
-private:
-    ResolvedUnaryNotNode(ECN::PrimitiveType primitiveType, ResolvedTypeNodeR operand) : ResolvedUnaryNode(primitiveType, operand) {}
-public:
-    bool _GetBooleanValue(ExpressionStatus& status, ExpressionContextR context) override { return !m_operand->_GetBooleanValue(status, context); }
-    ::Int32 _GetIntegerValue(ExpressionStatus& status, ExpressionContextR context) override { return ~m_operand->_GetIntegerValue(status, context); }
-    ::Int64 _GetLongValue(ExpressionStatus& status, ExpressionContextR context) override { return ~m_operand->_GetLongValue(status, context); }
-    static ResolvedTypeNodePtr Create(ECN::PrimitiveType primitiveType, ResolvedTypeNodeR operand) { return new ResolvedUnaryNotNode(primitiveType, operand); }
-};  //  End of struct UnaryNotNode
-
-//  ResolvedExponentNode deferred; 
-
-/*=================================================================================**//**
-* @bsiclass                                                      John.Gooding    09/2013
-+===============+===============+===============+===============+===============+======*/
-struct          ResolvedBinaryNode : ResolvedTypeNode
-    {
-protected:
-    ResolvedTypeNodePtr   m_left;
-    ResolvedTypeNodePtr   m_right;
-    ResolvedBinaryNode(ECN::PrimitiveType primitiveType, ResolvedTypeNodeR left, ResolvedTypeNodeR right) : ResolvedTypeNode(primitiveType), m_left(&left), m_right(&right) {}
-    ResolvedTypeNodeR GetLeft() { return *m_left; }
-    ResolvedTypeNodeR GetRight() { return *m_right; }
-    };
-
-/*=================================================================================**//**
-* @bsiclass                                                      John.Gooding    09/2013
-+===============+===============+===============+===============+===============+======*/
-struct          ResolvedMultiplyNode : ResolvedBinaryNode
-    {
-private:
-    ResolvedMultiplyNode(ECN::PrimitiveType primitiveType, ResolvedTypeNodeR left, ResolvedTypeNodeR right) : ResolvedBinaryNode(primitiveType, left, right) {}
-public:
-    ::Int32 _GetIntegerValue(ExpressionStatus& status, ExpressionContextR context) override { return m_left->_GetIntegerValue(status, context) * m_right->_GetIntegerValue(status, context); }
-    ::Int64 _GetLongValue(ExpressionStatus& status, ExpressionContextR context) override { return m_left->_GetLongValue(status, context) * m_right->_GetLongValue(status, context); }
-    double _GetDoubleValue(ExpressionStatus& status, ExpressionContextR context) override { return m_left->_GetDoubleValue(status, context) * m_right->_GetDoubleValue(status, context); }
-
-    static ResolvedTypeNodePtr Create(ECN::PrimitiveType primitiveType, ResolvedTypeNodeR left, ResolvedTypeNodeR right) { return new ResolvedMultiplyNode(primitiveType, left, right); }
-    };
-
-/*=================================================================================**//**
-* @bsiclass                                                      John.Gooding    09/2013
-+===============+===============+===============+===============+===============+======*/
-struct          ResolvedMultiplyConstantNode : ResolvedTypeNode
-    {
-private:
-    ResolvedTypeNodePtr m_left;
-    union
-        {
-        ::Int32 m_i;
-        ::Int64 m_i64;
-        double  m_d;
-        } m_right;
-
-    ResolvedMultiplyConstantNode(ResolvedTypeNodeR left, ::Int32 value) : ResolvedTypeNode(PRIMITIVETYPE_Integer), m_left(&left) { m_right.m_i = value; }
-    ResolvedMultiplyConstantNode(ResolvedTypeNodeR left, ::Int64 value) : ResolvedTypeNode(PRIMITIVETYPE_Long), m_left(&left) { m_right.m_i64 = value; }
-    ResolvedMultiplyConstantNode(ResolvedTypeNodeR left, double value) : ResolvedTypeNode(PRIMITIVETYPE_Double), m_left(&left) { m_right.m_d = value; }
-public:
-    ::Int32 _GetIntegerValue(ExpressionStatus& status, ExpressionContextR context) override { CheckInteger(); return m_left->_GetIntegerValue(status, context) * m_right.m_i; }
-    ::Int64 _GetLongValue(ExpressionStatus& status, ExpressionContextR context) override { CheckLong(); return m_left->_GetLongValue(status, context) * m_right.m_i64; }
-    double _GetDoubleValue(ExpressionStatus& status, ExpressionContextR context) override { CheckDouble(); return m_left->_GetDoubleValue(status, context) * m_right.m_d; }
-
-    static ResolvedTypeNodePtr CreateInteger(ResolvedTypeNodeR left, ::Int32 value) { return new ResolvedMultiplyConstantNode(left, value); }
-    static ResolvedTypeNodePtr CreateInt64(ResolvedTypeNodeR left, ::Int64 value) { return new ResolvedMultiplyConstantNode(left, value); }
-    static ResolvedTypeNodePtr CreateDouble(ResolvedTypeNodeR left, double value) { return new ResolvedMultiplyConstantNode(left, value); }
-    };
-
-/*=================================================================================**//**
-* @bsiclass                                                      John.Gooding    09/2013
-+===============+===============+===============+===============+===============+======*/
-struct          ResolvedModNode : ResolvedBinaryNode
-    {
-private:
-    ResolvedModNode(ECN::PrimitiveType primitiveType, ResolvedTypeNodeR left, ResolvedTypeNodeR right) : ResolvedBinaryNode(primitiveType, left, right) {}
-public:
-    ::Int32 _GetIntegerValue(ExpressionStatus& status, ExpressionContextR context) override 
-        {
-        ::Int32 divisor = m_right->_GetIntegerValue(status, context);
-        if (0 == divisor)
-            {
-            if (ExprStatus_Success == status)
-                status = ExprStatus_DivideByZero;
-            return 0;
-            }
-
-        return m_left->_GetIntegerValue(status, context) % divisor; 
-        }
-
-    ::Int64 _GetLongValue(ExpressionStatus& status, ExpressionContextR context) override
-        {
-        ::Int64 divisor = m_right->_GetLongValue(status, context);
-        if (0 == divisor)
-            {
-            if (ExprStatus_Success == status)
-                status = ExprStatus_DivideByZero;
-            return 0;
-            }
-
-        return m_left->_GetLongValue(status, context) % divisor; 
-        }
-
-    static ResolvedTypeNodePtr Create(ECN::PrimitiveType primitiveType, ResolvedTypeNodeR left, ResolvedTypeNodeR right) { return new ResolvedModNode(primitiveType, left, right); }
-    };
-
-//  Exponent Node -- currently not implemented, defer for now.
-
-/*=================================================================================**//**
-* @bsiclass                                                      John.Gooding    09/2013
-+===============+===============+===============+===============+===============+======*/
-//  Division is always double precision. There is a separate integer division operator.
-struct          ResolvedIntegerDivideNode : ResolvedBinaryNode
-    {
-private:
-    ResolvedIntegerDivideNode(ECN::PrimitiveType primType, ResolvedTypeNodeR left, ResolvedTypeNodeR right) : ResolvedBinaryNode(primType, left, right) {}
-public:
-    ::Int32 _GetIntegerValue(ExpressionStatus& status, ExpressionContextR context) override 
-        {
-        ::Int32 divisor = m_right->_GetIntegerValue(status, context);
-        if (0 == divisor)
-            {
-            if (ExprStatus_Success == status)
-                status = ExprStatus_DivideByZero;
-            return 0;
-            }
-
-        return m_left->_GetIntegerValue(status, context) / divisor; 
-        }
-
-    ::Int64 _GetLongValue(ExpressionStatus& status, ExpressionContextR context) override
-        {
-        ::Int64 divisor = m_right->_GetLongValue(status, context);
-        if (0 == divisor)
-            {
-            if (ExprStatus_Success == status)
-                status = ExprStatus_DivideByZero;
-            return 0;
-            }
-
-        return m_left->_GetLongValue(status, context) / divisor; 
-        }
-
-    double _GetDoubleValue(ExpressionStatus& status, ExpressionContextR context) override
-        {
-        double divisor = m_right->_GetDoubleValue(status, context);
-        if (0.0 == divisor)
-            {
-            if (ExprStatus_Success == status)
-                status = ExprStatus_DivideByZero;
-            return 0;
-            }
-
-        return floor(m_left->_GetDoubleValue(status, context) / divisor); 
-        }
-
-    static ResolvedTypeNodePtr Create(ECN::PrimitiveType primType, ResolvedTypeNodeR left, ResolvedTypeNodeR right) { return new ResolvedIntegerDivideNode(primType, left, right); }
-    };
-
-/*=================================================================================**//**
-* @bsiclass                                                      John.Gooding    09/2013
-+===============+===============+===============+===============+===============+======*/
-//  Division is always double precision. There is a separate integer division operator.
-struct          ResolvedDivideNode : ResolvedBinaryNode
-    {
-private:
-    ResolvedDivideNode(ResolvedTypeNodeR left, ResolvedTypeNodeR right) : ResolvedBinaryNode(ECN::PRIMITIVETYPE_Double, left, right) {}
-public:
-    double _GetDoubleValue(ExpressionStatus& status, ExpressionContextR context) override
-        {
-        double divisor = m_right->_GetDoubleValue(status, context);
-        if (0.0 == divisor)
-            {
-            if (ExprStatus_Success == status)
-                status = ExprStatus_DivideByZero;
-            return 0;
-            }
-
-        return m_left->_GetDoubleValue(status, context) / divisor; 
-        }
-
-    static ResolvedTypeNodePtr Create(ResolvedTypeNodeR left, ResolvedTypeNodeR right) { return new ResolvedDivideNode(left, right); }
-    };
-
-/*=================================================================================**//**
-* @bsiclass                                                      John.Gooding    09/2013
-+===============+===============+===============+===============+===============+======*/
-struct          ResolvedDivideByConstantNode : ResolvedTypeNode
-    {
-private:
-    double m_divisor;
-    ResolvedTypeNodePtr m_left;
-    ResolvedDivideByConstantNode(ResolvedTypeNodeR left, double divisor) : ResolvedTypeNode(ECN::PRIMITIVETYPE_Double), m_left(&left), m_divisor(divisor) {}
-
-public:
-    double _GetDoubleValue(ExpressionStatus& status, ExpressionContextR context) override { return m_left->_GetDoubleValue(status, context) / m_divisor; }
-    static ResolvedTypeNodePtr Create(ResolvedTypeNodeR left, double divisor) { return new ResolvedDivideByConstantNode(left, divisor); }
-    };
-
-/*=================================================================================**//**
-* @bsiclass                                                      John.Gooding    09/2013
-+===============+===============+===============+===============+===============+======*/
-struct          ResolvedDivideConstantNode : ResolvedTypeNode
-    {
-private:
-    double m_left;
-    ResolvedTypeNodePtr m_divisor;
-    ResolvedDivideConstantNode(double left, ResolvedTypeNodeR divisor) : ResolvedTypeNode(ECN::PRIMITIVETYPE_Double), m_left(left), m_divisor(&divisor) {}
-
-public:
-    double _GetDoubleValue(ExpressionStatus& status, ExpressionContextR context) override
-        {
-        double divisor = m_divisor->_GetDoubleValue(status, context);
-        if (0.0 == divisor)
-            {
-            if (ExprStatus_Success == status)
-                status = ExprStatus_DivideByZero;
-            return 0;
-            }
-
-        return m_left / divisor; 
-        }
-
-    static ResolvedTypeNodePtr Create(double left, ResolvedTypeNodeR divisor) { return new ResolvedDivideConstantNode(left, divisor); }
-    };
-
-
-/*=================================================================================**//**
-* @bsiclass                                                      John.Gooding    09/2013
-+===============+===============+===============+===============+===============+======*/
-struct          ResolvedAddNode : ResolvedBinaryNode
-    {
-private:
-    ResolvedAddNode(ECN::PrimitiveType primitiveType, ResolvedTypeNodeR left, ResolvedTypeNodeR right) : ResolvedBinaryNode(primitiveType, left, right) {}
-public:
-    ::Int32 _GetIntegerValue(ExpressionStatus& status, ExpressionContextR context) override { return m_left->_GetIntegerValue(status, context) + m_right->_GetIntegerValue(status, context); }
-    ::Int64 _GetLongValue(ExpressionStatus& status, ExpressionContextR context) override { return m_left->_GetLongValue(status, context) + m_right->_GetLongValue(status, context); }
-    double _GetDoubleValue(ExpressionStatus& status, ExpressionContextR context) override { return m_left->_GetDoubleValue(status, context) + m_right->_GetDoubleValue(status, context); }
-
-    static ResolvedTypeNodePtr Create(ECN::PrimitiveType primitiveType, ResolvedTypeNodeR left, ResolvedTypeNodeR right) { return new ResolvedAddNode(primitiveType, left, right); }
-    };
-
-/*=================================================================================**//**
-* @bsiclass                                                      John.Gooding    09/2013
-+===============+===============+===============+===============+===============+======*/
-struct          ResolvedAddConstantNode : ResolvedTypeNode
-    {
-private:
-    union
-        {
-        ::Int32     m_i;
-        ::Int64     m_i64;
-        double      m_d;
-        } m_right;
-    ResolvedTypeNodePtr m_left;
-    ResolvedAddConstantNode(ECN::PrimitiveType resultType, ResolvedTypeNodeR left, ECValueCR right);
-public:
-    ::Int32 _GetIntegerValue(ExpressionStatus& status, ExpressionContextR context) override { return m_left->_GetIntegerValue(status, context) + m_right.m_i; }
-    ::Int64 _GetLongValue(ExpressionStatus& status, ExpressionContextR context) override { return m_left->_GetLongValue(status, context) + m_right.m_i64; }
-    double _GetDoubleValue(ExpressionStatus& status, ExpressionContextR context) override { return m_left->_GetDoubleValue(status, context) + m_right.m_d; }
-
-    static ResolvedTypeNodePtr Create(ECN::PrimitiveType resultType, ResolvedTypeNodeR left, ECValueCR right) { return new ResolvedAddConstantNode(resultType, left, right); }
-    };
-
-/*=================================================================================**//**
-* @bsiclass                                                      John.Gooding    09/2013
-+===============+===============+===============+===============+===============+======*/
-struct          ResolvedSubtractNode : ResolvedBinaryNode
-    {
-private:
-    ResolvedSubtractNode(ECN::PrimitiveType primitiveType, ResolvedTypeNodeR left, ResolvedTypeNodeR right) : ResolvedBinaryNode(primitiveType, left, right) {}
-public:
-    ::Int32 _GetIntegerValue(ExpressionStatus& status, ExpressionContextR context) override { return m_left->_GetIntegerValue(status, context) - m_right->_GetIntegerValue(status, context); }
-    ::Int64 _GetLongValue(ExpressionStatus& status, ExpressionContextR context) override { return m_left->_GetLongValue(status, context) - m_right->_GetLongValue(status, context); }
-    double _GetDoubleValue(ExpressionStatus& status, ExpressionContextR context) override { return m_left->_GetDoubleValue(status, context) - m_right->_GetDoubleValue(status, context); }
-
-    static ResolvedTypeNodePtr Create(ECN::PrimitiveType primitiveType, ResolvedTypeNodeR left, ResolvedTypeNodeR right) { return new ResolvedSubtractNode(primitiveType, left, right); }
-    };
-
-/*=================================================================================**//**
-* @bsiclass                                                      John.Gooding    09/2013
-+===============+===============+===============+===============+===============+======*/
-struct          ResolvedConcatenateNode : ResolvedBinaryNode
-    {
-    ResolvedConcatenateNode(ResolvedTypeNodeR left, ResolvedTypeNodeR right) : ResolvedBinaryNode(PRIMITIVETYPE_String, left, right) {}
-public:
-    ExpressionStatus _GetStringValue(ECValueR result, ExpressionContextR context) override;
-    static ResolvedTypeNodePtr Create(ResolvedTypeNodeR left, ResolvedTypeNodeR right) { return new ResolvedConcatenateNode(left, right); }
-    };
-
-/*=================================================================================**//**
-* @bsiclass                                                      John.Gooding    09/2013
-+===============+===============+===============+===============+===============+======*/
-struct          ResolvedCompareNode : ResolvedBinaryNode
-{
-protected:
-    ExpressionToken m_operatorCode;
-
-public:
-    ResolvedCompareNode(ExpressionToken operatorCode, ResolvedTypeNodeR left, ResolvedTypeNodeR right) : ResolvedBinaryNode(ECN::PRIMITIVETYPE_Boolean, left, right), m_operatorCode(operatorCode) {}
-};
-
-/*=================================================================================**//**
-* @bsiclass                                                      John.Gooding    09/2013
-+===============+===============+===============+===============+===============+======*/
-struct          ResolvedCompareIntegerNode : ResolvedCompareNode
-{
-private:
-    ResolvedCompareIntegerNode(ExpressionToken operatorCode, ResolvedTypeNodeR left, ResolvedTypeNodeR right) : ResolvedCompareNode(operatorCode, left, right){}
-public:
-    bool _GetBooleanValue(ExpressionStatus& status, ExpressionContextR context) override;
-    static ResolvedTypeNodePtr Create(ExpressionToken operatorCode, ResolvedTypeNodeR left, ResolvedTypeNodeR right) { return new ResolvedCompareIntegerNode(operatorCode, left, right); }
-};
-
-/*=================================================================================**//**
-* @bsiclass                                                      John.Gooding    09/2013
-+===============+===============+===============+===============+===============+======*/
-template <typename T> struct          ResolvedCompareToConstantNode : ResolvedTypeNode
-{
-protected:
-    ExpressionToken m_operatorCode;
-    ResolvedTypeNodePtr m_left;
-    T m_right;
-public:
-    ResolvedCompareToConstantNode(ExpressionToken operatorCode, ResolvedTypeNodeR left, T right) :
-                                            ResolvedTypeNode(PRIMITIVETYPE_Boolean), m_operatorCode(operatorCode), m_left(&left), m_right(right) {}
-};
-
-/*=================================================================================**//**
-* @bsiclass                                                      John.Gooding    09/2013
-+===============+===============+===============+===============+===============+======*/
-struct          ResolvedCompareIntegerToConstantNode : ResolvedCompareToConstantNode<::Int32>
-{
-private:
-    ResolvedCompareIntegerToConstantNode(ExpressionToken operatorCode, ResolvedTypeNodeR left, ::Int32 right) : ResolvedCompareToConstantNode<::Int32>(operatorCode, left, right) {}
-public:
-    bool _GetBooleanValue(ExpressionStatus& status, ExpressionContextR context) override;
-    static ResolvedTypeNodePtr Create(ExpressionToken operatorCode, ResolvedTypeNodeR left, ::Int32 right) { return new ResolvedCompareIntegerToConstantNode(operatorCode, left, right); }
-};
-
-/*=================================================================================**//**
-* @bsiclass                                                      John.Gooding    09/2013
-+===============+===============+===============+===============+===============+======*/
-struct          ResolvedCompareLongToConstantNode : ResolvedCompareToConstantNode<::Int64>
-{
-private:
-    ResolvedCompareLongToConstantNode(ExpressionToken operatorCode, ResolvedTypeNodeR left, ::Int64 right) : ResolvedCompareToConstantNode<::Int64>(operatorCode, left, right) {}
-public:
-    bool _GetBooleanValue(ExpressionStatus& status, ExpressionContextR context) override;
-    static ResolvedTypeNodePtr Create(ExpressionToken operatorCode, ResolvedTypeNodeR left, ::Int64 right) { return new ResolvedCompareLongToConstantNode(operatorCode, left, right); }
-};
-
-/*=================================================================================**//**
-* @bsiclass                                                      John.Gooding    09/2013
-+===============+===============+===============+===============+===============+======*/
-struct          ResolvedCompareDoubleToConstantNode : ResolvedCompareToConstantNode<double>
-{
-private:
-    ResolvedCompareDoubleToConstantNode(ExpressionToken operatorCode, ResolvedTypeNodeR left, double right) : ResolvedCompareToConstantNode<double>(operatorCode, left, right) {}
-public:
-    bool _GetBooleanValue(ExpressionStatus& status, ExpressionContextR context) override;
-    static ResolvedTypeNodePtr Create(ExpressionToken operatorCode, ResolvedTypeNodeR left, double right) { return new ResolvedCompareDoubleToConstantNode(operatorCode, left, right); }
-};
-
-/*=================================================================================**//**
-* @bsiclass                                                      John.Gooding    09/2013
-+===============+===============+===============+===============+===============+======*/
-struct          ResolvedCompareBooleanToConstantNode : ResolvedCompareToConstantNode<bool>
-{
-private:
-    ResolvedCompareBooleanToConstantNode(ExpressionToken operatorCode, ResolvedTypeNodeR left, bool right) : ResolvedCompareToConstantNode<bool>(operatorCode, left, right) {}
-public:
-    bool _GetBooleanValue(ExpressionStatus& status, ExpressionContextR context) override;
-    static ResolvedTypeNodePtr Create(ExpressionToken operatorCode, ResolvedTypeNodeR left, bool right) { return new ResolvedCompareBooleanToConstantNode(operatorCode, left, right); }
-};
-
-/*=================================================================================**//**
-* @bsiclass                                                      John.Gooding    09/2013
-+===============+===============+===============+===============+===============+======*/
-struct          ResolvedCompareLongNode : ResolvedCompareNode
-{
-private:
-    ResolvedCompareLongNode(ExpressionToken operatorCode, ResolvedTypeNodeR left, ResolvedTypeNodeR right) : ResolvedCompareNode(operatorCode, left, right){}
-public:
-    bool _GetBooleanValue(ExpressionStatus& status, ExpressionContextR context) override;
-    static ResolvedTypeNodePtr Create(ExpressionToken operatorCode, ResolvedTypeNodeR left, ResolvedTypeNodeR right) { return new ResolvedCompareLongNode(operatorCode, left, right); }
-};
-
-/*=================================================================================**//**
-* @bsiclass                                                      John.Gooding    09/2013
-+===============+===============+===============+===============+===============+======*/
-struct          ResolvedCompareDoubleNode : ResolvedCompareNode
-{
-private:
-    ResolvedCompareDoubleNode(ExpressionToken operatorCode, ResolvedTypeNodeR left, ResolvedTypeNodeR right) : ResolvedCompareNode(operatorCode, left, right){}
-public:
-    bool _GetBooleanValue(ExpressionStatus& status, ExpressionContextR context) override;
-    static ResolvedTypeNodePtr Create(ExpressionToken operatorCode, ResolvedTypeNodeR left, ResolvedTypeNodeR right) { return new ResolvedCompareDoubleNode(operatorCode, left, right); }
-};
-
-/*=================================================================================**//**
-* @bsiclass                                                      John.Gooding    09/2013
-+===============+===============+===============+===============+===============+======*/
-struct          ResolvedCompareBooleanNode : ResolvedCompareNode
-{
-private:
-    ResolvedCompareBooleanNode(ExpressionToken operatorCode, ResolvedTypeNodeR left, ResolvedTypeNodeR right) : ResolvedCompareNode(operatorCode, left, right){}
-public:
-    bool _GetBooleanValue(ExpressionStatus& status, ExpressionContextR context) override;
-    static ResolvedTypeNodePtr Create(ExpressionToken operatorCode, ResolvedTypeNodeR left, ResolvedTypeNodeR right) { return new ResolvedCompareBooleanNode(operatorCode, left, right); }
-};
-
-/*=================================================================================**//**
-* @bsiclass                                                      John.Gooding    09/2013
-+===============+===============+===============+===============+===============+======*/
-struct          ResolvedCompareStringNode : ResolvedCompareNode
-{
-    bool _GetBooleanValue(ExpressionStatus& status, ExpressionContextR context) override;
-    ResolvedCompareStringNode(ExpressionToken operatorCode, ResolvedTypeNodeR left, ResolvedTypeNodeR right) : ResolvedCompareNode(operatorCode, left, right){}
-};
-
-/*=================================================================================**//**
-* @bsiclass                                                      John.Gooding    09/2013
-+===============+===============+===============+===============+===============+======*/
-struct          ResolvedLogicalBitNode : ResolvedBinaryNode
-    {
-    ExpressionToken m_operatorCode;
-    ResolvedLogicalBitNode(ECN::PrimitiveType primitiveType, ExpressionToken operatorCode, ResolvedTypeNodeR left, ResolvedTypeNodeR right) : ResolvedBinaryNode(primitiveType, left, right), m_operatorCode(operatorCode) {}
-
-public:
-    ::Int32 _GetIntegerValue(ExpressionStatus& status, ExpressionContextR context) override;
-    ::Int64 _GetLongValue(ExpressionStatus& status, ExpressionContextR context) override;
-    bool _GetBooleanValue(ExpressionStatus& status, ExpressionContextR context) override;
-    static ResolvedTypeNodePtr Create(ECN::PrimitiveType primitiveType, ExpressionToken operatorCode, ResolvedTypeNodeR left, ResolvedTypeNodeR right) { return new ResolvedLogicalBitNode(primitiveType, operatorCode, left, right); }
-    };
-
-/*=================================================================================**//**
-* @bsiclass                                                      John.Gooding    09/2013
-+===============+===============+===============+===============+===============+======*/
-struct          ResolvedShiftInteger : ResolvedBinaryNode
-    {
-private:
-    ExpressionToken m_operatorCode;
-    ResolvedShiftInteger(ExpressionToken operatorCode, ResolvedTypeNodeR left, ResolvedTypeNodeR right) : ResolvedBinaryNode(PRIMITIVETYPE_Integer, left, right), m_operatorCode(operatorCode) {}
-
-public:
-    ::Int32 _GetIntegerValue(ExpressionStatus& status, ExpressionContextR context) override;
-    static ResolvedTypeNodePtr Create(ExpressionToken operatorCode, ResolvedTypeNodeR left, ResolvedTypeNodeR right) { return new ResolvedShiftInteger(operatorCode, left, right); }
-    };
-
-/*=================================================================================**//**
-* @bsiclass                                                      John.Gooding    09/2013
-+===============+===============+===============+===============+===============+======*/
-struct          ResolvedShiftLong : ResolvedBinaryNode
-    {
-private:
-    ExpressionToken m_operatorCode;
-    ResolvedShiftLong(ExpressionToken operatorCode, ResolvedTypeNodeR left, ResolvedTypeNodeR right) : ResolvedBinaryNode(PRIMITIVETYPE_Long, left, right), m_operatorCode(operatorCode) {}
-
-public:
-    ::Int64 _GetLongValue(ExpressionStatus& status, ExpressionContextR context) override;
-    static ResolvedTypeNodePtr Create(ExpressionToken operatorCode, ResolvedTypeNodeR left, ResolvedTypeNodeR right) { return new ResolvedShiftLong(operatorCode, left, right); }
-    };
-
-/*=================================================================================**//**
-* @bsiclass                                                      John.Gooding    09/2013
-+===============+===============+===============+===============+===============+======*/
-struct          ResolvedIIfNode : ResolvedTypeNode
-    {
-    ResolvedTypeNodePtr m_condition;
-    ResolvedTypeNodePtr m_true;
-    ResolvedTypeNodePtr m_false;
-
-    ExpressionToken m_operatorCode;
-    ResolvedIIfNode(ECN::PrimitiveType primType, ResolvedTypeNodeR condition, ResolvedTypeNodeR ifTrue, ResolvedTypeNodeR ifFalse) : 
-                                ResolvedTypeNode(primType), m_condition(&condition), m_true(&ifTrue), m_false(&ifFalse) {}
-
-public:
-    ::Int32 _GetIntegerValue(ExpressionStatus& status, ExpressionContextR context) override;
-    ::Int64 _GetLongValue(ExpressionStatus& status, ExpressionContextR context) override;
-    double _GetDoubleValue(ExpressionStatus& status, ExpressionContextR context) override;
-    bool _GetBooleanValue(ExpressionStatus& status, ExpressionContextR context) override;
-    ExpressionStatus _GetStringValue(ECValueR result, ExpressionContextR context) override;
-    static ResolvedTypeNodePtr Create(ECN::PrimitiveType primType, ResolvedTypeNodeR condition, ResolvedTypeNodeR ifTrue, ResolvedTypeNodeR ifFalse) 
-                    { return new ResolvedIIfNode(primType, condition, ifTrue, ifFalse); }
-    };
-
-/*=================================================================================**//**
-* @bsiclass                                                      John.Gooding    09/2013
-+===============+===============+===============+===============+===============+======*/
-struct          ResolvedConvertIntegerToLong : ResolvedTypeNode
-    {
-private:
-    ResolvedTypeNodePtr m_left;
-    ResolvedConvertIntegerToLong(ResolvedTypeNodeR left) : ResolvedTypeNode(PRIMITIVETYPE_Long) { m_left = &left; }
-protected:
-    virtual bool                _IsConstant () const override { return m_left->IsConstant(); }
-public:
-    ::Int64 _GetLongValue(ExpressionStatus& status, ExpressionContextR context) override { return m_left->_GetIntegerValue(status, context); }
-    static ResolvedTypeNodePtr Create(ResolvedTypeNodeR left) { return new ResolvedConvertIntegerToLong(left); }
-    };
-
-/*=================================================================================**//**
-* @bsiclass                                                      John.Gooding    09/2013
-+===============+===============+===============+===============+===============+======*/
-struct          ResolvedConvertIntegerToDouble : ResolvedTypeNode
-    {
-private:
-    ResolvedTypeNodePtr m_left;
-    ResolvedConvertIntegerToDouble(ResolvedTypeNodeR left) : ResolvedTypeNode(PRIMITIVETYPE_Double) { m_left = &left; }
-protected:
-    virtual bool                _IsConstant () const override { return m_left->IsConstant(); }
-public:
-    double _GetDoubleValue(ExpressionStatus& status, ExpressionContextR context) override { return m_left->_GetIntegerValue(status, context); }
-    static ResolvedTypeNodePtr Create(ResolvedTypeNodeR left) { return new ResolvedConvertIntegerToDouble(left); }
-    };
-
-/*=================================================================================**//**
-* @bsiclass                                                      John.Gooding    09/2013
-+===============+===============+===============+===============+===============+======*/
-struct          ResolvedConvertLongToDouble : ResolvedTypeNode
-    {
-private:
-    ResolvedTypeNodePtr m_left;
-    ResolvedConvertLongToDouble(ResolvedTypeNodeR left) : ResolvedTypeNode(PRIMITIVETYPE_Double) { m_left = &left; }
-protected:
-    virtual bool                _IsConstant () const override { return m_left->IsConstant(); }
-public:
-    double _GetDoubleValue(ExpressionStatus& status, ExpressionContextR context) override { return m_left->_GetLongValue(status, context); }
-    static ResolvedTypeNodePtr Create(ResolvedTypeNodeR left) { return new ResolvedConvertLongToDouble(left); }
-    };
-
-/*=================================================================================**//**
-* @bsiclass                                                      John.Gooding    09/2013
-+===============+===============+===============+===============+===============+======*/
-struct          ResolvedConvertLongToBoolean : ResolvedTypeNode
-    {
-private:
-    ResolvedTypeNodePtr m_left;
-    ResolvedConvertLongToBoolean(ResolvedTypeNodeR left) : ResolvedTypeNode(PRIMITIVETYPE_Boolean) { m_left = &left; }
-protected:
-    virtual bool                _IsConstant () const override { return m_left->IsConstant(); }
-public:
-    bool _GetBooleanValue(ExpressionStatus& status, ExpressionContextR context) override { return m_left->_GetLongValue(status, context) != 0; }
-    static ResolvedTypeNodePtr Create(ResolvedTypeNodeR left) { return new ResolvedConvertLongToBoolean(left); }
-    };
-
-/*=================================================================================**//**
-* @bsiclass                                                      John.Gooding    09/2013
-+===============+===============+===============+===============+===============+======*/
-struct          ResolvedConvertIntegerToBoolean : ResolvedTypeNode
-    {
-private:
-    ResolvedTypeNodePtr m_left;
-    ResolvedConvertIntegerToBoolean(ResolvedTypeNodeR left) : ResolvedTypeNode(PRIMITIVETYPE_Boolean) { m_left = &left; }
-protected:
-    virtual bool                _IsConstant () const override { return m_left->IsConstant(); }
-public:
-    bool _GetBooleanValue(ExpressionStatus& status, ExpressionContextR context) override { return m_left->_GetIntegerValue(status, context) != 0; }
-    static ResolvedTypeNodePtr Create(ResolvedTypeNodeR left) { return new ResolvedConvertIntegerToBoolean(left); }
-    };
-
-/*=================================================================================**//**
-* @bsiclass                                                      John.Gooding    09/2013
-+===============+===============+===============+===============+===============+======*/
-struct          ResolvedConvertDoubleToBoolean : ResolvedTypeNode
-    {
-private:
-    ResolvedTypeNodePtr m_left;
-    ResolvedConvertDoubleToBoolean(ResolvedTypeNodeR left) : ResolvedTypeNode(PRIMITIVETYPE_Boolean) { m_left = &left; }
-protected:
-    virtual bool                _IsConstant () const override { return m_left->IsConstant(); }
-public:
-    bool _GetBooleanValue(ExpressionStatus& status, ExpressionContextR context) override { return m_left->_GetDoubleValue(status, context) != 0; }
-    static ResolvedTypeNodePtr Create(ResolvedTypeNodeR left) { return new ResolvedConvertDoubleToBoolean(left); }
-    };
-
-/*=================================================================================**//**
-* @bsiclass                                                      John.Gooding    09/2013
-+===============+===============+===============+===============+===============+======*/
-struct          ResolvedConvertToString : ResolvedTypeNode
-    {
-private:
-    ResolvedTypeNodePtr m_left;
-    ResolvedConvertToString(ResolvedTypeNodeR left) : ResolvedTypeNode(PRIMITIVETYPE_String) { m_left = &left; }
-protected:
-    virtual bool                _IsConstant () const override { return m_left->IsConstant(); }
-public:
-    ExpressionStatus _GetStringValue(ECValueR result, ExpressionContextR context) override;
-    static ResolvedTypeNodePtr Create(ResolvedTypeNodeR left) { return new ResolvedConvertToString(left); }
-    };
-
-END_BENTLEY_ECOBJECT_NAMESPACE
-
+/*--------------------------------------------------------------------------------------+
+|
+|     $Source: PublicApi/ECObjects/ECExpressionNode.h $
+|
+|  $Copyright: (c) 2013 Bentley Systems, Incorporated. All rights reserved. $
+|
++--------------------------------------------------------------------------------------*/
+#pragma once
+
+/*__BENTLEY_INTERNAL_ONLY__*/
+
+BEGIN_BENTLEY_ECOBJECT_NAMESPACE
+
+/*=================================================================================**//**
+*
++===============+===============+===============+===============+===============+======*/
+struct          Lexer : RefCountedBase
+{
+private:
+    ExpressionToken   m_currentToken;
+    ExpressionToken   m_tokenModifier;   //  Only used for Assign??
+    wchar_t         m_tokenBuilder [1024];
+    size_t          m_inputIndex;
+    size_t          m_outputIndex;
+    size_t          m_maxInputIndex;
+    size_t          m_maxOutputIndex;
+    size_t          m_startPosition;
+
+    wchar_t const*  m_inputCP;              //  Points into contents of m_inputString
+    Bentley::WString   m_inputString;
+
+    wchar_t const*          getTokenStringCP ();
+    wchar_t                 GetCurrentChar ();
+    wchar_t                 GetNextChar  ();
+    void                    PushBack ();
+    wchar_t                 PeekChar  ();
+    wchar_t                 GetDigits (ExpressionToken&  tokenType, bool isOctal);
+    bool                    IsHexDigit (wchar_t ch);
+    wchar_t                 GetHexConstant (ExpressionToken&  tokenType);
+    ExpressionToken         GetNumericConstant ();
+    ExpressionToken         GetString ();
+    ExpressionToken         GetIdentifier ();
+    ExpressionToken         ScanToken ();
+    void                    MarkOffset();
+                            Lexer (wchar_t const* inputString);
+public:
+    static LexerPtr         Create(wchar_t const* inputString);
+    ECOBJECTS_EXPORT static WString     GetString(ExpressionToken tokenName);
+    void                    Advance ();
+    ExpressionToken         GetTokenType ();
+    ExpressionToken         GetTokenModifier ();
+    wchar_t const*          GetTokenStringCP ();
+    size_t                  GetTokenStartOffset();
+
+    };  //  End of class Lexer
+
+/*=================================================================================**//**
+*
+*
+* @bsiclass                                                     John.Gooding    02/2011
++===============+===============+===============+===============+===============+======*/
+struct          Operations 
+{
+private:
+    static void        ReportInvalidDivisionOperands() {}
+    static void        ReportInvalidArithmeticOperands(EvaluationResultR left, EvaluationResultR right) {}
+    static void        ReportInvalidLikeOperands(EvaluationResultR left, EvaluationResultR right) {}
+    static void        ReportInvalidJunctionOperands(EvaluationResultR left, EvaluationResultR right) {}
+    static void        ReportInvalidComparisonOperands(EvaluationResultR left, EvaluationResultR right) {}
+    static void        ReportInvalidUnaryArithmeticOperand(ExpressionToken operationCode, EvaluationResultR left) {}
+public:
+
+    static ExpressionStatus ConvertToInt32(EvaluationResultR evalResult);
+    static ExpressionStatus ConvertToString(EvaluationResultR evalResult);
+    static ExpressionStatus ConvertToString(ECN::ECValueR evalResult);
+    static ExpressionStatus ConvertToInt64(EvaluationResultR evalResult);
+    static ExpressionStatus ConvertToDouble(EvaluationResultR evalResult);
+    static ExpressionStatus ConvertToDateTime(EvaluationResultR evalResult);
+    static ExpressionStatus ConvertToArithmeticOrBooleanOperand (EvaluationResultR evalResult);
+    static ExpressionStatus ConvertToBooleanOperand (EvaluationResultR ecValue);
+    static ExpressionStatus ConvertStringToArithmeticOperand (EvaluationResultR ecValue);
+    static ExpressionStatus ConvertStringToArithmeticOrBooleanOperand (EvaluationResultR ecValue);
+    static ExpressionStatus PerformArithmeticPromotion(EvaluationResult& leftResult, EvaluationResult& rightResult);
+    static ExpressionStatus PerformJunctionPromotion(EvaluationResultR left, EvaluationResultR right);
+    static ExpressionStatus PerformUnaryMinus(EvaluationResultR resultOut, EvaluationResultR left);
+    static ExpressionStatus PerformUnaryNot(EvaluationResultR resultOut, EvaluationResultR left);
+    static ExpressionStatus PerformShift(EvaluationResultR resultOut, ExpressionToken shiftOp, EvaluationResultR left, EvaluationResultR right);
+    static ExpressionStatus PerformMultiplication(EvaluationResultR resultOut, EvaluationResultR left, EvaluationResultR right);
+    static ExpressionStatus PerformExponentiation(EvaluationResultR resultOut, EvaluationResultR left, EvaluationResultR right);
+    static ExpressionStatus PerformIntegerDivision(EvaluationResultR resultOut, EvaluationResultR left, EvaluationResultR right);
+    static ExpressionStatus PerformDivision(EvaluationResultR resultOut, EvaluationResultR left, EvaluationResultR right);
+    static ExpressionStatus PerformMod(EvaluationResultR resultOut, EvaluationResultR left, EvaluationResultR right);
+    static ExpressionStatus PerformLikeTest(EvaluationResultR resultOut, EvaluationResultR left, EvaluationResultR right) { return ExprStatus_NotImpl; }
+    static ExpressionStatus PerformJunctionOperator(EvaluationResultR resultOut, ExpressionToken junctionOperator, EvaluationResultR left, EvaluationResultR right);
+    static ExpressionStatus PerformLogicalOr(EvaluationResultR resultOut, EvaluationResultR leftValue, EvaluationResultR rightValue);
+    static ExpressionStatus PerformLogicalAnd(EvaluationResultR resultOut, EvaluationResultR leftValue, EvaluationResultR rightValue);
+};  // End of class Operations
+
+/*=================================================================================**//**
+*
+* !!!Describe Class Here!!!
+*
+* @bsiclass                                                      John.Gooding    02/2011
++===============+===============+===============+===============+===============+======*/
+struct           NodeHelpers
+{
+private:
+
+protected:
+
+public:
+    static  void        GetAdditiveNodes(NodeCPVector& nodes, NodeCR rightMost);
+    static  void        DetermineKnownUnitsSame (UnitsTypeR units, NodeCPVector& nodes);
+    static  void        DetermineKnownUnitsSame (UnitsTypeR units, NodeCR rightMost);
+
+}; // NodeHelpers
+
+/*=================================================================================**//**
+*
+* !!!Describe Class Here!!!
+*
+* @bsiclass                                                     John.Gooding    02/2011
++===============+===============+===============+===============+===============+======*/
+struct          ErrorNode : Node
+    {
+private:
+    WString     m_summary;
+    WString     m_detail1;
+    WString     m_detail2;
+
+protected:
+    virtual bool            _HasError () override { return true; }
+
+                ErrorNode (wchar_t const* summary, wchar_t const* detail1, wchar_t const* detail12) 
+                    : m_summary(summary), m_detail1(detail1), m_detail2(detail12) {}
+    virtual WString     _ToString() const override { return L"ERROR"; }
+    virtual ExpressionToken _GetOperation () const override { return TOKEN_Error; }
+
+public:
+    static ErrorNodePtr Create(wchar_t const* summary, wchar_t const* detail1, wchar_t const* detail12)
+        {
+        if (NULL == detail1)
+            detail1 = L"";
+        return new ErrorNode (summary, NULL == detail1 ? L"" : detail1, NULL== detail12 ? L"" : detail12);
+        }
+    };
+
+/*---------------------------------------------------------------------------------**//**
+* @bsistruct                                                    Paul.Connelly   09/13
++---------------+---------------+---------------+---------------+---------------+------*/
+struct LiteralNode : ResolvedTypeNode
+    {
+private:
+    virtual WString             _ToString() const override      { return _GetECValue().ToString(); }
+    virtual ExpressionStatus    _GetValue (EvaluationResult& evalResult, ExpressionContextR, bool, bool) override
+        {
+        evalResult = _GetECValue();
+        return ExprStatus_Success;
+        }
+protected:
+    virtual ECValue             _GetECValue() const = 0;
+    virtual bool                _IsConstant () const override { return true; }
+    
+public:
+    ECValue                     GetECValue() const { return _GetECValue(); }
+    };
+
+/*=================================================================================**//**
+*
+* !!!Describe Class Here!!!
+*
+* @bsiclass                                                     John.Gooding    02/2011
++===============+===============+===============+===============+===============+======*/
+struct          StringLiteralNode : LiteralNode
+{
+private:
+    WString     m_value;
+
+protected:
+    virtual WString     _ToString() const override 
+        { 
+        WString retval = L"\"";
+        retval.append (m_value);
+        retval.append (L"\"");
+        return retval;
+        }
+
+    virtual ExpressionStatus _GetValue(EvaluationResult& evalResult, ExpressionContextR context, 
+                                        bool allowUnknown, bool allowOverrides) override
+        {
+        evalResult = ECN::ECValue(m_value.c_str(), false);
+
+        return ExprStatus_Success;
+        }
+
+    virtual ExpressionToken _GetOperation () const override { return TOKEN_StringConst; }
+    virtual bool            _IsConstant () const override { return true; }
+    virtual ECValue         _GetECValue() const override { return ECValue (m_value.c_str()); }
+public:
+    ExpressionStatus _GetStringValue(ECValueR result, ExpressionContextR context) override
+        {
+        result.SetString(m_value.c_str(), false);
+        return ExprStatus_Success;
+        }
+
+    wchar_t const*   GetInternalValue () { return m_value.c_str(); }
+
+                StringLiteralNode (wchar_t const* literalValue) : ResolvedTypeNode(PRIMITIVETYPE_String)
+        {
+        m_value = literalValue;
+        }
+
+}; // End of struct StringLiteralNode
+
+/*---------------------------------------------------------------------------------**//**
+* @bsistruct                                                    Paul.Connelly   02/13
++---------------+---------------+---------------+---------------+---------------+------*/
+template<typename T, ExpressionToken TOKEN, ECN::PrimitiveType typeID>
+struct          BaseLiteralNode : LiteralNode
+    {
+protected:
+    T           m_value;
+
+
+    virtual ExpressionToken     _GetOperation() const override  { return TOKEN; }
+    virtual ECValue             _GetECValue() const { return ECValue (m_value); }
+    virtual bool                _IsConstant () const override { return true; }
+    virtual ResolvedTypeNodePtr _GetResolvedTree(ExpressionResolverR context) override { return this; }
+
+public:
+    LiteralNode (T const& value) : ResolvedTypeNode(typeID), m_value(value) { }
+    
+    
+    T           GetInternalValue() const { return m_value; }
+    };
+
+/*---------------------------------------------------------------------------------**//**
+* @bsistruct                                                    Paul.Connelly   02/13
++---------------+---------------+---------------+---------------+---------------+------*/
+struct IntegerLiteralNode : BaseLiteralNode<::Int32, TOKEN_IntegerConstant, PRIMITIVETYPE_Integer>
+    {
+protected:
+    virtual bool _SupportsGetBooleanValue() override { return true; }
+    virtual bool _SupportsGetDoubleValue() override { return true; }
+    virtual bool _SupportsGetLongValue() override { return true; }
+public:
+    bool _GetBooleanValue(ExpressionStatus& status, ExpressionContextR context) override { return m_value != 0; }
+    ::Int32 _GetIntegerValue(ExpressionStatus& status, ExpressionContextR context) override { return m_value; }
+    ::Int64 _GetLongValue(ExpressionStatus& status, ExpressionContextR context) override { return m_value; }
+    double _GetDoubleValue(ExpressionStatus& status, ExpressionContextR context) override { return m_value; }
+    IntegerLiteralNode(::Int32 value) : LiteralNode(value) {}
+    };
+
+/*=================================================================================**//**
+* @bsiclass                                                      John.Gooding    09/2013
++===============+===============+===============+===============+===============+======*/
+struct Int64LiteralNode : BaseLiteralNode<Int64, TOKEN_IntegerConstant, PRIMITIVETYPE_Long>
+    {
+protected:
+    virtual bool _SupportsGetBooleanValue() override { return true; }
+    virtual bool _SupportsGetDoubleValue() override { return true; }
+    virtual bool _SupportsGetIntegerValue() override { return true; }
+public:
+    bool _GetBooleanValue(ExpressionStatus& status, ExpressionContextR context) override { return m_value != 0; }
+    ::Int32 _GetIntegerValue(ExpressionStatus& status, ExpressionContextR context) override { return (::Int32)m_value; }
+    ::Int64 _GetLongValue(ExpressionStatus& status, ExpressionContextR context) override { return m_value; }
+    double _GetDoubleValue(ExpressionStatus& status, ExpressionContextR context) override { return m_value; }
+    Int64LiteralNode(::Int64 value) : LiteralNode(value) {}
+    };
+
+/*=================================================================================**//**
+* @bsiclass                                                      John.Gooding    09/2013
++===============+===============+===============+===============+===============+======*/
+struct DoubleLiteralNode : BaseLiteralNode<double, TOKEN_FloatConst, PRIMITIVETYPE_Double>
+    {
+public:
+    double _GetDoubleValue(ExpressionStatus& status, ExpressionContextR context) override { return m_value; }
+    DoubleLiteralNode(double value) : LiteralNode(value) {}
+    };
+
+/*=================================================================================**//**
+* @bsiclass                                                      John.Gooding    09/2013
++===============+===============+===============+===============+===============+======*/
+struct BooleanLiteralNode : BaseLiteralNode<bool, TOKEN_True, PRIMITIVETYPE_Boolean>
+    {
+protected:
+    virtual bool _SupportsGetIntegerValue() override { return true; }
+public:
+    ::Int32 _GetIntegerValue(ExpressionStatus& status, ExpressionContextR context) override { return (::Int32)m_value; }
+    bool _GetBooleanValue(ExpressionStatus& status, ExpressionContextR context) override { return m_value; }
+    BooleanLiteralNode(bool value) : LiteralNode(value) {}
+    };
+
+typedef LiteralNode<DPoint2d, TOKEN_PointConst, PRIMITIVETYPE_Point2D>     Point2DLiteralNode;
+typedef LiteralNode<DPoint3d, TOKEN_PointConst, PRIMITIVETYPE_Point3D>     Point3DLiteralNode;
+
+/*---------------------------------------------------------------------------------**//**
+* @bsistruct                                                    Paul.Connelly   02/13
++---------------+---------------+---------------+---------------+---------------+------*/
+struct DateTimeLiteralNode : BaseLiteralNode<Int64, TOKEN_DateTimeConst, PRIMITIVETYPE_DateTime>
+    {
+protected:
+    virtual ECValue         _GetECValue() const override { ECValue v; v.SetDateTimeTicks (GetInternalValue()); return v; }
+public:
+    DateTimeLiteralNode (Int64 ticks) : LiteralNode<Int64, TOKEN_DateTimeConst, PRIMITIVETYPE_DateTime>(ticks) { }
+    ::Int64 _GetDateTimeValue(ExpressionStatus& status, ExpressionContextR context) override { return m_value; }
+    };
+
+/*---------------------------------------------------------------------------------**//**
+* @bsistruct                                                    Paul.Connelly   02/13
++---------------+---------------+---------------+---------------+---------------+------*/
+struct          NullLiteralNode : LiteralNode
+    {
+protected:
+    virtual WString             _ToString() const override { return L"Null"; }
+    virtual ExpressionStatus    _GetValue (EvaluationResult& evalResult, ExpressionContextR, bool, bool)
+        {
+        evalResult = ECN::ECValue (/*null*/);
+        return ExprStatus_Success;
+        }
+    virtual ExpressionToken     _GetOperation () const override { return TOKEN_Null; }
+    virtual ECValue             _GetECValue() const override { return ECValue (/*null*/); }
+public:
+    //  If we don't provide some type code it can't be a ResolvedTypeNode preventing the entire
+    //  tree above it from being ResolvedTypeNode.  Nothing should match PRIMITIVETYPE_Binary.
+    NullLiteralNode() : ResolvedTypeNode(PRIMITIVETYPE_Binary) { }
+    };
+
+/*=================================================================================**//**
+*
+* Holds a list of nodes forming a primary.  Every dotted expression, method call
+* or array access expression must start with an identifier.  That identifier is represented
+* by the member m_identName.  All subsequent operations are represented by entries in 
+* m_operators.
+*
+* The entire primary list is fed into the context.  The context that resolves m_identName
+* is responsible for handling all of the operators in the list.
+*
+* @bsiclass                                                     John.Gooding    02/2011
++===============+===============+===============+===============+===============+======*/
+struct          PrimaryListNode : Node
+{
+private:
+    bvector<NodePtr>        m_operators;
+
+    virtual bool        _Traverse(NodeVisitorR visitor) const
+        {
+        for (size_t i = 0; i < m_operators.size(); i++)
+            {
+            bool retval = m_operators[i]->Traverse(visitor);
+            if (!retval)
+                return retval;
+            }
+        
+        return true;
+        }
+
+protected:
+    virtual WString     _ToString() const override 
+        {
+        return L"";
+        }
+
+    virtual ExpressionToken _GetOperation () const override { return TOKEN_PrimaryList; }
+    virtual ExpressionStatus _GetValue(EvaluationResult& evalResult, ExpressionContextR context, 
+                                        bool allowUnknown, bool allowOverrides) override;
+
+    virtual bool            _HasError () override { return false; }
+    virtual void            _DetermineKnownUnits(UnitsTypeR unitsType) const override { }
+    virtual void            _ForceUnitsOrder(UnitsTypeCR  knownType) override {}
+    virtual ResolvedTypeNodePtr _GetResolvedTree(ExpressionResolverR context) override { return context._ResolvePrimaryList(*this); }
+
+public:
+    ECOBJECTS_EXPORT wchar_t const*     GetName(size_t index) const;
+    ECOBJECTS_EXPORT size_t             GetNumberOfOperators() const;
+    ECOBJECTS_EXPORT NodeP              GetOperatorNode(size_t index) const;    // NEEDSWORK: const method returning member as non-const pointer...propagates to CallNode::InvokeXXXMethod()...
+    ECOBJECTS_EXPORT ExpressionToken    GetOperation(size_t index) const;
+
+    static PrimaryListNodePtr Create() { return new PrimaryListNode(); }
+    void                    AppendCallNode(CallNodeR  callNode);
+    void                    AppendNameNode(IdentNodeR  nameNode);
+    void                    AppendArrayNode(LBracketNodeR  lbracketNode);
+}; //  End of PrimaryListNode
+
+/*=================================================================================**//**
+*
+* !!!Describe Class Here!!!
+*
+* @bsiclass                                                     John.Gooding    02/2011
++===============+===============+===============+===============+===============+======*/
+struct          IdentNode : Node
+{
+private:
+    WString     m_value;
+    bvector<WString> m_qualifiers;
+
+                IdentNode(wchar_t const* name) : m_value(name) {}
+    friend      struct DotNode;
+protected:
+    virtual WString     _ToString() const override { return m_value; }
+
+    //  May want to distinguish between compiled category and resolved category
+    virtual ExpressionToken _GetOperation () const override { return TOKEN_Ident; }
+
+    virtual bool            _HasError () override { return false; }
+    virtual void            _DetermineKnownUnits(UnitsTypeR unitsType) const override { }
+    virtual void            _ForceUnitsOrder(UnitsTypeCR  knownType) override {}
+
+public:
+    void                    PushQualifier(WCharCP rightName);
+    wchar_t const*          GetName() const { return m_value.c_str(); }
+    static IdentNodePtr     Create(wchar_t const*name) { return new IdentNode(name); }
+
+}; // End of struct IdentNode
+
+/*=================================================================================**//**
+*
+* !!!Describe Class Here!!!
+*
+* @bsiclass                                                     John.Gooding    02/2011
++===============+===============+===============+===============+===============+======*/
+struct          DotNode : IdentNode
+{
+private:
+    WString                 m_memberName;
+
+    virtual bool        _Traverse(NodeVisitorR visitor) const
+        {
+        return visitor.ProcessNode(*this); 
+        }
+
+protected:
+    virtual WString     _ToString() const override 
+        {
+        return L"." + m_memberName;
+        }
+
+    //  May want to distinguish between compiled category and resolved category
+    virtual ExpressionToken _GetOperation () const override { return TOKEN_Dot; }
+
+    virtual bool            _HasError () override { return false; }
+    virtual void            _DetermineKnownUnits(UnitsTypeR unitsType) const override { }
+    virtual void            _ForceUnitsOrder(UnitsTypeCR  knownType) override {}
+
+public:
+
+    wchar_t const*   GetMemberName() { return m_memberName.c_str(); }
+
+                DotNode (wchar_t const* memberName) : IdentNode(memberName), m_memberName(memberName) {}
+    static DotNodePtr Create(wchar_t const* memberName) { return new DotNode(memberName); }
+
+}; //  End of DotNode
+
+/*=================================================================================**//**
+*
+* !!!Describe Class Here!!!
+*
+* @bsiclass                                                     John.Gooding    02/2011
++===============+===============+===============+===============+===============+======*/
+struct          LBracketNode : Node
+{
+private:
+    //  May want to cache a reference object for cases where this is working with a constant reference
+    NodePtr   m_container;
+    NodePtr   m_index;
+
+                LBracketNode(NodeR index) : m_index(&index) {}
+
+protected:
+    virtual WString     _ToString() const override { return L"["; }
+    virtual bool        _Traverse(NodeVisitorR visitor) const
+        {
+        bool retval = visitor.StartArrayIndex(*this);
+        if (retval)
+            retval = m_index->Traverse(visitor);
+        if (retval)
+            retval = visitor.EndArrayIndex(*this);
+
+        return retval;
+        }
+
+    //  May want to distinguish between compiled category and resolved category
+    virtual ExpressionToken _GetOperation () const override { return TOKEN_LeftBracket; }
+
+    virtual bool            _HasError () override { return false; }
+    virtual void            _DetermineKnownUnits(UnitsTypeR unitsType) const override { }
+    virtual void            _ForceUnitsOrder(UnitsTypeCR  knownType) override {}
+public:
+    NodePtr                 GetIndexNode() const { return m_index.get(); }
+    static LBracketNodePtr  Create(NodeR index) { return new LBracketNode(index); }
+}; //  End of LBracketNode
+
+/*=================================================================================**//**
+*
+* !!!Describe Class Here!!!
+*
+* @bsiclass                                                     John.Gooding    02/2011
++===============+===============+===============+===============+===============+======*/
+struct          UnaryNode : Node
+{
+private:
+    ExpressionToken   m_operator;
+    NodePtr   m_left;
+
+protected:
+    virtual WString     _ToString() const override { return Lexer::GetString(m_operator); }
+
+    virtual bool        _Traverse(NodeVisitorR visitor) const
+        {
+        bool    retval = visitor.ProcessNode(*this);
+        if (retval)
+            retval = m_left->Traverse(visitor);
+
+        return retval;
+        }
+
+    virtual ExpressionToken _GetOperation () const override { return m_operator; }
+
+    virtual bool            _IsUnary () const override { return true; }
+    virtual NodeP           _GetLeftP () const override { return m_left.get(); }
+    virtual bool            _SetLeft (NodeR node) override { m_left = &node; return true; }
+    virtual void            _DetermineKnownUnits(UnitsTypeR unitsType) const override { }
+    virtual void            _ForceUnitsOrder(UnitsTypeCR  knownType) override {}
+
+public:
+                UnaryNode (ExpressionToken tokenId, NodeR left) : 
+                                    m_operator(tokenId), m_left(&left) {}
+
+};  //  End of struct Unary
+
+/*=================================================================================**//**
+*
+* !!!Describe Class Here!!!
+*
+* @bsiclass                                                     John.Gooding    02/2011
++===============+===============+===============+===============+===============+======*/
+struct          UnaryArithmeticNode : UnaryNode
+{
+protected:
+    virtual ResolvedTypeNodePtr _GetResolvedTree(ExpressionResolverR context) override { return context._ResolveUnaryArithmeticNode(*this); }
+    virtual ExpressionStatus _GetValue(EvaluationResult& evalResult, ExpressionContextR context, 
+                                        bool allowUnknown, bool allowOverrides) override;
+
+public:
+                UnaryArithmeticNode (ExpressionToken tokenId, NodeR left) : UnaryNode (tokenId, left) {}
+
+};  //  End of struct UnaryArithmeticNode
+
+/*=================================================================================**//**
+*
+* !!!Describe Class Here!!!
+*
+* @bsiclass                                                     John.Gooding    02/2011
++===============+===============+===============+===============+===============+======*/
+struct          BinaryNode : Node
+{
+private:
+    NodePtr     m_left;
+    NodePtr     m_right;
+
+protected:
+    ExpressionToken  m_operatorCode;
+
+    virtual WString     _ToString() const override { return Lexer::GetString(m_operatorCode); }
+
+    virtual bool        _Traverse(NodeVisitorR visitor) const
+        {
+        bool    retval = m_left->Traverse(visitor);
+        if (retval)
+            retval = visitor.ProcessNode(*this);
+        if (retval)
+            retval = m_right->Traverse(visitor);
+
+        return retval;
+        }
+
+    virtual ExpressionToken _GetOperation () const override { return m_operatorCode; }
+
+    virtual bool            _IsAdditive () const override
+                                { return TOKEN_Plus == m_operatorCode || TOKEN_Minus == m_operatorCode; }
+    virtual bool            _IsBinary () const override { return true; }
+    //  may be true for the context
+    //  virtual bool            _IsConstant () const  override { return true; }
+
+    virtual NodeP           _GetLeftP () const override { return m_left.get(); }
+    virtual NodeP           _GetRightP () const override { return m_right.get(); }
+    virtual bool            _SetLeft (NodeR node) override { m_left = &node; return true; }
+    virtual bool            _SetRight (NodeR node) override { m_right = &node; return true; }
+    virtual void            _DetermineKnownUnits(UnitsTypeR unitsType) const override { }
+    virtual void            _ForceUnitsOrder(UnitsTypeCR  knownType) override {}
+
+    ExpressionStatus        PromoteCommon(EvaluationResult& leftResult, EvaluationResult& rightResult, ExpressionContextR context, bool allowStrings);
+    ExpressionStatus        GetOperandValues(EvaluationResult& leftResult, EvaluationResult& rightResult, ExpressionContextR context);
+
+public:
+                    BinaryNode (ExpressionToken operatorCode, NodeR left, NodeR right) : m_operatorCode(operatorCode), m_left(&left), m_right(&right) {}
+
+    //  virtual abstract ECEvaluationResult ApplyOperator (ECEvaluationResult leftValue, ECEvaluationResult rightValue);
+
+};  //  End of struct Binary
+
+/*=================================================================================**//**
+*
+* !!!Describe Class Here!!!
+*
+* @bsiclass                                                     John.Gooding    02/2011
++===============+===============+===============+===============+===============+======*/
+struct          ArithmeticNode : BinaryNode  //  No modifiers -- see ModifierNode
+{
+protected:
+    virtual void            _DetermineKnownUnits(UnitsTypeR unitsType) const override;
+    virtual void            _ForceUnitsOrder(UnitsTypeCR  knownType) override;
+
+    virtual ExpressionStatus _GetValue(EvaluationResult& evalResult, ExpressionContextR context, 
+                                        bool allowUnknown, bool allowOverrides);
+
+
+    virtual ExpressionStatus _Promote(EvaluationResult& leftResult, EvaluationResult& rightResult, 
+                                        ExpressionContextR context) { return ExprStatus_NotImpl; }
+
+    //  Undecided if this is pure virtual or a default implementation.
+    virtual ExpressionStatus _PerformOperation(EvaluationResultR result,
+                                        EvaluationResultCR leftResult, EvaluationResultCR rightResult, 
+                                        ExpressionContextR context)  { return ExprStatus_NotImpl; }
+
+    ExpressionStatus        PerformDefaultPromotion(EvaluationResult& leftResult, EvaluationResult& rightResult);
+    virtual ResolvedTypeNodePtr _GetResolvedTree(ExpressionResolverR context) override
+                                //  Every subclass of ArithmeticNode should implement _GetResolvedTree
+                                { BeAssert(false && L"_ResolveArithmeticNode not implemented"); return NULL; }
+
+public:
+                ArithmeticNode(ExpressionToken operatorCode, NodeR left, NodeR right) 
+                                : BinaryNode (operatorCode, left, right) {}
+
+};  //  End of struct ArithmeticNode
+
+/*=================================================================================**//**
+*
+* !!!Describe Class Here!!!
+*
+* @bsiclass                                                     John.Gooding    02/2011
++===============+===============+===============+===============+===============+======*/
+struct          ExponentNode : ArithmeticNode
+{
+protected:
+    virtual ExpressionStatus _GetValue(EvaluationResult& evalResult, ExpressionContextR context, 
+                                        bool allowUnknown, bool allowOverrides) override;
+
+public:
+                ExponentNode(NodeR left, NodeR right) 
+                                : ArithmeticNode (TOKEN_Exponentiation, left, right) {}
+
+};  //  End of struct ExponentNode
+
+/*=================================================================================**//**
+*
+* Implements multiply and mod
+*
+* @bsiclass                                                     John.Gooding    02/2011
++===============+===============+===============+===============+===============+======*/
+struct          MultiplyNode : ArithmeticNode  //  No modifiers -- see ModifierNode
+{
+protected:
+    virtual ExpressionStatus _GetValue(EvaluationResult& evalResult, ExpressionContextR context, 
+                                        bool allowUnknown, bool allowOverrides) override;
+    virtual ResolvedTypeNodePtr _GetResolvedTree(ExpressionResolverR context) override { return context._ResolveMultiplyNode(*this); }
+
+public:
+                MultiplyNode(ExpressionToken operatorCode, NodeR left, NodeR right) 
+                                : ArithmeticNode (operatorCode, left, right) {}
+};  //  End of struct MultiplyNode
+
+/*=================================================================================**//**
+*
+* Implements division and integer division
+*
+* @bsiclass                                                     John.Gooding    02/2011
++===============+===============+===============+===============+===============+======*/
+struct          DivideNode : ArithmeticNode  //  No modifiers -- see ModifierNode
+{
+protected:
+    virtual ExpressionStatus _GetValue(EvaluationResult& evalResult, ExpressionContextR context, 
+                                        bool allowUnknown, bool allowOverrides) override;
+
+    virtual ResolvedTypeNodePtr _GetResolvedTree(ExpressionResolverR context) override { return context._ResolveDivideNode(*this); }
+public:
+                DivideNode(ExpressionToken operatorCode, NodeR left, NodeR right) 
+                                : ArithmeticNode (operatorCode, left, right) {}
+
+};  //  End of struct DivideNode
+
+/*=================================================================================**//**
+*
+* Implements plus and minus
+*
+* @bsiclass                                                     John.Gooding    02/2011
++===============+===============+===============+===============+===============+======*/
+struct          PlusMinusNode : ArithmeticNode 
+{
+protected:
+    //  Undecided if this is pure virtual or a default implementation.
+    virtual ExpressionStatus _Promote(EvaluationResult& leftResult, EvaluationResult& rightResult, 
+                                        ExpressionContextR context);
+
+    //  Undecided if this is pure virtual or a default implementation.
+    virtual ExpressionStatus _PerformOperation(EvaluationResultR result,
+                                        EvaluationResultCR leftResult, EvaluationResultCR rightResult, 
+                                        ExpressionContextR context);
+    virtual ResolvedTypeNodePtr _GetResolvedTree(ExpressionResolverR context) override { return context._ResolvePlusMinusNode(*this); }
+public:
+                PlusMinusNode(ExpressionToken operatorCode, NodeR left, NodeR right) 
+                                : ArithmeticNode (operatorCode, left, right) {}
+
+};  //  End of struct PlusMinusNode
+
+/*=================================================================================**//**
+*
+* Implements string concatenation operator
+*
+* @bsiclass                                                     John.Gooding    02/2011
++===============+===============+===============+===============+===============+======*/
+struct          ConcatenateNode : ArithmeticNode 
+{
+protected:
+    virtual ExpressionStatus _GetValue(EvaluationResult& evalResult, ExpressionContextR context, 
+                                        bool allowUnknown, bool allowOverrides) override;
+
+    virtual ResolvedTypeNodePtr _GetResolvedTree(ExpressionResolverR context) override { return context._ResolveConcatenateNode(*this); }
+public:
+                ConcatenateNode(NodeR left, NodeR right) 
+                                : ArithmeticNode (TOKEN_Concatenate, left, right) {}
+
+};  //  End of struct ConcatenateNode
+
+/*=================================================================================**//**
+*
+* !!!Describe Class Here!!!
+*
+* @bsiclass                                                     John.Gooding    02/2011
++===============+===============+===============+===============+===============+======*/
+struct          ShiftNode : BinaryNode
+{
+protected:
+    virtual ExpressionStatus _GetValue(EvaluationResult& evalResult, ExpressionContextR context, 
+                                        bool allowUnknown, bool allowOverrides) override;
+    virtual ResolvedTypeNodePtr _GetResolvedTree(ExpressionResolverR context) override { return context._ResolveShiftNode(*this); }
+
+public:
+                ShiftNode(ExpressionToken operatorCode, NodeR left, NodeR right) 
+                                : BinaryNode (operatorCode, left, right) {}
+
+};  //  End of struct ShiftNode
+
+/*=================================================================================**//**
+*
+* !!!Describe Class Here!!!
+*
+* @bsiclass                                                     John.Gooding    02/2011
++===============+===============+===============+===============+===============+======*/
+struct          ComparisonNode : BinaryNode
+{
+protected:
+    virtual ExpressionStatus _GetValue(EvaluationResult& evalResult, ExpressionContextR context, 
+                                        bool allowUnknown, bool allowOverrides) override;
+
+    virtual ResolvedTypeNodePtr _GetResolvedTree(ExpressionResolverR context) override { return context._ResolveComparisonNode(*this); }
+
+public:
+                ComparisonNode(ExpressionToken operatorCode, NodeR left, NodeR right) 
+                                : BinaryNode (operatorCode, left, right) {}
+
+};  //  End of struct ComparisonNode
+
+/*=================================================================================**//**
+*
+* !!!Describe Class Here!!!
+*
+* @bsiclass                                                     John.Gooding    02/2011
++===============+===============+===============+===============+===============+======*/
+struct          LogicalNode : BinaryNode
+{
+protected:
+    virtual ExpressionStatus _GetValue(EvaluationResult& evalResult, ExpressionContextR context, 
+                                        bool allowUnknown, bool allowOverrides) override;
+    virtual ResolvedTypeNodePtr _GetResolvedTree(ExpressionResolverR context) override { return context._ResolveLogicalNode(*this); }
+    virtual bool            _SetOperation (ExpressionToken operatorCode) override
+        {
+        switch (operatorCode)
+            {
+        case TOKEN_And: case TOKEN_AndAlso:
+        case TOKEN_Or: case TOKEN_OrElse: case TOKEN_Xor:
+            m_operatorCode = operatorCode; return true;
+        default:
+            return false;
+            }
+        }
+public:
+                LogicalNode(ExpressionToken operatorCode, NodeR left, NodeR right) 
+                                : BinaryNode (operatorCode, left, right) {}
+
+};  //  End of struct LogicalNode
+
+/*=================================================================================**//**
+*
+* !!!Describe Class Here!!!
+*
+* @bsiclass                                                     John.Gooding    02/2011
++===============+===============+===============+===============+===============+======*/
+struct          AssignmentNode : BinaryNode
+{
+private:
+    //  Result is stored in the right result
+    static ExpressionStatus PerformModifier (ExpressionToken  modifier, EvaluationResultR left, EvaluationResultR right);
+
+public:
+    virtual ExpressionStatus _GetValue(EvaluationResult& evalResult, ExpressionContextR context, 
+                                        bool allowUnknown, bool allowOverrides) override;
+
+                AssignmentNode(NodeR left, NodeR right, ExpressionToken assignmentSubtype) 
+                                : BinaryNode (assignmentSubtype, left, right) {}
+
+};  //  End of struct AssignmentNode
+
+/*=================================================================================**//**
+*
+* !!!Describe Class Here!!!
+*
+* @bsiclass                                                     John.Gooding    02/2011
++===============+===============+===============+===============+===============+======*/
+struct          ArgumentTreeNode : Node
+{
+private:
+    NodePtrVector    m_arguments;
+
+protected:
+    virtual WString     _ToString() const override { return L""; }
+
+    virtual bool        _Traverse(NodeVisitorR visitor) const
+        {
+        bool    announceComma = false;
+        visitor.StartArguments(*this);
+
+        for (NodePtrVector::const_iterator curr = m_arguments.begin(); curr != m_arguments.end(); ++curr)
+            {
+            if (announceComma && !visitor.Comma())
+                return false;
+
+            NodeR   nodeRef = *(*curr).get();
+            if (!nodeRef.Traverse(visitor))
+                return false;
+
+            announceComma = true;
+            }
+
+        return visitor.EndArguments(*this);
+        }
+
+    virtual ExpressionToken _GetOperation () const { return TOKEN_Comma; }
+
+public:
+                ArgumentTreeNode() {}
+    size_t      GetArgumentCount() const { return m_arguments.size(); }
+    NodeCP      GetArgument (size_t i) const { return i < m_arguments.size() ? m_arguments[i].get() : NULL; }
+    void        PushArgument(NodeR node) { m_arguments.push_back(&node); }
+    ExpressionStatus EvaluateArguments(EvaluationResultVector& results, ExpressionContextR context);
+};  //  End of struct ArgumentTreeNode
+
+/*=================================================================================**//**
+*
+* !!!Describe Class Here!!!
+*
+* @bsiclass                                                     John.Gooding    02/2011
++===============+===============+===============+===============+===============+======*/
+struct          CallNode : Node
+{
+private:
+    ArgumentTreeNodePtr m_arguments;
+    WString             m_methodName;
+    bool                m_dotted;
+
+    virtual bool        _Traverse(NodeVisitorR visitor) const
+        {
+        bool    retval = visitor.ProcessNode(*this);;
+        if (!retval)
+            return false;
+
+        return m_arguments->Traverse(visitor);
+        }
+
+    //  Constructor
+                CallNode(ArgumentTreeNodeR arguments, wchar_t const* methodName, bool dotted) : 
+                                    m_arguments (&arguments), m_methodName(methodName), m_dotted(dotted) {}
+
+protected:
+    virtual WString     _ToString() const override 
+        {
+        WString     retval;
+        if (m_dotted)
+            retval.append(L".");
+        retval.append(m_methodName);
+        return retval; 
+        }
+
+    virtual ExpressionToken _GetOperation () const override { return TOKEN_LParen; }
+
+
+public:
+    wchar_t const*          GetMethodName() const { return m_methodName.c_str(); }
+    ArgumentTreeNode const* GetArguments() const { return m_arguments.get(); }
+    static CallNodePtr      Create(ArgumentTreeNodeR arguments, wchar_t const*methodName, bool dotted)
+                                    { return new CallNode(arguments, methodName, dotted); }
+
+    ExpressionStatus    InvokeInstanceMethod(EvaluationResult& evalResult, EvaluationResultCR instanceData, ExpressionContextR context);
+    ExpressionStatus    InvokeStaticMethod(EvaluationResult& evalResult, MethodReferenceR  methodReference, ExpressionContextR context);
+    ExpressionStatus    InvokeStaticMethod(EvaluationResult& evalResult, ExpressionContextR context);
+
+};  //  End of struct CallNode
+
+/*=================================================================================**//**
+*
+* !!!Describe Class Here!!!
+*
+* @bsiclass                                                     John.Gooding    02/2011
++===============+===============+===============+===============+===============+======*/
+struct          IIfNode : Node
+{
+private:
+    NodePtr     m_condition;
+    NodePtr     m_true;
+    NodePtr     m_false;
+
+protected:
+    virtual WString     _ToString() const override { return Lexer::GetString(TOKEN_IIf); }
+    virtual bool        _Traverse(NodeVisitorR visitor) const
+        {
+        if (!visitor.ProcessNode(*this))
+            return false;
+
+        if (!visitor.OpenParens())
+            return false;
+
+        if (!m_condition->Traverse(visitor))
+            return false;
+
+        if (!visitor.Comma())
+            return false;
+
+        if (!m_true->Traverse(visitor))
+            return false;
+
+        if (!visitor.Comma())
+            return false;
+
+        if (!m_false->Traverse(visitor))
+            return false;
+
+        return visitor.CloseParens();
+        }
+
+    virtual ExpressionToken _GetOperation () const { return TOKEN_IIf; }
+    virtual ExpressionStatus _GetValue(EvaluationResult& evalResult, ExpressionContextR context, 
+                                        bool allowUnknown, bool allowOverrides);
+    virtual ResolvedTypeNodePtr _GetResolvedTree(ExpressionResolverR context) override { return context._ResolveIIfNode(*this); }
+
+public:
+    NodeP GetConditionP() const { return m_condition.get(); }
+    NodeP GetTrueP() const { return m_true.get(); }
+    NodeP GetFalseP() const { return m_false.get(); }
+
+                IIfNode(NodeR condition, NodeR trueNode, NodeR falseNode)
+                                : m_condition(&condition), m_true(&trueNode), m_false(&falseNode) {}
+};  //  End of struct IIfNode
+
+/*=================================================================================**//**
+* @bsiclass                                                      John.Gooding    09/2013
++===============+===============+===============+===============+===============+======*/
+struct          ResolvedUnaryNode : ResolvedTypeNode
+    {
+protected:
+    ResolvedTypeNodePtr   m_operand;
+    ResolvedUnaryNode(ECN::PrimitiveType primitiveType, ResolvedTypeNodeR operand) : ResolvedTypeNode(primitiveType), m_operand(&operand) {}
+    ResolvedTypeNodeR GetOperand() { return *m_operand; }
+    };
+
+/*=================================================================================**//**
+* @bsiclass                                                      John.Gooding    09/2013
++===============+===============+===============+===============+===============+======*/
+struct          ResolvedUnaryMinusNode : ResolvedUnaryNode
+{
+private:
+    ResolvedUnaryMinusNode(ECN::PrimitiveType primitiveType, ResolvedTypeNodeR operand) : ResolvedUnaryNode(primitiveType, operand) {}
+
+public:
+    ::Int32 _GetIntegerValue(ExpressionStatus& status, ExpressionContextR context) override { CheckInteger(); return -m_operand->_GetIntegerValue(status, context); }
+    ::Int64 _GetLongValue(ExpressionStatus& status, ExpressionContextR context) override { CheckLong(); return -m_operand->_GetLongValue(status, context); }
+    double _GetDoubleValue(ExpressionStatus& status, ExpressionContextR context) override { CheckDouble(); return -m_operand->_GetDoubleValue(status, context); }
+    static ResolvedTypeNodePtr Create(ECN::PrimitiveType primitiveType, ResolvedTypeNodeR operand)  { return new ResolvedUnaryMinusNode(primitiveType, operand); }
+
+};  //  End of struct ResolvedUnaryMinusNode
+
+//  This is just a no-op. We want to eliminate it from tree.
+//  struct          UnaryPlusNode : UnaryNode
+
+/*=================================================================================**//**
+* @bsiclass                                                      John.Gooding    09/2013
++===============+===============+===============+===============+===============+======*/
+struct          ResolvedUnaryNotNode : ResolvedUnaryNode
+{
+private:
+    ResolvedUnaryNotNode(ECN::PrimitiveType primitiveType, ResolvedTypeNodeR operand) : ResolvedUnaryNode(primitiveType, operand) {}
+public:
+    bool _GetBooleanValue(ExpressionStatus& status, ExpressionContextR context) override { return !m_operand->_GetBooleanValue(status, context); }
+    ::Int32 _GetIntegerValue(ExpressionStatus& status, ExpressionContextR context) override { return ~m_operand->_GetIntegerValue(status, context); }
+    ::Int64 _GetLongValue(ExpressionStatus& status, ExpressionContextR context) override { return ~m_operand->_GetLongValue(status, context); }
+    static ResolvedTypeNodePtr Create(ECN::PrimitiveType primitiveType, ResolvedTypeNodeR operand) { return new ResolvedUnaryNotNode(primitiveType, operand); }
+};  //  End of struct UnaryNotNode
+
+//  ResolvedExponentNode deferred; 
+
+/*=================================================================================**//**
+* @bsiclass                                                      John.Gooding    09/2013
++===============+===============+===============+===============+===============+======*/
+struct          ResolvedBinaryNode : ResolvedTypeNode
+    {
+protected:
+    ResolvedTypeNodePtr   m_left;
+    ResolvedTypeNodePtr   m_right;
+    ResolvedBinaryNode(ECN::PrimitiveType primitiveType, ResolvedTypeNodeR left, ResolvedTypeNodeR right) : ResolvedTypeNode(primitiveType), m_left(&left), m_right(&right) {}
+    ResolvedTypeNodeR GetLeft() { return *m_left; }
+    ResolvedTypeNodeR GetRight() { return *m_right; }
+    };
+
+/*=================================================================================**//**
+* @bsiclass                                                      John.Gooding    09/2013
++===============+===============+===============+===============+===============+======*/
+struct          ResolvedMultiplyNode : ResolvedBinaryNode
+    {
+private:
+    ResolvedMultiplyNode(ECN::PrimitiveType primitiveType, ResolvedTypeNodeR left, ResolvedTypeNodeR right) : ResolvedBinaryNode(primitiveType, left, right) {}
+public:
+    ::Int32 _GetIntegerValue(ExpressionStatus& status, ExpressionContextR context) override { return m_left->_GetIntegerValue(status, context) * m_right->_GetIntegerValue(status, context); }
+    ::Int64 _GetLongValue(ExpressionStatus& status, ExpressionContextR context) override { return m_left->_GetLongValue(status, context) * m_right->_GetLongValue(status, context); }
+    double _GetDoubleValue(ExpressionStatus& status, ExpressionContextR context) override { return m_left->_GetDoubleValue(status, context) * m_right->_GetDoubleValue(status, context); }
+
+    static ResolvedTypeNodePtr Create(ECN::PrimitiveType primitiveType, ResolvedTypeNodeR left, ResolvedTypeNodeR right) { return new ResolvedMultiplyNode(primitiveType, left, right); }
+    };
+
+/*=================================================================================**//**
+* @bsiclass                                                      John.Gooding    09/2013
++===============+===============+===============+===============+===============+======*/
+struct          ResolvedMultiplyConstantNode : ResolvedTypeNode
+    {
+private:
+    ResolvedTypeNodePtr m_left;
+    union
+        {
+        ::Int32 m_i;
+        ::Int64 m_i64;
+        double  m_d;
+        } m_right;
+
+    ResolvedMultiplyConstantNode(ResolvedTypeNodeR left, ::Int32 value) : ResolvedTypeNode(PRIMITIVETYPE_Integer), m_left(&left) { m_right.m_i = value; }
+    ResolvedMultiplyConstantNode(ResolvedTypeNodeR left, ::Int64 value) : ResolvedTypeNode(PRIMITIVETYPE_Long), m_left(&left) { m_right.m_i64 = value; }
+    ResolvedMultiplyConstantNode(ResolvedTypeNodeR left, double value) : ResolvedTypeNode(PRIMITIVETYPE_Double), m_left(&left) { m_right.m_d = value; }
+public:
+    ::Int32 _GetIntegerValue(ExpressionStatus& status, ExpressionContextR context) override { CheckInteger(); return m_left->_GetIntegerValue(status, context) * m_right.m_i; }
+    ::Int64 _GetLongValue(ExpressionStatus& status, ExpressionContextR context) override { CheckLong(); return m_left->_GetLongValue(status, context) * m_right.m_i64; }
+    double _GetDoubleValue(ExpressionStatus& status, ExpressionContextR context) override { CheckDouble(); return m_left->_GetDoubleValue(status, context) * m_right.m_d; }
+
+    static ResolvedTypeNodePtr CreateInteger(ResolvedTypeNodeR left, ::Int32 value) { return new ResolvedMultiplyConstantNode(left, value); }
+    static ResolvedTypeNodePtr CreateInt64(ResolvedTypeNodeR left, ::Int64 value) { return new ResolvedMultiplyConstantNode(left, value); }
+    static ResolvedTypeNodePtr CreateDouble(ResolvedTypeNodeR left, double value) { return new ResolvedMultiplyConstantNode(left, value); }
+    };
+
+/*=================================================================================**//**
+* @bsiclass                                                      John.Gooding    09/2013
++===============+===============+===============+===============+===============+======*/
+struct          ResolvedModNode : ResolvedBinaryNode
+    {
+private:
+    ResolvedModNode(ECN::PrimitiveType primitiveType, ResolvedTypeNodeR left, ResolvedTypeNodeR right) : ResolvedBinaryNode(primitiveType, left, right) {}
+public:
+    ::Int32 _GetIntegerValue(ExpressionStatus& status, ExpressionContextR context) override 
+        {
+        ::Int32 divisor = m_right->_GetIntegerValue(status, context);
+        if (0 == divisor)
+            {
+            if (ExprStatus_Success == status)
+                status = ExprStatus_DivideByZero;
+            return 0;
+            }
+
+        return m_left->_GetIntegerValue(status, context) % divisor; 
+        }
+
+    ::Int64 _GetLongValue(ExpressionStatus& status, ExpressionContextR context) override
+        {
+        ::Int64 divisor = m_right->_GetLongValue(status, context);
+        if (0 == divisor)
+            {
+            if (ExprStatus_Success == status)
+                status = ExprStatus_DivideByZero;
+            return 0;
+            }
+
+        return m_left->_GetLongValue(status, context) % divisor; 
+        }
+
+    static ResolvedTypeNodePtr Create(ECN::PrimitiveType primitiveType, ResolvedTypeNodeR left, ResolvedTypeNodeR right) { return new ResolvedModNode(primitiveType, left, right); }
+    };
+
+//  Exponent Node -- currently not implemented, defer for now.
+
+/*=================================================================================**//**
+* @bsiclass                                                      John.Gooding    09/2013
++===============+===============+===============+===============+===============+======*/
+//  Division is always double precision. There is a separate integer division operator.
+struct          ResolvedIntegerDivideNode : ResolvedBinaryNode
+    {
+private:
+    ResolvedIntegerDivideNode(ECN::PrimitiveType primType, ResolvedTypeNodeR left, ResolvedTypeNodeR right) : ResolvedBinaryNode(primType, left, right) {}
+public:
+    ::Int32 _GetIntegerValue(ExpressionStatus& status, ExpressionContextR context) override 
+        {
+        ::Int32 divisor = m_right->_GetIntegerValue(status, context);
+        if (0 == divisor)
+            {
+            if (ExprStatus_Success == status)
+                status = ExprStatus_DivideByZero;
+            return 0;
+            }
+
+        return m_left->_GetIntegerValue(status, context) / divisor; 
+        }
+
+    ::Int64 _GetLongValue(ExpressionStatus& status, ExpressionContextR context) override
+        {
+        ::Int64 divisor = m_right->_GetLongValue(status, context);
+        if (0 == divisor)
+            {
+            if (ExprStatus_Success == status)
+                status = ExprStatus_DivideByZero;
+            return 0;
+            }
+
+        return m_left->_GetLongValue(status, context) / divisor; 
+        }
+
+    double _GetDoubleValue(ExpressionStatus& status, ExpressionContextR context) override
+        {
+        double divisor = m_right->_GetDoubleValue(status, context);
+        if (0.0 == divisor)
+            {
+            if (ExprStatus_Success == status)
+                status = ExprStatus_DivideByZero;
+            return 0;
+            }
+
+        return floor(m_left->_GetDoubleValue(status, context) / divisor); 
+        }
+
+    static ResolvedTypeNodePtr Create(ECN::PrimitiveType primType, ResolvedTypeNodeR left, ResolvedTypeNodeR right) { return new ResolvedIntegerDivideNode(primType, left, right); }
+    };
+
+/*=================================================================================**//**
+* @bsiclass                                                      John.Gooding    09/2013
++===============+===============+===============+===============+===============+======*/
+//  Division is always double precision. There is a separate integer division operator.
+struct          ResolvedDivideNode : ResolvedBinaryNode
+    {
+private:
+    ResolvedDivideNode(ResolvedTypeNodeR left, ResolvedTypeNodeR right) : ResolvedBinaryNode(ECN::PRIMITIVETYPE_Double, left, right) {}
+public:
+    double _GetDoubleValue(ExpressionStatus& status, ExpressionContextR context) override
+        {
+        double divisor = m_right->_GetDoubleValue(status, context);
+        if (0.0 == divisor)
+            {
+            if (ExprStatus_Success == status)
+                status = ExprStatus_DivideByZero;
+            return 0;
+            }
+
+        return m_left->_GetDoubleValue(status, context) / divisor; 
+        }
+
+    static ResolvedTypeNodePtr Create(ResolvedTypeNodeR left, ResolvedTypeNodeR right) { return new ResolvedDivideNode(left, right); }
+    };
+
+/*=================================================================================**//**
+* @bsiclass                                                      John.Gooding    09/2013
++===============+===============+===============+===============+===============+======*/
+struct          ResolvedDivideByConstantNode : ResolvedTypeNode
+    {
+private:
+    double m_divisor;
+    ResolvedTypeNodePtr m_left;
+    ResolvedDivideByConstantNode(ResolvedTypeNodeR left, double divisor) : ResolvedTypeNode(ECN::PRIMITIVETYPE_Double), m_left(&left), m_divisor(divisor) {}
+
+public:
+    double _GetDoubleValue(ExpressionStatus& status, ExpressionContextR context) override { return m_left->_GetDoubleValue(status, context) / m_divisor; }
+    static ResolvedTypeNodePtr Create(ResolvedTypeNodeR left, double divisor) { return new ResolvedDivideByConstantNode(left, divisor); }
+    };
+
+/*=================================================================================**//**
+* @bsiclass                                                      John.Gooding    09/2013
++===============+===============+===============+===============+===============+======*/
+struct          ResolvedDivideConstantNode : ResolvedTypeNode
+    {
+private:
+    double m_left;
+    ResolvedTypeNodePtr m_divisor;
+    ResolvedDivideConstantNode(double left, ResolvedTypeNodeR divisor) : ResolvedTypeNode(ECN::PRIMITIVETYPE_Double), m_left(left), m_divisor(&divisor) {}
+
+public:
+    double _GetDoubleValue(ExpressionStatus& status, ExpressionContextR context) override
+        {
+        double divisor = m_divisor->_GetDoubleValue(status, context);
+        if (0.0 == divisor)
+            {
+            if (ExprStatus_Success == status)
+                status = ExprStatus_DivideByZero;
+            return 0;
+            }
+
+        return m_left / divisor; 
+        }
+
+    static ResolvedTypeNodePtr Create(double left, ResolvedTypeNodeR divisor) { return new ResolvedDivideConstantNode(left, divisor); }
+    };
+
+
+/*=================================================================================**//**
+* @bsiclass                                                      John.Gooding    09/2013
++===============+===============+===============+===============+===============+======*/
+struct          ResolvedAddNode : ResolvedBinaryNode
+    {
+private:
+    ResolvedAddNode(ECN::PrimitiveType primitiveType, ResolvedTypeNodeR left, ResolvedTypeNodeR right) : ResolvedBinaryNode(primitiveType, left, right) {}
+public:
+    ::Int32 _GetIntegerValue(ExpressionStatus& status, ExpressionContextR context) override { return m_left->_GetIntegerValue(status, context) + m_right->_GetIntegerValue(status, context); }
+    ::Int64 _GetLongValue(ExpressionStatus& status, ExpressionContextR context) override { return m_left->_GetLongValue(status, context) + m_right->_GetLongValue(status, context); }
+    double _GetDoubleValue(ExpressionStatus& status, ExpressionContextR context) override { return m_left->_GetDoubleValue(status, context) + m_right->_GetDoubleValue(status, context); }
+
+    static ResolvedTypeNodePtr Create(ECN::PrimitiveType primitiveType, ResolvedTypeNodeR left, ResolvedTypeNodeR right) { return new ResolvedAddNode(primitiveType, left, right); }
+    };
+
+/*=================================================================================**//**
+* @bsiclass                                                      John.Gooding    09/2013
++===============+===============+===============+===============+===============+======*/
+struct          ResolvedAddConstantNode : ResolvedTypeNode
+    {
+private:
+    union
+        {
+        ::Int32     m_i;
+        ::Int64     m_i64;
+        double      m_d;
+        } m_right;
+    ResolvedTypeNodePtr m_left;
+    ResolvedAddConstantNode(ECN::PrimitiveType resultType, ResolvedTypeNodeR left, ECValueCR right);
+public:
+    ::Int32 _GetIntegerValue(ExpressionStatus& status, ExpressionContextR context) override { return m_left->_GetIntegerValue(status, context) + m_right.m_i; }
+    ::Int64 _GetLongValue(ExpressionStatus& status, ExpressionContextR context) override { return m_left->_GetLongValue(status, context) + m_right.m_i64; }
+    double _GetDoubleValue(ExpressionStatus& status, ExpressionContextR context) override { return m_left->_GetDoubleValue(status, context) + m_right.m_d; }
+
+    static ResolvedTypeNodePtr Create(ECN::PrimitiveType resultType, ResolvedTypeNodeR left, ECValueCR right) { return new ResolvedAddConstantNode(resultType, left, right); }
+    };
+
+/*=================================================================================**//**
+* @bsiclass                                                      John.Gooding    09/2013
++===============+===============+===============+===============+===============+======*/
+struct          ResolvedSubtractNode : ResolvedBinaryNode
+    {
+private:
+    ResolvedSubtractNode(ECN::PrimitiveType primitiveType, ResolvedTypeNodeR left, ResolvedTypeNodeR right) : ResolvedBinaryNode(primitiveType, left, right) {}
+public:
+    ::Int32 _GetIntegerValue(ExpressionStatus& status, ExpressionContextR context) override { return m_left->_GetIntegerValue(status, context) - m_right->_GetIntegerValue(status, context); }
+    ::Int64 _GetLongValue(ExpressionStatus& status, ExpressionContextR context) override { return m_left->_GetLongValue(status, context) - m_right->_GetLongValue(status, context); }
+    double _GetDoubleValue(ExpressionStatus& status, ExpressionContextR context) override { return m_left->_GetDoubleValue(status, context) - m_right->_GetDoubleValue(status, context); }
+
+    static ResolvedTypeNodePtr Create(ECN::PrimitiveType primitiveType, ResolvedTypeNodeR left, ResolvedTypeNodeR right) { return new ResolvedSubtractNode(primitiveType, left, right); }
+    };
+
+/*=================================================================================**//**
+* @bsiclass                                                      John.Gooding    09/2013
++===============+===============+===============+===============+===============+======*/
+struct          ResolvedConcatenateNode : ResolvedBinaryNode
+    {
+    ResolvedConcatenateNode(ResolvedTypeNodeR left, ResolvedTypeNodeR right) : ResolvedBinaryNode(PRIMITIVETYPE_String, left, right) {}
+public:
+    ExpressionStatus _GetStringValue(ECValueR result, ExpressionContextR context) override;
+    static ResolvedTypeNodePtr Create(ResolvedTypeNodeR left, ResolvedTypeNodeR right) { return new ResolvedConcatenateNode(left, right); }
+    };
+
+/*=================================================================================**//**
+* @bsiclass                                                      John.Gooding    09/2013
++===============+===============+===============+===============+===============+======*/
+struct          ResolvedCompareNode : ResolvedBinaryNode
+{
+protected:
+    ExpressionToken m_operatorCode;
+
+public:
+    ResolvedCompareNode(ExpressionToken operatorCode, ResolvedTypeNodeR left, ResolvedTypeNodeR right) : ResolvedBinaryNode(ECN::PRIMITIVETYPE_Boolean, left, right), m_operatorCode(operatorCode) {}
+};
+
+/*=================================================================================**//**
+* @bsiclass                                                      John.Gooding    09/2013
++===============+===============+===============+===============+===============+======*/
+struct          ResolvedCompareIntegerNode : ResolvedCompareNode
+{
+private:
+    ResolvedCompareIntegerNode(ExpressionToken operatorCode, ResolvedTypeNodeR left, ResolvedTypeNodeR right) : ResolvedCompareNode(operatorCode, left, right){}
+public:
+    bool _GetBooleanValue(ExpressionStatus& status, ExpressionContextR context) override;
+    static ResolvedTypeNodePtr Create(ExpressionToken operatorCode, ResolvedTypeNodeR left, ResolvedTypeNodeR right) { return new ResolvedCompareIntegerNode(operatorCode, left, right); }
+};
+
+/*=================================================================================**//**
+* @bsiclass                                                      John.Gooding    09/2013
++===============+===============+===============+===============+===============+======*/
+template <typename T> struct          ResolvedCompareToConstantNode : ResolvedTypeNode
+{
+protected:
+    ExpressionToken m_operatorCode;
+    ResolvedTypeNodePtr m_left;
+    T m_right;
+public:
+    ResolvedCompareToConstantNode(ExpressionToken operatorCode, ResolvedTypeNodeR left, T right) :
+                                            ResolvedTypeNode(PRIMITIVETYPE_Boolean), m_operatorCode(operatorCode), m_left(&left), m_right(right) {}
+};
+
+/*=================================================================================**//**
+* @bsiclass                                                      John.Gooding    09/2013
++===============+===============+===============+===============+===============+======*/
+struct          ResolvedCompareIntegerToConstantNode : ResolvedCompareToConstantNode<::Int32>
+{
+private:
+    ResolvedCompareIntegerToConstantNode(ExpressionToken operatorCode, ResolvedTypeNodeR left, ::Int32 right) : ResolvedCompareToConstantNode<::Int32>(operatorCode, left, right) {}
+public:
+    bool _GetBooleanValue(ExpressionStatus& status, ExpressionContextR context) override;
+    static ResolvedTypeNodePtr Create(ExpressionToken operatorCode, ResolvedTypeNodeR left, ::Int32 right) { return new ResolvedCompareIntegerToConstantNode(operatorCode, left, right); }
+};
+
+/*=================================================================================**//**
+* @bsiclass                                                      John.Gooding    09/2013
++===============+===============+===============+===============+===============+======*/
+struct          ResolvedCompareLongToConstantNode : ResolvedCompareToConstantNode<::Int64>
+{
+private:
+    ResolvedCompareLongToConstantNode(ExpressionToken operatorCode, ResolvedTypeNodeR left, ::Int64 right) : ResolvedCompareToConstantNode<::Int64>(operatorCode, left, right) {}
+public:
+    bool _GetBooleanValue(ExpressionStatus& status, ExpressionContextR context) override;
+    static ResolvedTypeNodePtr Create(ExpressionToken operatorCode, ResolvedTypeNodeR left, ::Int64 right) { return new ResolvedCompareLongToConstantNode(operatorCode, left, right); }
+};
+
+/*=================================================================================**//**
+* @bsiclass                                                      John.Gooding    09/2013
++===============+===============+===============+===============+===============+======*/
+struct          ResolvedCompareDoubleToConstantNode : ResolvedCompareToConstantNode<double>
+{
+private:
+    ResolvedCompareDoubleToConstantNode(ExpressionToken operatorCode, ResolvedTypeNodeR left, double right) : ResolvedCompareToConstantNode<double>(operatorCode, left, right) {}
+public:
+    bool _GetBooleanValue(ExpressionStatus& status, ExpressionContextR context) override;
+    static ResolvedTypeNodePtr Create(ExpressionToken operatorCode, ResolvedTypeNodeR left, double right) { return new ResolvedCompareDoubleToConstantNode(operatorCode, left, right); }
+};
+
+/*=================================================================================**//**
+* @bsiclass                                                      John.Gooding    09/2013
++===============+===============+===============+===============+===============+======*/
+struct          ResolvedCompareBooleanToConstantNode : ResolvedCompareToConstantNode<bool>
+{
+private:
+    ResolvedCompareBooleanToConstantNode(ExpressionToken operatorCode, ResolvedTypeNodeR left, bool right) : ResolvedCompareToConstantNode<bool>(operatorCode, left, right) {}
+public:
+    bool _GetBooleanValue(ExpressionStatus& status, ExpressionContextR context) override;
+    static ResolvedTypeNodePtr Create(ExpressionToken operatorCode, ResolvedTypeNodeR left, bool right) { return new ResolvedCompareBooleanToConstantNode(operatorCode, left, right); }
+};
+
+/*=================================================================================**//**
+* @bsiclass                                                      John.Gooding    09/2013
++===============+===============+===============+===============+===============+======*/
+struct          ResolvedCompareLongNode : ResolvedCompareNode
+{
+private:
+    ResolvedCompareLongNode(ExpressionToken operatorCode, ResolvedTypeNodeR left, ResolvedTypeNodeR right) : ResolvedCompareNode(operatorCode, left, right){}
+public:
+    bool _GetBooleanValue(ExpressionStatus& status, ExpressionContextR context) override;
+    static ResolvedTypeNodePtr Create(ExpressionToken operatorCode, ResolvedTypeNodeR left, ResolvedTypeNodeR right) { return new ResolvedCompareLongNode(operatorCode, left, right); }
+};
+
+/*=================================================================================**//**
+* @bsiclass                                                      John.Gooding    09/2013
++===============+===============+===============+===============+===============+======*/
+struct          ResolvedCompareDoubleNode : ResolvedCompareNode
+{
+private:
+    ResolvedCompareDoubleNode(ExpressionToken operatorCode, ResolvedTypeNodeR left, ResolvedTypeNodeR right) : ResolvedCompareNode(operatorCode, left, right){}
+public:
+    bool _GetBooleanValue(ExpressionStatus& status, ExpressionContextR context) override;
+    static ResolvedTypeNodePtr Create(ExpressionToken operatorCode, ResolvedTypeNodeR left, ResolvedTypeNodeR right) { return new ResolvedCompareDoubleNode(operatorCode, left, right); }
+};
+
+/*=================================================================================**//**
+* @bsiclass                                                      John.Gooding    09/2013
++===============+===============+===============+===============+===============+======*/
+struct          ResolvedCompareBooleanNode : ResolvedCompareNode
+{
+private:
+    ResolvedCompareBooleanNode(ExpressionToken operatorCode, ResolvedTypeNodeR left, ResolvedTypeNodeR right) : ResolvedCompareNode(operatorCode, left, right){}
+public:
+    bool _GetBooleanValue(ExpressionStatus& status, ExpressionContextR context) override;
+    static ResolvedTypeNodePtr Create(ExpressionToken operatorCode, ResolvedTypeNodeR left, ResolvedTypeNodeR right) { return new ResolvedCompareBooleanNode(operatorCode, left, right); }
+};
+
+/*=================================================================================**//**
+* @bsiclass                                                      John.Gooding    09/2013
++===============+===============+===============+===============+===============+======*/
+struct          ResolvedCompareStringNode : ResolvedCompareNode
+{
+    bool _GetBooleanValue(ExpressionStatus& status, ExpressionContextR context) override;
+    ResolvedCompareStringNode(ExpressionToken operatorCode, ResolvedTypeNodeR left, ResolvedTypeNodeR right) : ResolvedCompareNode(operatorCode, left, right){}
+};
+
+/*=================================================================================**//**
+* @bsiclass                                                      John.Gooding    09/2013
++===============+===============+===============+===============+===============+======*/
+struct          ResolvedLogicalBitNode : ResolvedBinaryNode
+    {
+    ExpressionToken m_operatorCode;
+    ResolvedLogicalBitNode(ECN::PrimitiveType primitiveType, ExpressionToken operatorCode, ResolvedTypeNodeR left, ResolvedTypeNodeR right) : ResolvedBinaryNode(primitiveType, left, right), m_operatorCode(operatorCode) {}
+
+public:
+    ::Int32 _GetIntegerValue(ExpressionStatus& status, ExpressionContextR context) override;
+    ::Int64 _GetLongValue(ExpressionStatus& status, ExpressionContextR context) override;
+    bool _GetBooleanValue(ExpressionStatus& status, ExpressionContextR context) override;
+    static ResolvedTypeNodePtr Create(ECN::PrimitiveType primitiveType, ExpressionToken operatorCode, ResolvedTypeNodeR left, ResolvedTypeNodeR right) { return new ResolvedLogicalBitNode(primitiveType, operatorCode, left, right); }
+    };
+
+/*=================================================================================**//**
+* @bsiclass                                                      John.Gooding    09/2013
++===============+===============+===============+===============+===============+======*/
+struct          ResolvedShiftInteger : ResolvedBinaryNode
+    {
+private:
+    ExpressionToken m_operatorCode;
+    ResolvedShiftInteger(ExpressionToken operatorCode, ResolvedTypeNodeR left, ResolvedTypeNodeR right) : ResolvedBinaryNode(PRIMITIVETYPE_Integer, left, right), m_operatorCode(operatorCode) {}
+
+public:
+    ::Int32 _GetIntegerValue(ExpressionStatus& status, ExpressionContextR context) override;
+    static ResolvedTypeNodePtr Create(ExpressionToken operatorCode, ResolvedTypeNodeR left, ResolvedTypeNodeR right) { return new ResolvedShiftInteger(operatorCode, left, right); }
+    };
+
+/*=================================================================================**//**
+* @bsiclass                                                      John.Gooding    09/2013
++===============+===============+===============+===============+===============+======*/
+struct          ResolvedShiftLong : ResolvedBinaryNode
+    {
+private:
+    ExpressionToken m_operatorCode;
+    ResolvedShiftLong(ExpressionToken operatorCode, ResolvedTypeNodeR left, ResolvedTypeNodeR right) : ResolvedBinaryNode(PRIMITIVETYPE_Long, left, right), m_operatorCode(operatorCode) {}
+
+public:
+    ::Int64 _GetLongValue(ExpressionStatus& status, ExpressionContextR context) override;
+    static ResolvedTypeNodePtr Create(ExpressionToken operatorCode, ResolvedTypeNodeR left, ResolvedTypeNodeR right) { return new ResolvedShiftLong(operatorCode, left, right); }
+    };
+
+/*=================================================================================**//**
+* @bsiclass                                                      John.Gooding    09/2013
++===============+===============+===============+===============+===============+======*/
+struct          ResolvedIIfNode : ResolvedTypeNode
+    {
+    ResolvedTypeNodePtr m_condition;
+    ResolvedTypeNodePtr m_true;
+    ResolvedTypeNodePtr m_false;
+
+    ExpressionToken m_operatorCode;
+    ResolvedIIfNode(ECN::PrimitiveType primType, ResolvedTypeNodeR condition, ResolvedTypeNodeR ifTrue, ResolvedTypeNodeR ifFalse) : 
+                                ResolvedTypeNode(primType), m_condition(&condition), m_true(&ifTrue), m_false(&ifFalse) {}
+
+public:
+    ::Int32 _GetIntegerValue(ExpressionStatus& status, ExpressionContextR context) override;
+    ::Int64 _GetLongValue(ExpressionStatus& status, ExpressionContextR context) override;
+    double _GetDoubleValue(ExpressionStatus& status, ExpressionContextR context) override;
+    bool _GetBooleanValue(ExpressionStatus& status, ExpressionContextR context) override;
+    ExpressionStatus _GetStringValue(ECValueR result, ExpressionContextR context) override;
+    static ResolvedTypeNodePtr Create(ECN::PrimitiveType primType, ResolvedTypeNodeR condition, ResolvedTypeNodeR ifTrue, ResolvedTypeNodeR ifFalse) 
+                    { return new ResolvedIIfNode(primType, condition, ifTrue, ifFalse); }
+    };
+
+/*=================================================================================**//**
+* @bsiclass                                                      John.Gooding    09/2013
++===============+===============+===============+===============+===============+======*/
+struct          ResolvedConvertIntegerToLong : ResolvedTypeNode
+    {
+private:
+    ResolvedTypeNodePtr m_left;
+    ResolvedConvertIntegerToLong(ResolvedTypeNodeR left) : ResolvedTypeNode(PRIMITIVETYPE_Long) { m_left = &left; }
+protected:
+    virtual bool                _IsConstant () const override { return m_left->IsConstant(); }
+public:
+    ::Int64 _GetLongValue(ExpressionStatus& status, ExpressionContextR context) override { return m_left->_GetIntegerValue(status, context); }
+    static ResolvedTypeNodePtr Create(ResolvedTypeNodeR left) { return new ResolvedConvertIntegerToLong(left); }
+    };
+
+/*=================================================================================**//**
+* @bsiclass                                                      John.Gooding    09/2013
++===============+===============+===============+===============+===============+======*/
+struct          ResolvedConvertIntegerToDouble : ResolvedTypeNode
+    {
+private:
+    ResolvedTypeNodePtr m_left;
+    ResolvedConvertIntegerToDouble(ResolvedTypeNodeR left) : ResolvedTypeNode(PRIMITIVETYPE_Double) { m_left = &left; }
+protected:
+    virtual bool                _IsConstant () const override { return m_left->IsConstant(); }
+public:
+    double _GetDoubleValue(ExpressionStatus& status, ExpressionContextR context) override { return m_left->_GetIntegerValue(status, context); }
+    static ResolvedTypeNodePtr Create(ResolvedTypeNodeR left) { return new ResolvedConvertIntegerToDouble(left); }
+    };
+
+/*=================================================================================**//**
+* @bsiclass                                                      John.Gooding    09/2013
++===============+===============+===============+===============+===============+======*/
+struct          ResolvedConvertLongToDouble : ResolvedTypeNode
+    {
+private:
+    ResolvedTypeNodePtr m_left;
+    ResolvedConvertLongToDouble(ResolvedTypeNodeR left) : ResolvedTypeNode(PRIMITIVETYPE_Double) { m_left = &left; }
+protected:
+    virtual bool                _IsConstant () const override { return m_left->IsConstant(); }
+public:
+    double _GetDoubleValue(ExpressionStatus& status, ExpressionContextR context) override { return m_left->_GetLongValue(status, context); }
+    static ResolvedTypeNodePtr Create(ResolvedTypeNodeR left) { return new ResolvedConvertLongToDouble(left); }
+    };
+
+/*=================================================================================**//**
+* @bsiclass                                                      John.Gooding    09/2013
++===============+===============+===============+===============+===============+======*/
+struct          ResolvedConvertLongToBoolean : ResolvedTypeNode
+    {
+private:
+    ResolvedTypeNodePtr m_left;
+    ResolvedConvertLongToBoolean(ResolvedTypeNodeR left) : ResolvedTypeNode(PRIMITIVETYPE_Boolean) { m_left = &left; }
+protected:
+    virtual bool                _IsConstant () const override { return m_left->IsConstant(); }
+public:
+    bool _GetBooleanValue(ExpressionStatus& status, ExpressionContextR context) override { return m_left->_GetLongValue(status, context) != 0; }
+    static ResolvedTypeNodePtr Create(ResolvedTypeNodeR left) { return new ResolvedConvertLongToBoolean(left); }
+    };
+
+/*=================================================================================**//**
+* @bsiclass                                                      John.Gooding    09/2013
++===============+===============+===============+===============+===============+======*/
+struct          ResolvedConvertIntegerToBoolean : ResolvedTypeNode
+    {
+private:
+    ResolvedTypeNodePtr m_left;
+    ResolvedConvertIntegerToBoolean(ResolvedTypeNodeR left) : ResolvedTypeNode(PRIMITIVETYPE_Boolean) { m_left = &left; }
+protected:
+    virtual bool                _IsConstant () const override { return m_left->IsConstant(); }
+public:
+    bool _GetBooleanValue(ExpressionStatus& status, ExpressionContextR context) override { return m_left->_GetIntegerValue(status, context) != 0; }
+    static ResolvedTypeNodePtr Create(ResolvedTypeNodeR left) { return new ResolvedConvertIntegerToBoolean(left); }
+    };
+
+/*=================================================================================**//**
+* @bsiclass                                                      John.Gooding    09/2013
++===============+===============+===============+===============+===============+======*/
+struct          ResolvedConvertDoubleToBoolean : ResolvedTypeNode
+    {
+private:
+    ResolvedTypeNodePtr m_left;
+    ResolvedConvertDoubleToBoolean(ResolvedTypeNodeR left) : ResolvedTypeNode(PRIMITIVETYPE_Boolean) { m_left = &left; }
+protected:
+    virtual bool                _IsConstant () const override { return m_left->IsConstant(); }
+public:
+    bool _GetBooleanValue(ExpressionStatus& status, ExpressionContextR context) override { return m_left->_GetDoubleValue(status, context) != 0; }
+    static ResolvedTypeNodePtr Create(ResolvedTypeNodeR left) { return new ResolvedConvertDoubleToBoolean(left); }
+    };
+
+/*=================================================================================**//**
+* @bsiclass                                                      John.Gooding    09/2013
++===============+===============+===============+===============+===============+======*/
+struct          ResolvedConvertToString : ResolvedTypeNode
+    {
+private:
+    ResolvedTypeNodePtr m_left;
+    ResolvedConvertToString(ResolvedTypeNodeR left) : ResolvedTypeNode(PRIMITIVETYPE_String) { m_left = &left; }
+protected:
+    virtual bool                _IsConstant () const override { return m_left->IsConstant(); }
+public:
+    ExpressionStatus _GetStringValue(ECValueR result, ExpressionContextR context) override;
+    static ResolvedTypeNodePtr Create(ResolvedTypeNodeR left) { return new ResolvedConvertToString(left); }
+    };
+
+END_BENTLEY_ECOBJECT_NAMESPACE
+