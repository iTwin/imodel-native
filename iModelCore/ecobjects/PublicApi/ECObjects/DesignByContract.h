/*--------------------------------------------------------------------------------------+
|
|     $Source: PublicApi/ECObjects/DesignByContract.h $
|
|  $Copyright: (c) 2013 Bentley Systems, Incorporated. All rights reserved. $
|
+--------------------------------------------------------------------------------------*/
#pragma once

#include <assert.h>
#include <stdarg.h>
/*__PUBLISH_SECTION_START__*/
/// @cond BENTLEY_SDK_Internal
#include <ECObjects/ECObjects.h>

//! This class is utilzed by the macros defined in this header file.  No calling code should typically ever need to use this class directly.
struct AssertDisabler
{
/*__PUBLISH_SECTION_END__*/
private:
    static int s_globalIgnoreCount;

public:
/*__PUBLISH_SECTION_START__*/
    ECOBJECTS_EXPORT static bool AreAssertsDisabled (void);
    ECOBJECTS_EXPORT AssertDisabler(void);
    ECOBJECTS_EXPORT ~AssertDisabler(void);
};

    //! Utilize this macro to disable asserts that may occur within a codeblock.
    //! The intent is that this macro will only ever be used by ATPs when testing failure scenarios.  No delivered code should ever utilize this macro.
    //! This macro can only be used once within a codeblock and will disable any assert that may occur within the context of that codeblock.
    //! Usage within Nested codeblocks and method calls are valid.
    //! Let's assume the following method exists in a library
    //! \code
    //! StatusInt SetHour (int hour)
    //!      {
    //!      PRECONDITION (0 <= hour && hour <= 23, ERROR);
    //!      m_hour = hour;
    //!      return SUCCESS;
    //!      }
    //! \endcode
<<<<<<< HEAD
    //! Asside from logging and returning the specified ERROR, the PRECONDITION macro will assert in debug builds when argument <= 0.  Now let's assume you wanted
=======
    //! Aside from logging and returning the specified ERROR, the PRECONDITION macro will assert in debug builds when argument <= 0.  Now let's assume you wanted
>>>>>>> 4d671731
    //! to write a test case that validated this expected failure condition.  You would encounter problems in a debug build because the assertion dialog would display and
    //! interrupt a test that was designed to target this failure.  You can DISABLE_ASSERTS in the context of executing this method from your test in order to prevent such
    //! scenario from occuring.
    //! \code
    //!   void TestFailureAndSuccessScenarioInAFunctionThatWillAssert
    //!       {
    //!         {
    //!         DISABLE_ASSERTS
    //!         EXPECT_EQ (ERROR, ExpectArgumentGreaterThenZero (-1));
    //!         }
    //!       EXPECT_EQ (SUCCESS, ExpectArgumentGreaterThenZero (-1));
    //!       };
    //! \endcode
    #define DISABLE_ASSERTS           AssertDisabler assertDisabler;

/*__PUBLISH_SECTION_END__*/

#ifdef  NDEBUG
    #define ASSERT_FALSE_IF_NOT_DISABLED(_Message) (void)0
<<<<<<< HEAD
=======
    #define DATA_ASSERT_FALSE_IF_NOT_DISABLED(_Message) (void)0
>>>>>>> 4d671731
#else
    //! Avoid direct use of this macro.  It is only intended for use by other macros defined in this file.
    // Forces an assert with the specified message as long as asserts are enabled.  No expression is evaluated.
    #define ASSERT_FALSE_IF_NOT_DISABLED(_Message)    (void)((AssertDisabler::AreAssertsDisabled()) || (BeAssert(_Message), 0))
<<<<<<< HEAD
=======
    #define DATA_ASSERT_FALSE_IF_NOT_DISABLED(_Message)    (void)((AssertDisabler::AreAssertsDisabled()) || (BeDataAssert(_Message), 0))
>>>>>>> 4d671731
#endif

#if defined(NDEBUG) && !defined (LOG_ASSERT_IN_PRODUCTION_CODE)
    #define LOG_ASSERT_FAILURE(_LogMessage, ...) (void)0
#else
    #define LOG_ASSERT_FAILURE(_LogMessage, ...) LogFailureMessage(_LogMessage, ## __VA_ARGS__)
#endif

//! Avoid direct use of this function.  It is only intended for use by macros defined in this file.
ECOBJECTS_EXPORT void LogFailureMessage (WCharCP message, ...);

//! Avoid direct use of this macro.  It is only intended for use by other macros defined in this file.
#define LOG_ASSERT_RETURN(_Expression, _ErrorStatus, _LogMessage, ...)           \
        {                                                           \
        LOG_ASSERT_FAILURE (_LogMessage, ## __VA_ARGS__);           \
        ASSERT_FALSE_IF_NOT_DISABLED(_Expression);                  \
        return _ErrorStatus;                                        \
        }

//! Avoid direct use of this macro.  It is only intended for use by other macros defined in this file.
#define EXPECT_CONDITION_LOG_ASSERT_RETURN(_Expression, _ErrorStatus, _LogMessage, ...)       \
    {\
    if (!(_Expression))                                                         \
        {                                                                       \
        LOG_ASSERT_RETURN(_Expression, _ErrorStatus, _LogMessage, ## __VA_ARGS__)            \
        }\
    }

//! This macro should be utilized in published API methods to enforce any restrictions on the parameters of the method and/or data members as a way to
//! ensure the method is to behave correctly, PRIOR to running the code in the method.  It is in accordance with the Bertrand Meyer "Design By Contract" methodology.
//! If _Expression does not evaluate to true the macro will log the details of the precondition violation, assert and return the specified error code.
//! The assertion will only occur in debug builds.  Further, the assertion will only occur as long as they have not been disabled using the DISABLE_ASSERTS macros which allows
//! for creation of tests to validate failure cases without being aborted by the standard assert behavior.
//! Example:
//! \code
//! StatusInt SetHour (int hour)
//!      {
//!      PRECONDITION (0 <= hour && hour <= 23, ERROR);
//!      m_hour = hour;
//!      return SUCCESS;
//!      }
//! \endcode
#define PRECONDITION(_Expression, _ErrorStatus)             \
        EXPECT_CONDITION_LOG_ASSERT_RETURN(_Expression, _ErrorStatus, \
        L"The following method precondition check has failed:\n  precondition: %hs\n  method: %hs\n  file: %hs\n  line: %i\n", \
        #_Expression, __FUNCTION__, __FILE__, __LINE__)


//! This macro should be utilized in published API methods to enforce the post-conditions.  The post-conditions of a method are a series of assertions near the
//! end of the method that check that the method actually did what it said it would do. It's a double-check on the method's implementation.
//! A DGN specific example would be: the level cache defines a method to remove a level. That method should ensure that the level is really gone before it returns. If the
//! contract calls for the method to NULL out the input level, then the post-condition should check that, too.  If that sounds like a lot of redundancy, it is!
//! Post-conditions catch you when you make a change and introduce a bug.  It is in accordance with the Bertrand Meyer "Design By Contract" methodology.
//! If _Expression does not evaluate to true the macro will log the details of the postcondition violation, assert and return the specified error code.
//! The assertion will only occur in debug builds.  Further, the assertion will only occur as long as they have not been disabled using the DISABLE_ASSERTS macros which allows
//! for creation of tests to validate failure cases without being aborted by the standard assert behavior.
//! Example:
//! \code
//! StatusInt IncrementClockByNumberOfHour (int numberOfHours)
//!      {
//!      // code to increment hour
//!      // .....
//!
//!      POSTCONDITION (0 <= m_hour && m_hour <= 23, ERROR);
//!      return SUCCESS;
//!      }
//! \endcode
#define POSTCONDITION(_Expression, _ErrorStatus)            \
        EXPECT_CONDITION_LOG_ASSERT_RETURN(_Expression, _ErrorStatus, \
            L"The following method postcondition check has failed:\n  postcondition: %hs\n  method: %hs\n  file: %hs\n  line: %i\n",   \
            #_Expression, __FUNCTION__, __FILE__, __LINE__)


//! This macro should be utilized to check that an expected condition is true.  If the condition evaluates to false the macro will log and BeAssert leaving it to the caller
//! to return an error code or take any additional action.
//! The assertion will only occur in debug builds.  Further, the assertion will only occur as long as they have not been disabled using the DISABLE_ASSERTS macro which allows
//! for creation of tests to validate failure cases without being aborted by the standard assert behavior.
//! Example:
//! \code
//!     If (!EXPECTED_CONDITION (x < 3))
//!         {
//!         // free something I malloced
//!         // set outputs to 0
//!         return MyStatus::ERROR_ItFailed;
//!         }
//! \endcode
#define EXPECTED_CONDITION(_Expression)     ( (_Expression) \
    || (LOG_ASSERT_FAILURE(L"The following expected condition has failed:\n  expected condition: %hs\n  method: %hs\n  file: %hs\n  line: %i\n", #_Expression, __FUNCTION__, __FILE__, __LINE__), 0) \
    || (ASSERT_FALSE_IF_NOT_DISABLED (_Expression), 0) )

//! An inverted form of EXPECTED_CONDITION if you prefer checking for the positive of an expression when writing your code.
//! @see EXPECTED_CONDITION
//! @code
//!     if (UNEXPECTED_CONDITION(x >= 3))
//!         {
//!         // free something I malloced
//!         // set outputs to 0
//!         return MyStatus::ERROR_ItFailed;
//!         }
//! @endcode
#define UNEXPECTED_CONDITION(_Expression) !EXPECTED_CONDITION(!(_Expression))

<<<<<<< HEAD
=======
//! This macro should be utilized to check that an expected data condition is true.  If the data condition evaluates to false the macro will log and BeAssert leaving it to the caller
//! to return an error code or take any additional action.
//! The assertion will only occur in debug builds.  Further, the assertion will only occur as long as they have not been disabled using the DISABLE_ASSERTS macro which allows
//! for creation of tests to validate failure cases without being aborted by the standard assert behavior.
//! Example:
//! \code
//!     If (!EXPECTED_DATA_CONDITION (x < 3))
//!         {
//!         // free something I malloced
//!         // set outputs to 0
//!         return MyStatus::ERROR_ItFailed;
//!         }
//! \endcode
#define EXPECTED_DATA_CONDITION(_Expression)     ( (_Expression) \
    || (LOG_ASSERT_FAILURE(L"The following expected condition has failed:\n  expected condition: %hs\n  method: %hs\n  file: %hs\n  line: %i\n", #_Expression, __FUNCTION__, __FILE__, __LINE__), 0) \
    || (DATA_ASSERT_FALSE_IF_NOT_DISABLED (_Expression), 0) )

//! An inverted form of EXPECTED_DATA_CONDITION if you prefer checking for the positive of an expression when writing your code.
//! @see EXPECTED_DATA_CONDITION
//! @code
//!     if (UNEXPECTED_DATA_CONDITION(x >= 3))
//!         {
//!         // free something I malloced
//!         // set outputs to 0
//!         return MyStatus::ERROR_ItFailed;
//!         }
//! @endcode
#define UNEXPECTED_DATA_CONDITION(_Expression) !EXPECTED_DATA_CONDITION(!(_Expression))

>>>>>>> 4d671731
#ifdef NDEBUG
    #define DEBUG_EXPECT(_Expression) (void)0
    #define DEBUG_FAIL(_Message) (void)0
#else
    #define DEBUG_EXPECT(_Expression)    EXPECTED_CONDITION(_Expression)
    #define DEBUG_FAIL(_Message)         EXPECTED_CONDITION(false && _Message)
#endif
<<<<<<< HEAD

/*__PUBLISH_SECTION_START__*/

/// @endcond BENTLEY_SDK_Internal

=======


>>>>>>> 4d671731
<|MERGE_RESOLUTION|>--- conflicted
+++ resolved
@@ -1,229 +1,210 @@
-/*--------------------------------------------------------------------------------------+
-|
-|     $Source: PublicApi/ECObjects/DesignByContract.h $
-|
-|  $Copyright: (c) 2013 Bentley Systems, Incorporated. All rights reserved. $
-|
-+--------------------------------------------------------------------------------------*/
-#pragma once
-
-#include <assert.h>
-#include <stdarg.h>
-/*__PUBLISH_SECTION_START__*/
-/// @cond BENTLEY_SDK_Internal
-#include <ECObjects/ECObjects.h>
-
-//! This class is utilzed by the macros defined in this header file.  No calling code should typically ever need to use this class directly.
-struct AssertDisabler
-{
-/*__PUBLISH_SECTION_END__*/
-private:
-    static int s_globalIgnoreCount;
-
-public:
-/*__PUBLISH_SECTION_START__*/
-    ECOBJECTS_EXPORT static bool AreAssertsDisabled (void);
-    ECOBJECTS_EXPORT AssertDisabler(void);
-    ECOBJECTS_EXPORT ~AssertDisabler(void);
-};
-
-    //! Utilize this macro to disable asserts that may occur within a codeblock.
-    //! The intent is that this macro will only ever be used by ATPs when testing failure scenarios.  No delivered code should ever utilize this macro.
-    //! This macro can only be used once within a codeblock and will disable any assert that may occur within the context of that codeblock.
-    //! Usage within Nested codeblocks and method calls are valid.
-    //! Let's assume the following method exists in a library
-    //! \code
-    //! StatusInt SetHour (int hour)
-    //!      {
-    //!      PRECONDITION (0 <= hour && hour <= 23, ERROR);
-    //!      m_hour = hour;
-    //!      return SUCCESS;
-    //!      }
-    //! \endcode
-<<<<<<< HEAD
-    //! Asside from logging and returning the specified ERROR, the PRECONDITION macro will assert in debug builds when argument <= 0.  Now let's assume you wanted
-=======
-    //! Aside from logging and returning the specified ERROR, the PRECONDITION macro will assert in debug builds when argument <= 0.  Now let's assume you wanted
->>>>>>> 4d671731
-    //! to write a test case that validated this expected failure condition.  You would encounter problems in a debug build because the assertion dialog would display and
-    //! interrupt a test that was designed to target this failure.  You can DISABLE_ASSERTS in the context of executing this method from your test in order to prevent such
-    //! scenario from occuring.
-    //! \code
-    //!   void TestFailureAndSuccessScenarioInAFunctionThatWillAssert
-    //!       {
-    //!         {
-    //!         DISABLE_ASSERTS
-    //!         EXPECT_EQ (ERROR, ExpectArgumentGreaterThenZero (-1));
-    //!         }
-    //!       EXPECT_EQ (SUCCESS, ExpectArgumentGreaterThenZero (-1));
-    //!       };
-    //! \endcode
-    #define DISABLE_ASSERTS           AssertDisabler assertDisabler;
-
-/*__PUBLISH_SECTION_END__*/
-
-#ifdef  NDEBUG
-    #define ASSERT_FALSE_IF_NOT_DISABLED(_Message) (void)0
-<<<<<<< HEAD
-=======
-    #define DATA_ASSERT_FALSE_IF_NOT_DISABLED(_Message) (void)0
->>>>>>> 4d671731
-#else
-    //! Avoid direct use of this macro.  It is only intended for use by other macros defined in this file.
-    // Forces an assert with the specified message as long as asserts are enabled.  No expression is evaluated.
-    #define ASSERT_FALSE_IF_NOT_DISABLED(_Message)    (void)((AssertDisabler::AreAssertsDisabled()) || (BeAssert(_Message), 0))
-<<<<<<< HEAD
-=======
-    #define DATA_ASSERT_FALSE_IF_NOT_DISABLED(_Message)    (void)((AssertDisabler::AreAssertsDisabled()) || (BeDataAssert(_Message), 0))
->>>>>>> 4d671731
-#endif
-
-#if defined(NDEBUG) && !defined (LOG_ASSERT_IN_PRODUCTION_CODE)
-    #define LOG_ASSERT_FAILURE(_LogMessage, ...) (void)0
-#else
-    #define LOG_ASSERT_FAILURE(_LogMessage, ...) LogFailureMessage(_LogMessage, ## __VA_ARGS__)
-#endif
-
-//! Avoid direct use of this function.  It is only intended for use by macros defined in this file.
-ECOBJECTS_EXPORT void LogFailureMessage (WCharCP message, ...);
-
-//! Avoid direct use of this macro.  It is only intended for use by other macros defined in this file.
-#define LOG_ASSERT_RETURN(_Expression, _ErrorStatus, _LogMessage, ...)           \
-        {                                                           \
-        LOG_ASSERT_FAILURE (_LogMessage, ## __VA_ARGS__);           \
-        ASSERT_FALSE_IF_NOT_DISABLED(_Expression);                  \
-        return _ErrorStatus;                                        \
-        }
-
-//! Avoid direct use of this macro.  It is only intended for use by other macros defined in this file.
-#define EXPECT_CONDITION_LOG_ASSERT_RETURN(_Expression, _ErrorStatus, _LogMessage, ...)       \
-    {\
-    if (!(_Expression))                                                         \
-        {                                                                       \
-        LOG_ASSERT_RETURN(_Expression, _ErrorStatus, _LogMessage, ## __VA_ARGS__)            \
-        }\
-    }
-
-//! This macro should be utilized in published API methods to enforce any restrictions on the parameters of the method and/or data members as a way to
-//! ensure the method is to behave correctly, PRIOR to running the code in the method.  It is in accordance with the Bertrand Meyer "Design By Contract" methodology.
-//! If _Expression does not evaluate to true the macro will log the details of the precondition violation, assert and return the specified error code.
-//! The assertion will only occur in debug builds.  Further, the assertion will only occur as long as they have not been disabled using the DISABLE_ASSERTS macros which allows
-//! for creation of tests to validate failure cases without being aborted by the standard assert behavior.
-//! Example:
-//! \code
-//! StatusInt SetHour (int hour)
-//!      {
-//!      PRECONDITION (0 <= hour && hour <= 23, ERROR);
-//!      m_hour = hour;
-//!      return SUCCESS;
-//!      }
-//! \endcode
-#define PRECONDITION(_Expression, _ErrorStatus)             \
-        EXPECT_CONDITION_LOG_ASSERT_RETURN(_Expression, _ErrorStatus, \
-        L"The following method precondition check has failed:\n  precondition: %hs\n  method: %hs\n  file: %hs\n  line: %i\n", \
-        #_Expression, __FUNCTION__, __FILE__, __LINE__)
-
-
-//! This macro should be utilized in published API methods to enforce the post-conditions.  The post-conditions of a method are a series of assertions near the
-//! end of the method that check that the method actually did what it said it would do. It's a double-check on the method's implementation.
-//! A DGN specific example would be: the level cache defines a method to remove a level. That method should ensure that the level is really gone before it returns. If the
-//! contract calls for the method to NULL out the input level, then the post-condition should check that, too.  If that sounds like a lot of redundancy, it is!
-//! Post-conditions catch you when you make a change and introduce a bug.  It is in accordance with the Bertrand Meyer "Design By Contract" methodology.
-//! If _Expression does not evaluate to true the macro will log the details of the postcondition violation, assert and return the specified error code.
-//! The assertion will only occur in debug builds.  Further, the assertion will only occur as long as they have not been disabled using the DISABLE_ASSERTS macros which allows
-//! for creation of tests to validate failure cases without being aborted by the standard assert behavior.
-//! Example:
-//! \code
-//! StatusInt IncrementClockByNumberOfHour (int numberOfHours)
-//!      {
-//!      // code to increment hour
-//!      // .....
-//!
-//!      POSTCONDITION (0 <= m_hour && m_hour <= 23, ERROR);
-//!      return SUCCESS;
-//!      }
-//! \endcode
-#define POSTCONDITION(_Expression, _ErrorStatus)            \
-        EXPECT_CONDITION_LOG_ASSERT_RETURN(_Expression, _ErrorStatus, \
-            L"The following method postcondition check has failed:\n  postcondition: %hs\n  method: %hs\n  file: %hs\n  line: %i\n",   \
-            #_Expression, __FUNCTION__, __FILE__, __LINE__)
-
-
-//! This macro should be utilized to check that an expected condition is true.  If the condition evaluates to false the macro will log and BeAssert leaving it to the caller
-//! to return an error code or take any additional action.
-//! The assertion will only occur in debug builds.  Further, the assertion will only occur as long as they have not been disabled using the DISABLE_ASSERTS macro which allows
-//! for creation of tests to validate failure cases without being aborted by the standard assert behavior.
-//! Example:
-//! \code
-//!     If (!EXPECTED_CONDITION (x < 3))
-//!         {
-//!         // free something I malloced
-//!         // set outputs to 0
-//!         return MyStatus::ERROR_ItFailed;
-//!         }
-//! \endcode
-#define EXPECTED_CONDITION(_Expression)     ( (_Expression) \
-    || (LOG_ASSERT_FAILURE(L"The following expected condition has failed:\n  expected condition: %hs\n  method: %hs\n  file: %hs\n  line: %i\n", #_Expression, __FUNCTION__, __FILE__, __LINE__), 0) \
-    || (ASSERT_FALSE_IF_NOT_DISABLED (_Expression), 0) )
-
-//! An inverted form of EXPECTED_CONDITION if you prefer checking for the positive of an expression when writing your code.
-//! @see EXPECTED_CONDITION
-//! @code
-//!     if (UNEXPECTED_CONDITION(x >= 3))
-//!         {
-//!         // free something I malloced
-//!         // set outputs to 0
-//!         return MyStatus::ERROR_ItFailed;
-//!         }
-//! @endcode
-#define UNEXPECTED_CONDITION(_Expression) !EXPECTED_CONDITION(!(_Expression))
-
-<<<<<<< HEAD
-=======
-//! This macro should be utilized to check that an expected data condition is true.  If the data condition evaluates to false the macro will log and BeAssert leaving it to the caller
-//! to return an error code or take any additional action.
-//! The assertion will only occur in debug builds.  Further, the assertion will only occur as long as they have not been disabled using the DISABLE_ASSERTS macro which allows
-//! for creation of tests to validate failure cases without being aborted by the standard assert behavior.
-//! Example:
-//! \code
-//!     If (!EXPECTED_DATA_CONDITION (x < 3))
-//!         {
-//!         // free something I malloced
-//!         // set outputs to 0
-//!         return MyStatus::ERROR_ItFailed;
-//!         }
-//! \endcode
-#define EXPECTED_DATA_CONDITION(_Expression)     ( (_Expression) \
-    || (LOG_ASSERT_FAILURE(L"The following expected condition has failed:\n  expected condition: %hs\n  method: %hs\n  file: %hs\n  line: %i\n", #_Expression, __FUNCTION__, __FILE__, __LINE__), 0) \
-    || (DATA_ASSERT_FALSE_IF_NOT_DISABLED (_Expression), 0) )
-
-//! An inverted form of EXPECTED_DATA_CONDITION if you prefer checking for the positive of an expression when writing your code.
-//! @see EXPECTED_DATA_CONDITION
-//! @code
-//!     if (UNEXPECTED_DATA_CONDITION(x >= 3))
-//!         {
-//!         // free something I malloced
-//!         // set outputs to 0
-//!         return MyStatus::ERROR_ItFailed;
-//!         }
-//! @endcode
-#define UNEXPECTED_DATA_CONDITION(_Expression) !EXPECTED_DATA_CONDITION(!(_Expression))
-
->>>>>>> 4d671731
-#ifdef NDEBUG
-    #define DEBUG_EXPECT(_Expression) (void)0
-    #define DEBUG_FAIL(_Message) (void)0
-#else
-    #define DEBUG_EXPECT(_Expression)    EXPECTED_CONDITION(_Expression)
-    #define DEBUG_FAIL(_Message)         EXPECTED_CONDITION(false && _Message)
-#endif
-<<<<<<< HEAD
-
-/*__PUBLISH_SECTION_START__*/
-
-/// @endcond BENTLEY_SDK_Internal
-
-=======
-
-
->>>>>>> 4d671731
+/*--------------------------------------------------------------------------------------+
+|
+|     $Source: PublicApi/ECObjects/DesignByContract.h $
+|
+|  $Copyright: (c) 2013 Bentley Systems, Incorporated. All rights reserved. $
+|
++--------------------------------------------------------------------------------------*/
+#pragma once
+
+#include <assert.h>
+#include <stdarg.h>
+/*__PUBLISH_SECTION_START__*/
+/// @cond BENTLEY_SDK_Internal
+#include <ECObjects/ECObjects.h>
+
+//! This class is utilzed by the macros defined in this header file.  No calling code should typically ever need to use this class directly.
+struct AssertDisabler
+{
+/*__PUBLISH_SECTION_END__*/
+private:
+    static int s_globalIgnoreCount;
+
+public:
+/*__PUBLISH_SECTION_START__*/
+    ECOBJECTS_EXPORT static bool AreAssertsDisabled (void);
+    ECOBJECTS_EXPORT AssertDisabler(void);
+    ECOBJECTS_EXPORT ~AssertDisabler(void);
+};
+
+    //! Utilize this macro to disable asserts that may occur within a codeblock.
+    //! The intent is that this macro will only ever be used by ATPs when testing failure scenarios.  No delivered code should ever utilize this macro.
+    //! This macro can only be used once within a codeblock and will disable any assert that may occur within the context of that codeblock.
+    //! Usage within Nested codeblocks and method calls are valid.
+    //! Let's assume the following method exists in a library
+    //! \code
+    //! StatusInt SetHour (int hour)
+    //!      {
+    //!      PRECONDITION (0 <= hour && hour <= 23, ERROR);
+    //!      m_hour = hour;
+    //!      return SUCCESS;
+    //!      }
+    //! \endcode
+    //! Aside from logging and returning the specified ERROR, the PRECONDITION macro will assert in debug builds when argument <= 0.  Now let's assume you wanted
+    //! to write a test case that validated this expected failure condition.  You would encounter problems in a debug build because the assertion dialog would display and
+    //! interrupt a test that was designed to target this failure.  You can DISABLE_ASSERTS in the context of executing this method from your test in order to prevent such
+    //! scenario from occuring.
+    //! \code
+    //!   void TestFailureAndSuccessScenarioInAFunctionThatWillAssert
+    //!       {
+    //!         {
+    //!         DISABLE_ASSERTS
+    //!         EXPECT_EQ (ERROR, ExpectArgumentGreaterThenZero (-1));
+    //!         }
+    //!       EXPECT_EQ (SUCCESS, ExpectArgumentGreaterThenZero (-1));
+    //!       };
+    //! \endcode
+    #define DISABLE_ASSERTS           AssertDisabler assertDisabler;
+
+/*__PUBLISH_SECTION_END__*/
+
+#ifdef  NDEBUG
+    #define ASSERT_FALSE_IF_NOT_DISABLED(_Message) (void)0
+    #define DATA_ASSERT_FALSE_IF_NOT_DISABLED(_Message) (void)0
+#else
+    //! Avoid direct use of this macro.  It is only intended for use by other macros defined in this file.
+    // Forces an assert with the specified message as long as asserts are enabled.  No expression is evaluated.
+    #define ASSERT_FALSE_IF_NOT_DISABLED(_Message)    (void)((AssertDisabler::AreAssertsDisabled()) || (BeAssert(_Message), 0))
+    #define DATA_ASSERT_FALSE_IF_NOT_DISABLED(_Message)    (void)((AssertDisabler::AreAssertsDisabled()) || (BeDataAssert(_Message), 0))
+#endif
+
+#if defined(NDEBUG) && !defined (LOG_ASSERT_IN_PRODUCTION_CODE)
+    #define LOG_ASSERT_FAILURE(_LogMessage, ...) (void)0
+#else
+    #define LOG_ASSERT_FAILURE(_LogMessage, ...) LogFailureMessage(_LogMessage, ## __VA_ARGS__)
+#endif
+
+//! Avoid direct use of this function.  It is only intended for use by macros defined in this file.
+ECOBJECTS_EXPORT void LogFailureMessage (WCharCP message, ...);
+
+//! Avoid direct use of this macro.  It is only intended for use by other macros defined in this file.
+#define LOG_ASSERT_RETURN(_Expression, _ErrorStatus, _LogMessage, ...)           \
+        {                                                           \
+        LOG_ASSERT_FAILURE (_LogMessage, ## __VA_ARGS__);           \
+        ASSERT_FALSE_IF_NOT_DISABLED(_Expression);                  \
+        return _ErrorStatus;                                        \
+        }
+
+//! Avoid direct use of this macro.  It is only intended for use by other macros defined in this file.
+#define EXPECT_CONDITION_LOG_ASSERT_RETURN(_Expression, _ErrorStatus, _LogMessage, ...)       \
+    {\
+    if (!(_Expression))                                                         \
+        {                                                                       \
+        LOG_ASSERT_RETURN(_Expression, _ErrorStatus, _LogMessage, ## __VA_ARGS__)            \
+        }\
+    }
+
+//! This macro should be utilized in published API methods to enforce any restrictions on the parameters of the method and/or data members as a way to
+//! ensure the method is to behave correctly, PRIOR to running the code in the method.  It is in accordance with the Bertrand Meyer "Design By Contract" methodology.
+//! If _Expression does not evaluate to true the macro will log the details of the precondition violation, assert and return the specified error code.
+//! The assertion will only occur in debug builds.  Further, the assertion will only occur as long as they have not been disabled using the DISABLE_ASSERTS macros which allows
+//! for creation of tests to validate failure cases without being aborted by the standard assert behavior.
+//! Example:
+//! \code
+//! StatusInt SetHour (int hour)
+//!      {
+//!      PRECONDITION (0 <= hour && hour <= 23, ERROR);
+//!      m_hour = hour;
+//!      return SUCCESS;
+//!      }
+//! \endcode
+#define PRECONDITION(_Expression, _ErrorStatus)             \
+        EXPECT_CONDITION_LOG_ASSERT_RETURN(_Expression, _ErrorStatus, \
+        L"The following method precondition check has failed:\n  precondition: %hs\n  method: %hs\n  file: %hs\n  line: %i\n", \
+        #_Expression, __FUNCTION__, __FILE__, __LINE__)
+
+
+//! This macro should be utilized in published API methods to enforce the post-conditions.  The post-conditions of a method are a series of assertions near the
+//! end of the method that check that the method actually did what it said it would do. It's a double-check on the method's implementation.
+//! A DGN specific example would be: the level cache defines a method to remove a level. That method should ensure that the level is really gone before it returns. If the
+//! contract calls for the method to NULL out the input level, then the post-condition should check that, too.  If that sounds like a lot of redundancy, it is!
+//! Post-conditions catch you when you make a change and introduce a bug.  It is in accordance with the Bertrand Meyer "Design By Contract" methodology.
+//! If _Expression does not evaluate to true the macro will log the details of the postcondition violation, assert and return the specified error code.
+//! The assertion will only occur in debug builds.  Further, the assertion will only occur as long as they have not been disabled using the DISABLE_ASSERTS macros which allows
+//! for creation of tests to validate failure cases without being aborted by the standard assert behavior.
+//! Example:
+//! \code
+//! StatusInt IncrementClockByNumberOfHour (int numberOfHours)
+//!      {
+//!      // code to increment hour
+//!      // .....
+//!
+//!      POSTCONDITION (0 <= m_hour && m_hour <= 23, ERROR);
+//!      return SUCCESS;
+//!      }
+//! \endcode
+#define POSTCONDITION(_Expression, _ErrorStatus)            \
+        EXPECT_CONDITION_LOG_ASSERT_RETURN(_Expression, _ErrorStatus, \
+            L"The following method postcondition check has failed:\n  postcondition: %hs\n  method: %hs\n  file: %hs\n  line: %i\n",   \
+            #_Expression, __FUNCTION__, __FILE__, __LINE__)
+
+
+//! This macro should be utilized to check that an expected condition is true.  If the condition evaluates to false the macro will log and BeAssert leaving it to the caller
+//! to return an error code or take any additional action.
+//! The assertion will only occur in debug builds.  Further, the assertion will only occur as long as they have not been disabled using the DISABLE_ASSERTS macro which allows
+//! for creation of tests to validate failure cases without being aborted by the standard assert behavior.
+//! Example:
+//! \code
+//!     If (!EXPECTED_CONDITION (x < 3))
+//!         {
+//!         // free something I malloced
+//!         // set outputs to 0
+//!         return MyStatus::ERROR_ItFailed;
+//!         }
+//! \endcode
+#define EXPECTED_CONDITION(_Expression)     ( (_Expression) \
+    || (LOG_ASSERT_FAILURE(L"The following expected condition has failed:\n  expected condition: %hs\n  method: %hs\n  file: %hs\n  line: %i\n", #_Expression, __FUNCTION__, __FILE__, __LINE__), 0) \
+    || (ASSERT_FALSE_IF_NOT_DISABLED (_Expression), 0) )
+
+//! An inverted form of EXPECTED_CONDITION if you prefer checking for the positive of an expression when writing your code.
+//! @see EXPECTED_CONDITION
+//! @code
+//!     if (UNEXPECTED_CONDITION(x >= 3))
+//!         {
+//!         // free something I malloced
+//!         // set outputs to 0
+//!         return MyStatus::ERROR_ItFailed;
+//!         }
+//! @endcode
+#define UNEXPECTED_CONDITION(_Expression) !EXPECTED_CONDITION(!(_Expression))
+
+//! This macro should be utilized to check that an expected data condition is true.  If the data condition evaluates to false the macro will log and BeAssert leaving it to the caller
+//! to return an error code or take any additional action.
+//! The assertion will only occur in debug builds.  Further, the assertion will only occur as long as they have not been disabled using the DISABLE_ASSERTS macro which allows
+//! for creation of tests to validate failure cases without being aborted by the standard assert behavior.
+//! Example:
+//! \code
+//!     If (!EXPECTED_DATA_CONDITION (x < 3))
+//!         {
+//!         // free something I malloced
+//!         // set outputs to 0
+//!         return MyStatus::ERROR_ItFailed;
+//!         }
+//! \endcode
+#define EXPECTED_DATA_CONDITION(_Expression)     ( (_Expression) \
+    || (LOG_ASSERT_FAILURE(L"The following expected condition has failed:\n  expected condition: %hs\n  method: %hs\n  file: %hs\n  line: %i\n", #_Expression, __FUNCTION__, __FILE__, __LINE__), 0) \
+    || (DATA_ASSERT_FALSE_IF_NOT_DISABLED (_Expression), 0) )
+
+//! An inverted form of EXPECTED_DATA_CONDITION if you prefer checking for the positive of an expression when writing your code.
+//! @see EXPECTED_DATA_CONDITION
+//! @code
+//!     if (UNEXPECTED_DATA_CONDITION(x >= 3))
+//!         {
+//!         // free something I malloced
+//!         // set outputs to 0
+//!         return MyStatus::ERROR_ItFailed;
+//!         }
+//! @endcode
+#define UNEXPECTED_DATA_CONDITION(_Expression) !EXPECTED_DATA_CONDITION(!(_Expression))
+
+#ifdef NDEBUG
+    #define DEBUG_EXPECT(_Expression) (void)0
+    #define DEBUG_FAIL(_Message) (void)0
+#else
+    #define DEBUG_EXPECT(_Expression)    EXPECTED_CONDITION(_Expression)
+    #define DEBUG_FAIL(_Message)         EXPECTED_CONDITION(false && _Message)
+#endif
+
+/*__PUBLISH_SECTION_START__*/
+
+/// @endcond BENTLEY_SDK_Internal