/*--------------------------------------------------------------------------------------+
|
|     $Source: PublicApi/ECObjects/PresentationMetadataHelper.h $
|
|   $Copyright: (c) 2012 Bentley Systems, Incorporated. All rights reserved. $
|
+--------------------------------------------------------------------------------------*/
#pragma once
/*__PUBLISH_SECTION_START__*/

#include "ECObjects.h"
#include <ECObjects/StandaloneECInstance.h>

BEGIN_BENTLEY_EC_NAMESPACE

//=======================================================================================
//! Helper object used to apply metadata to ECSchemas, ECClasses, and ECProperties used 
//! to control how they are presented in the UI.
//! Modifying a schema with this object will add a reference from that schema to the
//! standard EditorCustomAttributes schema which defines the custom attribute classes.
//! @ingroup ECObjectsGroup
//! @bsiclass
//=======================================================================================
struct PresentationMetadataHelper
    {
/*__PUBLISH_SECTION_END__*/
private:
    ECSchemaPtr             m_customAttributesSchema;

<<<<<<< HEAD
=======
/*__PUBLISH_SECTION_END__*/
>>>>>>> 48d9b667
    struct CustomAttributeData;

    IECInstancePtr          CreateInstance (WCharCP className) const;
    ECObjectsStatus         EnsureSchemaReference (IECCustomAttributeContainerR container) const;
    ECObjectsStatus         CreateCustomAttribute (IECCustomAttributeContainerR container, WCharCP className, CustomAttributeData const* data = NULL) const;
    ECObjectsStatus         CreateCustomAttribute (IECCustomAttributeContainerR container, WCharCP className, CustomAttributeData const& data) const;

/*__PUBLISH_SECTION_START__*/
public:
    //! Creates an PresentationMetadataHelper object which can be used to apply metadata to ECSchema, ECClass, and ECProperty objects.
    //! @param schemaContext    An ECSchemaReadContext from which the standard EditorCustomAttributes schema can be obtained.
    ECOBJECTS_EXPORT PresentationMetadataHelper (ECSchemaReadContextR schemaContext);
    
    ECOBJECTS_EXPORT ~PresentationMetadataHelper();

    // ###TODO: move standard types enum down from DgnPlatform?
    //! Sets the standard extended type for the property
    //! @param ecproperty       The property to which to apply the custom attribute
    //! @param standardTypeId   The ID of a standard extended type. Must be a valid DgnECExtendedType::StandardType.
    //! @return ECOBJECTS_STATUS_Success if the custom attribute was applied
    ECOBJECTS_EXPORT ECObjectsStatus    SetExtendedType (ECPropertyR ecproperty, Int32 standardTypeId) const;

    //! Sets the extended type name for the property
    //! @param ecproperty       The property to which to apply the custom attribute
    //! @param extendTypeName   The name of the extended type.
    //! @return ECOBJECTS_STATUS_Success if the custom attribute was applied
    ECOBJECTS_EXPORT ECObjectsStatus    SetExtendedType (ECPropertyR ecproperty, WCharCP extendTypeName) const;
    
    // ###TODO: move standard types enum down from DgnPlatform?
    //! Sets the standard extended type for members of the array property
    //! @param ecproperty       The property to which to apply the custom attribute
    //! @param standardTypeId   The ID of a standard extended type. Must be a valid DgnECExtendedType::StandardType.
    //! @return ECOBJECTS_STATUS_Success if the custom attribute was applied
    ECOBJECTS_EXPORT ECObjectsStatus    SetMemberExtendedType (ArrayECPropertyR ecproperty, Int32 standardTypeId) const;

    //! Sets the extended type name for the members of the array property
    //! @param ecproperty       The property to which to apply the custom attribute
    //! @param extendTypeName   The name of the extended type.
    //! @return ECOBJECTS_STATUS_Success if the custom attribute was applied
    ECOBJECTS_EXPORT ECObjectsStatus    SetMemberExtendedType (ArrayECPropertyR ecproperty, WCharCP extendTypeName) const;

    //! Sets the PropertyPriority for the property
    //! @param ecproperty   The property to which to apply the custom attribute
    //! @param priority     The desired priority
    //! @return ECOBJECTS_STATUS_Success if the priority was applied to the property
    ECOBJECTS_EXPORT ECObjectsStatus    SetPriority (ECPropertyR ecproperty, Int32 priority) const;

    //! Applies a custom attribute which prevents the Z coordinate of a Point3D property from being displayed in the UI
    //! @param ecproperty   The property to which to apply the custom attribute
    //! @return ECOBJECTS_STATUS_Success if the custom attribute was applied
    ECOBJECTS_EXPORT ECObjectsStatus    SetIgnoreZ (ECPropertyR ecproperty) const;

    //! Applies a custom attribute to a struct property which causes the UI to display its properties as if they were part of the parent structure
    //! @param ecproperty   THe property to which to apply the custom attribute
    //! @return ECOBJECTS_STATUS_Success if the custom attribute was applied
    ECOBJECTS_EXPORT ECObjectsStatus    SetMembersIndependent (ECPropertyR ecproperty) const;

    //! Applies a custom attribute to a Point3D, array, or struct property which causes the UI to to expand the property's members
    //! @param ecproperty       The property to which to apply the custom attribute. Must be a Point3D, array, or struct property.
    //! @param andArrayMembers  If true, and ecproperty is an array of structures, members of the structures are expanded as well. Ignored otherwise.
    //! @return ECOBJECTS_STATUS_Success if the custom attribute was applied
    ECOBJECTS_EXPORT ECObjectsStatus    SetAlwaysExpand (ECPropertyR ecproperty, bool andArrayMembers = false) const;

    //! Applies a custom attribute which prevents null property values from being displayed in the UI
    //! @param ecclass  The ECClass to which to apply the custom attribute
    //! @return ECOBJECTS_STATUS_Success if the custom attribute was applied
    ECOBJECTS_EXPORT ECObjectsStatus    SetHideNullProperties (ECClassR ecclass) const;
    };

END_BENTLEY_EC_NAMESPACE

<|MERGE_RESOLUTION|>--- conflicted
+++ resolved
@@ -1,104 +1,100 @@
-/*--------------------------------------------------------------------------------------+
-|
-|     $Source: PublicApi/ECObjects/PresentationMetadataHelper.h $
-|
-|   $Copyright: (c) 2012 Bentley Systems, Incorporated. All rights reserved. $
-|
-+--------------------------------------------------------------------------------------*/
-#pragma once
-/*__PUBLISH_SECTION_START__*/
-
-#include "ECObjects.h"
-#include <ECObjects/StandaloneECInstance.h>
-
-BEGIN_BENTLEY_EC_NAMESPACE
-
-//=======================================================================================
-//! Helper object used to apply metadata to ECSchemas, ECClasses, and ECProperties used 
-//! to control how they are presented in the UI.
-//! Modifying a schema with this object will add a reference from that schema to the
-//! standard EditorCustomAttributes schema which defines the custom attribute classes.
-//! @ingroup ECObjectsGroup
-//! @bsiclass
-//=======================================================================================
-struct PresentationMetadataHelper
-    {
-/*__PUBLISH_SECTION_END__*/
-private:
-    ECSchemaPtr             m_customAttributesSchema;
-
-<<<<<<< HEAD
-=======
-/*__PUBLISH_SECTION_END__*/
->>>>>>> 48d9b667
-    struct CustomAttributeData;
-
-    IECInstancePtr          CreateInstance (WCharCP className) const;
-    ECObjectsStatus         EnsureSchemaReference (IECCustomAttributeContainerR container) const;
-    ECObjectsStatus         CreateCustomAttribute (IECCustomAttributeContainerR container, WCharCP className, CustomAttributeData const* data = NULL) const;
-    ECObjectsStatus         CreateCustomAttribute (IECCustomAttributeContainerR container, WCharCP className, CustomAttributeData const& data) const;
-
-/*__PUBLISH_SECTION_START__*/
-public:
-    //! Creates an PresentationMetadataHelper object which can be used to apply metadata to ECSchema, ECClass, and ECProperty objects.
-    //! @param schemaContext    An ECSchemaReadContext from which the standard EditorCustomAttributes schema can be obtained.
-    ECOBJECTS_EXPORT PresentationMetadataHelper (ECSchemaReadContextR schemaContext);
-    
-    ECOBJECTS_EXPORT ~PresentationMetadataHelper();
-
-    // ###TODO: move standard types enum down from DgnPlatform?
-    //! Sets the standard extended type for the property
-    //! @param ecproperty       The property to which to apply the custom attribute
-    //! @param standardTypeId   The ID of a standard extended type. Must be a valid DgnECExtendedType::StandardType.
-    //! @return ECOBJECTS_STATUS_Success if the custom attribute was applied
-    ECOBJECTS_EXPORT ECObjectsStatus    SetExtendedType (ECPropertyR ecproperty, Int32 standardTypeId) const;
-
-    //! Sets the extended type name for the property
-    //! @param ecproperty       The property to which to apply the custom attribute
-    //! @param extendTypeName   The name of the extended type.
-    //! @return ECOBJECTS_STATUS_Success if the custom attribute was applied
-    ECOBJECTS_EXPORT ECObjectsStatus    SetExtendedType (ECPropertyR ecproperty, WCharCP extendTypeName) const;
-    
-    // ###TODO: move standard types enum down from DgnPlatform?
-    //! Sets the standard extended type for members of the array property
-    //! @param ecproperty       The property to which to apply the custom attribute
-    //! @param standardTypeId   The ID of a standard extended type. Must be a valid DgnECExtendedType::StandardType.
-    //! @return ECOBJECTS_STATUS_Success if the custom attribute was applied
-    ECOBJECTS_EXPORT ECObjectsStatus    SetMemberExtendedType (ArrayECPropertyR ecproperty, Int32 standardTypeId) const;
-
-    //! Sets the extended type name for the members of the array property
-    //! @param ecproperty       The property to which to apply the custom attribute
-    //! @param extendTypeName   The name of the extended type.
-    //! @return ECOBJECTS_STATUS_Success if the custom attribute was applied
-    ECOBJECTS_EXPORT ECObjectsStatus    SetMemberExtendedType (ArrayECPropertyR ecproperty, WCharCP extendTypeName) const;
-
-    //! Sets the PropertyPriority for the property
-    //! @param ecproperty   The property to which to apply the custom attribute
-    //! @param priority     The desired priority
-    //! @return ECOBJECTS_STATUS_Success if the priority was applied to the property
-    ECOBJECTS_EXPORT ECObjectsStatus    SetPriority (ECPropertyR ecproperty, Int32 priority) const;
-
-    //! Applies a custom attribute which prevents the Z coordinate of a Point3D property from being displayed in the UI
-    //! @param ecproperty   The property to which to apply the custom attribute
-    //! @return ECOBJECTS_STATUS_Success if the custom attribute was applied
-    ECOBJECTS_EXPORT ECObjectsStatus    SetIgnoreZ (ECPropertyR ecproperty) const;
-
-    //! Applies a custom attribute to a struct property which causes the UI to display its properties as if they were part of the parent structure
-    //! @param ecproperty   THe property to which to apply the custom attribute
-    //! @return ECOBJECTS_STATUS_Success if the custom attribute was applied
-    ECOBJECTS_EXPORT ECObjectsStatus    SetMembersIndependent (ECPropertyR ecproperty) const;
-
-    //! Applies a custom attribute to a Point3D, array, or struct property which causes the UI to to expand the property's members
-    //! @param ecproperty       The property to which to apply the custom attribute. Must be a Point3D, array, or struct property.
-    //! @param andArrayMembers  If true, and ecproperty is an array of structures, members of the structures are expanded as well. Ignored otherwise.
-    //! @return ECOBJECTS_STATUS_Success if the custom attribute was applied
-    ECOBJECTS_EXPORT ECObjectsStatus    SetAlwaysExpand (ECPropertyR ecproperty, bool andArrayMembers = false) const;
-
-    //! Applies a custom attribute which prevents null property values from being displayed in the UI
-    //! @param ecclass  The ECClass to which to apply the custom attribute
-    //! @return ECOBJECTS_STATUS_Success if the custom attribute was applied
-    ECOBJECTS_EXPORT ECObjectsStatus    SetHideNullProperties (ECClassR ecclass) const;
-    };
-
-END_BENTLEY_EC_NAMESPACE
-
+/*--------------------------------------------------------------------------------------+
+|
+|     $Source: PublicApi/ECObjects/PresentationMetadataHelper.h $
+|
+|   $Copyright: (c) 2012 Bentley Systems, Incorporated. All rights reserved. $
+|
++--------------------------------------------------------------------------------------*/
+#pragma once
+/*__PUBLISH_SECTION_START__*/
+
+#include "ECObjects.h"
+#include <ECObjects/StandaloneECInstance.h>
+
+BEGIN_BENTLEY_EC_NAMESPACE
+
+//=======================================================================================
+//! Helper object used to apply metadata to ECSchemas, ECClasses, and ECProperties used 
+//! to control how they are presented in the UI.
+//! Modifying a schema with this object will add a reference from that schema to the
+//! standard EditorCustomAttributes schema which defines the custom attribute classes.
+//! @ingroup ECObjectsGroup
+//! @bsiclass
+//=======================================================================================
+struct PresentationMetadataHelper
+    {
+private:
+    ECSchemaPtr             m_customAttributesSchema;
+
+/*__PUBLISH_SECTION_END__*/
+    struct CustomAttributeData;
+
+    IECInstancePtr          CreateInstance (WCharCP className) const;
+    ECObjectsStatus         EnsureSchemaReference (IECCustomAttributeContainerR container) const;
+    ECObjectsStatus         CreateCustomAttribute (IECCustomAttributeContainerR container, WCharCP className, CustomAttributeData const* data = NULL) const;
+    ECObjectsStatus         CreateCustomAttribute (IECCustomAttributeContainerR container, WCharCP className, CustomAttributeData const& data) const;
+
+/*__PUBLISH_SECTION_START__*/
+public:
+    //! Creates an PresentationMetadataHelper object which can be used to apply metadata to ECSchema, ECClass, and ECProperty objects.
+    //! @param schemaContext    An ECSchemaReadContext from which the standard EditorCustomAttributes schema can be obtained.
+    ECOBJECTS_EXPORT PresentationMetadataHelper (ECSchemaReadContextR schemaContext);
+    
+    ECOBJECTS_EXPORT ~PresentationMetadataHelper();
+
+    // ###TODO: move standard types enum down from DgnPlatform?
+    //! Sets the standard extended type for the property
+    //! @param ecproperty       The property to which to apply the custom attribute
+    //! @param standardTypeId   The ID of a standard extended type. Must be a valid DgnECExtendedType::StandardType.
+    //! @return ECOBJECTS_STATUS_Success if the custom attribute was applied
+    ECOBJECTS_EXPORT ECObjectsStatus    SetExtendedType (ECPropertyR ecproperty, Int32 standardTypeId) const;
+
+    //! Sets the extended type name for the property
+    //! @param ecproperty       The property to which to apply the custom attribute
+    //! @param extendTypeName   The name of the extended type.
+    //! @return ECOBJECTS_STATUS_Success if the custom attribute was applied
+    ECOBJECTS_EXPORT ECObjectsStatus    SetExtendedType (ECPropertyR ecproperty, WCharCP extendTypeName) const;
+    
+    // ###TODO: move standard types enum down from DgnPlatform?
+    //! Sets the standard extended type for members of the array property
+    //! @param ecproperty       The property to which to apply the custom attribute
+    //! @param standardTypeId   The ID of a standard extended type. Must be a valid DgnECExtendedType::StandardType.
+    //! @return ECOBJECTS_STATUS_Success if the custom attribute was applied
+    ECOBJECTS_EXPORT ECObjectsStatus    SetMemberExtendedType (ArrayECPropertyR ecproperty, Int32 standardTypeId) const;
+
+    //! Sets the extended type name for the members of the array property
+    //! @param ecproperty       The property to which to apply the custom attribute
+    //! @param extendTypeName   The name of the extended type.
+    //! @return ECOBJECTS_STATUS_Success if the custom attribute was applied
+    ECOBJECTS_EXPORT ECObjectsStatus    SetMemberExtendedType (ArrayECPropertyR ecproperty, WCharCP extendTypeName) const;
+
+    //! Sets the PropertyPriority for the property
+    //! @param ecproperty   The property to which to apply the custom attribute
+    //! @param priority     The desired priority
+    //! @return ECOBJECTS_STATUS_Success if the priority was applied to the property
+    ECOBJECTS_EXPORT ECObjectsStatus    SetPriority (ECPropertyR ecproperty, Int32 priority) const;
+
+    //! Applies a custom attribute which prevents the Z coordinate of a Point3D property from being displayed in the UI
+    //! @param ecproperty   The property to which to apply the custom attribute
+    //! @return ECOBJECTS_STATUS_Success if the custom attribute was applied
+    ECOBJECTS_EXPORT ECObjectsStatus    SetIgnoreZ (ECPropertyR ecproperty) const;
+
+    //! Applies a custom attribute to a struct property which causes the UI to display its properties as if they were part of the parent structure
+    //! @param ecproperty   THe property to which to apply the custom attribute
+    //! @return ECOBJECTS_STATUS_Success if the custom attribute was applied
+    ECOBJECTS_EXPORT ECObjectsStatus    SetMembersIndependent (ECPropertyR ecproperty) const;
+
+    //! Applies a custom attribute to a Point3D, array, or struct property which causes the UI to to expand the property's members
+    //! @param ecproperty       The property to which to apply the custom attribute. Must be a Point3D, array, or struct property.
+    //! @param andArrayMembers  If true, and ecproperty is an array of structures, members of the structures are expanded as well. Ignored otherwise.
+    //! @return ECOBJECTS_STATUS_Success if the custom attribute was applied
+    ECOBJECTS_EXPORT ECObjectsStatus    SetAlwaysExpand (ECPropertyR ecproperty, bool andArrayMembers = false) const;
+
+    //! Applies a custom attribute which prevents null property values from being displayed in the UI
+    //! @param ecclass  The ECClass to which to apply the custom attribute
+    //! @return ECOBJECTS_STATUS_Success if the custom attribute was applied
+    ECOBJECTS_EXPORT ECObjectsStatus    SetHideNullProperties (ECClassR ecclass) const;
+    };
+
+END_BENTLEY_EC_NAMESPACE
+