/*--------------------------------------------------------------------------------------+
|
|     $Source: PublicApi/ECObjects/ECContext.h $
|
|   $Copyright: (c) 2011 Bentley Systems, Incorporated. All rights reserved. $
|
+--------------------------------------------------------------------------------------*/
#pragma once
/*__PUBLISH_SECTION_START__*/

#include "ECObjects.h"
<<<<<<< HEAD
#include <Geom\GeomApi.h>
#include <ECObjects\StandaloneECInstance.h>
=======
#include <Geom/GeomApi.h>
>>>>>>> f07d82f6

BEGIN_BENTLEY_EC_NAMESPACE

typedef RefCountedPtr<ECSchemaReadContext>      ECSchemaReadContextPtr;
//=======================================================================================
//! Context object used for schema creation and deserialization.</summary>
//=======================================================================================
struct ECSchemaReadContext /*__PUBLISH_ABSTRACT__*/ : RefCountedBase
{
/*__PUBLISH_SECTION_END__*/
friend struct ECSchema;

private:
    IECSchemaOwnerR                 m_schemaOwner;
    IStandaloneEnablerLocaterP      m_standaloneEnablerLocater;

    bvector<IECSchemaLocaterP>      m_locators;
    IECSchemaLocaterP               m_finalSchemaLocater;
    T_WStringVector                 m_searchPaths;
    bool                            m_hideSchemasFromLeakDetection;
    bool                            m_acceptLegacyImperfectLatestCompatibleMatch;

    bvector<IECSchemaLocaterP>& GetSchemaLocaters ();
    IECSchemaLocaterP           GetFinalSchemaLocater ();
    T_WStringVector&            GetSchemaPaths ();
    IECSchemaOwnerR             GetSchemaOwner();
    IStandaloneEnablerLocaterP  GetStandaloneEnablerLocater();
    bool                        GetHideSchemasFromLeakDetection();

    void                        ClearSchemaPaths();

protected:
    //! Constructs a context for deserializing ECSchemas
    //! @param[in] schemaOwner  This object will control the lifetime of any ECSchemas read with this context
    //! @param[in] standaloneEnablerLocater  Used to find enablers for instantiating instances of ECCustomAttributes used in the read ECSchema
    //! @param[in] acceptLegacyImperfectLatestCompatibleMatch  If true, LatestCompatible only checks that the major version matches. A warning will be logged if minor version is too low, but the ECSchema will be accepted
    ECOBJECTS_EXPORT ECSchemaReadContext(IECSchemaOwnerR schemaOwner, IStandaloneEnablerLocaterP standaloneEnablerLocater, bool acceptLegacyImperfectLatestCompatibleMatch);

    
public:
    ECOBJECTS_EXPORT void HideSchemasFromLeakDetection();

/*__PUBLISH_SECTION_START__*/

    //! Creates a context for deserializing ECSchemas
<<<<<<< HEAD
    //! @param[in] schemaOwner  This object will control the lifetime of any ECSchemas read with this context
    //! @param[in] standaloneEnablerLocater  Used to find enablers for instantiating instances of ECCustomAttributes used in the read ECSchema
=======
    //! @param[in] schemaOwner  This object will control the lifetime of any ECSchemas deserialized with this context
    //! @param[in] standaloneEnablerLocater  Used to find enablers for instantiating instances of ECCustomAttributes used in the deserialized ECSchema
>>>>>>> f07d82f6
    //! @param[in] acceptLegacyImperfectLatestCompatibleMatch  If true, LatestCompatible only checks that the major version matches. A warning will be logged if minor version is too low, but the ECSchema will be accepted
    //! @remarks This more-flexible override is primarily for internal use
    ECOBJECTS_EXPORT static ECSchemaReadContextPtr CreateContext (IECSchemaOwnerR schemaOwner, IStandaloneEnablerLocaterP standaloneEnablerLocater, bool acceptLegacyImperfectLatestCompatibleMatch = false);
    
    //! Creates a context for deserializing ECSchemas
<<<<<<< HEAD
    //! @param[in] schemaOwner  This object will control the lifetime of any ECSchemas read with this context
    //! @param[in] acceptLegacyImperfectLatestCompatibleMatch  If true, LatestCompatible only checks that the major version matches. A warning will be logged if minor version is too low, but the ECSchema will be accepted
    ECOBJECTS_EXPORT static ECSchemaReadContextPtr CreateContext (IECSchemaOwnerR schemaOwner, bool acceptLegacyImperfectLatestCompatibleMatch = false);
=======
    //! @param[in] schemaOwner  This object will control the lifetime of any ECSchemas deserialized with this context
    //! @param[in] acceptLegacyImperfectLatestCompatibleMatch  If true, LatestCompatible only checks that the major version matches. A warning will be logged if minor version is too low, but the ECSchema will be accepted
    ECOBJECTS_EXPORT static ECSchemaDeserializationContextPtr CreateContext (ECSchemaCacheR schemaOwner, bool acceptLegacyImperfectLatestCompatibleMatch = false);
>>>>>>> f07d82f6

    ECOBJECTS_EXPORT void AddSchemaLocaters (bvector<EC::IECSchemaLocaterP>&);

    ECOBJECTS_EXPORT void AddSchemaLocater (IECSchemaLocaterR);
    ECOBJECTS_EXPORT void AddSchemaPath (WCharCP);
    ECOBJECTS_EXPORT void SetFinalSchemaLocater (IECSchemaLocaterR);
};

typedef RefCountedPtr<ECInstanceReadContext>      ECInstanceReadContextPtr;
//=======================================================================================
//! Context object used for instance creation and deserialization.</summary>
//=======================================================================================
struct ECInstanceReadContext /*__PUBLISH_ABSTRACT__*/ : RefCountedBase
{
/*__PUBLISH_SECTION_END__*/
private:
    ECSchemaCP                              m_schema;
    EC::ECSchemaReadContextPtr   m_schemaContext;
    IStandaloneEnablerLocaterP              m_standaloneEnablerLocater;
    StandaloneECInstancePtr m_dummy;

protected:
    ECInstanceReadContext(ECSchemaCP schema, ECSchemaReadContextP context, IStandaloneEnablerLocaterP standaloneEnablerLocater = NULL) 
        : m_standaloneEnablerLocater (standaloneEnablerLocater)
        {
        assert (NULL == schema || NULL == context && L"Either schema or context should be NULL");

        m_schema = schema;
        m_schemaContext = context;
        }

    //! Will be called by ECInstance deserialization to create the ECInstances that it returns.
    //! The default implementation calls GetDefaultStandaloneEnabler() on the ecClass
    ECOBJECTS_EXPORT virtual IECInstancePtr _CreateStandaloneInstance (ECClassCR ecClass);
    
public:
    ECSchemaCP                          GetSchemaCP()  { return m_schema; }
    ECSchemaReadContextPtr   GetSchemaContextPtr()  { return m_schemaContext; }

    IECInstancePtr CreateStandaloneInstance (ECClassCR ecClass);

/*__PUBLISH_SECTION_START__*/

    //! - For use when the caller knows the schema of the instance he is deserializing.
    ECOBJECTS_EXPORT static ECInstanceReadContextPtr CreateContext (ECSchemaCR, IStandaloneEnablerLocaterP = NULL);

    //! - For use when the caller does not know the schema of the instance he is deserializing.
    ECOBJECTS_EXPORT static ECInstanceReadContextPtr CreateContext (ECSchemaReadContextR, IStandaloneEnablerLocaterP = NULL);
};

END_BENTLEY_EC_NAMESPACE
<|MERGE_RESOLUTION|>--- conflicted
+++ resolved
@@ -1,134 +1,119 @@
-/*--------------------------------------------------------------------------------------+
-|
-|     $Source: PublicApi/ECObjects/ECContext.h $
-|
-|   $Copyright: (c) 2011 Bentley Systems, Incorporated. All rights reserved. $
-|
-+--------------------------------------------------------------------------------------*/
-#pragma once
-/*__PUBLISH_SECTION_START__*/
-
-#include "ECObjects.h"
-<<<<<<< HEAD
-#include <Geom\GeomApi.h>
-#include <ECObjects\StandaloneECInstance.h>
-=======
-#include <Geom/GeomApi.h>
->>>>>>> f07d82f6
-
-BEGIN_BENTLEY_EC_NAMESPACE
-
-typedef RefCountedPtr<ECSchemaReadContext>      ECSchemaReadContextPtr;
-//=======================================================================================
-//! Context object used for schema creation and deserialization.</summary>
-//=======================================================================================
-struct ECSchemaReadContext /*__PUBLISH_ABSTRACT__*/ : RefCountedBase
-{
-/*__PUBLISH_SECTION_END__*/
-friend struct ECSchema;
-
-private:
-    IECSchemaOwnerR                 m_schemaOwner;
-    IStandaloneEnablerLocaterP      m_standaloneEnablerLocater;
-
-    bvector<IECSchemaLocaterP>      m_locators;
-    IECSchemaLocaterP               m_finalSchemaLocater;
-    T_WStringVector                 m_searchPaths;
-    bool                            m_hideSchemasFromLeakDetection;
-    bool                            m_acceptLegacyImperfectLatestCompatibleMatch;
-
-    bvector<IECSchemaLocaterP>& GetSchemaLocaters ();
-    IECSchemaLocaterP           GetFinalSchemaLocater ();
-    T_WStringVector&            GetSchemaPaths ();
-    IECSchemaOwnerR             GetSchemaOwner();
-    IStandaloneEnablerLocaterP  GetStandaloneEnablerLocater();
-    bool                        GetHideSchemasFromLeakDetection();
-
-    void                        ClearSchemaPaths();
-
-protected:
-    //! Constructs a context for deserializing ECSchemas
-    //! @param[in] schemaOwner  This object will control the lifetime of any ECSchemas read with this context
-    //! @param[in] standaloneEnablerLocater  Used to find enablers for instantiating instances of ECCustomAttributes used in the read ECSchema
-    //! @param[in] acceptLegacyImperfectLatestCompatibleMatch  If true, LatestCompatible only checks that the major version matches. A warning will be logged if minor version is too low, but the ECSchema will be accepted
-    ECOBJECTS_EXPORT ECSchemaReadContext(IECSchemaOwnerR schemaOwner, IStandaloneEnablerLocaterP standaloneEnablerLocater, bool acceptLegacyImperfectLatestCompatibleMatch);
-
-    
-public:
-    ECOBJECTS_EXPORT void HideSchemasFromLeakDetection();
-
-/*__PUBLISH_SECTION_START__*/
-
-    //! Creates a context for deserializing ECSchemas
-<<<<<<< HEAD
-    //! @param[in] schemaOwner  This object will control the lifetime of any ECSchemas read with this context
-    //! @param[in] standaloneEnablerLocater  Used to find enablers for instantiating instances of ECCustomAttributes used in the read ECSchema
-=======
-    //! @param[in] schemaOwner  This object will control the lifetime of any ECSchemas deserialized with this context
-    //! @param[in] standaloneEnablerLocater  Used to find enablers for instantiating instances of ECCustomAttributes used in the deserialized ECSchema
->>>>>>> f07d82f6
-    //! @param[in] acceptLegacyImperfectLatestCompatibleMatch  If true, LatestCompatible only checks that the major version matches. A warning will be logged if minor version is too low, but the ECSchema will be accepted
-    //! @remarks This more-flexible override is primarily for internal use
-    ECOBJECTS_EXPORT static ECSchemaReadContextPtr CreateContext (IECSchemaOwnerR schemaOwner, IStandaloneEnablerLocaterP standaloneEnablerLocater, bool acceptLegacyImperfectLatestCompatibleMatch = false);
-    
-    //! Creates a context for deserializing ECSchemas
-<<<<<<< HEAD
-    //! @param[in] schemaOwner  This object will control the lifetime of any ECSchemas read with this context
-    //! @param[in] acceptLegacyImperfectLatestCompatibleMatch  If true, LatestCompatible only checks that the major version matches. A warning will be logged if minor version is too low, but the ECSchema will be accepted
-    ECOBJECTS_EXPORT static ECSchemaReadContextPtr CreateContext (IECSchemaOwnerR schemaOwner, bool acceptLegacyImperfectLatestCompatibleMatch = false);
-=======
-    //! @param[in] schemaOwner  This object will control the lifetime of any ECSchemas deserialized with this context
-    //! @param[in] acceptLegacyImperfectLatestCompatibleMatch  If true, LatestCompatible only checks that the major version matches. A warning will be logged if minor version is too low, but the ECSchema will be accepted
-    ECOBJECTS_EXPORT static ECSchemaDeserializationContextPtr CreateContext (ECSchemaCacheR schemaOwner, bool acceptLegacyImperfectLatestCompatibleMatch = false);
->>>>>>> f07d82f6
-
-    ECOBJECTS_EXPORT void AddSchemaLocaters (bvector<EC::IECSchemaLocaterP>&);
-
-    ECOBJECTS_EXPORT void AddSchemaLocater (IECSchemaLocaterR);
-    ECOBJECTS_EXPORT void AddSchemaPath (WCharCP);
-    ECOBJECTS_EXPORT void SetFinalSchemaLocater (IECSchemaLocaterR);
-};
-
-typedef RefCountedPtr<ECInstanceReadContext>      ECInstanceReadContextPtr;
-//=======================================================================================
-//! Context object used for instance creation and deserialization.</summary>
-//=======================================================================================
-struct ECInstanceReadContext /*__PUBLISH_ABSTRACT__*/ : RefCountedBase
-{
-/*__PUBLISH_SECTION_END__*/
-private:
-    ECSchemaCP                              m_schema;
-    EC::ECSchemaReadContextPtr   m_schemaContext;
-    IStandaloneEnablerLocaterP              m_standaloneEnablerLocater;
-    StandaloneECInstancePtr m_dummy;
-
-protected:
-    ECInstanceReadContext(ECSchemaCP schema, ECSchemaReadContextP context, IStandaloneEnablerLocaterP standaloneEnablerLocater = NULL) 
-        : m_standaloneEnablerLocater (standaloneEnablerLocater)
-        {
-        assert (NULL == schema || NULL == context && L"Either schema or context should be NULL");
-
-        m_schema = schema;
-        m_schemaContext = context;
-        }
-
-    //! Will be called by ECInstance deserialization to create the ECInstances that it returns.
-    //! The default implementation calls GetDefaultStandaloneEnabler() on the ecClass
-    ECOBJECTS_EXPORT virtual IECInstancePtr _CreateStandaloneInstance (ECClassCR ecClass);
-    
-public:
-    ECSchemaCP                          GetSchemaCP()  { return m_schema; }
-    ECSchemaReadContextPtr   GetSchemaContextPtr()  { return m_schemaContext; }
-
-    IECInstancePtr CreateStandaloneInstance (ECClassCR ecClass);
-
-/*__PUBLISH_SECTION_START__*/
-
-    //! - For use when the caller knows the schema of the instance he is deserializing.
-    ECOBJECTS_EXPORT static ECInstanceReadContextPtr CreateContext (ECSchemaCR, IStandaloneEnablerLocaterP = NULL);
-
-    //! - For use when the caller does not know the schema of the instance he is deserializing.
-    ECOBJECTS_EXPORT static ECInstanceReadContextPtr CreateContext (ECSchemaReadContextR, IStandaloneEnablerLocaterP = NULL);
-};
-
-END_BENTLEY_EC_NAMESPACE
+/*--------------------------------------------------------------------------------------+
+|
+|     $Source: PublicApi/ECObjects/ECContext.h $
+|
+|   $Copyright: (c) 2011 Bentley Systems, Incorporated. All rights reserved. $
+|
++--------------------------------------------------------------------------------------*/
+#pragma once
+/*__PUBLISH_SECTION_START__*/
+
+#include "ECObjects.h"
+#include <Geom/GeomApi.h>
+#include <ECObjects\StandaloneECInstance.h>
+
+BEGIN_BENTLEY_EC_NAMESPACE
+
+typedef RefCountedPtr<ECSchemaReadContext>      ECSchemaReadContextPtr;
+//=======================================================================================
+//! Context object used for schema creation and deserialization.</summary>
+//=======================================================================================
+struct ECSchemaReadContext /*__PUBLISH_ABSTRACT__*/ : RefCountedBase
+{
+/*__PUBLISH_SECTION_END__*/
+friend struct ECSchema;
+
+private:
+    IECSchemaOwnerR                 m_schemaOwner;
+    IStandaloneEnablerLocaterP      m_standaloneEnablerLocater;
+
+    bvector<IECSchemaLocaterP>      m_locators;
+    IECSchemaLocaterP               m_finalSchemaLocater;
+    T_WStringVector                 m_searchPaths;
+    bool                            m_hideSchemasFromLeakDetection;
+    bool                            m_acceptLegacyImperfectLatestCompatibleMatch;
+
+    bvector<IECSchemaLocaterP>& GetSchemaLocaters ();
+    IECSchemaLocaterP           GetFinalSchemaLocater ();
+    T_WStringVector&            GetSchemaPaths ();
+    IECSchemaOwnerR             GetSchemaOwner();
+    IStandaloneEnablerLocaterP  GetStandaloneEnablerLocater();
+    bool                        GetHideSchemasFromLeakDetection();
+
+    void                        ClearSchemaPaths();
+
+protected:
+    //! Constructs a context for deserializing ECSchemas
+    //! @param[in] schemaOwner  This object will control the lifetime of any ECSchemas read with this context
+    //! @param[in] standaloneEnablerLocater  Used to find enablers for instantiating instances of ECCustomAttributes used in the read ECSchema
+    //! @param[in] acceptLegacyImperfectLatestCompatibleMatch  If true, LatestCompatible only checks that the major version matches. A warning will be logged if minor version is too low, but the ECSchema will be accepted
+    ECOBJECTS_EXPORT ECSchemaReadContext(IECSchemaOwnerR schemaOwner, IStandaloneEnablerLocaterP standaloneEnablerLocater, bool acceptLegacyImperfectLatestCompatibleMatch);
+
+    
+public:
+    ECOBJECTS_EXPORT void HideSchemasFromLeakDetection();
+
+/*__PUBLISH_SECTION_START__*/
+
+    //! Creates a context for deserializing ECSchemas
+    //! @param[in] schemaOwner  This object will control the lifetime of any ECSchemas read with this context
+    //! @param[in] standaloneEnablerLocater  Used to find enablers for instantiating instances of ECCustomAttributes used in the read ECSchema
+    //! @param[in] acceptLegacyImperfectLatestCompatibleMatch  If true, LatestCompatible only checks that the major version matches. A warning will be logged if minor version is too low, but the ECSchema will be accepted
+    //! @remarks This more-flexible override is primarily for internal use
+    ECOBJECTS_EXPORT static ECSchemaReadContextPtr CreateContext (IECSchemaOwnerR schemaOwner, IStandaloneEnablerLocaterP standaloneEnablerLocater, bool acceptLegacyImperfectLatestCompatibleMatch = false);
+    
+    //! Creates a context for deserializing ECSchemas
+    //! @param[in] schemaOwner  This object will control the lifetime of any ECSchemas read with this context
+    //! @param[in] acceptLegacyImperfectLatestCompatibleMatch  If true, LatestCompatible only checks that the major version matches. A warning will be logged if minor version is too low, but the ECSchema will be accepted
+    ECOBJECTS_EXPORT static ECSchemaReadContextPtr CreateContext (IECSchemaOwnerR schemaOwner, bool acceptLegacyImperfectLatestCompatibleMatch = false);
+
+    ECOBJECTS_EXPORT void AddSchemaLocaters (bvector<EC::IECSchemaLocaterP>&);
+
+    ECOBJECTS_EXPORT void AddSchemaLocater (IECSchemaLocaterR);
+    ECOBJECTS_EXPORT void AddSchemaPath (WCharCP);
+    ECOBJECTS_EXPORT void SetFinalSchemaLocater (IECSchemaLocaterR);
+};
+
+typedef RefCountedPtr<ECInstanceReadContext>      ECInstanceReadContextPtr;
+//=======================================================================================
+//! Context object used for instance creation and deserialization.</summary>
+//=======================================================================================
+struct ECInstanceReadContext /*__PUBLISH_ABSTRACT__*/ : RefCountedBase
+{
+/*__PUBLISH_SECTION_END__*/
+private:
+    ECSchemaCP                              m_schema;
+    EC::ECSchemaReadContextPtr   m_schemaContext;
+    IStandaloneEnablerLocaterP              m_standaloneEnablerLocater;
+    StandaloneECInstancePtr m_dummy;
+
+protected:
+    ECInstanceReadContext(ECSchemaCP schema, ECSchemaReadContextP context, IStandaloneEnablerLocaterP standaloneEnablerLocater = NULL) 
+        : m_standaloneEnablerLocater (standaloneEnablerLocater)
+        {
+        assert (NULL == schema || NULL == context && L"Either schema or context should be NULL");
+
+        m_schema = schema;
+        m_schemaContext = context;
+        }
+
+    //! Will be called by ECInstance deserialization to create the ECInstances that it returns.
+    //! The default implementation calls GetDefaultStandaloneEnabler() on the ecClass
+    ECOBJECTS_EXPORT virtual IECInstancePtr _CreateStandaloneInstance (ECClassCR ecClass);
+    
+public:
+    ECSchemaCP                          GetSchemaCP()  { return m_schema; }
+    ECSchemaReadContextPtr   GetSchemaContextPtr()  { return m_schemaContext; }
+
+    IECInstancePtr CreateStandaloneInstance (ECClassCR ecClass);
+
+/*__PUBLISH_SECTION_START__*/
+
+    //! - For use when the caller knows the schema of the instance he is deserializing.
+    ECOBJECTS_EXPORT static ECInstanceReadContextPtr CreateContext (ECSchemaCR, IStandaloneEnablerLocaterP = NULL);
+
+    //! - For use when the caller does not know the schema of the instance he is deserializing.
+    ECOBJECTS_EXPORT static ECInstanceReadContextPtr CreateContext (ECSchemaReadContextR, IStandaloneEnablerLocaterP = NULL);
+};
+
+END_BENTLEY_EC_NAMESPACE