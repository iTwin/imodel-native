/*--------------------------------------------------------------------------------------+
|
|     $Source: PublicApi/ECObjects/ECContext.h $
|
|   $Copyright: (c) 2015 Bentley Systems, Incorporated. All rights reserved. $
|
+--------------------------------------------------------------------------------------*/
#pragma once
/*__PUBLISH_SECTION_START__*/

#include <ECObjects/ECObjects.h>
#include <Geom/GeomApi.h>

//__PUBLISH_SECTION_END__
#include <ECObjects/StandaloneECInstance.h>
//__PUBLISH_SECTION_START__

BEGIN_BENTLEY_ECOBJECT_NAMESPACE

typedef RefCountedPtr<ECSchemaReadContext>      ECSchemaReadContextPtr;
//=======================================================================================
//! Context object used for schema creation and deserialization.
//! @ingroup ECObjectsGroup
//=======================================================================================
struct ECSchemaReadContext : RefCountedBase
{
/*__PUBLISH_SECTION_END__*/
friend struct ECSchema;
friend struct SearchPathSchemaFileLocater;
    struct WStringComparer : public std::binary_function<WString, WString, bool>
        {
        bool operator()(WStringCR s1, WStringCR s2) const
            {
            return s1.CompareTo(s2) < 0;
            }
        };
private:
<<<<<<< HEAD
    IStandaloneEnablerLocaterP                              m_standaloneEnablerLocater;
    ECSchemaCachePtr                                        m_knownSchemas;
    bvector<bool>                                           m_knownSchemaDirtyStack;
    bvector<IECSchemaLocaterP>                              m_locaters;
    int                                                     m_userAddedLocatersCount;
    int                                                     m_searchPathLocatersCount;
    typedef bset<WString, WStringComparer>                  SearchPathList;
    SearchPathList                                          m_searchPaths;
    bvector<SearchPathSchemaFileLocaterPtr>                 m_ownedLocators;
    bool                            m_acceptLegacyImperfectLatestCompatibleMatch;
=======
    typedef bset<SchemaLocatorKey>          SchemaLocatorSet;
    typedef bset<WString, WStringComparer>  SearchPathList;

    IStandaloneEnablerLocaterP              m_standaloneEnablerLocater;
    ECSchemaCachePtr                        m_knownSchemas;
    bvector<bool>                           m_knownSchemaDirtyStack;
    SchemaLocatorSet                        m_locators;
    SearchPathList                          m_searchPaths;
    bvector<SearchPathSchemaFileLocaterPtr> m_ownedLocators;
    IECSchemaRemapperCP                     m_remapper;
    bool                                    m_acceptLegacyImperfectLatestCompatibleMatch;
>>>>>>> 8fb688c5

    bool                        GetStandardPaths (bvector<WString>& standardPaths);

protected:
    //! Constructs a context for deserializing ECSchemas
    //! @param[in] standaloneEnablerLocater  Used to find enablers for instantiating instances of ECCustomAttributes used in the read ECSchema
    //! @param[in] acceptLegacyImperfectLatestCompatibleMatch  If true, LatestCompatible only checks that the major version matches. A warning will be logged if minor version is too low, but the ECSchema will be accepted
    ECOBJECTS_EXPORT ECSchemaReadContext(IStandaloneEnablerLocaterP standaloneEnablerLocater, bool acceptLegacyImperfectLatestCompatibleMatch);

    ECOBJECTS_EXPORT virtual void       _AddSchema (ECSchemaR schema);
public:
    IStandaloneEnablerLocaterP          GetStandaloneEnablerLocater();
    ECOBJECTS_EXPORT ECObjectsStatus    AddSchema(ECSchemaR schema);
    void                                RemoveSchema(ECSchemaR schema);
    ECSchemaPtr         GetFoundSchema (SchemaKeyCR key, SchemaMatchType matchType);

    ECSchemaPtr         LocateSchema (SchemaKeyR key, bset<SchemaMatchType> const& matches);
    ECOBJECTS_EXPORT void AddSchemaLocaters (bvector<ECN::IECSchemaLocaterP> const& schemaLocators);

    IECSchemaRemapperCP GetRemapper() const                         { return m_remapper; }
    void                SetRemapper (IECSchemaRemapperCP remapper)  { m_remapper = remapper; }
    void                ResolveClassName (WStringR serializedClassName, ECSchemaCR schema) const;
//__PUBLISH_CLASS_VIRTUAL__
//__PUBLISH_SECTION_START__
public:
    //! Host should call to establish search paths for standard ECSchemas.
    //! @param[in] hostAssetsDirectory Directory to where the application has deployed assets that come with the API,
    //!            e.g. standard ECSchemas.
    //!            In the assets directory the standard ECSchemas have to be located in @b ECSchemas/Standard/.
    ECOBJECTS_EXPORT static void Initialize (BeFileNameCR hostAssetsDirectory);

    //! Gets the host assets directory to where the application deploys assets that come with the API, e.g. standard ECSchemas.
    //! Must have been set via ECSchemaReadContext::Initialize.
    //! @return Host assets directory
    ECOBJECTS_EXPORT static BeFileNameCR GetHostAssetsDirectory ();

    //! Creates a context for deserializing ECSchemas
    //! @param[in] standaloneEnablerLocater  Used to find enablers for instantiating instances of ECCustomAttributes used in the read ECSchema
    //! @param[in] acceptLegacyImperfectLatestCompatibleMatch  If true, LatestCompatible only checks that the major version matches. A warning will be logged if minor version is too low, but the ECSchema will be accepted
    //! @remarks This more-flexible override is primarily for internal use
    ECOBJECTS_EXPORT static ECSchemaReadContextPtr CreateContext (IStandaloneEnablerLocaterP standaloneEnablerLocater, bool acceptLegacyImperfectLatestCompatibleMatch = false);

    //! Creates a context for deserializing ECSchemas
    //! @param[in] acceptLegacyImperfectLatestCompatibleMatch  If true, LatestCompatible only checks that the major version matches. A warning will be logged if minor version is too low, but the ECSchema will be accepted
    ECOBJECTS_EXPORT static ECSchemaReadContextPtr CreateContext (bool acceptLegacyImperfectLatestCompatibleMatch = false);

    //! Adds a schema locater to the current context
    //! @param[in] locater  Locater to add to the current context
    ECOBJECTS_EXPORT void AddSchemaLocater (IECSchemaLocaterR locater);

    //! Removes a schema locater from the current context
    //! @param[in] locater  Locater to remove from the current context
    ECOBJECTS_EXPORT void RemoveSchemaLocater (IECSchemaLocaterR locater);

    //! Adds a file path that should be used to search for a matching schema name
    //! @param[in] path Path to the directory where schemas can be found
    ECOBJECTS_EXPORT void AddSchemaPath (WCharCP path);

    //! Set the last locater to be used when trying to find a schema
    //! @param[in] locater  Locater that should be used as the last locater when trying to find a schema
    ECOBJECTS_EXPORT void SetFinalSchemaLocater (IECSchemaLocaterR locater);

    //! Find the schema matching the schema key and using matchType as the match criteria. This uses the prioritized list of locators to find the schema.
    //! @param[in] key  The SchemaKey that defines the schema (name and version information) that is being looked for
    //! @param[in] matchType    The match type criteria used to locate the requested schema
    //! @returns An ECSchemaPtr.  This ptr will return false for IsValid() if the schema could not be located.
    ECOBJECTS_EXPORT ECSchemaPtr LocateSchema (SchemaKeyR key, SchemaMatchType matchType);

    //! Gets the schemas cached by this context.
    //! @returns Schemas cached by this context
    ECOBJECTS_EXPORT ECSchemaCacheR GetCache ();
};

typedef RefCountedPtr<ECInstanceReadContext>      ECInstanceReadContextPtr;
//=======================================================================================
//! Context object used for instance creation and deserialization.
//! @ingroup ECObjectsGroup
//=======================================================================================
struct ECInstanceReadContext : RefCountedBase
{
    // InstanceXml does not contain primitive type information. An IPrimitiveTypeResolver can assist the
    // ECInstanceReadContext in determining the type of a serialized primitive value.
    // If no IPrimitiveTypeResolver is supplied, the primitive type defined for the ECProperty is used.
    struct IPrimitiveTypeResolver
        {
        virtual PrimitiveType       _ResolvePrimitiveType (PrimitiveECPropertyCR ecproperty) const = 0;
        virtual PrimitiveType       _ResolvePrimitiveArrayType (ArrayECPropertyCR ecproperty) const = 0;
        };

/*__PUBLISH_SECTION_END__*/
private:
    IStandaloneEnablerLocaterP          m_standaloneEnablerLocater;
    StandaloneECInstancePtr             m_dummy;
    ECSchemaCR                          m_fallBackSchema;
    IPrimitiveTypeResolver const*       m_typeResolver;
    IECSchemaRemapperCP                 m_schemaRemapper;

protected:
    ECInstanceReadContext(IStandaloneEnablerLocaterP standaloneEnablerLocater, ECSchemaCR fallBackSchema, IPrimitiveTypeResolver const* typeResolver) 
        : m_standaloneEnablerLocater (standaloneEnablerLocater), m_fallBackSchema (fallBackSchema), m_typeResolver (typeResolver), m_schemaRemapper (NULL)
        {
        }

    //! Will be called by ECInstance deserialization to create the ECInstances that it returns.
    //! The default implementation calls GetDefaultStandaloneEnabler() on the ecClass
    ECOBJECTS_EXPORT virtual IECInstancePtr _CreateStandaloneInstance (ECClassCR ecClass);

    virtual ECSchemaCP  _FindSchemaCP(SchemaKeyCR key, SchemaMatchType matchType) const = 0;

public:
    PrimitiveType           GetSerializedPrimitiveType (PrimitiveECPropertyCR ecprop) const  { return m_typeResolver != NULL ? m_typeResolver->_ResolvePrimitiveType (ecprop) : ecprop.GetType(); }
    PrimitiveType           GetSerializedPrimitiveArrayType (ArrayECPropertyCR ecprop) const { return m_typeResolver != NULL ? m_typeResolver->_ResolvePrimitiveArrayType (ecprop) : ecprop.GetPrimitiveElementType(); }

    void                    SetSchemaRemapper (IECSchemaRemapperCP remapper) { m_schemaRemapper = remapper; }
    void                    SetTypeResolver (IPrimitiveTypeResolver const* resolver) { m_typeResolver = resolver; }
    void                    ResolveSerializedPropertyName (WStringR name, ECClassCR ecClass) const  { if (NULL != m_schemaRemapper) m_schemaRemapper->ResolvePropertyName (name, ecClass); }
    void                    ResolveSerializedClassName (WStringR name, ECSchemaCR schema) const     { if (NULL != m_schemaRemapper) m_schemaRemapper->ResolveClassName (name, schema); }

    ECSchemaCP  FindSchemaCP(SchemaKeyCR key, SchemaMatchType matchType) const;

    IECInstancePtr           CreateStandaloneInstance (ECClassCR ecClass);

    ECSchemaCR GetFallBackSchema ();

//__PUBLISH_CLASS_VIRTUAL__
//__PUBLISH_SECTION_START__
public:

    //! - For use when the caller knows the schema of the instance he is deserializing.
    ECOBJECTS_EXPORT static ECInstanceReadContextPtr CreateContext (ECSchemaCR, IStandaloneEnablerLocaterP = NULL, IPrimitiveTypeResolver const* typeResolver = NULL);

    //! - For use when the caller does not know the schema of the instance he is deserializing.
    ECOBJECTS_EXPORT static ECInstanceReadContextPtr CreateContext (ECSchemaReadContextR, ECSchemaCR fallBackSchema, ECSchemaPtr* foundSchema);
};

END_BENTLEY_ECOBJECT_NAMESPACE
<|MERGE_RESOLUTION|>--- conflicted
+++ resolved
@@ -1,197 +1,185 @@
-/*--------------------------------------------------------------------------------------+
-|
-|     $Source: PublicApi/ECObjects/ECContext.h $
-|
-|   $Copyright: (c) 2015 Bentley Systems, Incorporated. All rights reserved. $
-|
-+--------------------------------------------------------------------------------------*/
-#pragma once
-/*__PUBLISH_SECTION_START__*/
-
-#include <ECObjects/ECObjects.h>
-#include <Geom/GeomApi.h>
-
-//__PUBLISH_SECTION_END__
-#include <ECObjects/StandaloneECInstance.h>
-//__PUBLISH_SECTION_START__
-
-BEGIN_BENTLEY_ECOBJECT_NAMESPACE
-
-typedef RefCountedPtr<ECSchemaReadContext>      ECSchemaReadContextPtr;
-//=======================================================================================
-//! Context object used for schema creation and deserialization.
-//! @ingroup ECObjectsGroup
-//=======================================================================================
-struct ECSchemaReadContext : RefCountedBase
-{
-/*__PUBLISH_SECTION_END__*/
-friend struct ECSchema;
-friend struct SearchPathSchemaFileLocater;
-    struct WStringComparer : public std::binary_function<WString, WString, bool>
-        {
-        bool operator()(WStringCR s1, WStringCR s2) const
-            {
-            return s1.CompareTo(s2) < 0;
-            }
-        };
-private:
-<<<<<<< HEAD
-    IStandaloneEnablerLocaterP                              m_standaloneEnablerLocater;
-    ECSchemaCachePtr                                        m_knownSchemas;
-    bvector<bool>                                           m_knownSchemaDirtyStack;
-    bvector<IECSchemaLocaterP>                              m_locaters;
-    int                                                     m_userAddedLocatersCount;
-    int                                                     m_searchPathLocatersCount;
-    typedef bset<WString, WStringComparer>                  SearchPathList;
-    SearchPathList                                          m_searchPaths;
-    bvector<SearchPathSchemaFileLocaterPtr>                 m_ownedLocators;
-    bool                            m_acceptLegacyImperfectLatestCompatibleMatch;
-=======
-    typedef bset<SchemaLocatorKey>          SchemaLocatorSet;
-    typedef bset<WString, WStringComparer>  SearchPathList;
-
-    IStandaloneEnablerLocaterP              m_standaloneEnablerLocater;
-    ECSchemaCachePtr                        m_knownSchemas;
-    bvector<bool>                           m_knownSchemaDirtyStack;
-    SchemaLocatorSet                        m_locators;
-    SearchPathList                          m_searchPaths;
-    bvector<SearchPathSchemaFileLocaterPtr> m_ownedLocators;
-    IECSchemaRemapperCP                     m_remapper;
-    bool                                    m_acceptLegacyImperfectLatestCompatibleMatch;
->>>>>>> 8fb688c5
-
-    bool                        GetStandardPaths (bvector<WString>& standardPaths);
-
-protected:
-    //! Constructs a context for deserializing ECSchemas
-    //! @param[in] standaloneEnablerLocater  Used to find enablers for instantiating instances of ECCustomAttributes used in the read ECSchema
-    //! @param[in] acceptLegacyImperfectLatestCompatibleMatch  If true, LatestCompatible only checks that the major version matches. A warning will be logged if minor version is too low, but the ECSchema will be accepted
-    ECOBJECTS_EXPORT ECSchemaReadContext(IStandaloneEnablerLocaterP standaloneEnablerLocater, bool acceptLegacyImperfectLatestCompatibleMatch);
-
-    ECOBJECTS_EXPORT virtual void       _AddSchema (ECSchemaR schema);
-public:
-    IStandaloneEnablerLocaterP          GetStandaloneEnablerLocater();
-    ECOBJECTS_EXPORT ECObjectsStatus    AddSchema(ECSchemaR schema);
-    void                                RemoveSchema(ECSchemaR schema);
-    ECSchemaPtr         GetFoundSchema (SchemaKeyCR key, SchemaMatchType matchType);
-
-    ECSchemaPtr         LocateSchema (SchemaKeyR key, bset<SchemaMatchType> const& matches);
-    ECOBJECTS_EXPORT void AddSchemaLocaters (bvector<ECN::IECSchemaLocaterP> const& schemaLocators);
-
-    IECSchemaRemapperCP GetRemapper() const                         { return m_remapper; }
-    void                SetRemapper (IECSchemaRemapperCP remapper)  { m_remapper = remapper; }
-    void                ResolveClassName (WStringR serializedClassName, ECSchemaCR schema) const;
-//__PUBLISH_CLASS_VIRTUAL__
-//__PUBLISH_SECTION_START__
-public:
-    //! Host should call to establish search paths for standard ECSchemas.
-    //! @param[in] hostAssetsDirectory Directory to where the application has deployed assets that come with the API,
-    //!            e.g. standard ECSchemas.
-    //!            In the assets directory the standard ECSchemas have to be located in @b ECSchemas/Standard/.
-    ECOBJECTS_EXPORT static void Initialize (BeFileNameCR hostAssetsDirectory);
-
-    //! Gets the host assets directory to where the application deploys assets that come with the API, e.g. standard ECSchemas.
-    //! Must have been set via ECSchemaReadContext::Initialize.
-    //! @return Host assets directory
-    ECOBJECTS_EXPORT static BeFileNameCR GetHostAssetsDirectory ();
-
-    //! Creates a context for deserializing ECSchemas
-    //! @param[in] standaloneEnablerLocater  Used to find enablers for instantiating instances of ECCustomAttributes used in the read ECSchema
-    //! @param[in] acceptLegacyImperfectLatestCompatibleMatch  If true, LatestCompatible only checks that the major version matches. A warning will be logged if minor version is too low, but the ECSchema will be accepted
-    //! @remarks This more-flexible override is primarily for internal use
-    ECOBJECTS_EXPORT static ECSchemaReadContextPtr CreateContext (IStandaloneEnablerLocaterP standaloneEnablerLocater, bool acceptLegacyImperfectLatestCompatibleMatch = false);
-
-    //! Creates a context for deserializing ECSchemas
-    //! @param[in] acceptLegacyImperfectLatestCompatibleMatch  If true, LatestCompatible only checks that the major version matches. A warning will be logged if minor version is too low, but the ECSchema will be accepted
-    ECOBJECTS_EXPORT static ECSchemaReadContextPtr CreateContext (bool acceptLegacyImperfectLatestCompatibleMatch = false);
-
-    //! Adds a schema locater to the current context
-    //! @param[in] locater  Locater to add to the current context
-    ECOBJECTS_EXPORT void AddSchemaLocater (IECSchemaLocaterR locater);
-
-    //! Removes a schema locater from the current context
-    //! @param[in] locater  Locater to remove from the current context
-    ECOBJECTS_EXPORT void RemoveSchemaLocater (IECSchemaLocaterR locater);
-
-    //! Adds a file path that should be used to search for a matching schema name
-    //! @param[in] path Path to the directory where schemas can be found
-    ECOBJECTS_EXPORT void AddSchemaPath (WCharCP path);
-
-    //! Set the last locater to be used when trying to find a schema
-    //! @param[in] locater  Locater that should be used as the last locater when trying to find a schema
-    ECOBJECTS_EXPORT void SetFinalSchemaLocater (IECSchemaLocaterR locater);
-
-    //! Find the schema matching the schema key and using matchType as the match criteria. This uses the prioritized list of locators to find the schema.
-    //! @param[in] key  The SchemaKey that defines the schema (name and version information) that is being looked for
-    //! @param[in] matchType    The match type criteria used to locate the requested schema
-    //! @returns An ECSchemaPtr.  This ptr will return false for IsValid() if the schema could not be located.
-    ECOBJECTS_EXPORT ECSchemaPtr LocateSchema (SchemaKeyR key, SchemaMatchType matchType);
-
-    //! Gets the schemas cached by this context.
-    //! @returns Schemas cached by this context
-    ECOBJECTS_EXPORT ECSchemaCacheR GetCache ();
-};
-
-typedef RefCountedPtr<ECInstanceReadContext>      ECInstanceReadContextPtr;
-//=======================================================================================
-//! Context object used for instance creation and deserialization.
-//! @ingroup ECObjectsGroup
-//=======================================================================================
-struct ECInstanceReadContext : RefCountedBase
-{
-    // InstanceXml does not contain primitive type information. An IPrimitiveTypeResolver can assist the
-    // ECInstanceReadContext in determining the type of a serialized primitive value.
-    // If no IPrimitiveTypeResolver is supplied, the primitive type defined for the ECProperty is used.
-    struct IPrimitiveTypeResolver
-        {
-        virtual PrimitiveType       _ResolvePrimitiveType (PrimitiveECPropertyCR ecproperty) const = 0;
-        virtual PrimitiveType       _ResolvePrimitiveArrayType (ArrayECPropertyCR ecproperty) const = 0;
-        };
-
-/*__PUBLISH_SECTION_END__*/
-private:
-    IStandaloneEnablerLocaterP          m_standaloneEnablerLocater;
-    StandaloneECInstancePtr             m_dummy;
-    ECSchemaCR                          m_fallBackSchema;
-    IPrimitiveTypeResolver const*       m_typeResolver;
-    IECSchemaRemapperCP                 m_schemaRemapper;
-
-protected:
-    ECInstanceReadContext(IStandaloneEnablerLocaterP standaloneEnablerLocater, ECSchemaCR fallBackSchema, IPrimitiveTypeResolver const* typeResolver) 
-        : m_standaloneEnablerLocater (standaloneEnablerLocater), m_fallBackSchema (fallBackSchema), m_typeResolver (typeResolver), m_schemaRemapper (NULL)
-        {
-        }
-
-    //! Will be called by ECInstance deserialization to create the ECInstances that it returns.
-    //! The default implementation calls GetDefaultStandaloneEnabler() on the ecClass
-    ECOBJECTS_EXPORT virtual IECInstancePtr _CreateStandaloneInstance (ECClassCR ecClass);
-
-    virtual ECSchemaCP  _FindSchemaCP(SchemaKeyCR key, SchemaMatchType matchType) const = 0;
-
-public:
-    PrimitiveType           GetSerializedPrimitiveType (PrimitiveECPropertyCR ecprop) const  { return m_typeResolver != NULL ? m_typeResolver->_ResolvePrimitiveType (ecprop) : ecprop.GetType(); }
-    PrimitiveType           GetSerializedPrimitiveArrayType (ArrayECPropertyCR ecprop) const { return m_typeResolver != NULL ? m_typeResolver->_ResolvePrimitiveArrayType (ecprop) : ecprop.GetPrimitiveElementType(); }
-
-    void                    SetSchemaRemapper (IECSchemaRemapperCP remapper) { m_schemaRemapper = remapper; }
-    void                    SetTypeResolver (IPrimitiveTypeResolver const* resolver) { m_typeResolver = resolver; }
-    void                    ResolveSerializedPropertyName (WStringR name, ECClassCR ecClass) const  { if (NULL != m_schemaRemapper) m_schemaRemapper->ResolvePropertyName (name, ecClass); }
-    void                    ResolveSerializedClassName (WStringR name, ECSchemaCR schema) const     { if (NULL != m_schemaRemapper) m_schemaRemapper->ResolveClassName (name, schema); }
-
-    ECSchemaCP  FindSchemaCP(SchemaKeyCR key, SchemaMatchType matchType) const;
-
-    IECInstancePtr           CreateStandaloneInstance (ECClassCR ecClass);
-
-    ECSchemaCR GetFallBackSchema ();
-
-//__PUBLISH_CLASS_VIRTUAL__
-//__PUBLISH_SECTION_START__
-public:
-
-    //! - For use when the caller knows the schema of the instance he is deserializing.
-    ECOBJECTS_EXPORT static ECInstanceReadContextPtr CreateContext (ECSchemaCR, IStandaloneEnablerLocaterP = NULL, IPrimitiveTypeResolver const* typeResolver = NULL);
-
-    //! - For use when the caller does not know the schema of the instance he is deserializing.
-    ECOBJECTS_EXPORT static ECInstanceReadContextPtr CreateContext (ECSchemaReadContextR, ECSchemaCR fallBackSchema, ECSchemaPtr* foundSchema);
-};
-
-END_BENTLEY_ECOBJECT_NAMESPACE
+/*--------------------------------------------------------------------------------------+
+|
+|     $Source: PublicApi/ECObjects/ECContext.h $
+|
+|   $Copyright: (c) 2015 Bentley Systems, Incorporated. All rights reserved. $
+|
++--------------------------------------------------------------------------------------*/
+#pragma once
+/*__PUBLISH_SECTION_START__*/
+
+#include <ECObjects/ECObjects.h>
+#include <Geom/GeomApi.h>
+
+//__PUBLISH_SECTION_END__
+#include <ECObjects/StandaloneECInstance.h>
+//__PUBLISH_SECTION_START__
+
+BEGIN_BENTLEY_ECOBJECT_NAMESPACE
+
+typedef RefCountedPtr<ECSchemaReadContext>      ECSchemaReadContextPtr;
+//=======================================================================================
+//! Context object used for schema creation and deserialization.
+//! @ingroup ECObjectsGroup
+//=======================================================================================
+struct ECSchemaReadContext : RefCountedBase
+{
+/*__PUBLISH_SECTION_END__*/
+friend struct ECSchema;
+friend struct SearchPathSchemaFileLocater;
+    struct WStringComparer : public std::binary_function<WString, WString, bool>
+        {
+        bool operator()(WStringCR s1, WStringCR s2) const
+            {
+            return s1.CompareTo(s2) < 0;
+            }
+        };
+private:
+
+    IStandaloneEnablerLocaterP              m_standaloneEnablerLocater;
+    ECSchemaCachePtr                        m_knownSchemas;
+    bvector<bool>                           m_knownSchemaDirtyStack;
+    bvector<IECSchemaLocaterP>                              m_locaters;
+    int                                                     m_userAddedLocatersCount;
+    int                                                     m_searchPathLocatersCount;
+    typedef bset<WString, WStringComparer>                  SearchPathList;
+    SearchPathList                          m_searchPaths;
+    bvector<SearchPathSchemaFileLocaterPtr> m_ownedLocators;
+    IECSchemaRemapperCP                     m_remapper;
+    bool                                    m_acceptLegacyImperfectLatestCompatibleMatch;
+
+    bool                        GetStandardPaths (bvector<WString>& standardPaths);
+
+protected:
+    //! Constructs a context for deserializing ECSchemas
+    //! @param[in] standaloneEnablerLocater  Used to find enablers for instantiating instances of ECCustomAttributes used in the read ECSchema
+    //! @param[in] acceptLegacyImperfectLatestCompatibleMatch  If true, LatestCompatible only checks that the major version matches. A warning will be logged if minor version is too low, but the ECSchema will be accepted
+    ECOBJECTS_EXPORT ECSchemaReadContext(IStandaloneEnablerLocaterP standaloneEnablerLocater, bool acceptLegacyImperfectLatestCompatibleMatch);
+
+    ECOBJECTS_EXPORT virtual void       _AddSchema (ECSchemaR schema);
+public:
+    IStandaloneEnablerLocaterP          GetStandaloneEnablerLocater();
+    ECOBJECTS_EXPORT ECObjectsStatus    AddSchema(ECSchemaR schema);
+    void                                RemoveSchema(ECSchemaR schema);
+    ECSchemaPtr         GetFoundSchema (SchemaKeyCR key, SchemaMatchType matchType);
+
+    ECSchemaPtr         LocateSchema (SchemaKeyR key, bset<SchemaMatchType> const& matches);
+    ECOBJECTS_EXPORT void AddSchemaLocaters (bvector<ECN::IECSchemaLocaterP> const& schemaLocators);
+
+    IECSchemaRemapperCP GetRemapper() const                         { return m_remapper; }
+    void                SetRemapper (IECSchemaRemapperCP remapper)  { m_remapper = remapper; }
+    void                ResolveClassName (WStringR serializedClassName, ECSchemaCR schema) const;
+//__PUBLISH_CLASS_VIRTUAL__
+//__PUBLISH_SECTION_START__
+public:
+    //! Host should call to establish search paths for standard ECSchemas.
+    //! @param[in] hostAssetsDirectory Directory to where the application has deployed assets that come with the API,
+    //!            e.g. standard ECSchemas.
+    //!            In the assets directory the standard ECSchemas have to be located in @b ECSchemas/Standard/.
+    ECOBJECTS_EXPORT static void Initialize (BeFileNameCR hostAssetsDirectory);
+
+    //! Gets the host assets directory to where the application deploys assets that come with the API, e.g. standard ECSchemas.
+    //! Must have been set via ECSchemaReadContext::Initialize.
+    //! @return Host assets directory
+    ECOBJECTS_EXPORT static BeFileNameCR GetHostAssetsDirectory ();
+
+    //! Creates a context for deserializing ECSchemas
+    //! @param[in] standaloneEnablerLocater  Used to find enablers for instantiating instances of ECCustomAttributes used in the read ECSchema
+    //! @param[in] acceptLegacyImperfectLatestCompatibleMatch  If true, LatestCompatible only checks that the major version matches. A warning will be logged if minor version is too low, but the ECSchema will be accepted
+    //! @remarks This more-flexible override is primarily for internal use
+    ECOBJECTS_EXPORT static ECSchemaReadContextPtr CreateContext (IStandaloneEnablerLocaterP standaloneEnablerLocater, bool acceptLegacyImperfectLatestCompatibleMatch = false);
+
+    //! Creates a context for deserializing ECSchemas
+    //! @param[in] acceptLegacyImperfectLatestCompatibleMatch  If true, LatestCompatible only checks that the major version matches. A warning will be logged if minor version is too low, but the ECSchema will be accepted
+    ECOBJECTS_EXPORT static ECSchemaReadContextPtr CreateContext (bool acceptLegacyImperfectLatestCompatibleMatch = false);
+
+    //! Adds a schema locater to the current context
+    //! @param[in] locater  Locater to add to the current context
+    ECOBJECTS_EXPORT void AddSchemaLocater (IECSchemaLocaterR locater);
+
+    //! Removes a schema locater from the current context
+    //! @param[in] locater  Locater to remove from the current context
+    ECOBJECTS_EXPORT void RemoveSchemaLocater (IECSchemaLocaterR locater);
+
+    //! Adds a file path that should be used to search for a matching schema name
+    //! @param[in] path Path to the directory where schemas can be found
+    ECOBJECTS_EXPORT void AddSchemaPath (WCharCP path);
+
+    //! Set the last locater to be used when trying to find a schema
+    //! @param[in] locater  Locater that should be used as the last locater when trying to find a schema
+    ECOBJECTS_EXPORT void SetFinalSchemaLocater (IECSchemaLocaterR locater);
+
+    //! Find the schema matching the schema key and using matchType as the match criteria. This uses the prioritized list of locators to find the schema.
+    //! @param[in] key  The SchemaKey that defines the schema (name and version information) that is being looked for
+    //! @param[in] matchType    The match type criteria used to locate the requested schema
+    //! @returns An ECSchemaPtr.  This ptr will return false for IsValid() if the schema could not be located.
+    ECOBJECTS_EXPORT ECSchemaPtr LocateSchema (SchemaKeyR key, SchemaMatchType matchType);
+
+    //! Gets the schemas cached by this context.
+    //! @returns Schemas cached by this context
+    ECOBJECTS_EXPORT ECSchemaCacheR GetCache ();
+};
+
+typedef RefCountedPtr<ECInstanceReadContext>      ECInstanceReadContextPtr;
+//=======================================================================================
+//! Context object used for instance creation and deserialization.
+//! @ingroup ECObjectsGroup
+//=======================================================================================
+struct ECInstanceReadContext : RefCountedBase
+{
+    // InstanceXml does not contain primitive type information. An IPrimitiveTypeResolver can assist the
+    // ECInstanceReadContext in determining the type of a serialized primitive value.
+    // If no IPrimitiveTypeResolver is supplied, the primitive type defined for the ECProperty is used.
+    struct IPrimitiveTypeResolver
+        {
+        virtual PrimitiveType       _ResolvePrimitiveType (PrimitiveECPropertyCR ecproperty) const = 0;
+        virtual PrimitiveType       _ResolvePrimitiveArrayType (ArrayECPropertyCR ecproperty) const = 0;
+        };
+
+/*__PUBLISH_SECTION_END__*/
+private:
+    IStandaloneEnablerLocaterP          m_standaloneEnablerLocater;
+    StandaloneECInstancePtr             m_dummy;
+    ECSchemaCR                          m_fallBackSchema;
+    IPrimitiveTypeResolver const*       m_typeResolver;
+    IECSchemaRemapperCP                 m_schemaRemapper;
+
+protected:
+    ECInstanceReadContext(IStandaloneEnablerLocaterP standaloneEnablerLocater, ECSchemaCR fallBackSchema, IPrimitiveTypeResolver const* typeResolver) 
+        : m_standaloneEnablerLocater (standaloneEnablerLocater), m_fallBackSchema (fallBackSchema), m_typeResolver (typeResolver), m_schemaRemapper (NULL)
+        {
+        }
+
+    //! Will be called by ECInstance deserialization to create the ECInstances that it returns.
+    //! The default implementation calls GetDefaultStandaloneEnabler() on the ecClass
+    ECOBJECTS_EXPORT virtual IECInstancePtr _CreateStandaloneInstance (ECClassCR ecClass);
+
+    virtual ECSchemaCP  _FindSchemaCP(SchemaKeyCR key, SchemaMatchType matchType) const = 0;
+
+public:
+    PrimitiveType           GetSerializedPrimitiveType (PrimitiveECPropertyCR ecprop) const  { return m_typeResolver != NULL ? m_typeResolver->_ResolvePrimitiveType (ecprop) : ecprop.GetType(); }
+    PrimitiveType           GetSerializedPrimitiveArrayType (ArrayECPropertyCR ecprop) const { return m_typeResolver != NULL ? m_typeResolver->_ResolvePrimitiveArrayType (ecprop) : ecprop.GetPrimitiveElementType(); }
+
+    void                    SetSchemaRemapper (IECSchemaRemapperCP remapper) { m_schemaRemapper = remapper; }
+    void                    SetTypeResolver (IPrimitiveTypeResolver const* resolver) { m_typeResolver = resolver; }
+    void                    ResolveSerializedPropertyName (WStringR name, ECClassCR ecClass) const  { if (NULL != m_schemaRemapper) m_schemaRemapper->ResolvePropertyName (name, ecClass); }
+    void                    ResolveSerializedClassName (WStringR name, ECSchemaCR schema) const     { if (NULL != m_schemaRemapper) m_schemaRemapper->ResolveClassName (name, schema); }
+
+    ECSchemaCP  FindSchemaCP(SchemaKeyCR key, SchemaMatchType matchType) const;
+
+    IECInstancePtr           CreateStandaloneInstance (ECClassCR ecClass);
+
+    ECSchemaCR GetFallBackSchema ();
+
+//__PUBLISH_CLASS_VIRTUAL__
+//__PUBLISH_SECTION_START__
+public:
+
+    //! - For use when the caller knows the schema of the instance he is deserializing.
+    ECOBJECTS_EXPORT static ECInstanceReadContextPtr CreateContext (ECSchemaCR, IStandaloneEnablerLocaterP = NULL, IPrimitiveTypeResolver const* typeResolver = NULL);
+
+    //! - For use when the caller does not know the schema of the instance he is deserializing.
+    ECOBJECTS_EXPORT static ECInstanceReadContextPtr CreateContext (ECSchemaReadContextR, ECSchemaCR fallBackSchema, ECSchemaPtr* foundSchema);
+};
+
+END_BENTLEY_ECOBJECT_NAMESPACE