/*--------------------------------------------------------------------------------------+
|
|     $Source: PublicApi/ECObjects/SupplementalSchema.h $
|
|  $Copyright: (c) 2015 Bentley Systems, Incorporated. All rights reserved. $
|
+--------------------------------------------------------------------------------------*/
#pragma once
/*__PUBLISH_SECTION_START__*/
/** @cond BENTLEY_SDK_Internal */

#include <ECObjects/ECInstance.h>
#include <Bentley/RefCounted.h>

BEGIN_BENTLEY_ECOBJECT_NAMESPACE

struct SupplementalSchemaMetaData;
typedef RefCountedPtr<SupplementalSchemaMetaData> SupplementalSchemaMetaDataPtr;
typedef bmap<WString, WString> SchemaNamePurposeMap;

//=======================================================================================
//! @ingroup ECObjectsGroup
//! Used to store the information from the SupplementalSchemaMetaData custom attribute.
//! An example of the custom attribute:
//! \code
//!     <SupplementalSchemaMetaData xmlns="Bentley_Standard_CustomAttributes.01.00">
//!         <PrimarySchemaName>primarySchemaName</PrimarySchemaName>
//!         <PrimarySchemaMajorVersion>01</PrimarySchemaMajorVersion>
//!         <PrimarySchemaMinorVersion>00</PrimarySchemaMinorVersion>
//!         <Precedence>400</Precedence>
//!         <Purpose>Localization:en-US</Purpose>
//!         <IsUserSpecific>true<IsUserSpecific>
//!     </SupplementalSchemaMetaData>
//! \endcode
//! Also defines constants for accessing the Custom Attribute directly.
// @bsistruct                                    Carole.MacDonald                03/2012
//=======================================================================================
struct SupplementalSchemaMetaData : RefCountedBase
{
private:
    WString m_primarySchemaName;
    uint32_t  m_primarySchemaMajorVersion;
    uint32_t  m_primarySchemaMinorVersion;
    uint32_t  m_supplementalSchemaPrecedence;
    WString m_supplementalSchemaPurpose;
    bool   m_isUserSpecific;

    static WCharCP s_customAttributeAccessor;

public:
    //! Constructor for SupplementalSchemaMetaData
    ECOBJECTS_EXPORT SupplementalSchemaMetaData
        (
        WString     primarySchemaName,              //!< Name of the primary schema that this schema supplements
        uint32_t    primarySchemaMajorVersion,      //!< Major version of the primary schema that this schema supplements
        uint32_t    primarySchemaMinorVersion,      //!< Minor version of the primary schema that this schema supplements
        uint32_t    supplementalSchemaPrecedence,   //!< custom attributes with higher precedence overrride custom attributes with lower precedence
        WString     supplementalSchemaPurpose,      //!< Purpose of this supplemental schema
        bool        isUserSpecific                  //!< if true this schema supplements the primary schema on a per user basis
        );

    //! Creates an instance of SupplementalSchemaMetaData
    ECOBJECTS_EXPORT static SupplementalSchemaMetaDataPtr Create
        (
        WString     primarySchemaName,              //!< Name of the primary schema that this schema supplements
        uint32_t    primarySchemaMajorVersion,      //!< Major version of the primary schema that this schema supplements
        uint32_t    primarySchemaMinorVersion,      //!< Minor version of the primary schema that this schema supplements
        uint32_t    supplementalSchemaPrecedence,   //!< custom attributes with higher precedence overrride custom attributes with lower precedence
        WString     supplementalSchemaPurpose,      //!< Purpose of this supplemental schema
        bool        isUserSpecific                  //!< if true this schema supplements the primary schema on a per user basis
        );

    //! Constructor that takes the custom attribute itself
    ECOBJECTS_EXPORT SupplementalSchemaMetaData(IECInstanceCR supplementalSchemaMetaDataCustomAttribute);

    //! Creates an instance of SupplementalSchemaMetaData
    ECOBJECTS_EXPORT static SupplementalSchemaMetaDataPtr Create(IECInstanceCR supplementalSchemaMetaDataCustomAttribute);

    ECOBJECTS_EXPORT virtual ~SupplementalSchemaMetaData() {}
    //! Returns true if the input schema defines the SupplementalSchemaMetaData custom attribute
    //! @param[in]  supplementalSchema  The schema to test to see if it is a supplemental schema
    //! @returns    True if the schema defines the SupplementalSchemaMetaData custom attribute
    ECOBJECTS_EXPORT bool IsSupplemental(ECSchemaP supplementalSchema);

    //! Creates a Custom Attribute from the current SupplementalSchemaMetaData instance
    ECOBJECTS_EXPORT IECInstancePtr CreateCustomAttribute();

    //! Gets the primary schema name
    ECOBJECTS_EXPORT WStringCR GetPrimarySchemaName() const;

    //! Sets the primary schema name
    ECOBJECTS_EXPORT void SetPrimarySchemaName(WStringCR name);

    //! Gets the major version of the Primary schema
    ECOBJECTS_EXPORT uint32_t GetPrimarySchemaMajorVersion() const;

    //! Sets the major version of the Primary schema
    ECOBJECTS_EXPORT void SetPrimarySchemaMajorVersion(uint32_t major);

    //! Gets the minor version of the Primary schema
    ECOBJECTS_EXPORT uint32_t GetPrimarySchemaMinorVersion() const;

    //! Sets the minor version of the Primary schema
    ECOBJECTS_EXPORT void SetPrimarySchemaMinorVersion(uint32_t minor);

    //! Gets the supplemental schema precedence
    ECOBJECTS_EXPORT uint32_t GetSupplementalSchemaPrecedence() const;

    //! Sets the supplemental schema precedence
    ECOBJECTS_EXPORT void SetSupplementalSchemaPrecedence(uint32_t precedence);

    //! Gets the supplemental schema purpose
    ECOBJECTS_EXPORT WStringCR GetSupplementalSchemaPurpose() const;

    //! Sets the supplemental schema purpose
    ECOBJECTS_EXPORT void SetSupplementalSchemaPurpose(WStringCR purpose);

    //! Gets whether the supplemental schema is user specific
    ECOBJECTS_EXPORT bool IsUserSpecific() const;

    //! Sets whether the supplemental schema is user specific
    ECOBJECTS_EXPORT void SetUserSpecific(bool userSpecific);

    //! Returns true if the SupplmentalSchemaMetaData's back references matches the input values
    //! @param[in]  primarySchemaName           The name of the primary schema
    //! @param[in]  primarySchemaMajorVersion   The major version of the primary schema
    //! @param[in]  primarySchemaMinorVersion   The minor version of the primary schema
    //! @param[in]  matchType                   The matching requirements for the primary schema
    ECOBJECTS_EXPORT bool IsForPrimarySchema(WStringCR primarySchemaName, uint32_t primarySchemaMajorVersion, uint32_t primarySchemaMinorVersion, SchemaMatchType matchType) const;

// Statics
    //! Returns the string used to get the SupplementalSchemaMetaData custom attribute.
    ECOBJECTS_EXPORT static WCharCP GetCustomAttributeAccessor();

    //! Returns the string used to access the PrimarySchemaName property on the
    //! SupplementalSchemaMetaData custom attribute.
    ECOBJECTS_EXPORT static WCharCP GetPrimarySchemaNamePropertyAccessor();

    //! Returns the string used to access the PrimarySchemaMajorVersion property on the
    //! SupplementalSchemaMetaData custom attribute.
    ECOBJECTS_EXPORT static WCharCP GetPrimarySchemaMajorVersionPropertyAccessor();

    //! Returns the string used to access the PrimarySchemaMinorVersion property on the
    //! SupplementalSchemaMetaData custom attribute.
    ECOBJECTS_EXPORT static WCharCP GetPrimarySchemaMinorVersionPropertyAccessor();

    //! Returns the string used to access the Precedence property on the
    //! SupplementalSchemaMetaData custom attribute.
    ECOBJECTS_EXPORT static WCharCP GetPrecedencePropertyAccessor();

    //! Returns the string used to access the Purpose property on the
    //! SupplementalSchemaMetaData custom attribute.
    ECOBJECTS_EXPORT static WCharCP GetPurposePropertyAccessor();

    //! Returns the string used to access the IsUserSpecific property on the
    //! SupplementalSchemaMetaData custom attribute.
    ECOBJECTS_EXPORT static WCharCP GetIsUserSpecificPropertyAccessor();

    //! Tries to get and build the SupplementalSchemaMetaData from the passed in supplementalSchemaMetadata
    //! @param[out] supplementalSchemaMetadata  The variable that gets the SupplementalSchemaMetaData from the supplementalSchema.
    //! @param[in]  supplementalSchema          The schema that the supplementalSchemeMetaData is to be retrieved from
    //! @returns    true                        If the custom attribute was successfully found on the schema
    ECOBJECTS_EXPORT static bool TryGetFromSchema(SupplementalSchemaMetaDataPtr& supplementalSchemaMetadata, ECSchemaCR supplementalSchema);

    //! Sets the input supplementalSchemaMetadata as a custom attribute on the input supplementalSchema
    //! @param[in]  supplementalSchema    The schema to set the attribute on.
    //! @param[in]  supplementalSchemaMetadata  The attribute to set on the schema
    ECOBJECTS_EXPORT static void SetMetadata(ECSchemaR supplementalSchema, SupplementalSchemaMetaDataR supplementalSchemaMetadata);

    //! Represents the Standard Purposes a supplemental schema can have
    struct StandardPurpose
        {
        //! The Standard Purpose for a Supplemental schema that contains Units information
        static WCharCP Units () { return L"Units"; }

        //! The Standard Purpose for a Supplemental schema that contains Localization information
        static WCharCP Localization() { return L"Localization"; }

        //! The Standard Purpose for a Supplemental schema that contains ChangeTracking information
        static WCharCP ChangeTracking() { return L"ChangeTracking"; }
        };
};

//=======================================================================================
//! @ingroup ECObjectsGroup
//! The SupplementedSchemaBuilder merges ECCustomAttributes from multiple schemas into one combined Schema
//! @remarks
//!
//! The input schemas consist of one primary schema and any number of supplemental schemas.  The primary
//! schema contains all of the actual class definitions.  The supplemental schemas only contain ECCustomAttributes applied
//! to a skeleton of classes and properties.  Each supplemental schema is identified by a custom attribute instance of class
//! 'SupplementalSchemaMetaData/'  This class can be found in the 'Bentley_Standard_CustomAttributes' schema.h  It contains
//! entries that give a back reference to the primary schema, a precedence value, and a context.
//! \n\n
//! The precedence value determines which custom attributes override the primary schema and which ones are overridden
//! by the primary schema.  Precedence is an integer value from 0-699.  It is split up into 7 levels, higher numbers
//! have higher precedence and override lower precedence.  All precedences from 0-199 have lower precedence than the
//! primary and all precedences from 200-699 have higher precedence than the primary.
//! \n\n
//! Precedence levels and values
//! @li ChangeTracking  42000
//! @li Localization    9900-9999
//! @li User            600-699
//! @li Discipline      500-599
//! @li Project         400-499
//! @li Site            300-399
//! @li Customer        200-299
//! @li --- Primary Schema ---
//! @li Application     100-199
//! @li Global          0-99
//!
//! \n
//! The level names above correspond to the default level names for ProjectWise Managed Workspaces.  For example, give
//! a supplemental schema a precedence in the 'Discipline' range if it contains metadata that varies per Discipline.
//! \n\n
//! For an example of the custom attribute that needs to be defined in a supplemental schema see SupplementalSchemaMetaData
//!
//!
//! The purpose entry in a SupplementalScheaMetaData custom attribute gives extra information that is used when a plugin
//! gathers a list of supplemental schemas.  For standard Purposes, see SupplementalSchemaMetaData.StandardPurpose.
//!
//! <b>FAQ</b>
//! @li Supplemental schemas may <b>not</b> have the same precedence if they apply the same custom attribute class to
//! the same IECCustomAttributeContainer (ECSchema, ECClass, ECProperty).
//! @li The 'dummy' classes in a Supplemental schema may <b>not</b> have base classes or any hierarchy; this information
//! is contained in the primary schema.
//! @li During supplementation, only custom attributes defined directly on a container are taken into account.  Custom
//! attributes defined on a base class are not checked during the supplementation of a derived class.
//! @li Having multiple supplemental schemas with the same precedence can reduce performance, especially when using the
//! UpdateSchema method
//!
//! <b>Constructing a supplemented schema</b>
//! @li <b>Constructing</b>: There is one constructor.  It takes no arguments.
//! @li <b>Adding schemas and consolidating them</b>: Once the manager has been constructed, the
//! UpdateSchema method is used to add the primary and supplemental schemas.  Once called, the SupplementedSchemaBuilder
//! will run through the supplementation routine and turn the input primary schema into a supplemented schema.

// @bsistruct                                   Carole.MacDonald                04/2012
//=======================================================================================
struct SupplementedSchemaBuilder
{
public:
    //! An enumeration used to pass precedence information around.  It provides enough information
    //! to merge the supplemental schemas into the primary schema so long as the supplemental schemas
    //! are properly ordered by precedence.
    enum SchemaPrecedence
        {
        //! The supplemental schema has lower precedence than the consolidated schema
        SCHEMA_PRECEDENCE_Lower,
        //! The supplemental schema has the same precedence as the consolidated schema. This is a special case where two schemas have the same precedence value.
        SCHEMA_PRECEDENCE_Equal,
        //! The supplemental schema has greater precedence than the consolidated schema.
        SCHEMA_PRECEDENCE_Greater
        };

private:
    WString m_primarySchemaName;
    ECSchemaP m_schemaToSupplement;
    SchemaNamePurposeMap m_supplementalSchemaNamesAndPurposes;
    ECSchemaCachePtr m_schemaCache;
    bool m_createCopyOfSupplementalCustomAttribute;
    static const int PRECEDENCE_THRESHOLD = 199;

    SupplementedSchemaStatus OrderSupplementalSchemas(bmap<uint32_t, ECSchemaP>& schemasByPrecedence, ECSchemaR primarySchema, const bvector<ECSchemaP>& supplementalSchemaList, bvector<ECSchemaP>& localizationSchemas );

    void ApplyLocalizationSupplementals(ECSchemaR primarySchema, WCharCP locale, bvector<ECSchemaP>& localizationSchemas);

    //! Merges two schemas of the same precedence into one schema.
    //! @remarks Used internally if two schemas are input that have the same precedence
    //! @param[out] mergedSchema    The resulting merged schema between the two input schemas
    //! @param[in]  schema1 A schema with equal precedence to the input schema2.  If one of the schemas may have already been copied,
    //! it must be passed in as schema1
    //! @param[in]  schema2 A schema with equal precedence to the input schema1
    SupplementedSchemaStatus CreateMergedSchemaFromSchemasWithEqualPrecedence(ECSchemaP schema1, ECSchemaP schema2);

    SupplementedSchemaStatus MergeClassesWithEqualPrecedence(ECSchemaP mergedSchema, ECClassP supplementalClass, WStringCR supplementalSchemaFullName, WStringCR mergedSchemaFullName);

    //! Takes a map of supplemental schemas sorted by precedence and merges them one by one to create the consolidated schema
    //! @param[in,out]  primarySchema   The schema to merge the supplemental schemas into
    //! @param[in]      schemasByPrecedence A map of supplemental schemas sorted by precedence
    SupplementedSchemaStatus MergeSchemasIntoSupplementedSchema (ECSchemaR primarySchema, bmap<uint32_t, ECSchemaP> schemasByPrecedence);

    //! Merges a supplemental schema into the consolidated schema
    //! @param[in,out]  primarySchema   The consolidated schema that will get supplemented
    //! @param[in]      supplemental    The supplemental schema being merged
    //! @param[in]      precedence      The SchemaPrecedence relative to the consolidated schema.  Because the schemas are passed in the correct order, the actual value of precedence is no longer needed.
    SupplementedSchemaStatus MergeIntoSupplementedSchema(ECSchemaR primarySchema, ECSchemaP supplementalSchema, SchemaPrecedence precedence);

    //! Takes a list of the custom attributes that need to be consolidated to a specific IECCustomAttributeContainer,
    //! determines if each custom attribute has a class specific delegate to merge it.  Then it calls either the standard or specific delegate
    //! @param[in,out]  consolidatedCustomAttributeContainer    The ECSchema, ECClass, or ECProperty that holds the consolidated custom attributes
    //! @param[in]      supplementalCustomAttributes            The custom attributes from the supplemental schema currently being merged
    //! @param[in]      precedence                              Determines if the precedence is greater, lower, or equal to the consolidated schema
    //! @param[in]      supplementalSchemaFullName              The name of the schema the supplemental custom attributes come from.  This parameter should be null
    //!                                                         unless this method is being called in the context of an UpdateSchema call
    //! @param[in]      consolidatedSchemaFullName              The name of the schema that the consolidated custom attributes come from.  This parameter should
    //!                                                         be null unless this method is being called in the context of merging schemas of equal precedence during an UpdateSchema call
    SupplementedSchemaStatus MergeCustomAttributeClasses(IECCustomAttributeContainerR consolidatedCustomAttributeContainer, ECCustomAttributeInstanceIterable supplementalCustomAttributes, SchemaPrecedence precedence, WStringCP supplementalSchemaFullName, WStringCP consolidatedSchemaFullName);

    //! Merges the source and target constraints of an ECRelationshipClass
    //! @param[in,out]  consolidatedECClass The consolidated class we are going to merge the custom attributes into
    //! @param[in]      supplementalECClass The supplemental class we are going to get the custom attributes from
    //! @param[in]      precedence          The precedence relative to the consolidated schema.h  Because the schemas are passed in the correct order, the actual value of precedence is no longer needed
    SupplementedSchemaStatus MergeRelationshipClassConstraints(ECClassP consolidatedECClass, ECRelationshipClassP supplementalECRelationshipClass, SchemaPrecedence precedence);

    //! Merges the custom attributes for each property in a class
    //! @param[in,out]  consolidatedECClass The consolidated class we are going to merge the custom attributes into
    //! @param[in]      supplementalECClass The supplemental class we are going to get the custom attributes from
    //! @param[in]      precedence          The precedence relative to the consolidated schema.h  Because the schemas are passed in the correct order, the actual value of precedence is no longer needed
    SupplementedSchemaStatus MergePropertyCustomAttributes(ECClassP consolidatedECClass, ECClassP supplementalECClass, SchemaPrecedence precedence);

    SupplementedSchemaStatus SupplementClass(ECSchemaR primarySchema, ECSchemaP supplementalSchema, ECClassP supplementalECClass, SchemaPrecedence precedence, WStringCP supplementalSchemaFullName);

    //! The default merging "delegate"
    //! @param[in,out] consolidatedCustomAttributeContainer The ECSchema, ECClass, or ECProperty that holds the consolidation custom attributes
    //! @param[in]  consolidatedCustomAttribute The custom attribute from the consolidated schema
    //! @param[in]  supplementalCustomAttribute The custom attribute from the supplemental schema
    //! @param[in]  precedence  Determines if the precedence is greater, lower, or equal to the consolidated schema
    SupplementedSchemaStatus MergeStandardCustomAttribute(IECCustomAttributeContainerR consolidatedCustomAttributeContainer, IECInstanceR supplementalCustomAttribute, IECInstanceP consolidatedCustomAttribute, SchemaPrecedence precedence);

    //! The merging "delegate" for merging the UnitSpecification custom attribute
    //! @param[in,out] consolidatedCustomAttributeContainer The ECSchema, ECClass, or ECProperty that holds the consolidation custom attributes
    //! @param[in]  consolidatedCustomAttribute The custom attribute from the consolidated schema
    //! @param[in]  supplementalCustomAttribute The custom attribute from the supplemental schema
    //! @param[in]  precedence  Determines if the precedence is greater, lower, or equal to the consolidated schema
    SupplementedSchemaStatus MergeUnitSpecificationCustomAttribute(IECCustomAttributeContainerR consolidatedCustomAttributeContainer, IECInstanceR supplementalCustomAttribute, IECInstanceP consolidatedCustomAttribute, SchemaPrecedence precedence);

    //! The merging "delegate" for merging the UnitSpecifications custom attribute
    //! @param[in,out] consolidatedCustomAttributeContainer The ECSchema, ECClass, or ECProperty that holds the consolidation custom attributes
    //! @param[in]  consolidatedCustomAttribute The custom attribute from the consolidated schema
    //! @param[in]  supplementalCustomAttribute The custom attribute from the supplemental schema
    //! @param[in]  precedence  Determines if the precedence is greater, lower, or equal to the consolidated schema
    SupplementedSchemaStatus MergeUnitSpecificationsCustomAttribute(IECCustomAttributeContainerR consolidatedCustomAttributeContainer, IECInstanceR supplementalCustomAttribute, IECInstanceP consolidatedCustomAttribute, SchemaPrecedence precedence);

    //! This is safe function to set consolidated custom attribute. If the customAttributeInstance requires a new ECSchema to be referenced
    //! the the container's ECSchema, the ECSchemaReference will be added automatically
    //! @param[in,out] container Container on which consolidated custom attribute needs to be set
    //! @param[in]  customAttributeInstance The custom attribute from the consolidated schema
    //! @param[in] precedence If SCHEMA_PRECEDENCE_Equal, sets into list of primary ECCustomAttributes, otherwise into list of consolidated
    static ECObjectsStatus  SetMergedCustomAttribute(IECCustomAttributeContainerR container, IECInstanceR customAttributeInstance, SchemaPrecedence precedence);

public:
    //! Gets the primary schema name
    ECOBJECTS_EXPORT WStringCR GetPrimarySchemaName() const;

    //! Default Constructor
    SupplementedSchemaBuilder() { m_schemaCache = ECSchemaCache::Create(); }

    //! Calling this method supplements the custom attributes of the primarySchema and all sub-containers, and applies the
    //! supplemented custom attributes back to the primarySchema
    //! @remarks This method updates the custom attribute container on the primarySchema in addition to the input classes.
    //! @param[in,out]  primarySchema   The schema containing the actual class and property definitions.  This schema will
    //! have the supplemented custom attributes added to it, and it will be marked as supplemented
    //! @param[in]  supplementalSchemaList  A list of schemas that contain a skeleton structure containing only the classes
    //! and properties needed to hold the supplementary custom attributes
    //! @param[in]  createCopyOfSupplementalCustomAttribute Create copy of supplemental custom attribute before putting it on
    //! the primary schema.
    //! @returns A status code indicating whether the primarySchema was successfully supplemented
<<<<<<< HEAD
    ECOBJECTS_EXPORT SupplementedSchemaStatus UpdateSchema(ECSchemaR primarySchema, bvector<ECSchemaP>& supplementalSchemaList, bool createCopyOfSupplementalCustomAttribute = true);
=======
    ECOBJECTS_EXPORT SupplementedSchemaStatus UpdateSchema(ECSchemaR primarySchema, bvector<ECSchemaP>& supplementalSchemaList); 

    //! Calling this method supplements the custom attributes of the primarySchema and all sub-containers, applies the
    //! supplemented custom attributes back to the primarySchema, and applies the localizations from the supplemental with the matching locale.
    //! @remarks This method updates the custom attribute container on the primarySchema in addition to the input classes.
    //! @param[in,out]  primarySchema   The schema containing the actual class and property definitions.  This schema will
    //! have the supplemented custom attributes added to it, and it will be marked as supplemented
    //! @param[in]  supplementalSchemaList  A list of schemas that contain a skeleton structure containing only the classes
    //! and properties needed to hold the supplementary custom attributes
    //! @param[in]  locale  The localization supplemental with this locale will be applied if found.
    //! @returns A status code indicating whether the primarySchema was successfully supplemented
    ECOBJECTS_EXPORT SupplementedSchemaStatus UpdateSchema(ECSchemaR primarySchema, bvector<ECSchemaP>& supplementalSchemaList, WCharCP locale);
>>>>>>> 1c4059cb
    }; // SupplementalSchemaBuilder

//=======================================================================================
//! @ingroup ECObjectsGroup
//! Container for information about supplemental schemas
//! @remarks SupplementalSchemaInfo contains the following information:
//! @li Primary schema fullname
//! @li The name of each supplemental schema that was used to supplement the primary schema
//! @li the purpose of each of the supplemental schemas
// @bsistruct                                    Carole.MacDonald                05/2012
//=======================================================================================
struct SupplementalSchemaInfo : RefCountedBase
    {
private:
    WString     m_primarySchemaFullName;
    WString     m_supplementedKey;
    SchemaNamePurposeMap  m_supplementalSchemaNamesAndPurpose;
    static WCharCP s_customAttributeAccessor;

public:
    //! Constructs an instance of the SupplementalSchemaInfo class
    //! @param[in]  primarySchemaFullName   The full name of the primary schema this SupplementalSchemaInfo instance relates to
    //! @param[in]  schemaFullNameToPurposeMapping  The bmap of schema full names and purposes used to supplement the primary schema.h  Schema Fullname is the key, Purpose is the value
    ECOBJECTS_EXPORT SupplementalSchemaInfo(WStringCR primarySchemaFullName, SchemaNamePurposeMap& schemaFullNameToPurposeMapping);

    //! Creates an instance of SupplementalSchemaInfo
    ECOBJECTS_EXPORT static SupplementalSchemaInfoPtr Create(WStringCR primarySchemaFullName, SchemaNamePurposeMap& schemaFullNameToPurposeMapping);

    //! Returns the full name of the primary schema this SupplementalSchemaInfo instance relates to
    ECOBJECTS_EXPORT WStringCR GetPrimarySchemaFullName() const { return m_primarySchemaFullName; };

    //! Generates a list of supplemental schema full names
    //! @param[out] supplementalSchemaNames List of supplemental schema full names
    //! @returns ECOBJECTS_STATUS_SchemaNotSupplemented if the schema is not supplemented, otherwise ECOBJECTS_STATUS_Success
    ECOBJECTS_EXPORT ECObjectsStatus GetSupplementalSchemaNames(bvector<WString>& supplementalSchemaNames) const;

    //! Returns the purpose of the supplemental schema with the given full name
    //! @param[in]  fullSchemaName  The full name of the schema whose purpose you want to know.
    //! @returns    NULL if there is no schema with that name, otherwise the purpose of the requested supplemental schema
    ECOBJECTS_EXPORT WStringCP GetPurposeOfSupplementalSchema(WStringCR fullSchemaName) const;

    //! Generates a list of supplemental schema full names that have the input purpose
    //! @param[out] supplementalSchemaNames A list of schema full names that have the input purpose
    //! @param[in]  purpose             Schemas with this purpose will be returned
    //! @returns ECOBJECTS_STATUS_SchemaNotSupplemented if the schema is not supplemented, otherwise ECOBJECTS_STATUS_Success (even if no matching schemas are found)
    ECOBJECTS_EXPORT ECObjectsStatus GetSupplementalSchemasWithPurpose(bvector<WString>& supplementalSchemaNames, WStringCR purpose) const;

    //! Returns true if the second schema has the same supplemental schemas as the current schema for the input purpose
    //! @remarks also returns true if neither schema is supplemented
    //! @param[in]  secondSchema    The schema that this schema will be compared to
    //! @param[in]  purpose         Schemas with this purpose will be compared
    //! @returns    True    If the input schema has the same supplemental schemas as the current schema for the given purpose, or if neither schema is supplemented.
    ECOBJECTS_EXPORT bool HasSameSupplementalSchemasForPurpose(ECSchemaCR secondSchema, WStringCR purpose) const;

    //__PUBLISH_SECTION_END__
    //! Creates a custom attribute defining the supplemental schema names and their purposes
    IECInstancePtr CreateCustomAttribute();

    //! Returns the string used to get the SupplementalSchemaMetaData custom attribute.
    static WCharCP GetCustomAttributeAccessor();
    //__PUBLISH_SECTION_START__

    };
END_BENTLEY_ECOBJECT_NAMESPACE

/** @endcond */
<|MERGE_RESOLUTION|>--- conflicted
+++ resolved
@@ -1,440 +1,436 @@
-/*--------------------------------------------------------------------------------------+
-|
-|     $Source: PublicApi/ECObjects/SupplementalSchema.h $
-|
-|  $Copyright: (c) 2015 Bentley Systems, Incorporated. All rights reserved. $
-|
-+--------------------------------------------------------------------------------------*/
-#pragma once
-/*__PUBLISH_SECTION_START__*/
-/** @cond BENTLEY_SDK_Internal */
-
-#include <ECObjects/ECInstance.h>
-#include <Bentley/RefCounted.h>
-
-BEGIN_BENTLEY_ECOBJECT_NAMESPACE
-
-struct SupplementalSchemaMetaData;
-typedef RefCountedPtr<SupplementalSchemaMetaData> SupplementalSchemaMetaDataPtr;
-typedef bmap<WString, WString> SchemaNamePurposeMap;
-
-//=======================================================================================
-//! @ingroup ECObjectsGroup
-//! Used to store the information from the SupplementalSchemaMetaData custom attribute.
-//! An example of the custom attribute:
-//! \code
-//!     <SupplementalSchemaMetaData xmlns="Bentley_Standard_CustomAttributes.01.00">
-//!         <PrimarySchemaName>primarySchemaName</PrimarySchemaName>
-//!         <PrimarySchemaMajorVersion>01</PrimarySchemaMajorVersion>
-//!         <PrimarySchemaMinorVersion>00</PrimarySchemaMinorVersion>
-//!         <Precedence>400</Precedence>
-//!         <Purpose>Localization:en-US</Purpose>
-//!         <IsUserSpecific>true<IsUserSpecific>
-//!     </SupplementalSchemaMetaData>
-//! \endcode
-//! Also defines constants for accessing the Custom Attribute directly.
-// @bsistruct                                    Carole.MacDonald                03/2012
-//=======================================================================================
-struct SupplementalSchemaMetaData : RefCountedBase
-{
-private:
-    WString m_primarySchemaName;
-    uint32_t  m_primarySchemaMajorVersion;
-    uint32_t  m_primarySchemaMinorVersion;
-    uint32_t  m_supplementalSchemaPrecedence;
-    WString m_supplementalSchemaPurpose;
-    bool   m_isUserSpecific;
-
-    static WCharCP s_customAttributeAccessor;
-
-public:
-    //! Constructor for SupplementalSchemaMetaData
-    ECOBJECTS_EXPORT SupplementalSchemaMetaData
-        (
-        WString     primarySchemaName,              //!< Name of the primary schema that this schema supplements
-        uint32_t    primarySchemaMajorVersion,      //!< Major version of the primary schema that this schema supplements
-        uint32_t    primarySchemaMinorVersion,      //!< Minor version of the primary schema that this schema supplements
-        uint32_t    supplementalSchemaPrecedence,   //!< custom attributes with higher precedence overrride custom attributes with lower precedence
-        WString     supplementalSchemaPurpose,      //!< Purpose of this supplemental schema
-        bool        isUserSpecific                  //!< if true this schema supplements the primary schema on a per user basis
-        );
-
-    //! Creates an instance of SupplementalSchemaMetaData
-    ECOBJECTS_EXPORT static SupplementalSchemaMetaDataPtr Create
-        (
-        WString     primarySchemaName,              //!< Name of the primary schema that this schema supplements
-        uint32_t    primarySchemaMajorVersion,      //!< Major version of the primary schema that this schema supplements
-        uint32_t    primarySchemaMinorVersion,      //!< Minor version of the primary schema that this schema supplements
-        uint32_t    supplementalSchemaPrecedence,   //!< custom attributes with higher precedence overrride custom attributes with lower precedence
-        WString     supplementalSchemaPurpose,      //!< Purpose of this supplemental schema
-        bool        isUserSpecific                  //!< if true this schema supplements the primary schema on a per user basis
-        );
-
-    //! Constructor that takes the custom attribute itself
-    ECOBJECTS_EXPORT SupplementalSchemaMetaData(IECInstanceCR supplementalSchemaMetaDataCustomAttribute);
-
-    //! Creates an instance of SupplementalSchemaMetaData
-    ECOBJECTS_EXPORT static SupplementalSchemaMetaDataPtr Create(IECInstanceCR supplementalSchemaMetaDataCustomAttribute);
-
-    ECOBJECTS_EXPORT virtual ~SupplementalSchemaMetaData() {}
-    //! Returns true if the input schema defines the SupplementalSchemaMetaData custom attribute
-    //! @param[in]  supplementalSchema  The schema to test to see if it is a supplemental schema
-    //! @returns    True if the schema defines the SupplementalSchemaMetaData custom attribute
-    ECOBJECTS_EXPORT bool IsSupplemental(ECSchemaP supplementalSchema);
-
-    //! Creates a Custom Attribute from the current SupplementalSchemaMetaData instance
-    ECOBJECTS_EXPORT IECInstancePtr CreateCustomAttribute();
-
-    //! Gets the primary schema name
-    ECOBJECTS_EXPORT WStringCR GetPrimarySchemaName() const;
-
-    //! Sets the primary schema name
-    ECOBJECTS_EXPORT void SetPrimarySchemaName(WStringCR name);
-
-    //! Gets the major version of the Primary schema
-    ECOBJECTS_EXPORT uint32_t GetPrimarySchemaMajorVersion() const;
-
-    //! Sets the major version of the Primary schema
-    ECOBJECTS_EXPORT void SetPrimarySchemaMajorVersion(uint32_t major);
-
-    //! Gets the minor version of the Primary schema
-    ECOBJECTS_EXPORT uint32_t GetPrimarySchemaMinorVersion() const;
-
-    //! Sets the minor version of the Primary schema
-    ECOBJECTS_EXPORT void SetPrimarySchemaMinorVersion(uint32_t minor);
-
-    //! Gets the supplemental schema precedence
-    ECOBJECTS_EXPORT uint32_t GetSupplementalSchemaPrecedence() const;
-
-    //! Sets the supplemental schema precedence
-    ECOBJECTS_EXPORT void SetSupplementalSchemaPrecedence(uint32_t precedence);
-
-    //! Gets the supplemental schema purpose
-    ECOBJECTS_EXPORT WStringCR GetSupplementalSchemaPurpose() const;
-
-    //! Sets the supplemental schema purpose
-    ECOBJECTS_EXPORT void SetSupplementalSchemaPurpose(WStringCR purpose);
-
-    //! Gets whether the supplemental schema is user specific
-    ECOBJECTS_EXPORT bool IsUserSpecific() const;
-
-    //! Sets whether the supplemental schema is user specific
-    ECOBJECTS_EXPORT void SetUserSpecific(bool userSpecific);
-
-    //! Returns true if the SupplmentalSchemaMetaData's back references matches the input values
-    //! @param[in]  primarySchemaName           The name of the primary schema
-    //! @param[in]  primarySchemaMajorVersion   The major version of the primary schema
-    //! @param[in]  primarySchemaMinorVersion   The minor version of the primary schema
-    //! @param[in]  matchType                   The matching requirements for the primary schema
-    ECOBJECTS_EXPORT bool IsForPrimarySchema(WStringCR primarySchemaName, uint32_t primarySchemaMajorVersion, uint32_t primarySchemaMinorVersion, SchemaMatchType matchType) const;
-
-// Statics
-    //! Returns the string used to get the SupplementalSchemaMetaData custom attribute.
-    ECOBJECTS_EXPORT static WCharCP GetCustomAttributeAccessor();
-
-    //! Returns the string used to access the PrimarySchemaName property on the
-    //! SupplementalSchemaMetaData custom attribute.
-    ECOBJECTS_EXPORT static WCharCP GetPrimarySchemaNamePropertyAccessor();
-
-    //! Returns the string used to access the PrimarySchemaMajorVersion property on the
-    //! SupplementalSchemaMetaData custom attribute.
-    ECOBJECTS_EXPORT static WCharCP GetPrimarySchemaMajorVersionPropertyAccessor();
-
-    //! Returns the string used to access the PrimarySchemaMinorVersion property on the
-    //! SupplementalSchemaMetaData custom attribute.
-    ECOBJECTS_EXPORT static WCharCP GetPrimarySchemaMinorVersionPropertyAccessor();
-
-    //! Returns the string used to access the Precedence property on the
-    //! SupplementalSchemaMetaData custom attribute.
-    ECOBJECTS_EXPORT static WCharCP GetPrecedencePropertyAccessor();
-
-    //! Returns the string used to access the Purpose property on the
-    //! SupplementalSchemaMetaData custom attribute.
-    ECOBJECTS_EXPORT static WCharCP GetPurposePropertyAccessor();
-
-    //! Returns the string used to access the IsUserSpecific property on the
-    //! SupplementalSchemaMetaData custom attribute.
-    ECOBJECTS_EXPORT static WCharCP GetIsUserSpecificPropertyAccessor();
-
-    //! Tries to get and build the SupplementalSchemaMetaData from the passed in supplementalSchemaMetadata
-    //! @param[out] supplementalSchemaMetadata  The variable that gets the SupplementalSchemaMetaData from the supplementalSchema.
-    //! @param[in]  supplementalSchema          The schema that the supplementalSchemeMetaData is to be retrieved from
-    //! @returns    true                        If the custom attribute was successfully found on the schema
-    ECOBJECTS_EXPORT static bool TryGetFromSchema(SupplementalSchemaMetaDataPtr& supplementalSchemaMetadata, ECSchemaCR supplementalSchema);
-
-    //! Sets the input supplementalSchemaMetadata as a custom attribute on the input supplementalSchema
-    //! @param[in]  supplementalSchema    The schema to set the attribute on.
-    //! @param[in]  supplementalSchemaMetadata  The attribute to set on the schema
-    ECOBJECTS_EXPORT static void SetMetadata(ECSchemaR supplementalSchema, SupplementalSchemaMetaDataR supplementalSchemaMetadata);
-
-    //! Represents the Standard Purposes a supplemental schema can have
-    struct StandardPurpose
-        {
-        //! The Standard Purpose for a Supplemental schema that contains Units information
-        static WCharCP Units () { return L"Units"; }
-
-        //! The Standard Purpose for a Supplemental schema that contains Localization information
-        static WCharCP Localization() { return L"Localization"; }
-
-        //! The Standard Purpose for a Supplemental schema that contains ChangeTracking information
-        static WCharCP ChangeTracking() { return L"ChangeTracking"; }
-        };
-};
-
-//=======================================================================================
-//! @ingroup ECObjectsGroup
-//! The SupplementedSchemaBuilder merges ECCustomAttributes from multiple schemas into one combined Schema
-//! @remarks
-//!
-//! The input schemas consist of one primary schema and any number of supplemental schemas.  The primary
-//! schema contains all of the actual class definitions.  The supplemental schemas only contain ECCustomAttributes applied
-//! to a skeleton of classes and properties.  Each supplemental schema is identified by a custom attribute instance of class
-//! 'SupplementalSchemaMetaData/'  This class can be found in the 'Bentley_Standard_CustomAttributes' schema.h  It contains
-//! entries that give a back reference to the primary schema, a precedence value, and a context.
-//! \n\n
-//! The precedence value determines which custom attributes override the primary schema and which ones are overridden
-//! by the primary schema.  Precedence is an integer value from 0-699.  It is split up into 7 levels, higher numbers
-//! have higher precedence and override lower precedence.  All precedences from 0-199 have lower precedence than the
-//! primary and all precedences from 200-699 have higher precedence than the primary.
-//! \n\n
-//! Precedence levels and values
-//! @li ChangeTracking  42000
-//! @li Localization    9900-9999
-//! @li User            600-699
-//! @li Discipline      500-599
-//! @li Project         400-499
-//! @li Site            300-399
-//! @li Customer        200-299
-//! @li --- Primary Schema ---
-//! @li Application     100-199
-//! @li Global          0-99
-//!
-//! \n
-//! The level names above correspond to the default level names for ProjectWise Managed Workspaces.  For example, give
-//! a supplemental schema a precedence in the 'Discipline' range if it contains metadata that varies per Discipline.
-//! \n\n
-//! For an example of the custom attribute that needs to be defined in a supplemental schema see SupplementalSchemaMetaData
-//!
-//!
-//! The purpose entry in a SupplementalScheaMetaData custom attribute gives extra information that is used when a plugin
-//! gathers a list of supplemental schemas.  For standard Purposes, see SupplementalSchemaMetaData.StandardPurpose.
-//!
-//! <b>FAQ</b>
-//! @li Supplemental schemas may <b>not</b> have the same precedence if they apply the same custom attribute class to
-//! the same IECCustomAttributeContainer (ECSchema, ECClass, ECProperty).
-//! @li The 'dummy' classes in a Supplemental schema may <b>not</b> have base classes or any hierarchy; this information
-//! is contained in the primary schema.
-//! @li During supplementation, only custom attributes defined directly on a container are taken into account.  Custom
-//! attributes defined on a base class are not checked during the supplementation of a derived class.
-//! @li Having multiple supplemental schemas with the same precedence can reduce performance, especially when using the
-//! UpdateSchema method
-//!
-//! <b>Constructing a supplemented schema</b>
-//! @li <b>Constructing</b>: There is one constructor.  It takes no arguments.
-//! @li <b>Adding schemas and consolidating them</b>: Once the manager has been constructed, the
-//! UpdateSchema method is used to add the primary and supplemental schemas.  Once called, the SupplementedSchemaBuilder
-//! will run through the supplementation routine and turn the input primary schema into a supplemented schema.
-
-// @bsistruct                                   Carole.MacDonald                04/2012
-//=======================================================================================
-struct SupplementedSchemaBuilder
-{
-public:
-    //! An enumeration used to pass precedence information around.  It provides enough information
-    //! to merge the supplemental schemas into the primary schema so long as the supplemental schemas
-    //! are properly ordered by precedence.
-    enum SchemaPrecedence
-        {
-        //! The supplemental schema has lower precedence than the consolidated schema
-        SCHEMA_PRECEDENCE_Lower,
-        //! The supplemental schema has the same precedence as the consolidated schema. This is a special case where two schemas have the same precedence value.
-        SCHEMA_PRECEDENCE_Equal,
-        //! The supplemental schema has greater precedence than the consolidated schema.
-        SCHEMA_PRECEDENCE_Greater
-        };
-
-private:
-    WString m_primarySchemaName;
-    ECSchemaP m_schemaToSupplement;
-    SchemaNamePurposeMap m_supplementalSchemaNamesAndPurposes;
-    ECSchemaCachePtr m_schemaCache;
-    bool m_createCopyOfSupplementalCustomAttribute;
-    static const int PRECEDENCE_THRESHOLD = 199;
-
-    SupplementedSchemaStatus OrderSupplementalSchemas(bmap<uint32_t, ECSchemaP>& schemasByPrecedence, ECSchemaR primarySchema, const bvector<ECSchemaP>& supplementalSchemaList, bvector<ECSchemaP>& localizationSchemas );
-
-    void ApplyLocalizationSupplementals(ECSchemaR primarySchema, WCharCP locale, bvector<ECSchemaP>& localizationSchemas);
-
-    //! Merges two schemas of the same precedence into one schema.
-    //! @remarks Used internally if two schemas are input that have the same precedence
-    //! @param[out] mergedSchema    The resulting merged schema between the two input schemas
-    //! @param[in]  schema1 A schema with equal precedence to the input schema2.  If one of the schemas may have already been copied,
-    //! it must be passed in as schema1
-    //! @param[in]  schema2 A schema with equal precedence to the input schema1
-    SupplementedSchemaStatus CreateMergedSchemaFromSchemasWithEqualPrecedence(ECSchemaP schema1, ECSchemaP schema2);
-
-    SupplementedSchemaStatus MergeClassesWithEqualPrecedence(ECSchemaP mergedSchema, ECClassP supplementalClass, WStringCR supplementalSchemaFullName, WStringCR mergedSchemaFullName);
-
-    //! Takes a map of supplemental schemas sorted by precedence and merges them one by one to create the consolidated schema
-    //! @param[in,out]  primarySchema   The schema to merge the supplemental schemas into
-    //! @param[in]      schemasByPrecedence A map of supplemental schemas sorted by precedence
-    SupplementedSchemaStatus MergeSchemasIntoSupplementedSchema (ECSchemaR primarySchema, bmap<uint32_t, ECSchemaP> schemasByPrecedence);
-
-    //! Merges a supplemental schema into the consolidated schema
-    //! @param[in,out]  primarySchema   The consolidated schema that will get supplemented
-    //! @param[in]      supplemental    The supplemental schema being merged
-    //! @param[in]      precedence      The SchemaPrecedence relative to the consolidated schema.  Because the schemas are passed in the correct order, the actual value of precedence is no longer needed.
-    SupplementedSchemaStatus MergeIntoSupplementedSchema(ECSchemaR primarySchema, ECSchemaP supplementalSchema, SchemaPrecedence precedence);
-
-    //! Takes a list of the custom attributes that need to be consolidated to a specific IECCustomAttributeContainer,
-    //! determines if each custom attribute has a class specific delegate to merge it.  Then it calls either the standard or specific delegate
-    //! @param[in,out]  consolidatedCustomAttributeContainer    The ECSchema, ECClass, or ECProperty that holds the consolidated custom attributes
-    //! @param[in]      supplementalCustomAttributes            The custom attributes from the supplemental schema currently being merged
-    //! @param[in]      precedence                              Determines if the precedence is greater, lower, or equal to the consolidated schema
-    //! @param[in]      supplementalSchemaFullName              The name of the schema the supplemental custom attributes come from.  This parameter should be null
-    //!                                                         unless this method is being called in the context of an UpdateSchema call
-    //! @param[in]      consolidatedSchemaFullName              The name of the schema that the consolidated custom attributes come from.  This parameter should
-    //!                                                         be null unless this method is being called in the context of merging schemas of equal precedence during an UpdateSchema call
-    SupplementedSchemaStatus MergeCustomAttributeClasses(IECCustomAttributeContainerR consolidatedCustomAttributeContainer, ECCustomAttributeInstanceIterable supplementalCustomAttributes, SchemaPrecedence precedence, WStringCP supplementalSchemaFullName, WStringCP consolidatedSchemaFullName);
-
-    //! Merges the source and target constraints of an ECRelationshipClass
-    //! @param[in,out]  consolidatedECClass The consolidated class we are going to merge the custom attributes into
-    //! @param[in]      supplementalECClass The supplemental class we are going to get the custom attributes from
-    //! @param[in]      precedence          The precedence relative to the consolidated schema.h  Because the schemas are passed in the correct order, the actual value of precedence is no longer needed
-    SupplementedSchemaStatus MergeRelationshipClassConstraints(ECClassP consolidatedECClass, ECRelationshipClassP supplementalECRelationshipClass, SchemaPrecedence precedence);
-
-    //! Merges the custom attributes for each property in a class
-    //! @param[in,out]  consolidatedECClass The consolidated class we are going to merge the custom attributes into
-    //! @param[in]      supplementalECClass The supplemental class we are going to get the custom attributes from
-    //! @param[in]      precedence          The precedence relative to the consolidated schema.h  Because the schemas are passed in the correct order, the actual value of precedence is no longer needed
-    SupplementedSchemaStatus MergePropertyCustomAttributes(ECClassP consolidatedECClass, ECClassP supplementalECClass, SchemaPrecedence precedence);
-
-    SupplementedSchemaStatus SupplementClass(ECSchemaR primarySchema, ECSchemaP supplementalSchema, ECClassP supplementalECClass, SchemaPrecedence precedence, WStringCP supplementalSchemaFullName);
-
-    //! The default merging "delegate"
-    //! @param[in,out] consolidatedCustomAttributeContainer The ECSchema, ECClass, or ECProperty that holds the consolidation custom attributes
-    //! @param[in]  consolidatedCustomAttribute The custom attribute from the consolidated schema
-    //! @param[in]  supplementalCustomAttribute The custom attribute from the supplemental schema
-    //! @param[in]  precedence  Determines if the precedence is greater, lower, or equal to the consolidated schema
-    SupplementedSchemaStatus MergeStandardCustomAttribute(IECCustomAttributeContainerR consolidatedCustomAttributeContainer, IECInstanceR supplementalCustomAttribute, IECInstanceP consolidatedCustomAttribute, SchemaPrecedence precedence);
-
-    //! The merging "delegate" for merging the UnitSpecification custom attribute
-    //! @param[in,out] consolidatedCustomAttributeContainer The ECSchema, ECClass, or ECProperty that holds the consolidation custom attributes
-    //! @param[in]  consolidatedCustomAttribute The custom attribute from the consolidated schema
-    //! @param[in]  supplementalCustomAttribute The custom attribute from the supplemental schema
-    //! @param[in]  precedence  Determines if the precedence is greater, lower, or equal to the consolidated schema
-    SupplementedSchemaStatus MergeUnitSpecificationCustomAttribute(IECCustomAttributeContainerR consolidatedCustomAttributeContainer, IECInstanceR supplementalCustomAttribute, IECInstanceP consolidatedCustomAttribute, SchemaPrecedence precedence);
-
-    //! The merging "delegate" for merging the UnitSpecifications custom attribute
-    //! @param[in,out] consolidatedCustomAttributeContainer The ECSchema, ECClass, or ECProperty that holds the consolidation custom attributes
-    //! @param[in]  consolidatedCustomAttribute The custom attribute from the consolidated schema
-    //! @param[in]  supplementalCustomAttribute The custom attribute from the supplemental schema
-    //! @param[in]  precedence  Determines if the precedence is greater, lower, or equal to the consolidated schema
-    SupplementedSchemaStatus MergeUnitSpecificationsCustomAttribute(IECCustomAttributeContainerR consolidatedCustomAttributeContainer, IECInstanceR supplementalCustomAttribute, IECInstanceP consolidatedCustomAttribute, SchemaPrecedence precedence);
-
-    //! This is safe function to set consolidated custom attribute. If the customAttributeInstance requires a new ECSchema to be referenced
-    //! the the container's ECSchema, the ECSchemaReference will be added automatically
-    //! @param[in,out] container Container on which consolidated custom attribute needs to be set
-    //! @param[in]  customAttributeInstance The custom attribute from the consolidated schema
-    //! @param[in] precedence If SCHEMA_PRECEDENCE_Equal, sets into list of primary ECCustomAttributes, otherwise into list of consolidated
-    static ECObjectsStatus  SetMergedCustomAttribute(IECCustomAttributeContainerR container, IECInstanceR customAttributeInstance, SchemaPrecedence precedence);
-
-public:
-    //! Gets the primary schema name
-    ECOBJECTS_EXPORT WStringCR GetPrimarySchemaName() const;
-
-    //! Default Constructor
-    SupplementedSchemaBuilder() { m_schemaCache = ECSchemaCache::Create(); }
-
-    //! Calling this method supplements the custom attributes of the primarySchema and all sub-containers, and applies the
-    //! supplemented custom attributes back to the primarySchema
-    //! @remarks This method updates the custom attribute container on the primarySchema in addition to the input classes.
-    //! @param[in,out]  primarySchema   The schema containing the actual class and property definitions.  This schema will
-    //! have the supplemented custom attributes added to it, and it will be marked as supplemented
-    //! @param[in]  supplementalSchemaList  A list of schemas that contain a skeleton structure containing only the classes
-    //! and properties needed to hold the supplementary custom attributes
-    //! @param[in]  createCopyOfSupplementalCustomAttribute Create copy of supplemental custom attribute before putting it on
-    //! the primary schema.
-    //! @returns A status code indicating whether the primarySchema was successfully supplemented
-<<<<<<< HEAD
-    ECOBJECTS_EXPORT SupplementedSchemaStatus UpdateSchema(ECSchemaR primarySchema, bvector<ECSchemaP>& supplementalSchemaList, bool createCopyOfSupplementalCustomAttribute = true);
-=======
-    ECOBJECTS_EXPORT SupplementedSchemaStatus UpdateSchema(ECSchemaR primarySchema, bvector<ECSchemaP>& supplementalSchemaList); 
-
-    //! Calling this method supplements the custom attributes of the primarySchema and all sub-containers, applies the
-    //! supplemented custom attributes back to the primarySchema, and applies the localizations from the supplemental with the matching locale.
-    //! @remarks This method updates the custom attribute container on the primarySchema in addition to the input classes.
-    //! @param[in,out]  primarySchema   The schema containing the actual class and property definitions.  This schema will
-    //! have the supplemented custom attributes added to it, and it will be marked as supplemented
-    //! @param[in]  supplementalSchemaList  A list of schemas that contain a skeleton structure containing only the classes
-    //! and properties needed to hold the supplementary custom attributes
-    //! @param[in]  locale  The localization supplemental with this locale will be applied if found.
-    //! @returns A status code indicating whether the primarySchema was successfully supplemented
-    ECOBJECTS_EXPORT SupplementedSchemaStatus UpdateSchema(ECSchemaR primarySchema, bvector<ECSchemaP>& supplementalSchemaList, WCharCP locale);
->>>>>>> 1c4059cb
-    }; // SupplementalSchemaBuilder
-
-//=======================================================================================
-//! @ingroup ECObjectsGroup
-//! Container for information about supplemental schemas
-//! @remarks SupplementalSchemaInfo contains the following information:
-//! @li Primary schema fullname
-//! @li The name of each supplemental schema that was used to supplement the primary schema
-//! @li the purpose of each of the supplemental schemas
-// @bsistruct                                    Carole.MacDonald                05/2012
-//=======================================================================================
-struct SupplementalSchemaInfo : RefCountedBase
-    {
-private:
-    WString     m_primarySchemaFullName;
-    WString     m_supplementedKey;
-    SchemaNamePurposeMap  m_supplementalSchemaNamesAndPurpose;
-    static WCharCP s_customAttributeAccessor;
-
-public:
-    //! Constructs an instance of the SupplementalSchemaInfo class
-    //! @param[in]  primarySchemaFullName   The full name of the primary schema this SupplementalSchemaInfo instance relates to
-    //! @param[in]  schemaFullNameToPurposeMapping  The bmap of schema full names and purposes used to supplement the primary schema.h  Schema Fullname is the key, Purpose is the value
-    ECOBJECTS_EXPORT SupplementalSchemaInfo(WStringCR primarySchemaFullName, SchemaNamePurposeMap& schemaFullNameToPurposeMapping);
-
-    //! Creates an instance of SupplementalSchemaInfo
-    ECOBJECTS_EXPORT static SupplementalSchemaInfoPtr Create(WStringCR primarySchemaFullName, SchemaNamePurposeMap& schemaFullNameToPurposeMapping);
-
-    //! Returns the full name of the primary schema this SupplementalSchemaInfo instance relates to
-    ECOBJECTS_EXPORT WStringCR GetPrimarySchemaFullName() const { return m_primarySchemaFullName; };
-
-    //! Generates a list of supplemental schema full names
-    //! @param[out] supplementalSchemaNames List of supplemental schema full names
-    //! @returns ECOBJECTS_STATUS_SchemaNotSupplemented if the schema is not supplemented, otherwise ECOBJECTS_STATUS_Success
-    ECOBJECTS_EXPORT ECObjectsStatus GetSupplementalSchemaNames(bvector<WString>& supplementalSchemaNames) const;
-
-    //! Returns the purpose of the supplemental schema with the given full name
-    //! @param[in]  fullSchemaName  The full name of the schema whose purpose you want to know.
-    //! @returns    NULL if there is no schema with that name, otherwise the purpose of the requested supplemental schema
-    ECOBJECTS_EXPORT WStringCP GetPurposeOfSupplementalSchema(WStringCR fullSchemaName) const;
-
-    //! Generates a list of supplemental schema full names that have the input purpose
-    //! @param[out] supplementalSchemaNames A list of schema full names that have the input purpose
-    //! @param[in]  purpose             Schemas with this purpose will be returned
-    //! @returns ECOBJECTS_STATUS_SchemaNotSupplemented if the schema is not supplemented, otherwise ECOBJECTS_STATUS_Success (even if no matching schemas are found)
-    ECOBJECTS_EXPORT ECObjectsStatus GetSupplementalSchemasWithPurpose(bvector<WString>& supplementalSchemaNames, WStringCR purpose) const;
-
-    //! Returns true if the second schema has the same supplemental schemas as the current schema for the input purpose
-    //! @remarks also returns true if neither schema is supplemented
-    //! @param[in]  secondSchema    The schema that this schema will be compared to
-    //! @param[in]  purpose         Schemas with this purpose will be compared
-    //! @returns    True    If the input schema has the same supplemental schemas as the current schema for the given purpose, or if neither schema is supplemented.
-    ECOBJECTS_EXPORT bool HasSameSupplementalSchemasForPurpose(ECSchemaCR secondSchema, WStringCR purpose) const;
-
-    //__PUBLISH_SECTION_END__
-    //! Creates a custom attribute defining the supplemental schema names and their purposes
-    IECInstancePtr CreateCustomAttribute();
-
-    //! Returns the string used to get the SupplementalSchemaMetaData custom attribute.
-    static WCharCP GetCustomAttributeAccessor();
-    //__PUBLISH_SECTION_START__
-
-    };
-END_BENTLEY_ECOBJECT_NAMESPACE
-
-/** @endcond */
+/*--------------------------------------------------------------------------------------+
+|
+|     $Source: PublicApi/ECObjects/SupplementalSchema.h $
+|
+|  $Copyright: (c) 2015 Bentley Systems, Incorporated. All rights reserved. $
+|
++--------------------------------------------------------------------------------------*/
+#pragma once
+/*__PUBLISH_SECTION_START__*/
+/** @cond BENTLEY_SDK_Internal */
+
+#include <ECObjects/ECInstance.h>
+#include <Bentley/RefCounted.h>
+
+BEGIN_BENTLEY_ECOBJECT_NAMESPACE
+
+struct SupplementalSchemaMetaData;
+typedef RefCountedPtr<SupplementalSchemaMetaData> SupplementalSchemaMetaDataPtr;
+typedef bmap<WString, WString> SchemaNamePurposeMap;
+
+//=======================================================================================
+//! @ingroup ECObjectsGroup
+//! Used to store the information from the SupplementalSchemaMetaData custom attribute.
+//! An example of the custom attribute:
+//! \code
+//!     <SupplementalSchemaMetaData xmlns="Bentley_Standard_CustomAttributes.01.00">
+//!         <PrimarySchemaName>primarySchemaName</PrimarySchemaName>
+//!         <PrimarySchemaMajorVersion>01</PrimarySchemaMajorVersion>
+//!         <PrimarySchemaMinorVersion>00</PrimarySchemaMinorVersion>
+//!         <Precedence>400</Precedence>
+//!         <Purpose>Localization:en-US</Purpose>
+//!         <IsUserSpecific>true<IsUserSpecific>
+//!     </SupplementalSchemaMetaData>
+//! \endcode
+//! Also defines constants for accessing the Custom Attribute directly.
+// @bsistruct                                    Carole.MacDonald                03/2012
+//=======================================================================================
+struct SupplementalSchemaMetaData : RefCountedBase
+{
+private:
+    WString m_primarySchemaName;
+    uint32_t  m_primarySchemaMajorVersion;
+    uint32_t  m_primarySchemaMinorVersion;
+    uint32_t  m_supplementalSchemaPrecedence;
+    WString m_supplementalSchemaPurpose;
+    bool   m_isUserSpecific;
+
+    static WCharCP s_customAttributeAccessor;
+
+public:
+    //! Constructor for SupplementalSchemaMetaData
+    ECOBJECTS_EXPORT SupplementalSchemaMetaData
+        (
+        WString     primarySchemaName,              //!< Name of the primary schema that this schema supplements
+        uint32_t    primarySchemaMajorVersion,      //!< Major version of the primary schema that this schema supplements
+        uint32_t    primarySchemaMinorVersion,      //!< Minor version of the primary schema that this schema supplements
+        uint32_t    supplementalSchemaPrecedence,   //!< custom attributes with higher precedence overrride custom attributes with lower precedence
+        WString     supplementalSchemaPurpose,      //!< Purpose of this supplemental schema
+        bool        isUserSpecific                  //!< if true this schema supplements the primary schema on a per user basis
+        );
+
+    //! Creates an instance of SupplementalSchemaMetaData
+    ECOBJECTS_EXPORT static SupplementalSchemaMetaDataPtr Create
+        (
+        WString     primarySchemaName,              //!< Name of the primary schema that this schema supplements
+        uint32_t    primarySchemaMajorVersion,      //!< Major version of the primary schema that this schema supplements
+        uint32_t    primarySchemaMinorVersion,      //!< Minor version of the primary schema that this schema supplements
+        uint32_t    supplementalSchemaPrecedence,   //!< custom attributes with higher precedence overrride custom attributes with lower precedence
+        WString     supplementalSchemaPurpose,      //!< Purpose of this supplemental schema
+        bool        isUserSpecific                  //!< if true this schema supplements the primary schema on a per user basis
+        );
+
+    //! Constructor that takes the custom attribute itself
+    ECOBJECTS_EXPORT SupplementalSchemaMetaData(IECInstanceCR supplementalSchemaMetaDataCustomAttribute);
+
+    //! Creates an instance of SupplementalSchemaMetaData
+    ECOBJECTS_EXPORT static SupplementalSchemaMetaDataPtr Create(IECInstanceCR supplementalSchemaMetaDataCustomAttribute);
+
+    ECOBJECTS_EXPORT virtual ~SupplementalSchemaMetaData() {}
+    //! Returns true if the input schema defines the SupplementalSchemaMetaData custom attribute
+    //! @param[in]  supplementalSchema  The schema to test to see if it is a supplemental schema
+    //! @returns    True if the schema defines the SupplementalSchemaMetaData custom attribute
+    ECOBJECTS_EXPORT bool IsSupplemental(ECSchemaP supplementalSchema);
+
+    //! Creates a Custom Attribute from the current SupplementalSchemaMetaData instance
+    ECOBJECTS_EXPORT IECInstancePtr CreateCustomAttribute();
+
+    //! Gets the primary schema name
+    ECOBJECTS_EXPORT WStringCR GetPrimarySchemaName() const;
+
+    //! Sets the primary schema name
+    ECOBJECTS_EXPORT void SetPrimarySchemaName(WStringCR name);
+
+    //! Gets the major version of the Primary schema
+    ECOBJECTS_EXPORT uint32_t GetPrimarySchemaMajorVersion() const;
+
+    //! Sets the major version of the Primary schema
+    ECOBJECTS_EXPORT void SetPrimarySchemaMajorVersion(uint32_t major);
+
+    //! Gets the minor version of the Primary schema
+    ECOBJECTS_EXPORT uint32_t GetPrimarySchemaMinorVersion() const;
+
+    //! Sets the minor version of the Primary schema
+    ECOBJECTS_EXPORT void SetPrimarySchemaMinorVersion(uint32_t minor);
+
+    //! Gets the supplemental schema precedence
+    ECOBJECTS_EXPORT uint32_t GetSupplementalSchemaPrecedence() const;
+
+    //! Sets the supplemental schema precedence
+    ECOBJECTS_EXPORT void SetSupplementalSchemaPrecedence(uint32_t precedence);
+
+    //! Gets the supplemental schema purpose
+    ECOBJECTS_EXPORT WStringCR GetSupplementalSchemaPurpose() const;
+
+    //! Sets the supplemental schema purpose
+    ECOBJECTS_EXPORT void SetSupplementalSchemaPurpose(WStringCR purpose);
+
+    //! Gets whether the supplemental schema is user specific
+    ECOBJECTS_EXPORT bool IsUserSpecific() const;
+
+    //! Sets whether the supplemental schema is user specific
+    ECOBJECTS_EXPORT void SetUserSpecific(bool userSpecific);
+
+    //! Returns true if the SupplmentalSchemaMetaData's back references matches the input values
+    //! @param[in]  primarySchemaName           The name of the primary schema
+    //! @param[in]  primarySchemaMajorVersion   The major version of the primary schema
+    //! @param[in]  primarySchemaMinorVersion   The minor version of the primary schema
+    //! @param[in]  matchType                   The matching requirements for the primary schema
+    ECOBJECTS_EXPORT bool IsForPrimarySchema(WStringCR primarySchemaName, uint32_t primarySchemaMajorVersion, uint32_t primarySchemaMinorVersion, SchemaMatchType matchType) const;
+
+// Statics
+    //! Returns the string used to get the SupplementalSchemaMetaData custom attribute.
+    ECOBJECTS_EXPORT static WCharCP GetCustomAttributeAccessor();
+
+    //! Returns the string used to access the PrimarySchemaName property on the
+    //! SupplementalSchemaMetaData custom attribute.
+    ECOBJECTS_EXPORT static WCharCP GetPrimarySchemaNamePropertyAccessor();
+
+    //! Returns the string used to access the PrimarySchemaMajorVersion property on the
+    //! SupplementalSchemaMetaData custom attribute.
+    ECOBJECTS_EXPORT static WCharCP GetPrimarySchemaMajorVersionPropertyAccessor();
+
+    //! Returns the string used to access the PrimarySchemaMinorVersion property on the
+    //! SupplementalSchemaMetaData custom attribute.
+    ECOBJECTS_EXPORT static WCharCP GetPrimarySchemaMinorVersionPropertyAccessor();
+
+    //! Returns the string used to access the Precedence property on the
+    //! SupplementalSchemaMetaData custom attribute.
+    ECOBJECTS_EXPORT static WCharCP GetPrecedencePropertyAccessor();
+
+    //! Returns the string used to access the Purpose property on the
+    //! SupplementalSchemaMetaData custom attribute.
+    ECOBJECTS_EXPORT static WCharCP GetPurposePropertyAccessor();
+
+    //! Returns the string used to access the IsUserSpecific property on the
+    //! SupplementalSchemaMetaData custom attribute.
+    ECOBJECTS_EXPORT static WCharCP GetIsUserSpecificPropertyAccessor();
+
+    //! Tries to get and build the SupplementalSchemaMetaData from the passed in supplementalSchemaMetadata
+    //! @param[out] supplementalSchemaMetadata  The variable that gets the SupplementalSchemaMetaData from the supplementalSchema.
+    //! @param[in]  supplementalSchema          The schema that the supplementalSchemeMetaData is to be retrieved from
+    //! @returns    true                        If the custom attribute was successfully found on the schema
+    ECOBJECTS_EXPORT static bool TryGetFromSchema(SupplementalSchemaMetaDataPtr& supplementalSchemaMetadata, ECSchemaCR supplementalSchema);
+
+    //! Sets the input supplementalSchemaMetadata as a custom attribute on the input supplementalSchema
+    //! @param[in]  supplementalSchema    The schema to set the attribute on.
+    //! @param[in]  supplementalSchemaMetadata  The attribute to set on the schema
+    ECOBJECTS_EXPORT static void SetMetadata(ECSchemaR supplementalSchema, SupplementalSchemaMetaDataR supplementalSchemaMetadata);
+
+    //! Represents the Standard Purposes a supplemental schema can have
+    struct StandardPurpose
+        {
+        //! The Standard Purpose for a Supplemental schema that contains Units information
+        static WCharCP Units () { return L"Units"; }
+
+        //! The Standard Purpose for a Supplemental schema that contains Localization information
+        static WCharCP Localization() { return L"Localization"; }
+
+        //! The Standard Purpose for a Supplemental schema that contains ChangeTracking information
+        static WCharCP ChangeTracking() { return L"ChangeTracking"; }
+        };
+};
+
+//=======================================================================================
+//! @ingroup ECObjectsGroup
+//! The SupplementedSchemaBuilder merges ECCustomAttributes from multiple schemas into one combined Schema
+//! @remarks
+//!
+//! The input schemas consist of one primary schema and any number of supplemental schemas.  The primary
+//! schema contains all of the actual class definitions.  The supplemental schemas only contain ECCustomAttributes applied
+//! to a skeleton of classes and properties.  Each supplemental schema is identified by a custom attribute instance of class
+//! 'SupplementalSchemaMetaData/'  This class can be found in the 'Bentley_Standard_CustomAttributes' schema.h  It contains
+//! entries that give a back reference to the primary schema, a precedence value, and a context.
+//! \n\n
+//! The precedence value determines which custom attributes override the primary schema and which ones are overridden
+//! by the primary schema.  Precedence is an integer value from 0-699.  It is split up into 7 levels, higher numbers
+//! have higher precedence and override lower precedence.  All precedences from 0-199 have lower precedence than the
+//! primary and all precedences from 200-699 have higher precedence than the primary.
+//! \n\n
+//! Precedence levels and values
+//! @li ChangeTracking  42000
+//! @li Localization    9900-9999
+//! @li User            600-699
+//! @li Discipline      500-599
+//! @li Project         400-499
+//! @li Site            300-399
+//! @li Customer        200-299
+//! @li --- Primary Schema ---
+//! @li Application     100-199
+//! @li Global          0-99
+//!
+//! \n
+//! The level names above correspond to the default level names for ProjectWise Managed Workspaces.  For example, give
+//! a supplemental schema a precedence in the 'Discipline' range if it contains metadata that varies per Discipline.
+//! \n\n
+//! For an example of the custom attribute that needs to be defined in a supplemental schema see SupplementalSchemaMetaData
+//!
+//!
+//! The purpose entry in a SupplementalScheaMetaData custom attribute gives extra information that is used when a plugin
+//! gathers a list of supplemental schemas.  For standard Purposes, see SupplementalSchemaMetaData.StandardPurpose.
+//!
+//! <b>FAQ</b>
+//! @li Supplemental schemas may <b>not</b> have the same precedence if they apply the same custom attribute class to
+//! the same IECCustomAttributeContainer (ECSchema, ECClass, ECProperty).
+//! @li The 'dummy' classes in a Supplemental schema may <b>not</b> have base classes or any hierarchy; this information
+//! is contained in the primary schema.
+//! @li During supplementation, only custom attributes defined directly on a container are taken into account.  Custom
+//! attributes defined on a base class are not checked during the supplementation of a derived class.
+//! @li Having multiple supplemental schemas with the same precedence can reduce performance, especially when using the
+//! UpdateSchema method
+//!
+//! <b>Constructing a supplemented schema</b>
+//! @li <b>Constructing</b>: There is one constructor.  It takes no arguments.
+//! @li <b>Adding schemas and consolidating them</b>: Once the manager has been constructed, the
+//! UpdateSchema method is used to add the primary and supplemental schemas.  Once called, the SupplementedSchemaBuilder
+//! will run through the supplementation routine and turn the input primary schema into a supplemented schema.
+
+// @bsistruct                                   Carole.MacDonald                04/2012
+//=======================================================================================
+struct SupplementedSchemaBuilder
+{
+public:
+    //! An enumeration used to pass precedence information around.  It provides enough information
+    //! to merge the supplemental schemas into the primary schema so long as the supplemental schemas
+    //! are properly ordered by precedence.
+    enum SchemaPrecedence
+        {
+        //! The supplemental schema has lower precedence than the consolidated schema
+        SCHEMA_PRECEDENCE_Lower,
+        //! The supplemental schema has the same precedence as the consolidated schema. This is a special case where two schemas have the same precedence value.
+        SCHEMA_PRECEDENCE_Equal,
+        //! The supplemental schema has greater precedence than the consolidated schema.
+        SCHEMA_PRECEDENCE_Greater
+        };
+
+private:
+    WString m_primarySchemaName;
+    ECSchemaP m_schemaToSupplement;
+    SchemaNamePurposeMap m_supplementalSchemaNamesAndPurposes;
+    ECSchemaCachePtr m_schemaCache;
+    bool m_createCopyOfSupplementalCustomAttribute;
+    static const int PRECEDENCE_THRESHOLD = 199;
+
+    SupplementedSchemaStatus OrderSupplementalSchemas(bmap<uint32_t, ECSchemaP>& schemasByPrecedence, ECSchemaR primarySchema, const bvector<ECSchemaP>& supplementalSchemaList, bvector<ECSchemaP>& localizationSchemas );
+
+    void ApplyLocalizationSupplementals(ECSchemaR primarySchema, WCharCP locale, bvector<ECSchemaP>& localizationSchemas);
+
+    //! Merges two schemas of the same precedence into one schema.
+    //! @remarks Used internally if two schemas are input that have the same precedence
+    //! @param[out] mergedSchema    The resulting merged schema between the two input schemas
+    //! @param[in]  schema1 A schema with equal precedence to the input schema2.  If one of the schemas may have already been copied,
+    //! it must be passed in as schema1
+    //! @param[in]  schema2 A schema with equal precedence to the input schema1
+    SupplementedSchemaStatus CreateMergedSchemaFromSchemasWithEqualPrecedence(ECSchemaP schema1, ECSchemaP schema2);
+
+    SupplementedSchemaStatus MergeClassesWithEqualPrecedence(ECSchemaP mergedSchema, ECClassP supplementalClass, WStringCR supplementalSchemaFullName, WStringCR mergedSchemaFullName);
+
+    //! Takes a map of supplemental schemas sorted by precedence and merges them one by one to create the consolidated schema
+    //! @param[in,out]  primarySchema   The schema to merge the supplemental schemas into
+    //! @param[in]      schemasByPrecedence A map of supplemental schemas sorted by precedence
+    SupplementedSchemaStatus MergeSchemasIntoSupplementedSchema (ECSchemaR primarySchema, bmap<uint32_t, ECSchemaP> schemasByPrecedence);
+
+    //! Merges a supplemental schema into the consolidated schema
+    //! @param[in,out]  primarySchema   The consolidated schema that will get supplemented
+    //! @param[in]      supplemental    The supplemental schema being merged
+    //! @param[in]      precedence      The SchemaPrecedence relative to the consolidated schema.  Because the schemas are passed in the correct order, the actual value of precedence is no longer needed.
+    SupplementedSchemaStatus MergeIntoSupplementedSchema(ECSchemaR primarySchema, ECSchemaP supplementalSchema, SchemaPrecedence precedence);
+
+    //! Takes a list of the custom attributes that need to be consolidated to a specific IECCustomAttributeContainer,
+    //! determines if each custom attribute has a class specific delegate to merge it.  Then it calls either the standard or specific delegate
+    //! @param[in,out]  consolidatedCustomAttributeContainer    The ECSchema, ECClass, or ECProperty that holds the consolidated custom attributes
+    //! @param[in]      supplementalCustomAttributes            The custom attributes from the supplemental schema currently being merged
+    //! @param[in]      precedence                              Determines if the precedence is greater, lower, or equal to the consolidated schema
+    //! @param[in]      supplementalSchemaFullName              The name of the schema the supplemental custom attributes come from.  This parameter should be null
+    //!                                                         unless this method is being called in the context of an UpdateSchema call
+    //! @param[in]      consolidatedSchemaFullName              The name of the schema that the consolidated custom attributes come from.  This parameter should
+    //!                                                         be null unless this method is being called in the context of merging schemas of equal precedence during an UpdateSchema call
+    SupplementedSchemaStatus MergeCustomAttributeClasses(IECCustomAttributeContainerR consolidatedCustomAttributeContainer, ECCustomAttributeInstanceIterable supplementalCustomAttributes, SchemaPrecedence precedence, WStringCP supplementalSchemaFullName, WStringCP consolidatedSchemaFullName);
+
+    //! Merges the source and target constraints of an ECRelationshipClass
+    //! @param[in,out]  consolidatedECClass The consolidated class we are going to merge the custom attributes into
+    //! @param[in]      supplementalECClass The supplemental class we are going to get the custom attributes from
+    //! @param[in]      precedence          The precedence relative to the consolidated schema.h  Because the schemas are passed in the correct order, the actual value of precedence is no longer needed
+    SupplementedSchemaStatus MergeRelationshipClassConstraints(ECClassP consolidatedECClass, ECRelationshipClassP supplementalECRelationshipClass, SchemaPrecedence precedence);
+
+    //! Merges the custom attributes for each property in a class
+    //! @param[in,out]  consolidatedECClass The consolidated class we are going to merge the custom attributes into
+    //! @param[in]      supplementalECClass The supplemental class we are going to get the custom attributes from
+    //! @param[in]      precedence          The precedence relative to the consolidated schema.h  Because the schemas are passed in the correct order, the actual value of precedence is no longer needed
+    SupplementedSchemaStatus MergePropertyCustomAttributes(ECClassP consolidatedECClass, ECClassP supplementalECClass, SchemaPrecedence precedence);
+
+    SupplementedSchemaStatus SupplementClass(ECSchemaR primarySchema, ECSchemaP supplementalSchema, ECClassP supplementalECClass, SchemaPrecedence precedence, WStringCP supplementalSchemaFullName);
+
+    //! The default merging "delegate"
+    //! @param[in,out] consolidatedCustomAttributeContainer The ECSchema, ECClass, or ECProperty that holds the consolidation custom attributes
+    //! @param[in]  consolidatedCustomAttribute The custom attribute from the consolidated schema
+    //! @param[in]  supplementalCustomAttribute The custom attribute from the supplemental schema
+    //! @param[in]  precedence  Determines if the precedence is greater, lower, or equal to the consolidated schema
+    SupplementedSchemaStatus MergeStandardCustomAttribute(IECCustomAttributeContainerR consolidatedCustomAttributeContainer, IECInstanceR supplementalCustomAttribute, IECInstanceP consolidatedCustomAttribute, SchemaPrecedence precedence);
+
+    //! The merging "delegate" for merging the UnitSpecification custom attribute
+    //! @param[in,out] consolidatedCustomAttributeContainer The ECSchema, ECClass, or ECProperty that holds the consolidation custom attributes
+    //! @param[in]  consolidatedCustomAttribute The custom attribute from the consolidated schema
+    //! @param[in]  supplementalCustomAttribute The custom attribute from the supplemental schema
+    //! @param[in]  precedence  Determines if the precedence is greater, lower, or equal to the consolidated schema
+    SupplementedSchemaStatus MergeUnitSpecificationCustomAttribute(IECCustomAttributeContainerR consolidatedCustomAttributeContainer, IECInstanceR supplementalCustomAttribute, IECInstanceP consolidatedCustomAttribute, SchemaPrecedence precedence);
+
+    //! The merging "delegate" for merging the UnitSpecifications custom attribute
+    //! @param[in,out] consolidatedCustomAttributeContainer The ECSchema, ECClass, or ECProperty that holds the consolidation custom attributes
+    //! @param[in]  consolidatedCustomAttribute The custom attribute from the consolidated schema
+    //! @param[in]  supplementalCustomAttribute The custom attribute from the supplemental schema
+    //! @param[in]  precedence  Determines if the precedence is greater, lower, or equal to the consolidated schema
+    SupplementedSchemaStatus MergeUnitSpecificationsCustomAttribute(IECCustomAttributeContainerR consolidatedCustomAttributeContainer, IECInstanceR supplementalCustomAttribute, IECInstanceP consolidatedCustomAttribute, SchemaPrecedence precedence);
+
+    //! This is safe function to set consolidated custom attribute. If the customAttributeInstance requires a new ECSchema to be referenced
+    //! the the container's ECSchema, the ECSchemaReference will be added automatically
+    //! @param[in,out] container Container on which consolidated custom attribute needs to be set
+    //! @param[in]  customAttributeInstance The custom attribute from the consolidated schema
+    //! @param[in] precedence If SCHEMA_PRECEDENCE_Equal, sets into list of primary ECCustomAttributes, otherwise into list of consolidated
+    static ECObjectsStatus  SetMergedCustomAttribute(IECCustomAttributeContainerR container, IECInstanceR customAttributeInstance, SchemaPrecedence precedence);
+
+public:
+    //! Gets the primary schema name
+    ECOBJECTS_EXPORT WStringCR GetPrimarySchemaName() const;
+
+    //! Default Constructor
+    SupplementedSchemaBuilder() { m_schemaCache = ECSchemaCache::Create(); }
+
+    //! Calling this method supplements the custom attributes of the primarySchema and all sub-containers, and applies the
+    //! supplemented custom attributes back to the primarySchema
+    //! @remarks This method updates the custom attribute container on the primarySchema in addition to the input classes.
+    //! @param[in,out]  primarySchema   The schema containing the actual class and property definitions.  This schema will
+    //! have the supplemented custom attributes added to it, and it will be marked as supplemented
+    //! @param[in]  supplementalSchemaList  A list of schemas that contain a skeleton structure containing only the classes
+    //! and properties needed to hold the supplementary custom attributes
+    //! @param[in]  createCopyOfSupplementalCustomAttribute Create copy of supplemental custom attribute before putting it on
+    //! the primary schema.
+    //! @returns A status code indicating whether the primarySchema was successfully supplemented
+    ECOBJECTS_EXPORT SupplementedSchemaStatus UpdateSchema(ECSchemaR primarySchema, bvector<ECSchemaP>& supplementalSchemaList, bool createCopyOfSupplementalCustomAttribute = true);
+
+    //! Calling this method supplements the custom attributes of the primarySchema and all sub-containers, applies the
+    //! supplemented custom attributes back to the primarySchema, and applies the localizations from the supplemental with the matching locale.
+    //! @remarks This method updates the custom attribute container on the primarySchema in addition to the input classes.
+    //! @param[in,out]  primarySchema   The schema containing the actual class and property definitions.  This schema will
+    //! have the supplemented custom attributes added to it, and it will be marked as supplemented
+    //! @param[in]  supplementalSchemaList  A list of schemas that contain a skeleton structure containing only the classes
+    //! and properties needed to hold the supplementary custom attributes
+    //! @param[in]  locale  The localization supplemental with this locale will be applied if found.
+    //! @returns A status code indicating whether the primarySchema was successfully supplemented
+    ECOBJECTS_EXPORT SupplementedSchemaStatus UpdateSchema(ECSchemaR primarySchema, bvector<ECSchemaP>& supplementalSchemaList, WCharCP locale, bool createCopyOfSupplementalCustomAttribute = true);
+    }; // SupplementalSchemaBuilder
+
+//=======================================================================================
+//! @ingroup ECObjectsGroup
+//! Container for information about supplemental schemas
+//! @remarks SupplementalSchemaInfo contains the following information:
+//! @li Primary schema fullname
+//! @li The name of each supplemental schema that was used to supplement the primary schema
+//! @li the purpose of each of the supplemental schemas
+// @bsistruct                                    Carole.MacDonald                05/2012
+//=======================================================================================
+struct SupplementalSchemaInfo : RefCountedBase
+    {
+private:
+    WString     m_primarySchemaFullName;
+    WString     m_supplementedKey;
+    SchemaNamePurposeMap  m_supplementalSchemaNamesAndPurpose;
+    static WCharCP s_customAttributeAccessor;
+
+public:
+    //! Constructs an instance of the SupplementalSchemaInfo class
+    //! @param[in]  primarySchemaFullName   The full name of the primary schema this SupplementalSchemaInfo instance relates to
+    //! @param[in]  schemaFullNameToPurposeMapping  The bmap of schema full names and purposes used to supplement the primary schema.h  Schema Fullname is the key, Purpose is the value
+    ECOBJECTS_EXPORT SupplementalSchemaInfo(WStringCR primarySchemaFullName, SchemaNamePurposeMap& schemaFullNameToPurposeMapping);
+
+    //! Creates an instance of SupplementalSchemaInfo
+    ECOBJECTS_EXPORT static SupplementalSchemaInfoPtr Create(WStringCR primarySchemaFullName, SchemaNamePurposeMap& schemaFullNameToPurposeMapping);
+
+    //! Returns the full name of the primary schema this SupplementalSchemaInfo instance relates to
+    ECOBJECTS_EXPORT WStringCR GetPrimarySchemaFullName() const { return m_primarySchemaFullName; };
+
+    //! Generates a list of supplemental schema full names
+    //! @param[out] supplementalSchemaNames List of supplemental schema full names
+    //! @returns ECOBJECTS_STATUS_SchemaNotSupplemented if the schema is not supplemented, otherwise ECOBJECTS_STATUS_Success
+    ECOBJECTS_EXPORT ECObjectsStatus GetSupplementalSchemaNames(bvector<WString>& supplementalSchemaNames) const;
+
+    //! Returns the purpose of the supplemental schema with the given full name
+    //! @param[in]  fullSchemaName  The full name of the schema whose purpose you want to know.
+    //! @returns    NULL if there is no schema with that name, otherwise the purpose of the requested supplemental schema
+    ECOBJECTS_EXPORT WStringCP GetPurposeOfSupplementalSchema(WStringCR fullSchemaName) const;
+
+    //! Generates a list of supplemental schema full names that have the input purpose
+    //! @param[out] supplementalSchemaNames A list of schema full names that have the input purpose
+    //! @param[in]  purpose             Schemas with this purpose will be returned
+    //! @returns ECOBJECTS_STATUS_SchemaNotSupplemented if the schema is not supplemented, otherwise ECOBJECTS_STATUS_Success (even if no matching schemas are found)
+    ECOBJECTS_EXPORT ECObjectsStatus GetSupplementalSchemasWithPurpose(bvector<WString>& supplementalSchemaNames, WStringCR purpose) const;
+
+    //! Returns true if the second schema has the same supplemental schemas as the current schema for the input purpose
+    //! @remarks also returns true if neither schema is supplemented
+    //! @param[in]  secondSchema    The schema that this schema will be compared to
+    //! @param[in]  purpose         Schemas with this purpose will be compared
+    //! @returns    True    If the input schema has the same supplemental schemas as the current schema for the given purpose, or if neither schema is supplemented.
+    ECOBJECTS_EXPORT bool HasSameSupplementalSchemasForPurpose(ECSchemaCR secondSchema, WStringCR purpose) const;
+
+    //__PUBLISH_SECTION_END__
+    //! Creates a custom attribute defining the supplemental schema names and their purposes
+    IECInstancePtr CreateCustomAttribute();
+
+    //! Returns the string used to get the SupplementalSchemaMetaData custom attribute.
+    static WCharCP GetCustomAttributeAccessor();
+    //__PUBLISH_SECTION_START__
+
+    };
+END_BENTLEY_ECOBJECT_NAMESPACE
+
+/** @endcond */