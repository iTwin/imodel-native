--- conflicted
+++ resolved
@@ -1,117 +1,110 @@
-/*--------------------------------------------------------------------------------------+
-|
-|     $Source: PublicApi/ECObjects/ECEnabler.h $
-|
-|   $Copyright: (c) 2011 Bentley Systems, Incorporated. All rights reserved. $
-|
-+--------------------------------------------------------------------------------------*/
-#pragma once
-/*__PUBLISH_SECTION_START__*/
-
-#include <ECObjects\ECObjects.h>
-#include <ECObjects\ECInstance.h>
-#include <ECObjects\ECSchema.h>
-#include <Bentley\RefCounted.h>
-#include <Bentley\bset.h>
-
-BEGIN_BENTLEY_EC_NAMESPACE
-
-typedef RefCountedPtr<StandaloneECEnabler>        StandaloneECEnablerPtr;
-typedef RefCountedPtr<ECEnabler>                  EnablerPtr;
-
-//=======================================================================================    
-//! base class ensuring that all enablers are refcounted
-//=======================================================================================    
-struct ECEnabler : RefCountedBase, IStandaloneEnablerLocator
-    {
-    //! Interface of functor that wants to process text-valued properties
-    struct IPropertyProcessor 
-        {
-        //! Callback for primitive property on instance.
-        //! @return true if the desired property was found and processing should stop; else return false if processing should continue.
-        virtual bool _ProcessPrimitiveProperty (IECInstance const& instance, wchar_t const* propName, ECValue const& propValue) const = 0;
-        };
-
-    enum PropertyProcessingResult  {PROPERTY_PROCESSING_RESULT_Miss=0, PROPERTY_PROCESSING_RESULT_Hit=1, PROPERTY_PROCESSING_RESULT_NoCandidates=3};
-    enum PropertyProcessingOptions {PROPERTY_PROCESSING_OPTIONS_SingleType=0, PROPERTY_PROCESSING_OPTIONS_AllTypes=1};
-
-private:
-    ECClassCR                    m_ecClass;
-    IStandaloneEnablerLocatorR   m_standaloneInstanceEnablerLocator;    // can't be const because the m_standaloneInstanceEnablerLocator may grow if a new enabler is added to its cache
-
-    ECEnabler(); // Hidden as part of the RefCounted pattern
-
-protected:
-    //! Protected as part of the RefCounted pattern
-    ECOBJECTS_EXPORT ~ECEnabler(); 
-
-    //! Subclasses of ECEnabler should implement a FactoryMethod to construct the enabler, as
-    //! part of the RefCounted pattern.
-    //! It should be of the form:
-    //! /code
-    //!   static ____EnablerPtr CreateEnabler (ECClassCR ecClass)
-    //!       {
-    //!       return new ____Enabler (ecClass);    
-    //!       };
-    //! /endcode
-    //! where the ____ is a name specific to your subclass, and the parameters may vary per enabler.
-    ECOBJECTS_EXPORT ECEnabler(ECClassCR ecClass, IStandaloneEnablerLocatorR childECEnablerLocator);
-
-    virtual wchar_t const *         _GetName() const = 0;
-    virtual ECObjectsStatus         _GetPropertyIndex (UInt32& propertyIndex, const wchar_t * propertyAccessString) const = 0;
-    virtual ECObjectsStatus         _GetAccessString  (const wchar_t *& propertyAccessString, UInt32 propertyIndex) const = 0;
-    virtual UInt32                  _GetFirstPropertyIndex (UInt32 parentIndex) const = 0;
-    virtual UInt32                  _GetNextPropertyIndex  (UInt32 parentIndex, UInt32 inputIndex) const = 0;
-    virtual UInt32                  _GetPropertyCount () const = 0;
-
-    // IStandaloneEnablerLocator
-    ECOBJECTS_EXPORT virtual StandaloneECEnablerPtr  _ObtainStandaloneInstanceEnabler (const wchar_t* schemaName, const wchar_t* className); 
-
-#if defined (EXPERIMENTAL_TEXT_FILTER)
-    ECOBJECTS_EXPORT virtual PropertyProcessingResult   _ProcessPrimitiveProperties (bset<ECClassCP>& failedClasses, IECInstanceCR, EC::PrimitiveType, IPropertyProcessor const&, PropertyProcessingOptions) const;
-#endif
-
-    ECOBJECTS_EXPORT         bool                       ProcessStructProperty (bset<ECClassCP>& failedClasses, bool& allStructsFailed, ECValueCR propValue, EC::PrimitiveType primitiveType, IPropertyProcessor const& proc, PropertyProcessingOptions opts) const;
-
-public:
-    UInt32                           m_privateRefCount;
-    ECOBJECTS_EXPORT UInt32          AddRef();
-    ECOBJECTS_EXPORT UInt32          Release();
-
-    //! Primarily for debugging/logging purposes. Should match your fully-qualified class name
-    ECOBJECTS_EXPORT wchar_t const *            GetName() const;
-    
-<<<<<<< HEAD
-    ECOBJECTS_EXPORT ECClassCR          GetClass() const;
-    ECOBJECTS_EXPORT ECObjectsStatus    GetPropertyIndex     (UInt32& propertyIndex, const wchar_t * propertyAccessString) const;
-    ECOBJECTS_EXPORT ECObjectsStatus    GetAccessString      (const wchar_t *& propertyAccessString, UInt32 propertyIndex) const;
-    ECOBJECTS_EXPORT UInt32             GetFirstPropertyIndex (UInt32 parentIndex) const;
-    ECOBJECTS_EXPORT UInt32             GetNextPropertyIndex  (UInt32 parentIndex, UInt32 inputIndex) const;
-    ECOBJECTS_EXPORT bool               HasChildValues (ECValueAccessorCR, IECInstanceCR) const;
-    ECOBJECTS_EXPORT ECValuesCollection GetChildValues (ECValueAccessorCR, IECInstanceCR) const;
-    ECOBJECTS_EXPORT UInt32             GetPropertyCount () const;
-=======
-    ECOBJECTS_EXPORT ECClassCR                  GetClass() const;
-    ECOBJECTS_EXPORT ECObjectsStatus            GetPropertyIndex     (UInt32& propertyIndex, const wchar_t * propertyAccessString) const;
-    ECOBJECTS_EXPORT ECObjectsStatus            GetAccessString      (const wchar_t *& propertyAccessString, UInt32 propertyIndex) const;
-    ECOBJECTS_EXPORT UInt32                     GetPropertyCount () const;
-    ECOBJECTS_EXPORT StandaloneECEnablerPtr     ObtainStandaloneInstanceEnabler (const wchar_t* schemaName, const wchar_t* className); 
->>>>>>> e65bab1f
-
-#if defined (EXPERIMENTAL_TEXT_FILTER)
-    //! Call processor on all primitive-valued properties of specified type(s) on this instance. 
-    //! Processing is terminated if the processor returns a non-zero value.
-    //! @remarks This function returns immediately with PROPERTY_PROCESSING_RESULT_Miss if the class of \a instance is in \a failedClasses.
-    //! If this function detects that the class has no properties of the specified type, it will return PROPERTY_PROCESSING_RESULT_Miss and
-    //  also add the class to \a failedClasses.
-    //! @param[in] failedClasses    The set of ECClasses that are known to have no properties of the specified type. Updated.
-    //! @param[in] instance         The instance to scan for properties
-    //! @param[in] proc             The property processor callback
-    //! @param[in] primitiveType    The type of primitive property to process, unless \a opts is PROPERTY_PROCESSING_OPTIONS_AllTypes
-    //! @param[in] opts             Processing options.
-    //! @return The result of processing.
-    ECOBJECTS_EXPORT PropertyProcessingResult ProcessPrimitiveProperties (bset<ECClassCP>& failedClasses, IECInstanceCR instance, EC::PrimitiveType primitiveType, IPropertyProcessor const& proc, PropertyProcessingOptions opts = PROPERTY_PROCESSING_OPTIONS_SingleType) const;
-#endif
-    };
-
-END_BENTLEY_EC_NAMESPACE
+/*--------------------------------------------------------------------------------------+
+|
+|     $Source: PublicApi/ECObjects/ECEnabler.h $
+|
+|   $Copyright: (c) 2011 Bentley Systems, Incorporated. All rights reserved. $
+|
++--------------------------------------------------------------------------------------*/
+#pragma once
+/*__PUBLISH_SECTION_START__*/
+
+#include <ECObjects\ECObjects.h>
+#include <ECObjects\ECInstance.h>
+#include <ECObjects\ECSchema.h>
+#include <Bentley\RefCounted.h>
+#include <Bentley\bset.h>
+
+BEGIN_BENTLEY_EC_NAMESPACE
+
+typedef RefCountedPtr<StandaloneECEnabler>        StandaloneECEnablerPtr;
+typedef RefCountedPtr<ECEnabler>                  EnablerPtr;
+
+//=======================================================================================    
+//! base class ensuring that all enablers are refcounted
+//=======================================================================================    
+struct ECEnabler : RefCountedBase, IStandaloneEnablerLocator
+    {
+    //! Interface of functor that wants to process text-valued properties
+    struct IPropertyProcessor 
+        {
+        //! Callback for primitive property on instance.
+        //! @return true if the desired property was found and processing should stop; else return false if processing should continue.
+        virtual bool _ProcessPrimitiveProperty (IECInstance const& instance, wchar_t const* propName, ECValue const& propValue) const = 0;
+        };
+
+    enum PropertyProcessingResult  {PROPERTY_PROCESSING_RESULT_Miss=0, PROPERTY_PROCESSING_RESULT_Hit=1, PROPERTY_PROCESSING_RESULT_NoCandidates=3};
+    enum PropertyProcessingOptions {PROPERTY_PROCESSING_OPTIONS_SingleType=0, PROPERTY_PROCESSING_OPTIONS_AllTypes=1};
+
+private:
+    ECClassCR                    m_ecClass;
+    IStandaloneEnablerLocatorR   m_standaloneInstanceEnablerLocator;    // can't be const because the m_standaloneInstanceEnablerLocator may grow if a new enabler is added to its cache
+
+    ECEnabler(); // Hidden as part of the RefCounted pattern
+
+protected:
+    //! Protected as part of the RefCounted pattern
+    ECOBJECTS_EXPORT ~ECEnabler(); 
+
+    //! Subclasses of ECEnabler should implement a FactoryMethod to construct the enabler, as
+    //! part of the RefCounted pattern.
+    //! It should be of the form:
+    //! /code
+    //!   static ____EnablerPtr CreateEnabler (ECClassCR ecClass)
+    //!       {
+    //!       return new ____Enabler (ecClass);    
+    //!       };
+    //! /endcode
+    //! where the ____ is a name specific to your subclass, and the parameters may vary per enabler.
+    ECOBJECTS_EXPORT ECEnabler(ECClassCR ecClass, IStandaloneEnablerLocatorR childECEnablerLocator);
+
+    virtual wchar_t const *         _GetName() const = 0;
+    virtual ECObjectsStatus         _GetPropertyIndex (UInt32& propertyIndex, const wchar_t * propertyAccessString) const = 0;
+    virtual ECObjectsStatus         _GetAccessString  (const wchar_t *& propertyAccessString, UInt32 propertyIndex) const = 0;
+    virtual UInt32                  _GetFirstPropertyIndex (UInt32 parentIndex) const = 0;
+    virtual UInt32                  _GetNextPropertyIndex  (UInt32 parentIndex, UInt32 inputIndex) const = 0;
+    virtual UInt32                  _GetPropertyCount () const = 0;
+
+    // IStandaloneEnablerLocator
+    ECOBJECTS_EXPORT virtual StandaloneECEnablerPtr  _ObtainStandaloneInstanceEnabler (const wchar_t* schemaName, const wchar_t* className); 
+
+#if defined (EXPERIMENTAL_TEXT_FILTER)
+    ECOBJECTS_EXPORT virtual PropertyProcessingResult   _ProcessPrimitiveProperties (bset<ECClassCP>& failedClasses, IECInstanceCR, EC::PrimitiveType, IPropertyProcessor const&, PropertyProcessingOptions) const;
+#endif
+
+    ECOBJECTS_EXPORT         bool                       ProcessStructProperty (bset<ECClassCP>& failedClasses, bool& allStructsFailed, ECValueCR propValue, EC::PrimitiveType primitiveType, IPropertyProcessor const& proc, PropertyProcessingOptions opts) const;
+
+public:
+    UInt32                           m_privateRefCount;
+    ECOBJECTS_EXPORT UInt32          AddRef();
+    ECOBJECTS_EXPORT UInt32          Release();
+
+    //! Primarily for debugging/logging purposes. Should match your fully-qualified class name
+    ECOBJECTS_EXPORT wchar_t const *            GetName() const;
+    
+    ECOBJECTS_EXPORT ECClassCR                  GetClass() const;
+    ECOBJECTS_EXPORT ECObjectsStatus            GetPropertyIndex     (UInt32& propertyIndex, const wchar_t * propertyAccessString) const;
+    ECOBJECTS_EXPORT ECObjectsStatus            GetAccessString      (const wchar_t *& propertyAccessString, UInt32 propertyIndex) const;
+    ECOBJECTS_EXPORT UInt32                     GetFirstPropertyIndex (UInt32 parentIndex) const;
+    ECOBJECTS_EXPORT UInt32                     GetNextPropertyIndex  (UInt32 parentIndex, UInt32 inputIndex) const;
+    ECOBJECTS_EXPORT bool                       HasChildValues (ECValueAccessorCR, IECInstanceCR) const;
+    ECOBJECTS_EXPORT ECValuesCollection         GetChildValues (ECValueAccessorCR, IECInstanceCR) const;
+    ECOBJECTS_EXPORT UInt32                     GetPropertyCount () const;
+    ECOBJECTS_EXPORT StandaloneECEnablerPtr     ObtainStandaloneInstanceEnabler (const wchar_t* schemaName, const wchar_t* className); 
+
+#if defined (EXPERIMENTAL_TEXT_FILTER)
+    //! Call processor on all primitive-valued properties of specified type(s) on this instance. 
+    //! Processing is terminated if the processor returns a non-zero value.
+    //! @remarks This function returns immediately with PROPERTY_PROCESSING_RESULT_Miss if the class of \a instance is in \a failedClasses.
+    //! If this function detects that the class has no properties of the specified type, it will return PROPERTY_PROCESSING_RESULT_Miss and
+    //  also add the class to \a failedClasses.
+    //! @param[in] failedClasses    The set of ECClasses that are known to have no properties of the specified type. Updated.
+    //! @param[in] instance         The instance to scan for properties
+    //! @param[in] proc             The property processor callback
+    //! @param[in] primitiveType    The type of primitive property to process, unless \a opts is PROPERTY_PROCESSING_OPTIONS_AllTypes
+    //! @param[in] opts             Processing options.
+    //! @return The result of processing.
+    ECOBJECTS_EXPORT PropertyProcessingResult ProcessPrimitiveProperties (bset<ECClassCP>& failedClasses, IECInstanceCR instance, EC::PrimitiveType primitiveType, IPropertyProcessor const& proc, PropertyProcessingOptions opts = PROPERTY_PROCESSING_OPTIONS_SingleType) const;
+#endif
+    };
+
+END_BENTLEY_EC_NAMESPACE