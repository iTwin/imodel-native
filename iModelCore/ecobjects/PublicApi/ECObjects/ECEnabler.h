--- conflicted
+++ resolved
@@ -1,307 +1,302 @@
-/*--------------------------------------------------------------------------------------+
-|
-|     $Source: PublicApi/ECObjects/ECEnabler.h $
-|
-|  $Copyright: (c) 2013 Bentley Systems, Incorporated. All rights reserved. $
-|
-+--------------------------------------------------------------------------------------*/
-#pragma once
-/*__PUBLISH_SECTION_START__*/
-/** @cond BENTLEY_SDK_Internal */
-
-#include <ECObjects/ECObjects.h>
-#include <ECObjects/ECInstance.h>
-#include <ECObjects/ECSchema.h>
-#include <Bentley/RefCounted.h>
-#include <Bentley/bset.h>
-
-BEGIN_BENTLEY_ECOBJECT_NAMESPACE
-
-typedef RefCountedPtr<StandaloneECEnabler>        StandaloneECEnablerPtr;
-typedef RefCountedPtr<ECEnabler>                  ECEnablerPtr;
-typedef RefCountedPtr<IECWipRelationshipInstance> IECWipRelationshipInstancePtr;
-
-#define INVALID_PROPERTY_INDEX  0;
-
-<<<<<<< HEAD
-//=======================================================================================
-//! base class ensuring that all enablers are refcounted
-=======
-//=======================================================================================    
-//! An ECEnabler is the interface between an ECClass and an ECInstance. Every ECInstance
-//! has an associated ECEnabler, typically shared among all ECInstances of that ECClass.
-//!
-//! The ECEnabler's primary job is to convert access strings (based on property names defined
-//! in the ECClass) into integer property indices understood by the ECInstance.
-//! Property indices are opaque integers, each of which uniquely identify a single property
-//! of the ECClass. A property index of zero means "no such property index".
-//! In the case of struct properties, each property of the struct is assigned a property
-//! index unique among all property indices; the struct itself has its own property index which
-//! serves as the "parent" property index for its own properties.
-//!
-//! Operations involving property indices are significantly more efficient than those involving
-//! access strings and should be preferred where possible.
->>>>>>> 23aa9752
-//! @ingroup ECObjectsGroup
-//=======================================================================================
-struct ECEnabler : RefCountedBase
-/*__PUBLISH_SECTION_END__*/
-    , IStandaloneEnablerLocater
-/*__PUBLISH_SECTION_START__*/
-    {
-    //! Interface of functor that wants to process text-valued properties
-    struct IPropertyProcessor
-        {
-        //! Callback for primitive property on instance.
-        //! @return true if the desired property was found and processing should stop; else return false if processing should continue.
-        virtual bool _ProcessPrimitiveProperty (IECInstance const& instance, WCharCP propName, ECValue const& propValue) const = 0;
-        };
-
-#if defined (EXPERIMENTAL_TEXT_FILTER)
-    enum PropertyProcessingResult  {PROPERTY_PROCESSING_RESULT_Miss=0, PROPERTY_PROCESSING_RESULT_Hit=1, PROPERTY_PROCESSING_RESULT_NoCandidates=3};
-    enum PropertyProcessingOptions {PROPERTY_PROCESSING_OPTIONS_SingleType=0, PROPERTY_PROCESSING_OPTIONS_AllTypes=1};
-#endif
-
-/*__PUBLISH_SECTION_END__*/
-private:
-    ECClassCR                    m_ecClass;
-    IStandaloneEnablerLocaterP   m_standaloneInstanceEnablerLocater;    // can't be const because the m_standaloneInstanceEnablerLocater may grow if a new enabler is added to its cache
-
-    ECEnabler(); // Hidden as part of the RefCounted pattern
-
-protected:
-    //! Protected as part of the RefCounted pattern
-    ECOBJECTS_EXPORT ~ECEnabler();
-
-    //! Subclasses of ECEnabler should implement a FactoryMethod to construct the enabler, as
-    //! part of the RefCounted pattern.
-    //! It should be of the form:
-    //! /code
-    //!   static ____EnablerPtr CreateEnabler (ECClassCR ecClass)
-    //!       {
-    //!       return new ____Enabler (ecClass);
-    //!       };
-    //! /endcode
-    //! where the ____ is a name specific to your subclass, and the parameters may vary per enabler.
-    //! @param ecClass The ECClass for which the enabler will be used
-    //! @param structStandaloneEnablerLocater If NULL, we'll use GetDefaultStandaloneEnabler for embedded structs
-    ECOBJECTS_EXPORT ECEnabler(ECClassCR ecClass, IStandaloneEnablerLocaterP structStandaloneEnablerLocater);
-
-    virtual WCharCP                 _GetName() const = 0;
-    virtual ECObjectsStatus         _GetPropertyIndex (UInt32& propertyIndex, WCharCP propertyAccessString) const = 0;
-    virtual ECObjectsStatus         _GetAccessString  (WCharCP& propertyAccessString, UInt32 propertyIndex) const = 0;
-    virtual UInt32                  _GetFirstPropertyIndex (UInt32 parentIndex) const = 0;
-    virtual UInt32                  _GetNextPropertyIndex  (UInt32 parentIndex, UInt32 inputIndex) const = 0;
-    virtual ECObjectsStatus         _GetPropertyIndices (bvector<UInt32>& indices, UInt32 parentIndex) const = 0;
-
-    ECOBJECTS_EXPORT virtual ECPropertyCP   _LookupECProperty (UInt32 propertyIndex) const;
-    ECOBJECTS_EXPORT virtual ECPropertyCP   _LookupECProperty (WCharCP accessString) const;
-    ECOBJECTS_EXPORT virtual bool           _IsPropertyReadOnly (UInt32 propertyIndex) const;
-
-    // IStandaloneEnablerLocater
-    ECOBJECTS_EXPORT virtual StandaloneECEnablerPtr  _LocateStandaloneEnabler (SchemaKeyCR schemaKey, WCharCP className);
-
-#if defined (EXPERIMENTAL_TEXT_FILTER)
-    ECOBJECTS_EXPORT virtual PropertyProcessingResult   _ProcessPrimitiveProperties (bset<ECClassCP>& failedClasses, IECInstanceCR, ECN::PrimitiveType, IPropertyProcessor const&, PropertyProcessingOptions) const;
-    ECOBJECTS_EXPORT         bool                       ProcessStructProperty (bset<ECClassCP>& failedClasses, bool& allStructsFailed, ECValueCR propValue, ECN::PrimitiveType primitiveType, IPropertyProcessor const& proc, PropertyProcessingOptions opts) const;
-#endif
-    virtual bool                    _HasChildProperties (UInt32 parentIndex) const = 0;
-
-
-public:
-    ECOBJECTS_EXPORT ECPropertyCP               LookupECProperty (UInt32 propertyIndex) const;
-    ECOBJECTS_EXPORT ECPropertyCP               LookupECProperty (WCharCP accessString) const;
-    ECOBJECTS_EXPORT bool                       IsPropertyReadOnly (UInt32 propertyIndex) const;
-
-// constructors are hidden from published API -> make it abstract in the published API
-//__PUBLISH_CLASS_VIRTUAL__
-/*__PUBLISH_SECTION_START__*/
-public:
-    //! Primarily for debugging/logging purposes. Should match your fully-qualified class name
-    //! @return An enabler name for debugging/logging purposes.
-    ECOBJECTS_EXPORT WCharCP                    GetName() const;
-
-    //! Get the ECClass that this enabler 'enables'
-    //! @return the ECClass associated with this ECEnabler.
-    ECOBJECTS_EXPORT ECClassCR                  GetClass() const;
-
-    //! Obtain a propertyIndex given an access string. The propertyIndex can be used with ECInstances enabled by this enabler for more efficient property value access
-    //! @param[out]     propertyIndex           Will be set to the corresponding property index
-    //! @param[in]      propertyAccessString    Access string for which to obtain the property index
-    //! @return ECOBJECTS_STATUS_Success if access string successfully converted, or an error code.
-    ECOBJECTS_EXPORT ECObjectsStatus            GetPropertyIndex     (UInt32& propertyIndex, WCharCP propertyAccessString) const;
-
-    //! Given a propertyIndex, find the corresponding property access string
-    //! @param[out]     propertyAccessString    Will be set to the corresponding access string
-    //! @param[in]      propertyIndex           Property index for which to obtain an access string
-    //! @return ECOBJECTS_STATUS_Success if property index successfully converted, or an error code.
-    ECOBJECTS_EXPORT ECObjectsStatus            GetAccessString      (WCharCP& propertyAccessString, UInt32 propertyIndex) const;
-
-    //! Obtain the property index of the first property of this enabler's ECClass (if parentIndex == 0), or the first child property
-    //! of the struct property indicated by parentIndex.
-    //! @param[in]      parentIndex     The property index of the parent struct property, or 0 if not a member of a struct.
-    //! @return The first property index, or 0 if no such property exists.
-    ECOBJECTS_EXPORT UInt32                     GetFirstPropertyIndex (UInt32 parentIndex) const;
-
-    //! Get the next (after inputIndex) propertyIndex (used in conjunction with GetFirstPropertyIndex for efficiently looping over property values.)
-    //! @param[in]      parentIndex     Property index of the parent struct property, or 0 if not a member of a struct.
-    //! @param[in]      inputIndex      Index of the preceding property.
-    //! @return The index of the property following inputIndex, or 0 if no such property exists.
-    ECOBJECTS_EXPORT UInt32                     GetNextPropertyIndex  (UInt32 parentIndex, UInt32 inputIndex) const;
-
-    //! Return true if the property associated with parentIndex has child properties
-    //! @param[in]      parentIndex     Property index of the parent struct property, or 0 if not a member of a struct.
-    //! @return True if the specified property has child properties (i.e., is a struct property)
-    ECOBJECTS_EXPORT bool                       HasChildProperties (UInt32 parentIndex) const;
-
-    //! Get vector of all property indices for property defined by parent index.
-    //! @param[out]     indices         Vector to hold the property indices.
-    //! @param[in]      parentIndex     Property index of the parent struct property, or 0 if not a member of a struct.
-    //! @return ECOBJECTS_STATUS_Success if vector of indices populated, or an error code.
-    ECOBJECTS_EXPORT ECObjectsStatus         GetPropertyIndices (bvector<UInt32>& indices, UInt32 parentIndex) const;
-
-    //! Get the IStandaloneEnablerLocater for this enabler
-    //! @return an IStandaloneEnablerLocater
-    ECOBJECTS_EXPORT IStandaloneEnablerLocaterR GetStandaloneEnablerLocater();
-
-    //! Returns an enabler for the given class from the given schema.
-    //! @param[in] schemaKey    The SchemaKey defining the schema (schema name and version info) that the className ECClass comes from
-    //! @param[in] className    The name of the ECClass to retrieve the enabler for
-    //! @return A StandaloneECEnabler that enables the requested class
-    ECOBJECTS_EXPORT StandaloneECEnablerPtr     GetEnablerForStructArrayMember (SchemaKeyCR schemaKey, WCharCP className); 
-    
-#if defined (EXPERIMENTAL_TEXT_FILTER)
-    //! Call processor on all primitive-valued properties of specified type(s) on this instance.
-    //! Processing is terminated if the processor returns a non-zero value.
-    //! @remarks This function returns immediately with PROPERTY_PROCESSING_RESULT_Miss if the class of \a instance is in \a failedClasses.
-    //! If this function detects that the class has no properties of the specified type, it will return PROPERTY_PROCESSING_RESULT_Miss and
-    //  also add the class to \a failedClasses.
-    //! @param[in] failedClasses    The set of ECClasses that are known to have no properties of the specified type. Updated.
-    //! @param[in] instance         The instance to scan for properties
-    //! @param[in] proc             The property processor callback
-    //! @param[in] primitiveType    The type of primitive property to process, unless \a opts is PROPERTY_PROCESSING_OPTIONS_AllTypes
-    //! @param[in] opts             Processing options.
-    //! @return The result of processing.
-    ECOBJECTS_EXPORT PropertyProcessingResult ProcessPrimitiveProperties (bset<ECClassCP>& failedClasses, IECInstanceCR instance, ECN::PrimitiveType primitiveType, IPropertyProcessor const& proc, PropertyProcessingOptions opts = PROPERTY_PROCESSING_OPTIONS_SingleType) const;
-#endif
-    };
-
-/*__PUBLISH_SECTION_END__*/
-
-//=======================================================================================
-//! Wraps another enabler
-//=======================================================================================    
-struct ECWrappedEnabler : ECEnabler
-    {
-private:
-    ECEnablerPtr            m_enabler;
-
-    ECWrappedEnabler (ECEnablerR enabler) : ECEnabler (enabler.GetClass(), NULL), m_enabler (&enabler) { }
-
-    virtual WCharCP                 _GetName() const { return m_enabler->GetName(); }
-    virtual ECObjectsStatus         _GetPropertyIndex (UInt32& propertyIndex, WCharCP propertyAccessString) const { return m_enabler->GetPropertyIndex (propertyIndex, propertyAccessString); }
-    virtual ECObjectsStatus         _GetAccessString  (WCharCP& propertyAccessString, UInt32 propertyIndex) const { return m_enabler->GetAccessString (propertyAccessString, propertyIndex); }
-    virtual UInt32                  _GetFirstPropertyIndex (UInt32 parentIndex) const { return m_enabler->GetFirstPropertyIndex (parentIndex); }
-    virtual UInt32                  _GetNextPropertyIndex  (UInt32 parentIndex, UInt32 inputIndex) const { return m_enabler->GetNextPropertyIndex (parentIndex, inputIndex); }
-    virtual ECObjectsStatus         _GetPropertyIndices (bvector<UInt32>& indices, UInt32 parentIndex) const { return m_enabler->GetPropertyIndices (indices, parentIndex); }
-
-    ECOBJECTS_EXPORT virtual ECPropertyCP   _LookupECProperty (UInt32 propertyIndex) const { return m_enabler->LookupECProperty (propertyIndex); }
-    ECOBJECTS_EXPORT virtual ECPropertyCP   _LookupECProperty (WCharCP accessString) const { return m_enabler->LookupECProperty (accessString); }
-    ECOBJECTS_EXPORT virtual bool           _IsPropertyReadOnly (UInt32 propertyIndex) const { return m_enabler->IsPropertyReadOnly (propertyIndex); }
-
-    // IStandaloneEnablerLocater
-    ECOBJECTS_EXPORT virtual StandaloneECEnablerPtr  _LocateStandaloneEnabler (SchemaKeyCR schemaKey, WCharCP className) { return m_enabler->LocateStandaloneEnabler (schemaKey, className); }
-
-#if defined (EXPERIMENTAL_TEXT_FILTER)
-    ECOBJECTS_EXPORT virtual PropertyProcessingResult   _ProcessPrimitiveProperties (bset<ECClassCP>& failedClasses, IECInstanceCR instance, ECN::PrimitiveType primType, IPropertyProcessor const& processor, PropertyProcessingOptions opts) const
-        { return m_enabler->ProcessPrimitiveProperties (failedClasses, instance, primType, processor, opts); }
-#endif
-    virtual bool                    _HasChildProperties (UInt32 parentIndex) const { return m_enabler->HasChildProperties (parentIndex); }
-public:
-    static ECEnablerPtr Create (ECEnablerR enabler) { return new ECWrappedEnabler (enabler); }
-    };
-
-/*__PUBLISH_SECTION_START__*/
-
-//=======================================================================================    
-//! Base class for all relationship enablers
-//! @ingroup ECObjectsGroup
-//=======================================================================================
- struct IECRelationshipEnabler
- {
-protected:
-    //! Get a WipRelationshipInstance that is used to set relationship name and order Ids.
-    virtual IECWipRelationshipInstancePtr _CreateWipRelationshipInstance () const = 0;
-
-    //! Returns the relationship class that this enabler 'enables'
-    virtual ECN::ECRelationshipClassCR     _GetRelationshipClass() const = 0;
-
- public:
-    //! Get a WipRelationshipInstance that is used to set relationship name and order Ids.
-    ECOBJECTS_EXPORT IECWipRelationshipInstancePtr  CreateWipRelationshipInstance() const;
-    //! Returns the relationship class that this enabler 'enables'
-    ECOBJECTS_EXPORT ECN::ECRelationshipClassCR      GetRelationshipClass() const;
- };
-
- /*__PUBLISH_SECTION_END__*/
-/*---------------------------------------------------------------------------------**//**
-//! A derived helper enabler that allows you to generates property indices based on a array of
-//! property strings. This will only work on simple instances with no embedded structs.
-* @bsimethod                                    Abeesh.Basheer                  04/2012
-+---------------+---------------+---------------+---------------+---------------+------*/
- template <typename DerivedClass, typename BaseEnablerClass>
- struct          PropertyIndexedEnabler  : BaseEnablerClass
-    {
-    private:
-        virtual ECObjectsStatus _GetPropertyIndex (UInt32& propertyIndex, WCharCP propertyAccessString) const override
-            {
-            for (UInt32 index = 0; index < DerivedClass::MAX_PROPERTY_COUNT; ++index)
-                {
-                if (0 == BeStringUtilities::Wcsicmp (propertyAccessString, DerivedClass::PropertyNameList[index]))
-                    {
-                    propertyIndex = index + 1;
-                    return ECOBJECTS_STATUS_Success;
-                    }
-                }
-            return ECOBJECTS_STATUS_InvalidPropertyAccessString;
-            }
-
-        virtual ECObjectsStatus _GetAccessString  (WCharCP& propertyAccessString, UInt32 propertyIndex) const override
-            {
-            if (propertyIndex > DerivedClass::MAX_PROPERTY_COUNT || propertyIndex <= 0)
-                return ECOBJECTS_STATUS_IndexOutOfRange;
-
-            propertyAccessString = DerivedClass::PropertyNameList[propertyIndex -1];
-            return ECOBJECTS_STATUS_Success;
-            }
-
-        virtual UInt32          _GetNextPropertyIndex  (UInt32 parentIndex, UInt32 inputIndex) const override
-            {
-            if (inputIndex> 0 && inputIndex <= DerivedClass::MAX_PROPERTY_COUNT)
-                return ++inputIndex;
-            return 0;
-            }
-
-        
-        virtual ECObjectsStatus _GetPropertyIndices (bvector<UInt32>& indices, UInt32 parentIndex) const override
-            {
-            for (UInt32 index = 0; index < DerivedClass::MAX_PROPERTY_COUNT; ++index)
-                indices.push_back(index + 1);
-            return ECOBJECTS_STATUS_Success;
-
-            }
-        virtual UInt32          _GetFirstPropertyIndex (UInt32 parentIndex) const override {return 1;}
-
-        virtual bool            _HasChildProperties (UInt32 parentIndex) const override {return false;}
-
-    protected:
-        PropertyIndexedEnabler (ECClassCR ecClass, IStandaloneEnablerLocaterP structStandaloneEnablerLocater)
-            :BaseEnablerClass(ecClass, structStandaloneEnablerLocater)
-            {}
-    };
-
- /*__PUBLISH_SECTION_START__*/
-
-END_BENTLEY_ECOBJECT_NAMESPACE
-
-/** @endcond */
+/*--------------------------------------------------------------------------------------+
+|
+|     $Source: PublicApi/ECObjects/ECEnabler.h $
+|
+|  $Copyright: (c) 2013 Bentley Systems, Incorporated. All rights reserved. $
+|
++--------------------------------------------------------------------------------------*/
+#pragma once
+/*__PUBLISH_SECTION_START__*/
+/** @cond BENTLEY_SDK_Internal */
+
+#include <ECObjects/ECObjects.h>
+#include <ECObjects/ECInstance.h>
+#include <ECObjects/ECSchema.h>
+#include <Bentley/RefCounted.h>
+#include <Bentley/bset.h>
+
+BEGIN_BENTLEY_ECOBJECT_NAMESPACE
+
+typedef RefCountedPtr<StandaloneECEnabler>        StandaloneECEnablerPtr;
+typedef RefCountedPtr<ECEnabler>                  ECEnablerPtr;
+typedef RefCountedPtr<IECWipRelationshipInstance> IECWipRelationshipInstancePtr;
+
+#define INVALID_PROPERTY_INDEX  0;
+
+//=======================================================================================
+//! An ECEnabler is the interface between an ECClass and an ECInstance. Every ECInstance
+//! has an associated ECEnabler, typically shared among all ECInstances of that ECClass.
+//!
+//! The ECEnabler's primary job is to convert access strings (based on property names defined
+//! in the ECClass) into integer property indices understood by the ECInstance.
+//! Property indices are opaque integers, each of which uniquely identify a single property
+//! of the ECClass. A property index of zero means "no such property index".
+//! In the case of struct properties, each property of the struct is assigned a property
+//! index unique among all property indices; the struct itself has its own property index which
+//! serves as the "parent" property index for its own properties.
+//!
+//! Operations involving property indices are significantly more efficient than those involving
+//! access strings and should be preferred where possible.
+//! @ingroup ECObjectsGroup
+//=======================================================================================
+struct ECEnabler : RefCountedBase
+/*__PUBLISH_SECTION_END__*/
+    , IStandaloneEnablerLocater
+/*__PUBLISH_SECTION_START__*/
+    {
+    //! Interface of functor that wants to process text-valued properties
+    struct IPropertyProcessor
+        {
+        //! Callback for primitive property on instance.
+        //! @return true if the desired property was found and processing should stop; else return false if processing should continue.
+        virtual bool _ProcessPrimitiveProperty (IECInstance const& instance, WCharCP propName, ECValue const& propValue) const = 0;
+        };
+
+#if defined (EXPERIMENTAL_TEXT_FILTER)
+    enum PropertyProcessingResult  {PROPERTY_PROCESSING_RESULT_Miss=0, PROPERTY_PROCESSING_RESULT_Hit=1, PROPERTY_PROCESSING_RESULT_NoCandidates=3};
+    enum PropertyProcessingOptions {PROPERTY_PROCESSING_OPTIONS_SingleType=0, PROPERTY_PROCESSING_OPTIONS_AllTypes=1};
+#endif
+
+/*__PUBLISH_SECTION_END__*/
+private:
+    ECClassCR                    m_ecClass;
+    IStandaloneEnablerLocaterP   m_standaloneInstanceEnablerLocater;    // can't be const because the m_standaloneInstanceEnablerLocater may grow if a new enabler is added to its cache
+
+    ECEnabler(); // Hidden as part of the RefCounted pattern
+
+protected:
+    //! Protected as part of the RefCounted pattern
+    ECOBJECTS_EXPORT ~ECEnabler();
+
+    //! Subclasses of ECEnabler should implement a FactoryMethod to construct the enabler, as
+    //! part of the RefCounted pattern.
+    //! It should be of the form:
+    //! /code
+    //!   static ____EnablerPtr CreateEnabler (ECClassCR ecClass)
+    //!       {
+    //!       return new ____Enabler (ecClass);
+    //!       };
+    //! /endcode
+    //! where the ____ is a name specific to your subclass, and the parameters may vary per enabler.
+    //! @param ecClass The ECClass for which the enabler will be used
+    //! @param structStandaloneEnablerLocater If NULL, we'll use GetDefaultStandaloneEnabler for embedded structs
+    ECOBJECTS_EXPORT ECEnabler(ECClassCR ecClass, IStandaloneEnablerLocaterP structStandaloneEnablerLocater);
+
+    virtual WCharCP                 _GetName() const = 0;
+    virtual ECObjectsStatus         _GetPropertyIndex (UInt32& propertyIndex, WCharCP propertyAccessString) const = 0;
+    virtual ECObjectsStatus         _GetAccessString  (WCharCP& propertyAccessString, UInt32 propertyIndex) const = 0;
+    virtual UInt32                  _GetFirstPropertyIndex (UInt32 parentIndex) const = 0;
+    virtual UInt32                  _GetNextPropertyIndex  (UInt32 parentIndex, UInt32 inputIndex) const = 0;
+    virtual ECObjectsStatus         _GetPropertyIndices (bvector<UInt32>& indices, UInt32 parentIndex) const = 0;
+
+    ECOBJECTS_EXPORT virtual ECPropertyCP   _LookupECProperty (UInt32 propertyIndex) const;
+    ECOBJECTS_EXPORT virtual ECPropertyCP   _LookupECProperty (WCharCP accessString) const;
+    ECOBJECTS_EXPORT virtual bool           _IsPropertyReadOnly (UInt32 propertyIndex) const;
+
+    // IStandaloneEnablerLocater
+    ECOBJECTS_EXPORT virtual StandaloneECEnablerPtr  _LocateStandaloneEnabler (SchemaKeyCR schemaKey, WCharCP className);
+
+#if defined (EXPERIMENTAL_TEXT_FILTER)
+    ECOBJECTS_EXPORT virtual PropertyProcessingResult   _ProcessPrimitiveProperties (bset<ECClassCP>& failedClasses, IECInstanceCR, ECN::PrimitiveType, IPropertyProcessor const&, PropertyProcessingOptions) const;
+    ECOBJECTS_EXPORT         bool                       ProcessStructProperty (bset<ECClassCP>& failedClasses, bool& allStructsFailed, ECValueCR propValue, ECN::PrimitiveType primitiveType, IPropertyProcessor const& proc, PropertyProcessingOptions opts) const;
+#endif
+    virtual bool                    _HasChildProperties (UInt32 parentIndex) const = 0;
+
+
+public:
+    ECOBJECTS_EXPORT ECPropertyCP               LookupECProperty (UInt32 propertyIndex) const;
+    ECOBJECTS_EXPORT ECPropertyCP               LookupECProperty (WCharCP accessString) const;
+    ECOBJECTS_EXPORT bool                       IsPropertyReadOnly (UInt32 propertyIndex) const;
+
+// constructors are hidden from published API -> make it abstract in the published API
+//__PUBLISH_CLASS_VIRTUAL__
+/*__PUBLISH_SECTION_START__*/
+public:
+    //! Primarily for debugging/logging purposes. Should match your fully-qualified class name
+    //! @return An enabler name for debugging/logging purposes.
+    ECOBJECTS_EXPORT WCharCP                    GetName() const;
+
+    //! Get the ECClass that this enabler 'enables'
+    //! @return the ECClass associated with this ECEnabler.
+    ECOBJECTS_EXPORT ECClassCR                  GetClass() const;
+
+    //! Obtain a propertyIndex given an access string. The propertyIndex can be used with ECInstances enabled by this enabler for more efficient property value access
+    //! @param[out]     propertyIndex           Will be set to the corresponding property index
+    //! @param[in]      propertyAccessString    Access string for which to obtain the property index
+    //! @return ECOBJECTS_STATUS_Success if access string successfully converted, or an error code.
+    ECOBJECTS_EXPORT ECObjectsStatus            GetPropertyIndex     (UInt32& propertyIndex, WCharCP propertyAccessString) const;
+
+    //! Given a propertyIndex, find the corresponding property access string
+    //! @param[out]     propertyAccessString    Will be set to the corresponding access string
+    //! @param[in]      propertyIndex           Property index for which to obtain an access string
+    //! @return ECOBJECTS_STATUS_Success if property index successfully converted, or an error code.
+    ECOBJECTS_EXPORT ECObjectsStatus            GetAccessString      (WCharCP& propertyAccessString, UInt32 propertyIndex) const;
+
+    //! Obtain the property index of the first property of this enabler's ECClass (if parentIndex == 0), or the first child property
+    //! of the struct property indicated by parentIndex.
+    //! @param[in]      parentIndex     The property index of the parent struct property, or 0 if not a member of a struct.
+    //! @return The first property index, or 0 if no such property exists.
+    ECOBJECTS_EXPORT UInt32                     GetFirstPropertyIndex (UInt32 parentIndex) const;
+
+    //! Get the next (after inputIndex) propertyIndex (used in conjunction with GetFirstPropertyIndex for efficiently looping over property values.)
+    //! @param[in]      parentIndex     Property index of the parent struct property, or 0 if not a member of a struct.
+    //! @param[in]      inputIndex      Index of the preceding property.
+    //! @return The index of the property following inputIndex, or 0 if no such property exists.
+    ECOBJECTS_EXPORT UInt32                     GetNextPropertyIndex  (UInt32 parentIndex, UInt32 inputIndex) const;
+
+    //! Return true if the property associated with parentIndex has child properties
+    //! @param[in]      parentIndex     Property index of the parent struct property, or 0 if not a member of a struct.
+    //! @return True if the specified property has child properties (i.e., is a struct property)
+    ECOBJECTS_EXPORT bool                       HasChildProperties (UInt32 parentIndex) const;
+
+    //! Get vector of all property indices for property defined by parent index.
+    //! @param[out]     indices         Vector to hold the property indices.
+    //! @param[in]      parentIndex     Property index of the parent struct property, or 0 if not a member of a struct.
+    //! @return ECOBJECTS_STATUS_Success if vector of indices populated, or an error code.
+    ECOBJECTS_EXPORT ECObjectsStatus         GetPropertyIndices (bvector<UInt32>& indices, UInt32 parentIndex) const;
+
+    //! Get the IStandaloneEnablerLocater for this enabler
+    //! @return an IStandaloneEnablerLocater
+    ECOBJECTS_EXPORT IStandaloneEnablerLocaterR GetStandaloneEnablerLocater();
+
+    //! Returns an enabler for the given class from the given schema.
+    //! @param[in] schemaKey    The SchemaKey defining the schema (schema name and version info) that the className ECClass comes from
+    //! @param[in] className    The name of the ECClass to retrieve the enabler for
+    //! @return A StandaloneECEnabler that enables the requested class
+    ECOBJECTS_EXPORT StandaloneECEnablerPtr     GetEnablerForStructArrayMember (SchemaKeyCR schemaKey, WCharCP className); 
+    
+#if defined (EXPERIMENTAL_TEXT_FILTER)
+    //! Call processor on all primitive-valued properties of specified type(s) on this instance.
+    //! Processing is terminated if the processor returns a non-zero value.
+    //! @remarks This function returns immediately with PROPERTY_PROCESSING_RESULT_Miss if the class of \a instance is in \a failedClasses.
+    //! If this function detects that the class has no properties of the specified type, it will return PROPERTY_PROCESSING_RESULT_Miss and
+    //  also add the class to \a failedClasses.
+    //! @param[in] failedClasses    The set of ECClasses that are known to have no properties of the specified type. Updated.
+    //! @param[in] instance         The instance to scan for properties
+    //! @param[in] proc             The property processor callback
+    //! @param[in] primitiveType    The type of primitive property to process, unless \a opts is PROPERTY_PROCESSING_OPTIONS_AllTypes
+    //! @param[in] opts             Processing options.
+    //! @return The result of processing.
+    ECOBJECTS_EXPORT PropertyProcessingResult ProcessPrimitiveProperties (bset<ECClassCP>& failedClasses, IECInstanceCR instance, ECN::PrimitiveType primitiveType, IPropertyProcessor const& proc, PropertyProcessingOptions opts = PROPERTY_PROCESSING_OPTIONS_SingleType) const;
+#endif
+    };
+
+/*__PUBLISH_SECTION_END__*/
+
+//=======================================================================================
+//! Wraps another enabler
+//=======================================================================================    
+struct ECWrappedEnabler : ECEnabler
+    {
+private:
+    ECEnablerPtr            m_enabler;
+
+    ECWrappedEnabler (ECEnablerR enabler) : ECEnabler (enabler.GetClass(), NULL), m_enabler (&enabler) { }
+
+    virtual WCharCP                 _GetName() const { return m_enabler->GetName(); }
+    virtual ECObjectsStatus         _GetPropertyIndex (UInt32& propertyIndex, WCharCP propertyAccessString) const { return m_enabler->GetPropertyIndex (propertyIndex, propertyAccessString); }
+    virtual ECObjectsStatus         _GetAccessString  (WCharCP& propertyAccessString, UInt32 propertyIndex) const { return m_enabler->GetAccessString (propertyAccessString, propertyIndex); }
+    virtual UInt32                  _GetFirstPropertyIndex (UInt32 parentIndex) const { return m_enabler->GetFirstPropertyIndex (parentIndex); }
+    virtual UInt32                  _GetNextPropertyIndex  (UInt32 parentIndex, UInt32 inputIndex) const { return m_enabler->GetNextPropertyIndex (parentIndex, inputIndex); }
+    virtual ECObjectsStatus         _GetPropertyIndices (bvector<UInt32>& indices, UInt32 parentIndex) const { return m_enabler->GetPropertyIndices (indices, parentIndex); }
+
+    ECOBJECTS_EXPORT virtual ECPropertyCP   _LookupECProperty (UInt32 propertyIndex) const { return m_enabler->LookupECProperty (propertyIndex); }
+    ECOBJECTS_EXPORT virtual ECPropertyCP   _LookupECProperty (WCharCP accessString) const { return m_enabler->LookupECProperty (accessString); }
+    ECOBJECTS_EXPORT virtual bool           _IsPropertyReadOnly (UInt32 propertyIndex) const { return m_enabler->IsPropertyReadOnly (propertyIndex); }
+
+    // IStandaloneEnablerLocater
+    ECOBJECTS_EXPORT virtual StandaloneECEnablerPtr  _LocateStandaloneEnabler (SchemaKeyCR schemaKey, WCharCP className) { return m_enabler->LocateStandaloneEnabler (schemaKey, className); }
+
+#if defined (EXPERIMENTAL_TEXT_FILTER)
+    ECOBJECTS_EXPORT virtual PropertyProcessingResult   _ProcessPrimitiveProperties (bset<ECClassCP>& failedClasses, IECInstanceCR instance, ECN::PrimitiveType primType, IPropertyProcessor const& processor, PropertyProcessingOptions opts) const
+        { return m_enabler->ProcessPrimitiveProperties (failedClasses, instance, primType, processor, opts); }
+#endif
+    virtual bool                    _HasChildProperties (UInt32 parentIndex) const { return m_enabler->HasChildProperties (parentIndex); }
+public:
+    static ECEnablerPtr Create (ECEnablerR enabler) { return new ECWrappedEnabler (enabler); }
+    };
+
+/*__PUBLISH_SECTION_START__*/
+
+//=======================================================================================    
+//! Base class for all relationship enablers
+//! @ingroup ECObjectsGroup
+//=======================================================================================
+ struct IECRelationshipEnabler
+ {
+protected:
+    //! Get a WipRelationshipInstance that is used to set relationship name and order Ids.
+    virtual IECWipRelationshipInstancePtr _CreateWipRelationshipInstance () const = 0;
+
+    //! Returns the relationship class that this enabler 'enables'
+    virtual ECN::ECRelationshipClassCR     _GetRelationshipClass() const = 0;
+
+ public:
+    //! Get a WipRelationshipInstance that is used to set relationship name and order Ids.
+    ECOBJECTS_EXPORT IECWipRelationshipInstancePtr  CreateWipRelationshipInstance() const;
+    //! Returns the relationship class that this enabler 'enables'
+    ECOBJECTS_EXPORT ECN::ECRelationshipClassCR      GetRelationshipClass() const;
+ };
+
+ /*__PUBLISH_SECTION_END__*/
+/*---------------------------------------------------------------------------------**//**
+//! A derived helper enabler that allows you to generates property indices based on a array of
+//! property strings. This will only work on simple instances with no embedded structs.
+* @bsimethod                                    Abeesh.Basheer                  04/2012
++---------------+---------------+---------------+---------------+---------------+------*/
+ template <typename DerivedClass, typename BaseEnablerClass>
+ struct          PropertyIndexedEnabler  : BaseEnablerClass
+    {
+    private:
+        virtual ECObjectsStatus _GetPropertyIndex (UInt32& propertyIndex, WCharCP propertyAccessString) const override
+            {
+            for (UInt32 index = 0; index < DerivedClass::MAX_PROPERTY_COUNT; ++index)
+                {
+                if (0 == BeStringUtilities::Wcsicmp (propertyAccessString, DerivedClass::PropertyNameList[index]))
+                    {
+                    propertyIndex = index + 1;
+                    return ECOBJECTS_STATUS_Success;
+                    }
+                }
+            return ECOBJECTS_STATUS_InvalidPropertyAccessString;
+            }
+
+        virtual ECObjectsStatus _GetAccessString  (WCharCP& propertyAccessString, UInt32 propertyIndex) const override
+            {
+            if (propertyIndex > DerivedClass::MAX_PROPERTY_COUNT || propertyIndex <= 0)
+                return ECOBJECTS_STATUS_IndexOutOfRange;
+
+            propertyAccessString = DerivedClass::PropertyNameList[propertyIndex -1];
+            return ECOBJECTS_STATUS_Success;
+            }
+
+        virtual UInt32          _GetNextPropertyIndex  (UInt32 parentIndex, UInt32 inputIndex) const override
+            {
+            if (inputIndex> 0 && inputIndex <= DerivedClass::MAX_PROPERTY_COUNT)
+                return ++inputIndex;
+            return 0;
+            }
+
+        
+        virtual ECObjectsStatus _GetPropertyIndices (bvector<UInt32>& indices, UInt32 parentIndex) const override
+            {
+            for (UInt32 index = 0; index < DerivedClass::MAX_PROPERTY_COUNT; ++index)
+                indices.push_back(index + 1);
+            return ECOBJECTS_STATUS_Success;
+
+            }
+        virtual UInt32          _GetFirstPropertyIndex (UInt32 parentIndex) const override {return 1;}
+
+        virtual bool            _HasChildProperties (UInt32 parentIndex) const override {return false;}
+
+    protected:
+        PropertyIndexedEnabler (ECClassCR ecClass, IStandaloneEnablerLocaterP structStandaloneEnablerLocater)
+            :BaseEnablerClass(ecClass, structStandaloneEnablerLocater)
+            {}
+    };
+
+ /*__PUBLISH_SECTION_START__*/
+
+END_BENTLEY_ECOBJECT_NAMESPACE
+
+/** @endcond */