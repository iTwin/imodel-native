/*--------------------------------------------------------------------------------------+
|
|     $Source: PublicApi/ECObjects/ECInstanceIterable.h $
|
|   $Copyright: (c) 2013 Bentley Systems, Incorporated. All rights reserved. $
|
+--------------------------------------------------------------------------------------*/
#pragma once
/*__PUBLISH_SECTION_START__*/
#include <Bentley/VirtualCollectionIterator.h>
#include <ECObjects/ECObjects.h>
/*__PUBLISH_SECTION_END__*/

/*__PUBLISH_SECTION_START__*/
BEGIN_BENTLEY_ECOBJECT_NAMESPACE

/*---------------------------------------------------------------------------------**//**
This is the iterator that is exposed using VirtualCollectionIterator. These virtual member
functions delegate the iteration to the appropriate implementations of it based on the container
collection.
@bsiclass
+---------------+---------------+---------------+---------------+---------------+------*/
template <typename value_type>
struct   IInstanceCollectionIteratorAdapter :public Bentley::RefCountedBase, std::iterator<std::forward_iterator_tag, value_type>
    {
    public:
    typedef value_type&         reference;
    virtual void                MoveToNext  () = 0; //!< Moves to next item in the collection
    virtual bool                IsDifferent (IInstanceCollectionIteratorAdapter const &) const = 0; //!< Compares the item at the current location of the passed in iterator with this iterator's current item
    virtual reference           GetCurrent () = 0; //!< Returns the item at the current iterator location
    };

/*---------------------------------------------------------------------------------**//**
A container collection which allows you to expose different kinds of collection as a single type
@bsiclass
+---------------+---------------+---------------+---------------+---------------+------*/
template <typename value_type>
struct IInstanceCollectionAdapter : public Bentley::RefCountedBase
    {
private:

public:
    typedef VirtualCollectionIterator<IInstanceCollectionIteratorAdapter<value_type> > const_iterator;
    virtual const_iterator begin() const = 0; //!< returns the beginning of the collection
    virtual const_iterator end() const = 0; //!< returns the end of the collection
    };

typedef ECN::IInstanceCollectionAdapter<IECInstanceP const>                     IECInstanceCollectionAdapter;
typedef RefCountedPtr<IECInstanceCollectionAdapter>                             IECInstanceCollectionAdapterPtr;
typedef ECN::IInstanceCollectionIteratorAdapter<IECInstanceP const>             IECInstanceCollectionIteratorAdapter;
typedef ECN::IInstanceCollectionAdapter<IECRelationshipInstanceP const>         IECRelationshipCollectionAdapter;
typedef RefCountedPtr<IECRelationshipCollectionAdapter>                         IECRelationshipCollectionAdapterPtr;
typedef ECN::IInstanceCollectionIteratorAdapter<IECRelationshipInstanceP const> IECRelationshipCollectionIteratorAdapter;

/*__PUBLISH_SECTION_END__*/

/*---------------------------------------------------------------------------------**//**
//Utility class to wrap ones own collection iterator as exposes a DgnECInstanceP 
* @bsimethod                                    Abeesh.Basheer                  03/2011
+---------------+---------------+---------------+---------------+---------------+------*/
template <typename CollectionType, typename value_type>
struct InstanceCollectionAdapterIteratorImpl :public IInstanceCollectionIteratorAdapter<value_type>
    {
    private:
        typename CollectionType::const_iterator m_adapteriterator;
        CollectionType const*                   m_adapterParentcollection;
        std::shared_ptr<value_type>           m_ptr;
        InstanceCollectionAdapterIteratorImpl (CollectionType const& collection, bool begin)
            :m_adapterParentcollection(&collection), m_adapteriterator(begin ? collection.begin(): collection.end())
            {
            if (!begin)
                return;
            
            if (m_adapteriterator == m_adapterParentcollection->end())
                return;
            
            if (NULL == *m_adapteriterator)
                MoveToNext();
            }

    public:
    
        /*---------------------------------------------------------------------------------**//**
        // IInstanceCollectionIteratorAdapter implementation
        * @bsimethod                                    Abeesh.Basheer                  03/2011
        +---------------+---------------+---------------+---------------+---------------+------*/
        virtual void    MoveToNext  () override                         
            {
            do
                {
                ++m_adapteriterator;
                if (m_adapteriterator == m_adapterParentcollection->end())
                    break;
                }
            while (NULL == *m_adapteriterator);
            }

        virtual typename IInstanceCollectionIteratorAdapter<value_type>::reference GetCurrent () override
            {
            m_ptr = std::shared_ptr<value_type>(new value_type(*m_adapteriterator));
            return *m_ptr;
            }

        static IInstanceCollectionIteratorAdapter<value_type>* Create (CollectionType const& collection, bool begin) {
            return new InstanceCollectionAdapterIteratorImpl(collection, begin);
            }
        
        /*---------------------------------------------------------------------------------**//**
        * @bsimethod                                    Abeesh.Basheer                  03/2011
        +---------------+---------------+---------------+---------------+---------------+------*/
        virtual bool    IsDifferent (IInstanceCollectionIteratorAdapter<value_type> const & rhs) const override
            {
            InstanceCollectionAdapterIteratorImpl const* rhsImpl = static_cast<InstanceCollectionAdapterIteratorImpl const*> (&rhs);
            if (NULL == rhsImpl)//TODO evaluate performance of this cast. Since only public facing collection do this it should be okay
                return true;

            return m_adapteriterator != rhsImpl->m_adapteriterator;
            }
    };

/*---------------------------------------------------------------------------------**//**
//Utility class to wrap ones own collection type to be used as a collection adapter.
* @bsimethod                                    Abeesh.Basheer                  03/2011
+---------------+---------------+---------------+---------------+---------------+------*/
template <typename CollectionType, typename value_type>
struct InstanceCollectionAdapterImpl : public IInstanceCollectionAdapter<value_type>
    {
private:
    std::shared_ptr<CollectionType>   m_adaptedcollection;
protected:
     InstanceCollectionAdapterImpl (CollectionType& collection)
        :m_adaptedcollection(&collection)
        {
        }
public:
    
    static InstanceCollectionAdapterImpl* Create (CollectionType& collection)
        {
        return new InstanceCollectionAdapterImpl(collection);
        }
    
    virtual typename IInstanceCollectionAdapter<value_type>::const_iterator begin() const override
        {
        return typename IInstanceCollectionAdapter<value_type>::const_iterator (*InstanceCollectionAdapterIteratorImpl <CollectionType, value_type>::Create(*m_adaptedcollection, true));
        }

    virtual typename IInstanceCollectionAdapter<value_type>::const_iterator end() const override
        {
        return typename IInstanceCollectionAdapter<value_type>::const_iterator (*InstanceCollectionAdapterIteratorImpl <CollectionType, value_type>::Create(*m_adaptedcollection, false));
        }

    virtual ~InstanceCollectionAdapterImpl ()
        {
        }
    };

template <typename CollectionType>
struct IECInstanceCollectionAdapterImpl : public ECN::InstanceCollectionAdapterImpl<CollectionType, IECInstanceP const> 
    {
    };

<<<<<<< HEAD
template <typename T_Instance, typename T_ReturnType = T_Instance>
struct ECInstancePVector : public IInstanceCollectionAdapter<T_ReturnType* const>
=======
template <typename CollectionType>
struct IECRelationshipCollectionAdapterImpl : public ECN::InstanceCollectionAdapterImpl<CollectionType, IECRelationshipInstanceP const> 
    {
    };

template <typename T_Instance>
struct ECInstancePVector : public ECN::CollectionTransformIteratble< bvector<RefCountedPtr<T_Instance> >, ECN::RefCountedPtrToValueTransform<T_Instance> >
>>>>>>> 7187531e
    {
    bvector<RefCountedPtr<T_Instance> > m_vector;
    
    ECInstancePVector (bvector<RefCountedPtr<T_Instance> >const& collection)
        :m_vector(collection)
        {}
    
    public:
        struct ECInstancePVectorIterator :public IInstanceCollectionIteratorAdapter<T_ReturnType* const>
        {
        typename bvector<RefCountedPtr<T_Instance> >::const_iterator    m_iter;
        T_ReturnType*                                                   m_value;
        virtual void                MoveToNext() override
            {
            ++m_iter;
            }
        virtual bool                IsDifferent(IInstanceCollectionIteratorAdapter<T_ReturnType* const> const & iter) const override
            {
            ECInstancePVectorIterator const* rhsImpl = static_cast<ECInstancePVectorIterator const*> (&iter);
            if (NULL == rhsImpl)//TODO evaluate performance of this cast. Since only public facing collection do this it should be okay
                return true;

            return rhsImpl->m_iter != m_iter;
            }
        virtual reference           GetCurrent() override
            {
            m_value = m_iter->get();
            return m_value;
            }

        ECInstancePVectorIterator(typename bvector<RefCountedPtr<T_Instance> >::const_iterator const& iter)
            :m_iter(iter), m_value(NULL)
            {}
        };

    virtual const_iterator begin() const
        {
        return new ECInstancePVectorIterator(m_vector.begin());
        }
    virtual const_iterator end() const
        {
        return new ECInstancePVectorIterator(m_vector.end());
        }

    static ECInstancePVector* Create(bvector<RefCountedPtr<T_Instance> >const& collection)
        {
        return new ECInstancePVector(collection);
        }
    ~ECInstancePVector()
        {}
    };

/*__PUBLISH_SECTION_START__*/
/*---------------------------------------------------------------------------------**//**
typical usage 
for (ECInstanceIterable::const_iterator iter = collection.begin(); iter != collection.end(); ++iter)
    {
    IECInstanceP instance = *iter;
    }
@ingroup ECObjectsGroup
@bsiclass
+---------------+---------------+---------------+---------------+---------------+------*/
struct ECInstanceIterable
    {
    private:
        IECInstanceCollectionAdapterPtr m_collectionPtr;

    public:
        //! Default constructor
        ECInstanceIterable ()
            {
            }

        //! Constructor that takes another collection
        //! @param[in] collection   The collection to make an ECInstanceIterable out of
        ECOBJECTS_EXPORT ECInstanceIterable (IECInstanceCollectionAdapter* collection);
    
        typedef IECInstanceCollectionAdapter::const_iterator  const_iterator;
        ECOBJECTS_EXPORT const_iterator begin () const; //!< returns the beginning of this collection
        ECOBJECTS_EXPORT const_iterator end   () const; //!< returns the end of the collection
        ECOBJECTS_EXPORT bool empty() const; //!< returns whether the collection is empty or not
        ECOBJECTS_EXPORT bool IsNull () const; //!< returns whether the collection is Null
    };

/*---------------------------------------------------------------------------------**//**
typical usage 
for (ECRelationshipIterable::const_iterator iter = collection.begin(); iter != collection.end(); ++iter)
    {
    IECRelationshipInstanceP instance = *iter;
    }
@ingroup ECObjectsGroup
@bsiclass
+---------------+---------------+---------------+---------------+---------------+------*/
struct ECRelationshipIterable
    {
    private:
        IECRelationshipCollectionAdapterPtr m_collectionPtr;

    public:
        //! Default constructor
        ECRelationshipIterable ()
            {
            }

        //! Constructor that takes another collection
        //! @param[in] collection   The collection to make an ECInstanceIterable out of
        ECOBJECTS_EXPORT ECRelationshipIterable (IECRelationshipCollectionAdapter* collection);
    
        typedef IECRelationshipCollectionAdapter::const_iterator  const_iterator;
        ECOBJECTS_EXPORT const_iterator begin () const; //!< returns the beginning of this collection
        ECOBJECTS_EXPORT const_iterator end   () const; //!< returns the end of the collection
        ECOBJECTS_EXPORT bool empty() const; //!< returns whether the collection is empty or not
        ECOBJECTS_EXPORT bool IsNull () const; //!< returns whether the collection is Null
    };

END_BENTLEY_ECOBJECT_NAMESPACE

/*__PUBLISH_SECTION_END__*/
#pragma make_public (Bentley::ECN::ECInstanceIterable)<|MERGE_RESOLUTION|>--- conflicted
+++ resolved
@@ -1,292 +1,282 @@
-/*--------------------------------------------------------------------------------------+
-|
-|     $Source: PublicApi/ECObjects/ECInstanceIterable.h $
-|
-|   $Copyright: (c) 2013 Bentley Systems, Incorporated. All rights reserved. $
-|
-+--------------------------------------------------------------------------------------*/
-#pragma once
-/*__PUBLISH_SECTION_START__*/
-#include <Bentley/VirtualCollectionIterator.h>
-#include <ECObjects/ECObjects.h>
-/*__PUBLISH_SECTION_END__*/
-
-/*__PUBLISH_SECTION_START__*/
-BEGIN_BENTLEY_ECOBJECT_NAMESPACE
-
-/*---------------------------------------------------------------------------------**//**
-This is the iterator that is exposed using VirtualCollectionIterator. These virtual member
-functions delegate the iteration to the appropriate implementations of it based on the container
-collection.
-@bsiclass
-+---------------+---------------+---------------+---------------+---------------+------*/
-template <typename value_type>
-struct   IInstanceCollectionIteratorAdapter :public Bentley::RefCountedBase, std::iterator<std::forward_iterator_tag, value_type>
-    {
-    public:
-    typedef value_type&         reference;
-    virtual void                MoveToNext  () = 0; //!< Moves to next item in the collection
-    virtual bool                IsDifferent (IInstanceCollectionIteratorAdapter const &) const = 0; //!< Compares the item at the current location of the passed in iterator with this iterator's current item
-    virtual reference           GetCurrent () = 0; //!< Returns the item at the current iterator location
-    };
-
-/*---------------------------------------------------------------------------------**//**
-A container collection which allows you to expose different kinds of collection as a single type
-@bsiclass
-+---------------+---------------+---------------+---------------+---------------+------*/
-template <typename value_type>
-struct IInstanceCollectionAdapter : public Bentley::RefCountedBase
-    {
-private:
-
-public:
-    typedef VirtualCollectionIterator<IInstanceCollectionIteratorAdapter<value_type> > const_iterator;
-    virtual const_iterator begin() const = 0; //!< returns the beginning of the collection
-    virtual const_iterator end() const = 0; //!< returns the end of the collection
-    };
-
-typedef ECN::IInstanceCollectionAdapter<IECInstanceP const>                     IECInstanceCollectionAdapter;
-typedef RefCountedPtr<IECInstanceCollectionAdapter>                             IECInstanceCollectionAdapterPtr;
-typedef ECN::IInstanceCollectionIteratorAdapter<IECInstanceP const>             IECInstanceCollectionIteratorAdapter;
-typedef ECN::IInstanceCollectionAdapter<IECRelationshipInstanceP const>         IECRelationshipCollectionAdapter;
-typedef RefCountedPtr<IECRelationshipCollectionAdapter>                         IECRelationshipCollectionAdapterPtr;
-typedef ECN::IInstanceCollectionIteratorAdapter<IECRelationshipInstanceP const> IECRelationshipCollectionIteratorAdapter;
-
-/*__PUBLISH_SECTION_END__*/
-
-/*---------------------------------------------------------------------------------**//**
-//Utility class to wrap ones own collection iterator as exposes a DgnECInstanceP 
-* @bsimethod                                    Abeesh.Basheer                  03/2011
-+---------------+---------------+---------------+---------------+---------------+------*/
-template <typename CollectionType, typename value_type>
-struct InstanceCollectionAdapterIteratorImpl :public IInstanceCollectionIteratorAdapter<value_type>
-    {
-    private:
-        typename CollectionType::const_iterator m_adapteriterator;
-        CollectionType const*                   m_adapterParentcollection;
-        std::shared_ptr<value_type>           m_ptr;
-        InstanceCollectionAdapterIteratorImpl (CollectionType const& collection, bool begin)
-            :m_adapterParentcollection(&collection), m_adapteriterator(begin ? collection.begin(): collection.end())
-            {
-            if (!begin)
-                return;
-            
-            if (m_adapteriterator == m_adapterParentcollection->end())
-                return;
-            
-            if (NULL == *m_adapteriterator)
-                MoveToNext();
-            }
-
-    public:
-    
-        /*---------------------------------------------------------------------------------**//**
-        // IInstanceCollectionIteratorAdapter implementation
-        * @bsimethod                                    Abeesh.Basheer                  03/2011
-        +---------------+---------------+---------------+---------------+---------------+------*/
-        virtual void    MoveToNext  () override                         
-            {
-            do
-                {
-                ++m_adapteriterator;
-                if (m_adapteriterator == m_adapterParentcollection->end())
-                    break;
-                }
-            while (NULL == *m_adapteriterator);
-            }
-
-        virtual typename IInstanceCollectionIteratorAdapter<value_type>::reference GetCurrent () override
-            {
-            m_ptr = std::shared_ptr<value_type>(new value_type(*m_adapteriterator));
-            return *m_ptr;
-            }
-
-        static IInstanceCollectionIteratorAdapter<value_type>* Create (CollectionType const& collection, bool begin) {
-            return new InstanceCollectionAdapterIteratorImpl(collection, begin);
-            }
-        
-        /*---------------------------------------------------------------------------------**//**
-        * @bsimethod                                    Abeesh.Basheer                  03/2011
-        +---------------+---------------+---------------+---------------+---------------+------*/
-        virtual bool    IsDifferent (IInstanceCollectionIteratorAdapter<value_type> const & rhs) const override
-            {
-            InstanceCollectionAdapterIteratorImpl const* rhsImpl = static_cast<InstanceCollectionAdapterIteratorImpl const*> (&rhs);
-            if (NULL == rhsImpl)//TODO evaluate performance of this cast. Since only public facing collection do this it should be okay
-                return true;
-
-            return m_adapteriterator != rhsImpl->m_adapteriterator;
-            }
-    };
-
-/*---------------------------------------------------------------------------------**//**
-//Utility class to wrap ones own collection type to be used as a collection adapter.
-* @bsimethod                                    Abeesh.Basheer                  03/2011
-+---------------+---------------+---------------+---------------+---------------+------*/
-template <typename CollectionType, typename value_type>
-struct InstanceCollectionAdapterImpl : public IInstanceCollectionAdapter<value_type>
-    {
-private:
-    std::shared_ptr<CollectionType>   m_adaptedcollection;
-protected:
-     InstanceCollectionAdapterImpl (CollectionType& collection)
-        :m_adaptedcollection(&collection)
-        {
-        }
-public:
-    
-    static InstanceCollectionAdapterImpl* Create (CollectionType& collection)
-        {
-        return new InstanceCollectionAdapterImpl(collection);
-        }
-    
-    virtual typename IInstanceCollectionAdapter<value_type>::const_iterator begin() const override
-        {
-        return typename IInstanceCollectionAdapter<value_type>::const_iterator (*InstanceCollectionAdapterIteratorImpl <CollectionType, value_type>::Create(*m_adaptedcollection, true));
-        }
-
-    virtual typename IInstanceCollectionAdapter<value_type>::const_iterator end() const override
-        {
-        return typename IInstanceCollectionAdapter<value_type>::const_iterator (*InstanceCollectionAdapterIteratorImpl <CollectionType, value_type>::Create(*m_adaptedcollection, false));
-        }
-
-    virtual ~InstanceCollectionAdapterImpl ()
-        {
-        }
-    };
-
-template <typename CollectionType>
-struct IECInstanceCollectionAdapterImpl : public ECN::InstanceCollectionAdapterImpl<CollectionType, IECInstanceP const> 
-    {
-    };
-
-<<<<<<< HEAD
-template <typename T_Instance, typename T_ReturnType = T_Instance>
-struct ECInstancePVector : public IInstanceCollectionAdapter<T_ReturnType* const>
-=======
-template <typename CollectionType>
-struct IECRelationshipCollectionAdapterImpl : public ECN::InstanceCollectionAdapterImpl<CollectionType, IECRelationshipInstanceP const> 
-    {
-    };
-
-template <typename T_Instance>
-struct ECInstancePVector : public ECN::CollectionTransformIteratble< bvector<RefCountedPtr<T_Instance> >, ECN::RefCountedPtrToValueTransform<T_Instance> >
->>>>>>> 7187531e
-    {
-    bvector<RefCountedPtr<T_Instance> > m_vector;
-    
-    ECInstancePVector (bvector<RefCountedPtr<T_Instance> >const& collection)
-        :m_vector(collection)
-        {}
-    
-    public:
-        struct ECInstancePVectorIterator :public IInstanceCollectionIteratorAdapter<T_ReturnType* const>
-        {
-        typename bvector<RefCountedPtr<T_Instance> >::const_iterator    m_iter;
-        T_ReturnType*                                                   m_value;
-        virtual void                MoveToNext() override
-            {
-            ++m_iter;
-            }
-        virtual bool                IsDifferent(IInstanceCollectionIteratorAdapter<T_ReturnType* const> const & iter) const override
-            {
-            ECInstancePVectorIterator const* rhsImpl = static_cast<ECInstancePVectorIterator const*> (&iter);
-            if (NULL == rhsImpl)//TODO evaluate performance of this cast. Since only public facing collection do this it should be okay
-                return true;
-
-            return rhsImpl->m_iter != m_iter;
-            }
-        virtual reference           GetCurrent() override
-            {
-            m_value = m_iter->get();
-            return m_value;
-            }
-
-        ECInstancePVectorIterator(typename bvector<RefCountedPtr<T_Instance> >::const_iterator const& iter)
-            :m_iter(iter), m_value(NULL)
-            {}
-        };
-
-    virtual const_iterator begin() const
-        {
-        return new ECInstancePVectorIterator(m_vector.begin());
-        }
-    virtual const_iterator end() const
-        {
-        return new ECInstancePVectorIterator(m_vector.end());
-        }
-
-    static ECInstancePVector* Create(bvector<RefCountedPtr<T_Instance> >const& collection)
-        {
-        return new ECInstancePVector(collection);
-        }
-    ~ECInstancePVector()
-        {}
-    };
-
-/*__PUBLISH_SECTION_START__*/
-/*---------------------------------------------------------------------------------**//**
-typical usage 
-for (ECInstanceIterable::const_iterator iter = collection.begin(); iter != collection.end(); ++iter)
-    {
-    IECInstanceP instance = *iter;
-    }
-@ingroup ECObjectsGroup
-@bsiclass
-+---------------+---------------+---------------+---------------+---------------+------*/
-struct ECInstanceIterable
-    {
-    private:
-        IECInstanceCollectionAdapterPtr m_collectionPtr;
-
-    public:
-        //! Default constructor
-        ECInstanceIterable ()
-            {
-            }
-
-        //! Constructor that takes another collection
-        //! @param[in] collection   The collection to make an ECInstanceIterable out of
-        ECOBJECTS_EXPORT ECInstanceIterable (IECInstanceCollectionAdapter* collection);
-    
-        typedef IECInstanceCollectionAdapter::const_iterator  const_iterator;
-        ECOBJECTS_EXPORT const_iterator begin () const; //!< returns the beginning of this collection
-        ECOBJECTS_EXPORT const_iterator end   () const; //!< returns the end of the collection
-        ECOBJECTS_EXPORT bool empty() const; //!< returns whether the collection is empty or not
-        ECOBJECTS_EXPORT bool IsNull () const; //!< returns whether the collection is Null
-    };
-
-/*---------------------------------------------------------------------------------**//**
-typical usage 
-for (ECRelationshipIterable::const_iterator iter = collection.begin(); iter != collection.end(); ++iter)
-    {
-    IECRelationshipInstanceP instance = *iter;
-    }
-@ingroup ECObjectsGroup
-@bsiclass
-+---------------+---------------+---------------+---------------+---------------+------*/
-struct ECRelationshipIterable
-    {
-    private:
-        IECRelationshipCollectionAdapterPtr m_collectionPtr;
-
-    public:
-        //! Default constructor
-        ECRelationshipIterable ()
-            {
-            }
-
-        //! Constructor that takes another collection
-        //! @param[in] collection   The collection to make an ECInstanceIterable out of
-        ECOBJECTS_EXPORT ECRelationshipIterable (IECRelationshipCollectionAdapter* collection);
-    
-        typedef IECRelationshipCollectionAdapter::const_iterator  const_iterator;
-        ECOBJECTS_EXPORT const_iterator begin () const; //!< returns the beginning of this collection
-        ECOBJECTS_EXPORT const_iterator end   () const; //!< returns the end of the collection
-        ECOBJECTS_EXPORT bool empty() const; //!< returns whether the collection is empty or not
-        ECOBJECTS_EXPORT bool IsNull () const; //!< returns whether the collection is Null
-    };
-
-END_BENTLEY_ECOBJECT_NAMESPACE
-
-/*__PUBLISH_SECTION_END__*/
+/*--------------------------------------------------------------------------------------+
+|
+|     $Source: PublicApi/ECObjects/ECInstanceIterable.h $
+|
+|   $Copyright: (c) 2014 Bentley Systems, Incorporated. All rights reserved. $
+|
++--------------------------------------------------------------------------------------*/
+#pragma once
+/*__PUBLISH_SECTION_START__*/
+#include <Bentley/VirtualCollectionIterator.h>
+#include <ECObjects/ECObjects.h>
+/*__PUBLISH_SECTION_END__*/
+
+/*__PUBLISH_SECTION_START__*/
+BEGIN_BENTLEY_ECOBJECT_NAMESPACE
+
+/*---------------------------------------------------------------------------------**//**
+This is the iterator that is exposed using VirtualCollectionIterator. These virtual member
+functions delegate the iteration to the appropriate implementations of it based on the container
+collection.
+@bsiclass
++---------------+---------------+---------------+---------------+---------------+------*/
+template <typename value_type>
+struct   IInstanceCollectionIteratorAdapter :public Bentley::RefCountedBase, std::iterator<std::forward_iterator_tag, value_type>
+    {
+    public:
+    typedef value_type&         reference;
+    virtual void                MoveToNext  () = 0; //!< Moves to next item in the collection
+    virtual bool                IsDifferent (IInstanceCollectionIteratorAdapter const &) const = 0; //!< Compares the item at the current location of the passed in iterator with this iterator's current item
+    virtual reference           GetCurrent () = 0; //!< Returns the item at the current iterator location
+    };
+
+/*---------------------------------------------------------------------------------**//**
+A container collection which allows you to expose different kinds of collection as a single type
+@bsiclass
++---------------+---------------+---------------+---------------+---------------+------*/
+template <typename value_type>
+struct IInstanceCollectionAdapter : public Bentley::RefCountedBase
+    {
+private:
+
+public:
+    typedef VirtualCollectionIterator<IInstanceCollectionIteratorAdapter<value_type> > const_iterator;
+    virtual const_iterator begin() const = 0; //!< returns the beginning of the collection
+    virtual const_iterator end() const = 0; //!< returns the end of the collection
+    };
+
+typedef ECN::IInstanceCollectionAdapter<IECInstanceP const>                     IECInstanceCollectionAdapter;
+typedef RefCountedPtr<IECInstanceCollectionAdapter>                             IECInstanceCollectionAdapterPtr;
+typedef ECN::IInstanceCollectionIteratorAdapter<IECInstanceP const>             IECInstanceCollectionIteratorAdapter;
+typedef ECN::IInstanceCollectionAdapter<IECRelationshipInstanceP const>         IECRelationshipCollectionAdapter;
+typedef RefCountedPtr<IECRelationshipCollectionAdapter>                         IECRelationshipCollectionAdapterPtr;
+typedef ECN::IInstanceCollectionIteratorAdapter<IECRelationshipInstanceP const> IECRelationshipCollectionIteratorAdapter;
+
+/*__PUBLISH_SECTION_END__*/
+
+/*---------------------------------------------------------------------------------**//**
+//Utility class to wrap ones own collection iterator as exposes a DgnECInstanceP 
+* @bsimethod                                    Abeesh.Basheer                  03/2011
++---------------+---------------+---------------+---------------+---------------+------*/
+template <typename CollectionType, typename value_type>
+struct InstanceCollectionAdapterIteratorImpl :public IInstanceCollectionIteratorAdapter<value_type>
+    {
+    private:
+        typename CollectionType::const_iterator m_adapteriterator;
+        CollectionType const*                   m_adapterParentcollection;
+        std::shared_ptr<value_type>           m_ptr;
+        InstanceCollectionAdapterIteratorImpl (CollectionType const& collection, bool begin)
+            :m_adapterParentcollection(&collection), m_adapteriterator(begin ? collection.begin(): collection.end())
+            {
+            if (!begin)
+                return;
+            
+            if (m_adapteriterator == m_adapterParentcollection->end())
+                return;
+            
+            if (NULL == *m_adapteriterator)
+                MoveToNext();
+            }
+
+    public:
+    
+        /*---------------------------------------------------------------------------------**//**
+        // IInstanceCollectionIteratorAdapter implementation
+        * @bsimethod                                    Abeesh.Basheer                  03/2011
+        +---------------+---------------+---------------+---------------+---------------+------*/
+        virtual void    MoveToNext  () override                         
+            {
+            do
+                {
+                ++m_adapteriterator;
+                if (m_adapteriterator == m_adapterParentcollection->end())
+                    break;
+                }
+            while (NULL == *m_adapteriterator);
+            }
+
+        virtual typename IInstanceCollectionIteratorAdapter<value_type>::reference GetCurrent () override
+            {
+            m_ptr = std::shared_ptr<value_type>(new value_type(*m_adapteriterator));
+            return *m_ptr;
+            }
+
+        static IInstanceCollectionIteratorAdapter<value_type>* Create (CollectionType const& collection, bool begin) {
+            return new InstanceCollectionAdapterIteratorImpl(collection, begin);
+            }
+        
+        /*---------------------------------------------------------------------------------**//**
+        * @bsimethod                                    Abeesh.Basheer                  03/2011
+        +---------------+---------------+---------------+---------------+---------------+------*/
+        virtual bool    IsDifferent (IInstanceCollectionIteratorAdapter<value_type> const & rhs) const override
+            {
+            InstanceCollectionAdapterIteratorImpl const* rhsImpl = static_cast<InstanceCollectionAdapterIteratorImpl const*> (&rhs);
+            if (NULL == rhsImpl)//TODO evaluate performance of this cast. Since only public facing collection do this it should be okay
+                return true;
+
+            return m_adapteriterator != rhsImpl->m_adapteriterator;
+            }
+    };
+
+/*---------------------------------------------------------------------------------**//**
+//Utility class to wrap ones own collection type to be used as a collection adapter.
+* @bsimethod                                    Abeesh.Basheer                  03/2011
++---------------+---------------+---------------+---------------+---------------+------*/
+template <typename CollectionType, typename value_type>
+struct InstanceCollectionAdapterImpl : public IInstanceCollectionAdapter<value_type>
+    {
+private:
+    std::shared_ptr<CollectionType>   m_adaptedcollection;
+protected:
+     InstanceCollectionAdapterImpl (CollectionType& collection)
+        :m_adaptedcollection(&collection)
+        {
+        }
+public:
+    
+    static InstanceCollectionAdapterImpl* Create (CollectionType& collection)
+        {
+        return new InstanceCollectionAdapterImpl(collection);
+        }
+    
+    virtual typename IInstanceCollectionAdapter<value_type>::const_iterator begin() const override
+        {
+        return typename IInstanceCollectionAdapter<value_type>::const_iterator (*InstanceCollectionAdapterIteratorImpl <CollectionType, value_type>::Create(*m_adaptedcollection, true));
+        }
+
+    virtual typename IInstanceCollectionAdapter<value_type>::const_iterator end() const override
+        {
+        return typename IInstanceCollectionAdapter<value_type>::const_iterator (*InstanceCollectionAdapterIteratorImpl <CollectionType, value_type>::Create(*m_adaptedcollection, false));
+        }
+
+    virtual ~InstanceCollectionAdapterImpl ()
+        {
+        }
+    };
+
+template <typename CollectionType>
+struct IECInstanceCollectionAdapterImpl : public ECN::InstanceCollectionAdapterImpl<CollectionType, IECInstanceP const> 
+    {
+    };
+
+template <typename T_Instance, typename T_ReturnType = T_Instance>
+struct ECInstancePVector : public IInstanceCollectionAdapter<T_ReturnType* const>
+    {
+    bvector<RefCountedPtr<T_Instance> > m_vector;
+    
+    ECInstancePVector (bvector<RefCountedPtr<T_Instance> >const& collection)
+        :m_vector(collection)
+        {}
+    
+    public:
+        struct ECInstancePVectorIterator :public IInstanceCollectionIteratorAdapter<T_ReturnType* const>
+        {
+        typename bvector<RefCountedPtr<T_Instance> >::const_iterator    m_iter;
+        T_ReturnType*                                                   m_value;
+        virtual void                MoveToNext() override
+            {
+            ++m_iter;
+            }
+        virtual bool                IsDifferent(IInstanceCollectionIteratorAdapter<T_ReturnType* const> const & iter) const override
+            {
+            ECInstancePVectorIterator const* rhsImpl = static_cast<ECInstancePVectorIterator const*> (&iter);
+            if (NULL == rhsImpl)//TODO evaluate performance of this cast. Since only public facing collection do this it should be okay
+                return true;
+
+            return rhsImpl->m_iter != m_iter;
+            }
+        virtual reference           GetCurrent() override
+            {
+            m_value = m_iter->get();
+            return m_value;
+            }
+
+        ECInstancePVectorIterator(typename bvector<RefCountedPtr<T_Instance> >::const_iterator const& iter)
+            :m_iter(iter), m_value(NULL)
+            {}
+        };
+
+    virtual const_iterator begin() const
+        {
+        return new ECInstancePVectorIterator(m_vector.begin());
+        }
+    virtual const_iterator end() const
+        {
+        return new ECInstancePVectorIterator(m_vector.end());
+        }
+
+    static ECInstancePVector* Create(bvector<RefCountedPtr<T_Instance> >const& collection)
+        {
+        return new ECInstancePVector(collection);
+        }
+    ~ECInstancePVector()
+        {}
+    };
+
+/*__PUBLISH_SECTION_START__*/
+/*---------------------------------------------------------------------------------**//**
+typical usage 
+for (ECInstanceIterable::const_iterator iter = collection.begin(); iter != collection.end(); ++iter)
+    {
+    IECInstanceP instance = *iter;
+    }
+@ingroup ECObjectsGroup
+@bsiclass
++---------------+---------------+---------------+---------------+---------------+------*/
+struct ECInstanceIterable
+    {
+    private:
+        IECInstanceCollectionAdapterPtr m_collectionPtr;
+
+    public:
+        //! Default constructor
+        ECInstanceIterable ()
+            {
+            }
+
+        //! Constructor that takes another collection
+        //! @param[in] collection   The collection to make an ECInstanceIterable out of
+        ECOBJECTS_EXPORT ECInstanceIterable (IECInstanceCollectionAdapter* collection);
+    
+        typedef IECInstanceCollectionAdapter::const_iterator  const_iterator;
+        ECOBJECTS_EXPORT const_iterator begin () const; //!< returns the beginning of this collection
+        ECOBJECTS_EXPORT const_iterator end   () const; //!< returns the end of the collection
+        ECOBJECTS_EXPORT bool empty() const; //!< returns whether the collection is empty or not
+        ECOBJECTS_EXPORT bool IsNull () const; //!< returns whether the collection is Null
+    };
+
+/*---------------------------------------------------------------------------------**//**
+typical usage 
+for (ECRelationshipIterable::const_iterator iter = collection.begin(); iter != collection.end(); ++iter)
+    {
+    IECRelationshipInstanceP instance = *iter;
+    }
+@ingroup ECObjectsGroup
+@bsiclass
++---------------+---------------+---------------+---------------+---------------+------*/
+struct ECRelationshipIterable
+    {
+    private:
+        IECRelationshipCollectionAdapterPtr m_collectionPtr;
+
+    public:
+        //! Default constructor
+        ECRelationshipIterable ()
+            {
+            }
+
+        //! Constructor that takes another collection
+        //! @param[in] collection   The collection to make an ECInstanceIterable out of
+        ECOBJECTS_EXPORT ECRelationshipIterable (IECRelationshipCollectionAdapter* collection);
+    
+        typedef IECRelationshipCollectionAdapter::const_iterator  const_iterator;
+        ECOBJECTS_EXPORT const_iterator begin () const; //!< returns the beginning of this collection
+        ECOBJECTS_EXPORT const_iterator end   () const; //!< returns the end of the collection
+        ECOBJECTS_EXPORT bool empty() const; //!< returns whether the collection is empty or not
+        ECOBJECTS_EXPORT bool IsNull () const; //!< returns whether the collection is Null
+    };
+
+END_BENTLEY_ECOBJECT_NAMESPACE
+
+/*__PUBLISH_SECTION_END__*/
 #pragma make_public (Bentley::ECN::ECInstanceIterable)