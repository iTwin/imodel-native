/*--------------------------------------------------------------------------------------+
|
|     $Source: PublicApi/ECObjects/ECValue.h $
|
|  $Copyright: (c) 2014 Bentley Systems, Incorporated. All rights reserved. $
|
+--------------------------------------------------------------------------------------*/
#pragma once
/*__PUBLISH_SECTION_START__*/

#include <ECObjects/VirtualCollectionIterator.h>
#include <Bentley/DateTime.h>
#include <ECObjects/ECInstance.h>
#include <ECObjects/ECObjects.h>
#include <ECObjects/StandardCustomAttributeHelper.h>
#include <Geom/GeomApi.h>

BEGIN_BENTLEY_ECOBJECT_NAMESPACE

typedef RefCountedPtr<ECPropertyValue> ECPropertyValuePtr;
typedef RefCountedPtr<ECValuesCollection> ECValuesCollectionPtr;

//=======================================================================================    
//! Information about an array in an ECN::IECInstance. Does not contain the actual elements.
//! @ingroup ECObjectsGroup
//! @see ECValue
//=======================================================================================    
struct ArrayInfo
    {
private:
    union
        {
        ArrayKind       m_arrayKind;
        PrimitiveType   m_elementPrimitiveType;
        };
    bool                m_isFixedCount;
    UInt32              m_count;

public:
    //! Initialize the array as a struct array with the given number of entries
    //! @param[in] count        How many elements the array (initially) holds
    //! @param[in] isFixedSize  Indicates whether the array can grow or not
    void InitializeStructArray (UInt32 count, bool isFixedSize); // cannot have a real constructor due to inclusion in a union

    //! Initialize the array as a primitive array with the given number of entries
    //! @param[in] elementPrimitiveType The PrimitiveType of elements that this array can hold
    //! @param[in] count                How many elements the array (initially) holds
    //! @param[in] isFixedCount         Indicates whether the array can grow or not
    void InitializePrimitiveArray (PrimitiveType elementPrimitiveType, UInt32 count, bool isFixedCount); // cannot have a real constructor due to inclusion in a union
    
    //! Returns the number of entries in this array
    ECOBJECTS_EXPORT UInt32          GetCount() const;
    //! Returns whether this is a fixed size array or not
    ECOBJECTS_EXPORT bool            IsFixedCount() const;
    //! Returns whether this is a primitive array
    ECOBJECTS_EXPORT bool            IsPrimitiveArray() const;
    //! Returns whether this is a struct array
    ECOBJECTS_EXPORT bool            IsStructArray() const;
    //! Returns the kind of array this is (primitive or struct)
    ECOBJECTS_EXPORT ValueKind       GetKind() const;
    //! Returns the primitive type that this array was initialized with
    ECOBJECTS_EXPORT PrimitiveType   GetElementPrimitiveType() const;
    };

//=======================================================================================
//! Variant-like object used to set and retrieve property values in \ref ECN::IECInstance "ECInstances".
//! @remarks It does not represent a "live" reference into the underlying ECN::IECInstance
//! (or the object that the ECN::IECInstance represents). Changing the ECValue will not affect
//! the IECInstance unless you subsequently call IECInstance::SetValue with it.
//! @ingroup ECObjectsGroup
//=======================================================================================
struct ECValue
    {
//__PUBLISH_SECTION_END__
public:
    //! Performs a shallow copy
    void ShallowCopy (ECValueCR v);
//__PUBLISH_SECTION_START__
private:
    union
        {
        ValueKind       m_valueKind;
        PrimitiveType   m_primitiveType;
        };

    UInt8               m_stateFlags;
    mutable UInt8       m_ownershipFlags;       // mutable because string ownership may change when we perform on-demand encoding conversions...

    void                InitForString (void const * str);
    BentleyStatus       SetBinaryInternal (const byte * data, size_t size, bool holdADuplicate = false);
    bool                ConvertToPrimitiveFromString (PrimitiveType primitiveType);

//protected:
    typedef bvector<ECValue>  ValuesVector;
    typedef bvector<ECValue>* ValuesVectorP;
    
    //! Structure to hold information about a binary type
    struct BinaryInfo
        {
        const byte *        m_data; //!< The actual binary data
        size_t              m_size; //!< The size of the data
        };

    //! Structure to hold information about String values
    struct StringInfo
        {
    private:
//__PUBLISH_SECTION_END__
        friend void ECValue::ShallowCopy (ECValueCR);
//__PUBLISH_SECTION_START__

        Utf8CP              m_utf8;
        Utf16CP             m_utf16;
#if !defined (_WIN32)
        WCharCP             m_wchar;        // On Windows we use m_utf16. The presence of the extra pointer wouldn't hurt anything but want to ensure it's only used on unix.
#endif
        void                ConvertToUtf8 (UInt8& flags);
        void                ConvertToUtf16 (UInt8& flags);
    public:
        bool                IsUtf8 () const;
        // All the business with the flags parameters is so that StringInfo can modify ECValue's ownership flags.
        // If we stored the flags on StringInfo, we would increase the size of the union.

        //! Returns the stored string information as a WChar
        //! @param[out]  flags   A flag indicating whether this ECValue owns the data
        //! @returns The data as a WChar const pointer
        WCharCP             GetWChar (UInt8& flags);

        //! Returns the stored string information as Utf8
        //! @param[out]  flags   A flag indicating whether this ECValue owns the data
        //! @returns The data as a Utf8 const pointer
        Utf8CP              GetUtf8 (UInt8& flags);

        //! Returns the stored string information as Utf16
        //! @param[out]  flags   A flag indicating whether this ECValue owns the data
        //! @returns The data as a Utf16 const pointer
        Utf16CP             GetUtf16 (UInt8& flags);

        //! Sets the string data as WChar
        //!@param[in] str       The string data to store
        //!@param[out] flags    A flag indicating whether this ECValue owns the data
        //!@param[in] makeCopy  Indicates whether the passed in WCharCP str should be stored, or whether a copy should be made
        void                SetWChar (WCharCP str, UInt8& flags, bool makeCopy);

        //! Sets the string data as Utf8
        //!@param[in] str       The string data to store
        //!@param[out] flags    A flag indicating whether this ECValue owns the data
        //!@param[in] makeCopy  Indicates whether the passed in WCharCP str should be stored, or whether a copy should be made
        void                SetUtf8 (Utf8CP str, UInt8& flags, bool makeCopy);

        //! Sets the string data as Utf16
        //!@param[in] str       The string data to store
        //!@param[out] flags    A flag indicating whether this ECValue owns the data
        //!@param[in] makeCopy  Indicates whether the passed in WCharCP str should be stored, or whether a copy should be made
        void                SetUtf16 (Utf16CP str, UInt8& flags, bool makeCopy);

        //! Frees (if necessary) the string data and clears out the memory
        //! @param[out] flags   Gets reset to 0, indicating the data is not owned
        void                FreeAndClear (UInt8& flags);

        //! does not free pointers - used to init from Uninitialized ECValue state
        void                SetNull();

        //! Compares two StringInfo objects for equality
        //! @param[in] rhs  The StringInfo object to compare this object to
        //! @param[out] flags   A flag indicating whether the ECValue owns the data in the StringInfo object
        bool                Equals (StringInfo const& rhs, UInt8& flags);
        };

    struct DateTimeInfo
        {
    private:
        ::Int64             m_ceTicks;
        DateTime::Kind      m_kind;
        DateTime::Component m_component;
        bool                m_isMetadataSet;

    public:
        void Set (::Int64 ceTicks);
        BentleyStatus Set (DateTimeCR dateTime);
        ::Int64 GetCETicks () const;
        BentleyStatus GetDateTime (DateTimeR dateTime) const;

        bool IsMetadataSet () const {return m_isMetadataSet;}
        bool TryGetMetadata (DateTime::Info& metadata) const;
        BentleyStatus SetMetadata (DateTime::Info const& metadata);
        BentleyStatus SetMetadata (DateTimeInfoCR dateTimeInfo);

        bool MetadataMatches (DateTimeInfoCR dateTimeInfo) const;

        WString MetadataToString () const;
        };

    //! The union storing the actual data of this ECValue
    union
        {
        bool                m_boolean;          //!< If a Boolean primitive type, holds the bool value
        ::Int32             m_integer32;        //!< If an Int32 primitive type, holds the Int32 value
        ::Int64             m_long64;           //!< If an Int64 primitive type, holds the Int64 value
        double              m_double;           //!< If a double primitive type, holds the double value
        //! If a String primitive type, holds the StringInfo struct defining the string
        mutable StringInfo  m_stringInfo;       // mutable so that we can convert to requested encoding on demand
        DateTimeInfo        m_dateTimeInfo;     //!< If a DateTime primitive, holds the DateTime value
        DPoint2d            m_dPoint2d;         //!< If a DPoint2d primitive, holds the DPoint2d value
        DPoint3d            m_dPoint3d;         //!< If a DPoint3d primitive, holds the DPoint3d value
        ArrayInfo           m_arrayInfo;        //!< If an array value, holds the ArrayInfo struct defining the array
        BinaryInfo          m_binaryInfo;       //!< If a binary value, holds the BinaryInfo struct defining the binary data
        IECInstanceP        m_structInstance;   //!< The ECValue class calls AddRef and Release for the member as needed
        };

    //! Constructs an uninitialized ECValue object
    void ConstructUninitialized();
    //! If appropriate for the value type, frees the memory used to store the value
    inline void FreeMemory ();
         
public:
    //! Clears memory, if necessary, and sets the value back to an uninitialized state
    ECOBJECTS_EXPORT void            Clear();
    //! Compares two ECValues for equality
    ECOBJECTS_EXPORT ECValueR        operator= (ECValueCR rhs);    
    //! Destructor
    ECOBJECTS_EXPORT ~ECValue();

    //! Initializes a new instance of the ECValue type.
    ECOBJECTS_EXPORT ECValue ();
    //! Initializes a new instance of the ECValue type from the given ECValue.
    //! @param[in] v ECValue to initialize this object from
    ECOBJECTS_EXPORT ECValue (ECValueCR v);

    //! Constructs an uninitialized ECValue of the specified ValueKind
    //! @param[in] classification   The type to set this new ECValue to
    ECOBJECTS_EXPORT explicit ECValue (ValueKind classification);

    //! Constructs an uninitialized ECValue of the specified PrimitiveType
    //! @param[in] primitiveType The type to set this new ECValue to
    ECOBJECTS_EXPORT explicit ECValue (PrimitiveType primitiveType);

    //! Initializes a new instance of ECValue from the given value. Type is set to BentleyApi::ECN::PRIMITIVETYPE_Integer
    //! @param[in] integer32 Value to initialize this ECValue from
    ECOBJECTS_EXPORT explicit ECValue (::Int32 integer32);

    //! Initializes a new instance of ECValue from the given value. Type is set to BentleyApi::ECN::PRIMITIVETYPE_Long
    //! @param[in] long64 Value to initialize this ECValue from
    ECOBJECTS_EXPORT explicit ECValue (::Int64 long64);

    //! Initializes a new instance of ECValue from the given value. Type is set to BentleyApi::ECN::PRIMITIVETYPE_Double
    //! @param[in] doubleVal Value to initialize this ECValue from
    ECOBJECTS_EXPORT explicit ECValue (double doubleVal);

    //! Initializes a new instance of ECValue from the given value.  Type is set to BentleyApi::ECN::PRIMITIVETYPE_String
    //! @param[in] string           Value to initialize this ECValue from
    //! @param[in] holdADuplicate   true, if a copy of \p string should be held in the ECValue object.
    //!                             false, otherwise.
    ECOBJECTS_EXPORT explicit ECValue (WCharCP string, bool holdADuplicate = true);

    //! Initializes a new instance of ECValue from the given value.  Type is set to BentleyApi::ECN::PRIMITIVETYPE_String
    //! @param[in] string           Value to initialize this ECValue from
    //! @param[in] holdADuplicate   true, if a copy of \p string should be held in the ECValue object.
    //!                             false, otherwise.
    ECOBJECTS_EXPORT explicit ECValue (Utf8CP string, bool holdADuplicate = true);

    //! Initializes a new instance of ECValue from the given value.  Type is set to BentleyApi::ECN::PRIMITIVETYPE_String
    //! @param[in] string           Value to initialize this ECValue from
    //! @param[in] holdADuplicate   true, if a copy of \p string should be held in the ECValue object.
    //!                             false, otherwise.
    ECOBJECTS_EXPORT explicit ECValue (Utf16CP string, bool holdADuplicate = true);

    //! Initializes a new instance of ECValue from the given value.  Type is set to BentleyApi::ECN::PRIMITIVETYPE_Binary
    //! @note No copy of \p blob is created. Use ECValue::SetBinary otherwise.
    //! @see ECValue::SetBinary
    //! @param[in] blob Value to initialize this ECValue from
    //! @param[in] size Size in bytes of the blob
    ECOBJECTS_EXPORT explicit ECValue (const byte * blob, size_t size);

    //! Initializes a new instance of ECValue from the given value.  Type is set to BentleyApi::ECN::PRIMITIVETYPE_Point2D
    //! @param[in] point2d Value to initialize this ECValue from
    ECOBJECTS_EXPORT explicit ECValue (DPoint2dCR point2d);

    //! Initializes a new instance of ECValue from the given value.  Type is set to BentleyApi::ECN::PRIMITIVETYPE_Point3D
    //! @param[in] point3d Value to initialize this ECValue from
    ECOBJECTS_EXPORT explicit ECValue (DPoint3dCR point3d);

    //! Initializes a new instance of ECValue from the given value.  Type is set to BentleyApi::ECN::PRIMITIVETYPE_Boolean
    //! @param[in] value Value to initialize this ECValue from
    ECOBJECTS_EXPORT explicit ECValue (bool value);

    //! Initializes a new instance of the ECValue type.
    //! @param[in] dateTime Date time value to set.
    ECOBJECTS_EXPORT explicit ECValue (DateTimeCR dateTime);

    //! Sets whether this ECValue is read-only
    //! @param[in] isReadOnly Sets the read-only status of the ECValue
    ECOBJECTS_EXPORT void           SetIsReadOnly(bool isReadOnly);

    //! Gets whether this ECValue is read-only or not
    //! @returns true if the ECValue is read-only, false otherwise
    ECOBJECTS_EXPORT bool           IsReadOnly() const;

    //! Sets whether this ECValue is NULL.
    //! @param[in] isNull   Indicates whether the ECValue is null or not
    ECOBJECTS_EXPORT void           SetIsNull(bool isNull); 

    //! Gets whether this ECValue is NULL or not
    //! @returns true if the ECValue is NULL, false otherwise
    ECOBJECTS_EXPORT bool           IsNull() const;

    //! Sets whether this ECValue has had its value loaded
    //! @param[in] isLoaded Indicates whether the value has been loaded
    ECOBJECTS_EXPORT void           SetIsLoaded(bool isLoaded); 

    //! Gets whether this ECValue's value has been loaded
    //! @returns true if the value has been loaded, false otherwise
    ECOBJECTS_EXPORT bool           IsLoaded() const; 

    //! Frees the values memory, if necessary, and sets the state to NULL.
    ECOBJECTS_EXPORT void           SetToNull(); 

    //! Does a ShallowCopy of the supplied ECValue
    //! @param[in] v    The ECValue to copy from
    ECOBJECTS_EXPORT void           From(ECValueCR v);

    //! Returns the ValueKind of this value
    ECOBJECTS_EXPORT ValueKind      GetKind() const; 
    //! Checks whether this ECValue is uninitialized
    ECOBJECTS_EXPORT bool           IsUninitialized () const; 

    //! Indicates whether the content of this ECValue is of type BentleyApi::ECN::PRIMITIVETYPE_String (regardless of encoding).
    //! @return true if the ECValue content is of type BentleyApi::ECN::PRIMITIVETYPE_String. false otherwise.
    ECOBJECTS_EXPORT bool           IsString () const;
    //! Indicates whether the content of this ECValue is of type BentleyApi::ECN::PRIMITIVETYPE_String and
    //! is encoded in UTF-8.
    //! @remarks Use this method to pick the appropriate Get method to avoid unnecessary
    //!          string conversions.
    //!          \code
    //!             
    //!          ECValue v = ...;
    //!          if (v.IsUtf8 ())
    //!             {
    //!             Utf8CP string = v.GetUtf8CP ();
    //!             ...
    //!             }
    //!          else
    //!             {
    //!             WCharCP string = v.GetString ();
    //!             ...
    //!             }
    //!
    //!            \endcode
    //!
    //! @return true if the ECValue content is encoded in UTF-8. false otherwise.
    ECOBJECTS_EXPORT bool           IsUtf8 () const;

    //! Indicates whether the content of this ECValue is of type BentleyApi::ECN::PRIMITIVETYPE_Integer.
    //! @return true if the ECValue content is of type BentleyApi::ECN::PRIMITIVETYPE_Integer. false otherwise.
    ECOBJECTS_EXPORT bool           IsInteger () const;
    //! Indicates whether the content of this ECValue is of type BentleyApi::ECN::PRIMITIVETYPE_Long.
    //! @return true if the ECValue content is of type BentleyApi::ECN::PRIMITIVETYPE_Long. false otherwise.
    ECOBJECTS_EXPORT bool           IsLong () const;
    //! Indicates whether the content of this ECValue is of type BentleyApi::ECN::PRIMITIVETYPE_Double.
    //! @return true if the ECValue content is of type BentleyApi::ECN::PRIMITIVETYPE_Double. false otherwise.
    ECOBJECTS_EXPORT bool           IsDouble () const;
    //! Indicates whether the content of this ECValue is of type BentleyApi::ECN::PRIMITIVETYPE_Binary.
    //! @return true if the ECValue content is of type BentleyApi::ECN::PRIMITIVETYPE_Binary. false otherwise.
    ECOBJECTS_EXPORT bool           IsBinary () const;
    //! Indicates whether the content of this ECValue is of type BentleyApi::ECN::PRIMITIVETYPE_Boolean.
    //! @return true if the ECValue content is of type BentleyApi::ECN::PRIMITIVETYPE_Boolean. false otherwise.
    ECOBJECTS_EXPORT bool           IsBoolean () const;

    //! Indicates whether the content of this ECValue is of type BentleyApi::ECN::PRIMITIVETYPE_Point2D.
    //! @return true if the ECValue content is of type BentleyApi::ECN::PRIMITIVETYPE_Point2D. false otherwise.
    ECOBJECTS_EXPORT bool           IsPoint2D () const;
    //! Indicates whether the content of this ECValue is of type BentleyApi::ECN::PRIMITIVETYPE_Point3D.
    //! @return true if the ECValue content is of type BentleyApi::ECN::PRIMITIVETYPE_Point3D. false otherwise.
    ECOBJECTS_EXPORT bool           IsPoint3D () const;
    //! Indicates whether the content of this ECValue is of type BentleyApi::ECN::PRIMITIVETYPE_DateTime.
    //! @return true if the ECValue content is of type BentleyApi::ECN::PRIMITIVETYPE_DateTime. false otherwise.
    ECOBJECTS_EXPORT bool           IsDateTime () const;
    //! Indicates whether the content of this ECValue is of type BentleyApi::ECN::PRIMITIVETYPE_IGeometry.
    //! @return true if the ECValue content is of type BentleyApi::ECN::PRIMITIVETYPE_IGeometry. false otherwise.
    ECOBJECTS_EXPORT bool           IsIGeometry() const;

    //! Indicates whether the content of this ECValue is an array (::VALUEKIND_Array).
    //! @return true if the ECValue content is an array. false otherwise.
    ECOBJECTS_EXPORT bool           IsArray () const;
    //! Indicates whether the content of this ECValue is a struct (::VALUEKIND_Struct).
    //! @return true if the ECValue content is a struct. false otherwise.
    ECOBJECTS_EXPORT bool           IsStruct () const;
    //! Indicates whether the content of this ECValue is of a primitive type (::VALUEKIND_Primitive).
    //! @return true if the ECValue content is of a primitive type. false otherwise.
    ECOBJECTS_EXPORT bool           IsPrimitive () const;
    //! Gets the PrimitiveType of this ECValue        
    ECOBJECTS_EXPORT PrimitiveType  GetPrimitiveType() const; 

    //! Sets the PrimitiveType of this ECValue
    //! @param[in] primitiveElementType The type of primitive that this ECValue holds.
    ECOBJECTS_EXPORT BentleyStatus  SetPrimitiveType(PrimitiveType primitiveElementType);

    ECOBJECTS_EXPORT bool           CanConvertToPrimitiveType (PrimitiveType type) const;
/*__PUBLISH_SECTION_END__*/
    // Attempts to convert this ECValue's primitive value to a different primitive type.
    // Currently supported conversions (motivated by ECExpressions):
    //  - double, int, and string are all interconvertible. double => int rounds
    //  - conversion to and from string is supported for any other primitive type
    //  - a null value of any primitive type can be converted a null value of any other primitive type
    ECOBJECTS_EXPORT bool           ConvertToPrimitiveType (PrimitiveType primitiveType);
    // Attempts to convert a primitive ECValue to a string representation suitable for serialization.
    // Fails if this ECValue is not a primitive
    // Returns an empty string if this ECValue is null
    ECOBJECTS_EXPORT bool           ConvertPrimitiveToString (WStringR str) const;

    // Attempts to convert this ECValue's primitive value to a literal ECExpression
    // Does not support binary or IGeometry
    ECOBJECTS_EXPORT bool           ConvertPrimitiveToECExpressionLiteral (WStringR expression) const;

    // Attempts to format the underlying value using the specified .NET-style format string.
    // Typically the format string originated from an ECCustomAttribute.
    // Currently only supports numeric types: double, int, and long
    // Use DgnPlatform::IECInteropStringFormatter() for more full-featured formatting.
    ECOBJECTS_EXPORT bool           ApplyDotNetFormatting (WStringR formatted, WCharCP formatString) const;
    ECOBJECTS_EXPORT bool           SupportsDotNetFormatting() const;

    // Get/set a flag indicating whether to copy data from an ECDBuffer into this ECValue or to allow this ECValue to store direct pointers into the ECDBuffer's data.
    // Off by default, indicating data will be copied from the ECDBuffer.
    // By setting this flag the caller indicates the pointers exposed by this ECValue will not be used after the contents of the ECDBuffer have been
    // released, modified, or moved.
    // Don't set this flag in ECValues to be returned to external callers who may not expect it to be set.
    ECOBJECTS_EXPORT bool           AllowsPointersIntoInstanceMemory() const;
    ECOBJECTS_EXPORT void           SetAllowsPointersIntoInstanceMemory (bool allow);

/*__PUBLISH_SECTION_START__*/

    //! Defines the StructArray for this ECValue
    //! @param[in] count        The initial size of the array
    //! @param[in] isFixedSize  Indicates whether this array can grow or not
    ECOBJECTS_EXPORT ECObjectsStatus  SetStructArrayInfo (UInt32 count, bool isFixedSize);

    //! Defines the primitive array for this ECValue
    //! @param[in] primitiveElementtype The type of primitive the array will hold
    //! @param[in] count                The initial size of the array
    //! @param[in] isFixedSize          Indicates whether this array can grow or not
    ECOBJECTS_EXPORT ECObjectsStatus  SetPrimitiveArrayInfo (PrimitiveType primitiveElementtype, UInt32 count, bool isFixedSize);
    
    //! Returns the array information defining this ECValue
    ECOBJECTS_EXPORT ArrayInfo      GetArrayInfo() const;
    
    //! Returns the integer value, if this ECValue holds an Integer 
    ECOBJECTS_EXPORT Int32          GetInteger () const;  
    //! Sets the value of this ECValue to the given integer
    //! @remarks This call will always succeed.  Previous data is cleared, and the type of the ECValue is set to an Integer Primitive
    //! @param[in] integer  The value to set
    ECOBJECTS_EXPORT BentleyStatus  SetInteger (Int32 integer); 
    
    //! Returns the long value, if this ECValue holds a long
    ECOBJECTS_EXPORT Int64          GetLong () const;
    //! Sets the value of this ECValue to the given long
    //! @remarks This call will always succeed.  Previous data is cleared, and the type of the ECValue is set to a Long Primitive
    //! @param[in] long64  The value to set
    ECOBJECTS_EXPORT BentleyStatus  SetLong (Int64 long64);
 
    //! Returns the boolean value, if this ECValue holds a boolean
    ECOBJECTS_EXPORT bool           GetBoolean () const;
    //! Sets the value of this ECValue to the given bool
    //! @remarks This call will always succeed.  Previous data is cleared, and the type of the ECValue is set to a bool Primitive
    //! @param[in] value  The value to set
    ECOBJECTS_EXPORT BentleyStatus  SetBoolean (bool value);

    //! @returns    The double held by the ECValue, or std::numeric_limits<double>::quiet_NaN() if it is not a double or IsNull
    ECOBJECTS_EXPORT double         GetDouble () const;
    //! Sets the value of this ECValue to the given double
    //! @remarks This call will always succeed.  Previous data is cleared, and the type of the ECValue is set to a double Primitive
    //! @param[in] value  The value to set
    ECOBJECTS_EXPORT BentleyStatus  SetDouble (double value);

    //! Gets the string content of this ECValue.
    //! @note If the encoding of the string in the ECValue differs from the encoding of what is to be returned, the string
    //!       is automatically converted. To avoid string conversions call ECValue::IsUtf8 first.
    //! @return string content
    ECOBJECTS_EXPORT WCharCP        GetString () const;
    //! Gets the string content of this ECValue in UTF-8 encoding.
    //! @note If the encoding of the string in the ECValue differs from the encoding of what is to be returned, the string
    //!       is automatically converted. To avoid string conversions call ECValue::IsUtf8 first.
    //! @return string content in UTF-8 encoding
    ECOBJECTS_EXPORT Utf8CP         GetUtf8CP () const;
    //! Returns the string value as a Utf16CP, if this ECValue holds a string
    ECOBJECTS_EXPORT Utf16CP        GetUtf16CP () const;    // the only real caller of this should be ECDBuffer

    //__PUBLISH_SECTION_END__

    //! Indicates whether the ECValue instance owns the memory of WCharCP returned by ECValue::GetString.
    //! @remarks Can get return true, even if ECValue::SetString was called with holdADuplicate = false, as 
    //! ECValue does implicit encoding conversions when the requested encoding is different than the one used at set time.
    //! In those cases the ECValue always owns the converted string.
    //! @return bool if ECValue owns the WChar string value, false otherwise
    ECOBJECTS_EXPORT bool           OwnsString () const;

    //! Indicates whether the ECValue instance owns the memory of Utf8CP returned by ECValue::GetUtf8CP.
    //! @remarks Can get return true, even if ECValue::SetUtf8CP was called with holdADuplicate = false, as 
    //! ECValue does implicit encoding conversions when the requested encoding is different than the one used at set time.
    //! In those cases the ECValue always owns the converted string.
    //! @return bool if ECValue owns the Utf8CP value, false otherwise
    ECOBJECTS_EXPORT bool           OwnsUtf8CP () const;

    //! Indicates whether the ECValue instance owns the memory of Utf16CP returned by ECValue::GetUtf16CP.
    //! @remarks Can get return true, even if ECValue::SetUtf16CP was called with holdADuplicate = false, as 
    //! ECValue does implicit encoding conversions when the requested encoding is different than the one used at set time.
    //! In those cases the ECValue always owns the converted string.
    //! @return bool if ECValue owns the Utf16CP value, false otherwise
    ECOBJECTS_EXPORT bool           OwnsUtf16CP () const;
    
    //__PUBLISH_SECTION_START__

    //! Sets the value of this ECValue to the given string
    //! @remarks This call will always succeed.  Previous data is cleared, and the type of the ECValue is set to a string Primitive
    //! @param[in] string           The value to set
    //! @param[in] holdADuplicate   Flag specifying whether the ECValue should make its own copy of the string, or store the actual pointer passed in
    ECOBJECTS_EXPORT BentleyStatus  SetString (WCharCP string, bool holdADuplicate = true);
    //! Sets the value of this ECValue to the given string
    //! @remarks This call will always succeed.  Previous data is cleared, and the type of the ECValue is set to a string Primitive
    //! @param[in] string           The value to set
    //! @param[in] holdADuplicate   Flag specifying whether the ECValue should make its own copy of the string, or store the actual pointer passed in
    ECOBJECTS_EXPORT BentleyStatus  SetUtf8CP (Utf8CP string, bool holdADuplicate = true);
    //! Sets the value of this ECValue to the given string
    //! @remarks This call will always succeed.  Previous data is cleared, and the type of the ECValue is set to a string Primitive
    //! @param[in] string           The value to set
    //! @param[in] holdADuplicate   Flag specifying whether the ECValue should make its own copy of the string, or store the actual pointer passed in
    ECOBJECTS_EXPORT BentleyStatus  SetUtf16CP (Utf16CP string, bool holdADuplicate = true);    // primarily for use by ECDBuffer

    //! Returns the binary value, if this ECValue holds binary data
    //! @param[in]  size    The size of the binary data
    ECOBJECTS_EXPORT const byte *   GetBinary (size_t& size) const;

    //! Sets the value of this ECValue to the given byte array
    //! @remarks This call will always succeed.  Previous data is cleared, and the type of the ECValue is set to a binary Primitive
    //! @param[in] data             The value to set
    //! @param[in] size             The size of the data
    //! @param[in] holdADuplicate   Flag specifying whether the ECValue should make its own copy of the string, or store the actual pointer passed in
    ECOBJECTS_EXPORT BentleyStatus  SetBinary (const byte * data, size_t size, bool holdADuplicate = false);

    //! Returns the IGeometry as binary data, and sets the size of the data, if this ECValue holds an IGeometry
    ECOBJECTS_EXPORT const byte *   GetIGeometry (size_t& size) const;
    //! Sets the value of this ECValue to the given IGeometry, as binary byte data.
    ECOBJECTS_EXPORT BentleyStatus  SetIGeometry (const byte * data, size_t size, bool holdADuplicate = false);

    //! Gets the struct instance of this ECValue, if the ECValue holds a struct
    ECOBJECTS_EXPORT IECInstancePtr GetStruct() const;
    //! Sets the specified struct instance in the ECValue. 
    //! @note ECValue doesn't create a copy of \p structInstance. Its ref-count is incremented by this method though.
    //! @param[in] structInstance struct instance to set in the ECValue
    //! @return SUCCESS or ERROR
    ECOBJECTS_EXPORT BentleyStatus  SetStruct (IECInstanceP structInstance);

    //! Gets the DateTime value.
    //! @return DateTime value
    ECOBJECTS_EXPORT DateTime       GetDateTime () const;

    //! Sets the DateTime value.
    //! @param[in] dateTime DateTime value to set
    //! @return SUCCESS or ERROR
    ECOBJECTS_EXPORT BentleyStatus  SetDateTime (DateTimeCR dateTime);

    //! Gets the DateTime value as ticks since the beginning of the Common Era epoch.
    //! @remarks Ticks are 100 nanosecond intervals (i.e. 1 tick is 1 hecto-nanosecond). The Common Era
    //! epoch begins at 0001-01-01 00:00:00 UTC.
    //! @note Ignores the date time metadata. Use ECValue::GetDateTime if you need the metadata.
    //! @return DateTime value as ticks since the beginning of the Common Era epoch.
    ECOBJECTS_EXPORT Int64          GetDateTimeTicks () const;

    //! Returns the DateTime value as milliseconds since the beginning of the Unix epoch.
    //! The Unix epoch begins at 1970-01-01 00:00:00 UTC.
    //! DateTimes before the Unix epoch are negative.
    //! @note Ignores the date time metadata. Use ECValue::GetDateTime if you need the metadata.
    //! @return DateTime as milliseconds since the beginning of the Unix epoch.
    ECOBJECTS_EXPORT Int64          GetDateTimeUnixMillis() const;

    //! Gets the DateTime value as ticks since the beginning of the Common Era epoch.
    //! @remarks Ticks are 100 nanosecond intervals (i.e. 1 tick is 1 hecto-nanosecond). The Common Era
    //! epoch begins at 0001-01-01 00:00:00 UTC.
    //! @param[out] hasMetadata true, if this ECValue objects contains date time metadata. false otherwise
    //! @param[out] metadata if \p hasMetadata is true, contains the metadata available in this ECValue.
    //! @return DateTime value as ticks since the beginning of the Common Era epoch.
    ECOBJECTS_EXPORT Int64          GetDateTimeTicks (bool& hasMetadata, DateTime::Info& metadata) const;

    //! Sets the DateTime value as ticks since the beginning of the Common Era epoch.
    //! @remarks Ticks are 100 nanosecond intervals (i.e. 1 tick is 1 hecto-nanosecond). The Common Era
    //! epoch begins at 0001-01-01 00:00:00 UTC.
    //! @note If the ECProperty to which this ECValue will be applied contains the %DateTimeInfo custom attribute,
    //! the ticks will be enriched with the metadata from the custom attribute.
    //! @param[in] ceTicks DateTime Common Era ticks to set
    //! @return SUCCESS or ERROR
    ECOBJECTS_EXPORT BentleyStatus  SetDateTimeTicks (Int64 ceTicks);

    //! Sets the DateTime value as ticks since the beginning of the Common Era epoch.
    //! @remarks Ticks are 100 nanosecond intervals (i.e. 1 tick is 1 hecto-nanosecond). The Common Era
    //! epoch begins at 0001-01-01 00:00:00 UTC.
    //! @param[in] ceTicks DateTime Common Era ticks to set
    //! @param[in] dateTimeMetadata DateTime metadata to set along with the ticks.
    //! @return SUCCESS or ERROR
    ECOBJECTS_EXPORT BentleyStatus  SetDateTimeTicks (Int64 ceTicks, DateTime::Info const& dateTimeMetadata);

//__PUBLISH_SECTION_END__
    BentleyStatus                   SetDateTimeMetadata (DateTimeInfoCR caDateTimeMetadata);
    bool                            IsDateTimeMetadataSet () const;
    bool                            DateTimeInfoMatches (DateTimeInfoCR caDateTimeMetadata) const;
    WString                         DateTimeMetadataToString () const;
    ECOBJECTS_EXPORT BentleyStatus  SetLocalDateTimeFromUnixMillis (Int64 unixMillis);
//__PUBLISH_SECTION_START__
//
    //! Returns the DPoint2d value, if this ECValue holds a Point2d
    ECOBJECTS_EXPORT DPoint2d       GetPoint2D() const;
    //! Sets the value of this ECValue to the given DPoint2d
    //! @remarks This call will always succeed.  Previous data is cleared, and the type of the ECValue is set to a DPoint2d primitive
    //! @param[in] value   The value to set
    ECOBJECTS_EXPORT BentleyStatus  SetPoint2D (DPoint2dCR value);

    //! Returns the DPoint3d value, if this ECValue holds a Point3d
    ECOBJECTS_EXPORT DPoint3d       GetPoint3D() const;
    //! Sets the value of this ECValue to the given DPoint3d
    //! @remarks This call will always succeed.  Previous data is cleared, and the type of the ECValue is set to a DPoint3d primitive
    //! @param[in] value   The value to set
    ECOBJECTS_EXPORT BentleyStatus  SetPoint3D (DPoint3dCR value);

    //! For fixed primitive types, returns the number of bytes required to represent the type
    //! @param[in]  primitiveType   The type to measure
    //! @returns The sizeof the given type, if it is a fixed size primitive 
    static ECOBJECTS_EXPORT UInt32  GetFixedPrimitiveValueSize (PrimitiveType primitiveType);

    //! This is intended for debugging purposes, not for presentation purposes.
    ECOBJECTS_EXPORT WString       ToString () const;
    
    //! Checks 2 ECValues for equality.
    ECOBJECTS_EXPORT bool           Equals (ECValueCR v) const;
    };

<<<<<<< HEAD
//=======================================================================================
=======
//__PUBLISH_SECTION_END__

/*---------------------------------------------------------------------------------**//**
* @bsistruct                                                    Paul.Connelly   10/14
+---------------+---------------+---------------+---------------+---------------+------*/
struct AdhocPropertyMetadata
    {
protected:
    enum class Index
        {
        Name        = 0,
        DisplayLabel,
        Value,
        Type,
        Unit,
        ExtendType,
        IsReadOnly,
        IsHidden,
        MAX
        };
private:
    friend struct AdhocPropertyQuery;
    friend struct AdhocPropertyEdit;

    WString                 m_metadataPropertyNames[Index::MAX];    // the property names within the struct class holding the ad-hoc values and metadata
    UInt32                  m_containerIndex;                       // the property index of the struct array holding ad-hoc properties within the host's ECClass
protected:
    WCharCP                 GetPropertyName (Index index) const;

    static bool             IsRequiredMetadata (Index index);
    static bool             PrimitiveTypeForCode (PrimitiveType& primType, Int32 code);
    static bool             CodeForPrimitiveType (Int32& code, PrimitiveType primType);
public:
    ECOBJECTS_EXPORT AdhocPropertyMetadata (ECEnablerCR enabler);

    ECOBJECTS_EXPORT bool   IsSupported() const;
    UInt32                  GetContainerPropertyIndex() const { return m_containerIndex; }

    ECOBJECTS_EXPORT static bool    GetContainerPropertyIndex (UInt32& propertyIndex, ECEnablerCR enabler);
    ECOBJECTS_EXPORT static bool    IsSupported (ECEnablerCR enabler);
    };

/*---------------------------------------------------------------------------------**//**
* Provides read-only access to ad-hoc properties defined on an IECInstance.
* Ad-hoc properties are name-value pairs stored in a struct array property on an IECInstance.
* In order for an IECInstance to support ad-hoc properties, its ECClass must define an
* AdhocPropertySpecification custom attribute containing the name of a struct array property
* with an attached AdhocPropertyContainerDefinition custom attribute specifying, at minimum,
* the names of properties to hold the name and value of each ad-hoc property. Additional
* property names can specify metadata like primitive type, dispaly label, extended type,
* EC unit name, and read-only state.
* @bsistruct                                                    Paul.Connelly   10/14
+---------------+---------------+---------------+---------------+---------------+------*/
struct AdhocPropertyQuery : AdhocPropertyMetadata
    {
private:
    IECInstanceCR           m_host;
public:
    ECOBJECTS_EXPORT AdhocPropertyQuery (IECInstanceCR host);

    IECInstanceCR                       GetHost() const { return m_host; }

    ECOBJECTS_EXPORT bool               GetPropertyIndex (UInt32& index, WCharCP accessString) const;
    ECOBJECTS_EXPORT UInt32             GetCount() const;

    ECOBJECTS_EXPORT ECObjectsStatus    GetName (WStringR name, UInt32 index) const;
    ECOBJECTS_EXPORT ECObjectsStatus    GetDisplayLabel (WStringR label, UInt32 index) const;
    ECOBJECTS_EXPORT ECObjectsStatus    GetValue (ECValueR v, UInt32 index) const;
    ECOBJECTS_EXPORT ECObjectsStatus    GetPrimitiveType (PrimitiveType& type, UInt32 index) const;
    ECOBJECTS_EXPORT ECObjectsStatus    GetExtendedTypeName (WStringR typeName, UInt32 index) const;
    ECOBJECTS_EXPORT ECObjectsStatus    GetUnitName (WStringR unitName, UInt32 index) const;
    ECOBJECTS_EXPORT ECObjectsStatus    IsReadOnly (bool& isReadOnly, UInt32 index) const;
    ECOBJECTS_EXPORT ECObjectsStatus    IsHidden (bool& isHidden, UInt32 index) const;

    // For getting additional ad-hoc metadata
    ECOBJECTS_EXPORT ECObjectsStatus    GetValue (ECValueR v, UInt32 index, WCharCP accessor) const;

    IECInstancePtr          GetEntry (UInt32 index) const;
    ECObjectsStatus         GetString (WStringR str, UInt32 index, Index which) const;
    ECObjectsStatus         GetString (WStringR str, IECInstanceCR instance, Index which) const;
    ECObjectsStatus         GetValue (ECValueR v, UInt32 index, Index which) const;
    ECObjectsStatus         GetValue (ECValueR v, IECInstanceCR instance, Index which) const;
    ECClassCP               GetStructClass() const;
    StandaloneECEnablerPtr  GetStructEnabler() const;
    };

/*---------------------------------------------------------------------------------**//**
* Provides read-write access to ad-hoc properties defined on an IECInstance.
* @bsistruct                                                    Paul.Connelly   10/14
+---------------+---------------+---------------+---------------+---------------+------*/
struct AdhocPropertyEdit : AdhocPropertyQuery
    {
public:
    ECOBJECTS_EXPORT AdhocPropertyEdit (IECInstanceR host);

    IECInstanceR            GetHostR()  { return const_cast<IECInstanceR>(GetHost()); }

    ECOBJECTS_EXPORT ECObjectsStatus    SetName (UInt32 index, WCharCP name);
    ECOBJECTS_EXPORT ECObjectsStatus    SetDisplayLabel (UInt32 index, WCharCP displayLabel, bool andSetName = false);
    ECOBJECTS_EXPORT ECObjectsStatus    SetValue (UInt32 index, ECValueCR v);
    ECOBJECTS_EXPORT ECObjectsStatus    SetIsReadOnly (UInt32 index, bool isReadOnly);
    ECOBJECTS_EXPORT ECObjectsStatus    SetIsHidden (UInt32 index, bool isHidden);

    ECOBJECTS_EXPORT ECObjectsStatus    Add (WCharCP name, ECValueCR v, WCharCP displayLabel = nullptr, WCharCP unitName = nullptr, WCharCP extendedTypeName = nullptr, bool isReadOnly = false, bool hidden = false);
    ECOBJECTS_EXPORT ECObjectsStatus    Remove (UInt32 index);
    ECOBJECTS_EXPORT ECObjectsStatus    Clear();
    ECOBJECTS_EXPORT ECObjectsStatus    CopyFrom (AdhocPropertyQueryCR src, bool preserveValues);

    // For setting additional ad-hoc metadata
    ECOBJECTS_EXPORT ECObjectsStatus    SetValue (UInt32 index, WCharCP accessor, ECValueCR v);

    ECOBJECTS_EXPORT ECObjectsStatus    Swap (UInt32 propIdxA, UInt32 propIdxB);
    };

//__PUBLISH_SECTION_START__

//=======================================================================================    
>>>>>>> 9360dad3
//! A structure used for describing the complete location of an ECValue within an ECInstance.
//! They can be thought of as the equivalent to access strings, but generally do not require
//! any string manipulation to create or use them.
//! ECValueAccessors consist of a stack of locations, each of which consist of a triplet of
//! an ECEnabler, property index, and array index.  In cases where the array index is not
//! applicable (primitive members or the roots of arrays), the INDEX_ROOT constant
//! is used.
//! @ingroup ECObjectsGroup
//! @see ECValue, ECEnabler, ECPropertyValue, ECValuesCollection
//! @bsiclass
//=======================================================================================
struct ECValueAccessor
    {
public:

    const static int INDEX_ROOT = -1;
    struct Location
        {
    private:
        ECEnablerCP             m_enabler;
        int                     m_propertyIndex;
        int                     m_arrayIndex;
        mutable ECPropertyCP    m_cachedProperty;
    public:
        //! Constructs a Location pointing to a specific property value
        //! @param[in]      enabler     The enabler containing the property
        //! @param[in]      propIdx     The index of the property within the enabler
        //! @param[in]      arrayIdx    The array index of the property value, or INDEX_ROOT.
        Location (ECEnablerCP enabler, int propIdx, int arrayIdx) : m_enabler(enabler), m_propertyIndex(propIdx), m_arrayIndex(arrayIdx), m_cachedProperty(NULL) { }

        //! Constructs an empty Location.
        Location () : m_enabler(NULL), m_propertyIndex(-1), m_arrayIndex(INDEX_ROOT), m_cachedProperty(NULL) { }

        //! Copy-constructs a Location
        //! @param[in]      loc         The Location to copy
        //! @return 
        Location (const Location& loc) : m_enabler(loc.m_enabler), m_propertyIndex(loc.m_propertyIndex), m_arrayIndex(loc.m_arrayIndex), m_cachedProperty(loc.m_cachedProperty) { }
/*__PUBLISH_SECTION_END__*/
        void            SetPropertyIndex (int index)                { m_cachedProperty = NULL; m_propertyIndex = index; }
        void            SetArrayIndex (int index)                   { m_arrayIndex = index; }
        void            IncrementArrayIndex()                       { m_arrayIndex++; }
/*__PUBLISH_SECTION_START__*/
    public:
        //! Get the enabler associated with this Location
        //! @return     The enabler associated with this Location
        ECOBJECTS_EXPORT ECEnablerCP                     GetEnabler() const          { return m_enabler; }
        //! Get the property index identifying this Location
        //! @return     The index of the property within its enabler
        ECOBJECTS_EXPORT int                             GetPropertyIndex() const    { return m_propertyIndex; }

        //! Gets the array index of the property value associated with this Location
        //! @return     The array index, or INDEX_ROOT if no array index specified.
        ECOBJECTS_EXPORT int                             GetArrayIndex() const       { return m_arrayIndex; }

        //! Gets the ECProperty associated with this Location
        //! @return     The ECProperty, or nullptr if the ECProperty could not be evaluated.
        ECOBJECTS_EXPORT ECPropertyCP   GetECProperty() const;
        };

    typedef bvector<Location> LocationVector;

/*__PUBLISH_SECTION_END__*/
public:
    LocationVector const &   GetLocationVectorCR() const;

/*__PUBLISH_SECTION_START__*/
private:
    //"BACK" OF VECTOR IS DEEPEST ELEMENT
    LocationVector          m_locationVector;
    bool                    m_isAdhoc;
/*__PUBLISH_SECTION_END__*/
    const LocationVector&   GetLocationVector() const;

public:
    bool                                IsAdhocProperty() const { return m_isAdhoc; }

    ECOBJECTS_EXPORT Location&          operator[] (UInt32 depth);

    //! Constructs an ECValueAccessor for a given instance.
    //! @param[in]      instance         The instance that the accessor is representative of.
    //! @param[in]      newPropertyIndex The property index of the ECProperty.
    //! @param[in]      newArrayIndex    The array index of the ECProperty, or INDEX_ROOT
    ECOBJECTS_EXPORT ECValueAccessor (IECInstanceCR instance,
                                      int newPropertyIndex,
                                      int newArrayIndex=INDEX_ROOT);

    //! Constructs an ECValueAccessor for a given Enabler.
    //! @param[in]      enabler          The ECEnabler that the accessor is representative of.
    //! @param[in]      newPropertyIndex The property index of the ECProperty.
    //! @param[in]      newArrayIndex    The array index of the ECProperty, or INDEX_ROOT
    ECOBJECTS_EXPORT ECValueAccessor (ECEnablerCR enabler,
                                      int newPropertyIndex,
                                      int newArrayIndex=INDEX_ROOT);

    //! Clone an existing ECValueAccessor. Any existing locations are clear so the resulting accessor refers to the same property.
    //! @param[in]      accessor          The accessor to clone.
    ECOBJECTS_EXPORT void Clone (ECValueAccessorCR accessor);

    ECOBJECTS_EXPORT const Location&        operator[] (UInt32 depth) const;
    ECOBJECTS_EXPORT ECEnablerCR            GetEnabler (UInt32 depth) const;

    //! Determines whether or not the ECEnabler matches that of the accessor at the given depth.
    //! @param[in]      depth           The stack depth of the Accessor's ECEnablerPtr.
    //! @param[in]      other           The ECEnablerPtr to compare to.
    //! @return         true if the ECEnablerPtr are equivalent, otherwise false.
    ECOBJECTS_EXPORT bool                   MatchesEnabler (UInt32 depth, ECEnablerCR other) const;

    //! Looks up and returns the ECProperty associated with this accessor
    ECOBJECTS_EXPORT ECN::ECPropertyCP      GetECProperty() const;

    ECOBJECTS_EXPORT WString                GetDebugAccessString () const;
/*__PUBLISH_SECTION_START__*/
public:
    //! Gets the depth of this Location within the ECValueAccessor.
    //! @return     The depth of this Location within the containing ECValueAccessor.
    ECOBJECTS_EXPORT UInt32                 GetDepth() const;

    //! Gets the native-style access string for a given stack depth.  This access string does
    //! not contain an array index, and is compatible with the Get/Set methods in IECInstance.
    //! @param[in]      depth           The stack depth of the native access string.
    //! @return         The access string.
    //! @see            IECInstance
    ECOBJECTS_EXPORT WCharCP                GetAccessString (UInt32 depth) const;

    //! Gets the native-style access string for the deepest Location in this ECValueAccessor. This access string does
    //! not contain an array index, and is compatible with the Get/Set methods in IECInstance.
    //! @return     The access string
    ECOBJECTS_EXPORT WCharCP                GetAccessString () const;

    //! Appends a Location pointing to the specified property value
    //! @param[in]      enabler         The enabler containing the property
    //! @param[in]      propertyIndex   The index of the property within its enabler
    //! @param[in]      arrayIndex      The array index of the property value, or INDEX_ROOT if no array index
    ECOBJECTS_EXPORT void  PushLocation (ECEnablerCR enabler, int propertyIndex, int arrayIndex=INDEX_ROOT);

    //! Appends a Location pointing to the specified property value
    //! @param[in]      enabler         The enabler containing the property
    //! @param[in]      accessString    The access string of the property within its enabler
    //! @param[in]      arrayIndex      The array index of the property value, or INDEX_ROOT if no array index
    //! @return     true if the access string is valid for the enabler, otherwise false
    ECOBJECTS_EXPORT bool  PushLocation (ECEnablerCR enabler, WCharCP accessString,   int arrayIndex=INDEX_ROOT);

    //! Appends a Location pointing to the specified property value
    //! @param[in]      instance        The IECInstance containing the property value
    //! @param[in]      propertyIndex   The index of the property within the IECInstance's ECEnabler
    //! @param[in]      arrayIndex      The array index of the property value, or INDEX_ROOT if no array index
    ECOBJECTS_EXPORT void  PushLocation (IECInstanceCR instance, int propertyIndex, int arrayIndex=INDEX_ROOT);

    //! Appends a Location pointing to the specified property value
    //! @param[in]      instance     The IECInstance containing the property value
    //! @param[in]      accessString The access string identifying the property value within the IECInstance's ECEnabler
    //! @param[in]      arrayIndex   The array index of the property value, or INDEX_ROOT if no array index
    //! @return     true if the access string is valid for the IECInstance, otherwise false
    ECOBJECTS_EXPORT bool  PushLocation (IECInstanceCR instance, WCharCP accessString,   int arrayIndex=INDEX_ROOT);

    //! Removes the deepest Location within this ECValueAccessor
    ECOBJECTS_EXPORT void       PopLocation ();

    //! Gets the deepest Location within this ECValueAccessor
    //! @return     The deepest Location within this ECValueAccessor
    ECOBJECTS_EXPORT Location&  DeepestLocation ();

    //! Gets the deepest Location within this ECValueAccessor
    //! @return     The deepest Location within this ECValueAccessor
    ECOBJECTS_EXPORT Location const&  DeepestLocationCR () const;

    //! Clears all Locations from this ECValueAccessor
    ECOBJECTS_EXPORT void  Clear ();

    //! Gets the name of the ECProperty identified by this ECValueAccessor
    //! @return     the name of the ECProperty identified by this ECValueAccessor
    ECOBJECTS_EXPORT WString               GetPropertyName () const;

    //! Constructs an empty ECValueAccessor.
    ECOBJECTS_EXPORT ECValueAccessor () : m_isAdhoc (false) { }

    //! Constructs a copy of a ECValueAccessor.
    //! @param[in]      accessor         The accessor to be copied.
    ECOBJECTS_EXPORT ECValueAccessor (ECValueAccessorCR accessor);


    //! Gets the managed-style access string for this Accessor.  Includes the array indices,
    //! and traverses structs when necessary.  This full access string can be used with
    //! managed code or the InteropHelper.
    //! @see            ECInstanceInteropHelper
    //! @private
    ECOBJECTS_EXPORT WString               GetManagedAccessString () const;

    //! Performs inequality comparison against the specified ECValueAccessor
    //! @param[in]      accessor The ECValueAccessor to compare against
    //! @return     true if the ECValueAccessors differ
    ECOBJECTS_EXPORT bool                   operator!=(ECValueAccessorCR accessor) const;

    //! Performs equality comparison against the specified ECValueAccessor
    //! @param[in]      accessor The ECValueAccessor to compare against
    //! @return     true if the ECValueAccessors are equivalent
    ECOBJECTS_EXPORT bool                   operator==(ECValueAccessorCR accessor) const;

    //! Populates an ECValueAccessor from an IECInstance and a managed property access string.
    //! @param[in]      va                      The ECValueAccessor to populate
    //! @param[in]      instance                The IECInstance containing the specified property value
    //! @param[in]      managedPropertyAccessor The managed access string relative to the specified IECInstance
    //! @return     ECOBJECTS_STATUS_Success if the ECValueAccessor was successfully populated, otherwise an error status
    //! @private
    ECOBJECTS_EXPORT static ECObjectsStatus PopulateValueAccessor (ECValueAccessor& va, IECInstanceCR instance, WCharCP managedPropertyAccessor);

    //! Populates an ECValueAccessor from an ECEnabler and a managed property access string.
    //! @param[in]      va                      The ECValueAccessor to populate
    //! @param[in]      enabler                 The ECEnabler containing the specified property
    //! @param[in]      managedPropertyAccessor The managed access string relative to the specified ECEnabler
    //! @return     ECOBJECTS_STATUS_Success if the ECValueAccessor was successfully populated, otherwise an error status
    //! @private
    ECOBJECTS_EXPORT static ECObjectsStatus PopulateValueAccessor (ECValueAccessor& va, ECEnablerCR enabler, WCharCP managedPropertyAccessor);
//__PUBLISH_SECTION_END__
    ECOBJECTS_EXPORT static ECObjectsStatus PopulateValueAccessor (ECValueAccessor& va, IECInstanceCR instance, WCharCP managedPropertyAccessor, bool includeAdhocs);
//__PUBLISH_SECTION_START__
    };

/*__PUBLISH_SECTION_END__*/
struct ECValuesCollection;
struct ECValuesCollectionIterator;

/*__PUBLISH_SECTION_START__*/

//=======================================================================================
//! @ingroup ECObjectsGroup
//! Relates an ECProperty with an ECValue. Used when iterating over the values of an ECInstance
//! @bsiclass
//=======================================================================================
struct ECPropertyValue : RefCountedBase
    {
/*__PUBLISH_SECTION_END__*/
friend struct ECValuesCollection;
friend struct ECValuesCollectionIterator;

private:
    IECInstanceCP       m_instance;
    ECValueAccessor     m_accessor;
    mutable ECValue     m_ecValue;      // mutable to allow lazy initialization
    mutable bool        m_evaluated;    // mutable to allow lazy initialization

    ECObjectsStatus     EvaluateValue () const;
    void                ResetValue();   // for ECValuesCollection, which reuses the same ECPropertyValue for multiple properties
public:
    ECPropertyValue ();
    ECPropertyValue (ECPropertyValueCR);
    ECPropertyValue (IECInstanceCR);
    ECOBJECTS_EXPORT ECPropertyValue (IECInstanceCR, ECValueAccessorCR);
    ECOBJECTS_EXPORT ECPropertyValue (IECInstanceCR, ECValueAccessorCR, ECValueCR);

    ECOBJECTS_EXPORT ECObjectsStatus    Initialize (IECInstanceCR, WCharCP accessString, ECValueCR);

    ECValueAccessorR    GetValueAccessorR ();

//__PUBLISH_CLASS_VIRTUAL__
/*__PUBLISH_SECTION_START__*/
public:
    //! Gets the root IECInstance containing this ECPropertyValue
    //! @return     the IECInstance containing this ECPropertyValue
    ECOBJECTS_EXPORT IECInstanceCR          GetInstance () const;

    //! Gets the value of this ECPropertyValue
    //! @return     an ECValue containing the value of this ECPropertyValue
    ECOBJECTS_EXPORT ECValueCR              GetValue () const;

    //! Gets the ECValueAccessor identifying this property value
    //! @return     the ECValueAccessor identifying this property value
    ECOBJECTS_EXPORT ECValueAccessorCR      GetValueAccessor () const;

    //! Indicates whether the value is an array or struct
    ECOBJECTS_EXPORT bool                   HasChildValues () const;

    //! For array and struct values, gets a virtual collection of the embedded values
    ECOBJECTS_EXPORT ECValuesCollectionPtr  GetChildValues () const;

    //! Create an ECPropertyValue for the property of an IECInstance identified by a managed access string
    //! @param[in]      instance         The IECInstance containing the property value
    //! @param[in]      propertyAccessor The managed access string identifying the property value within the IECInstance
    //! @return     an ECPropertyValue pointing to the specified property value of the IECInstance, or nullptr if the property value could not be evaluated.
    ECOBJECTS_EXPORT static ECPropertyValuePtr     GetPropertyValue (IECInstanceCR instance, WCharCP propertyAccessor);
    };

//=======================================================================================
//! An iterator over the ECPropertyValues contained in an ECValuesCollection
//! @see ECValue, ECValueAccessor, ECValuesCollection
//! @ingroup ECObjectsGroup
//! @bsiclass
//=======================================================================================
struct ECValuesCollectionIterator : RefCountedBase, std::iterator<std::forward_iterator_tag, ECPropertyValue const>
    {
/*__PUBLISH_SECTION_END__*/
private:
    friend struct ECValuesCollection;

    ECPropertyValue     m_propertyValue;
    int                 m_arrayCount;

    ECValuesCollectionIterator (IECInstanceCR);
    ECValuesCollectionIterator (ECPropertyValueCR parentPropertyValue);
    ECValuesCollectionIterator ();

    ECPropertyValue     GetFirstPropertyValue (IECInstanceCR);
    ECPropertyValue     GetChildPropertyValue (ECPropertyValueCR parentPropertyValue);

//__PUBLISH_CLASS_VIRTUAL__
/*__PUBLISH_SECTION_START__*/

public:
    //! Performs inequality comparison against another ECValuesCollectionIterator
    //! @param[in]      iter The ECValuesCollectionIterator against which to compare
    //! @return     true if the iterators differ, false if they are equivalent
    ECOBJECTS_EXPORT bool               IsDifferent(ECValuesCollectionIterator const& iter) const;

    //! Advances this iterator to the next item in the collection
    ECOBJECTS_EXPORT void               MoveToNext ();

    //! Gets the ECPropertyValue currently pointed to by this iterator
    //! @return     the ECPropertyValue currently pointed to by this iterator
    ECOBJECTS_EXPORT ECPropertyValue const& GetCurrent () const;
    };

//=======================================================================================
//! A collection of all ECPropertyValues contained in an IECInstance or an ECPropertyValue.
//! @ingroup ECObjectsGroup
//! @bsiclass
//=======================================================================================
struct ECValuesCollection : RefCountedBase
    {
public:
    typedef VirtualCollectionIterator<ECValuesCollectionIterator> const_iterator;
/*__PUBLISH_SECTION_END__*/
    friend struct ECPropertyValue;

private:
    ECPropertyValue                                     m_parentPropertyValue;
    mutable RefCountedPtr<ECValuesCollectionIterator>   m_end;

    ECValuesCollection ();
    ECValuesCollection (ECPropertyValueCR parentPropValue);
public:
    ECOBJECTS_EXPORT ECValuesCollection (IECInstanceCR);
//__PUBLISH_CLASS_VIRTUAL__
/*__PUBLISH_SECTION_START__*/
    //! Gets an iterator pointing to the beginning of the collection
    //! @return an iterator pointing to the beginning of this ECValuesCollection
    ECOBJECTS_EXPORT const_iterator begin () const;

    //! Gets an iterator pointing just beyond the end of this collection
    //! @return an iterator pointing just beyond the end of this ECValuesCollection
    ECOBJECTS_EXPORT const_iterator end ()   const;

    //! Creates an ECValuesCollection representing all of the ECPropertyValues contained in the specified IECInstance
    //! @param[in]      instance The IECInstance for which to create the collection
    //! @return     A collection of ECPropertyValues contained in the specified IECInstance
    ECOBJECTS_EXPORT static ECValuesCollectionPtr Create (IECInstanceCR instance);

    //! Creates an ECValuesCollection representing all of the child ECPropertyValues contained in the specified
    //! ECPropertyValue.
    //! @param[in]      propertyValue The ECPropertyValue from which to obtain child property values
    //! @return     A collection of child ECPropertyValues, or nullptr if no such collection exists.
    ECOBJECTS_EXPORT static ECValuesCollectionPtr Create (ECPropertyValueCR propertyValue);

    //! Gets the ECPropertyValue containing this collection's property values.
    //! @return the ECPropertyValue containing this collection's property values.
    ECOBJECTS_EXPORT ECPropertyValueCR  GetParentProperty () const;
    };

END_BENTLEY_ECOBJECT_NAMESPACE

//#pragma make_public (ECN::ECValuesCollection)
<|MERGE_RESOLUTION|>--- conflicted
+++ resolved
@@ -1,1124 +1,1121 @@
-/*--------------------------------------------------------------------------------------+
-|
-|     $Source: PublicApi/ECObjects/ECValue.h $
-|
-|  $Copyright: (c) 2014 Bentley Systems, Incorporated. All rights reserved. $
-|
-+--------------------------------------------------------------------------------------*/
-#pragma once
-/*__PUBLISH_SECTION_START__*/
-
-#include <ECObjects/VirtualCollectionIterator.h>
-#include <Bentley/DateTime.h>
-#include <ECObjects/ECInstance.h>
-#include <ECObjects/ECObjects.h>
-#include <ECObjects/StandardCustomAttributeHelper.h>
-#include <Geom/GeomApi.h>
-
-BEGIN_BENTLEY_ECOBJECT_NAMESPACE
-
-typedef RefCountedPtr<ECPropertyValue> ECPropertyValuePtr;
-typedef RefCountedPtr<ECValuesCollection> ECValuesCollectionPtr;
-
-//=======================================================================================    
-//! Information about an array in an ECN::IECInstance. Does not contain the actual elements.
-//! @ingroup ECObjectsGroup
-//! @see ECValue
-//=======================================================================================    
-struct ArrayInfo
-    {
-private:
-    union
-        {
-        ArrayKind       m_arrayKind;
-        PrimitiveType   m_elementPrimitiveType;
-        };
-    bool                m_isFixedCount;
-    UInt32              m_count;
-
-public:
-    //! Initialize the array as a struct array with the given number of entries
-    //! @param[in] count        How many elements the array (initially) holds
-    //! @param[in] isFixedSize  Indicates whether the array can grow or not
-    void InitializeStructArray (UInt32 count, bool isFixedSize); // cannot have a real constructor due to inclusion in a union
-
-    //! Initialize the array as a primitive array with the given number of entries
-    //! @param[in] elementPrimitiveType The PrimitiveType of elements that this array can hold
-    //! @param[in] count                How many elements the array (initially) holds
-    //! @param[in] isFixedCount         Indicates whether the array can grow or not
-    void InitializePrimitiveArray (PrimitiveType elementPrimitiveType, UInt32 count, bool isFixedCount); // cannot have a real constructor due to inclusion in a union
-    
-    //! Returns the number of entries in this array
-    ECOBJECTS_EXPORT UInt32          GetCount() const;
-    //! Returns whether this is a fixed size array or not
-    ECOBJECTS_EXPORT bool            IsFixedCount() const;
-    //! Returns whether this is a primitive array
-    ECOBJECTS_EXPORT bool            IsPrimitiveArray() const;
-    //! Returns whether this is a struct array
-    ECOBJECTS_EXPORT bool            IsStructArray() const;
-    //! Returns the kind of array this is (primitive or struct)
-    ECOBJECTS_EXPORT ValueKind       GetKind() const;
-    //! Returns the primitive type that this array was initialized with
-    ECOBJECTS_EXPORT PrimitiveType   GetElementPrimitiveType() const;
-    };
-
-//=======================================================================================
-//! Variant-like object used to set and retrieve property values in \ref ECN::IECInstance "ECInstances".
-//! @remarks It does not represent a "live" reference into the underlying ECN::IECInstance
-//! (or the object that the ECN::IECInstance represents). Changing the ECValue will not affect
-//! the IECInstance unless you subsequently call IECInstance::SetValue with it.
-//! @ingroup ECObjectsGroup
-//=======================================================================================
-struct ECValue
-    {
-//__PUBLISH_SECTION_END__
-public:
-    //! Performs a shallow copy
-    void ShallowCopy (ECValueCR v);
-//__PUBLISH_SECTION_START__
-private:
-    union
-        {
-        ValueKind       m_valueKind;
-        PrimitiveType   m_primitiveType;
-        };
-
-    UInt8               m_stateFlags;
-    mutable UInt8       m_ownershipFlags;       // mutable because string ownership may change when we perform on-demand encoding conversions...
-
-    void                InitForString (void const * str);
-    BentleyStatus       SetBinaryInternal (const byte * data, size_t size, bool holdADuplicate = false);
-    bool                ConvertToPrimitiveFromString (PrimitiveType primitiveType);
-
-//protected:
-    typedef bvector<ECValue>  ValuesVector;
-    typedef bvector<ECValue>* ValuesVectorP;
-    
-    //! Structure to hold information about a binary type
-    struct BinaryInfo
-        {
-        const byte *        m_data; //!< The actual binary data
-        size_t              m_size; //!< The size of the data
-        };
-
-    //! Structure to hold information about String values
-    struct StringInfo
-        {
-    private:
-//__PUBLISH_SECTION_END__
-        friend void ECValue::ShallowCopy (ECValueCR);
-//__PUBLISH_SECTION_START__
-
-        Utf8CP              m_utf8;
-        Utf16CP             m_utf16;
-#if !defined (_WIN32)
-        WCharCP             m_wchar;        // On Windows we use m_utf16. The presence of the extra pointer wouldn't hurt anything but want to ensure it's only used on unix.
-#endif
-        void                ConvertToUtf8 (UInt8& flags);
-        void                ConvertToUtf16 (UInt8& flags);
-    public:
-        bool                IsUtf8 () const;
-        // All the business with the flags parameters is so that StringInfo can modify ECValue's ownership flags.
-        // If we stored the flags on StringInfo, we would increase the size of the union.
-
-        //! Returns the stored string information as a WChar
-        //! @param[out]  flags   A flag indicating whether this ECValue owns the data
-        //! @returns The data as a WChar const pointer
-        WCharCP             GetWChar (UInt8& flags);
-
-        //! Returns the stored string information as Utf8
-        //! @param[out]  flags   A flag indicating whether this ECValue owns the data
-        //! @returns The data as a Utf8 const pointer
-        Utf8CP              GetUtf8 (UInt8& flags);
-
-        //! Returns the stored string information as Utf16
-        //! @param[out]  flags   A flag indicating whether this ECValue owns the data
-        //! @returns The data as a Utf16 const pointer
-        Utf16CP             GetUtf16 (UInt8& flags);
-
-        //! Sets the string data as WChar
-        //!@param[in] str       The string data to store
-        //!@param[out] flags    A flag indicating whether this ECValue owns the data
-        //!@param[in] makeCopy  Indicates whether the passed in WCharCP str should be stored, or whether a copy should be made
-        void                SetWChar (WCharCP str, UInt8& flags, bool makeCopy);
-
-        //! Sets the string data as Utf8
-        //!@param[in] str       The string data to store
-        //!@param[out] flags    A flag indicating whether this ECValue owns the data
-        //!@param[in] makeCopy  Indicates whether the passed in WCharCP str should be stored, or whether a copy should be made
-        void                SetUtf8 (Utf8CP str, UInt8& flags, bool makeCopy);
-
-        //! Sets the string data as Utf16
-        //!@param[in] str       The string data to store
-        //!@param[out] flags    A flag indicating whether this ECValue owns the data
-        //!@param[in] makeCopy  Indicates whether the passed in WCharCP str should be stored, or whether a copy should be made
-        void                SetUtf16 (Utf16CP str, UInt8& flags, bool makeCopy);
-
-        //! Frees (if necessary) the string data and clears out the memory
-        //! @param[out] flags   Gets reset to 0, indicating the data is not owned
-        void                FreeAndClear (UInt8& flags);
-
-        //! does not free pointers - used to init from Uninitialized ECValue state
-        void                SetNull();
-
-        //! Compares two StringInfo objects for equality
-        //! @param[in] rhs  The StringInfo object to compare this object to
-        //! @param[out] flags   A flag indicating whether the ECValue owns the data in the StringInfo object
-        bool                Equals (StringInfo const& rhs, UInt8& flags);
-        };
-
-    struct DateTimeInfo
-        {
-    private:
-        ::Int64             m_ceTicks;
-        DateTime::Kind      m_kind;
-        DateTime::Component m_component;
-        bool                m_isMetadataSet;
-
-    public:
-        void Set (::Int64 ceTicks);
-        BentleyStatus Set (DateTimeCR dateTime);
-        ::Int64 GetCETicks () const;
-        BentleyStatus GetDateTime (DateTimeR dateTime) const;
-
-        bool IsMetadataSet () const {return m_isMetadataSet;}
-        bool TryGetMetadata (DateTime::Info& metadata) const;
-        BentleyStatus SetMetadata (DateTime::Info const& metadata);
-        BentleyStatus SetMetadata (DateTimeInfoCR dateTimeInfo);
-
-        bool MetadataMatches (DateTimeInfoCR dateTimeInfo) const;
-
-        WString MetadataToString () const;
-        };
-
-    //! The union storing the actual data of this ECValue
-    union
-        {
-        bool                m_boolean;          //!< If a Boolean primitive type, holds the bool value
-        ::Int32             m_integer32;        //!< If an Int32 primitive type, holds the Int32 value
-        ::Int64             m_long64;           //!< If an Int64 primitive type, holds the Int64 value
-        double              m_double;           //!< If a double primitive type, holds the double value
-        //! If a String primitive type, holds the StringInfo struct defining the string
-        mutable StringInfo  m_stringInfo;       // mutable so that we can convert to requested encoding on demand
-        DateTimeInfo        m_dateTimeInfo;     //!< If a DateTime primitive, holds the DateTime value
-        DPoint2d            m_dPoint2d;         //!< If a DPoint2d primitive, holds the DPoint2d value
-        DPoint3d            m_dPoint3d;         //!< If a DPoint3d primitive, holds the DPoint3d value
-        ArrayInfo           m_arrayInfo;        //!< If an array value, holds the ArrayInfo struct defining the array
-        BinaryInfo          m_binaryInfo;       //!< If a binary value, holds the BinaryInfo struct defining the binary data
-        IECInstanceP        m_structInstance;   //!< The ECValue class calls AddRef and Release for the member as needed
-        };
-
-    //! Constructs an uninitialized ECValue object
-    void ConstructUninitialized();
-    //! If appropriate for the value type, frees the memory used to store the value
-    inline void FreeMemory ();
-         
-public:
-    //! Clears memory, if necessary, and sets the value back to an uninitialized state
-    ECOBJECTS_EXPORT void            Clear();
-    //! Compares two ECValues for equality
-    ECOBJECTS_EXPORT ECValueR        operator= (ECValueCR rhs);    
-    //! Destructor
-    ECOBJECTS_EXPORT ~ECValue();
-
-    //! Initializes a new instance of the ECValue type.
-    ECOBJECTS_EXPORT ECValue ();
-    //! Initializes a new instance of the ECValue type from the given ECValue.
-    //! @param[in] v ECValue to initialize this object from
-    ECOBJECTS_EXPORT ECValue (ECValueCR v);
-
-    //! Constructs an uninitialized ECValue of the specified ValueKind
-    //! @param[in] classification   The type to set this new ECValue to
-    ECOBJECTS_EXPORT explicit ECValue (ValueKind classification);
-
-    //! Constructs an uninitialized ECValue of the specified PrimitiveType
-    //! @param[in] primitiveType The type to set this new ECValue to
-    ECOBJECTS_EXPORT explicit ECValue (PrimitiveType primitiveType);
-
-    //! Initializes a new instance of ECValue from the given value. Type is set to BentleyApi::ECN::PRIMITIVETYPE_Integer
-    //! @param[in] integer32 Value to initialize this ECValue from
-    ECOBJECTS_EXPORT explicit ECValue (::Int32 integer32);
-
-    //! Initializes a new instance of ECValue from the given value. Type is set to BentleyApi::ECN::PRIMITIVETYPE_Long
-    //! @param[in] long64 Value to initialize this ECValue from
-    ECOBJECTS_EXPORT explicit ECValue (::Int64 long64);
-
-    //! Initializes a new instance of ECValue from the given value. Type is set to BentleyApi::ECN::PRIMITIVETYPE_Double
-    //! @param[in] doubleVal Value to initialize this ECValue from
-    ECOBJECTS_EXPORT explicit ECValue (double doubleVal);
-
-    //! Initializes a new instance of ECValue from the given value.  Type is set to BentleyApi::ECN::PRIMITIVETYPE_String
-    //! @param[in] string           Value to initialize this ECValue from
-    //! @param[in] holdADuplicate   true, if a copy of \p string should be held in the ECValue object.
-    //!                             false, otherwise.
-    ECOBJECTS_EXPORT explicit ECValue (WCharCP string, bool holdADuplicate = true);
-
-    //! Initializes a new instance of ECValue from the given value.  Type is set to BentleyApi::ECN::PRIMITIVETYPE_String
-    //! @param[in] string           Value to initialize this ECValue from
-    //! @param[in] holdADuplicate   true, if a copy of \p string should be held in the ECValue object.
-    //!                             false, otherwise.
-    ECOBJECTS_EXPORT explicit ECValue (Utf8CP string, bool holdADuplicate = true);
-
-    //! Initializes a new instance of ECValue from the given value.  Type is set to BentleyApi::ECN::PRIMITIVETYPE_String
-    //! @param[in] string           Value to initialize this ECValue from
-    //! @param[in] holdADuplicate   true, if a copy of \p string should be held in the ECValue object.
-    //!                             false, otherwise.
-    ECOBJECTS_EXPORT explicit ECValue (Utf16CP string, bool holdADuplicate = true);
-
-    //! Initializes a new instance of ECValue from the given value.  Type is set to BentleyApi::ECN::PRIMITIVETYPE_Binary
-    //! @note No copy of \p blob is created. Use ECValue::SetBinary otherwise.
-    //! @see ECValue::SetBinary
-    //! @param[in] blob Value to initialize this ECValue from
-    //! @param[in] size Size in bytes of the blob
-    ECOBJECTS_EXPORT explicit ECValue (const byte * blob, size_t size);
-
-    //! Initializes a new instance of ECValue from the given value.  Type is set to BentleyApi::ECN::PRIMITIVETYPE_Point2D
-    //! @param[in] point2d Value to initialize this ECValue from
-    ECOBJECTS_EXPORT explicit ECValue (DPoint2dCR point2d);
-
-    //! Initializes a new instance of ECValue from the given value.  Type is set to BentleyApi::ECN::PRIMITIVETYPE_Point3D
-    //! @param[in] point3d Value to initialize this ECValue from
-    ECOBJECTS_EXPORT explicit ECValue (DPoint3dCR point3d);
-
-    //! Initializes a new instance of ECValue from the given value.  Type is set to BentleyApi::ECN::PRIMITIVETYPE_Boolean
-    //! @param[in] value Value to initialize this ECValue from
-    ECOBJECTS_EXPORT explicit ECValue (bool value);
-
-    //! Initializes a new instance of the ECValue type.
-    //! @param[in] dateTime Date time value to set.
-    ECOBJECTS_EXPORT explicit ECValue (DateTimeCR dateTime);
-
-    //! Sets whether this ECValue is read-only
-    //! @param[in] isReadOnly Sets the read-only status of the ECValue
-    ECOBJECTS_EXPORT void           SetIsReadOnly(bool isReadOnly);
-
-    //! Gets whether this ECValue is read-only or not
-    //! @returns true if the ECValue is read-only, false otherwise
-    ECOBJECTS_EXPORT bool           IsReadOnly() const;
-
-    //! Sets whether this ECValue is NULL.
-    //! @param[in] isNull   Indicates whether the ECValue is null or not
-    ECOBJECTS_EXPORT void           SetIsNull(bool isNull); 
-
-    //! Gets whether this ECValue is NULL or not
-    //! @returns true if the ECValue is NULL, false otherwise
-    ECOBJECTS_EXPORT bool           IsNull() const;
-
-    //! Sets whether this ECValue has had its value loaded
-    //! @param[in] isLoaded Indicates whether the value has been loaded
-    ECOBJECTS_EXPORT void           SetIsLoaded(bool isLoaded); 
-
-    //! Gets whether this ECValue's value has been loaded
-    //! @returns true if the value has been loaded, false otherwise
-    ECOBJECTS_EXPORT bool           IsLoaded() const; 
-
-    //! Frees the values memory, if necessary, and sets the state to NULL.
-    ECOBJECTS_EXPORT void           SetToNull(); 
-
-    //! Does a ShallowCopy of the supplied ECValue
-    //! @param[in] v    The ECValue to copy from
-    ECOBJECTS_EXPORT void           From(ECValueCR v);
-
-    //! Returns the ValueKind of this value
-    ECOBJECTS_EXPORT ValueKind      GetKind() const; 
-    //! Checks whether this ECValue is uninitialized
-    ECOBJECTS_EXPORT bool           IsUninitialized () const; 
-
-    //! Indicates whether the content of this ECValue is of type BentleyApi::ECN::PRIMITIVETYPE_String (regardless of encoding).
-    //! @return true if the ECValue content is of type BentleyApi::ECN::PRIMITIVETYPE_String. false otherwise.
-    ECOBJECTS_EXPORT bool           IsString () const;
-    //! Indicates whether the content of this ECValue is of type BentleyApi::ECN::PRIMITIVETYPE_String and
-    //! is encoded in UTF-8.
-    //! @remarks Use this method to pick the appropriate Get method to avoid unnecessary
-    //!          string conversions.
-    //!          \code
-    //!             
-    //!          ECValue v = ...;
-    //!          if (v.IsUtf8 ())
-    //!             {
-    //!             Utf8CP string = v.GetUtf8CP ();
-    //!             ...
-    //!             }
-    //!          else
-    //!             {
-    //!             WCharCP string = v.GetString ();
-    //!             ...
-    //!             }
-    //!
-    //!            \endcode
-    //!
-    //! @return true if the ECValue content is encoded in UTF-8. false otherwise.
-    ECOBJECTS_EXPORT bool           IsUtf8 () const;
-
-    //! Indicates whether the content of this ECValue is of type BentleyApi::ECN::PRIMITIVETYPE_Integer.
-    //! @return true if the ECValue content is of type BentleyApi::ECN::PRIMITIVETYPE_Integer. false otherwise.
-    ECOBJECTS_EXPORT bool           IsInteger () const;
-    //! Indicates whether the content of this ECValue is of type BentleyApi::ECN::PRIMITIVETYPE_Long.
-    //! @return true if the ECValue content is of type BentleyApi::ECN::PRIMITIVETYPE_Long. false otherwise.
-    ECOBJECTS_EXPORT bool           IsLong () const;
-    //! Indicates whether the content of this ECValue is of type BentleyApi::ECN::PRIMITIVETYPE_Double.
-    //! @return true if the ECValue content is of type BentleyApi::ECN::PRIMITIVETYPE_Double. false otherwise.
-    ECOBJECTS_EXPORT bool           IsDouble () const;
-    //! Indicates whether the content of this ECValue is of type BentleyApi::ECN::PRIMITIVETYPE_Binary.
-    //! @return true if the ECValue content is of type BentleyApi::ECN::PRIMITIVETYPE_Binary. false otherwise.
-    ECOBJECTS_EXPORT bool           IsBinary () const;
-    //! Indicates whether the content of this ECValue is of type BentleyApi::ECN::PRIMITIVETYPE_Boolean.
-    //! @return true if the ECValue content is of type BentleyApi::ECN::PRIMITIVETYPE_Boolean. false otherwise.
-    ECOBJECTS_EXPORT bool           IsBoolean () const;
-
-    //! Indicates whether the content of this ECValue is of type BentleyApi::ECN::PRIMITIVETYPE_Point2D.
-    //! @return true if the ECValue content is of type BentleyApi::ECN::PRIMITIVETYPE_Point2D. false otherwise.
-    ECOBJECTS_EXPORT bool           IsPoint2D () const;
-    //! Indicates whether the content of this ECValue is of type BentleyApi::ECN::PRIMITIVETYPE_Point3D.
-    //! @return true if the ECValue content is of type BentleyApi::ECN::PRIMITIVETYPE_Point3D. false otherwise.
-    ECOBJECTS_EXPORT bool           IsPoint3D () const;
-    //! Indicates whether the content of this ECValue is of type BentleyApi::ECN::PRIMITIVETYPE_DateTime.
-    //! @return true if the ECValue content is of type BentleyApi::ECN::PRIMITIVETYPE_DateTime. false otherwise.
-    ECOBJECTS_EXPORT bool           IsDateTime () const;
-    //! Indicates whether the content of this ECValue is of type BentleyApi::ECN::PRIMITIVETYPE_IGeometry.
-    //! @return true if the ECValue content is of type BentleyApi::ECN::PRIMITIVETYPE_IGeometry. false otherwise.
-    ECOBJECTS_EXPORT bool           IsIGeometry() const;
-
-    //! Indicates whether the content of this ECValue is an array (::VALUEKIND_Array).
-    //! @return true if the ECValue content is an array. false otherwise.
-    ECOBJECTS_EXPORT bool           IsArray () const;
-    //! Indicates whether the content of this ECValue is a struct (::VALUEKIND_Struct).
-    //! @return true if the ECValue content is a struct. false otherwise.
-    ECOBJECTS_EXPORT bool           IsStruct () const;
-    //! Indicates whether the content of this ECValue is of a primitive type (::VALUEKIND_Primitive).
-    //! @return true if the ECValue content is of a primitive type. false otherwise.
-    ECOBJECTS_EXPORT bool           IsPrimitive () const;
-    //! Gets the PrimitiveType of this ECValue        
-    ECOBJECTS_EXPORT PrimitiveType  GetPrimitiveType() const; 
-
-    //! Sets the PrimitiveType of this ECValue
-    //! @param[in] primitiveElementType The type of primitive that this ECValue holds.
-    ECOBJECTS_EXPORT BentleyStatus  SetPrimitiveType(PrimitiveType primitiveElementType);
-
-    ECOBJECTS_EXPORT bool           CanConvertToPrimitiveType (PrimitiveType type) const;
-/*__PUBLISH_SECTION_END__*/
-    // Attempts to convert this ECValue's primitive value to a different primitive type.
-    // Currently supported conversions (motivated by ECExpressions):
-    //  - double, int, and string are all interconvertible. double => int rounds
-    //  - conversion to and from string is supported for any other primitive type
-    //  - a null value of any primitive type can be converted a null value of any other primitive type
-    ECOBJECTS_EXPORT bool           ConvertToPrimitiveType (PrimitiveType primitiveType);
-    // Attempts to convert a primitive ECValue to a string representation suitable for serialization.
-    // Fails if this ECValue is not a primitive
-    // Returns an empty string if this ECValue is null
-    ECOBJECTS_EXPORT bool           ConvertPrimitiveToString (WStringR str) const;
-
-    // Attempts to convert this ECValue's primitive value to a literal ECExpression
-    // Does not support binary or IGeometry
-    ECOBJECTS_EXPORT bool           ConvertPrimitiveToECExpressionLiteral (WStringR expression) const;
-
-    // Attempts to format the underlying value using the specified .NET-style format string.
-    // Typically the format string originated from an ECCustomAttribute.
-    // Currently only supports numeric types: double, int, and long
-    // Use DgnPlatform::IECInteropStringFormatter() for more full-featured formatting.
-    ECOBJECTS_EXPORT bool           ApplyDotNetFormatting (WStringR formatted, WCharCP formatString) const;
-    ECOBJECTS_EXPORT bool           SupportsDotNetFormatting() const;
-
-    // Get/set a flag indicating whether to copy data from an ECDBuffer into this ECValue or to allow this ECValue to store direct pointers into the ECDBuffer's data.
-    // Off by default, indicating data will be copied from the ECDBuffer.
-    // By setting this flag the caller indicates the pointers exposed by this ECValue will not be used after the contents of the ECDBuffer have been
-    // released, modified, or moved.
-    // Don't set this flag in ECValues to be returned to external callers who may not expect it to be set.
-    ECOBJECTS_EXPORT bool           AllowsPointersIntoInstanceMemory() const;
-    ECOBJECTS_EXPORT void           SetAllowsPointersIntoInstanceMemory (bool allow);
-
-/*__PUBLISH_SECTION_START__*/
-
-    //! Defines the StructArray for this ECValue
-    //! @param[in] count        The initial size of the array
-    //! @param[in] isFixedSize  Indicates whether this array can grow or not
-    ECOBJECTS_EXPORT ECObjectsStatus  SetStructArrayInfo (UInt32 count, bool isFixedSize);
-
-    //! Defines the primitive array for this ECValue
-    //! @param[in] primitiveElementtype The type of primitive the array will hold
-    //! @param[in] count                The initial size of the array
-    //! @param[in] isFixedSize          Indicates whether this array can grow or not
-    ECOBJECTS_EXPORT ECObjectsStatus  SetPrimitiveArrayInfo (PrimitiveType primitiveElementtype, UInt32 count, bool isFixedSize);
-    
-    //! Returns the array information defining this ECValue
-    ECOBJECTS_EXPORT ArrayInfo      GetArrayInfo() const;
-    
-    //! Returns the integer value, if this ECValue holds an Integer 
-    ECOBJECTS_EXPORT Int32          GetInteger () const;  
-    //! Sets the value of this ECValue to the given integer
-    //! @remarks This call will always succeed.  Previous data is cleared, and the type of the ECValue is set to an Integer Primitive
-    //! @param[in] integer  The value to set
-    ECOBJECTS_EXPORT BentleyStatus  SetInteger (Int32 integer); 
-    
-    //! Returns the long value, if this ECValue holds a long
-    ECOBJECTS_EXPORT Int64          GetLong () const;
-    //! Sets the value of this ECValue to the given long
-    //! @remarks This call will always succeed.  Previous data is cleared, and the type of the ECValue is set to a Long Primitive
-    //! @param[in] long64  The value to set
-    ECOBJECTS_EXPORT BentleyStatus  SetLong (Int64 long64);
- 
-    //! Returns the boolean value, if this ECValue holds a boolean
-    ECOBJECTS_EXPORT bool           GetBoolean () const;
-    //! Sets the value of this ECValue to the given bool
-    //! @remarks This call will always succeed.  Previous data is cleared, and the type of the ECValue is set to a bool Primitive
-    //! @param[in] value  The value to set
-    ECOBJECTS_EXPORT BentleyStatus  SetBoolean (bool value);
-
-    //! @returns    The double held by the ECValue, or std::numeric_limits<double>::quiet_NaN() if it is not a double or IsNull
-    ECOBJECTS_EXPORT double         GetDouble () const;
-    //! Sets the value of this ECValue to the given double
-    //! @remarks This call will always succeed.  Previous data is cleared, and the type of the ECValue is set to a double Primitive
-    //! @param[in] value  The value to set
-    ECOBJECTS_EXPORT BentleyStatus  SetDouble (double value);
-
-    //! Gets the string content of this ECValue.
-    //! @note If the encoding of the string in the ECValue differs from the encoding of what is to be returned, the string
-    //!       is automatically converted. To avoid string conversions call ECValue::IsUtf8 first.
-    //! @return string content
-    ECOBJECTS_EXPORT WCharCP        GetString () const;
-    //! Gets the string content of this ECValue in UTF-8 encoding.
-    //! @note If the encoding of the string in the ECValue differs from the encoding of what is to be returned, the string
-    //!       is automatically converted. To avoid string conversions call ECValue::IsUtf8 first.
-    //! @return string content in UTF-8 encoding
-    ECOBJECTS_EXPORT Utf8CP         GetUtf8CP () const;
-    //! Returns the string value as a Utf16CP, if this ECValue holds a string
-    ECOBJECTS_EXPORT Utf16CP        GetUtf16CP () const;    // the only real caller of this should be ECDBuffer
-
-    //__PUBLISH_SECTION_END__
-
-    //! Indicates whether the ECValue instance owns the memory of WCharCP returned by ECValue::GetString.
-    //! @remarks Can get return true, even if ECValue::SetString was called with holdADuplicate = false, as 
-    //! ECValue does implicit encoding conversions when the requested encoding is different than the one used at set time.
-    //! In those cases the ECValue always owns the converted string.
-    //! @return bool if ECValue owns the WChar string value, false otherwise
-    ECOBJECTS_EXPORT bool           OwnsString () const;
-
-    //! Indicates whether the ECValue instance owns the memory of Utf8CP returned by ECValue::GetUtf8CP.
-    //! @remarks Can get return true, even if ECValue::SetUtf8CP was called with holdADuplicate = false, as 
-    //! ECValue does implicit encoding conversions when the requested encoding is different than the one used at set time.
-    //! In those cases the ECValue always owns the converted string.
-    //! @return bool if ECValue owns the Utf8CP value, false otherwise
-    ECOBJECTS_EXPORT bool           OwnsUtf8CP () const;
-
-    //! Indicates whether the ECValue instance owns the memory of Utf16CP returned by ECValue::GetUtf16CP.
-    //! @remarks Can get return true, even if ECValue::SetUtf16CP was called with holdADuplicate = false, as 
-    //! ECValue does implicit encoding conversions when the requested encoding is different than the one used at set time.
-    //! In those cases the ECValue always owns the converted string.
-    //! @return bool if ECValue owns the Utf16CP value, false otherwise
-    ECOBJECTS_EXPORT bool           OwnsUtf16CP () const;
-    
-    //__PUBLISH_SECTION_START__
-
-    //! Sets the value of this ECValue to the given string
-    //! @remarks This call will always succeed.  Previous data is cleared, and the type of the ECValue is set to a string Primitive
-    //! @param[in] string           The value to set
-    //! @param[in] holdADuplicate   Flag specifying whether the ECValue should make its own copy of the string, or store the actual pointer passed in
-    ECOBJECTS_EXPORT BentleyStatus  SetString (WCharCP string, bool holdADuplicate = true);
-    //! Sets the value of this ECValue to the given string
-    //! @remarks This call will always succeed.  Previous data is cleared, and the type of the ECValue is set to a string Primitive
-    //! @param[in] string           The value to set
-    //! @param[in] holdADuplicate   Flag specifying whether the ECValue should make its own copy of the string, or store the actual pointer passed in
-    ECOBJECTS_EXPORT BentleyStatus  SetUtf8CP (Utf8CP string, bool holdADuplicate = true);
-    //! Sets the value of this ECValue to the given string
-    //! @remarks This call will always succeed.  Previous data is cleared, and the type of the ECValue is set to a string Primitive
-    //! @param[in] string           The value to set
-    //! @param[in] holdADuplicate   Flag specifying whether the ECValue should make its own copy of the string, or store the actual pointer passed in
-    ECOBJECTS_EXPORT BentleyStatus  SetUtf16CP (Utf16CP string, bool holdADuplicate = true);    // primarily for use by ECDBuffer
-
-    //! Returns the binary value, if this ECValue holds binary data
-    //! @param[in]  size    The size of the binary data
-    ECOBJECTS_EXPORT const byte *   GetBinary (size_t& size) const;
-
-    //! Sets the value of this ECValue to the given byte array
-    //! @remarks This call will always succeed.  Previous data is cleared, and the type of the ECValue is set to a binary Primitive
-    //! @param[in] data             The value to set
-    //! @param[in] size             The size of the data
-    //! @param[in] holdADuplicate   Flag specifying whether the ECValue should make its own copy of the string, or store the actual pointer passed in
-    ECOBJECTS_EXPORT BentleyStatus  SetBinary (const byte * data, size_t size, bool holdADuplicate = false);
-
-    //! Returns the IGeometry as binary data, and sets the size of the data, if this ECValue holds an IGeometry
-    ECOBJECTS_EXPORT const byte *   GetIGeometry (size_t& size) const;
-    //! Sets the value of this ECValue to the given IGeometry, as binary byte data.
-    ECOBJECTS_EXPORT BentleyStatus  SetIGeometry (const byte * data, size_t size, bool holdADuplicate = false);
-
-    //! Gets the struct instance of this ECValue, if the ECValue holds a struct
-    ECOBJECTS_EXPORT IECInstancePtr GetStruct() const;
-    //! Sets the specified struct instance in the ECValue. 
-    //! @note ECValue doesn't create a copy of \p structInstance. Its ref-count is incremented by this method though.
-    //! @param[in] structInstance struct instance to set in the ECValue
-    //! @return SUCCESS or ERROR
-    ECOBJECTS_EXPORT BentleyStatus  SetStruct (IECInstanceP structInstance);
-
-    //! Gets the DateTime value.
-    //! @return DateTime value
-    ECOBJECTS_EXPORT DateTime       GetDateTime () const;
-
-    //! Sets the DateTime value.
-    //! @param[in] dateTime DateTime value to set
-    //! @return SUCCESS or ERROR
-    ECOBJECTS_EXPORT BentleyStatus  SetDateTime (DateTimeCR dateTime);
-
-    //! Gets the DateTime value as ticks since the beginning of the Common Era epoch.
-    //! @remarks Ticks are 100 nanosecond intervals (i.e. 1 tick is 1 hecto-nanosecond). The Common Era
-    //! epoch begins at 0001-01-01 00:00:00 UTC.
-    //! @note Ignores the date time metadata. Use ECValue::GetDateTime if you need the metadata.
-    //! @return DateTime value as ticks since the beginning of the Common Era epoch.
-    ECOBJECTS_EXPORT Int64          GetDateTimeTicks () const;
-
-    //! Returns the DateTime value as milliseconds since the beginning of the Unix epoch.
-    //! The Unix epoch begins at 1970-01-01 00:00:00 UTC.
-    //! DateTimes before the Unix epoch are negative.
-    //! @note Ignores the date time metadata. Use ECValue::GetDateTime if you need the metadata.
-    //! @return DateTime as milliseconds since the beginning of the Unix epoch.
-    ECOBJECTS_EXPORT Int64          GetDateTimeUnixMillis() const;
-
-    //! Gets the DateTime value as ticks since the beginning of the Common Era epoch.
-    //! @remarks Ticks are 100 nanosecond intervals (i.e. 1 tick is 1 hecto-nanosecond). The Common Era
-    //! epoch begins at 0001-01-01 00:00:00 UTC.
-    //! @param[out] hasMetadata true, if this ECValue objects contains date time metadata. false otherwise
-    //! @param[out] metadata if \p hasMetadata is true, contains the metadata available in this ECValue.
-    //! @return DateTime value as ticks since the beginning of the Common Era epoch.
-    ECOBJECTS_EXPORT Int64          GetDateTimeTicks (bool& hasMetadata, DateTime::Info& metadata) const;
-
-    //! Sets the DateTime value as ticks since the beginning of the Common Era epoch.
-    //! @remarks Ticks are 100 nanosecond intervals (i.e. 1 tick is 1 hecto-nanosecond). The Common Era
-    //! epoch begins at 0001-01-01 00:00:00 UTC.
-    //! @note If the ECProperty to which this ECValue will be applied contains the %DateTimeInfo custom attribute,
-    //! the ticks will be enriched with the metadata from the custom attribute.
-    //! @param[in] ceTicks DateTime Common Era ticks to set
-    //! @return SUCCESS or ERROR
-    ECOBJECTS_EXPORT BentleyStatus  SetDateTimeTicks (Int64 ceTicks);
-
-    //! Sets the DateTime value as ticks since the beginning of the Common Era epoch.
-    //! @remarks Ticks are 100 nanosecond intervals (i.e. 1 tick is 1 hecto-nanosecond). The Common Era
-    //! epoch begins at 0001-01-01 00:00:00 UTC.
-    //! @param[in] ceTicks DateTime Common Era ticks to set
-    //! @param[in] dateTimeMetadata DateTime metadata to set along with the ticks.
-    //! @return SUCCESS or ERROR
-    ECOBJECTS_EXPORT BentleyStatus  SetDateTimeTicks (Int64 ceTicks, DateTime::Info const& dateTimeMetadata);
-
-//__PUBLISH_SECTION_END__
-    BentleyStatus                   SetDateTimeMetadata (DateTimeInfoCR caDateTimeMetadata);
-    bool                            IsDateTimeMetadataSet () const;
-    bool                            DateTimeInfoMatches (DateTimeInfoCR caDateTimeMetadata) const;
-    WString                         DateTimeMetadataToString () const;
-    ECOBJECTS_EXPORT BentleyStatus  SetLocalDateTimeFromUnixMillis (Int64 unixMillis);
-//__PUBLISH_SECTION_START__
-//
-    //! Returns the DPoint2d value, if this ECValue holds a Point2d
-    ECOBJECTS_EXPORT DPoint2d       GetPoint2D() const;
-    //! Sets the value of this ECValue to the given DPoint2d
-    //! @remarks This call will always succeed.  Previous data is cleared, and the type of the ECValue is set to a DPoint2d primitive
-    //! @param[in] value   The value to set
-    ECOBJECTS_EXPORT BentleyStatus  SetPoint2D (DPoint2dCR value);
-
-    //! Returns the DPoint3d value, if this ECValue holds a Point3d
-    ECOBJECTS_EXPORT DPoint3d       GetPoint3D() const;
-    //! Sets the value of this ECValue to the given DPoint3d
-    //! @remarks This call will always succeed.  Previous data is cleared, and the type of the ECValue is set to a DPoint3d primitive
-    //! @param[in] value   The value to set
-    ECOBJECTS_EXPORT BentleyStatus  SetPoint3D (DPoint3dCR value);
-
-    //! For fixed primitive types, returns the number of bytes required to represent the type
-    //! @param[in]  primitiveType   The type to measure
-    //! @returns The sizeof the given type, if it is a fixed size primitive 
-    static ECOBJECTS_EXPORT UInt32  GetFixedPrimitiveValueSize (PrimitiveType primitiveType);
-
-    //! This is intended for debugging purposes, not for presentation purposes.
-    ECOBJECTS_EXPORT WString       ToString () const;
-    
-    //! Checks 2 ECValues for equality.
-    ECOBJECTS_EXPORT bool           Equals (ECValueCR v) const;
-    };
-
-<<<<<<< HEAD
-//=======================================================================================
-=======
-//__PUBLISH_SECTION_END__
-
-/*---------------------------------------------------------------------------------**//**
-* @bsistruct                                                    Paul.Connelly   10/14
-+---------------+---------------+---------------+---------------+---------------+------*/
-struct AdhocPropertyMetadata
-    {
-protected:
-    enum class Index
-        {
-        Name        = 0,
-        DisplayLabel,
-        Value,
-        Type,
-        Unit,
-        ExtendType,
-        IsReadOnly,
-        IsHidden,
-        MAX
-        };
-private:
-    friend struct AdhocPropertyQuery;
-    friend struct AdhocPropertyEdit;
-
-    WString                 m_metadataPropertyNames[Index::MAX];    // the property names within the struct class holding the ad-hoc values and metadata
-    UInt32                  m_containerIndex;                       // the property index of the struct array holding ad-hoc properties within the host's ECClass
-protected:
-    WCharCP                 GetPropertyName (Index index) const;
-
-    static bool             IsRequiredMetadata (Index index);
-    static bool             PrimitiveTypeForCode (PrimitiveType& primType, Int32 code);
-    static bool             CodeForPrimitiveType (Int32& code, PrimitiveType primType);
-public:
-    ECOBJECTS_EXPORT AdhocPropertyMetadata (ECEnablerCR enabler);
-
-    ECOBJECTS_EXPORT bool   IsSupported() const;
-    UInt32                  GetContainerPropertyIndex() const { return m_containerIndex; }
-
-    ECOBJECTS_EXPORT static bool    GetContainerPropertyIndex (UInt32& propertyIndex, ECEnablerCR enabler);
-    ECOBJECTS_EXPORT static bool    IsSupported (ECEnablerCR enabler);
-    };
-
-/*---------------------------------------------------------------------------------**//**
-* Provides read-only access to ad-hoc properties defined on an IECInstance.
-* Ad-hoc properties are name-value pairs stored in a struct array property on an IECInstance.
-* In order for an IECInstance to support ad-hoc properties, its ECClass must define an
-* AdhocPropertySpecification custom attribute containing the name of a struct array property
-* with an attached AdhocPropertyContainerDefinition custom attribute specifying, at minimum,
-* the names of properties to hold the name and value of each ad-hoc property. Additional
-* property names can specify metadata like primitive type, dispaly label, extended type,
-* EC unit name, and read-only state.
-* @bsistruct                                                    Paul.Connelly   10/14
-+---------------+---------------+---------------+---------------+---------------+------*/
-struct AdhocPropertyQuery : AdhocPropertyMetadata
-    {
-private:
-    IECInstanceCR           m_host;
-public:
-    ECOBJECTS_EXPORT AdhocPropertyQuery (IECInstanceCR host);
-
-    IECInstanceCR                       GetHost() const { return m_host; }
-
-    ECOBJECTS_EXPORT bool               GetPropertyIndex (UInt32& index, WCharCP accessString) const;
-    ECOBJECTS_EXPORT UInt32             GetCount() const;
-
-    ECOBJECTS_EXPORT ECObjectsStatus    GetName (WStringR name, UInt32 index) const;
-    ECOBJECTS_EXPORT ECObjectsStatus    GetDisplayLabel (WStringR label, UInt32 index) const;
-    ECOBJECTS_EXPORT ECObjectsStatus    GetValue (ECValueR v, UInt32 index) const;
-    ECOBJECTS_EXPORT ECObjectsStatus    GetPrimitiveType (PrimitiveType& type, UInt32 index) const;
-    ECOBJECTS_EXPORT ECObjectsStatus    GetExtendedTypeName (WStringR typeName, UInt32 index) const;
-    ECOBJECTS_EXPORT ECObjectsStatus    GetUnitName (WStringR unitName, UInt32 index) const;
-    ECOBJECTS_EXPORT ECObjectsStatus    IsReadOnly (bool& isReadOnly, UInt32 index) const;
-    ECOBJECTS_EXPORT ECObjectsStatus    IsHidden (bool& isHidden, UInt32 index) const;
-
-    // For getting additional ad-hoc metadata
-    ECOBJECTS_EXPORT ECObjectsStatus    GetValue (ECValueR v, UInt32 index, WCharCP accessor) const;
-
-    IECInstancePtr          GetEntry (UInt32 index) const;
-    ECObjectsStatus         GetString (WStringR str, UInt32 index, Index which) const;
-    ECObjectsStatus         GetString (WStringR str, IECInstanceCR instance, Index which) const;
-    ECObjectsStatus         GetValue (ECValueR v, UInt32 index, Index which) const;
-    ECObjectsStatus         GetValue (ECValueR v, IECInstanceCR instance, Index which) const;
-    ECClassCP               GetStructClass() const;
-    StandaloneECEnablerPtr  GetStructEnabler() const;
-    };
-
-/*---------------------------------------------------------------------------------**//**
-* Provides read-write access to ad-hoc properties defined on an IECInstance.
-* @bsistruct                                                    Paul.Connelly   10/14
-+---------------+---------------+---------------+---------------+---------------+------*/
-struct AdhocPropertyEdit : AdhocPropertyQuery
-    {
-public:
-    ECOBJECTS_EXPORT AdhocPropertyEdit (IECInstanceR host);
-
-    IECInstanceR            GetHostR()  { return const_cast<IECInstanceR>(GetHost()); }
-
-    ECOBJECTS_EXPORT ECObjectsStatus    SetName (UInt32 index, WCharCP name);
-    ECOBJECTS_EXPORT ECObjectsStatus    SetDisplayLabel (UInt32 index, WCharCP displayLabel, bool andSetName = false);
-    ECOBJECTS_EXPORT ECObjectsStatus    SetValue (UInt32 index, ECValueCR v);
-    ECOBJECTS_EXPORT ECObjectsStatus    SetIsReadOnly (UInt32 index, bool isReadOnly);
-    ECOBJECTS_EXPORT ECObjectsStatus    SetIsHidden (UInt32 index, bool isHidden);
-
-    ECOBJECTS_EXPORT ECObjectsStatus    Add (WCharCP name, ECValueCR v, WCharCP displayLabel = nullptr, WCharCP unitName = nullptr, WCharCP extendedTypeName = nullptr, bool isReadOnly = false, bool hidden = false);
-    ECOBJECTS_EXPORT ECObjectsStatus    Remove (UInt32 index);
-    ECOBJECTS_EXPORT ECObjectsStatus    Clear();
-    ECOBJECTS_EXPORT ECObjectsStatus    CopyFrom (AdhocPropertyQueryCR src, bool preserveValues);
-
-    // For setting additional ad-hoc metadata
-    ECOBJECTS_EXPORT ECObjectsStatus    SetValue (UInt32 index, WCharCP accessor, ECValueCR v);
-
-    ECOBJECTS_EXPORT ECObjectsStatus    Swap (UInt32 propIdxA, UInt32 propIdxB);
-    };
-
-//__PUBLISH_SECTION_START__
-
-//=======================================================================================    
->>>>>>> 9360dad3
-//! A structure used for describing the complete location of an ECValue within an ECInstance.
-//! They can be thought of as the equivalent to access strings, but generally do not require
-//! any string manipulation to create or use them.
-//! ECValueAccessors consist of a stack of locations, each of which consist of a triplet of
-//! an ECEnabler, property index, and array index.  In cases where the array index is not
-//! applicable (primitive members or the roots of arrays), the INDEX_ROOT constant
-//! is used.
-//! @ingroup ECObjectsGroup
-//! @see ECValue, ECEnabler, ECPropertyValue, ECValuesCollection
-//! @bsiclass
-//=======================================================================================
-struct ECValueAccessor
-    {
-public:
-
-    const static int INDEX_ROOT = -1;
-    struct Location
-        {
-    private:
-        ECEnablerCP             m_enabler;
-        int                     m_propertyIndex;
-        int                     m_arrayIndex;
-        mutable ECPropertyCP    m_cachedProperty;
-    public:
-        //! Constructs a Location pointing to a specific property value
-        //! @param[in]      enabler     The enabler containing the property
-        //! @param[in]      propIdx     The index of the property within the enabler
-        //! @param[in]      arrayIdx    The array index of the property value, or INDEX_ROOT.
-        Location (ECEnablerCP enabler, int propIdx, int arrayIdx) : m_enabler(enabler), m_propertyIndex(propIdx), m_arrayIndex(arrayIdx), m_cachedProperty(NULL) { }
-
-        //! Constructs an empty Location.
-        Location () : m_enabler(NULL), m_propertyIndex(-1), m_arrayIndex(INDEX_ROOT), m_cachedProperty(NULL) { }
-
-        //! Copy-constructs a Location
-        //! @param[in]      loc         The Location to copy
-        //! @return 
-        Location (const Location& loc) : m_enabler(loc.m_enabler), m_propertyIndex(loc.m_propertyIndex), m_arrayIndex(loc.m_arrayIndex), m_cachedProperty(loc.m_cachedProperty) { }
-/*__PUBLISH_SECTION_END__*/
-        void            SetPropertyIndex (int index)                { m_cachedProperty = NULL; m_propertyIndex = index; }
-        void            SetArrayIndex (int index)                   { m_arrayIndex = index; }
-        void            IncrementArrayIndex()                       { m_arrayIndex++; }
-/*__PUBLISH_SECTION_START__*/
-    public:
-        //! Get the enabler associated with this Location
-        //! @return     The enabler associated with this Location
-        ECOBJECTS_EXPORT ECEnablerCP                     GetEnabler() const          { return m_enabler; }
-        //! Get the property index identifying this Location
-        //! @return     The index of the property within its enabler
-        ECOBJECTS_EXPORT int                             GetPropertyIndex() const    { return m_propertyIndex; }
-
-        //! Gets the array index of the property value associated with this Location
-        //! @return     The array index, or INDEX_ROOT if no array index specified.
-        ECOBJECTS_EXPORT int                             GetArrayIndex() const       { return m_arrayIndex; }
-
-        //! Gets the ECProperty associated with this Location
-        //! @return     The ECProperty, or nullptr if the ECProperty could not be evaluated.
-        ECOBJECTS_EXPORT ECPropertyCP   GetECProperty() const;
-        };
-
-    typedef bvector<Location> LocationVector;
-
-/*__PUBLISH_SECTION_END__*/
-public:
-    LocationVector const &   GetLocationVectorCR() const;
-
-/*__PUBLISH_SECTION_START__*/
-private:
-    //"BACK" OF VECTOR IS DEEPEST ELEMENT
-    LocationVector          m_locationVector;
-    bool                    m_isAdhoc;
-/*__PUBLISH_SECTION_END__*/
-    const LocationVector&   GetLocationVector() const;
-
-public:
-    bool                                IsAdhocProperty() const { return m_isAdhoc; }
-
-    ECOBJECTS_EXPORT Location&          operator[] (UInt32 depth);
-
-    //! Constructs an ECValueAccessor for a given instance.
-    //! @param[in]      instance         The instance that the accessor is representative of.
-    //! @param[in]      newPropertyIndex The property index of the ECProperty.
-    //! @param[in]      newArrayIndex    The array index of the ECProperty, or INDEX_ROOT
-    ECOBJECTS_EXPORT ECValueAccessor (IECInstanceCR instance,
-                                      int newPropertyIndex,
-                                      int newArrayIndex=INDEX_ROOT);
-
-    //! Constructs an ECValueAccessor for a given Enabler.
-    //! @param[in]      enabler          The ECEnabler that the accessor is representative of.
-    //! @param[in]      newPropertyIndex The property index of the ECProperty.
-    //! @param[in]      newArrayIndex    The array index of the ECProperty, or INDEX_ROOT
-    ECOBJECTS_EXPORT ECValueAccessor (ECEnablerCR enabler,
-                                      int newPropertyIndex,
-                                      int newArrayIndex=INDEX_ROOT);
-
-    //! Clone an existing ECValueAccessor. Any existing locations are clear so the resulting accessor refers to the same property.
-    //! @param[in]      accessor          The accessor to clone.
-    ECOBJECTS_EXPORT void Clone (ECValueAccessorCR accessor);
-
-    ECOBJECTS_EXPORT const Location&        operator[] (UInt32 depth) const;
-    ECOBJECTS_EXPORT ECEnablerCR            GetEnabler (UInt32 depth) const;
-
-    //! Determines whether or not the ECEnabler matches that of the accessor at the given depth.
-    //! @param[in]      depth           The stack depth of the Accessor's ECEnablerPtr.
-    //! @param[in]      other           The ECEnablerPtr to compare to.
-    //! @return         true if the ECEnablerPtr are equivalent, otherwise false.
-    ECOBJECTS_EXPORT bool                   MatchesEnabler (UInt32 depth, ECEnablerCR other) const;
-
-    //! Looks up and returns the ECProperty associated with this accessor
-    ECOBJECTS_EXPORT ECN::ECPropertyCP      GetECProperty() const;
-
-    ECOBJECTS_EXPORT WString                GetDebugAccessString () const;
-/*__PUBLISH_SECTION_START__*/
-public:
-    //! Gets the depth of this Location within the ECValueAccessor.
-    //! @return     The depth of this Location within the containing ECValueAccessor.
-    ECOBJECTS_EXPORT UInt32                 GetDepth() const;
-
-    //! Gets the native-style access string for a given stack depth.  This access string does
-    //! not contain an array index, and is compatible with the Get/Set methods in IECInstance.
-    //! @param[in]      depth           The stack depth of the native access string.
-    //! @return         The access string.
-    //! @see            IECInstance
-    ECOBJECTS_EXPORT WCharCP                GetAccessString (UInt32 depth) const;
-
-    //! Gets the native-style access string for the deepest Location in this ECValueAccessor. This access string does
-    //! not contain an array index, and is compatible with the Get/Set methods in IECInstance.
-    //! @return     The access string
-    ECOBJECTS_EXPORT WCharCP                GetAccessString () const;
-
-    //! Appends a Location pointing to the specified property value
-    //! @param[in]      enabler         The enabler containing the property
-    //! @param[in]      propertyIndex   The index of the property within its enabler
-    //! @param[in]      arrayIndex      The array index of the property value, or INDEX_ROOT if no array index
-    ECOBJECTS_EXPORT void  PushLocation (ECEnablerCR enabler, int propertyIndex, int arrayIndex=INDEX_ROOT);
-
-    //! Appends a Location pointing to the specified property value
-    //! @param[in]      enabler         The enabler containing the property
-    //! @param[in]      accessString    The access string of the property within its enabler
-    //! @param[in]      arrayIndex      The array index of the property value, or INDEX_ROOT if no array index
-    //! @return     true if the access string is valid for the enabler, otherwise false
-    ECOBJECTS_EXPORT bool  PushLocation (ECEnablerCR enabler, WCharCP accessString,   int arrayIndex=INDEX_ROOT);
-
-    //! Appends a Location pointing to the specified property value
-    //! @param[in]      instance        The IECInstance containing the property value
-    //! @param[in]      propertyIndex   The index of the property within the IECInstance's ECEnabler
-    //! @param[in]      arrayIndex      The array index of the property value, or INDEX_ROOT if no array index
-    ECOBJECTS_EXPORT void  PushLocation (IECInstanceCR instance, int propertyIndex, int arrayIndex=INDEX_ROOT);
-
-    //! Appends a Location pointing to the specified property value
-    //! @param[in]      instance     The IECInstance containing the property value
-    //! @param[in]      accessString The access string identifying the property value within the IECInstance's ECEnabler
-    //! @param[in]      arrayIndex   The array index of the property value, or INDEX_ROOT if no array index
-    //! @return     true if the access string is valid for the IECInstance, otherwise false
-    ECOBJECTS_EXPORT bool  PushLocation (IECInstanceCR instance, WCharCP accessString,   int arrayIndex=INDEX_ROOT);
-
-    //! Removes the deepest Location within this ECValueAccessor
-    ECOBJECTS_EXPORT void       PopLocation ();
-
-    //! Gets the deepest Location within this ECValueAccessor
-    //! @return     The deepest Location within this ECValueAccessor
-    ECOBJECTS_EXPORT Location&  DeepestLocation ();
-
-    //! Gets the deepest Location within this ECValueAccessor
-    //! @return     The deepest Location within this ECValueAccessor
-    ECOBJECTS_EXPORT Location const&  DeepestLocationCR () const;
-
-    //! Clears all Locations from this ECValueAccessor
-    ECOBJECTS_EXPORT void  Clear ();
-
-    //! Gets the name of the ECProperty identified by this ECValueAccessor
-    //! @return     the name of the ECProperty identified by this ECValueAccessor
-    ECOBJECTS_EXPORT WString               GetPropertyName () const;
-
-    //! Constructs an empty ECValueAccessor.
-    ECOBJECTS_EXPORT ECValueAccessor () : m_isAdhoc (false) { }
-
-    //! Constructs a copy of a ECValueAccessor.
-    //! @param[in]      accessor         The accessor to be copied.
-    ECOBJECTS_EXPORT ECValueAccessor (ECValueAccessorCR accessor);
-
-
-    //! Gets the managed-style access string for this Accessor.  Includes the array indices,
-    //! and traverses structs when necessary.  This full access string can be used with
-    //! managed code or the InteropHelper.
-    //! @see            ECInstanceInteropHelper
-    //! @private
-    ECOBJECTS_EXPORT WString               GetManagedAccessString () const;
-
-    //! Performs inequality comparison against the specified ECValueAccessor
-    //! @param[in]      accessor The ECValueAccessor to compare against
-    //! @return     true if the ECValueAccessors differ
-    ECOBJECTS_EXPORT bool                   operator!=(ECValueAccessorCR accessor) const;
-
-    //! Performs equality comparison against the specified ECValueAccessor
-    //! @param[in]      accessor The ECValueAccessor to compare against
-    //! @return     true if the ECValueAccessors are equivalent
-    ECOBJECTS_EXPORT bool                   operator==(ECValueAccessorCR accessor) const;
-
-    //! Populates an ECValueAccessor from an IECInstance and a managed property access string.
-    //! @param[in]      va                      The ECValueAccessor to populate
-    //! @param[in]      instance                The IECInstance containing the specified property value
-    //! @param[in]      managedPropertyAccessor The managed access string relative to the specified IECInstance
-    //! @return     ECOBJECTS_STATUS_Success if the ECValueAccessor was successfully populated, otherwise an error status
-    //! @private
-    ECOBJECTS_EXPORT static ECObjectsStatus PopulateValueAccessor (ECValueAccessor& va, IECInstanceCR instance, WCharCP managedPropertyAccessor);
-
-    //! Populates an ECValueAccessor from an ECEnabler and a managed property access string.
-    //! @param[in]      va                      The ECValueAccessor to populate
-    //! @param[in]      enabler                 The ECEnabler containing the specified property
-    //! @param[in]      managedPropertyAccessor The managed access string relative to the specified ECEnabler
-    //! @return     ECOBJECTS_STATUS_Success if the ECValueAccessor was successfully populated, otherwise an error status
-    //! @private
-    ECOBJECTS_EXPORT static ECObjectsStatus PopulateValueAccessor (ECValueAccessor& va, ECEnablerCR enabler, WCharCP managedPropertyAccessor);
-//__PUBLISH_SECTION_END__
-    ECOBJECTS_EXPORT static ECObjectsStatus PopulateValueAccessor (ECValueAccessor& va, IECInstanceCR instance, WCharCP managedPropertyAccessor, bool includeAdhocs);
-//__PUBLISH_SECTION_START__
-    };
-
-/*__PUBLISH_SECTION_END__*/
-struct ECValuesCollection;
-struct ECValuesCollectionIterator;
-
-/*__PUBLISH_SECTION_START__*/
-
-//=======================================================================================
-//! @ingroup ECObjectsGroup
-//! Relates an ECProperty with an ECValue. Used when iterating over the values of an ECInstance
-//! @bsiclass
-//=======================================================================================
-struct ECPropertyValue : RefCountedBase
-    {
-/*__PUBLISH_SECTION_END__*/
-friend struct ECValuesCollection;
-friend struct ECValuesCollectionIterator;
-
-private:
-    IECInstanceCP       m_instance;
-    ECValueAccessor     m_accessor;
-    mutable ECValue     m_ecValue;      // mutable to allow lazy initialization
-    mutable bool        m_evaluated;    // mutable to allow lazy initialization
-
-    ECObjectsStatus     EvaluateValue () const;
-    void                ResetValue();   // for ECValuesCollection, which reuses the same ECPropertyValue for multiple properties
-public:
-    ECPropertyValue ();
-    ECPropertyValue (ECPropertyValueCR);
-    ECPropertyValue (IECInstanceCR);
-    ECOBJECTS_EXPORT ECPropertyValue (IECInstanceCR, ECValueAccessorCR);
-    ECOBJECTS_EXPORT ECPropertyValue (IECInstanceCR, ECValueAccessorCR, ECValueCR);
-
-    ECOBJECTS_EXPORT ECObjectsStatus    Initialize (IECInstanceCR, WCharCP accessString, ECValueCR);
-
-    ECValueAccessorR    GetValueAccessorR ();
-
-//__PUBLISH_CLASS_VIRTUAL__
-/*__PUBLISH_SECTION_START__*/
-public:
-    //! Gets the root IECInstance containing this ECPropertyValue
-    //! @return     the IECInstance containing this ECPropertyValue
-    ECOBJECTS_EXPORT IECInstanceCR          GetInstance () const;
-
-    //! Gets the value of this ECPropertyValue
-    //! @return     an ECValue containing the value of this ECPropertyValue
-    ECOBJECTS_EXPORT ECValueCR              GetValue () const;
-
-    //! Gets the ECValueAccessor identifying this property value
-    //! @return     the ECValueAccessor identifying this property value
-    ECOBJECTS_EXPORT ECValueAccessorCR      GetValueAccessor () const;
-
-    //! Indicates whether the value is an array or struct
-    ECOBJECTS_EXPORT bool                   HasChildValues () const;
-
-    //! For array and struct values, gets a virtual collection of the embedded values
-    ECOBJECTS_EXPORT ECValuesCollectionPtr  GetChildValues () const;
-
-    //! Create an ECPropertyValue for the property of an IECInstance identified by a managed access string
-    //! @param[in]      instance         The IECInstance containing the property value
-    //! @param[in]      propertyAccessor The managed access string identifying the property value within the IECInstance
-    //! @return     an ECPropertyValue pointing to the specified property value of the IECInstance, or nullptr if the property value could not be evaluated.
-    ECOBJECTS_EXPORT static ECPropertyValuePtr     GetPropertyValue (IECInstanceCR instance, WCharCP propertyAccessor);
-    };
-
-//=======================================================================================
-//! An iterator over the ECPropertyValues contained in an ECValuesCollection
-//! @see ECValue, ECValueAccessor, ECValuesCollection
-//! @ingroup ECObjectsGroup
-//! @bsiclass
-//=======================================================================================
-struct ECValuesCollectionIterator : RefCountedBase, std::iterator<std::forward_iterator_tag, ECPropertyValue const>
-    {
-/*__PUBLISH_SECTION_END__*/
-private:
-    friend struct ECValuesCollection;
-
-    ECPropertyValue     m_propertyValue;
-    int                 m_arrayCount;
-
-    ECValuesCollectionIterator (IECInstanceCR);
-    ECValuesCollectionIterator (ECPropertyValueCR parentPropertyValue);
-    ECValuesCollectionIterator ();
-
-    ECPropertyValue     GetFirstPropertyValue (IECInstanceCR);
-    ECPropertyValue     GetChildPropertyValue (ECPropertyValueCR parentPropertyValue);
-
-//__PUBLISH_CLASS_VIRTUAL__
-/*__PUBLISH_SECTION_START__*/
-
-public:
-    //! Performs inequality comparison against another ECValuesCollectionIterator
-    //! @param[in]      iter The ECValuesCollectionIterator against which to compare
-    //! @return     true if the iterators differ, false if they are equivalent
-    ECOBJECTS_EXPORT bool               IsDifferent(ECValuesCollectionIterator const& iter) const;
-
-    //! Advances this iterator to the next item in the collection
-    ECOBJECTS_EXPORT void               MoveToNext ();
-
-    //! Gets the ECPropertyValue currently pointed to by this iterator
-    //! @return     the ECPropertyValue currently pointed to by this iterator
-    ECOBJECTS_EXPORT ECPropertyValue const& GetCurrent () const;
-    };
-
-//=======================================================================================
-//! A collection of all ECPropertyValues contained in an IECInstance or an ECPropertyValue.
-//! @ingroup ECObjectsGroup
-//! @bsiclass
-//=======================================================================================
-struct ECValuesCollection : RefCountedBase
-    {
-public:
-    typedef VirtualCollectionIterator<ECValuesCollectionIterator> const_iterator;
-/*__PUBLISH_SECTION_END__*/
-    friend struct ECPropertyValue;
-
-private:
-    ECPropertyValue                                     m_parentPropertyValue;
-    mutable RefCountedPtr<ECValuesCollectionIterator>   m_end;
-
-    ECValuesCollection ();
-    ECValuesCollection (ECPropertyValueCR parentPropValue);
-public:
-    ECOBJECTS_EXPORT ECValuesCollection (IECInstanceCR);
-//__PUBLISH_CLASS_VIRTUAL__
-/*__PUBLISH_SECTION_START__*/
-    //! Gets an iterator pointing to the beginning of the collection
-    //! @return an iterator pointing to the beginning of this ECValuesCollection
-    ECOBJECTS_EXPORT const_iterator begin () const;
-
-    //! Gets an iterator pointing just beyond the end of this collection
-    //! @return an iterator pointing just beyond the end of this ECValuesCollection
-    ECOBJECTS_EXPORT const_iterator end ()   const;
-
-    //! Creates an ECValuesCollection representing all of the ECPropertyValues contained in the specified IECInstance
-    //! @param[in]      instance The IECInstance for which to create the collection
-    //! @return     A collection of ECPropertyValues contained in the specified IECInstance
-    ECOBJECTS_EXPORT static ECValuesCollectionPtr Create (IECInstanceCR instance);
-
-    //! Creates an ECValuesCollection representing all of the child ECPropertyValues contained in the specified
-    //! ECPropertyValue.
-    //! @param[in]      propertyValue The ECPropertyValue from which to obtain child property values
-    //! @return     A collection of child ECPropertyValues, or nullptr if no such collection exists.
-    ECOBJECTS_EXPORT static ECValuesCollectionPtr Create (ECPropertyValueCR propertyValue);
-
-    //! Gets the ECPropertyValue containing this collection's property values.
-    //! @return the ECPropertyValue containing this collection's property values.
-    ECOBJECTS_EXPORT ECPropertyValueCR  GetParentProperty () const;
-    };
-
-END_BENTLEY_ECOBJECT_NAMESPACE
-
-//#pragma make_public (ECN::ECValuesCollection)
+/*--------------------------------------------------------------------------------------+
+|
+|     $Source: PublicApi/ECObjects/ECValue.h $
+|
+|  $Copyright: (c) 2014 Bentley Systems, Incorporated. All rights reserved. $
+|
++--------------------------------------------------------------------------------------*/
+#pragma once
+/*__PUBLISH_SECTION_START__*/
+
+#include <ECObjects/VirtualCollectionIterator.h>
+#include <Bentley/DateTime.h>
+#include <ECObjects/ECInstance.h>
+#include <ECObjects/ECObjects.h>
+#include <ECObjects/StandardCustomAttributeHelper.h>
+#include <Geom/GeomApi.h>
+
+BEGIN_BENTLEY_ECOBJECT_NAMESPACE
+
+typedef RefCountedPtr<ECPropertyValue> ECPropertyValuePtr;
+typedef RefCountedPtr<ECValuesCollection> ECValuesCollectionPtr;
+
+//=======================================================================================    
+//! Information about an array in an ECN::IECInstance. Does not contain the actual elements.
+//! @ingroup ECObjectsGroup
+//! @see ECValue
+//=======================================================================================    
+struct ArrayInfo
+    {
+private:
+    union
+        {
+        ArrayKind       m_arrayKind;
+        PrimitiveType   m_elementPrimitiveType;
+        };
+    bool                m_isFixedCount;
+    UInt32              m_count;
+
+public:
+    //! Initialize the array as a struct array with the given number of entries
+    //! @param[in] count        How many elements the array (initially) holds
+    //! @param[in] isFixedSize  Indicates whether the array can grow or not
+    void InitializeStructArray (UInt32 count, bool isFixedSize); // cannot have a real constructor due to inclusion in a union
+
+    //! Initialize the array as a primitive array with the given number of entries
+    //! @param[in] elementPrimitiveType The PrimitiveType of elements that this array can hold
+    //! @param[in] count                How many elements the array (initially) holds
+    //! @param[in] isFixedCount         Indicates whether the array can grow or not
+    void InitializePrimitiveArray (PrimitiveType elementPrimitiveType, UInt32 count, bool isFixedCount); // cannot have a real constructor due to inclusion in a union
+    
+    //! Returns the number of entries in this array
+    ECOBJECTS_EXPORT UInt32          GetCount() const;
+    //! Returns whether this is a fixed size array or not
+    ECOBJECTS_EXPORT bool            IsFixedCount() const;
+    //! Returns whether this is a primitive array
+    ECOBJECTS_EXPORT bool            IsPrimitiveArray() const;
+    //! Returns whether this is a struct array
+    ECOBJECTS_EXPORT bool            IsStructArray() const;
+    //! Returns the kind of array this is (primitive or struct)
+    ECOBJECTS_EXPORT ValueKind       GetKind() const;
+    //! Returns the primitive type that this array was initialized with
+    ECOBJECTS_EXPORT PrimitiveType   GetElementPrimitiveType() const;
+    };
+
+//=======================================================================================
+//! Variant-like object used to set and retrieve property values in \ref ECN::IECInstance "ECInstances".
+//! @remarks It does not represent a "live" reference into the underlying ECN::IECInstance
+//! (or the object that the ECN::IECInstance represents). Changing the ECValue will not affect
+//! the IECInstance unless you subsequently call IECInstance::SetValue with it.
+//! @ingroup ECObjectsGroup
+//=======================================================================================
+struct ECValue
+    {
+//__PUBLISH_SECTION_END__
+public:
+    //! Performs a shallow copy
+    void ShallowCopy (ECValueCR v);
+//__PUBLISH_SECTION_START__
+private:
+    union
+        {
+        ValueKind       m_valueKind;
+        PrimitiveType   m_primitiveType;
+        };
+
+    UInt8               m_stateFlags;
+    mutable UInt8       m_ownershipFlags;       // mutable because string ownership may change when we perform on-demand encoding conversions...
+
+    void                InitForString (void const * str);
+    BentleyStatus       SetBinaryInternal (const byte * data, size_t size, bool holdADuplicate = false);
+    bool                ConvertToPrimitiveFromString (PrimitiveType primitiveType);
+
+//protected:
+    typedef bvector<ECValue>  ValuesVector;
+    typedef bvector<ECValue>* ValuesVectorP;
+    
+    //! Structure to hold information about a binary type
+    struct BinaryInfo
+        {
+        const byte *        m_data; //!< The actual binary data
+        size_t              m_size; //!< The size of the data
+        };
+
+    //! Structure to hold information about String values
+    struct StringInfo
+        {
+    private:
+//__PUBLISH_SECTION_END__
+        friend void ECValue::ShallowCopy (ECValueCR);
+//__PUBLISH_SECTION_START__
+
+        Utf8CP              m_utf8;
+        Utf16CP             m_utf16;
+#if !defined (_WIN32)
+        WCharCP             m_wchar;        // On Windows we use m_utf16. The presence of the extra pointer wouldn't hurt anything but want to ensure it's only used on unix.
+#endif
+        void                ConvertToUtf8 (UInt8& flags);
+        void                ConvertToUtf16 (UInt8& flags);
+    public:
+        bool                IsUtf8 () const;
+        // All the business with the flags parameters is so that StringInfo can modify ECValue's ownership flags.
+        // If we stored the flags on StringInfo, we would increase the size of the union.
+
+        //! Returns the stored string information as a WChar
+        //! @param[out]  flags   A flag indicating whether this ECValue owns the data
+        //! @returns The data as a WChar const pointer
+        WCharCP             GetWChar (UInt8& flags);
+
+        //! Returns the stored string information as Utf8
+        //! @param[out]  flags   A flag indicating whether this ECValue owns the data
+        //! @returns The data as a Utf8 const pointer
+        Utf8CP              GetUtf8 (UInt8& flags);
+
+        //! Returns the stored string information as Utf16
+        //! @param[out]  flags   A flag indicating whether this ECValue owns the data
+        //! @returns The data as a Utf16 const pointer
+        Utf16CP             GetUtf16 (UInt8& flags);
+
+        //! Sets the string data as WChar
+        //!@param[in] str       The string data to store
+        //!@param[out] flags    A flag indicating whether this ECValue owns the data
+        //!@param[in] makeCopy  Indicates whether the passed in WCharCP str should be stored, or whether a copy should be made
+        void                SetWChar (WCharCP str, UInt8& flags, bool makeCopy);
+
+        //! Sets the string data as Utf8
+        //!@param[in] str       The string data to store
+        //!@param[out] flags    A flag indicating whether this ECValue owns the data
+        //!@param[in] makeCopy  Indicates whether the passed in WCharCP str should be stored, or whether a copy should be made
+        void                SetUtf8 (Utf8CP str, UInt8& flags, bool makeCopy);
+
+        //! Sets the string data as Utf16
+        //!@param[in] str       The string data to store
+        //!@param[out] flags    A flag indicating whether this ECValue owns the data
+        //!@param[in] makeCopy  Indicates whether the passed in WCharCP str should be stored, or whether a copy should be made
+        void                SetUtf16 (Utf16CP str, UInt8& flags, bool makeCopy);
+
+        //! Frees (if necessary) the string data and clears out the memory
+        //! @param[out] flags   Gets reset to 0, indicating the data is not owned
+        void                FreeAndClear (UInt8& flags);
+
+        //! does not free pointers - used to init from Uninitialized ECValue state
+        void                SetNull();
+
+        //! Compares two StringInfo objects for equality
+        //! @param[in] rhs  The StringInfo object to compare this object to
+        //! @param[out] flags   A flag indicating whether the ECValue owns the data in the StringInfo object
+        bool                Equals (StringInfo const& rhs, UInt8& flags);
+        };
+
+    struct DateTimeInfo
+        {
+    private:
+        ::Int64             m_ceTicks;
+        DateTime::Kind      m_kind;
+        DateTime::Component m_component;
+        bool                m_isMetadataSet;
+
+    public:
+        void Set (::Int64 ceTicks);
+        BentleyStatus Set (DateTimeCR dateTime);
+        ::Int64 GetCETicks () const;
+        BentleyStatus GetDateTime (DateTimeR dateTime) const;
+
+        bool IsMetadataSet () const {return m_isMetadataSet;}
+        bool TryGetMetadata (DateTime::Info& metadata) const;
+        BentleyStatus SetMetadata (DateTime::Info const& metadata);
+        BentleyStatus SetMetadata (DateTimeInfoCR dateTimeInfo);
+
+        bool MetadataMatches (DateTimeInfoCR dateTimeInfo) const;
+
+        WString MetadataToString () const;
+        };
+
+    //! The union storing the actual data of this ECValue
+    union
+        {
+        bool                m_boolean;          //!< If a Boolean primitive type, holds the bool value
+        ::Int32             m_integer32;        //!< If an Int32 primitive type, holds the Int32 value
+        ::Int64             m_long64;           //!< If an Int64 primitive type, holds the Int64 value
+        double              m_double;           //!< If a double primitive type, holds the double value
+        //! If a String primitive type, holds the StringInfo struct defining the string
+        mutable StringInfo  m_stringInfo;       // mutable so that we can convert to requested encoding on demand
+        DateTimeInfo        m_dateTimeInfo;     //!< If a DateTime primitive, holds the DateTime value
+        DPoint2d            m_dPoint2d;         //!< If a DPoint2d primitive, holds the DPoint2d value
+        DPoint3d            m_dPoint3d;         //!< If a DPoint3d primitive, holds the DPoint3d value
+        ArrayInfo           m_arrayInfo;        //!< If an array value, holds the ArrayInfo struct defining the array
+        BinaryInfo          m_binaryInfo;       //!< If a binary value, holds the BinaryInfo struct defining the binary data
+        IECInstanceP        m_structInstance;   //!< The ECValue class calls AddRef and Release for the member as needed
+        };
+
+    //! Constructs an uninitialized ECValue object
+    void ConstructUninitialized();
+    //! If appropriate for the value type, frees the memory used to store the value
+    inline void FreeMemory ();
+         
+public:
+    //! Clears memory, if necessary, and sets the value back to an uninitialized state
+    ECOBJECTS_EXPORT void            Clear();
+    //! Compares two ECValues for equality
+    ECOBJECTS_EXPORT ECValueR        operator= (ECValueCR rhs);    
+    //! Destructor
+    ECOBJECTS_EXPORT ~ECValue();
+
+    //! Initializes a new instance of the ECValue type.
+    ECOBJECTS_EXPORT ECValue ();
+    //! Initializes a new instance of the ECValue type from the given ECValue.
+    //! @param[in] v ECValue to initialize this object from
+    ECOBJECTS_EXPORT ECValue (ECValueCR v);
+
+    //! Constructs an uninitialized ECValue of the specified ValueKind
+    //! @param[in] classification   The type to set this new ECValue to
+    ECOBJECTS_EXPORT explicit ECValue (ValueKind classification);
+
+    //! Constructs an uninitialized ECValue of the specified PrimitiveType
+    //! @param[in] primitiveType The type to set this new ECValue to
+    ECOBJECTS_EXPORT explicit ECValue (PrimitiveType primitiveType);
+
+    //! Initializes a new instance of ECValue from the given value. Type is set to BentleyApi::ECN::PRIMITIVETYPE_Integer
+    //! @param[in] integer32 Value to initialize this ECValue from
+    ECOBJECTS_EXPORT explicit ECValue (::Int32 integer32);
+
+    //! Initializes a new instance of ECValue from the given value. Type is set to BentleyApi::ECN::PRIMITIVETYPE_Long
+    //! @param[in] long64 Value to initialize this ECValue from
+    ECOBJECTS_EXPORT explicit ECValue (::Int64 long64);
+
+    //! Initializes a new instance of ECValue from the given value. Type is set to BentleyApi::ECN::PRIMITIVETYPE_Double
+    //! @param[in] doubleVal Value to initialize this ECValue from
+    ECOBJECTS_EXPORT explicit ECValue (double doubleVal);
+
+    //! Initializes a new instance of ECValue from the given value.  Type is set to BentleyApi::ECN::PRIMITIVETYPE_String
+    //! @param[in] string           Value to initialize this ECValue from
+    //! @param[in] holdADuplicate   true, if a copy of \p string should be held in the ECValue object.
+    //!                             false, otherwise.
+    ECOBJECTS_EXPORT explicit ECValue (WCharCP string, bool holdADuplicate = true);
+
+    //! Initializes a new instance of ECValue from the given value.  Type is set to BentleyApi::ECN::PRIMITIVETYPE_String
+    //! @param[in] string           Value to initialize this ECValue from
+    //! @param[in] holdADuplicate   true, if a copy of \p string should be held in the ECValue object.
+    //!                             false, otherwise.
+    ECOBJECTS_EXPORT explicit ECValue (Utf8CP string, bool holdADuplicate = true);
+
+    //! Initializes a new instance of ECValue from the given value.  Type is set to BentleyApi::ECN::PRIMITIVETYPE_String
+    //! @param[in] string           Value to initialize this ECValue from
+    //! @param[in] holdADuplicate   true, if a copy of \p string should be held in the ECValue object.
+    //!                             false, otherwise.
+    ECOBJECTS_EXPORT explicit ECValue (Utf16CP string, bool holdADuplicate = true);
+
+    //! Initializes a new instance of ECValue from the given value.  Type is set to BentleyApi::ECN::PRIMITIVETYPE_Binary
+    //! @note No copy of \p blob is created. Use ECValue::SetBinary otherwise.
+    //! @see ECValue::SetBinary
+    //! @param[in] blob Value to initialize this ECValue from
+    //! @param[in] size Size in bytes of the blob
+    ECOBJECTS_EXPORT explicit ECValue (const byte * blob, size_t size);
+
+    //! Initializes a new instance of ECValue from the given value.  Type is set to BentleyApi::ECN::PRIMITIVETYPE_Point2D
+    //! @param[in] point2d Value to initialize this ECValue from
+    ECOBJECTS_EXPORT explicit ECValue (DPoint2dCR point2d);
+
+    //! Initializes a new instance of ECValue from the given value.  Type is set to BentleyApi::ECN::PRIMITIVETYPE_Point3D
+    //! @param[in] point3d Value to initialize this ECValue from
+    ECOBJECTS_EXPORT explicit ECValue (DPoint3dCR point3d);
+
+    //! Initializes a new instance of ECValue from the given value.  Type is set to BentleyApi::ECN::PRIMITIVETYPE_Boolean
+    //! @param[in] value Value to initialize this ECValue from
+    ECOBJECTS_EXPORT explicit ECValue (bool value);
+
+    //! Initializes a new instance of the ECValue type.
+    //! @param[in] dateTime Date time value to set.
+    ECOBJECTS_EXPORT explicit ECValue (DateTimeCR dateTime);
+
+    //! Sets whether this ECValue is read-only
+    //! @param[in] isReadOnly Sets the read-only status of the ECValue
+    ECOBJECTS_EXPORT void           SetIsReadOnly(bool isReadOnly);
+
+    //! Gets whether this ECValue is read-only or not
+    //! @returns true if the ECValue is read-only, false otherwise
+    ECOBJECTS_EXPORT bool           IsReadOnly() const;
+
+    //! Sets whether this ECValue is NULL.
+    //! @param[in] isNull   Indicates whether the ECValue is null or not
+    ECOBJECTS_EXPORT void           SetIsNull(bool isNull); 
+
+    //! Gets whether this ECValue is NULL or not
+    //! @returns true if the ECValue is NULL, false otherwise
+    ECOBJECTS_EXPORT bool           IsNull() const;
+
+    //! Sets whether this ECValue has had its value loaded
+    //! @param[in] isLoaded Indicates whether the value has been loaded
+    ECOBJECTS_EXPORT void           SetIsLoaded(bool isLoaded); 
+
+    //! Gets whether this ECValue's value has been loaded
+    //! @returns true if the value has been loaded, false otherwise
+    ECOBJECTS_EXPORT bool           IsLoaded() const; 
+
+    //! Frees the values memory, if necessary, and sets the state to NULL.
+    ECOBJECTS_EXPORT void           SetToNull(); 
+
+    //! Does a ShallowCopy of the supplied ECValue
+    //! @param[in] v    The ECValue to copy from
+    ECOBJECTS_EXPORT void           From(ECValueCR v);
+
+    //! Returns the ValueKind of this value
+    ECOBJECTS_EXPORT ValueKind      GetKind() const; 
+    //! Checks whether this ECValue is uninitialized
+    ECOBJECTS_EXPORT bool           IsUninitialized () const; 
+
+    //! Indicates whether the content of this ECValue is of type BentleyApi::ECN::PRIMITIVETYPE_String (regardless of encoding).
+    //! @return true if the ECValue content is of type BentleyApi::ECN::PRIMITIVETYPE_String. false otherwise.
+    ECOBJECTS_EXPORT bool           IsString () const;
+    //! Indicates whether the content of this ECValue is of type BentleyApi::ECN::PRIMITIVETYPE_String and
+    //! is encoded in UTF-8.
+    //! @remarks Use this method to pick the appropriate Get method to avoid unnecessary
+    //!          string conversions.
+    //!          \code
+    //!             
+    //!          ECValue v = ...;
+    //!          if (v.IsUtf8 ())
+    //!             {
+    //!             Utf8CP string = v.GetUtf8CP ();
+    //!             ...
+    //!             }
+    //!          else
+    //!             {
+    //!             WCharCP string = v.GetString ();
+    //!             ...
+    //!             }
+    //!
+    //!            \endcode
+    //!
+    //! @return true if the ECValue content is encoded in UTF-8. false otherwise.
+    ECOBJECTS_EXPORT bool           IsUtf8 () const;
+
+    //! Indicates whether the content of this ECValue is of type BentleyApi::ECN::PRIMITIVETYPE_Integer.
+    //! @return true if the ECValue content is of type BentleyApi::ECN::PRIMITIVETYPE_Integer. false otherwise.
+    ECOBJECTS_EXPORT bool           IsInteger () const;
+    //! Indicates whether the content of this ECValue is of type BentleyApi::ECN::PRIMITIVETYPE_Long.
+    //! @return true if the ECValue content is of type BentleyApi::ECN::PRIMITIVETYPE_Long. false otherwise.
+    ECOBJECTS_EXPORT bool           IsLong () const;
+    //! Indicates whether the content of this ECValue is of type BentleyApi::ECN::PRIMITIVETYPE_Double.
+    //! @return true if the ECValue content is of type BentleyApi::ECN::PRIMITIVETYPE_Double. false otherwise.
+    ECOBJECTS_EXPORT bool           IsDouble () const;
+    //! Indicates whether the content of this ECValue is of type BentleyApi::ECN::PRIMITIVETYPE_Binary.
+    //! @return true if the ECValue content is of type BentleyApi::ECN::PRIMITIVETYPE_Binary. false otherwise.
+    ECOBJECTS_EXPORT bool           IsBinary () const;
+    //! Indicates whether the content of this ECValue is of type BentleyApi::ECN::PRIMITIVETYPE_Boolean.
+    //! @return true if the ECValue content is of type BentleyApi::ECN::PRIMITIVETYPE_Boolean. false otherwise.
+    ECOBJECTS_EXPORT bool           IsBoolean () const;
+
+    //! Indicates whether the content of this ECValue is of type BentleyApi::ECN::PRIMITIVETYPE_Point2D.
+    //! @return true if the ECValue content is of type BentleyApi::ECN::PRIMITIVETYPE_Point2D. false otherwise.
+    ECOBJECTS_EXPORT bool           IsPoint2D () const;
+    //! Indicates whether the content of this ECValue is of type BentleyApi::ECN::PRIMITIVETYPE_Point3D.
+    //! @return true if the ECValue content is of type BentleyApi::ECN::PRIMITIVETYPE_Point3D. false otherwise.
+    ECOBJECTS_EXPORT bool           IsPoint3D () const;
+    //! Indicates whether the content of this ECValue is of type BentleyApi::ECN::PRIMITIVETYPE_DateTime.
+    //! @return true if the ECValue content is of type BentleyApi::ECN::PRIMITIVETYPE_DateTime. false otherwise.
+    ECOBJECTS_EXPORT bool           IsDateTime () const;
+    //! Indicates whether the content of this ECValue is of type BentleyApi::ECN::PRIMITIVETYPE_IGeometry.
+    //! @return true if the ECValue content is of type BentleyApi::ECN::PRIMITIVETYPE_IGeometry. false otherwise.
+    ECOBJECTS_EXPORT bool           IsIGeometry() const;
+
+    //! Indicates whether the content of this ECValue is an array (::VALUEKIND_Array).
+    //! @return true if the ECValue content is an array. false otherwise.
+    ECOBJECTS_EXPORT bool           IsArray () const;
+    //! Indicates whether the content of this ECValue is a struct (::VALUEKIND_Struct).
+    //! @return true if the ECValue content is a struct. false otherwise.
+    ECOBJECTS_EXPORT bool           IsStruct () const;
+    //! Indicates whether the content of this ECValue is of a primitive type (::VALUEKIND_Primitive).
+    //! @return true if the ECValue content is of a primitive type. false otherwise.
+    ECOBJECTS_EXPORT bool           IsPrimitive () const;
+    //! Gets the PrimitiveType of this ECValue        
+    ECOBJECTS_EXPORT PrimitiveType  GetPrimitiveType() const; 
+
+    //! Sets the PrimitiveType of this ECValue
+    //! @param[in] primitiveElementType The type of primitive that this ECValue holds.
+    ECOBJECTS_EXPORT BentleyStatus  SetPrimitiveType(PrimitiveType primitiveElementType);
+
+    ECOBJECTS_EXPORT bool           CanConvertToPrimitiveType (PrimitiveType type) const;
+/*__PUBLISH_SECTION_END__*/
+    // Attempts to convert this ECValue's primitive value to a different primitive type.
+    // Currently supported conversions (motivated by ECExpressions):
+    //  - double, int, and string are all interconvertible. double => int rounds
+    //  - conversion to and from string is supported for any other primitive type
+    //  - a null value of any primitive type can be converted a null value of any other primitive type
+    ECOBJECTS_EXPORT bool           ConvertToPrimitiveType (PrimitiveType primitiveType);
+    // Attempts to convert a primitive ECValue to a string representation suitable for serialization.
+    // Fails if this ECValue is not a primitive
+    // Returns an empty string if this ECValue is null
+    ECOBJECTS_EXPORT bool           ConvertPrimitiveToString (WStringR str) const;
+
+    // Attempts to convert this ECValue's primitive value to a literal ECExpression
+    // Does not support binary or IGeometry
+    ECOBJECTS_EXPORT bool           ConvertPrimitiveToECExpressionLiteral (WStringR expression) const;
+
+    // Attempts to format the underlying value using the specified .NET-style format string.
+    // Typically the format string originated from an ECCustomAttribute.
+    // Currently only supports numeric types: double, int, and long
+    // Use DgnPlatform::IECInteropStringFormatter() for more full-featured formatting.
+    ECOBJECTS_EXPORT bool           ApplyDotNetFormatting (WStringR formatted, WCharCP formatString) const;
+    ECOBJECTS_EXPORT bool           SupportsDotNetFormatting() const;
+
+    // Get/set a flag indicating whether to copy data from an ECDBuffer into this ECValue or to allow this ECValue to store direct pointers into the ECDBuffer's data.
+    // Off by default, indicating data will be copied from the ECDBuffer.
+    // By setting this flag the caller indicates the pointers exposed by this ECValue will not be used after the contents of the ECDBuffer have been
+    // released, modified, or moved.
+    // Don't set this flag in ECValues to be returned to external callers who may not expect it to be set.
+    ECOBJECTS_EXPORT bool           AllowsPointersIntoInstanceMemory() const;
+    ECOBJECTS_EXPORT void           SetAllowsPointersIntoInstanceMemory (bool allow);
+
+/*__PUBLISH_SECTION_START__*/
+
+    //! Defines the StructArray for this ECValue
+    //! @param[in] count        The initial size of the array
+    //! @param[in] isFixedSize  Indicates whether this array can grow or not
+    ECOBJECTS_EXPORT ECObjectsStatus  SetStructArrayInfo (UInt32 count, bool isFixedSize);
+
+    //! Defines the primitive array for this ECValue
+    //! @param[in] primitiveElementtype The type of primitive the array will hold
+    //! @param[in] count                The initial size of the array
+    //! @param[in] isFixedSize          Indicates whether this array can grow or not
+    ECOBJECTS_EXPORT ECObjectsStatus  SetPrimitiveArrayInfo (PrimitiveType primitiveElementtype, UInt32 count, bool isFixedSize);
+    
+    //! Returns the array information defining this ECValue
+    ECOBJECTS_EXPORT ArrayInfo      GetArrayInfo() const;
+    
+    //! Returns the integer value, if this ECValue holds an Integer 
+    ECOBJECTS_EXPORT Int32          GetInteger () const;  
+    //! Sets the value of this ECValue to the given integer
+    //! @remarks This call will always succeed.  Previous data is cleared, and the type of the ECValue is set to an Integer Primitive
+    //! @param[in] integer  The value to set
+    ECOBJECTS_EXPORT BentleyStatus  SetInteger (Int32 integer); 
+    
+    //! Returns the long value, if this ECValue holds a long
+    ECOBJECTS_EXPORT Int64          GetLong () const;
+    //! Sets the value of this ECValue to the given long
+    //! @remarks This call will always succeed.  Previous data is cleared, and the type of the ECValue is set to a Long Primitive
+    //! @param[in] long64  The value to set
+    ECOBJECTS_EXPORT BentleyStatus  SetLong (Int64 long64);
+ 
+    //! Returns the boolean value, if this ECValue holds a boolean
+    ECOBJECTS_EXPORT bool           GetBoolean () const;
+    //! Sets the value of this ECValue to the given bool
+    //! @remarks This call will always succeed.  Previous data is cleared, and the type of the ECValue is set to a bool Primitive
+    //! @param[in] value  The value to set
+    ECOBJECTS_EXPORT BentleyStatus  SetBoolean (bool value);
+
+    //! @returns    The double held by the ECValue, or std::numeric_limits<double>::quiet_NaN() if it is not a double or IsNull
+    ECOBJECTS_EXPORT double         GetDouble () const;
+    //! Sets the value of this ECValue to the given double
+    //! @remarks This call will always succeed.  Previous data is cleared, and the type of the ECValue is set to a double Primitive
+    //! @param[in] value  The value to set
+    ECOBJECTS_EXPORT BentleyStatus  SetDouble (double value);
+
+    //! Gets the string content of this ECValue.
+    //! @note If the encoding of the string in the ECValue differs from the encoding of what is to be returned, the string
+    //!       is automatically converted. To avoid string conversions call ECValue::IsUtf8 first.
+    //! @return string content
+    ECOBJECTS_EXPORT WCharCP        GetString () const;
+    //! Gets the string content of this ECValue in UTF-8 encoding.
+    //! @note If the encoding of the string in the ECValue differs from the encoding of what is to be returned, the string
+    //!       is automatically converted. To avoid string conversions call ECValue::IsUtf8 first.
+    //! @return string content in UTF-8 encoding
+    ECOBJECTS_EXPORT Utf8CP         GetUtf8CP () const;
+    //! Returns the string value as a Utf16CP, if this ECValue holds a string
+    ECOBJECTS_EXPORT Utf16CP        GetUtf16CP () const;    // the only real caller of this should be ECDBuffer
+
+    //__PUBLISH_SECTION_END__
+
+    //! Indicates whether the ECValue instance owns the memory of WCharCP returned by ECValue::GetString.
+    //! @remarks Can get return true, even if ECValue::SetString was called with holdADuplicate = false, as 
+    //! ECValue does implicit encoding conversions when the requested encoding is different than the one used at set time.
+    //! In those cases the ECValue always owns the converted string.
+    //! @return bool if ECValue owns the WChar string value, false otherwise
+    ECOBJECTS_EXPORT bool           OwnsString () const;
+
+    //! Indicates whether the ECValue instance owns the memory of Utf8CP returned by ECValue::GetUtf8CP.
+    //! @remarks Can get return true, even if ECValue::SetUtf8CP was called with holdADuplicate = false, as 
+    //! ECValue does implicit encoding conversions when the requested encoding is different than the one used at set time.
+    //! In those cases the ECValue always owns the converted string.
+    //! @return bool if ECValue owns the Utf8CP value, false otherwise
+    ECOBJECTS_EXPORT bool           OwnsUtf8CP () const;
+
+    //! Indicates whether the ECValue instance owns the memory of Utf16CP returned by ECValue::GetUtf16CP.
+    //! @remarks Can get return true, even if ECValue::SetUtf16CP was called with holdADuplicate = false, as 
+    //! ECValue does implicit encoding conversions when the requested encoding is different than the one used at set time.
+    //! In those cases the ECValue always owns the converted string.
+    //! @return bool if ECValue owns the Utf16CP value, false otherwise
+    ECOBJECTS_EXPORT bool           OwnsUtf16CP () const;
+    
+    //__PUBLISH_SECTION_START__
+
+    //! Sets the value of this ECValue to the given string
+    //! @remarks This call will always succeed.  Previous data is cleared, and the type of the ECValue is set to a string Primitive
+    //! @param[in] string           The value to set
+    //! @param[in] holdADuplicate   Flag specifying whether the ECValue should make its own copy of the string, or store the actual pointer passed in
+    ECOBJECTS_EXPORT BentleyStatus  SetString (WCharCP string, bool holdADuplicate = true);
+    //! Sets the value of this ECValue to the given string
+    //! @remarks This call will always succeed.  Previous data is cleared, and the type of the ECValue is set to a string Primitive
+    //! @param[in] string           The value to set
+    //! @param[in] holdADuplicate   Flag specifying whether the ECValue should make its own copy of the string, or store the actual pointer passed in
+    ECOBJECTS_EXPORT BentleyStatus  SetUtf8CP (Utf8CP string, bool holdADuplicate = true);
+    //! Sets the value of this ECValue to the given string
+    //! @remarks This call will always succeed.  Previous data is cleared, and the type of the ECValue is set to a string Primitive
+    //! @param[in] string           The value to set
+    //! @param[in] holdADuplicate   Flag specifying whether the ECValue should make its own copy of the string, or store the actual pointer passed in
+    ECOBJECTS_EXPORT BentleyStatus  SetUtf16CP (Utf16CP string, bool holdADuplicate = true);    // primarily for use by ECDBuffer
+
+    //! Returns the binary value, if this ECValue holds binary data
+    //! @param[in]  size    The size of the binary data
+    ECOBJECTS_EXPORT const byte *   GetBinary (size_t& size) const;
+
+    //! Sets the value of this ECValue to the given byte array
+    //! @remarks This call will always succeed.  Previous data is cleared, and the type of the ECValue is set to a binary Primitive
+    //! @param[in] data             The value to set
+    //! @param[in] size             The size of the data
+    //! @param[in] holdADuplicate   Flag specifying whether the ECValue should make its own copy of the string, or store the actual pointer passed in
+    ECOBJECTS_EXPORT BentleyStatus  SetBinary (const byte * data, size_t size, bool holdADuplicate = false);
+
+    //! Returns the IGeometry as binary data, and sets the size of the data, if this ECValue holds an IGeometry
+    ECOBJECTS_EXPORT const byte *   GetIGeometry (size_t& size) const;
+    //! Sets the value of this ECValue to the given IGeometry, as binary byte data.
+    ECOBJECTS_EXPORT BentleyStatus  SetIGeometry (const byte * data, size_t size, bool holdADuplicate = false);
+
+    //! Gets the struct instance of this ECValue, if the ECValue holds a struct
+    ECOBJECTS_EXPORT IECInstancePtr GetStruct() const;
+    //! Sets the specified struct instance in the ECValue. 
+    //! @note ECValue doesn't create a copy of \p structInstance. Its ref-count is incremented by this method though.
+    //! @param[in] structInstance struct instance to set in the ECValue
+    //! @return SUCCESS or ERROR
+    ECOBJECTS_EXPORT BentleyStatus  SetStruct (IECInstanceP structInstance);
+
+    //! Gets the DateTime value.
+    //! @return DateTime value
+    ECOBJECTS_EXPORT DateTime       GetDateTime () const;
+
+    //! Sets the DateTime value.
+    //! @param[in] dateTime DateTime value to set
+    //! @return SUCCESS or ERROR
+    ECOBJECTS_EXPORT BentleyStatus  SetDateTime (DateTimeCR dateTime);
+
+    //! Gets the DateTime value as ticks since the beginning of the Common Era epoch.
+    //! @remarks Ticks are 100 nanosecond intervals (i.e. 1 tick is 1 hecto-nanosecond). The Common Era
+    //! epoch begins at 0001-01-01 00:00:00 UTC.
+    //! @note Ignores the date time metadata. Use ECValue::GetDateTime if you need the metadata.
+    //! @return DateTime value as ticks since the beginning of the Common Era epoch.
+    ECOBJECTS_EXPORT Int64          GetDateTimeTicks () const;
+
+    //! Returns the DateTime value as milliseconds since the beginning of the Unix epoch.
+    //! The Unix epoch begins at 1970-01-01 00:00:00 UTC.
+    //! DateTimes before the Unix epoch are negative.
+    //! @note Ignores the date time metadata. Use ECValue::GetDateTime if you need the metadata.
+    //! @return DateTime as milliseconds since the beginning of the Unix epoch.
+    ECOBJECTS_EXPORT Int64          GetDateTimeUnixMillis() const;
+
+    //! Gets the DateTime value as ticks since the beginning of the Common Era epoch.
+    //! @remarks Ticks are 100 nanosecond intervals (i.e. 1 tick is 1 hecto-nanosecond). The Common Era
+    //! epoch begins at 0001-01-01 00:00:00 UTC.
+    //! @param[out] hasMetadata true, if this ECValue objects contains date time metadata. false otherwise
+    //! @param[out] metadata if \p hasMetadata is true, contains the metadata available in this ECValue.
+    //! @return DateTime value as ticks since the beginning of the Common Era epoch.
+    ECOBJECTS_EXPORT Int64          GetDateTimeTicks (bool& hasMetadata, DateTime::Info& metadata) const;
+
+    //! Sets the DateTime value as ticks since the beginning of the Common Era epoch.
+    //! @remarks Ticks are 100 nanosecond intervals (i.e. 1 tick is 1 hecto-nanosecond). The Common Era
+    //! epoch begins at 0001-01-01 00:00:00 UTC.
+    //! @note If the ECProperty to which this ECValue will be applied contains the %DateTimeInfo custom attribute,
+    //! the ticks will be enriched with the metadata from the custom attribute.
+    //! @param[in] ceTicks DateTime Common Era ticks to set
+    //! @return SUCCESS or ERROR
+    ECOBJECTS_EXPORT BentleyStatus  SetDateTimeTicks (Int64 ceTicks);
+
+    //! Sets the DateTime value as ticks since the beginning of the Common Era epoch.
+    //! @remarks Ticks are 100 nanosecond intervals (i.e. 1 tick is 1 hecto-nanosecond). The Common Era
+    //! epoch begins at 0001-01-01 00:00:00 UTC.
+    //! @param[in] ceTicks DateTime Common Era ticks to set
+    //! @param[in] dateTimeMetadata DateTime metadata to set along with the ticks.
+    //! @return SUCCESS or ERROR
+    ECOBJECTS_EXPORT BentleyStatus  SetDateTimeTicks (Int64 ceTicks, DateTime::Info const& dateTimeMetadata);
+
+//__PUBLISH_SECTION_END__
+    BentleyStatus                   SetDateTimeMetadata (DateTimeInfoCR caDateTimeMetadata);
+    bool                            IsDateTimeMetadataSet () const;
+    bool                            DateTimeInfoMatches (DateTimeInfoCR caDateTimeMetadata) const;
+    WString                         DateTimeMetadataToString () const;
+    ECOBJECTS_EXPORT BentleyStatus  SetLocalDateTimeFromUnixMillis (Int64 unixMillis);
+//__PUBLISH_SECTION_START__
+//
+    //! Returns the DPoint2d value, if this ECValue holds a Point2d
+    ECOBJECTS_EXPORT DPoint2d       GetPoint2D() const;
+    //! Sets the value of this ECValue to the given DPoint2d
+    //! @remarks This call will always succeed.  Previous data is cleared, and the type of the ECValue is set to a DPoint2d primitive
+    //! @param[in] value   The value to set
+    ECOBJECTS_EXPORT BentleyStatus  SetPoint2D (DPoint2dCR value);
+
+    //! Returns the DPoint3d value, if this ECValue holds a Point3d
+    ECOBJECTS_EXPORT DPoint3d       GetPoint3D() const;
+    //! Sets the value of this ECValue to the given DPoint3d
+    //! @remarks This call will always succeed.  Previous data is cleared, and the type of the ECValue is set to a DPoint3d primitive
+    //! @param[in] value   The value to set
+    ECOBJECTS_EXPORT BentleyStatus  SetPoint3D (DPoint3dCR value);
+
+    //! For fixed primitive types, returns the number of bytes required to represent the type
+    //! @param[in]  primitiveType   The type to measure
+    //! @returns The sizeof the given type, if it is a fixed size primitive 
+    static ECOBJECTS_EXPORT UInt32  GetFixedPrimitiveValueSize (PrimitiveType primitiveType);
+
+    //! This is intended for debugging purposes, not for presentation purposes.
+    ECOBJECTS_EXPORT WString       ToString () const;
+    
+    //! Checks 2 ECValues for equality.
+    ECOBJECTS_EXPORT bool           Equals (ECValueCR v) const;
+    };
+
+//__PUBLISH_SECTION_END__
+
+/*---------------------------------------------------------------------------------**//**
+* @bsistruct                                                    Paul.Connelly   10/14
++---------------+---------------+---------------+---------------+---------------+------*/
+struct AdhocPropertyMetadata
+    {
+protected:
+    enum class Index
+        {
+        Name        = 0,
+        DisplayLabel,
+        Value,
+        Type,
+        Unit,
+        ExtendType,
+        IsReadOnly,
+        IsHidden,
+        MAX
+        };
+private:
+    friend struct AdhocPropertyQuery;
+    friend struct AdhocPropertyEdit;
+
+    WString                 m_metadataPropertyNames[Index::MAX];    // the property names within the struct class holding the ad-hoc values and metadata
+    UInt32                  m_containerIndex;                       // the property index of the struct array holding ad-hoc properties within the host's ECClass
+protected:
+    WCharCP                 GetPropertyName (Index index) const;
+
+    static bool             IsRequiredMetadata (Index index);
+    static bool             PrimitiveTypeForCode (PrimitiveType& primType, Int32 code);
+    static bool             CodeForPrimitiveType (Int32& code, PrimitiveType primType);
+public:
+    ECOBJECTS_EXPORT AdhocPropertyMetadata (ECEnablerCR enabler);
+
+    ECOBJECTS_EXPORT bool   IsSupported() const;
+    UInt32                  GetContainerPropertyIndex() const { return m_containerIndex; }
+
+    ECOBJECTS_EXPORT static bool    GetContainerPropertyIndex (UInt32& propertyIndex, ECEnablerCR enabler);
+    ECOBJECTS_EXPORT static bool    IsSupported (ECEnablerCR enabler);
+    };
+
+typedef RefCountedPtr<StandaloneECEnabler>  StandaloneECEnablerPtr;
+/*---------------------------------------------------------------------------------**//**
+* Provides read-only access to ad-hoc properties defined on an IECInstance.
+* Ad-hoc properties are name-value pairs stored in a struct array property on an IECInstance.
+* In order for an IECInstance to support ad-hoc properties, its ECClass must define an
+* AdhocPropertySpecification custom attribute containing the name of a struct array property
+* with an attached AdhocPropertyContainerDefinition custom attribute specifying, at minimum,
+* the names of properties to hold the name and value of each ad-hoc property. Additional
+* property names can specify metadata like primitive type, dispaly label, extended type,
+* EC unit name, and read-only state.
+* @bsistruct                                                    Paul.Connelly   10/14
++---------------+---------------+---------------+---------------+---------------+------*/
+struct AdhocPropertyQuery : AdhocPropertyMetadata
+    {
+private:
+    IECInstanceCR           m_host;
+public:
+    ECOBJECTS_EXPORT AdhocPropertyQuery (IECInstanceCR host);
+
+    IECInstanceCR                       GetHost() const { return m_host; }
+
+    ECOBJECTS_EXPORT bool               GetPropertyIndex (UInt32& index, WCharCP accessString) const;
+    ECOBJECTS_EXPORT UInt32             GetCount() const;
+
+    ECOBJECTS_EXPORT ECObjectsStatus    GetName (WStringR name, UInt32 index) const;
+    ECOBJECTS_EXPORT ECObjectsStatus    GetDisplayLabel (WStringR label, UInt32 index) const;
+    ECOBJECTS_EXPORT ECObjectsStatus    GetValue (ECValueR v, UInt32 index) const;
+    ECOBJECTS_EXPORT ECObjectsStatus    GetPrimitiveType (PrimitiveType& type, UInt32 index) const;
+    ECOBJECTS_EXPORT ECObjectsStatus    GetExtendedTypeName (WStringR typeName, UInt32 index) const;
+    ECOBJECTS_EXPORT ECObjectsStatus    GetUnitName (WStringR unitName, UInt32 index) const;
+    ECOBJECTS_EXPORT ECObjectsStatus    IsReadOnly (bool& isReadOnly, UInt32 index) const;
+    ECOBJECTS_EXPORT ECObjectsStatus    IsHidden (bool& isHidden, UInt32 index) const;
+
+    // For getting additional ad-hoc metadata
+    ECOBJECTS_EXPORT ECObjectsStatus    GetValue (ECValueR v, UInt32 index, WCharCP accessor) const;
+
+    IECInstancePtr          GetEntry (UInt32 index) const;
+    ECObjectsStatus         GetString (WStringR str, UInt32 index, Index which) const;
+    ECObjectsStatus         GetString (WStringR str, IECInstanceCR instance, Index which) const;
+    ECObjectsStatus         GetValue (ECValueR v, UInt32 index, Index which) const;
+    ECObjectsStatus         GetValue (ECValueR v, IECInstanceCR instance, Index which) const;
+    ECClassCP               GetStructClass() const;
+    StandaloneECEnablerPtr  GetStructEnabler() const;
+    };
+
+/*---------------------------------------------------------------------------------**//**
+* Provides read-write access to ad-hoc properties defined on an IECInstance.
+* @bsistruct                                                    Paul.Connelly   10/14
++---------------+---------------+---------------+---------------+---------------+------*/
+struct AdhocPropertyEdit : AdhocPropertyQuery
+    {
+public:
+    ECOBJECTS_EXPORT AdhocPropertyEdit (IECInstanceR host);
+
+    IECInstanceR            GetHostR()  { return const_cast<IECInstanceR>(GetHost()); }
+
+    ECOBJECTS_EXPORT ECObjectsStatus    SetName (UInt32 index, WCharCP name);
+    ECOBJECTS_EXPORT ECObjectsStatus    SetDisplayLabel (UInt32 index, WCharCP displayLabel, bool andSetName = false);
+    ECOBJECTS_EXPORT ECObjectsStatus    SetValue (UInt32 index, ECValueCR v);
+    ECOBJECTS_EXPORT ECObjectsStatus    SetIsReadOnly (UInt32 index, bool isReadOnly);
+    ECOBJECTS_EXPORT ECObjectsStatus    SetIsHidden (UInt32 index, bool isHidden);
+
+    ECOBJECTS_EXPORT ECObjectsStatus    Add (WCharCP name, ECValueCR v, WCharCP displayLabel = nullptr, WCharCP unitName = nullptr, WCharCP extendedTypeName = nullptr, bool isReadOnly = false, bool hidden = false);
+    ECOBJECTS_EXPORT ECObjectsStatus    Remove (UInt32 index);
+    ECOBJECTS_EXPORT ECObjectsStatus    Clear();
+    ECOBJECTS_EXPORT ECObjectsStatus    CopyFrom (AdhocPropertyQueryCR src, bool preserveValues);
+
+    // For setting additional ad-hoc metadata
+    ECOBJECTS_EXPORT ECObjectsStatus    SetValue (UInt32 index, WCharCP accessor, ECValueCR v);
+
+    ECOBJECTS_EXPORT ECObjectsStatus    Swap (UInt32 propIdxA, UInt32 propIdxB);
+    };
+
+//__PUBLISH_SECTION_START__
+
+//=======================================================================================
+//! A structure used for describing the complete location of an ECValue within an ECInstance.
+//! They can be thought of as the equivalent to access strings, but generally do not require
+//! any string manipulation to create or use them.
+//! ECValueAccessors consist of a stack of locations, each of which consist of a triplet of
+//! an ECEnabler, property index, and array index.  In cases where the array index is not
+//! applicable (primitive members or the roots of arrays), the INDEX_ROOT constant
+//! is used.
+//! @ingroup ECObjectsGroup
+//! @see ECValue, ECEnabler, ECPropertyValue, ECValuesCollection
+//! @bsiclass
+//=======================================================================================
+struct ECValueAccessor
+    {
+public:
+
+    const static int INDEX_ROOT = -1;
+    struct Location
+        {
+    private:
+        ECEnablerCP             m_enabler;
+        int                     m_propertyIndex;
+        int                     m_arrayIndex;
+        mutable ECPropertyCP    m_cachedProperty;
+    public:
+        //! Constructs a Location pointing to a specific property value
+        //! @param[in]      enabler     The enabler containing the property
+        //! @param[in]      propIdx     The index of the property within the enabler
+        //! @param[in]      arrayIdx    The array index of the property value, or INDEX_ROOT.
+        Location (ECEnablerCP enabler, int propIdx, int arrayIdx) : m_enabler(enabler), m_propertyIndex(propIdx), m_arrayIndex(arrayIdx), m_cachedProperty(NULL) { }
+
+        //! Constructs an empty Location.
+        Location () : m_enabler(NULL), m_propertyIndex(-1), m_arrayIndex(INDEX_ROOT), m_cachedProperty(NULL) { }
+
+        //! Copy-constructs a Location
+        //! @param[in]      loc         The Location to copy
+        //! @return 
+        Location (const Location& loc) : m_enabler(loc.m_enabler), m_propertyIndex(loc.m_propertyIndex), m_arrayIndex(loc.m_arrayIndex), m_cachedProperty(loc.m_cachedProperty) { }
+/*__PUBLISH_SECTION_END__*/
+        void            SetPropertyIndex (int index)                { m_cachedProperty = NULL; m_propertyIndex = index; }
+        void            SetArrayIndex (int index)                   { m_arrayIndex = index; }
+        void            IncrementArrayIndex()                       { m_arrayIndex++; }
+/*__PUBLISH_SECTION_START__*/
+    public:
+        //! Get the enabler associated with this Location
+        //! @return     The enabler associated with this Location
+        ECOBJECTS_EXPORT ECEnablerCP                     GetEnabler() const          { return m_enabler; }
+        //! Get the property index identifying this Location
+        //! @return     The index of the property within its enabler
+        ECOBJECTS_EXPORT int                             GetPropertyIndex() const    { return m_propertyIndex; }
+
+        //! Gets the array index of the property value associated with this Location
+        //! @return     The array index, or INDEX_ROOT if no array index specified.
+        ECOBJECTS_EXPORT int                             GetArrayIndex() const       { return m_arrayIndex; }
+
+        //! Gets the ECProperty associated with this Location
+        //! @return     The ECProperty, or nullptr if the ECProperty could not be evaluated.
+        ECOBJECTS_EXPORT ECPropertyCP   GetECProperty() const;
+        };
+
+    typedef bvector<Location> LocationVector;
+
+/*__PUBLISH_SECTION_END__*/
+public:
+    LocationVector const &   GetLocationVectorCR() const;
+
+/*__PUBLISH_SECTION_START__*/
+private:
+    //"BACK" OF VECTOR IS DEEPEST ELEMENT
+    LocationVector          m_locationVector;
+    bool                    m_isAdhoc;
+/*__PUBLISH_SECTION_END__*/
+    const LocationVector&   GetLocationVector() const;
+
+public:
+    bool                                IsAdhocProperty() const { return m_isAdhoc; }
+
+    ECOBJECTS_EXPORT Location&          operator[] (UInt32 depth);
+
+    //! Constructs an ECValueAccessor for a given instance.
+    //! @param[in]      instance         The instance that the accessor is representative of.
+    //! @param[in]      newPropertyIndex The property index of the ECProperty.
+    //! @param[in]      newArrayIndex    The array index of the ECProperty, or INDEX_ROOT
+    ECOBJECTS_EXPORT ECValueAccessor (IECInstanceCR instance,
+                                      int newPropertyIndex,
+                                      int newArrayIndex=INDEX_ROOT);
+
+    //! Constructs an ECValueAccessor for a given Enabler.
+    //! @param[in]      enabler          The ECEnabler that the accessor is representative of.
+    //! @param[in]      newPropertyIndex The property index of the ECProperty.
+    //! @param[in]      newArrayIndex    The array index of the ECProperty, or INDEX_ROOT
+    ECOBJECTS_EXPORT ECValueAccessor (ECEnablerCR enabler,
+                                      int newPropertyIndex,
+                                      int newArrayIndex=INDEX_ROOT);
+
+    //! Clone an existing ECValueAccessor. Any existing locations are clear so the resulting accessor refers to the same property.
+    //! @param[in]      accessor          The accessor to clone.
+    ECOBJECTS_EXPORT void Clone (ECValueAccessorCR accessor);
+
+    ECOBJECTS_EXPORT const Location&        operator[] (UInt32 depth) const;
+    ECOBJECTS_EXPORT ECEnablerCR            GetEnabler (UInt32 depth) const;
+
+    //! Determines whether or not the ECEnabler matches that of the accessor at the given depth.
+    //! @param[in]      depth           The stack depth of the Accessor's ECEnablerPtr.
+    //! @param[in]      other           The ECEnablerPtr to compare to.
+    //! @return         true if the ECEnablerPtr are equivalent, otherwise false.
+    ECOBJECTS_EXPORT bool                   MatchesEnabler (UInt32 depth, ECEnablerCR other) const;
+
+    //! Looks up and returns the ECProperty associated with this accessor
+    ECOBJECTS_EXPORT ECN::ECPropertyCP      GetECProperty() const;
+
+    ECOBJECTS_EXPORT WString                GetDebugAccessString () const;
+/*__PUBLISH_SECTION_START__*/
+public:
+    //! Gets the depth of this Location within the ECValueAccessor.
+    //! @return     The depth of this Location within the containing ECValueAccessor.
+    ECOBJECTS_EXPORT UInt32                 GetDepth() const;
+
+    //! Gets the native-style access string for a given stack depth.  This access string does
+    //! not contain an array index, and is compatible with the Get/Set methods in IECInstance.
+    //! @param[in]      depth           The stack depth of the native access string.
+    //! @return         The access string.
+    //! @see            IECInstance
+    ECOBJECTS_EXPORT WCharCP                GetAccessString (UInt32 depth) const;
+
+    //! Gets the native-style access string for the deepest Location in this ECValueAccessor. This access string does
+    //! not contain an array index, and is compatible with the Get/Set methods in IECInstance.
+    //! @return     The access string
+    ECOBJECTS_EXPORT WCharCP                GetAccessString () const;
+
+    //! Appends a Location pointing to the specified property value
+    //! @param[in]      enabler         The enabler containing the property
+    //! @param[in]      propertyIndex   The index of the property within its enabler
+    //! @param[in]      arrayIndex      The array index of the property value, or INDEX_ROOT if no array index
+    ECOBJECTS_EXPORT void  PushLocation (ECEnablerCR enabler, int propertyIndex, int arrayIndex=INDEX_ROOT);
+
+    //! Appends a Location pointing to the specified property value
+    //! @param[in]      enabler         The enabler containing the property
+    //! @param[in]      accessString    The access string of the property within its enabler
+    //! @param[in]      arrayIndex      The array index of the property value, or INDEX_ROOT if no array index
+    //! @return     true if the access string is valid for the enabler, otherwise false
+    ECOBJECTS_EXPORT bool  PushLocation (ECEnablerCR enabler, WCharCP accessString,   int arrayIndex=INDEX_ROOT);
+
+    //! Appends a Location pointing to the specified property value
+    //! @param[in]      instance        The IECInstance containing the property value
+    //! @param[in]      propertyIndex   The index of the property within the IECInstance's ECEnabler
+    //! @param[in]      arrayIndex      The array index of the property value, or INDEX_ROOT if no array index
+    ECOBJECTS_EXPORT void  PushLocation (IECInstanceCR instance, int propertyIndex, int arrayIndex=INDEX_ROOT);
+
+    //! Appends a Location pointing to the specified property value
+    //! @param[in]      instance     The IECInstance containing the property value
+    //! @param[in]      accessString The access string identifying the property value within the IECInstance's ECEnabler
+    //! @param[in]      arrayIndex   The array index of the property value, or INDEX_ROOT if no array index
+    //! @return     true if the access string is valid for the IECInstance, otherwise false
+    ECOBJECTS_EXPORT bool  PushLocation (IECInstanceCR instance, WCharCP accessString,   int arrayIndex=INDEX_ROOT);
+
+    //! Removes the deepest Location within this ECValueAccessor
+    ECOBJECTS_EXPORT void       PopLocation ();
+
+    //! Gets the deepest Location within this ECValueAccessor
+    //! @return     The deepest Location within this ECValueAccessor
+    ECOBJECTS_EXPORT Location&  DeepestLocation ();
+
+    //! Gets the deepest Location within this ECValueAccessor
+    //! @return     The deepest Location within this ECValueAccessor
+    ECOBJECTS_EXPORT Location const&  DeepestLocationCR () const;
+
+    //! Clears all Locations from this ECValueAccessor
+    ECOBJECTS_EXPORT void  Clear ();
+
+    //! Gets the name of the ECProperty identified by this ECValueAccessor
+    //! @return     the name of the ECProperty identified by this ECValueAccessor
+    ECOBJECTS_EXPORT WString               GetPropertyName () const;
+
+    //! Constructs an empty ECValueAccessor.
+    ECOBJECTS_EXPORT ECValueAccessor () : m_isAdhoc (false) { }
+
+    //! Constructs a copy of a ECValueAccessor.
+    //! @param[in]      accessor         The accessor to be copied.
+    ECOBJECTS_EXPORT ECValueAccessor (ECValueAccessorCR accessor);
+
+
+    //! Gets the managed-style access string for this Accessor.  Includes the array indices,
+    //! and traverses structs when necessary.  This full access string can be used with
+    //! managed code or the InteropHelper.
+    //! @see            ECInstanceInteropHelper
+    //! @private
+    ECOBJECTS_EXPORT WString               GetManagedAccessString () const;
+
+    //! Performs inequality comparison against the specified ECValueAccessor
+    //! @param[in]      accessor The ECValueAccessor to compare against
+    //! @return     true if the ECValueAccessors differ
+    ECOBJECTS_EXPORT bool                   operator!=(ECValueAccessorCR accessor) const;
+
+    //! Performs equality comparison against the specified ECValueAccessor
+    //! @param[in]      accessor The ECValueAccessor to compare against
+    //! @return     true if the ECValueAccessors are equivalent
+    ECOBJECTS_EXPORT bool                   operator==(ECValueAccessorCR accessor) const;
+
+    //! Populates an ECValueAccessor from an IECInstance and a managed property access string.
+    //! @param[in]      va                      The ECValueAccessor to populate
+    //! @param[in]      instance                The IECInstance containing the specified property value
+    //! @param[in]      managedPropertyAccessor The managed access string relative to the specified IECInstance
+    //! @return     ECOBJECTS_STATUS_Success if the ECValueAccessor was successfully populated, otherwise an error status
+    //! @private
+    ECOBJECTS_EXPORT static ECObjectsStatus PopulateValueAccessor (ECValueAccessor& va, IECInstanceCR instance, WCharCP managedPropertyAccessor);
+
+    //! Populates an ECValueAccessor from an ECEnabler and a managed property access string.
+    //! @param[in]      va                      The ECValueAccessor to populate
+    //! @param[in]      enabler                 The ECEnabler containing the specified property
+    //! @param[in]      managedPropertyAccessor The managed access string relative to the specified ECEnabler
+    //! @return     ECOBJECTS_STATUS_Success if the ECValueAccessor was successfully populated, otherwise an error status
+    //! @private
+    ECOBJECTS_EXPORT static ECObjectsStatus PopulateValueAccessor (ECValueAccessor& va, ECEnablerCR enabler, WCharCP managedPropertyAccessor);
+//__PUBLISH_SECTION_END__
+    ECOBJECTS_EXPORT static ECObjectsStatus PopulateValueAccessor (ECValueAccessor& va, IECInstanceCR instance, WCharCP managedPropertyAccessor, bool includeAdhocs);
+//__PUBLISH_SECTION_START__
+    };
+
+/*__PUBLISH_SECTION_END__*/
+struct ECValuesCollection;
+struct ECValuesCollectionIterator;
+
+/*__PUBLISH_SECTION_START__*/
+
+//=======================================================================================
+//! @ingroup ECObjectsGroup
+//! Relates an ECProperty with an ECValue. Used when iterating over the values of an ECInstance
+//! @bsiclass
+//=======================================================================================
+struct ECPropertyValue : RefCountedBase
+    {
+/*__PUBLISH_SECTION_END__*/
+friend struct ECValuesCollection;
+friend struct ECValuesCollectionIterator;
+
+private:
+    IECInstanceCP       m_instance;
+    ECValueAccessor     m_accessor;
+    mutable ECValue     m_ecValue;      // mutable to allow lazy initialization
+    mutable bool        m_evaluated;    // mutable to allow lazy initialization
+
+    ECObjectsStatus     EvaluateValue () const;
+    void                ResetValue();   // for ECValuesCollection, which reuses the same ECPropertyValue for multiple properties
+public:
+    ECPropertyValue ();
+    ECPropertyValue (ECPropertyValueCR);
+    ECPropertyValue (IECInstanceCR);
+    ECOBJECTS_EXPORT ECPropertyValue (IECInstanceCR, ECValueAccessorCR);
+    ECOBJECTS_EXPORT ECPropertyValue (IECInstanceCR, ECValueAccessorCR, ECValueCR);
+
+    ECOBJECTS_EXPORT ECObjectsStatus    Initialize (IECInstanceCR, WCharCP accessString, ECValueCR);
+
+    ECValueAccessorR    GetValueAccessorR ();
+
+//__PUBLISH_CLASS_VIRTUAL__
+/*__PUBLISH_SECTION_START__*/
+public:
+    //! Gets the root IECInstance containing this ECPropertyValue
+    //! @return     the IECInstance containing this ECPropertyValue
+    ECOBJECTS_EXPORT IECInstanceCR          GetInstance () const;
+
+    //! Gets the value of this ECPropertyValue
+    //! @return     an ECValue containing the value of this ECPropertyValue
+    ECOBJECTS_EXPORT ECValueCR              GetValue () const;
+
+    //! Gets the ECValueAccessor identifying this property value
+    //! @return     the ECValueAccessor identifying this property value
+    ECOBJECTS_EXPORT ECValueAccessorCR      GetValueAccessor () const;
+
+    //! Indicates whether the value is an array or struct
+    ECOBJECTS_EXPORT bool                   HasChildValues () const;
+
+    //! For array and struct values, gets a virtual collection of the embedded values
+    ECOBJECTS_EXPORT ECValuesCollectionPtr  GetChildValues () const;
+
+    //! Create an ECPropertyValue for the property of an IECInstance identified by a managed access string
+    //! @param[in]      instance         The IECInstance containing the property value
+    //! @param[in]      propertyAccessor The managed access string identifying the property value within the IECInstance
+    //! @return     an ECPropertyValue pointing to the specified property value of the IECInstance, or nullptr if the property value could not be evaluated.
+    ECOBJECTS_EXPORT static ECPropertyValuePtr     GetPropertyValue (IECInstanceCR instance, WCharCP propertyAccessor);
+    };
+
+//=======================================================================================
+//! An iterator over the ECPropertyValues contained in an ECValuesCollection
+//! @see ECValue, ECValueAccessor, ECValuesCollection
+//! @ingroup ECObjectsGroup
+//! @bsiclass
+//=======================================================================================
+struct ECValuesCollectionIterator : RefCountedBase, std::iterator<std::forward_iterator_tag, ECPropertyValue const>
+    {
+/*__PUBLISH_SECTION_END__*/
+private:
+    friend struct ECValuesCollection;
+
+    ECPropertyValue     m_propertyValue;
+    int                 m_arrayCount;
+
+    ECValuesCollectionIterator (IECInstanceCR);
+    ECValuesCollectionIterator (ECPropertyValueCR parentPropertyValue);
+    ECValuesCollectionIterator ();
+
+    ECPropertyValue     GetFirstPropertyValue (IECInstanceCR);
+    ECPropertyValue     GetChildPropertyValue (ECPropertyValueCR parentPropertyValue);
+
+//__PUBLISH_CLASS_VIRTUAL__
+/*__PUBLISH_SECTION_START__*/
+
+public:
+    //! Performs inequality comparison against another ECValuesCollectionIterator
+    //! @param[in]      iter The ECValuesCollectionIterator against which to compare
+    //! @return     true if the iterators differ, false if they are equivalent
+    ECOBJECTS_EXPORT bool               IsDifferent(ECValuesCollectionIterator const& iter) const;
+
+    //! Advances this iterator to the next item in the collection
+    ECOBJECTS_EXPORT void               MoveToNext ();
+
+    //! Gets the ECPropertyValue currently pointed to by this iterator
+    //! @return     the ECPropertyValue currently pointed to by this iterator
+    ECOBJECTS_EXPORT ECPropertyValue const& GetCurrent () const;
+    };
+
+//=======================================================================================
+//! A collection of all ECPropertyValues contained in an IECInstance or an ECPropertyValue.
+//! @ingroup ECObjectsGroup
+//! @bsiclass
+//=======================================================================================
+struct ECValuesCollection : RefCountedBase
+    {
+public:
+    typedef VirtualCollectionIterator<ECValuesCollectionIterator> const_iterator;
+/*__PUBLISH_SECTION_END__*/
+    friend struct ECPropertyValue;
+
+private:
+    ECPropertyValue                                     m_parentPropertyValue;
+    mutable RefCountedPtr<ECValuesCollectionIterator>   m_end;
+
+    ECValuesCollection ();
+    ECValuesCollection (ECPropertyValueCR parentPropValue);
+public:
+    ECOBJECTS_EXPORT ECValuesCollection (IECInstanceCR);
+//__PUBLISH_CLASS_VIRTUAL__
+/*__PUBLISH_SECTION_START__*/
+    //! Gets an iterator pointing to the beginning of the collection
+    //! @return an iterator pointing to the beginning of this ECValuesCollection
+    ECOBJECTS_EXPORT const_iterator begin () const;
+
+    //! Gets an iterator pointing just beyond the end of this collection
+    //! @return an iterator pointing just beyond the end of this ECValuesCollection
+    ECOBJECTS_EXPORT const_iterator end ()   const;
+
+    //! Creates an ECValuesCollection representing all of the ECPropertyValues contained in the specified IECInstance
+    //! @param[in]      instance The IECInstance for which to create the collection
+    //! @return     A collection of ECPropertyValues contained in the specified IECInstance
+    ECOBJECTS_EXPORT static ECValuesCollectionPtr Create (IECInstanceCR instance);
+
+    //! Creates an ECValuesCollection representing all of the child ECPropertyValues contained in the specified
+    //! ECPropertyValue.
+    //! @param[in]      propertyValue The ECPropertyValue from which to obtain child property values
+    //! @return     A collection of child ECPropertyValues, or nullptr if no such collection exists.
+    ECOBJECTS_EXPORT static ECValuesCollectionPtr Create (ECPropertyValueCR propertyValue);
+
+    //! Gets the ECPropertyValue containing this collection's property values.
+    //! @return the ECPropertyValue containing this collection's property values.
+    ECOBJECTS_EXPORT ECPropertyValueCR  GetParentProperty () const;
+    };
+
+END_BENTLEY_ECOBJECT_NAMESPACE
+
+//#pragma make_public (ECN::ECValuesCollection)