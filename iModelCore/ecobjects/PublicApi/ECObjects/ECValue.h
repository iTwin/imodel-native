/*--------------------------------------------------------------------------------------+
|
|     $Source: PublicApi/ECObjects/ECValue.h $
|
|  $Copyright: (c) 2011 Bentley Systems, Incorporated. All rights reserved. $
|
+--------------------------------------------------------------------------------------*/
#pragma once
/*__PUBLISH_SECTION_START__*/

#include <Bentley\VirtualCollectionIterator.h>
#include <ECObjects\ECObjects.h>
#include <Geom\GeomApi.h>

BEGIN_BENTLEY_EC_NAMESPACE

//=======================================================================================    
//! SystemTime structure is used to set and get time data from ECValue objects.
//! @group "ECInstance"
//! @see ECValue
//=======================================================================================    
struct SystemTime
{
public:
    unsigned short wYear;
    unsigned short wMonth;
    unsigned short wDayOfWeek;
    unsigned short wDay;
    unsigned short wHour;
    unsigned short wMinute;
    unsigned short wSecond;
    unsigned short wMilliseconds;

    ECOBJECTS_EXPORT SystemTime(unsigned short year=1601, unsigned short month=1, unsigned short day=1, unsigned short hour=0, unsigned short minute=0, unsigned short second=0, unsigned short milliseconds=0);
    ECOBJECTS_EXPORT static SystemTime GetLocalTime();
    ECOBJECTS_EXPORT static SystemTime GetSystemTime();
    ECOBJECTS_EXPORT bwstring      ToString ();
    ECOBJECTS_EXPORT bool          operator== (const SystemTime&) const;
    };

//=======================================================================================    
//! Information about an array in an EC::IECInstance. Does not contain the actual elements.
//! @group "ECInstance"
//! @see ECValue
//=======================================================================================    
struct ArrayInfo  // FUSION_WIP: this could also fit into 8 bytes if packed properly
    {
private:
    union
        {
        ArrayKind       m_arrayKind;
        PrimitiveType   m_elementPrimitiveType;
        };    
    bool                m_isFixedCount;     // FUSION_WIP Store this as some other (blittable) type.
    UInt32              m_count;
            
public:
    void InitializeStructArray (UInt32 count, bool isFixedSize); // cannot have a real constructor due to inclusion in a union
    void InitializePrimitiveArray (PrimitiveType elementPrimitiveType, UInt32 count, bool isFixedCount); // cannot have a real constructor due to inclusion in a union
    
    ECOBJECTS_EXPORT UInt32          GetCount() const;
    ECOBJECTS_EXPORT bool            IsFixedCount() const;    
    ECOBJECTS_EXPORT bool            IsPrimitiveArray() const;
    ECOBJECTS_EXPORT bool            IsStructArray() const;
    ECOBJECTS_EXPORT ValueKind       GetKind() const;    
    ECOBJECTS_EXPORT PrimitiveType   GetElementPrimitiveType() const;
    };

//=======================================================================================    
//! Variant-like object representing the value of a conceptual ECPropertyValue. 
//! It does not represent a "live" reference into the underlying EC::IECInstance 
//! (or the object that the EC::IECInstance represents). Changing the EC::ECValue will not affect
//! the EC::IECInstance unless you subsequently call SetValue() with it.
//! 
//! @group "ECInstance"
//=======================================================================================    
struct ECValue
    {
private:        
    union
        {
        ValueKind       m_valueKind;
        PrimitiveType   m_primitiveType;
        };
    bool                m_isNull;     
    bool                m_isReadOnly; // Really indicates that the property from which this came is readonly... not the value itself.
    
protected:    
    typedef bvector<ECValue>  ValuesVector;
    typedef bvector<ECValue>* ValuesVectorP;
    
    struct StringInfo
        {
        const wchar_t *     m_string;
        bool                m_freeWhenDone;   // WIP_FUSION: this could be stored in the "header"... shared with other DataTypes that need to be freed
        };                                    //             and it would make max size of StringInfo be 8 bytes

    struct BinaryInfo
        {
        const byte *        m_data;
        size_t              m_size;
        bool                m_freeWhenDone;
        };

    union
        {
        bool                m_boolean;
        ::Int32             m_integer32;
        ::Int64             m_long64;
        double              m_double;
        StringInfo          m_stringInfo;
        ::Int64             m_dateTime;
        DPoint2d            m_dPoint2d;   
        DPoint3d            m_dPoint3d; 
        ArrayInfo           m_arrayInfo;
        BinaryInfo          m_binaryInfo;
        IECInstanceP        m_structInstance;
        };

    void DeepCopy (ECValueCR v);
    void ConstructUninitialized();
    inline void FreeMemory ();
         
public:
    ECOBJECTS_EXPORT void            Clear();
    ECOBJECTS_EXPORT ECValueR        operator= (ECValueCR rhs);
    
    ECOBJECTS_EXPORT ~ECValue();
    
    ECOBJECTS_EXPORT ECValue ();
    ECOBJECTS_EXPORT ECValue (ECValueCR v);
    ECOBJECTS_EXPORT explicit ECValue (ValueKind classification);
    ECOBJECTS_EXPORT explicit ECValue (PrimitiveType primitiveType);

    ECOBJECTS_EXPORT explicit ECValue (::Int32 integer32);
    ECOBJECTS_EXPORT explicit ECValue (::Int64 long64);
    ECOBJECTS_EXPORT explicit ECValue (double doubleVal);
    ECOBJECTS_EXPORT explicit ECValue (const wchar_t * string, bool holdADuplicate = true);
    ECOBJECTS_EXPORT explicit ECValue (const byte * blob, size_t size);
    ECOBJECTS_EXPORT explicit ECValue (DPoint2dCR point2d);
    ECOBJECTS_EXPORT explicit ECValue (DPoint3dCR point3d);
    ECOBJECTS_EXPORT explicit ECValue (bool value);
    ECOBJECTS_EXPORT explicit ECValue (SystemTime& time);

    ECOBJECTS_EXPORT void           SetReadOnly(bool isReadOnly);

    ECOBJECTS_EXPORT bool           IsReadOnly() const;
    ECOBJECTS_EXPORT bool           IsNull() const;
    ECOBJECTS_EXPORT void           SetToNull();

    ECOBJECTS_EXPORT ValueKind      GetKind() const;
    ECOBJECTS_EXPORT bool           IsUninitialized () const;
    
    ECOBJECTS_EXPORT bool           IsString () const;
    ECOBJECTS_EXPORT bool           IsInteger () const;
    ECOBJECTS_EXPORT bool           IsLong () const;
    ECOBJECTS_EXPORT bool           IsDouble () const;
    ECOBJECTS_EXPORT bool           IsBinary () const;
    ECOBJECTS_EXPORT bool           IsBoolean () const;
    
    ECOBJECTS_EXPORT bool           IsPoint2D () const; 
    ECOBJECTS_EXPORT bool           IsPoint3D () const; 
    ECOBJECTS_EXPORT bool           IsDateTime () const; 

    ECOBJECTS_EXPORT bool           IsArray () const;
    ECOBJECTS_EXPORT bool           IsStruct () const;
    ECOBJECTS_EXPORT bool           IsPrimitive () const;
        
    ECOBJECTS_EXPORT PrimitiveType  GetPrimitiveType() const;
    ECOBJECTS_EXPORT BentleyStatus  SetPrimitiveType(PrimitiveType primitiveElementType);

    ECOBJECTS_EXPORT ECObjectsStatus  SetStructArrayInfo (UInt32 count, bool isFixedSize);
    ECOBJECTS_EXPORT ECObjectsStatus  SetPrimitiveArrayInfo (PrimitiveType primitiveElementtype, UInt32 count, bool isFixedSize);
    ECOBJECTS_EXPORT ArrayInfo      GetArrayInfo() const;
    
    ECOBJECTS_EXPORT Int32          GetInteger () const;
    ECOBJECTS_EXPORT BentleyStatus  SetInteger (Int32 integer);
    
    ECOBJECTS_EXPORT Int64          GetLong () const;
    ECOBJECTS_EXPORT BentleyStatus  SetLong (Int64 long64);
 
    ECOBJECTS_EXPORT bool           GetBoolean () const;
    ECOBJECTS_EXPORT BentleyStatus  SetBoolean (bool value);

    //! @returns    The double held by the ECValue, or std::numeric_limits<double>::quiet_NaN() if it is not a double or IsNull
    ECOBJECTS_EXPORT double         GetDouble () const;
    ECOBJECTS_EXPORT BentleyStatus  SetDouble (double value);  
        
    ECOBJECTS_EXPORT const wchar_t *GetString () const;
                     const wchar_t *GetString0 () const {return m_stringInfo.m_string;}
    ECOBJECTS_EXPORT BentleyStatus  SetString (const wchar_t * string, bool holdADuplicate = true);

    ECOBJECTS_EXPORT const byte *   GetBinary (size_t& size) const;
    ECOBJECTS_EXPORT BentleyStatus  SetBinary (const byte * data, size_t size, bool holdADuplicate = false);
    
    ECOBJECTS_EXPORT IECInstancePtr GetStruct() const;
    ECOBJECTS_EXPORT BentleyStatus  SetStruct (IECInstanceP structInstance);
        
    ECOBJECTS_EXPORT SystemTime     GetDateTime() const;
    ECOBJECTS_EXPORT BentleyStatus  SetDateTime (SystemTime& systemTime); 

    ECOBJECTS_EXPORT Int64          GetDateTimeTicks() const;
    ECOBJECTS_EXPORT BentleyStatus  SetDateTimeTicks (Int64 value);

    ECOBJECTS_EXPORT DPoint2d       GetPoint2D() const;
    ECOBJECTS_EXPORT BentleyStatus  SetPoint2D (DPoint2dCR value);

    ECOBJECTS_EXPORT DPoint3d       GetPoint3D() const;
    ECOBJECTS_EXPORT BentleyStatus  SetPoint3D (DPoint3dCR value);

    static UInt32                   GetFixedPrimitiveValueSize (PrimitiveType primitiveType);

    //! This is intended for debugging purposes, not for presentation purposes.
    ECOBJECTS_EXPORT bwstring       ToString () const;
    
    ECOBJECTS_EXPORT bool           Equals (ECValueCR v) const;
    };

//=======================================================================================    
//! A structure used for describing the complete location of an ECValue within an ECInstance.
//! They can be thought of as the equivalent to access strings, but generally do not require
//! any string manipulation to create or use them.
//! ECValueAccessors consist of a stack of locations, each of which consist of a triplet of 
//! an ECEnabler, property index, and array index.  In cases where the array index is not 
//! applicable (primitive members or the roots of arrays), the INDEX_ROOT constant 
//! is used.  
//! Because of the way ECInstances are laid out in memory, the stack only increases in 
//! size when the accessor describes a value within an element within an array of structs.
//! (A struct that is not part of an array will become part of its parent's ClassLayout.)
//! @group "ECInstance"
//! @see ECValue, ECEnabler, ECValueAccessorPair, ECValueAccessorPairCollection
//! @bsiclass 
//======================================================================================= 
struct ECValueAccessor
    {
public:

    const static int INDEX_ROOT = -1;
    struct Location
        {
        ECEnablerCP   enabler;
        int           propertyIndex;
        int           arrayIndex;
/*__PUBLISH_SECTION_END__*/
        Location (ECEnablerCP newEnabler, int newPropertyIndex, int newArrayIndex)
            : enabler (newEnabler), propertyIndex (newPropertyIndex), arrayIndex (newArrayIndex)
            {
            }
        Location ()
            {
            }
        Location (const Location& loc)
            : enabler (loc.enabler), propertyIndex (loc.propertyIndex), arrayIndex (loc.arrayIndex)
            {
            }
/*__PUBLISH_SECTION_START__*/
        };

    typedef bvector<Location> LocationVector;

private:
    //"BACK" OF VECTOR IS DEEPEST ELEMENT
    LocationVector          m_locationVector;
    const LocationVector&   GetLocationVector() const;


public:
    //friend ECValueAccessorPairCollectionIterator;
    friend ECValueAccessorPairCollection;
    friend ECValueAccessorPair;

/*__PUBLISH_SECTION_END__*/

    Location&               operator[] (UInt32 depth);

    //! Constructs an ECValueAccessor for a given instance.
    //! @param[in]      instance         The instance that the accessor is representative of.
    //! @param[in]      newPropertyIndex The property index of the ECProperty.
    //! @param[in]      newArrayIndex    The array index of the ECProperty, or INDEX_ROOT
    ECOBJECTS_EXPORT ECValueAccessor (IECInstanceCR instance, 
                                      int newPropertyIndex, 
                                      int newArrayIndex=INDEX_ROOT);

    //! Constructs an ECValueAccessor for a given Enabler.
    //! @param[in]      enabler          The ECEnabler that the accessor is representative of.
    //! @param[in]      newPropertyIndex The property index of the ECProperty.
    //! @param[in]      newArrayIndex    The array index of the ECProperty, or INDEX_ROOT
    ECOBJECTS_EXPORT ECValueAccessor (ECEnablerCR enabler, 
                                      int newPropertyIndex, 
                                      int newArrayIndex=INDEX_ROOT);

    //! For use by the iterator.  Does not make valid accessors.
    ECOBJECTS_EXPORT ECValueAccessor (IECInstanceCR instance);
    ECOBJECTS_EXPORT ECValueAccessor (ECEnablerCR layout);

    ECOBJECTS_EXPORT const Location&        operator[] (UInt32 depth) const;
    ECOBJECTS_EXPORT ECEnablerCR            GetEnabler (UInt32 depth) const;
 
    //! Determines whether or not the ECEnabler matches that of the accessor at the given depth.
    //! @param[in]      depth           The stack depth of the Accessor's ECEnablerPtr.
    //! @param[in]      other           The ECEnablerPtr to compare to.
    //! @return         true if the ECEnablerPtr are equivalent, otherwise false.
    ECOBJECTS_EXPORT bool                   MatchesEnabler (UInt32 depth, ECEnablerCR other) const;

/*__PUBLISH_SECTION_START__*/

    ECOBJECTS_EXPORT UInt32                 GetDepth() const;

    //! Gets the native-style access string for a given stack depth.  This access string does 
    //! not contain an array index, and is compatible with the Get/Set methods in IECInstance.
    //! @param[in]      depth           The stack depth of the native access string.
    //! @return         The access string.
    //! @see            IECInstance
    ECOBJECTS_EXPORT const wchar_t *        GetAccessString (UInt32 depth) const;

<<<<<<< HEAD
    ECOBJECTS_EXPORT void  PushLocation (ECEnablerCR, int propertyIndex, int arrayIndex);
    ECOBJECTS_EXPORT void  PushLocation (ECEnablerCR, const wchar_t *,   int arrayIndex);

    ECOBJECTS_EXPORT void  PushLocation (IECInstanceCR, int propertyIndex, int arrayIndex);
    ECOBJECTS_EXPORT void  PushLocation (IECInstanceCR, const wchar_t *,   int arrayIndex);
=======
    ECOBJECTS_EXPORT void  PushLocation (ECEnablerCR, int, int arayIndex=INDEX_ROOT);
    ECOBJECTS_EXPORT void  PushLocation (ECEnablerCR, const wchar_t *, int arrayIndex=INDEX_ROOT);

    ECOBJECTS_EXPORT void  PushLocation (IECInstanceCR, int, int arrayIndex=INDEX_ROOT);
    ECOBJECTS_EXPORT void  PushLocation (IECInstanceCR, const wchar_t *, int arrayIndex=INDEX_ROOT);
>>>>>>> e65bab1f

    ECOBJECTS_EXPORT void       PopLocation ();
    ECOBJECTS_EXPORT Location&  DeepestLocation ();

    ECOBJECTS_EXPORT void  Clear ();

    ECOBJECTS_EXPORT bwstring               GetDebugAccessString () const;

    //! Constructs an empty ECValueAccessor.
    ECOBJECTS_EXPORT ECValueAccessor () { }

    //! Constructs a copy of a ECValueAccessor.
    //! @param[in]      accessor         The accessor to be copied.
    ECOBJECTS_EXPORT ECValueAccessor (ECValueAccessorCR accessor);

    //! Gets the managed-style access string for this Accessor.  Includes the array indicies,
    //! and traverses structs when necessary.  This full access string can be used with 
    //! managed code or the InteropHelper.
    //! @see            ECInstanceInteropHelper
    ECOBJECTS_EXPORT bwstring               GetManagedAccessString () const;

    ECOBJECTS_EXPORT bool                   operator!=(ECValueAccessorCR accessor) const;
    ECOBJECTS_EXPORT bool                   operator==(ECValueAccessorCR accessor) const;

    ECOBJECTS_EXPORT static ECObjectsStatus PopulateValueAccessor (ECValueAccessor& va, IECInstanceCR instance, const wchar_t * managedPropertyAccessor);
    ECOBJECTS_EXPORT void   Clear ();
    };

//=======================================================================================  
//! @bsiclass 
//======================================================================================= 
struct ECPropertyValue : RefCountedBase
    {
/*__PUBLISH_SECTION_END__*/
private:
    IECInstancePtr      m_instance;
    ECValueAccessor     m_accessor;

public:
    ECPropertyValue (IECInstanceR, ECValueAccessorCR);
/*__PUBLISH_SECTION_START__*/

public:
    ECOBJECTS_EXPORT ECObjectsStatus    GetValue (ECValueR v) const;
    ECOBJECTS_EXPORT IECInstancePtr     GetInstance ();
    ECOBJECTS_EXPORT ECValueAccessorCR  GetValueAccessor () const;
    ECOBJECTS_EXPORT bool               HasChildValues () const;
    ECOBJECTS_EXPORT ECValuesCollection GetChildValues () const;
    };

typedef RefCountedPtr<ECPropertyValue> ECPropertyValuePtr;

//=======================================================================================  
//! @see ECValue, ECValueAccessor, ECValuesCollection
//! @bsiclass 
//======================================================================================= 
struct ECValuesCollectionIterator : RefCountedBase
    {
/*__PUBLISH_SECTION_END__*/
private:
    friend ECValuesCollection;

    IECInstancePtr      m_instance;
    ECValueAccessor     m_currentAccessor;

    ECValuesCollectionIterator (IECInstanceP);
    ECValuesCollectionIterator (IECInstanceR, ECValueAccessorCR);
    ECValuesCollectionIterator ();
/*__PUBLISH_SECTION_START__*/

public:
    typedef ECPropertyValuePtr          ReturnType;
    ECOBJECTS_EXPORT bool               IsDifferent(ECValuesCollectionIterator const& iter) const;
    ECOBJECTS_EXPORT void               MoveToNext ();
    ECOBJECTS_EXPORT ECPropertyValuePtr GetCurrent () const;
    ECOBJECTS_EXPORT bool               IsAtEnd () const;
    };

//=======================================================================================    
//! @bsiclass 
//======================================================================================= 
struct ECValuesCollection
    {
    friend ECPropertyValue;

private:
// WIP_FUSION: hide this implementation
    ECValueAccessor     m_baseAccessor;
    IECInstancePtr      m_instance;

    ECValuesCollection ();

public:
    ECOBJECTS_EXPORT ECValuesCollection (IECInstanceR, ECValueAccessorCR baseAccessor);
    ECOBJECTS_EXPORT ECValuesCollection (IECInstanceR);

    typedef VirtualCollectionIterator<ECValuesCollectionIterator> const_iterator;

    ECOBJECTS_EXPORT const_iterator begin () const;
    ECOBJECTS_EXPORT const_iterator end ()   const;
    };

//=======================================================================================    
//! A structure that pairs ECValues along with their accessors.
//! @group "ECInstance"
//! @see ECValue, ECValueAccessor
//! @bsiclass 
//======================================================================================= 
struct ECValueAccessorPair
    {
public:
    friend ECValueAccessorPairCollection;

    ECValue          m_value;
    ECValueAccessor  m_valueAccessor;
    ECOBJECTS_EXPORT ECValueAccessorPair ();
    ECOBJECTS_EXPORT ECValueAccessorPair (ECValueAccessorPairCR pair);
    ECOBJECTS_EXPORT ECValueAccessorPair (ECValueCR value, ECValueAccessorCR accessor);

    ECOBJECTS_EXPORT void                     SetValue (ECValueCR value);
    ECOBJECTS_EXPORT void                     SetAccessor (ECValueAccessorCR accessor);
    ECOBJECTS_EXPORT ECValueCR                GetValue () const;
    ECOBJECTS_EXPORT ECValueAccessorCR        GetAccessor () const;
    };

//=======================================================================================  
//! @see ECValue, ECValueAccessor, ECValueAccessorPairCollection
//! @bsiclass 
//======================================================================================= 
struct ECValueAccessorPairCollectionOptions : RefCountedBase
    {
private:
/*__PUBLISH_SECTION_END__*/
    bool             m_includeNullValues;
    IECInstanceCR    m_instance;
    ECValueAccessorPairCollectionOptions (IECInstanceCR instance, bool includeNullValues);
/*__PUBLISH_SECTION_START__*/
public:
    ECOBJECTS_EXPORT static RefCountedPtr<ECValueAccessorPairCollectionOptions> Create 
        (
        IECInstanceCR   instance,
        bool            includeNullValues
        );

    ECOBJECTS_EXPORT IECInstanceCR GetInstance ()           const;
    ECOBJECTS_EXPORT bool          GetIncludesNullValues () const;

    ECOBJECTS_EXPORT void          SetIncludesNullValues (bool includesNullValues);
    };
<<<<<<< HEAD

=======
>>>>>>> e65bab1f
typedef RefCountedPtr<ECValueAccessorPairCollectionOptions> ECValueAccessorPairCollectionOptionsPtr;

//=======================================================================================  
//! @see ECValue, ECValueAccessor, ECValueAccessorPairCollection
//! @bsiclass 
//======================================================================================= 
struct ECValueAccessorPairCollectionIterator : RefCountedBase
    {
private:
/*__PUBLISH_SECTION_END__*/
    friend ECValueAccessorPairCollection;

    ECObjectsStatus                           m_status;
    ECValueAccessor                           m_currentAccessor;
    ECValue                                   m_currentValue;
    ECValueAccessorPairCollectionOptionsPtr   m_options;

    void            NextArrayElement();
    void            NextProperty();
    UInt32          CurrentMaxArrayLength();
    UInt32          CurrentMaxPropertyCount();

    ECValueAccessorPairCollectionIterator (ECValueAccessorPairCollectionOptionsR options);
    ECValueAccessorPairCollectionIterator ();
/*__PUBLISH_SECTION_START__*/
public:
    typedef ECValueAccessorPair             ReturnType;
    ECOBJECTS_EXPORT bool                   IsDifferent(ECValueAccessorPairCollectionIterator const& iter) const;
    ECOBJECTS_EXPORT void                   MoveToNext ();
    ECOBJECTS_EXPORT ECValueAccessorPair    GetCurrent () const;
    ECOBJECTS_EXPORT bool                   IsAtEnd () const;
    };

//=======================================================================================  
//! ECValueAccessorPairCollection describes a set of ECValues and accessors that make up
//! an ECInstance.  These values are found as needed.  It supports STL-like iteration, 
//! and will recursively return values that are part of inner structs and struct array 
//! members.  It will never return an ECValue representing a struct or an array.
//! @see ECValue, ECValueAccessor, ECValueAccessorPair
//! @bsiclass 
//======================================================================================= 
struct ECValueAccessorPairCollection
    {
private:
    ECValueAccessorPairCollectionOptionsPtr  m_options;

public:
    ECOBJECTS_EXPORT ECValueAccessorPairCollection (ECValueAccessorPairCollectionOptionsR options);

    typedef VirtualCollectionIterator<ECValueAccessorPairCollectionIterator> const_iterator;

    ECOBJECTS_EXPORT const_iterator begin () const;
    ECOBJECTS_EXPORT const_iterator end ()   const;
    };

END_BENTLEY_EC_NAMESPACE


<|MERGE_RESOLUTION|>--- conflicted
+++ resolved
@@ -1,539 +1,527 @@
-/*--------------------------------------------------------------------------------------+
-|
-|     $Source: PublicApi/ECObjects/ECValue.h $
-|
-|  $Copyright: (c) 2011 Bentley Systems, Incorporated. All rights reserved. $
-|
-+--------------------------------------------------------------------------------------*/
-#pragma once
-/*__PUBLISH_SECTION_START__*/
-
-#include <Bentley\VirtualCollectionIterator.h>
-#include <ECObjects\ECObjects.h>
-#include <Geom\GeomApi.h>
-
-BEGIN_BENTLEY_EC_NAMESPACE
-
-//=======================================================================================    
-//! SystemTime structure is used to set and get time data from ECValue objects.
-//! @group "ECInstance"
-//! @see ECValue
-//=======================================================================================    
-struct SystemTime
-{
-public:
-    unsigned short wYear;
-    unsigned short wMonth;
-    unsigned short wDayOfWeek;
-    unsigned short wDay;
-    unsigned short wHour;
-    unsigned short wMinute;
-    unsigned short wSecond;
-    unsigned short wMilliseconds;
-
-    ECOBJECTS_EXPORT SystemTime(unsigned short year=1601, unsigned short month=1, unsigned short day=1, unsigned short hour=0, unsigned short minute=0, unsigned short second=0, unsigned short milliseconds=0);
-    ECOBJECTS_EXPORT static SystemTime GetLocalTime();
-    ECOBJECTS_EXPORT static SystemTime GetSystemTime();
-    ECOBJECTS_EXPORT bwstring      ToString ();
-    ECOBJECTS_EXPORT bool          operator== (const SystemTime&) const;
-    };
-
-//=======================================================================================    
-//! Information about an array in an EC::IECInstance. Does not contain the actual elements.
-//! @group "ECInstance"
-//! @see ECValue
-//=======================================================================================    
-struct ArrayInfo  // FUSION_WIP: this could also fit into 8 bytes if packed properly
-    {
-private:
-    union
-        {
-        ArrayKind       m_arrayKind;
-        PrimitiveType   m_elementPrimitiveType;
-        };    
-    bool                m_isFixedCount;     // FUSION_WIP Store this as some other (blittable) type.
-    UInt32              m_count;
-            
-public:
-    void InitializeStructArray (UInt32 count, bool isFixedSize); // cannot have a real constructor due to inclusion in a union
-    void InitializePrimitiveArray (PrimitiveType elementPrimitiveType, UInt32 count, bool isFixedCount); // cannot have a real constructor due to inclusion in a union
-    
-    ECOBJECTS_EXPORT UInt32          GetCount() const;
-    ECOBJECTS_EXPORT bool            IsFixedCount() const;    
-    ECOBJECTS_EXPORT bool            IsPrimitiveArray() const;
-    ECOBJECTS_EXPORT bool            IsStructArray() const;
-    ECOBJECTS_EXPORT ValueKind       GetKind() const;    
-    ECOBJECTS_EXPORT PrimitiveType   GetElementPrimitiveType() const;
-    };
-
-//=======================================================================================    
-//! Variant-like object representing the value of a conceptual ECPropertyValue. 
-//! It does not represent a "live" reference into the underlying EC::IECInstance 
-//! (or the object that the EC::IECInstance represents). Changing the EC::ECValue will not affect
-//! the EC::IECInstance unless you subsequently call SetValue() with it.
-//! 
-//! @group "ECInstance"
-//=======================================================================================    
-struct ECValue
-    {
-private:        
-    union
-        {
-        ValueKind       m_valueKind;
-        PrimitiveType   m_primitiveType;
-        };
-    bool                m_isNull;     
-    bool                m_isReadOnly; // Really indicates that the property from which this came is readonly... not the value itself.
-    
-protected:    
-    typedef bvector<ECValue>  ValuesVector;
-    typedef bvector<ECValue>* ValuesVectorP;
-    
-    struct StringInfo
-        {
-        const wchar_t *     m_string;
-        bool                m_freeWhenDone;   // WIP_FUSION: this could be stored in the "header"... shared with other DataTypes that need to be freed
-        };                                    //             and it would make max size of StringInfo be 8 bytes
-
-    struct BinaryInfo
-        {
-        const byte *        m_data;
-        size_t              m_size;
-        bool                m_freeWhenDone;
-        };
-
-    union
-        {
-        bool                m_boolean;
-        ::Int32             m_integer32;
-        ::Int64             m_long64;
-        double              m_double;
-        StringInfo          m_stringInfo;
-        ::Int64             m_dateTime;
-        DPoint2d            m_dPoint2d;   
-        DPoint3d            m_dPoint3d; 
-        ArrayInfo           m_arrayInfo;
-        BinaryInfo          m_binaryInfo;
-        IECInstanceP        m_structInstance;
-        };
-
-    void DeepCopy (ECValueCR v);
-    void ConstructUninitialized();
-    inline void FreeMemory ();
-         
-public:
-    ECOBJECTS_EXPORT void            Clear();
-    ECOBJECTS_EXPORT ECValueR        operator= (ECValueCR rhs);
-    
-    ECOBJECTS_EXPORT ~ECValue();
-    
-    ECOBJECTS_EXPORT ECValue ();
-    ECOBJECTS_EXPORT ECValue (ECValueCR v);
-    ECOBJECTS_EXPORT explicit ECValue (ValueKind classification);
-    ECOBJECTS_EXPORT explicit ECValue (PrimitiveType primitiveType);
-
-    ECOBJECTS_EXPORT explicit ECValue (::Int32 integer32);
-    ECOBJECTS_EXPORT explicit ECValue (::Int64 long64);
-    ECOBJECTS_EXPORT explicit ECValue (double doubleVal);
-    ECOBJECTS_EXPORT explicit ECValue (const wchar_t * string, bool holdADuplicate = true);
-    ECOBJECTS_EXPORT explicit ECValue (const byte * blob, size_t size);
-    ECOBJECTS_EXPORT explicit ECValue (DPoint2dCR point2d);
-    ECOBJECTS_EXPORT explicit ECValue (DPoint3dCR point3d);
-    ECOBJECTS_EXPORT explicit ECValue (bool value);
-    ECOBJECTS_EXPORT explicit ECValue (SystemTime& time);
-
-    ECOBJECTS_EXPORT void           SetReadOnly(bool isReadOnly);
-
-    ECOBJECTS_EXPORT bool           IsReadOnly() const;
-    ECOBJECTS_EXPORT bool           IsNull() const;
-    ECOBJECTS_EXPORT void           SetToNull();
-
-    ECOBJECTS_EXPORT ValueKind      GetKind() const;
-    ECOBJECTS_EXPORT bool           IsUninitialized () const;
-    
-    ECOBJECTS_EXPORT bool           IsString () const;
-    ECOBJECTS_EXPORT bool           IsInteger () const;
-    ECOBJECTS_EXPORT bool           IsLong () const;
-    ECOBJECTS_EXPORT bool           IsDouble () const;
-    ECOBJECTS_EXPORT bool           IsBinary () const;
-    ECOBJECTS_EXPORT bool           IsBoolean () const;
-    
-    ECOBJECTS_EXPORT bool           IsPoint2D () const; 
-    ECOBJECTS_EXPORT bool           IsPoint3D () const; 
-    ECOBJECTS_EXPORT bool           IsDateTime () const; 
-
-    ECOBJECTS_EXPORT bool           IsArray () const;
-    ECOBJECTS_EXPORT bool           IsStruct () const;
-    ECOBJECTS_EXPORT bool           IsPrimitive () const;
-        
-    ECOBJECTS_EXPORT PrimitiveType  GetPrimitiveType() const;
-    ECOBJECTS_EXPORT BentleyStatus  SetPrimitiveType(PrimitiveType primitiveElementType);
-
-    ECOBJECTS_EXPORT ECObjectsStatus  SetStructArrayInfo (UInt32 count, bool isFixedSize);
-    ECOBJECTS_EXPORT ECObjectsStatus  SetPrimitiveArrayInfo (PrimitiveType primitiveElementtype, UInt32 count, bool isFixedSize);
-    ECOBJECTS_EXPORT ArrayInfo      GetArrayInfo() const;
-    
-    ECOBJECTS_EXPORT Int32          GetInteger () const;
-    ECOBJECTS_EXPORT BentleyStatus  SetInteger (Int32 integer);
-    
-    ECOBJECTS_EXPORT Int64          GetLong () const;
-    ECOBJECTS_EXPORT BentleyStatus  SetLong (Int64 long64);
- 
-    ECOBJECTS_EXPORT bool           GetBoolean () const;
-    ECOBJECTS_EXPORT BentleyStatus  SetBoolean (bool value);
-
-    //! @returns    The double held by the ECValue, or std::numeric_limits<double>::quiet_NaN() if it is not a double or IsNull
-    ECOBJECTS_EXPORT double         GetDouble () const;
-    ECOBJECTS_EXPORT BentleyStatus  SetDouble (double value);  
-        
-    ECOBJECTS_EXPORT const wchar_t *GetString () const;
-                     const wchar_t *GetString0 () const {return m_stringInfo.m_string;}
-    ECOBJECTS_EXPORT BentleyStatus  SetString (const wchar_t * string, bool holdADuplicate = true);
-
-    ECOBJECTS_EXPORT const byte *   GetBinary (size_t& size) const;
-    ECOBJECTS_EXPORT BentleyStatus  SetBinary (const byte * data, size_t size, bool holdADuplicate = false);
-    
-    ECOBJECTS_EXPORT IECInstancePtr GetStruct() const;
-    ECOBJECTS_EXPORT BentleyStatus  SetStruct (IECInstanceP structInstance);
-        
-    ECOBJECTS_EXPORT SystemTime     GetDateTime() const;
-    ECOBJECTS_EXPORT BentleyStatus  SetDateTime (SystemTime& systemTime); 
-
-    ECOBJECTS_EXPORT Int64          GetDateTimeTicks() const;
-    ECOBJECTS_EXPORT BentleyStatus  SetDateTimeTicks (Int64 value);
-
-    ECOBJECTS_EXPORT DPoint2d       GetPoint2D() const;
-    ECOBJECTS_EXPORT BentleyStatus  SetPoint2D (DPoint2dCR value);
-
-    ECOBJECTS_EXPORT DPoint3d       GetPoint3D() const;
-    ECOBJECTS_EXPORT BentleyStatus  SetPoint3D (DPoint3dCR value);
-
-    static UInt32                   GetFixedPrimitiveValueSize (PrimitiveType primitiveType);
-
-    //! This is intended for debugging purposes, not for presentation purposes.
-    ECOBJECTS_EXPORT bwstring       ToString () const;
-    
-    ECOBJECTS_EXPORT bool           Equals (ECValueCR v) const;
-    };
-
-//=======================================================================================    
-//! A structure used for describing the complete location of an ECValue within an ECInstance.
-//! They can be thought of as the equivalent to access strings, but generally do not require
-//! any string manipulation to create or use them.
-//! ECValueAccessors consist of a stack of locations, each of which consist of a triplet of 
-//! an ECEnabler, property index, and array index.  In cases where the array index is not 
-//! applicable (primitive members or the roots of arrays), the INDEX_ROOT constant 
-//! is used.  
-//! Because of the way ECInstances are laid out in memory, the stack only increases in 
-//! size when the accessor describes a value within an element within an array of structs.
-//! (A struct that is not part of an array will become part of its parent's ClassLayout.)
-//! @group "ECInstance"
-//! @see ECValue, ECEnabler, ECValueAccessorPair, ECValueAccessorPairCollection
-//! @bsiclass 
-//======================================================================================= 
-struct ECValueAccessor
-    {
-public:
-
-    const static int INDEX_ROOT = -1;
-    struct Location
-        {
-        ECEnablerCP   enabler;
-        int           propertyIndex;
-        int           arrayIndex;
-/*__PUBLISH_SECTION_END__*/
-        Location (ECEnablerCP newEnabler, int newPropertyIndex, int newArrayIndex)
-            : enabler (newEnabler), propertyIndex (newPropertyIndex), arrayIndex (newArrayIndex)
-            {
-            }
-        Location ()
-            {
-            }
-        Location (const Location& loc)
-            : enabler (loc.enabler), propertyIndex (loc.propertyIndex), arrayIndex (loc.arrayIndex)
-            {
-            }
-/*__PUBLISH_SECTION_START__*/
-        };
-
-    typedef bvector<Location> LocationVector;
-
-private:
-    //"BACK" OF VECTOR IS DEEPEST ELEMENT
-    LocationVector          m_locationVector;
-    const LocationVector&   GetLocationVector() const;
-
-
-public:
-    //friend ECValueAccessorPairCollectionIterator;
-    friend ECValueAccessorPairCollection;
-    friend ECValueAccessorPair;
-
-/*__PUBLISH_SECTION_END__*/
-
-    Location&               operator[] (UInt32 depth);
-
-    //! Constructs an ECValueAccessor for a given instance.
-    //! @param[in]      instance         The instance that the accessor is representative of.
-    //! @param[in]      newPropertyIndex The property index of the ECProperty.
-    //! @param[in]      newArrayIndex    The array index of the ECProperty, or INDEX_ROOT
-    ECOBJECTS_EXPORT ECValueAccessor (IECInstanceCR instance, 
-                                      int newPropertyIndex, 
-                                      int newArrayIndex=INDEX_ROOT);
-
-    //! Constructs an ECValueAccessor for a given Enabler.
-    //! @param[in]      enabler          The ECEnabler that the accessor is representative of.
-    //! @param[in]      newPropertyIndex The property index of the ECProperty.
-    //! @param[in]      newArrayIndex    The array index of the ECProperty, or INDEX_ROOT
-    ECOBJECTS_EXPORT ECValueAccessor (ECEnablerCR enabler, 
-                                      int newPropertyIndex, 
-                                      int newArrayIndex=INDEX_ROOT);
-
-    //! For use by the iterator.  Does not make valid accessors.
-    ECOBJECTS_EXPORT ECValueAccessor (IECInstanceCR instance);
-    ECOBJECTS_EXPORT ECValueAccessor (ECEnablerCR layout);
-
-    ECOBJECTS_EXPORT const Location&        operator[] (UInt32 depth) const;
-    ECOBJECTS_EXPORT ECEnablerCR            GetEnabler (UInt32 depth) const;
- 
-    //! Determines whether or not the ECEnabler matches that of the accessor at the given depth.
-    //! @param[in]      depth           The stack depth of the Accessor's ECEnablerPtr.
-    //! @param[in]      other           The ECEnablerPtr to compare to.
-    //! @return         true if the ECEnablerPtr are equivalent, otherwise false.
-    ECOBJECTS_EXPORT bool                   MatchesEnabler (UInt32 depth, ECEnablerCR other) const;
-
-/*__PUBLISH_SECTION_START__*/
-
-    ECOBJECTS_EXPORT UInt32                 GetDepth() const;
-
-    //! Gets the native-style access string for a given stack depth.  This access string does 
-    //! not contain an array index, and is compatible with the Get/Set methods in IECInstance.
-    //! @param[in]      depth           The stack depth of the native access string.
-    //! @return         The access string.
-    //! @see            IECInstance
-    ECOBJECTS_EXPORT const wchar_t *        GetAccessString (UInt32 depth) const;
-
-<<<<<<< HEAD
-    ECOBJECTS_EXPORT void  PushLocation (ECEnablerCR, int propertyIndex, int arrayIndex);
-    ECOBJECTS_EXPORT void  PushLocation (ECEnablerCR, const wchar_t *,   int arrayIndex);
-
-    ECOBJECTS_EXPORT void  PushLocation (IECInstanceCR, int propertyIndex, int arrayIndex);
-    ECOBJECTS_EXPORT void  PushLocation (IECInstanceCR, const wchar_t *,   int arrayIndex);
-=======
-    ECOBJECTS_EXPORT void  PushLocation (ECEnablerCR, int, int arayIndex=INDEX_ROOT);
-    ECOBJECTS_EXPORT void  PushLocation (ECEnablerCR, const wchar_t *, int arrayIndex=INDEX_ROOT);
-
-    ECOBJECTS_EXPORT void  PushLocation (IECInstanceCR, int, int arrayIndex=INDEX_ROOT);
-    ECOBJECTS_EXPORT void  PushLocation (IECInstanceCR, const wchar_t *, int arrayIndex=INDEX_ROOT);
->>>>>>> e65bab1f
-
-    ECOBJECTS_EXPORT void       PopLocation ();
-    ECOBJECTS_EXPORT Location&  DeepestLocation ();
-
-    ECOBJECTS_EXPORT void  Clear ();
-
-    ECOBJECTS_EXPORT bwstring               GetDebugAccessString () const;
-
-    //! Constructs an empty ECValueAccessor.
-    ECOBJECTS_EXPORT ECValueAccessor () { }
-
-    //! Constructs a copy of a ECValueAccessor.
-    //! @param[in]      accessor         The accessor to be copied.
-    ECOBJECTS_EXPORT ECValueAccessor (ECValueAccessorCR accessor);
-
-    //! Gets the managed-style access string for this Accessor.  Includes the array indicies,
-    //! and traverses structs when necessary.  This full access string can be used with 
-    //! managed code or the InteropHelper.
-    //! @see            ECInstanceInteropHelper
-    ECOBJECTS_EXPORT bwstring               GetManagedAccessString () const;
-
-    ECOBJECTS_EXPORT bool                   operator!=(ECValueAccessorCR accessor) const;
-    ECOBJECTS_EXPORT bool                   operator==(ECValueAccessorCR accessor) const;
-
-    ECOBJECTS_EXPORT static ECObjectsStatus PopulateValueAccessor (ECValueAccessor& va, IECInstanceCR instance, const wchar_t * managedPropertyAccessor);
-    ECOBJECTS_EXPORT void   Clear ();
-    };
-
-//=======================================================================================  
-//! @bsiclass 
-//======================================================================================= 
-struct ECPropertyValue : RefCountedBase
-    {
-/*__PUBLISH_SECTION_END__*/
-private:
-    IECInstancePtr      m_instance;
-    ECValueAccessor     m_accessor;
-
-public:
-    ECPropertyValue (IECInstanceR, ECValueAccessorCR);
-/*__PUBLISH_SECTION_START__*/
-
-public:
-    ECOBJECTS_EXPORT ECObjectsStatus    GetValue (ECValueR v) const;
-    ECOBJECTS_EXPORT IECInstancePtr     GetInstance ();
-    ECOBJECTS_EXPORT ECValueAccessorCR  GetValueAccessor () const;
-    ECOBJECTS_EXPORT bool               HasChildValues () const;
-    ECOBJECTS_EXPORT ECValuesCollection GetChildValues () const;
-    };
-
-typedef RefCountedPtr<ECPropertyValue> ECPropertyValuePtr;
-
-//=======================================================================================  
-//! @see ECValue, ECValueAccessor, ECValuesCollection
-//! @bsiclass 
-//======================================================================================= 
-struct ECValuesCollectionIterator : RefCountedBase
-    {
-/*__PUBLISH_SECTION_END__*/
-private:
-    friend ECValuesCollection;
-
-    IECInstancePtr      m_instance;
-    ECValueAccessor     m_currentAccessor;
-
-    ECValuesCollectionIterator (IECInstanceP);
-    ECValuesCollectionIterator (IECInstanceR, ECValueAccessorCR);
-    ECValuesCollectionIterator ();
-/*__PUBLISH_SECTION_START__*/
-
-public:
-    typedef ECPropertyValuePtr          ReturnType;
-    ECOBJECTS_EXPORT bool               IsDifferent(ECValuesCollectionIterator const& iter) const;
-    ECOBJECTS_EXPORT void               MoveToNext ();
-    ECOBJECTS_EXPORT ECPropertyValuePtr GetCurrent () const;
-    ECOBJECTS_EXPORT bool               IsAtEnd () const;
-    };
-
-//=======================================================================================    
-//! @bsiclass 
-//======================================================================================= 
-struct ECValuesCollection
-    {
-    friend ECPropertyValue;
-
-private:
-// WIP_FUSION: hide this implementation
-    ECValueAccessor     m_baseAccessor;
-    IECInstancePtr      m_instance;
-
-    ECValuesCollection ();
-
-public:
-    ECOBJECTS_EXPORT ECValuesCollection (IECInstanceR, ECValueAccessorCR baseAccessor);
-    ECOBJECTS_EXPORT ECValuesCollection (IECInstanceR);
-
-    typedef VirtualCollectionIterator<ECValuesCollectionIterator> const_iterator;
-
-    ECOBJECTS_EXPORT const_iterator begin () const;
-    ECOBJECTS_EXPORT const_iterator end ()   const;
-    };
-
-//=======================================================================================    
-//! A structure that pairs ECValues along with their accessors.
-//! @group "ECInstance"
-//! @see ECValue, ECValueAccessor
-//! @bsiclass 
-//======================================================================================= 
-struct ECValueAccessorPair
-    {
-public:
-    friend ECValueAccessorPairCollection;
-
-    ECValue          m_value;
-    ECValueAccessor  m_valueAccessor;
-    ECOBJECTS_EXPORT ECValueAccessorPair ();
-    ECOBJECTS_EXPORT ECValueAccessorPair (ECValueAccessorPairCR pair);
-    ECOBJECTS_EXPORT ECValueAccessorPair (ECValueCR value, ECValueAccessorCR accessor);
-
-    ECOBJECTS_EXPORT void                     SetValue (ECValueCR value);
-    ECOBJECTS_EXPORT void                     SetAccessor (ECValueAccessorCR accessor);
-    ECOBJECTS_EXPORT ECValueCR                GetValue () const;
-    ECOBJECTS_EXPORT ECValueAccessorCR        GetAccessor () const;
-    };
-
-//=======================================================================================  
-//! @see ECValue, ECValueAccessor, ECValueAccessorPairCollection
-//! @bsiclass 
-//======================================================================================= 
-struct ECValueAccessorPairCollectionOptions : RefCountedBase
-    {
-private:
-/*__PUBLISH_SECTION_END__*/
-    bool             m_includeNullValues;
-    IECInstanceCR    m_instance;
-    ECValueAccessorPairCollectionOptions (IECInstanceCR instance, bool includeNullValues);
-/*__PUBLISH_SECTION_START__*/
-public:
-    ECOBJECTS_EXPORT static RefCountedPtr<ECValueAccessorPairCollectionOptions> Create 
-        (
-        IECInstanceCR   instance,
-        bool            includeNullValues
-        );
-
-    ECOBJECTS_EXPORT IECInstanceCR GetInstance ()           const;
-    ECOBJECTS_EXPORT bool          GetIncludesNullValues () const;
-
-    ECOBJECTS_EXPORT void          SetIncludesNullValues (bool includesNullValues);
-    };
-<<<<<<< HEAD
-
-=======
->>>>>>> e65bab1f
-typedef RefCountedPtr<ECValueAccessorPairCollectionOptions> ECValueAccessorPairCollectionOptionsPtr;
-
-//=======================================================================================  
-//! @see ECValue, ECValueAccessor, ECValueAccessorPairCollection
-//! @bsiclass 
-//======================================================================================= 
-struct ECValueAccessorPairCollectionIterator : RefCountedBase
-    {
-private:
-/*__PUBLISH_SECTION_END__*/
-    friend ECValueAccessorPairCollection;
-
-    ECObjectsStatus                           m_status;
-    ECValueAccessor                           m_currentAccessor;
-    ECValue                                   m_currentValue;
-    ECValueAccessorPairCollectionOptionsPtr   m_options;
-
-    void            NextArrayElement();
-    void            NextProperty();
-    UInt32          CurrentMaxArrayLength();
-    UInt32          CurrentMaxPropertyCount();
-
-    ECValueAccessorPairCollectionIterator (ECValueAccessorPairCollectionOptionsR options);
-    ECValueAccessorPairCollectionIterator ();
-/*__PUBLISH_SECTION_START__*/
-public:
-    typedef ECValueAccessorPair             ReturnType;
-    ECOBJECTS_EXPORT bool                   IsDifferent(ECValueAccessorPairCollectionIterator const& iter) const;
-    ECOBJECTS_EXPORT void                   MoveToNext ();
-    ECOBJECTS_EXPORT ECValueAccessorPair    GetCurrent () const;
-    ECOBJECTS_EXPORT bool                   IsAtEnd () const;
-    };
-
-//=======================================================================================  
-//! ECValueAccessorPairCollection describes a set of ECValues and accessors that make up
-//! an ECInstance.  These values are found as needed.  It supports STL-like iteration, 
-//! and will recursively return values that are part of inner structs and struct array 
-//! members.  It will never return an ECValue representing a struct or an array.
-//! @see ECValue, ECValueAccessor, ECValueAccessorPair
-//! @bsiclass 
-//======================================================================================= 
-struct ECValueAccessorPairCollection
-    {
-private:
-    ECValueAccessorPairCollectionOptionsPtr  m_options;
-
-public:
-    ECOBJECTS_EXPORT ECValueAccessorPairCollection (ECValueAccessorPairCollectionOptionsR options);
-
-    typedef VirtualCollectionIterator<ECValueAccessorPairCollectionIterator> const_iterator;
-
-    ECOBJECTS_EXPORT const_iterator begin () const;
-    ECOBJECTS_EXPORT const_iterator end ()   const;
-    };
-
-END_BENTLEY_EC_NAMESPACE
-
-
+/*--------------------------------------------------------------------------------------+
+|
+|     $Source: PublicApi/ECObjects/ECValue.h $
+|
+|  $Copyright: (c) 2011 Bentley Systems, Incorporated. All rights reserved. $
+|
++--------------------------------------------------------------------------------------*/
+#pragma once
+/*__PUBLISH_SECTION_START__*/
+
+#include <Bentley\VirtualCollectionIterator.h>
+#include <ECObjects\ECObjects.h>
+#include <Geom\GeomApi.h>
+
+BEGIN_BENTLEY_EC_NAMESPACE
+
+//=======================================================================================    
+//! SystemTime structure is used to set and get time data from ECValue objects.
+//! @group "ECInstance"
+//! @see ECValue
+//=======================================================================================    
+struct SystemTime
+{
+public:
+    unsigned short wYear;
+    unsigned short wMonth;
+    unsigned short wDayOfWeek;
+    unsigned short wDay;
+    unsigned short wHour;
+    unsigned short wMinute;
+    unsigned short wSecond;
+    unsigned short wMilliseconds;
+
+    ECOBJECTS_EXPORT SystemTime(unsigned short year=1601, unsigned short month=1, unsigned short day=1, unsigned short hour=0, unsigned short minute=0, unsigned short second=0, unsigned short milliseconds=0);
+    ECOBJECTS_EXPORT static SystemTime GetLocalTime();
+    ECOBJECTS_EXPORT static SystemTime GetSystemTime();
+    ECOBJECTS_EXPORT bwstring      ToString ();
+    ECOBJECTS_EXPORT bool          operator== (const SystemTime&) const;
+    };
+
+//=======================================================================================    
+//! Information about an array in an EC::IECInstance. Does not contain the actual elements.
+//! @group "ECInstance"
+//! @see ECValue
+//=======================================================================================    
+struct ArrayInfo  // FUSION_WIP: this could also fit into 8 bytes if packed properly
+    {
+private:
+    union
+        {
+        ArrayKind       m_arrayKind;
+        PrimitiveType   m_elementPrimitiveType;
+        };    
+    bool                m_isFixedCount;     // FUSION_WIP Store this as some other (blittable) type.
+    UInt32              m_count;
+            
+public:
+    void InitializeStructArray (UInt32 count, bool isFixedSize); // cannot have a real constructor due to inclusion in a union
+    void InitializePrimitiveArray (PrimitiveType elementPrimitiveType, UInt32 count, bool isFixedCount); // cannot have a real constructor due to inclusion in a union
+    
+    ECOBJECTS_EXPORT UInt32          GetCount() const;
+    ECOBJECTS_EXPORT bool            IsFixedCount() const;    
+    ECOBJECTS_EXPORT bool            IsPrimitiveArray() const;
+    ECOBJECTS_EXPORT bool            IsStructArray() const;
+    ECOBJECTS_EXPORT ValueKind       GetKind() const;    
+    ECOBJECTS_EXPORT PrimitiveType   GetElementPrimitiveType() const;
+    };
+
+//=======================================================================================    
+//! Variant-like object representing the value of a conceptual ECPropertyValue. 
+//! It does not represent a "live" reference into the underlying EC::IECInstance 
+//! (or the object that the EC::IECInstance represents). Changing the EC::ECValue will not affect
+//! the EC::IECInstance unless you subsequently call SetValue() with it.
+//! 
+//! @group "ECInstance"
+//=======================================================================================    
+struct ECValue
+    {
+private:        
+    union
+        {
+        ValueKind       m_valueKind;
+        PrimitiveType   m_primitiveType;
+        };
+    bool                m_isNull;     
+    bool                m_isReadOnly; // Really indicates that the property from which this came is readonly... not the value itself.
+    
+protected:    
+    typedef bvector<ECValue>  ValuesVector;
+    typedef bvector<ECValue>* ValuesVectorP;
+    
+    struct StringInfo
+        {
+        const wchar_t *     m_string;
+        bool                m_freeWhenDone;   // WIP_FUSION: this could be stored in the "header"... shared with other DataTypes that need to be freed
+        };                                    //             and it would make max size of StringInfo be 8 bytes
+
+    struct BinaryInfo
+        {
+        const byte *        m_data;
+        size_t              m_size;
+        bool                m_freeWhenDone;
+        };
+
+    union
+        {
+        bool                m_boolean;
+        ::Int32             m_integer32;
+        ::Int64             m_long64;
+        double              m_double;
+        StringInfo          m_stringInfo;
+        ::Int64             m_dateTime;
+        DPoint2d            m_dPoint2d;   
+        DPoint3d            m_dPoint3d; 
+        ArrayInfo           m_arrayInfo;
+        BinaryInfo          m_binaryInfo;
+        IECInstanceP        m_structInstance;
+        };
+
+    void DeepCopy (ECValueCR v);
+    void ConstructUninitialized();
+    inline void FreeMemory ();
+         
+public:
+    ECOBJECTS_EXPORT void            Clear();
+    ECOBJECTS_EXPORT ECValueR        operator= (ECValueCR rhs);
+    
+    ECOBJECTS_EXPORT ~ECValue();
+    
+    ECOBJECTS_EXPORT ECValue ();
+    ECOBJECTS_EXPORT ECValue (ECValueCR v);
+    ECOBJECTS_EXPORT explicit ECValue (ValueKind classification);
+    ECOBJECTS_EXPORT explicit ECValue (PrimitiveType primitiveType);
+
+    ECOBJECTS_EXPORT explicit ECValue (::Int32 integer32);
+    ECOBJECTS_EXPORT explicit ECValue (::Int64 long64);
+    ECOBJECTS_EXPORT explicit ECValue (double doubleVal);
+    ECOBJECTS_EXPORT explicit ECValue (const wchar_t * string, bool holdADuplicate = true);
+    ECOBJECTS_EXPORT explicit ECValue (const byte * blob, size_t size);
+    ECOBJECTS_EXPORT explicit ECValue (DPoint2dCR point2d);
+    ECOBJECTS_EXPORT explicit ECValue (DPoint3dCR point3d);
+    ECOBJECTS_EXPORT explicit ECValue (bool value);
+    ECOBJECTS_EXPORT explicit ECValue (SystemTime& time);
+
+    ECOBJECTS_EXPORT void           SetReadOnly(bool isReadOnly);
+
+    ECOBJECTS_EXPORT bool           IsReadOnly() const;
+    ECOBJECTS_EXPORT bool           IsNull() const;
+    ECOBJECTS_EXPORT void           SetToNull();
+
+    ECOBJECTS_EXPORT ValueKind      GetKind() const;
+    ECOBJECTS_EXPORT bool           IsUninitialized () const;
+    
+    ECOBJECTS_EXPORT bool           IsString () const;
+    ECOBJECTS_EXPORT bool           IsInteger () const;
+    ECOBJECTS_EXPORT bool           IsLong () const;
+    ECOBJECTS_EXPORT bool           IsDouble () const;
+    ECOBJECTS_EXPORT bool           IsBinary () const;
+    ECOBJECTS_EXPORT bool           IsBoolean () const;
+    
+    ECOBJECTS_EXPORT bool           IsPoint2D () const; 
+    ECOBJECTS_EXPORT bool           IsPoint3D () const; 
+    ECOBJECTS_EXPORT bool           IsDateTime () const; 
+
+    ECOBJECTS_EXPORT bool           IsArray () const;
+    ECOBJECTS_EXPORT bool           IsStruct () const;
+    ECOBJECTS_EXPORT bool           IsPrimitive () const;
+        
+    ECOBJECTS_EXPORT PrimitiveType  GetPrimitiveType() const;
+    ECOBJECTS_EXPORT BentleyStatus  SetPrimitiveType(PrimitiveType primitiveElementType);
+
+    ECOBJECTS_EXPORT ECObjectsStatus  SetStructArrayInfo (UInt32 count, bool isFixedSize);
+    ECOBJECTS_EXPORT ECObjectsStatus  SetPrimitiveArrayInfo (PrimitiveType primitiveElementtype, UInt32 count, bool isFixedSize);
+    ECOBJECTS_EXPORT ArrayInfo      GetArrayInfo() const;
+    
+    ECOBJECTS_EXPORT Int32          GetInteger () const;
+    ECOBJECTS_EXPORT BentleyStatus  SetInteger (Int32 integer);
+    
+    ECOBJECTS_EXPORT Int64          GetLong () const;
+    ECOBJECTS_EXPORT BentleyStatus  SetLong (Int64 long64);
+ 
+    ECOBJECTS_EXPORT bool           GetBoolean () const;
+    ECOBJECTS_EXPORT BentleyStatus  SetBoolean (bool value);
+
+    //! @returns    The double held by the ECValue, or std::numeric_limits<double>::quiet_NaN() if it is not a double or IsNull
+    ECOBJECTS_EXPORT double         GetDouble () const;
+    ECOBJECTS_EXPORT BentleyStatus  SetDouble (double value);  
+        
+    ECOBJECTS_EXPORT const wchar_t *GetString () const;
+                     const wchar_t *GetString0 () const {return m_stringInfo.m_string;}
+    ECOBJECTS_EXPORT BentleyStatus  SetString (const wchar_t * string, bool holdADuplicate = true);
+
+    ECOBJECTS_EXPORT const byte *   GetBinary (size_t& size) const;
+    ECOBJECTS_EXPORT BentleyStatus  SetBinary (const byte * data, size_t size, bool holdADuplicate = false);
+    
+    ECOBJECTS_EXPORT IECInstancePtr GetStruct() const;
+    ECOBJECTS_EXPORT BentleyStatus  SetStruct (IECInstanceP structInstance);
+        
+    ECOBJECTS_EXPORT SystemTime     GetDateTime() const;
+    ECOBJECTS_EXPORT BentleyStatus  SetDateTime (SystemTime& systemTime); 
+
+    ECOBJECTS_EXPORT Int64          GetDateTimeTicks() const;
+    ECOBJECTS_EXPORT BentleyStatus  SetDateTimeTicks (Int64 value);
+
+    ECOBJECTS_EXPORT DPoint2d       GetPoint2D() const;
+    ECOBJECTS_EXPORT BentleyStatus  SetPoint2D (DPoint2dCR value);
+
+    ECOBJECTS_EXPORT DPoint3d       GetPoint3D() const;
+    ECOBJECTS_EXPORT BentleyStatus  SetPoint3D (DPoint3dCR value);
+
+    static UInt32                   GetFixedPrimitiveValueSize (PrimitiveType primitiveType);
+
+    //! This is intended for debugging purposes, not for presentation purposes.
+    ECOBJECTS_EXPORT bwstring       ToString () const;
+    
+    ECOBJECTS_EXPORT bool           Equals (ECValueCR v) const;
+    };
+
+//=======================================================================================    
+//! A structure used for describing the complete location of an ECValue within an ECInstance.
+//! They can be thought of as the equivalent to access strings, but generally do not require
+//! any string manipulation to create or use them.
+//! ECValueAccessors consist of a stack of locations, each of which consist of a triplet of 
+//! an ECEnabler, property index, and array index.  In cases where the array index is not 
+//! applicable (primitive members or the roots of arrays), the INDEX_ROOT constant 
+//! is used.  
+//! Because of the way ECInstances are laid out in memory, the stack only increases in 
+//! size when the accessor describes a value within an element within an array of structs.
+//! (A struct that is not part of an array will become part of its parent's ClassLayout.)
+//! @group "ECInstance"
+//! @see ECValue, ECEnabler, ECValueAccessorPair, ECValueAccessorPairCollection
+//! @bsiclass 
+//======================================================================================= 
+struct ECValueAccessor
+    {
+public:
+
+    const static int INDEX_ROOT = -1;
+    struct Location
+        {
+        ECEnablerCP   enabler;
+        int           propertyIndex;
+        int           arrayIndex;
+/*__PUBLISH_SECTION_END__*/
+        Location (ECEnablerCP newEnabler, int newPropertyIndex, int newArrayIndex)
+            : enabler (newEnabler), propertyIndex (newPropertyIndex), arrayIndex (newArrayIndex)
+            {
+            }
+        Location ()
+            {
+            }
+        Location (const Location& loc)
+            : enabler (loc.enabler), propertyIndex (loc.propertyIndex), arrayIndex (loc.arrayIndex)
+            {
+            }
+/*__PUBLISH_SECTION_START__*/
+        };
+
+    typedef bvector<Location> LocationVector;
+
+private:
+    //"BACK" OF VECTOR IS DEEPEST ELEMENT
+    LocationVector          m_locationVector;
+    const LocationVector&   GetLocationVector() const;
+
+
+public:
+    //friend ECValueAccessorPairCollectionIterator;
+    friend ECValueAccessorPairCollection;
+    friend ECValueAccessorPair;
+
+/*__PUBLISH_SECTION_END__*/
+
+    Location&               operator[] (UInt32 depth);
+
+    //! Constructs an ECValueAccessor for a given instance.
+    //! @param[in]      instance         The instance that the accessor is representative of.
+    //! @param[in]      newPropertyIndex The property index of the ECProperty.
+    //! @param[in]      newArrayIndex    The array index of the ECProperty, or INDEX_ROOT
+    ECOBJECTS_EXPORT ECValueAccessor (IECInstanceCR instance, 
+                                      int newPropertyIndex, 
+                                      int newArrayIndex=INDEX_ROOT);
+
+    //! Constructs an ECValueAccessor for a given Enabler.
+    //! @param[in]      enabler          The ECEnabler that the accessor is representative of.
+    //! @param[in]      newPropertyIndex The property index of the ECProperty.
+    //! @param[in]      newArrayIndex    The array index of the ECProperty, or INDEX_ROOT
+    ECOBJECTS_EXPORT ECValueAccessor (ECEnablerCR enabler, 
+                                      int newPropertyIndex, 
+                                      int newArrayIndex=INDEX_ROOT);
+
+    //! For use by the iterator.  Does not make valid accessors.
+    ECOBJECTS_EXPORT ECValueAccessor (IECInstanceCR instance);
+    ECOBJECTS_EXPORT ECValueAccessor (ECEnablerCR layout);
+
+    ECOBJECTS_EXPORT const Location&        operator[] (UInt32 depth) const;
+    ECOBJECTS_EXPORT ECEnablerCR            GetEnabler (UInt32 depth) const;
+ 
+    //! Determines whether or not the ECEnabler matches that of the accessor at the given depth.
+    //! @param[in]      depth           The stack depth of the Accessor's ECEnablerPtr.
+    //! @param[in]      other           The ECEnablerPtr to compare to.
+    //! @return         true if the ECEnablerPtr are equivalent, otherwise false.
+    ECOBJECTS_EXPORT bool                   MatchesEnabler (UInt32 depth, ECEnablerCR other) const;
+
+/*__PUBLISH_SECTION_START__*/
+
+    ECOBJECTS_EXPORT UInt32                 GetDepth() const;
+
+    //! Gets the native-style access string for a given stack depth.  This access string does 
+    //! not contain an array index, and is compatible with the Get/Set methods in IECInstance.
+    //! @param[in]      depth           The stack depth of the native access string.
+    //! @return         The access string.
+    //! @see            IECInstance
+    ECOBJECTS_EXPORT const wchar_t *        GetAccessString (UInt32 depth) const;
+
+    ECOBJECTS_EXPORT void  PushLocation (ECEnablerCR, int propertyIndex, int arrayIndex=INDEX_ROOT);
+    ECOBJECTS_EXPORT void  PushLocation (ECEnablerCR, const wchar_t *,   int arrayIndex=INDEX_ROOT);
+
+    ECOBJECTS_EXPORT void  PushLocation (IECInstanceCR, int propertyIndex, int arrayIndex=INDEX_ROOT);
+    ECOBJECTS_EXPORT void  PushLocation (IECInstanceCR, const wchar_t *,   int arrayIndex=INDEX_ROOT);
+
+    ECOBJECTS_EXPORT void       PopLocation ();
+    ECOBJECTS_EXPORT Location&  DeepestLocation ();
+
+    ECOBJECTS_EXPORT void  Clear ();
+
+    ECOBJECTS_EXPORT bwstring               GetDebugAccessString () const;
+
+    //! Constructs an empty ECValueAccessor.
+    ECOBJECTS_EXPORT ECValueAccessor () { }
+
+    //! Constructs a copy of a ECValueAccessor.
+    //! @param[in]      accessor         The accessor to be copied.
+    ECOBJECTS_EXPORT ECValueAccessor (ECValueAccessorCR accessor);
+
+    //! Gets the managed-style access string for this Accessor.  Includes the array indicies,
+    //! and traverses structs when necessary.  This full access string can be used with 
+    //! managed code or the InteropHelper.
+    //! @see            ECInstanceInteropHelper
+    ECOBJECTS_EXPORT bwstring               GetManagedAccessString () const;
+
+    ECOBJECTS_EXPORT bool                   operator!=(ECValueAccessorCR accessor) const;
+    ECOBJECTS_EXPORT bool                   operator==(ECValueAccessorCR accessor) const;
+
+    ECOBJECTS_EXPORT static ECObjectsStatus PopulateValueAccessor (ECValueAccessor& va, IECInstanceCR instance, const wchar_t * managedPropertyAccessor);
+    };
+
+//=======================================================================================  
+//! @bsiclass 
+//======================================================================================= 
+struct ECPropertyValue : RefCountedBase
+    {
+/*__PUBLISH_SECTION_END__*/
+private:
+    IECInstancePtr      m_instance;
+    ECValueAccessor     m_accessor;
+
+public:
+    ECPropertyValue (IECInstanceR, ECValueAccessorCR);
+/*__PUBLISH_SECTION_START__*/
+
+public:
+    ECOBJECTS_EXPORT ECObjectsStatus    GetValue (ECValueR v) const;
+    ECOBJECTS_EXPORT IECInstancePtr     GetInstance ();
+    ECOBJECTS_EXPORT ECValueAccessorCR  GetValueAccessor () const;
+    ECOBJECTS_EXPORT bool               HasChildValues () const;
+    ECOBJECTS_EXPORT ECValuesCollection GetChildValues () const;
+    };
+
+typedef RefCountedPtr<ECPropertyValue> ECPropertyValuePtr;
+
+//=======================================================================================  
+//! @see ECValue, ECValueAccessor, ECValuesCollection
+//! @bsiclass 
+//======================================================================================= 
+struct ECValuesCollectionIterator : RefCountedBase
+    {
+/*__PUBLISH_SECTION_END__*/
+private:
+    friend ECValuesCollection;
+
+    IECInstancePtr      m_instance;
+    ECValueAccessor     m_currentAccessor;
+
+    ECValuesCollectionIterator (IECInstanceP);
+    ECValuesCollectionIterator (IECInstanceR, ECValueAccessorCR);
+    ECValuesCollectionIterator ();
+/*__PUBLISH_SECTION_START__*/
+
+public:
+    typedef ECPropertyValuePtr          ReturnType;
+    ECOBJECTS_EXPORT bool               IsDifferent(ECValuesCollectionIterator const& iter) const;
+    ECOBJECTS_EXPORT void               MoveToNext ();
+    ECOBJECTS_EXPORT ECPropertyValuePtr GetCurrent () const;
+    ECOBJECTS_EXPORT bool               IsAtEnd () const;
+    };
+
+//=======================================================================================    
+//! @bsiclass 
+//======================================================================================= 
+struct ECValuesCollection
+    {
+    friend ECPropertyValue;
+
+private:
+// WIP_FUSION: hide this implementation
+    ECValueAccessor     m_baseAccessor;
+    IECInstancePtr      m_instance;
+
+    ECValuesCollection ();
+
+public:
+    ECOBJECTS_EXPORT ECValuesCollection (IECInstanceR, ECValueAccessorCR baseAccessor);
+    ECOBJECTS_EXPORT ECValuesCollection (IECInstanceR);
+
+    typedef VirtualCollectionIterator<ECValuesCollectionIterator> const_iterator;
+
+    ECOBJECTS_EXPORT const_iterator begin () const;
+    ECOBJECTS_EXPORT const_iterator end ()   const;
+    };
+
+//=======================================================================================    
+//! A structure that pairs ECValues along with their accessors.
+//! @group "ECInstance"
+//! @see ECValue, ECValueAccessor
+//! @bsiclass 
+//======================================================================================= 
+struct ECValueAccessorPair
+    {
+public:
+    friend ECValueAccessorPairCollection;
+
+    ECValue          m_value;
+    ECValueAccessor  m_valueAccessor;
+    ECOBJECTS_EXPORT ECValueAccessorPair ();
+    ECOBJECTS_EXPORT ECValueAccessorPair (ECValueAccessorPairCR pair);
+    ECOBJECTS_EXPORT ECValueAccessorPair (ECValueCR value, ECValueAccessorCR accessor);
+
+    ECOBJECTS_EXPORT void                     SetValue (ECValueCR value);
+    ECOBJECTS_EXPORT void                     SetAccessor (ECValueAccessorCR accessor);
+    ECOBJECTS_EXPORT ECValueCR                GetValue () const;
+    ECOBJECTS_EXPORT ECValueAccessorCR        GetAccessor () const;
+    };
+
+//=======================================================================================  
+//! @see ECValue, ECValueAccessor, ECValueAccessorPairCollection
+//! @bsiclass 
+//======================================================================================= 
+struct ECValueAccessorPairCollectionOptions : RefCountedBase
+    {
+private:
+/*__PUBLISH_SECTION_END__*/
+    bool             m_includeNullValues;
+    IECInstanceCR    m_instance;
+    ECValueAccessorPairCollectionOptions (IECInstanceCR instance, bool includeNullValues);
+/*__PUBLISH_SECTION_START__*/
+public:
+    ECOBJECTS_EXPORT static RefCountedPtr<ECValueAccessorPairCollectionOptions> Create 
+        (
+        IECInstanceCR   instance,
+        bool            includeNullValues
+        );
+
+    ECOBJECTS_EXPORT IECInstanceCR GetInstance ()           const;
+    ECOBJECTS_EXPORT bool          GetIncludesNullValues () const;
+
+    ECOBJECTS_EXPORT void          SetIncludesNullValues (bool includesNullValues);
+    };
+
+typedef RefCountedPtr<ECValueAccessorPairCollectionOptions> ECValueAccessorPairCollectionOptionsPtr;
+
+//=======================================================================================  
+//! @see ECValue, ECValueAccessor, ECValueAccessorPairCollection
+//! @bsiclass 
+//======================================================================================= 
+struct ECValueAccessorPairCollectionIterator : RefCountedBase
+    {
+private:
+/*__PUBLISH_SECTION_END__*/
+    friend ECValueAccessorPairCollection;
+
+    ECObjectsStatus                           m_status;
+    ECValueAccessor                           m_currentAccessor;
+    ECValue                                   m_currentValue;
+    ECValueAccessorPairCollectionOptionsPtr   m_options;
+
+    void            NextArrayElement();
+    void            NextProperty();
+    UInt32          CurrentMaxArrayLength();
+    UInt32          CurrentMaxPropertyCount();
+
+    ECValueAccessorPairCollectionIterator (ECValueAccessorPairCollectionOptionsR options);
+    ECValueAccessorPairCollectionIterator ();
+/*__PUBLISH_SECTION_START__*/
+public:
+    typedef ECValueAccessorPair             ReturnType;
+    ECOBJECTS_EXPORT bool                   IsDifferent(ECValueAccessorPairCollectionIterator const& iter) const;
+    ECOBJECTS_EXPORT void                   MoveToNext ();
+    ECOBJECTS_EXPORT ECValueAccessorPair    GetCurrent () const;
+    ECOBJECTS_EXPORT bool                   IsAtEnd () const;
+    };
+
+//=======================================================================================  
+//! ECValueAccessorPairCollection describes a set of ECValues and accessors that make up
+//! an ECInstance.  These values are found as needed.  It supports STL-like iteration, 
+//! and will recursively return values that are part of inner structs and struct array 
+//! members.  It will never return an ECValue representing a struct or an array.
+//! @see ECValue, ECValueAccessor, ECValueAccessorPair
+//! @bsiclass 
+//======================================================================================= 
+struct ECValueAccessorPairCollection
+    {
+private:
+    ECValueAccessorPairCollectionOptionsPtr  m_options;
+
+public:
+    ECOBJECTS_EXPORT ECValueAccessorPairCollection (ECValueAccessorPairCollectionOptionsR options);
+
+    typedef VirtualCollectionIterator<ECValueAccessorPairCollectionIterator> const_iterator;
+
+    ECOBJECTS_EXPORT const_iterator begin () const;
+    ECOBJECTS_EXPORT const_iterator end ()   const;
+    };
+
+END_BENTLEY_EC_NAMESPACE
+
+