/*--------------------------------------------------------------------------------------+
|
|     $Source: PublicApi/ECObjects/ECInstance.h $
|
|   $Copyright: (c) 2011 Bentley Systems, Incorporated. All rights reserved. $
|
+--------------------------------------------------------------------------------------*/
#pragma once
/*__PUBLISH_SECTION_START__*/

#include "ECObjects.h"
#include <Geom/GeomApi.h>

BENTLEY_TYPEDEFS (BeXmlDom)
BENTLEY_TYPEDEFS (BeXmlNode)

BEGIN_BENTLEY_EC_NAMESPACE

//! @addtogroup ECObjectsGroup
//! ECObjects is a set of abstractions for working with engineering/business data and metadata. 
//! "EC" stands for "Engineering Content".
//! There are several implementations of the ECObjects abstractions:
//! @li In XML (two formats ECSchemaXML and ECInstanceXML)
//! @li This native C++ implementation
//! @li In .NET (multiple implementations of IECInstance, IECClass, and related interfaces. One implementation actually wraps a native IECInstance with a managed one
//!
//! You can think of an ECClass as being like a C++ or .NET class that only defines properties (ECClasses define no methods or behaviors.) In some ways, they are closer to .NET interfaces that hold only properties... or C++ pure virtual abstract base classes that only contain property getters and setters. They are also very analogous to a database table definition.
//!
//! ECClasses contain ECProperties. These are property *definitions* not values.
//!
//! ECInstances represent instances of objects. Each "belongs" to an ECClass and holds ECPropertyValues. They are somewhat analogous to the rows of a database table.
//!
//! An ECSchema is just a collection of ECClasses.
//!
//! There are also ECRelationshipClasses that are ECClasses that also define "RelationshipConstraints" indicating what ECClasses they relate. ECRelationshipInstances represent the relationships between the ECinstances (defined/constrainted by their ECRelationshipClass) ECRelationships work more like database foreign key constraint that C++ pointers or .NET object references.
//! @see Bentley::EC

//! @cond DONTINCLUDEINDOC
// Define structure used to pass data to/from callback that is used to allocate memory in a native IECInstance.
// This is needed to support embedding a native instance in a managed instance without requiring the managed
// instance to be Disposed.

enum  UseFlags
    {
    USE_FLAG_ADDGAPS    = 0x0000,
    USE_FLAG_REMOVEGAPS = 0x0001,
    };

struct MemoryCallbackData
    {
    byte*   dataAddress;
    size_t  gapSize;
    byte*   gapAddress;
    size_t  instanceGapSize;
    byte*   instanceGapAddress;
    byte*   newDataAddress;
    UInt16  useFlags;

    MemoryCallbackData ()
        {
        dataAddress = NULL;
        gapSize = 0;
        gapAddress = NULL;
        instanceGapSize = 0;
        instanceGapAddress = NULL;
        newDataAddress = NULL;
        useFlags = USE_FLAG_ADDGAPS;
        }
    };

// Declare an unmanaged function prototype 
// Note the use of __stdcall for compatibility with managed code
typedef int (STDCALL_ATTRIBUTE *EmbeddedInstanceCallbackP)(MemoryCallbackData* callbackData);
//! @endcond

//////////////////////////////////////////////////////////////////////////////////
//  The following definitions are used to allow a struct property to generate a
//  custom XML representation of itself. This was required to support 8.11 
//  installedTypes as Vancouver ECStructs  
//////////////////////////////////////////////////////////////////////////////////
typedef bmap<WString, ICustomECStructSerializerP> NameSerializerMap;

struct ICustomECStructSerializer
    {
    virtual bool            UsesCustomStructXmlString  (StructECPropertyP structProperty, IECInstanceCR ecInstance) const = 0;
    virtual ECObjectsStatus GenerateXmlString  (WString& xmlString, StructECPropertyP structProperty, IECInstanceCR ecInstance, WCharCP baseAccessString) const = 0;
    virtual void            LoadStructureFromString (StructECPropertyP structProperty, IECInstanceR ecInstance, WCharCP baseAccessString, WCharCP valueString) = 0;
    };

struct CustomStructSerializerManager
{
private:
    NameSerializerMap   m_serializers;

    CustomStructSerializerManager();
    ~CustomStructSerializerManager();

    ICustomECStructSerializerP GetCustomSerializer (WCharCP serializerName) const;

public:
    ECOBJECTS_EXPORT  ICustomECStructSerializerP            GetCustomSerializer (StructECPropertyP structProperty, IECInstanceCR ecInstance) const;
    ECOBJECTS_EXPORT  static CustomStructSerializerManagerR GetManager();
    ECOBJECTS_EXPORT  BentleyStatus                         AddCustomSerializer (WCharCP serializerName, ICustomECStructSerializerP serializer);
};

typedef RefCountedPtr<IECInstance> IECInstancePtr;
//=======================================================================================    
//! @ingroup ECObjectsGroup
//! EC::IECInstance is the native equivalent of a .NET IECInstance.
//! Unlike IECInstance, it is not a pure interface, but is a concrete struct.
//! Whereas in .NET, one might implement IECInstance, or use the "Lightweight" system
//! in Bentley.ECObjects.Lightweight, in native "ECObjects" you write a class that implements
//! the DgnECInstanceEnabler interface and one or more related interfaces to supply functionality 
//! to the EC::IECInstance.
//! We could call these "enabled" instances as opposed to "lightweight".
//! @see ECEnabler
//=======================================================================================    
struct IECInstance : RefCountedBase
    {
private:
    WCharCP GetInstanceLabelPropertyName () const;

protected:    
    ECOBJECTS_EXPORT IECInstance(); 
    ECOBJECTS_EXPORT virtual ~IECInstance();

    virtual WString             _GetInstanceId() const = 0; // Virtual and returning WString because a subclass may want to calculate it on demand
    virtual ECObjectsStatus     _GetValue (ECValueR v, WCharCP managedPropertyAccessor, bool useArrayIndex, UInt32 arrayIndex) const = 0;
    virtual ECObjectsStatus     _GetValue (ECValueR v, UInt32 propertyIndex, bool useArrayIndex, UInt32 arrayIndex) const = 0;
public:
    virtual ECObjectsStatus     _SetValue (WCharCP managedPropertyAccessor, ECValueCR v, bool useArrayIndex, UInt32 arrayIndex) = 0;
protected:
    virtual ECObjectsStatus     _SetValue (UInt32 propertyIndex, ECValueCR v, bool useArrayIndex, UInt32 arrayIndex) = 0;
    virtual ECObjectsStatus     _InsertArrayElements (WCharCP managedPropertyAccessor, UInt32 index, UInt32 size, EC::EmbeddedInstanceCallbackP memoryReallocationCallbackP) = 0;
    virtual ECObjectsStatus     _AddArrayElements (WCharCP managedPropertyAccessor, UInt32 size, EC::EmbeddedInstanceCallbackP memoryReallocationCallbackP) = 0;
    virtual ECObjectsStatus     _RemoveArrayElement (WCharCP managedPropertyAccessor, UInt32 index) = 0;
    virtual ECObjectsStatus     _ClearArray (WCharCP managedPropertyAccessor) = 0;    
    virtual ECEnablerCR         _GetEnabler() const = 0;
    virtual bool                _IsReadOnly() const = 0;
    virtual WString             _ToString (WCharCP indent) const = 0;
    virtual size_t              _GetOffsetToIECInstance () const = 0;
    ECOBJECTS_EXPORT virtual ECObjectsStatus       _SetInstanceId(WCharCP);
    ECOBJECTS_EXPORT virtual ECObjectsStatus       _GetDisplayLabel (WString& displayLabel) const;    
    ECOBJECTS_EXPORT virtual ECObjectsStatus       _SetDisplayLabel (WCharCP displayLabel);    
    ECOBJECTS_EXPORT virtual MemoryECInstanceBase* _GetAsMemoryECInstance () const;
    //! If you override one of these IsPropertyReadOnly methods, you should override the other.
    ECOBJECTS_EXPORT virtual bool                  _IsPropertyReadOnly (WCharCP accessString) const;
    ECOBJECTS_EXPORT virtual bool                  _IsPropertyReadOnly (UInt32 propertyIndex) const;

public:
    ECOBJECTS_EXPORT void const*        GetBaseAddress () {return this;}
    ECOBJECTS_EXPORT ECEnablerCR        GetEnabler() const;
    ECOBJECTS_EXPORT ECEnablerR         GetEnablerR() const;      // use when enabler.ObtainStandaloneEnabler is called since a new enabler may be created.

    ECOBJECTS_EXPORT WString            GetInstanceId() const;
    ECOBJECTS_EXPORT ECObjectsStatus    SetInstanceId(WCharCP instanceId);
    ECOBJECTS_EXPORT bool               IsReadOnly() const;
    
    ECOBJECTS_EXPORT ECClassCR          GetClass() const;
    ECOBJECTS_EXPORT ECObjectsStatus    GetValue (ECValueR v, WCharCP managedPropertyAccessor) const;    
    ECOBJECTS_EXPORT ECObjectsStatus    GetValue (ECValueR v, WCharCP managedPropertyAccessor, UInt32 index) const;
    ECOBJECTS_EXPORT ECObjectsStatus    GetValue (ECValueR v, UInt32 propertyIndex) const;
    ECOBJECTS_EXPORT ECObjectsStatus    GetValue (ECValueR v, UInt32 propertyIndex, UInt32 arrayIndex) const;
    ECOBJECTS_EXPORT ECObjectsStatus    SetValue (WCharCP managedPropertyAccessor, ECValueCR v);    
    ECOBJECTS_EXPORT ECObjectsStatus    SetValue (WCharCP managedPropertyAccessor, ECValueCR v, UInt32 index);
    ECOBJECTS_EXPORT ECObjectsStatus    SetValue (UInt32 propertyIndex, ECValueCR v);
    ECOBJECTS_EXPORT ECObjectsStatus    SetValue (UInt32 propertyIndex, ECValueCR v, UInt32 arrayIndex);
    ECOBJECTS_EXPORT ECObjectsStatus    GetValueUsingAccessor (ECValueR v, ECValueAccessorCR accessor) const;
    ECOBJECTS_EXPORT ECObjectsStatus    SetValueUsingAccessor (ECValueAccessorCR accessor, ECValueCR v);
    
    ECOBJECTS_EXPORT static bool        IsFixedArrayProperty (EC::IECInstanceR instance, WCharCP accessString);

    ECOBJECTS_EXPORT bool               IsPropertyReadOnly (WCharCP accessString) const;
    ECOBJECTS_EXPORT bool               IsPropertyReadOnly (UInt32 propertyIndex) const;

    //! Contract:
    //! - For all of the methods, the managedPropertyAccessor should be in the "array element" form, 
    //!   e.g. "Aliases[]" instead of "Aliases"         
    ECOBJECTS_EXPORT ECObjectsStatus      InsertArrayElements (WCharCP managedPropertyAccessor, UInt32 index, UInt32 size, EC::EmbeddedInstanceCallbackP memoryReallocationCallbackP=NULL); //WIP_FUSION Return the new count?   
    ECOBJECTS_EXPORT ECObjectsStatus      AddArrayElements (WCharCP managedPropertyAccessor, UInt32 size, EC::EmbeddedInstanceCallbackP memoryReallocationCallbackP=NULL); //WIP_FUSION Return the new count?
    ECOBJECTS_EXPORT ECObjectsStatus      RemoveArrayElement (WCharCP managedPropertyAccessor, UInt32 index); //WIP_FUSION return the removed one? YAGNI? Return the new count?
    ECOBJECTS_EXPORT ECObjectsStatus      ClearArray (WCharCP managedPropertyAccessor);    
    ECOBJECTS_EXPORT ECObjectsStatus      GetDisplayLabel (WString& displayLabel) const;    
    ECOBJECTS_EXPORT ECObjectsStatus      SetDisplayLabel (WCharCP displayLabel);    
    
    ECOBJECTS_EXPORT MemoryECInstanceBase* GetAsMemoryECInstance () const;
    ECOBJECTS_EXPORT size_t                GetOffsetToIECInstance () const;

    //WIP_FUSION ParseExpectedNIndices should move to AccessStringHelper struct... along with method to convert to/from .NET ECObjects style accessString
    ECOBJECTS_EXPORT static int         ParseExpectedNIndices (WCharCP managedPropertyAccessor);
    
    ECOBJECTS_EXPORT WString            ToString (WCharCP indent) const;

    ECOBJECTS_EXPORT static void        Debug_ResetAllocationStats ();
    ECOBJECTS_EXPORT static void        Debug_DumpAllocationStats (WCharCP prefix);
    ECOBJECTS_EXPORT static void        Debug_GetAllocationStats (int* currentLive, int* totalAllocs, int* totalFrees);
    ECOBJECTS_EXPORT static void        Debug_ReportLeaks (bvector<WString>& classNamesToExclude);

<<<<<<< HEAD
    ECOBJECTS_EXPORT static InstanceReadStatus  ReadFromXmlFile   (IECInstancePtr& ecInstance, WCharCP fileName,   ECInstanceDeserializationContextR context);
    ECOBJECTS_EXPORT static InstanceReadStatus  ReadFromXmlStream (IECInstancePtr& ecInstance, IStreamP stream,    ECInstanceDeserializationContextR context);
    ECOBJECTS_EXPORT static InstanceReadStatus  ReadFromXmlString (IECInstancePtr& ecInstance, WCharCP xmlString,  ECInstanceDeserializationContextR context);
    ECOBJECTS_EXPORT static InstanceReadStatus  ReadFromBeXmlDom  (IECInstancePtr& ecInstance, BeXmlDomR xmlNode,  ECInstanceDeserializationContextR context);
    ECOBJECTS_EXPORT static InstanceReadStatus  ReadFromBeXmlNode (IECInstancePtr& ecInstance, BeXmlNodeR xmlNode, ECInstanceDeserializationContextR context);

    ECOBJECTS_EXPORT InstanceWriteStatus        WriteToXmlFile   (WCharCP fileName, bool isStandAlone, bool writeInstanceId);
    ECOBJECTS_EXPORT InstanceWriteStatus        WriteToXmlStream (IStreamP stream, bool isStandAlone, bool writeInstanceId);
    ECOBJECTS_EXPORT InstanceWriteStatus        WriteToXmlString (WString & ecInstanceXml, bool isStandAlone, bool writeInstanceId);
    ECOBJECTS_EXPORT InstanceWriteStatus        WriteToBeXmlNode (BeXmlNodeR xmlNode);
=======
    ECOBJECTS_EXPORT static InstanceReadStatus   ReadFromXmlFile   (IECInstancePtr& ecInstance, WCharCP fileName, ECInstanceReadContextR context);
    ECOBJECTS_EXPORT static InstanceReadStatus   ReadFromXmlStream (IECInstancePtr& ecInstance, IStreamP stream, ECInstanceReadContextR context);
    ECOBJECTS_EXPORT static InstanceReadStatus   ReadFromXmlString (IECInstancePtr& ecInstance, WCharCP xmlString, ECInstanceReadContextR context);

    ECOBJECTS_EXPORT InstanceWriteStatus            WriteToXmlFile   (WCharCP fileName, bool isCompleteXmlDocument, bool writeInstanceId);
    ECOBJECTS_EXPORT InstanceWriteStatus            WriteToXmlStream (IStreamP stream, bool isCompleteXmlDocument, bool writeInstanceId);
    ECOBJECTS_EXPORT InstanceWriteStatus            WriteToXmlString (WStringR ecInstanceXml, bool isCompleteXmlDocument, bool writeInstanceId);
>>>>>>> 4f88548b
    };
    
//=======================================================================================    
//! @ingroup ECObjectsGroup
//! EC::IECRelationshipInstance is the native equivalent of a .NET IECRelationshipInstance.
//! @see IECInstance, ECRelationshipClass
//=======================================================================================    
struct IECRelationshipInstance : virtual IECInstance
    {
    private:
        virtual void            _SetSource (IECInstanceP instance) = 0;
        virtual IECInstancePtr  _GetSource () const = 0;
        virtual ECObjectsStatus _GetSourceOrderId (Int64& sourceOrderId) const = 0;
        virtual void            _SetTarget (IECInstanceP instance)= 0;
        virtual IECInstancePtr  _GetTarget () const = 0;
        virtual ECObjectsStatus _GetTargetOrderId (Int64& targetOrderId) const = 0;

    public:
        ECOBJECTS_EXPORT void            SetSource (IECInstanceP instance);
        ECOBJECTS_EXPORT IECInstancePtr  GetSource () const;
        ECOBJECTS_EXPORT ECObjectsStatus GetSourceOrderId (Int64& targetOrderId) const;
        ECOBJECTS_EXPORT void            SetTarget (IECInstanceP instance);
        ECOBJECTS_EXPORT IECInstancePtr  GetTarget () const;
        ECOBJECTS_EXPORT ECObjectsStatus GetTargetOrderId (Int64& targetOrderId) const;
    };

typedef RefCountedPtr<IECRelationshipInstance> IECRelationshipInstancePtr;
        

/*__PUBLISH_SECTION_END__*/

struct ECStructArrayMemberAccessor;

struct ECInstanceInteropHelper
    {
    // These are not convenience methods.  They are intended for managed callers.  They enable
    // an access pattern that can get a value with only one managed to native transition    
    ECOBJECTS_EXPORT static ECObjectsStatus GetValue         (IECInstanceCR, ECValueR value,          WCharCP managedPropertyAccessor);
    ECOBJECTS_EXPORT static ECObjectsStatus GetInteger       (IECInstanceCR, int & value,             WCharCP managedPropertyAccessor);
    ECOBJECTS_EXPORT static ECObjectsStatus GetLong          (IECInstanceCR, Int64 & value,           WCharCP managedPropertyAccessor);
    ECOBJECTS_EXPORT static ECObjectsStatus GetDouble        (IECInstanceCR, double & value,          WCharCP managedPropertyAccessor);
    ECOBJECTS_EXPORT static ECObjectsStatus GetString        (IECInstanceCR, WCharCP & value, WCharCP managedPropertyAccessor);
    ECOBJECTS_EXPORT static ECObjectsStatus GetBoolean       (IECInstanceCR, bool & value,            WCharCP managedPropertyAccessor);
    ECOBJECTS_EXPORT static ECObjectsStatus GetPoint2D       (IECInstanceCR, DPoint2dR value,         WCharCP managedPropertyAccessor);
    ECOBJECTS_EXPORT static ECObjectsStatus GetPoint3D       (IECInstanceCR, DPoint3dR value,         WCharCP managedPropertyAccessor);
    ECOBJECTS_EXPORT static ECObjectsStatus GetDateTime      (IECInstanceCR, SystemTimeR value,       WCharCP managedPropertyAccessor);
    ECOBJECTS_EXPORT static ECObjectsStatus GetDateTimeTicks (IECInstanceCR, Int64 & value,           WCharCP managedPropertyAccessor);

    ECOBJECTS_EXPORT static ECObjectsStatus SetValue         (IECInstanceR, WCharCP managedPropertyAccessor, ECValueCR value);
    ECOBJECTS_EXPORT static ECObjectsStatus SetLongValue     (IECInstanceR, WCharCP managedPropertyAccessor, Int64 value);
    ECOBJECTS_EXPORT static ECObjectsStatus SetIntegerValue  (IECInstanceR, WCharCP managedPropertyAccessor, int value);
    ECOBJECTS_EXPORT static ECObjectsStatus SetStringValue   (IECInstanceR, WCharCP managedPropertyAccessor, WCharCP value);
    ECOBJECTS_EXPORT static ECObjectsStatus SetDoubleValue   (IECInstanceR, WCharCP managedPropertyAccessor, double value);
    ECOBJECTS_EXPORT static ECObjectsStatus SetBooleanValue  (IECInstanceR, WCharCP managedPropertyAccessor, bool value);
    ECOBJECTS_EXPORT static ECObjectsStatus SetPoint2DValue  (IECInstanceR, WCharCP managedPropertyAccessor, DPoint2dCR value);
    ECOBJECTS_EXPORT static ECObjectsStatus SetPoint3DValue  (IECInstanceR, WCharCP managedPropertyAccessor, DPoint3dCR value);
    ECOBJECTS_EXPORT static ECObjectsStatus SetDateTimeValue (IECInstanceR, WCharCP managedPropertyAccessor, SystemTimeR value);
    ECOBJECTS_EXPORT static ECObjectsStatus SetDateTimeTicks (IECInstanceR, WCharCP managedPropertyAccessor, Int64 value);

    ECOBJECTS_EXPORT static ECObjectsStatus GetInteger       (IECInstanceCR, int & value,        ECValueAccessorCR accessor);
    ECOBJECTS_EXPORT static ECObjectsStatus GetLong          (IECInstanceCR, Int64 & value,      ECValueAccessorCR accessor);
    ECOBJECTS_EXPORT static ECObjectsStatus GetDouble        (IECInstanceCR, double & value,     ECValueAccessorCR accessor);
    ECOBJECTS_EXPORT static ECObjectsStatus GetString        (IECInstanceCR, WCharCP & value,    ECValueAccessorCR accessor);
    ECOBJECTS_EXPORT static ECObjectsStatus GetBoolean       (IECInstanceCR, bool & value,       ECValueAccessorCR accessor);
    ECOBJECTS_EXPORT static ECObjectsStatus GetPoint2D       (IECInstanceCR, DPoint2dR value,    ECValueAccessorCR accessor);
    ECOBJECTS_EXPORT static ECObjectsStatus GetPoint3D       (IECInstanceCR, DPoint3dR value,    ECValueAccessorCR accessor);
    ECOBJECTS_EXPORT static ECObjectsStatus GetDateTime      (IECInstanceCR, SystemTimeR value,  ECValueAccessorCR accessor);
    ECOBJECTS_EXPORT static ECObjectsStatus GetDateTimeTicks (IECInstanceCR, Int64 & value,      ECValueAccessorCR accessor);

    ECOBJECTS_EXPORT static ECObjectsStatus SetValue         (IECInstanceR, ECValueAccessorCR accessor, ECValueCR value);
    ECOBJECTS_EXPORT static ECObjectsStatus SetLongValue     (IECInstanceR, ECValueAccessorCR accessor, Int64 value);
    ECOBJECTS_EXPORT static ECObjectsStatus SetIntegerValue  (IECInstanceR, ECValueAccessorCR accessor, int value);
    ECOBJECTS_EXPORT static ECObjectsStatus SetStringValue   (IECInstanceR, ECValueAccessorCR accessor, WCharCP value);
    ECOBJECTS_EXPORT static ECObjectsStatus SetDoubleValue   (IECInstanceR, ECValueAccessorCR accessor, double value);
    ECOBJECTS_EXPORT static ECObjectsStatus SetBooleanValue  (IECInstanceR, ECValueAccessorCR accessor, bool value);
    ECOBJECTS_EXPORT static ECObjectsStatus SetPoint2DValue  (IECInstanceR, ECValueAccessorCR accessor, DPoint2dCR value);
    ECOBJECTS_EXPORT static ECObjectsStatus SetPoint3DValue  (IECInstanceR, ECValueAccessorCR accessor, DPoint3dCR value);
    ECOBJECTS_EXPORT static ECObjectsStatus SetDateTimeValue (IECInstanceR, ECValueAccessorCR accessor, SystemTimeR value);
    ECOBJECTS_EXPORT static ECObjectsStatus SetDateTimeTicks (IECInstanceR, ECValueAccessorCR accessor, Int64 value);

    ECOBJECTS_EXPORT static bool            IsNull (IECInstanceR, ECValueAccessorCR);
    ECOBJECTS_EXPORT static void            SetToNull (IECInstanceR, ECValueAccessorCR);

    ECOBJECTS_EXPORT static bool            IsPropertyReadOnly (IECInstanceCR, ECValueAccessorR);
    ECOBJECTS_EXPORT static EC::ECEnablerP  GetEnablerForStructArrayEntry (IECInstanceR instance, ECValueAccessorR arrayMemberAccessor, WCharCP schemaName, WCharCP className);
    ECOBJECTS_EXPORT static ECObjectsStatus GetStructArrayEntry (EC::ECValueAccessorR structArrayEntryValueAccessor, IECInstanceR instance, UInt32 index, EC::ECValueAccessorCR structArrayValueAccessor, 
                                                                  bool createPropertyIfNotFound, WCharCP wcharAccessString, WCharCP schemaName, WCharCP className);

    ECOBJECTS_EXPORT static PrimitiveType   GetPrimitiveType       (IECInstanceCR instance, int propertyIndex);
    ECOBJECTS_EXPORT static bool            IsStructArray          (IECInstanceCR instance, int propertyIndex);
    ECOBJECTS_EXPORT static bool            IsArray                (IECInstanceCR instance, int propertyIndex);
    ECOBJECTS_EXPORT static bool            IsCalculatedECProperty (IECInstanceCR instance, int propertyIndex);

    //! Gets the next property index in the instance or struct that is being enumerated.
    //! @param [I/O] propertyIndex    - the next property index of a property belonging to the struct or instance that is being enumerated.
    //!                                 Should start as -1 for instance enumeration, or the first index of a struct for struct enumeration.
    //! @param [Out] structNameLength - if an embedded struct has been found, the length of the name of that embedded struct.
    //! @param [Out] accessor         - a pointer to the access string of the next property
    //! @param       instance         - the incoming instance
    //! @param       prefix           - the length of the name of the struct or embedded struct that is being enumerated
    //! @param       includeNulls     - whether or not the enumerator should skip null values (per ECObjects, structs are never null)
    //! @param       firstRunInStruct - whether or not this is the first time this method has been called in a struct enumerator.
    //!                                 This parameter will cause GetNextInteropProperty to avoid incrementing propertyIndex, as 
    //!                                 propertyIndex starts is the first property of that struct.
    ECOBJECTS_EXPORT static bool            GetNextInteropProperty (int& propertyIndex, int& structNameLength, WCharCP& accessor, IECInstanceCR instance, int prefix, bool includeNulls, bool firstRunInStruct);
    ECOBJECTS_EXPORT static int             FirstIndexOfStruct     (IECInstanceCR instance, WCharCP structName);

    ECOBJECTS_EXPORT static ECObjectsStatus SetValueByIndex         (IECInstanceR instance, int propertyIndex, int arrayIndex, ECValueCR value);
    ECOBJECTS_EXPORT static ECObjectsStatus GetValueByIndex         (ECValueR value, IECInstanceCR instance, int propertyIndex, int arrayIndex);
    };

/*__PUBLISH_SECTION_START__*/


END_BENTLEY_EC_NAMESPACE
<|MERGE_RESOLUTION|>--- conflicted
+++ resolved
@@ -1,333 +1,323 @@
-/*--------------------------------------------------------------------------------------+
-|
-|     $Source: PublicApi/ECObjects/ECInstance.h $
-|
-|   $Copyright: (c) 2011 Bentley Systems, Incorporated. All rights reserved. $
-|
-+--------------------------------------------------------------------------------------*/
-#pragma once
-/*__PUBLISH_SECTION_START__*/
-
-#include "ECObjects.h"
-#include <Geom/GeomApi.h>
-
-BENTLEY_TYPEDEFS (BeXmlDom)
-BENTLEY_TYPEDEFS (BeXmlNode)
-
-BEGIN_BENTLEY_EC_NAMESPACE
-
-//! @addtogroup ECObjectsGroup
-//! ECObjects is a set of abstractions for working with engineering/business data and metadata. 
-//! "EC" stands for "Engineering Content".
-//! There are several implementations of the ECObjects abstractions:
-//! @li In XML (two formats ECSchemaXML and ECInstanceXML)
-//! @li This native C++ implementation
-//! @li In .NET (multiple implementations of IECInstance, IECClass, and related interfaces. One implementation actually wraps a native IECInstance with a managed one
-//!
-//! You can think of an ECClass as being like a C++ or .NET class that only defines properties (ECClasses define no methods or behaviors.) In some ways, they are closer to .NET interfaces that hold only properties... or C++ pure virtual abstract base classes that only contain property getters and setters. They are also very analogous to a database table definition.
-//!
-//! ECClasses contain ECProperties. These are property *definitions* not values.
-//!
-//! ECInstances represent instances of objects. Each "belongs" to an ECClass and holds ECPropertyValues. They are somewhat analogous to the rows of a database table.
-//!
-//! An ECSchema is just a collection of ECClasses.
-//!
-//! There are also ECRelationshipClasses that are ECClasses that also define "RelationshipConstraints" indicating what ECClasses they relate. ECRelationshipInstances represent the relationships between the ECinstances (defined/constrainted by their ECRelationshipClass) ECRelationships work more like database foreign key constraint that C++ pointers or .NET object references.
-//! @see Bentley::EC
-
-//! @cond DONTINCLUDEINDOC
-// Define structure used to pass data to/from callback that is used to allocate memory in a native IECInstance.
-// This is needed to support embedding a native instance in a managed instance without requiring the managed
-// instance to be Disposed.
-
-enum  UseFlags
-    {
-    USE_FLAG_ADDGAPS    = 0x0000,
-    USE_FLAG_REMOVEGAPS = 0x0001,
-    };
-
-struct MemoryCallbackData
-    {
-    byte*   dataAddress;
-    size_t  gapSize;
-    byte*   gapAddress;
-    size_t  instanceGapSize;
-    byte*   instanceGapAddress;
-    byte*   newDataAddress;
-    UInt16  useFlags;
-
-    MemoryCallbackData ()
-        {
-        dataAddress = NULL;
-        gapSize = 0;
-        gapAddress = NULL;
-        instanceGapSize = 0;
-        instanceGapAddress = NULL;
-        newDataAddress = NULL;
-        useFlags = USE_FLAG_ADDGAPS;
-        }
-    };
-
-// Declare an unmanaged function prototype 
-// Note the use of __stdcall for compatibility with managed code
-typedef int (STDCALL_ATTRIBUTE *EmbeddedInstanceCallbackP)(MemoryCallbackData* callbackData);
-//! @endcond
-
-//////////////////////////////////////////////////////////////////////////////////
-//  The following definitions are used to allow a struct property to generate a
-//  custom XML representation of itself. This was required to support 8.11 
-//  installedTypes as Vancouver ECStructs  
-//////////////////////////////////////////////////////////////////////////////////
-typedef bmap<WString, ICustomECStructSerializerP> NameSerializerMap;
-
-struct ICustomECStructSerializer
-    {
-    virtual bool            UsesCustomStructXmlString  (StructECPropertyP structProperty, IECInstanceCR ecInstance) const = 0;
-    virtual ECObjectsStatus GenerateXmlString  (WString& xmlString, StructECPropertyP structProperty, IECInstanceCR ecInstance, WCharCP baseAccessString) const = 0;
-    virtual void            LoadStructureFromString (StructECPropertyP structProperty, IECInstanceR ecInstance, WCharCP baseAccessString, WCharCP valueString) = 0;
-    };
-
-struct CustomStructSerializerManager
-{
-private:
-    NameSerializerMap   m_serializers;
-
-    CustomStructSerializerManager();
-    ~CustomStructSerializerManager();
-
-    ICustomECStructSerializerP GetCustomSerializer (WCharCP serializerName) const;
-
-public:
-    ECOBJECTS_EXPORT  ICustomECStructSerializerP            GetCustomSerializer (StructECPropertyP structProperty, IECInstanceCR ecInstance) const;
-    ECOBJECTS_EXPORT  static CustomStructSerializerManagerR GetManager();
-    ECOBJECTS_EXPORT  BentleyStatus                         AddCustomSerializer (WCharCP serializerName, ICustomECStructSerializerP serializer);
-};
-
-typedef RefCountedPtr<IECInstance> IECInstancePtr;
-//=======================================================================================    
-//! @ingroup ECObjectsGroup
-//! EC::IECInstance is the native equivalent of a .NET IECInstance.
-//! Unlike IECInstance, it is not a pure interface, but is a concrete struct.
-//! Whereas in .NET, one might implement IECInstance, or use the "Lightweight" system
-//! in Bentley.ECObjects.Lightweight, in native "ECObjects" you write a class that implements
-//! the DgnECInstanceEnabler interface and one or more related interfaces to supply functionality 
-//! to the EC::IECInstance.
-//! We could call these "enabled" instances as opposed to "lightweight".
-//! @see ECEnabler
-//=======================================================================================    
-struct IECInstance : RefCountedBase
-    {
-private:
-    WCharCP GetInstanceLabelPropertyName () const;
-
-protected:    
-    ECOBJECTS_EXPORT IECInstance(); 
-    ECOBJECTS_EXPORT virtual ~IECInstance();
-
-    virtual WString             _GetInstanceId() const = 0; // Virtual and returning WString because a subclass may want to calculate it on demand
-    virtual ECObjectsStatus     _GetValue (ECValueR v, WCharCP managedPropertyAccessor, bool useArrayIndex, UInt32 arrayIndex) const = 0;
-    virtual ECObjectsStatus     _GetValue (ECValueR v, UInt32 propertyIndex, bool useArrayIndex, UInt32 arrayIndex) const = 0;
-public:
-    virtual ECObjectsStatus     _SetValue (WCharCP managedPropertyAccessor, ECValueCR v, bool useArrayIndex, UInt32 arrayIndex) = 0;
-protected:
-    virtual ECObjectsStatus     _SetValue (UInt32 propertyIndex, ECValueCR v, bool useArrayIndex, UInt32 arrayIndex) = 0;
-    virtual ECObjectsStatus     _InsertArrayElements (WCharCP managedPropertyAccessor, UInt32 index, UInt32 size, EC::EmbeddedInstanceCallbackP memoryReallocationCallbackP) = 0;
-    virtual ECObjectsStatus     _AddArrayElements (WCharCP managedPropertyAccessor, UInt32 size, EC::EmbeddedInstanceCallbackP memoryReallocationCallbackP) = 0;
-    virtual ECObjectsStatus     _RemoveArrayElement (WCharCP managedPropertyAccessor, UInt32 index) = 0;
-    virtual ECObjectsStatus     _ClearArray (WCharCP managedPropertyAccessor) = 0;    
-    virtual ECEnablerCR         _GetEnabler() const = 0;
-    virtual bool                _IsReadOnly() const = 0;
-    virtual WString             _ToString (WCharCP indent) const = 0;
-    virtual size_t              _GetOffsetToIECInstance () const = 0;
-    ECOBJECTS_EXPORT virtual ECObjectsStatus       _SetInstanceId(WCharCP);
-    ECOBJECTS_EXPORT virtual ECObjectsStatus       _GetDisplayLabel (WString& displayLabel) const;    
-    ECOBJECTS_EXPORT virtual ECObjectsStatus       _SetDisplayLabel (WCharCP displayLabel);    
-    ECOBJECTS_EXPORT virtual MemoryECInstanceBase* _GetAsMemoryECInstance () const;
-    //! If you override one of these IsPropertyReadOnly methods, you should override the other.
-    ECOBJECTS_EXPORT virtual bool                  _IsPropertyReadOnly (WCharCP accessString) const;
-    ECOBJECTS_EXPORT virtual bool                  _IsPropertyReadOnly (UInt32 propertyIndex) const;
-
-public:
-    ECOBJECTS_EXPORT void const*        GetBaseAddress () {return this;}
-    ECOBJECTS_EXPORT ECEnablerCR        GetEnabler() const;
-    ECOBJECTS_EXPORT ECEnablerR         GetEnablerR() const;      // use when enabler.ObtainStandaloneEnabler is called since a new enabler may be created.
-
-    ECOBJECTS_EXPORT WString            GetInstanceId() const;
-    ECOBJECTS_EXPORT ECObjectsStatus    SetInstanceId(WCharCP instanceId);
-    ECOBJECTS_EXPORT bool               IsReadOnly() const;
-    
-    ECOBJECTS_EXPORT ECClassCR          GetClass() const;
-    ECOBJECTS_EXPORT ECObjectsStatus    GetValue (ECValueR v, WCharCP managedPropertyAccessor) const;    
-    ECOBJECTS_EXPORT ECObjectsStatus    GetValue (ECValueR v, WCharCP managedPropertyAccessor, UInt32 index) const;
-    ECOBJECTS_EXPORT ECObjectsStatus    GetValue (ECValueR v, UInt32 propertyIndex) const;
-    ECOBJECTS_EXPORT ECObjectsStatus    GetValue (ECValueR v, UInt32 propertyIndex, UInt32 arrayIndex) const;
-    ECOBJECTS_EXPORT ECObjectsStatus    SetValue (WCharCP managedPropertyAccessor, ECValueCR v);    
-    ECOBJECTS_EXPORT ECObjectsStatus    SetValue (WCharCP managedPropertyAccessor, ECValueCR v, UInt32 index);
-    ECOBJECTS_EXPORT ECObjectsStatus    SetValue (UInt32 propertyIndex, ECValueCR v);
-    ECOBJECTS_EXPORT ECObjectsStatus    SetValue (UInt32 propertyIndex, ECValueCR v, UInt32 arrayIndex);
-    ECOBJECTS_EXPORT ECObjectsStatus    GetValueUsingAccessor (ECValueR v, ECValueAccessorCR accessor) const;
-    ECOBJECTS_EXPORT ECObjectsStatus    SetValueUsingAccessor (ECValueAccessorCR accessor, ECValueCR v);
-    
-    ECOBJECTS_EXPORT static bool        IsFixedArrayProperty (EC::IECInstanceR instance, WCharCP accessString);
-
-    ECOBJECTS_EXPORT bool               IsPropertyReadOnly (WCharCP accessString) const;
-    ECOBJECTS_EXPORT bool               IsPropertyReadOnly (UInt32 propertyIndex) const;
-
-    //! Contract:
-    //! - For all of the methods, the managedPropertyAccessor should be in the "array element" form, 
-    //!   e.g. "Aliases[]" instead of "Aliases"         
-    ECOBJECTS_EXPORT ECObjectsStatus      InsertArrayElements (WCharCP managedPropertyAccessor, UInt32 index, UInt32 size, EC::EmbeddedInstanceCallbackP memoryReallocationCallbackP=NULL); //WIP_FUSION Return the new count?   
-    ECOBJECTS_EXPORT ECObjectsStatus      AddArrayElements (WCharCP managedPropertyAccessor, UInt32 size, EC::EmbeddedInstanceCallbackP memoryReallocationCallbackP=NULL); //WIP_FUSION Return the new count?
-    ECOBJECTS_EXPORT ECObjectsStatus      RemoveArrayElement (WCharCP managedPropertyAccessor, UInt32 index); //WIP_FUSION return the removed one? YAGNI? Return the new count?
-    ECOBJECTS_EXPORT ECObjectsStatus      ClearArray (WCharCP managedPropertyAccessor);    
-    ECOBJECTS_EXPORT ECObjectsStatus      GetDisplayLabel (WString& displayLabel) const;    
-    ECOBJECTS_EXPORT ECObjectsStatus      SetDisplayLabel (WCharCP displayLabel);    
-    
-    ECOBJECTS_EXPORT MemoryECInstanceBase* GetAsMemoryECInstance () const;
-    ECOBJECTS_EXPORT size_t                GetOffsetToIECInstance () const;
-
-    //WIP_FUSION ParseExpectedNIndices should move to AccessStringHelper struct... along with method to convert to/from .NET ECObjects style accessString
-    ECOBJECTS_EXPORT static int         ParseExpectedNIndices (WCharCP managedPropertyAccessor);
-    
-    ECOBJECTS_EXPORT WString            ToString (WCharCP indent) const;
-
-    ECOBJECTS_EXPORT static void        Debug_ResetAllocationStats ();
-    ECOBJECTS_EXPORT static void        Debug_DumpAllocationStats (WCharCP prefix);
-    ECOBJECTS_EXPORT static void        Debug_GetAllocationStats (int* currentLive, int* totalAllocs, int* totalFrees);
-    ECOBJECTS_EXPORT static void        Debug_ReportLeaks (bvector<WString>& classNamesToExclude);
-
-<<<<<<< HEAD
-    ECOBJECTS_EXPORT static InstanceReadStatus  ReadFromXmlFile   (IECInstancePtr& ecInstance, WCharCP fileName,   ECInstanceDeserializationContextR context);
-    ECOBJECTS_EXPORT static InstanceReadStatus  ReadFromXmlStream (IECInstancePtr& ecInstance, IStreamP stream,    ECInstanceDeserializationContextR context);
-    ECOBJECTS_EXPORT static InstanceReadStatus  ReadFromXmlString (IECInstancePtr& ecInstance, WCharCP xmlString,  ECInstanceDeserializationContextR context);
-    ECOBJECTS_EXPORT static InstanceReadStatus  ReadFromBeXmlDom  (IECInstancePtr& ecInstance, BeXmlDomR xmlNode,  ECInstanceDeserializationContextR context);
-    ECOBJECTS_EXPORT static InstanceReadStatus  ReadFromBeXmlNode (IECInstancePtr& ecInstance, BeXmlNodeR xmlNode, ECInstanceDeserializationContextR context);
-
-    ECOBJECTS_EXPORT InstanceWriteStatus        WriteToXmlFile   (WCharCP fileName, bool isStandAlone, bool writeInstanceId);
-    ECOBJECTS_EXPORT InstanceWriteStatus        WriteToXmlStream (IStreamP stream, bool isStandAlone, bool writeInstanceId);
-    ECOBJECTS_EXPORT InstanceWriteStatus        WriteToXmlString (WString & ecInstanceXml, bool isStandAlone, bool writeInstanceId);
-    ECOBJECTS_EXPORT InstanceWriteStatus        WriteToBeXmlNode (BeXmlNodeR xmlNode);
-=======
-    ECOBJECTS_EXPORT static InstanceReadStatus   ReadFromXmlFile   (IECInstancePtr& ecInstance, WCharCP fileName, ECInstanceReadContextR context);
-    ECOBJECTS_EXPORT static InstanceReadStatus   ReadFromXmlStream (IECInstancePtr& ecInstance, IStreamP stream, ECInstanceReadContextR context);
-    ECOBJECTS_EXPORT static InstanceReadStatus   ReadFromXmlString (IECInstancePtr& ecInstance, WCharCP xmlString, ECInstanceReadContextR context);
-
-    ECOBJECTS_EXPORT InstanceWriteStatus            WriteToXmlFile   (WCharCP fileName, bool isCompleteXmlDocument, bool writeInstanceId);
-    ECOBJECTS_EXPORT InstanceWriteStatus            WriteToXmlStream (IStreamP stream, bool isCompleteXmlDocument, bool writeInstanceId);
-    ECOBJECTS_EXPORT InstanceWriteStatus            WriteToXmlString (WStringR ecInstanceXml, bool isCompleteXmlDocument, bool writeInstanceId);
->>>>>>> 4f88548b
-    };
-    
-//=======================================================================================    
-//! @ingroup ECObjectsGroup
-//! EC::IECRelationshipInstance is the native equivalent of a .NET IECRelationshipInstance.
-//! @see IECInstance, ECRelationshipClass
-//=======================================================================================    
-struct IECRelationshipInstance : virtual IECInstance
-    {
-    private:
-        virtual void            _SetSource (IECInstanceP instance) = 0;
-        virtual IECInstancePtr  _GetSource () const = 0;
-        virtual ECObjectsStatus _GetSourceOrderId (Int64& sourceOrderId) const = 0;
-        virtual void            _SetTarget (IECInstanceP instance)= 0;
-        virtual IECInstancePtr  _GetTarget () const = 0;
-        virtual ECObjectsStatus _GetTargetOrderId (Int64& targetOrderId) const = 0;
-
-    public:
-        ECOBJECTS_EXPORT void            SetSource (IECInstanceP instance);
-        ECOBJECTS_EXPORT IECInstancePtr  GetSource () const;
-        ECOBJECTS_EXPORT ECObjectsStatus GetSourceOrderId (Int64& targetOrderId) const;
-        ECOBJECTS_EXPORT void            SetTarget (IECInstanceP instance);
-        ECOBJECTS_EXPORT IECInstancePtr  GetTarget () const;
-        ECOBJECTS_EXPORT ECObjectsStatus GetTargetOrderId (Int64& targetOrderId) const;
-    };
-
-typedef RefCountedPtr<IECRelationshipInstance> IECRelationshipInstancePtr;
-        
-
-/*__PUBLISH_SECTION_END__*/
-
-struct ECStructArrayMemberAccessor;
-
-struct ECInstanceInteropHelper
-    {
-    // These are not convenience methods.  They are intended for managed callers.  They enable
-    // an access pattern that can get a value with only one managed to native transition    
-    ECOBJECTS_EXPORT static ECObjectsStatus GetValue         (IECInstanceCR, ECValueR value,          WCharCP managedPropertyAccessor);
-    ECOBJECTS_EXPORT static ECObjectsStatus GetInteger       (IECInstanceCR, int & value,             WCharCP managedPropertyAccessor);
-    ECOBJECTS_EXPORT static ECObjectsStatus GetLong          (IECInstanceCR, Int64 & value,           WCharCP managedPropertyAccessor);
-    ECOBJECTS_EXPORT static ECObjectsStatus GetDouble        (IECInstanceCR, double & value,          WCharCP managedPropertyAccessor);
-    ECOBJECTS_EXPORT static ECObjectsStatus GetString        (IECInstanceCR, WCharCP & value, WCharCP managedPropertyAccessor);
-    ECOBJECTS_EXPORT static ECObjectsStatus GetBoolean       (IECInstanceCR, bool & value,            WCharCP managedPropertyAccessor);
-    ECOBJECTS_EXPORT static ECObjectsStatus GetPoint2D       (IECInstanceCR, DPoint2dR value,         WCharCP managedPropertyAccessor);
-    ECOBJECTS_EXPORT static ECObjectsStatus GetPoint3D       (IECInstanceCR, DPoint3dR value,         WCharCP managedPropertyAccessor);
-    ECOBJECTS_EXPORT static ECObjectsStatus GetDateTime      (IECInstanceCR, SystemTimeR value,       WCharCP managedPropertyAccessor);
-    ECOBJECTS_EXPORT static ECObjectsStatus GetDateTimeTicks (IECInstanceCR, Int64 & value,           WCharCP managedPropertyAccessor);
-
-    ECOBJECTS_EXPORT static ECObjectsStatus SetValue         (IECInstanceR, WCharCP managedPropertyAccessor, ECValueCR value);
-    ECOBJECTS_EXPORT static ECObjectsStatus SetLongValue     (IECInstanceR, WCharCP managedPropertyAccessor, Int64 value);
-    ECOBJECTS_EXPORT static ECObjectsStatus SetIntegerValue  (IECInstanceR, WCharCP managedPropertyAccessor, int value);
-    ECOBJECTS_EXPORT static ECObjectsStatus SetStringValue   (IECInstanceR, WCharCP managedPropertyAccessor, WCharCP value);
-    ECOBJECTS_EXPORT static ECObjectsStatus SetDoubleValue   (IECInstanceR, WCharCP managedPropertyAccessor, double value);
-    ECOBJECTS_EXPORT static ECObjectsStatus SetBooleanValue  (IECInstanceR, WCharCP managedPropertyAccessor, bool value);
-    ECOBJECTS_EXPORT static ECObjectsStatus SetPoint2DValue  (IECInstanceR, WCharCP managedPropertyAccessor, DPoint2dCR value);
-    ECOBJECTS_EXPORT static ECObjectsStatus SetPoint3DValue  (IECInstanceR, WCharCP managedPropertyAccessor, DPoint3dCR value);
-    ECOBJECTS_EXPORT static ECObjectsStatus SetDateTimeValue (IECInstanceR, WCharCP managedPropertyAccessor, SystemTimeR value);
-    ECOBJECTS_EXPORT static ECObjectsStatus SetDateTimeTicks (IECInstanceR, WCharCP managedPropertyAccessor, Int64 value);
-
-    ECOBJECTS_EXPORT static ECObjectsStatus GetInteger       (IECInstanceCR, int & value,        ECValueAccessorCR accessor);
-    ECOBJECTS_EXPORT static ECObjectsStatus GetLong          (IECInstanceCR, Int64 & value,      ECValueAccessorCR accessor);
-    ECOBJECTS_EXPORT static ECObjectsStatus GetDouble        (IECInstanceCR, double & value,     ECValueAccessorCR accessor);
-    ECOBJECTS_EXPORT static ECObjectsStatus GetString        (IECInstanceCR, WCharCP & value,    ECValueAccessorCR accessor);
-    ECOBJECTS_EXPORT static ECObjectsStatus GetBoolean       (IECInstanceCR, bool & value,       ECValueAccessorCR accessor);
-    ECOBJECTS_EXPORT static ECObjectsStatus GetPoint2D       (IECInstanceCR, DPoint2dR value,    ECValueAccessorCR accessor);
-    ECOBJECTS_EXPORT static ECObjectsStatus GetPoint3D       (IECInstanceCR, DPoint3dR value,    ECValueAccessorCR accessor);
-    ECOBJECTS_EXPORT static ECObjectsStatus GetDateTime      (IECInstanceCR, SystemTimeR value,  ECValueAccessorCR accessor);
-    ECOBJECTS_EXPORT static ECObjectsStatus GetDateTimeTicks (IECInstanceCR, Int64 & value,      ECValueAccessorCR accessor);
-
-    ECOBJECTS_EXPORT static ECObjectsStatus SetValue         (IECInstanceR, ECValueAccessorCR accessor, ECValueCR value);
-    ECOBJECTS_EXPORT static ECObjectsStatus SetLongValue     (IECInstanceR, ECValueAccessorCR accessor, Int64 value);
-    ECOBJECTS_EXPORT static ECObjectsStatus SetIntegerValue  (IECInstanceR, ECValueAccessorCR accessor, int value);
-    ECOBJECTS_EXPORT static ECObjectsStatus SetStringValue   (IECInstanceR, ECValueAccessorCR accessor, WCharCP value);
-    ECOBJECTS_EXPORT static ECObjectsStatus SetDoubleValue   (IECInstanceR, ECValueAccessorCR accessor, double value);
-    ECOBJECTS_EXPORT static ECObjectsStatus SetBooleanValue  (IECInstanceR, ECValueAccessorCR accessor, bool value);
-    ECOBJECTS_EXPORT static ECObjectsStatus SetPoint2DValue  (IECInstanceR, ECValueAccessorCR accessor, DPoint2dCR value);
-    ECOBJECTS_EXPORT static ECObjectsStatus SetPoint3DValue  (IECInstanceR, ECValueAccessorCR accessor, DPoint3dCR value);
-    ECOBJECTS_EXPORT static ECObjectsStatus SetDateTimeValue (IECInstanceR, ECValueAccessorCR accessor, SystemTimeR value);
-    ECOBJECTS_EXPORT static ECObjectsStatus SetDateTimeTicks (IECInstanceR, ECValueAccessorCR accessor, Int64 value);
-
-    ECOBJECTS_EXPORT static bool            IsNull (IECInstanceR, ECValueAccessorCR);
-    ECOBJECTS_EXPORT static void            SetToNull (IECInstanceR, ECValueAccessorCR);
-
-    ECOBJECTS_EXPORT static bool            IsPropertyReadOnly (IECInstanceCR, ECValueAccessorR);
-    ECOBJECTS_EXPORT static EC::ECEnablerP  GetEnablerForStructArrayEntry (IECInstanceR instance, ECValueAccessorR arrayMemberAccessor, WCharCP schemaName, WCharCP className);
-    ECOBJECTS_EXPORT static ECObjectsStatus GetStructArrayEntry (EC::ECValueAccessorR structArrayEntryValueAccessor, IECInstanceR instance, UInt32 index, EC::ECValueAccessorCR structArrayValueAccessor, 
-                                                                  bool createPropertyIfNotFound, WCharCP wcharAccessString, WCharCP schemaName, WCharCP className);
-
-    ECOBJECTS_EXPORT static PrimitiveType   GetPrimitiveType       (IECInstanceCR instance, int propertyIndex);
-    ECOBJECTS_EXPORT static bool            IsStructArray          (IECInstanceCR instance, int propertyIndex);
-    ECOBJECTS_EXPORT static bool            IsArray                (IECInstanceCR instance, int propertyIndex);
-    ECOBJECTS_EXPORT static bool            IsCalculatedECProperty (IECInstanceCR instance, int propertyIndex);
-
-    //! Gets the next property index in the instance or struct that is being enumerated.
-    //! @param [I/O] propertyIndex    - the next property index of a property belonging to the struct or instance that is being enumerated.
-    //!                                 Should start as -1 for instance enumeration, or the first index of a struct for struct enumeration.
-    //! @param [Out] structNameLength - if an embedded struct has been found, the length of the name of that embedded struct.
-    //! @param [Out] accessor         - a pointer to the access string of the next property
-    //! @param       instance         - the incoming instance
-    //! @param       prefix           - the length of the name of the struct or embedded struct that is being enumerated
-    //! @param       includeNulls     - whether or not the enumerator should skip null values (per ECObjects, structs are never null)
-    //! @param       firstRunInStruct - whether or not this is the first time this method has been called in a struct enumerator.
-    //!                                 This parameter will cause GetNextInteropProperty to avoid incrementing propertyIndex, as 
-    //!                                 propertyIndex starts is the first property of that struct.
-    ECOBJECTS_EXPORT static bool            GetNextInteropProperty (int& propertyIndex, int& structNameLength, WCharCP& accessor, IECInstanceCR instance, int prefix, bool includeNulls, bool firstRunInStruct);
-    ECOBJECTS_EXPORT static int             FirstIndexOfStruct     (IECInstanceCR instance, WCharCP structName);
-
-    ECOBJECTS_EXPORT static ECObjectsStatus SetValueByIndex         (IECInstanceR instance, int propertyIndex, int arrayIndex, ECValueCR value);
-    ECOBJECTS_EXPORT static ECObjectsStatus GetValueByIndex         (ECValueR value, IECInstanceCR instance, int propertyIndex, int arrayIndex);
-    };
-
-/*__PUBLISH_SECTION_START__*/
-
-
-END_BENTLEY_EC_NAMESPACE
+/*--------------------------------------------------------------------------------------+
+|
+|     $Source: PublicApi/ECObjects/ECInstance.h $
+|
+|   $Copyright: (c) 2011 Bentley Systems, Incorporated. All rights reserved. $
+|
++--------------------------------------------------------------------------------------*/
+#pragma once
+/*__PUBLISH_SECTION_START__*/
+
+#include "ECObjects.h"
+#include <Geom/GeomApi.h>
+
+BENTLEY_TYPEDEFS (BeXmlDom)
+BENTLEY_TYPEDEFS (BeXmlNode)
+
+BEGIN_BENTLEY_EC_NAMESPACE
+
+//! @addtogroup ECObjectsGroup
+//! ECObjects is a set of abstractions for working with engineering/business data and metadata. 
+//! "EC" stands for "Engineering Content".
+//! There are several implementations of the ECObjects abstractions:
+//! @li In XML (two formats ECSchemaXML and ECInstanceXML)
+//! @li This native C++ implementation
+//! @li In .NET (multiple implementations of IECInstance, IECClass, and related interfaces. One implementation actually wraps a native IECInstance with a managed one
+//!
+//! You can think of an ECClass as being like a C++ or .NET class that only defines properties (ECClasses define no methods or behaviors.) In some ways, they are closer to .NET interfaces that hold only properties... or C++ pure virtual abstract base classes that only contain property getters and setters. They are also very analogous to a database table definition.
+//!
+//! ECClasses contain ECProperties. These are property *definitions* not values.
+//!
+//! ECInstances represent instances of objects. Each "belongs" to an ECClass and holds ECPropertyValues. They are somewhat analogous to the rows of a database table.
+//!
+//! An ECSchema is just a collection of ECClasses.
+//!
+//! There are also ECRelationshipClasses that are ECClasses that also define "RelationshipConstraints" indicating what ECClasses they relate. ECRelationshipInstances represent the relationships between the ECinstances (defined/constrainted by their ECRelationshipClass) ECRelationships work more like database foreign key constraint that C++ pointers or .NET object references.
+//! @see Bentley::EC
+
+//! @cond DONTINCLUDEINDOC
+// Define structure used to pass data to/from callback that is used to allocate memory in a native IECInstance.
+// This is needed to support embedding a native instance in a managed instance without requiring the managed
+// instance to be Disposed.
+
+enum  UseFlags
+    {
+    USE_FLAG_ADDGAPS    = 0x0000,
+    USE_FLAG_REMOVEGAPS = 0x0001,
+    };
+
+struct MemoryCallbackData
+    {
+    byte*   dataAddress;
+    size_t  gapSize;
+    byte*   gapAddress;
+    size_t  instanceGapSize;
+    byte*   instanceGapAddress;
+    byte*   newDataAddress;
+    UInt16  useFlags;
+
+    MemoryCallbackData ()
+        {
+        dataAddress = NULL;
+        gapSize = 0;
+        gapAddress = NULL;
+        instanceGapSize = 0;
+        instanceGapAddress = NULL;
+        newDataAddress = NULL;
+        useFlags = USE_FLAG_ADDGAPS;
+        }
+    };
+
+// Declare an unmanaged function prototype 
+// Note the use of __stdcall for compatibility with managed code
+typedef int (STDCALL_ATTRIBUTE *EmbeddedInstanceCallbackP)(MemoryCallbackData* callbackData);
+//! @endcond
+
+//////////////////////////////////////////////////////////////////////////////////
+//  The following definitions are used to allow a struct property to generate a
+//  custom XML representation of itself. This was required to support 8.11 
+//  installedTypes as Vancouver ECStructs  
+//////////////////////////////////////////////////////////////////////////////////
+typedef bmap<WString, ICustomECStructSerializerP> NameSerializerMap;
+
+struct ICustomECStructSerializer
+    {
+    virtual bool            UsesCustomStructXmlString  (StructECPropertyP structProperty, IECInstanceCR ecInstance) const = 0;
+    virtual ECObjectsStatus GenerateXmlString  (WString& xmlString, StructECPropertyP structProperty, IECInstanceCR ecInstance, WCharCP baseAccessString) const = 0;
+    virtual void            LoadStructureFromString (StructECPropertyP structProperty, IECInstanceR ecInstance, WCharCP baseAccessString, WCharCP valueString) = 0;
+    };
+
+struct CustomStructSerializerManager
+{
+private:
+    NameSerializerMap   m_serializers;
+
+    CustomStructSerializerManager();
+    ~CustomStructSerializerManager();
+
+    ICustomECStructSerializerP GetCustomSerializer (WCharCP serializerName) const;
+
+public:
+    ECOBJECTS_EXPORT  ICustomECStructSerializerP            GetCustomSerializer (StructECPropertyP structProperty, IECInstanceCR ecInstance) const;
+    ECOBJECTS_EXPORT  static CustomStructSerializerManagerR GetManager();
+    ECOBJECTS_EXPORT  BentleyStatus                         AddCustomSerializer (WCharCP serializerName, ICustomECStructSerializerP serializer);
+};
+
+typedef RefCountedPtr<IECInstance> IECInstancePtr;
+//=======================================================================================    
+//! @ingroup ECObjectsGroup
+//! EC::IECInstance is the native equivalent of a .NET IECInstance.
+//! Unlike IECInstance, it is not a pure interface, but is a concrete struct.
+//! Whereas in .NET, one might implement IECInstance, or use the "Lightweight" system
+//! in Bentley.ECObjects.Lightweight, in native "ECObjects" you write a class that implements
+//! the DgnECInstanceEnabler interface and one or more related interfaces to supply functionality 
+//! to the EC::IECInstance.
+//! We could call these "enabled" instances as opposed to "lightweight".
+//! @see ECEnabler
+//=======================================================================================    
+struct IECInstance : RefCountedBase
+    {
+private:
+    WCharCP GetInstanceLabelPropertyName () const;
+
+protected:    
+    ECOBJECTS_EXPORT IECInstance(); 
+    ECOBJECTS_EXPORT virtual ~IECInstance();
+
+    virtual WString             _GetInstanceId() const = 0; // Virtual and returning WString because a subclass may want to calculate it on demand
+    virtual ECObjectsStatus     _GetValue (ECValueR v, WCharCP managedPropertyAccessor, bool useArrayIndex, UInt32 arrayIndex) const = 0;
+    virtual ECObjectsStatus     _GetValue (ECValueR v, UInt32 propertyIndex, bool useArrayIndex, UInt32 arrayIndex) const = 0;
+public:
+    virtual ECObjectsStatus     _SetValue (WCharCP managedPropertyAccessor, ECValueCR v, bool useArrayIndex, UInt32 arrayIndex) = 0;
+protected:
+    virtual ECObjectsStatus     _SetValue (UInt32 propertyIndex, ECValueCR v, bool useArrayIndex, UInt32 arrayIndex) = 0;
+    virtual ECObjectsStatus     _InsertArrayElements (WCharCP managedPropertyAccessor, UInt32 index, UInt32 size, EC::EmbeddedInstanceCallbackP memoryReallocationCallbackP) = 0;
+    virtual ECObjectsStatus     _AddArrayElements (WCharCP managedPropertyAccessor, UInt32 size, EC::EmbeddedInstanceCallbackP memoryReallocationCallbackP) = 0;
+    virtual ECObjectsStatus     _RemoveArrayElement (WCharCP managedPropertyAccessor, UInt32 index) = 0;
+    virtual ECObjectsStatus     _ClearArray (WCharCP managedPropertyAccessor) = 0;    
+    virtual ECEnablerCR         _GetEnabler() const = 0;
+    virtual bool                _IsReadOnly() const = 0;
+    virtual WString             _ToString (WCharCP indent) const = 0;
+    virtual size_t              _GetOffsetToIECInstance () const = 0;
+    ECOBJECTS_EXPORT virtual ECObjectsStatus       _SetInstanceId(WCharCP);
+    ECOBJECTS_EXPORT virtual ECObjectsStatus       _GetDisplayLabel (WString& displayLabel) const;    
+    ECOBJECTS_EXPORT virtual ECObjectsStatus       _SetDisplayLabel (WCharCP displayLabel);    
+    ECOBJECTS_EXPORT virtual MemoryECInstanceBase* _GetAsMemoryECInstance () const;
+    //! If you override one of these IsPropertyReadOnly methods, you should override the other.
+    ECOBJECTS_EXPORT virtual bool                  _IsPropertyReadOnly (WCharCP accessString) const;
+    ECOBJECTS_EXPORT virtual bool                  _IsPropertyReadOnly (UInt32 propertyIndex) const;
+
+public:
+    ECOBJECTS_EXPORT void const*        GetBaseAddress () {return this;}
+    ECOBJECTS_EXPORT ECEnablerCR        GetEnabler() const;
+    ECOBJECTS_EXPORT ECEnablerR         GetEnablerR() const;      // use when enabler.ObtainStandaloneEnabler is called since a new enabler may be created.
+
+    ECOBJECTS_EXPORT WString            GetInstanceId() const;
+    ECOBJECTS_EXPORT ECObjectsStatus    SetInstanceId(WCharCP instanceId);
+    ECOBJECTS_EXPORT bool               IsReadOnly() const;
+    
+    ECOBJECTS_EXPORT ECClassCR          GetClass() const;
+    ECOBJECTS_EXPORT ECObjectsStatus    GetValue (ECValueR v, WCharCP managedPropertyAccessor) const;    
+    ECOBJECTS_EXPORT ECObjectsStatus    GetValue (ECValueR v, WCharCP managedPropertyAccessor, UInt32 index) const;
+    ECOBJECTS_EXPORT ECObjectsStatus    GetValue (ECValueR v, UInt32 propertyIndex) const;
+    ECOBJECTS_EXPORT ECObjectsStatus    GetValue (ECValueR v, UInt32 propertyIndex, UInt32 arrayIndex) const;
+    ECOBJECTS_EXPORT ECObjectsStatus    SetValue (WCharCP managedPropertyAccessor, ECValueCR v);    
+    ECOBJECTS_EXPORT ECObjectsStatus    SetValue (WCharCP managedPropertyAccessor, ECValueCR v, UInt32 index);
+    ECOBJECTS_EXPORT ECObjectsStatus    SetValue (UInt32 propertyIndex, ECValueCR v);
+    ECOBJECTS_EXPORT ECObjectsStatus    SetValue (UInt32 propertyIndex, ECValueCR v, UInt32 arrayIndex);
+    ECOBJECTS_EXPORT ECObjectsStatus    GetValueUsingAccessor (ECValueR v, ECValueAccessorCR accessor) const;
+    ECOBJECTS_EXPORT ECObjectsStatus    SetValueUsingAccessor (ECValueAccessorCR accessor, ECValueCR v);
+    
+    ECOBJECTS_EXPORT static bool        IsFixedArrayProperty (EC::IECInstanceR instance, WCharCP accessString);
+
+    ECOBJECTS_EXPORT bool               IsPropertyReadOnly (WCharCP accessString) const;
+    ECOBJECTS_EXPORT bool               IsPropertyReadOnly (UInt32 propertyIndex) const;
+
+    //! Contract:
+    //! - For all of the methods, the managedPropertyAccessor should be in the "array element" form, 
+    //!   e.g. "Aliases[]" instead of "Aliases"         
+    ECOBJECTS_EXPORT ECObjectsStatus      InsertArrayElements (WCharCP managedPropertyAccessor, UInt32 index, UInt32 size, EC::EmbeddedInstanceCallbackP memoryReallocationCallbackP=NULL); //WIP_FUSION Return the new count?   
+    ECOBJECTS_EXPORT ECObjectsStatus      AddArrayElements (WCharCP managedPropertyAccessor, UInt32 size, EC::EmbeddedInstanceCallbackP memoryReallocationCallbackP=NULL); //WIP_FUSION Return the new count?
+    ECOBJECTS_EXPORT ECObjectsStatus      RemoveArrayElement (WCharCP managedPropertyAccessor, UInt32 index); //WIP_FUSION return the removed one? YAGNI? Return the new count?
+    ECOBJECTS_EXPORT ECObjectsStatus      ClearArray (WCharCP managedPropertyAccessor);    
+    ECOBJECTS_EXPORT ECObjectsStatus      GetDisplayLabel (WString& displayLabel) const;    
+    ECOBJECTS_EXPORT ECObjectsStatus      SetDisplayLabel (WCharCP displayLabel);    
+    
+    ECOBJECTS_EXPORT MemoryECInstanceBase* GetAsMemoryECInstance () const;
+    ECOBJECTS_EXPORT size_t                GetOffsetToIECInstance () const;
+
+    //WIP_FUSION ParseExpectedNIndices should move to AccessStringHelper struct... along with method to convert to/from .NET ECObjects style accessString
+    ECOBJECTS_EXPORT static int         ParseExpectedNIndices (WCharCP managedPropertyAccessor);
+    
+    ECOBJECTS_EXPORT WString            ToString (WCharCP indent) const;
+
+    ECOBJECTS_EXPORT static void        Debug_ResetAllocationStats ();
+    ECOBJECTS_EXPORT static void        Debug_DumpAllocationStats (WCharCP prefix);
+    ECOBJECTS_EXPORT static void        Debug_GetAllocationStats (int* currentLive, int* totalAllocs, int* totalFrees);
+    ECOBJECTS_EXPORT static void        Debug_ReportLeaks (bvector<WString>& classNamesToExclude);
+
+    ECOBJECTS_EXPORT static InstanceReadStatus  ReadFromXmlFile   (IECInstancePtr& ecInstance, WCharCP fileName,   ECInstanceDeserializationContextR context);
+    ECOBJECTS_EXPORT static InstanceReadStatus  ReadFromXmlStream (IECInstancePtr& ecInstance, IStreamP stream,    ECInstanceDeserializationContextR context);
+    ECOBJECTS_EXPORT static InstanceReadStatus  ReadFromXmlString (IECInstancePtr& ecInstance, WCharCP xmlString,  ECInstanceDeserializationContextR context);
+    ECOBJECTS_EXPORT static InstanceReadStatus  ReadFromBeXmlDom  (IECInstancePtr& ecInstance, BeXmlDomR xmlNode,  ECInstanceDeserializationContextR context);
+    ECOBJECTS_EXPORT static InstanceReadStatus  ReadFromBeXmlNode (IECInstancePtr& ecInstance, BeXmlNodeR xmlNode, ECInstanceDeserializationContextR context);
+
+    ECOBJECTS_EXPORT InstanceWriteStatus        WriteToXmlFile   (WCharCP fileName, bool isStandAlone, bool writeInstanceId);
+    ECOBJECTS_EXPORT InstanceWriteStatus        WriteToXmlStream (IStreamP stream, bool isStandAlone, bool writeInstanceId);
+    ECOBJECTS_EXPORT InstanceWriteStatus        WriteToXmlString (WString & ecInstanceXml, bool isStandAlone, bool writeInstanceId);
+    ECOBJECTS_EXPORT InstanceWriteStatus        WriteToBeXmlNode (BeXmlNodeR xmlNode);
+    };
+    
+//=======================================================================================    
+//! @ingroup ECObjectsGroup
+//! EC::IECRelationshipInstance is the native equivalent of a .NET IECRelationshipInstance.
+//! @see IECInstance, ECRelationshipClass
+//=======================================================================================    
+struct IECRelationshipInstance : virtual IECInstance
+    {
+    private:
+        virtual void            _SetSource (IECInstanceP instance) = 0;
+        virtual IECInstancePtr  _GetSource () const = 0;
+        virtual ECObjectsStatus _GetSourceOrderId (Int64& sourceOrderId) const = 0;
+        virtual void            _SetTarget (IECInstanceP instance)= 0;
+        virtual IECInstancePtr  _GetTarget () const = 0;
+        virtual ECObjectsStatus _GetTargetOrderId (Int64& targetOrderId) const = 0;
+
+    public:
+        ECOBJECTS_EXPORT void            SetSource (IECInstanceP instance);
+        ECOBJECTS_EXPORT IECInstancePtr  GetSource () const;
+        ECOBJECTS_EXPORT ECObjectsStatus GetSourceOrderId (Int64& targetOrderId) const;
+        ECOBJECTS_EXPORT void            SetTarget (IECInstanceP instance);
+        ECOBJECTS_EXPORT IECInstancePtr  GetTarget () const;
+        ECOBJECTS_EXPORT ECObjectsStatus GetTargetOrderId (Int64& targetOrderId) const;
+    };
+
+typedef RefCountedPtr<IECRelationshipInstance> IECRelationshipInstancePtr;
+        
+
+/*__PUBLISH_SECTION_END__*/
+
+struct ECStructArrayMemberAccessor;
+
+struct ECInstanceInteropHelper
+    {
+    // These are not convenience methods.  They are intended for managed callers.  They enable
+    // an access pattern that can get a value with only one managed to native transition    
+    ECOBJECTS_EXPORT static ECObjectsStatus GetValue         (IECInstanceCR, ECValueR value,          WCharCP managedPropertyAccessor);
+    ECOBJECTS_EXPORT static ECObjectsStatus GetInteger       (IECInstanceCR, int & value,             WCharCP managedPropertyAccessor);
+    ECOBJECTS_EXPORT static ECObjectsStatus GetLong          (IECInstanceCR, Int64 & value,           WCharCP managedPropertyAccessor);
+    ECOBJECTS_EXPORT static ECObjectsStatus GetDouble        (IECInstanceCR, double & value,          WCharCP managedPropertyAccessor);
+    ECOBJECTS_EXPORT static ECObjectsStatus GetString        (IECInstanceCR, WCharCP & value, WCharCP managedPropertyAccessor);
+    ECOBJECTS_EXPORT static ECObjectsStatus GetBoolean       (IECInstanceCR, bool & value,            WCharCP managedPropertyAccessor);
+    ECOBJECTS_EXPORT static ECObjectsStatus GetPoint2D       (IECInstanceCR, DPoint2dR value,         WCharCP managedPropertyAccessor);
+    ECOBJECTS_EXPORT static ECObjectsStatus GetPoint3D       (IECInstanceCR, DPoint3dR value,         WCharCP managedPropertyAccessor);
+    ECOBJECTS_EXPORT static ECObjectsStatus GetDateTime      (IECInstanceCR, SystemTimeR value,       WCharCP managedPropertyAccessor);
+    ECOBJECTS_EXPORT static ECObjectsStatus GetDateTimeTicks (IECInstanceCR, Int64 & value,           WCharCP managedPropertyAccessor);
+
+    ECOBJECTS_EXPORT static ECObjectsStatus SetValue         (IECInstanceR, WCharCP managedPropertyAccessor, ECValueCR value);
+    ECOBJECTS_EXPORT static ECObjectsStatus SetLongValue     (IECInstanceR, WCharCP managedPropertyAccessor, Int64 value);
+    ECOBJECTS_EXPORT static ECObjectsStatus SetIntegerValue  (IECInstanceR, WCharCP managedPropertyAccessor, int value);
+    ECOBJECTS_EXPORT static ECObjectsStatus SetStringValue   (IECInstanceR, WCharCP managedPropertyAccessor, WCharCP value);
+    ECOBJECTS_EXPORT static ECObjectsStatus SetDoubleValue   (IECInstanceR, WCharCP managedPropertyAccessor, double value);
+    ECOBJECTS_EXPORT static ECObjectsStatus SetBooleanValue  (IECInstanceR, WCharCP managedPropertyAccessor, bool value);
+    ECOBJECTS_EXPORT static ECObjectsStatus SetPoint2DValue  (IECInstanceR, WCharCP managedPropertyAccessor, DPoint2dCR value);
+    ECOBJECTS_EXPORT static ECObjectsStatus SetPoint3DValue  (IECInstanceR, WCharCP managedPropertyAccessor, DPoint3dCR value);
+    ECOBJECTS_EXPORT static ECObjectsStatus SetDateTimeValue (IECInstanceR, WCharCP managedPropertyAccessor, SystemTimeR value);
+    ECOBJECTS_EXPORT static ECObjectsStatus SetDateTimeTicks (IECInstanceR, WCharCP managedPropertyAccessor, Int64 value);
+
+    ECOBJECTS_EXPORT static ECObjectsStatus GetInteger       (IECInstanceCR, int & value,        ECValueAccessorCR accessor);
+    ECOBJECTS_EXPORT static ECObjectsStatus GetLong          (IECInstanceCR, Int64 & value,      ECValueAccessorCR accessor);
+    ECOBJECTS_EXPORT static ECObjectsStatus GetDouble        (IECInstanceCR, double & value,     ECValueAccessorCR accessor);
+    ECOBJECTS_EXPORT static ECObjectsStatus GetString        (IECInstanceCR, WCharCP & value,    ECValueAccessorCR accessor);
+    ECOBJECTS_EXPORT static ECObjectsStatus GetBoolean       (IECInstanceCR, bool & value,       ECValueAccessorCR accessor);
+    ECOBJECTS_EXPORT static ECObjectsStatus GetPoint2D       (IECInstanceCR, DPoint2dR value,    ECValueAccessorCR accessor);
+    ECOBJECTS_EXPORT static ECObjectsStatus GetPoint3D       (IECInstanceCR, DPoint3dR value,    ECValueAccessorCR accessor);
+    ECOBJECTS_EXPORT static ECObjectsStatus GetDateTime      (IECInstanceCR, SystemTimeR value,  ECValueAccessorCR accessor);
+    ECOBJECTS_EXPORT static ECObjectsStatus GetDateTimeTicks (IECInstanceCR, Int64 & value,      ECValueAccessorCR accessor);
+
+    ECOBJECTS_EXPORT static ECObjectsStatus SetValue         (IECInstanceR, ECValueAccessorCR accessor, ECValueCR value);
+    ECOBJECTS_EXPORT static ECObjectsStatus SetLongValue     (IECInstanceR, ECValueAccessorCR accessor, Int64 value);
+    ECOBJECTS_EXPORT static ECObjectsStatus SetIntegerValue  (IECInstanceR, ECValueAccessorCR accessor, int value);
+    ECOBJECTS_EXPORT static ECObjectsStatus SetStringValue   (IECInstanceR, ECValueAccessorCR accessor, WCharCP value);
+    ECOBJECTS_EXPORT static ECObjectsStatus SetDoubleValue   (IECInstanceR, ECValueAccessorCR accessor, double value);
+    ECOBJECTS_EXPORT static ECObjectsStatus SetBooleanValue  (IECInstanceR, ECValueAccessorCR accessor, bool value);
+    ECOBJECTS_EXPORT static ECObjectsStatus SetPoint2DValue  (IECInstanceR, ECValueAccessorCR accessor, DPoint2dCR value);
+    ECOBJECTS_EXPORT static ECObjectsStatus SetPoint3DValue  (IECInstanceR, ECValueAccessorCR accessor, DPoint3dCR value);
+    ECOBJECTS_EXPORT static ECObjectsStatus SetDateTimeValue (IECInstanceR, ECValueAccessorCR accessor, SystemTimeR value);
+    ECOBJECTS_EXPORT static ECObjectsStatus SetDateTimeTicks (IECInstanceR, ECValueAccessorCR accessor, Int64 value);
+
+    ECOBJECTS_EXPORT static bool            IsNull (IECInstanceR, ECValueAccessorCR);
+    ECOBJECTS_EXPORT static void            SetToNull (IECInstanceR, ECValueAccessorCR);
+
+    ECOBJECTS_EXPORT static bool            IsPropertyReadOnly (IECInstanceCR, ECValueAccessorR);
+    ECOBJECTS_EXPORT static EC::ECEnablerP  GetEnablerForStructArrayEntry (IECInstanceR instance, ECValueAccessorR arrayMemberAccessor, WCharCP schemaName, WCharCP className);
+    ECOBJECTS_EXPORT static ECObjectsStatus GetStructArrayEntry (EC::ECValueAccessorR structArrayEntryValueAccessor, IECInstanceR instance, UInt32 index, EC::ECValueAccessorCR structArrayValueAccessor, 
+                                                                  bool createPropertyIfNotFound, WCharCP wcharAccessString, WCharCP schemaName, WCharCP className);
+
+    ECOBJECTS_EXPORT static PrimitiveType   GetPrimitiveType       (IECInstanceCR instance, int propertyIndex);
+    ECOBJECTS_EXPORT static bool            IsStructArray          (IECInstanceCR instance, int propertyIndex);
+    ECOBJECTS_EXPORT static bool            IsArray                (IECInstanceCR instance, int propertyIndex);
+    ECOBJECTS_EXPORT static bool            IsCalculatedECProperty (IECInstanceCR instance, int propertyIndex);
+
+    //! Gets the next property index in the instance or struct that is being enumerated.
+    //! @param [I/O] propertyIndex    - the next property index of a property belonging to the struct or instance that is being enumerated.
+    //!                                 Should start as -1 for instance enumeration, or the first index of a struct for struct enumeration.
+    //! @param [Out] structNameLength - if an embedded struct has been found, the length of the name of that embedded struct.
+    //! @param [Out] accessor         - a pointer to the access string of the next property
+    //! @param       instance         - the incoming instance
+    //! @param       prefix           - the length of the name of the struct or embedded struct that is being enumerated
+    //! @param       includeNulls     - whether or not the enumerator should skip null values (per ECObjects, structs are never null)
+    //! @param       firstRunInStruct - whether or not this is the first time this method has been called in a struct enumerator.
+    //!                                 This parameter will cause GetNextInteropProperty to avoid incrementing propertyIndex, as 
+    //!                                 propertyIndex starts is the first property of that struct.
+    ECOBJECTS_EXPORT static bool            GetNextInteropProperty (int& propertyIndex, int& structNameLength, WCharCP& accessor, IECInstanceCR instance, int prefix, bool includeNulls, bool firstRunInStruct);
+    ECOBJECTS_EXPORT static int             FirstIndexOfStruct     (IECInstanceCR instance, WCharCP structName);
+
+    ECOBJECTS_EXPORT static ECObjectsStatus SetValueByIndex         (IECInstanceR instance, int propertyIndex, int arrayIndex, ECValueCR value);
+    ECOBJECTS_EXPORT static ECObjectsStatus GetValueByIndex         (ECValueR value, IECInstanceCR instance, int propertyIndex, int arrayIndex);
+    };
+
+/*__PUBLISH_SECTION_START__*/
+
+
+END_BENTLEY_EC_NAMESPACE