--- conflicted
+++ resolved
@@ -1,205 +1,201 @@
-/*--------------------------------------------------------------------------------------+
-|
-|     $Source: PublicApi/ECObjects/ECInstance.h $
-|
-|   $Copyright: (c) 2010 Bentley Systems, Incorporated. All rights reserved. $
-|
-+--------------------------------------------------------------------------------------*/
-#pragma once
-/*__PUBLISH_SECTION_START__*/
-
-#include "ECObjects.h"
-#include <Geom\GeomApi.h>
-
-BEGIN_BENTLEY_EC_NAMESPACE
-
-typedef RefCountedPtr<ECInstanceDeserializationContext>      ECInstanceDeserializationContextPtr;
-//=======================================================================================
-//! Context object used for instance creation and deserialization.</summary>
-//=======================================================================================
-struct ECInstanceDeserializationContext /*__PUBLISH_ABSTRACT__*/ : RefCountedBase
-{
-/*__PUBLISH_SECTION_END__*/
-private:
-    ECSchemaCP                      m_schema;
-    ECSchemaDeserializationContextP m_schemaContext;
-
-    /* ctor */ ECInstanceDeserializationContext(ECSchemaCP schema, ECSchemaDeserializationContextP context)
-        {
-        assert (NULL == schema || NULL == context && L"Either schema or context should be NULL");
-
-        m_schema = schema;
-        m_schemaContext = context;
-        }
-
-public:
-    ECSchemaCP                      GetSchemaCP()  { return m_schema; }
-    ECSchemaDeserializationContextP GetSchemaContextCP()  { return m_schemaContext; }
-
-/*__PUBLISH_SECTION_START__*/
-
-<<<<<<< HEAD
-    //! - For use when the caller knows the schema of the instance he is deserializing.
-    ECOBJECTS_EXPORT static ECInstanceDeserializationContextPtr CreateContext (ECSchemaCR);
-
-    //! - For use when the caller does not know the schema of the instance he is deserializing.
-    ECOBJECTS_EXPORT static ECInstanceDeserializationContextPtr CreateContext (ECSchemaDeserializationContextR);
-};
-
-typedef RefCountedPtr<IECInstance> IECInstancePtr;
-=======
-//////////////////////////////////////////////////////////////////////////////////
-//  The following definitions are used to allow a struct property to generate a
-//  custom XML representation of itself. This was required to support 8.11 
-//  installedTypes as Vancouver ECStructs  
-//////////////////////////////////////////////////////////////////////////////////
-typedef bmap<bwstring, ICustomECStructSerializerP> NameSerializerMap;
-
-struct ICustomECStructSerializer
-    {
-    virtual bool            UsesCustomStructXmlString  (StructECPropertyP structProperty, IECInstanceCR ecInstance) const = 0;
-    virtual ECObjectsStatus GenerateXmlString  (bwstring& xmlString, StructECPropertyP structProperty, IECInstanceCR ecInstance, const wchar_t * baseAccessString) const = 0;
-    virtual void            LoadStructureFromString (StructECPropertyP structProperty, IECInstanceR ecInstance, const wchar_t * baseAccessString, const wchar_t * valueString) = 0;
-    };
-
-struct CustomStructSerializerManager
-{
-private:
-    NameSerializerMap   m_serializers;
-
-    CustomStructSerializerManager();
-    ~CustomStructSerializerManager();
-
-    ICustomECStructSerializerP GetCustomSerializer (const wchar_t* serializerName) const;
-
-public:
-    ECOBJECTS_EXPORT  ICustomECStructSerializerP            GetCustomSerializer (StructECPropertyP structProperty, IECInstanceCR ecInstance) const;
-    ECOBJECTS_EXPORT  static CustomStructSerializerManagerR GetManager();
-    ECOBJECTS_EXPORT  BentleyStatus                         AddCustomSerializer (const wchar_t* serializerName, ICustomECStructSerializerP serializer);
-};
-
-
->>>>>>> 4dd23827
-//=======================================================================================    
-//! EC::IECInstance is the native equivalent of a .NET IECInstance.
-//! Unlike IECInstance, it is not a pure interface, but is a concrete struct.
-//! Whereas in .NET, one might implement IECInstance, or use the "Lightweight" system
-//! in Bentley.ECObjects.Lightweight, in native "ECObjects" you write a class that implements
-//! the DgnECInstanceEnabler interface and one or more related interfaces to supply functionality 
-//! to the EC::IECInstance.
-//! We could call these "enabled" instances as opposed to "lightweight".
-//! @see ECEnabler
-//=======================================================================================    
-struct IECInstance : RefCountedBase
-    {
-private:
-protected:    
-    ECOBJECTS_EXPORT IECInstance(); 
-    ECOBJECTS_EXPORT virtual ~IECInstance();
-    ECOBJECTS_EXPORT virtual bwstring     _GetInstanceId() const = 0; // Virtual and returning bwstring because a subclass may want to calculate it on demand
-    ECOBJECTS_EXPORT virtual ECObjectsStatus    _GetValue (ECValueR v, const wchar_t * propertyAccessString, bool useArrayIndex, UInt32 arrayIndex) const = 0;
-    ECOBJECTS_EXPORT virtual ECObjectsStatus    _GetValue (ECValueR v, UInt32 propertyIndex, bool useArrayIndex, UInt32 arrayIndex) const = 0;
-public:
-    ECOBJECTS_EXPORT virtual ECObjectsStatus    _SetValue (const wchar_t * propertyAccessString, ECValueCR v, bool useArrayIndex, UInt32 arrayIndex) = 0;
-protected:
-    ECOBJECTS_EXPORT virtual ECObjectsStatus    _SetValue (UInt32 propertyIndex, ECValueCR v, bool useArrayIndex, UInt32 arrayIndex) = 0;
-    ECOBJECTS_EXPORT virtual ECObjectsStatus _InsertArrayElements (const wchar_t * propertyAccessString, UInt32 index, UInt32 size) = 0;
-    ECOBJECTS_EXPORT virtual ECObjectsStatus _AddArrayElements (const wchar_t * propertyAccessString, UInt32 size) = 0;
-    ECOBJECTS_EXPORT virtual ECObjectsStatus _RemoveArrayElement (const wchar_t * propertyAccessString, UInt32 index) = 0;
-    ECOBJECTS_EXPORT virtual ECObjectsStatus _ClearArray (const wchar_t * propertyAccessString) = 0;    
-    ECOBJECTS_EXPORT virtual ECEnablerCR  _GetEnabler() const = 0;
-    ECOBJECTS_EXPORT virtual bool         _IsReadOnly() const = 0;
-    ECOBJECTS_EXPORT virtual bwstring     _ToString (const wchar_t* indent) const = 0;
-
-public:
-    ECOBJECTS_EXPORT ECEnablerCR        GetEnabler() const;
-    ECOBJECTS_EXPORT bwstring           GetInstanceId() const;
-    ECOBJECTS_EXPORT bool               IsReadOnly() const;
-    
-    ECOBJECTS_EXPORT ECClassCR          GetClass() const;
-    ECOBJECTS_EXPORT ECObjectsStatus    GetValue (ECValueR v, const wchar_t * propertyAccessString) const;    
-    ECOBJECTS_EXPORT ECObjectsStatus    GetValue (ECValueR v, const wchar_t * propertyAccessString, UInt32 index) const;
-    ECOBJECTS_EXPORT ECObjectsStatus    GetValue (ECValueR v, UInt32 propertyIndex) const;
-    ECOBJECTS_EXPORT ECObjectsStatus    GetValue (ECValueR v, UInt32 propertyIndex, UInt32 arrayIndex) const;
-    ECOBJECTS_EXPORT ECObjectsStatus    SetValue (const wchar_t * propertyAccessString, ECValueCR v);    
-    ECOBJECTS_EXPORT ECObjectsStatus    SetValue (const wchar_t * propertyAccessString, ECValueCR v, UInt32 index);
-    ECOBJECTS_EXPORT ECObjectsStatus    SetValue (UInt32 propertyIndex, ECValueCR v);
-    ECOBJECTS_EXPORT ECObjectsStatus    SetValue (UInt32 propertyIndex, ECValueCR v, UInt32 arrayIndex);
-        
-    //! Contract:
-    //! - For all of the methods, the propertyAccessString should be in the "array element" form, 
-    //!   e.g. "Aliases[]" instead of "Aliases"         
-    ECOBJECTS_EXPORT ECObjectsStatus      InsertArrayElements (const wchar_t * propertyAccessString, UInt32 index, UInt32 size); //WIP_FUSION Return the new count?   
-    ECOBJECTS_EXPORT ECObjectsStatus      AddArrayElements (const wchar_t * propertyAccessString, UInt32 size); //WIP_FUSION Return the new count?
-    ECOBJECTS_EXPORT ECObjectsStatus      RemoveArrayElement (const wchar_t * propertyAccessString, UInt32 index); //WIP_FUSION return the removed one? YAGNI? Return the new count?
-    ECOBJECTS_EXPORT ECObjectsStatus      ClearArray (const wchar_t * propertyAccessString);    
-    
-    //WIP_FUSION ParseExpectedNIndices should move to AccessStringHelper struct... along with method to convert to/from .NET ECObjects style accessString
-    ECOBJECTS_EXPORT static int         ParseExpectedNIndices (const wchar_t * propertyAccessString);
-    
-    ECOBJECTS_EXPORT bwstring           ToString (const wchar_t* indent) const;
-
-    ECOBJECTS_EXPORT static void        Debug_ResetAllocationStats ();
-    ECOBJECTS_EXPORT static void        Debug_DumpAllocationStats (const wchar_t* prefix);
-    ECOBJECTS_EXPORT static void        Debug_GetAllocationStats (int* currentLive, int* totalAllocs, int* totalFrees);
-    ECOBJECTS_EXPORT static void        Debug_ReportLeaks (std::vector<bwstring>& classNamesToExclude);
-
-    ECOBJECTS_EXPORT static InstanceDeserializationStatus   ReadXmlFromFile   (IECInstancePtr& ecInstance, const wchar_t* fileName, ECInstanceDeserializationContextR context);
-    ECOBJECTS_EXPORT static InstanceDeserializationStatus   ReadXmlFromStream (IECInstancePtr& ecInstance, IStreamP stream, ECInstanceDeserializationContextR context);
-    ECOBJECTS_EXPORT static InstanceDeserializationStatus   ReadXmlFromString (IECInstancePtr& ecInstance, const wchar_t* xmlString, ECInstanceDeserializationContextR context);
-
-    ECOBJECTS_EXPORT InstanceSerializationStatus            WriteXmlToFile   (const wchar_t* fileName, bool isStandAlone);
-    ECOBJECTS_EXPORT InstanceSerializationStatus            WriteXmlToStream (IStreamP stream, bool isStandAlone);
-    ECOBJECTS_EXPORT InstanceSerializationStatus            WriteXmlToString (bwstring & ecInstanceXml, bool isStandAlone);
-    };
-    
-//=======================================================================================    
-//! EC::IECRelationshipInstance is the native equivalent of a .NET IECRelationshipInstance.
-//! @see IECInstance, ECRelationshipClass
-//=======================================================================================    
-struct IECRelationshipInstance
-    {
-    private:
-        ECOBJECTS_EXPORT virtual void          _SetSource (IECInstanceP instance) = 0;
-        ECOBJECTS_EXPORT virtual IECInstanceP  _GetSource () const = 0;
-        ECOBJECTS_EXPORT virtual void          _SetTarget (IECInstanceP instance)= 0;
-        ECOBJECTS_EXPORT virtual IECInstanceP  _GetTarget () const = 0;
-
-    public:
-        ECOBJECTS_EXPORT void          SetSource (IECInstanceP instance);
-        ECOBJECTS_EXPORT IECInstanceP  GetSource () const;
-        ECOBJECTS_EXPORT void          SetTarget (IECInstanceP instance);
-        ECOBJECTS_EXPORT IECInstanceP  GetTarget () const;
-    };
-        
-/*__PUBLISH_SECTION_END__*/
-
-struct ECInstanceInteropHelper
-    {
-    // These are not convenience methods.  They are intended for managed callers.  They enable
-    // an access pattern that can get a value with only one managed to native transition    
-    ECOBJECTS_EXPORT static ECObjectsStatus GetInteger       (IECInstanceCR, int & value,             const wchar_t * propertyAccessString, UInt32 nIndices = 0, UInt32 const * indices = NULL);
-    ECOBJECTS_EXPORT static ECObjectsStatus GetLong          (IECInstanceCR, Int64 & value,           const wchar_t * propertyAccessString, UInt32 nIndices = 0, UInt32 const * indices = NULL);
-    ECOBJECTS_EXPORT static ECObjectsStatus GetDouble        (IECInstanceCR, double & value,          const wchar_t * propertyAccessString, UInt32 nIndices = 0, UInt32 const * indices = NULL);
-    ECOBJECTS_EXPORT static ECObjectsStatus GetString        (IECInstanceCR, const wchar_t * & value, const wchar_t * propertyAccessString, UInt32 nIndices = 0, UInt32 const * indices = NULL);
-    ECOBJECTS_EXPORT static ECObjectsStatus GetBoolean       (IECInstanceCR, bool & value,            const wchar_t * propertyAccessString, UInt32 nIndices = 0, UInt32 const * indices = NULL);
-    ECOBJECTS_EXPORT static ECObjectsStatus GetPoint2D       (IECInstanceCR, DPoint2dR value,         const wchar_t * propertyAccessString, UInt32 nIndices = 0, UInt32 const * indices = NULL);
-    ECOBJECTS_EXPORT static ECObjectsStatus GetPoint3D       (IECInstanceCR, DPoint3dR value,         const wchar_t * propertyAccessString, UInt32 nIndices = 0, UInt32 const * indices = NULL);
-    ECOBJECTS_EXPORT static ECObjectsStatus GetDateTime      (IECInstanceCR, SystemTimeR value,       const wchar_t * propertyAccessString, UInt32 nIndices = 0, UInt32 const * indices = NULL);
-    ECOBJECTS_EXPORT static ECObjectsStatus GetDateTimeTicks (IECInstanceCR, Int64 & value,           const wchar_t * propertyAccessString, UInt32 nIndices = 0, UInt32 const * indices = NULL);
-
-    ECOBJECTS_EXPORT static ECObjectsStatus SetLongValue     (IECInstanceR, const wchar_t * propertyAccessString, Int64 value,           UInt32 nIndices = 0, UInt32 const * indices = NULL);
-    ECOBJECTS_EXPORT static ECObjectsStatus SetIntegerValue  (IECInstanceR, const wchar_t * propertyAccessString, int value,             UInt32 nIndices = 0, UInt32 const * indices = NULL);
-    ECOBJECTS_EXPORT static ECObjectsStatus SetStringValue   (IECInstanceR, const wchar_t * propertyAccessString, const wchar_t * value, UInt32 nIndices = 0, UInt32 const * indices = NULL);
-    ECOBJECTS_EXPORT static ECObjectsStatus SetDoubleValue   (IECInstanceR, const wchar_t * propertyAccessString, double value,          UInt32 nIndices = 0, UInt32 const * indices = NULL);
-    ECOBJECTS_EXPORT static ECObjectsStatus SetBooleanValue  (IECInstanceR, const wchar_t * propertyAccessString, bool value,            UInt32 nIndices = 0, UInt32 const * indices = NULL);
-    ECOBJECTS_EXPORT static ECObjectsStatus SetPoint2DValue  (IECInstanceR, const wchar_t * propertyAccessString, DPoint2dCR value,      UInt32 nIndices = 0, UInt32 const * indices = NULL);
-    ECOBJECTS_EXPORT static ECObjectsStatus SetPoint3DValue  (IECInstanceR, const wchar_t * propertyAccessString, DPoint3dCR value,      UInt32 nIndices = 0, UInt32 const * indices = NULL);
-    ECOBJECTS_EXPORT static ECObjectsStatus SetDateTimeValue (IECInstanceR, const wchar_t * propertyAccessString, SystemTimeR value,     UInt32 nIndices = 0, UInt32 const * indices = NULL);
-    ECOBJECTS_EXPORT static ECObjectsStatus SetDateTimeTicks (IECInstanceR, const wchar_t * propertyAccessString, Int64 value,           UInt32 nIndices = 0, UInt32 const * indices = NULL);
-    };
-
-/*__PUBLISH_SECTION_START__*/
-
-
-END_BENTLEY_EC_NAMESPACE
+/*--------------------------------------------------------------------------------------+
+|
+|     $Source: PublicApi/ECObjects/ECInstance.h $
+|
+|   $Copyright: (c) 2010 Bentley Systems, Incorporated. All rights reserved. $
+|
++--------------------------------------------------------------------------------------*/
+#pragma once
+/*__PUBLISH_SECTION_START__*/
+
+#include "ECObjects.h"
+#include <Geom\GeomApi.h>
+
+BEGIN_BENTLEY_EC_NAMESPACE
+
+typedef RefCountedPtr<ECInstanceDeserializationContext>      ECInstanceDeserializationContextPtr;
+//=======================================================================================
+//! Context object used for instance creation and deserialization.</summary>
+//=======================================================================================
+struct ECInstanceDeserializationContext /*__PUBLISH_ABSTRACT__*/ : RefCountedBase
+{
+/*__PUBLISH_SECTION_END__*/
+private:
+    ECSchemaCP                      m_schema;
+    ECSchemaDeserializationContextP m_schemaContext;
+
+    /* ctor */ ECInstanceDeserializationContext(ECSchemaCP schema, ECSchemaDeserializationContextP context)
+        {
+        assert (NULL == schema || NULL == context && L"Either schema or context should be NULL");
+
+        m_schema = schema;
+        m_schemaContext = context;
+        }
+
+public:
+    ECSchemaCP                      GetSchemaCP()  { return m_schema; }
+    ECSchemaDeserializationContextP GetSchemaContextCP()  { return m_schemaContext; }
+
+/*__PUBLISH_SECTION_START__*/
+
+    //! - For use when the caller knows the schema of the instance he is deserializing.
+    ECOBJECTS_EXPORT static ECInstanceDeserializationContextPtr CreateContext (ECSchemaCR);
+
+    //! - For use when the caller does not know the schema of the instance he is deserializing.
+    ECOBJECTS_EXPORT static ECInstanceDeserializationContextPtr CreateContext (ECSchemaDeserializationContextR);
+};
+
+//////////////////////////////////////////////////////////////////////////////////
+//  The following definitions are used to allow a struct property to generate a
+//  custom XML representation of itself. This was required to support 8.11 
+//  installedTypes as Vancouver ECStructs  
+//////////////////////////////////////////////////////////////////////////////////
+typedef bmap<bwstring, ICustomECStructSerializerP> NameSerializerMap;
+
+struct ICustomECStructSerializer
+    {
+    virtual bool            UsesCustomStructXmlString  (StructECPropertyP structProperty, IECInstanceCR ecInstance) const = 0;
+    virtual ECObjectsStatus GenerateXmlString  (bwstring& xmlString, StructECPropertyP structProperty, IECInstanceCR ecInstance, const wchar_t * baseAccessString) const = 0;
+    virtual void            LoadStructureFromString (StructECPropertyP structProperty, IECInstanceR ecInstance, const wchar_t * baseAccessString, const wchar_t * valueString) = 0;
+    };
+
+struct CustomStructSerializerManager
+{
+private:
+    NameSerializerMap   m_serializers;
+
+    CustomStructSerializerManager();
+    ~CustomStructSerializerManager();
+
+    ICustomECStructSerializerP GetCustomSerializer (const wchar_t* serializerName) const;
+
+public:
+    ECOBJECTS_EXPORT  ICustomECStructSerializerP            GetCustomSerializer (StructECPropertyP structProperty, IECInstanceCR ecInstance) const;
+    ECOBJECTS_EXPORT  static CustomStructSerializerManagerR GetManager();
+    ECOBJECTS_EXPORT  BentleyStatus                         AddCustomSerializer (const wchar_t* serializerName, ICustomECStructSerializerP serializer);
+};
+
+typedef RefCountedPtr<IECInstance> IECInstancePtr;
+//=======================================================================================    
+//! EC::IECInstance is the native equivalent of a .NET IECInstance.
+//! Unlike IECInstance, it is not a pure interface, but is a concrete struct.
+//! Whereas in .NET, one might implement IECInstance, or use the "Lightweight" system
+//! in Bentley.ECObjects.Lightweight, in native "ECObjects" you write a class that implements
+//! the DgnECInstanceEnabler interface and one or more related interfaces to supply functionality 
+//! to the EC::IECInstance.
+//! We could call these "enabled" instances as opposed to "lightweight".
+//! @see ECEnabler
+//=======================================================================================    
+struct IECInstance : RefCountedBase
+    {
+private:
+protected:    
+    ECOBJECTS_EXPORT IECInstance(); 
+    ECOBJECTS_EXPORT virtual ~IECInstance();
+    ECOBJECTS_EXPORT virtual bwstring     _GetInstanceId() const = 0; // Virtual and returning bwstring because a subclass may want to calculate it on demand
+    ECOBJECTS_EXPORT virtual ECObjectsStatus    _GetValue (ECValueR v, const wchar_t * propertyAccessString, bool useArrayIndex, UInt32 arrayIndex) const = 0;
+    ECOBJECTS_EXPORT virtual ECObjectsStatus    _GetValue (ECValueR v, UInt32 propertyIndex, bool useArrayIndex, UInt32 arrayIndex) const = 0;
+public:
+    ECOBJECTS_EXPORT virtual ECObjectsStatus    _SetValue (const wchar_t * propertyAccessString, ECValueCR v, bool useArrayIndex, UInt32 arrayIndex) = 0;
+protected:
+    ECOBJECTS_EXPORT virtual ECObjectsStatus    _SetValue (UInt32 propertyIndex, ECValueCR v, bool useArrayIndex, UInt32 arrayIndex) = 0;
+    ECOBJECTS_EXPORT virtual ECObjectsStatus _InsertArrayElements (const wchar_t * propertyAccessString, UInt32 index, UInt32 size) = 0;
+    ECOBJECTS_EXPORT virtual ECObjectsStatus _AddArrayElements (const wchar_t * propertyAccessString, UInt32 size) = 0;
+    ECOBJECTS_EXPORT virtual ECObjectsStatus _RemoveArrayElement (const wchar_t * propertyAccessString, UInt32 index) = 0;
+    ECOBJECTS_EXPORT virtual ECObjectsStatus _ClearArray (const wchar_t * propertyAccessString) = 0;    
+    ECOBJECTS_EXPORT virtual ECEnablerCR  _GetEnabler() const = 0;
+    ECOBJECTS_EXPORT virtual bool         _IsReadOnly() const = 0;
+    ECOBJECTS_EXPORT virtual bwstring     _ToString (const wchar_t* indent) const = 0;
+
+public:
+    ECOBJECTS_EXPORT ECEnablerCR        GetEnabler() const;
+    ECOBJECTS_EXPORT bwstring           GetInstanceId() const;
+    ECOBJECTS_EXPORT bool               IsReadOnly() const;
+    
+    ECOBJECTS_EXPORT ECClassCR          GetClass() const;
+    ECOBJECTS_EXPORT ECObjectsStatus    GetValue (ECValueR v, const wchar_t * propertyAccessString) const;    
+    ECOBJECTS_EXPORT ECObjectsStatus    GetValue (ECValueR v, const wchar_t * propertyAccessString, UInt32 index) const;
+    ECOBJECTS_EXPORT ECObjectsStatus    GetValue (ECValueR v, UInt32 propertyIndex) const;
+    ECOBJECTS_EXPORT ECObjectsStatus    GetValue (ECValueR v, UInt32 propertyIndex, UInt32 arrayIndex) const;
+    ECOBJECTS_EXPORT ECObjectsStatus    SetValue (const wchar_t * propertyAccessString, ECValueCR v);    
+    ECOBJECTS_EXPORT ECObjectsStatus    SetValue (const wchar_t * propertyAccessString, ECValueCR v, UInt32 index);
+    ECOBJECTS_EXPORT ECObjectsStatus    SetValue (UInt32 propertyIndex, ECValueCR v);
+    ECOBJECTS_EXPORT ECObjectsStatus    SetValue (UInt32 propertyIndex, ECValueCR v, UInt32 arrayIndex);
+        
+    //! Contract:
+    //! - For all of the methods, the propertyAccessString should be in the "array element" form, 
+    //!   e.g. "Aliases[]" instead of "Aliases"         
+    ECOBJECTS_EXPORT ECObjectsStatus      InsertArrayElements (const wchar_t * propertyAccessString, UInt32 index, UInt32 size); //WIP_FUSION Return the new count?   
+    ECOBJECTS_EXPORT ECObjectsStatus      AddArrayElements (const wchar_t * propertyAccessString, UInt32 size); //WIP_FUSION Return the new count?
+    ECOBJECTS_EXPORT ECObjectsStatus      RemoveArrayElement (const wchar_t * propertyAccessString, UInt32 index); //WIP_FUSION return the removed one? YAGNI? Return the new count?
+    ECOBJECTS_EXPORT ECObjectsStatus      ClearArray (const wchar_t * propertyAccessString);    
+    
+    //WIP_FUSION ParseExpectedNIndices should move to AccessStringHelper struct... along with method to convert to/from .NET ECObjects style accessString
+    ECOBJECTS_EXPORT static int         ParseExpectedNIndices (const wchar_t * propertyAccessString);
+    
+    ECOBJECTS_EXPORT bwstring           ToString (const wchar_t* indent) const;
+
+    ECOBJECTS_EXPORT static void        Debug_ResetAllocationStats ();
+    ECOBJECTS_EXPORT static void        Debug_DumpAllocationStats (const wchar_t* prefix);
+    ECOBJECTS_EXPORT static void        Debug_GetAllocationStats (int* currentLive, int* totalAllocs, int* totalFrees);
+    ECOBJECTS_EXPORT static void        Debug_ReportLeaks (std::vector<bwstring>& classNamesToExclude);
+
+    ECOBJECTS_EXPORT static InstanceDeserializationStatus   ReadXmlFromFile   (IECInstancePtr& ecInstance, const wchar_t* fileName, ECInstanceDeserializationContextR context);
+    ECOBJECTS_EXPORT static InstanceDeserializationStatus   ReadXmlFromStream (IECInstancePtr& ecInstance, IStreamP stream, ECInstanceDeserializationContextR context);
+    ECOBJECTS_EXPORT static InstanceDeserializationStatus   ReadXmlFromString (IECInstancePtr& ecInstance, const wchar_t* xmlString, ECInstanceDeserializationContextR context);
+
+    ECOBJECTS_EXPORT InstanceSerializationStatus            WriteXmlToFile   (const wchar_t* fileName, bool isStandAlone);
+    ECOBJECTS_EXPORT InstanceSerializationStatus            WriteXmlToStream (IStreamP stream, bool isStandAlone);
+    ECOBJECTS_EXPORT InstanceSerializationStatus            WriteXmlToString (bwstring & ecInstanceXml, bool isStandAlone);
+    };
+    
+//=======================================================================================    
+//! EC::IECRelationshipInstance is the native equivalent of a .NET IECRelationshipInstance.
+//! @see IECInstance, ECRelationshipClass
+//=======================================================================================    
+struct IECRelationshipInstance
+    {
+    private:
+        ECOBJECTS_EXPORT virtual void          _SetSource (IECInstanceP instance) = 0;
+        ECOBJECTS_EXPORT virtual IECInstanceP  _GetSource () const = 0;
+        ECOBJECTS_EXPORT virtual void          _SetTarget (IECInstanceP instance)= 0;
+        ECOBJECTS_EXPORT virtual IECInstanceP  _GetTarget () const = 0;
+
+    public:
+        ECOBJECTS_EXPORT void          SetSource (IECInstanceP instance);
+        ECOBJECTS_EXPORT IECInstanceP  GetSource () const;
+        ECOBJECTS_EXPORT void          SetTarget (IECInstanceP instance);
+        ECOBJECTS_EXPORT IECInstanceP  GetTarget () const;
+    };
+        
+/*__PUBLISH_SECTION_END__*/
+
+struct ECInstanceInteropHelper
+    {
+    // These are not convenience methods.  They are intended for managed callers.  They enable
+    // an access pattern that can get a value with only one managed to native transition    
+    ECOBJECTS_EXPORT static ECObjectsStatus GetInteger       (IECInstanceCR, int & value,             const wchar_t * propertyAccessString, UInt32 nIndices = 0, UInt32 const * indices = NULL);
+    ECOBJECTS_EXPORT static ECObjectsStatus GetLong          (IECInstanceCR, Int64 & value,           const wchar_t * propertyAccessString, UInt32 nIndices = 0, UInt32 const * indices = NULL);
+    ECOBJECTS_EXPORT static ECObjectsStatus GetDouble        (IECInstanceCR, double & value,          const wchar_t * propertyAccessString, UInt32 nIndices = 0, UInt32 const * indices = NULL);
+    ECOBJECTS_EXPORT static ECObjectsStatus GetString        (IECInstanceCR, const wchar_t * & value, const wchar_t * propertyAccessString, UInt32 nIndices = 0, UInt32 const * indices = NULL);
+    ECOBJECTS_EXPORT static ECObjectsStatus GetBoolean       (IECInstanceCR, bool & value,            const wchar_t * propertyAccessString, UInt32 nIndices = 0, UInt32 const * indices = NULL);
+    ECOBJECTS_EXPORT static ECObjectsStatus GetPoint2D       (IECInstanceCR, DPoint2dR value,         const wchar_t * propertyAccessString, UInt32 nIndices = 0, UInt32 const * indices = NULL);
+    ECOBJECTS_EXPORT static ECObjectsStatus GetPoint3D       (IECInstanceCR, DPoint3dR value,         const wchar_t * propertyAccessString, UInt32 nIndices = 0, UInt32 const * indices = NULL);
+    ECOBJECTS_EXPORT static ECObjectsStatus GetDateTime      (IECInstanceCR, SystemTimeR value,       const wchar_t * propertyAccessString, UInt32 nIndices = 0, UInt32 const * indices = NULL);
+    ECOBJECTS_EXPORT static ECObjectsStatus GetDateTimeTicks (IECInstanceCR, Int64 & value,           const wchar_t * propertyAccessString, UInt32 nIndices = 0, UInt32 const * indices = NULL);
+
+    ECOBJECTS_EXPORT static ECObjectsStatus SetLongValue     (IECInstanceR, const wchar_t * propertyAccessString, Int64 value,           UInt32 nIndices = 0, UInt32 const * indices = NULL);
+    ECOBJECTS_EXPORT static ECObjectsStatus SetIntegerValue  (IECInstanceR, const wchar_t * propertyAccessString, int value,             UInt32 nIndices = 0, UInt32 const * indices = NULL);
+    ECOBJECTS_EXPORT static ECObjectsStatus SetStringValue   (IECInstanceR, const wchar_t * propertyAccessString, const wchar_t * value, UInt32 nIndices = 0, UInt32 const * indices = NULL);
+    ECOBJECTS_EXPORT static ECObjectsStatus SetDoubleValue   (IECInstanceR, const wchar_t * propertyAccessString, double value,          UInt32 nIndices = 0, UInt32 const * indices = NULL);
+    ECOBJECTS_EXPORT static ECObjectsStatus SetBooleanValue  (IECInstanceR, const wchar_t * propertyAccessString, bool value,            UInt32 nIndices = 0, UInt32 const * indices = NULL);
+    ECOBJECTS_EXPORT static ECObjectsStatus SetPoint2DValue  (IECInstanceR, const wchar_t * propertyAccessString, DPoint2dCR value,      UInt32 nIndices = 0, UInt32 const * indices = NULL);
+    ECOBJECTS_EXPORT static ECObjectsStatus SetPoint3DValue  (IECInstanceR, const wchar_t * propertyAccessString, DPoint3dCR value,      UInt32 nIndices = 0, UInt32 const * indices = NULL);
+    ECOBJECTS_EXPORT static ECObjectsStatus SetDateTimeValue (IECInstanceR, const wchar_t * propertyAccessString, SystemTimeR value,     UInt32 nIndices = 0, UInt32 const * indices = NULL);
+    ECOBJECTS_EXPORT static ECObjectsStatus SetDateTimeTicks (IECInstanceR, const wchar_t * propertyAccessString, Int64 value,           UInt32 nIndices = 0, UInt32 const * indices = NULL);
+    };
+
+/*__PUBLISH_SECTION_START__*/
+
+
+END_BENTLEY_EC_NAMESPACE