/*--------------------------------------------------------------------------------------+
|
|     $Source: PublicApi/ECObjects/ECObjectsAPI.h $
|
|  $Copyright: (c) 2011 Bentley Systems, Incorporated. All rights reserved. $
|
+--------------------------------------------------------------------------------------*/
#pragma once


//#define EC_TRACE_MEMORY

<<<<<<< HEAD
#if defined (_WIN32) && !defined (BENTLEY_EXCLUDE_WINDOWS_HEADERS)
#include <msxml6/msxml6.tlh>
=======
#if !defined(BENTLEY_EXCLUDE_WINDOWS_HEADERS) && !defined(BENTLEY_EXCLUDE_MSXML)
#include <msxml6\msxml6.tlh>
>>>>>>> e452105d
#endif
/*__PUBLISH_SECTION_START__*/

/*=================================================================================**//**
* @if ECOBJECTS_MAINPAGE
*     @mainpage ECObjects Public API Documentation
* @endif
*
* This file describes the public API for writing applications using the ECObjects library.
*
* \section Namespaces
* All of the ECObjects APIs are contained within the Bentley::EC namespace. 
*
* \section headerFiles Header Files
* By far the most convenient and efficient way of accessing the classes in the ECObjects API is to use:

\code
    #include <ECObjects/ECObjectsAPI.h>
\endcode

* in each of your source files. This will include \e all of the individual header files in the API.
* @note If you have more than one source file linked into a single .dll, you should <b>probably use precompiled
* header files</b> (see Microsoft Visual C++ documentation for details.)
*
* \section ECObjectsApiOverview Overview
*
* \section Logging
* ECObjects makes use of the BSI logger for logging warnings and errors in the code, as well
* as debug information.  If the calling application has configured a logger already, ECObjects
* will log to that logger.  Otherwise, ECObjects may register a new logger and configure it, according to 
* these rules:
*   -# If the environment variable "BENTLEY_LOGGING_CONFIG" is set, it will use the file pointed
*      to by this path as the configuration file.
*   -# It will next look in the same directory as the ECObjects.dll for a file named "logging.config.xml"
*   -# It will next look for $(OutRoot)WinX86(or 64)\Product\ECFrameworkNativeTest\Tests\logging.config.xml
*   -# As a default, it will not configure any logger.
*
* @bsiclass
+===============+===============+===============+===============+===============+======*/

#include <string>
#include <vector>
#include <map>
#ifdef USE_HASHMAP_IN_CLASSLAYOUT   // WIP_NONPORT - No hashmap on Android
#include <hash_map>
#endif
#include <limits>
#include <set>  // WIP_EC - don't use std::set in a published API

#include <ECObjects/ECEnabler.h>
#include <ECObjects/ECInstance.h>
#include <ECObjects/ECSchema.h>
#include <ECObjects/ECContext.h>
#include <ECObjects/ECValue.h>
#include <ECObjects/MemoryInstanceSupport.h>
#include <ECObjects/StandaloneECInstance.h>
#include <Bentley/ScopedArray.h>


/*__PUBLISH_SECTION_END__*/
#include <ECObjects/DesignByContract.h>
#include <ECObjects/BeXmlCommonGeometry.h>
// This define is checked from the ECObjects Published ATPs to ensure that they are building against the published header files.
#define NON_PUBLISHED_HEADER_INCLUDED

<|MERGE_RESOLUTION|>--- conflicted
+++ resolved
@@ -1,84 +1,79 @@
-/*--------------------------------------------------------------------------------------+
-|
-|     $Source: PublicApi/ECObjects/ECObjectsAPI.h $
-|
-|  $Copyright: (c) 2011 Bentley Systems, Incorporated. All rights reserved. $
-|
-+--------------------------------------------------------------------------------------*/
-#pragma once
-
-
-//#define EC_TRACE_MEMORY
-
-<<<<<<< HEAD
-#if defined (_WIN32) && !defined (BENTLEY_EXCLUDE_WINDOWS_HEADERS)
-#include <msxml6/msxml6.tlh>
-=======
-#if !defined(BENTLEY_EXCLUDE_WINDOWS_HEADERS) && !defined(BENTLEY_EXCLUDE_MSXML)
-#include <msxml6\msxml6.tlh>
->>>>>>> e452105d
-#endif
-/*__PUBLISH_SECTION_START__*/
-
-/*=================================================================================**//**
-* @if ECOBJECTS_MAINPAGE
-*     @mainpage ECObjects Public API Documentation
-* @endif
-*
-* This file describes the public API for writing applications using the ECObjects library.
-*
-* \section Namespaces
-* All of the ECObjects APIs are contained within the Bentley::EC namespace. 
-*
-* \section headerFiles Header Files
-* By far the most convenient and efficient way of accessing the classes in the ECObjects API is to use:
-
-\code
-    #include <ECObjects/ECObjectsAPI.h>
-\endcode
-
-* in each of your source files. This will include \e all of the individual header files in the API.
-* @note If you have more than one source file linked into a single .dll, you should <b>probably use precompiled
-* header files</b> (see Microsoft Visual C++ documentation for details.)
-*
-* \section ECObjectsApiOverview Overview
-*
-* \section Logging
-* ECObjects makes use of the BSI logger for logging warnings and errors in the code, as well
-* as debug information.  If the calling application has configured a logger already, ECObjects
-* will log to that logger.  Otherwise, ECObjects may register a new logger and configure it, according to 
-* these rules:
-*   -# If the environment variable "BENTLEY_LOGGING_CONFIG" is set, it will use the file pointed
-*      to by this path as the configuration file.
-*   -# It will next look in the same directory as the ECObjects.dll for a file named "logging.config.xml"
-*   -# It will next look for $(OutRoot)WinX86(or 64)\Product\ECFrameworkNativeTest\Tests\logging.config.xml
-*   -# As a default, it will not configure any logger.
-*
-* @bsiclass
-+===============+===============+===============+===============+===============+======*/
-
-#include <string>
-#include <vector>
-#include <map>
-#ifdef USE_HASHMAP_IN_CLASSLAYOUT   // WIP_NONPORT - No hashmap on Android
-#include <hash_map>
-#endif
-#include <limits>
-#include <set>  // WIP_EC - don't use std::set in a published API
-
-#include <ECObjects/ECEnabler.h>
-#include <ECObjects/ECInstance.h>
-#include <ECObjects/ECSchema.h>
-#include <ECObjects/ECContext.h>
-#include <ECObjects/ECValue.h>
-#include <ECObjects/MemoryInstanceSupport.h>
-#include <ECObjects/StandaloneECInstance.h>
-#include <Bentley/ScopedArray.h>
-
-
-/*__PUBLISH_SECTION_END__*/
-#include <ECObjects/DesignByContract.h>
-#include <ECObjects/BeXmlCommonGeometry.h>
-// This define is checked from the ECObjects Published ATPs to ensure that they are building against the published header files.
-#define NON_PUBLISHED_HEADER_INCLUDED
-
+/*--------------------------------------------------------------------------------------+
+|
+|     $Source: PublicApi/ECObjects/ECObjectsAPI.h $
+|
+|  $Copyright: (c) 2011 Bentley Systems, Incorporated. All rights reserved. $
+|
++--------------------------------------------------------------------------------------*/
+#pragma once
+
+
+//#define EC_TRACE_MEMORY
+
+#if defined (_WIN32) && !defined (BENTLEY_EXCLUDE_WINDOWS_HEADERS) && !defined(BENTLEY_EXCLUDE_MSXML)
+#include <msxml6/msxml6.tlh>
+#endif
+/*__PUBLISH_SECTION_START__*/
+
+/*=================================================================================**//**
+* @if ECOBJECTS_MAINPAGE
+*     @mainpage ECObjects Public API Documentation
+* @endif
+*
+* This file describes the public API for writing applications using the ECObjects library.
+*
+* \section Namespaces
+* All of the ECObjects APIs are contained within the Bentley::EC namespace. 
+*
+* \section headerFiles Header Files
+* By far the most convenient and efficient way of accessing the classes in the ECObjects API is to use:
+
+\code
+    #include <ECObjects/ECObjectsAPI.h>
+\endcode
+
+* in each of your source files. This will include \e all of the individual header files in the API.
+* @note If you have more than one source file linked into a single .dll, you should <b>probably use precompiled
+* header files</b> (see Microsoft Visual C++ documentation for details.)
+*
+* \section ECObjectsApiOverview Overview
+*
+* \section Logging
+* ECObjects makes use of the BSI logger for logging warnings and errors in the code, as well
+* as debug information.  If the calling application has configured a logger already, ECObjects
+* will log to that logger.  Otherwise, ECObjects may register a new logger and configure it, according to 
+* these rules:
+*   -# If the environment variable "BENTLEY_LOGGING_CONFIG" is set, it will use the file pointed
+*      to by this path as the configuration file.
+*   -# It will next look in the same directory as the ECObjects.dll for a file named "logging.config.xml"
+*   -# It will next look for $(OutRoot)WinX86(or 64)\Product\ECFrameworkNativeTest\Tests\logging.config.xml
+*   -# As a default, it will not configure any logger.
+*
+* @bsiclass
++===============+===============+===============+===============+===============+======*/
+
+#include <string>
+#include <vector>
+#include <map>
+#ifdef USE_HASHMAP_IN_CLASSLAYOUT   // WIP_NONPORT - No hashmap on Android
+#include <hash_map>
+#endif
+#include <limits>
+#include <set>  // WIP_EC - don't use std::set in a published API
+
+#include <ECObjects/ECEnabler.h>
+#include <ECObjects/ECInstance.h>
+#include <ECObjects/ECSchema.h>
+#include <ECObjects/ECContext.h>
+#include <ECObjects/ECValue.h>
+#include <ECObjects/MemoryInstanceSupport.h>
+#include <ECObjects/StandaloneECInstance.h>
+#include <Bentley/ScopedArray.h>
+
+
+/*__PUBLISH_SECTION_END__*/
+#include <ECObjects/DesignByContract.h>
+#include <ECObjects/BeXmlCommonGeometry.h>
+// This define is checked from the ECObjects Published ATPs to ensure that they are building against the published header files.
+#define NON_PUBLISHED_HEADER_INCLUDED
+