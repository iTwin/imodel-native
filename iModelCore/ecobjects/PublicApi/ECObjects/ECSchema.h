/*--------------------------------------------------------------------------------------+
|
|     $Source: PublicApi/ECObjects/ECSchema.h $
|
|  $Copyright: (c) 2014 Bentley Systems, Incorporated. All rights reserved. $
|
+--------------------------------------------------------------------------------------*/
#pragma once
/*__PUBLISH_SECTION_START__*/

#include <ECObjects/ECInstance.h>
#include <ECObjects/ECObjects.h>
/*__PUBLISH_SECTION_END__*/
#include <ECObjects/CalculatedProperty.h>
/*__PUBLISH_SECTION_START__*/
#include <ECObjects/ECEnabler.h>
#include <Bentley/RefCounted.h>
#include <Bentley/bvector.h>
#include <Bentley/bmap.h>
#include <Bentley/bset.h>

#define DEFAULT_VERSION_MAJOR   1
#define DEFAULT_VERSION_MINOR   0

EC_TYPEDEFS(QualifiedECAccessor);

BEGIN_BENTLEY_ECOBJECT_NAMESPACE

/*__PUBLISH_SECTION_END__*/
/*=================================================================================**//**
* Comparison function that is used within various schema related data structures
* for string comparison in STL collections.
* @bsistruct
+===============+===============+===============+===============+===============+======*/
struct less_str
{
bool operator()(WCharCP s1, WCharCP s2) const
    {
    if (wcscmp(s1, s2) < 0)
        return true;

    return false;
    }
};

typedef bvector<ECPropertyP> PropertyList;
typedef bmap<WCharCP , ECPropertyP, less_str> PropertyMap;
typedef bmap<WCharCP , ECClassP,    less_str> ClassMap;

/*---------------------------------------------------------------------------------**//**
* Used to hold property name and display label forECProperty, ECClass, and ECSchema.
* Property name supports only a limited set of characters; unsupported characters must
* be escaped as "__x####__" where "####" is a UTF-16 character code.
* If no explicit display label is provided, the property name is used as the display
* label, with encoded special characters decoded.
* @bsistruct                                                    Paul.Connelly   09/12
+---------------+---------------+---------------+---------------+---------------+------*/
struct ECValidatedName
    {
private:
    WString             m_name;
    WString             m_displayLabel;
    bool                m_hasExplicitDisplayLabel;
public:
    ECValidatedName() : m_hasExplicitDisplayLabel (false) { }

    WStringCR           GetName() const                 { return m_name; }
    bool                IsDisplayLabelDefined() const   { return m_hasExplicitDisplayLabel; }
    WStringCR           GetDisplayLabel() const;
    void                SetName (WCharCP name);
    void                SetDisplayLabel (WCharCP label);
    };

/*__PUBLISH_SECTION_START__*/

//=======================================================================================
//! Handles validation, encoding, and decoding of names for ECSchemas, ECClasses, and
//! ECProperties.
//! The names of ECSchemas, ECClasses, and ECProperties must conform to the following
//! rules:
//!     -Contains only alphanumeric characters in the ranges ['A'..'Z'], ['a'..'z'], ['0'..'9'], and ['_']
//!     -Contains at least one character
//!     -Does not begin with a digit
//! @ingroup ECObjectsGroup
//! @bsiclass
//=======================================================================================
struct ECNameValidation
    {
private:
/*__PUBLISH_SECTION_END__*/
    static void AppendEncodedCharacter (WStringR encoded, WChar c);
/*__PUBLISH_SECTION_START__*/
public:

    //! Enumeration defining the result of a validation check
    enum ValidationResult
        {
        RESULT_Valid = 0,                   //!< The name is valid
        RESULT_NullOrEmpty,                 //!< The string to check was NULL or empty
        RESULT_BeginsWithDigit,             //!< The string begins with a digit
        RESULT_IncludesInvalidCharacters    //!< The string contains invalid characters
        };

    //! Encodes special characters in a possibly invalid name to produce a valid name
    //! @param[out] encoded     Will hold the valid name
    //! @param[in]  name        The name to encode
    //! @returns true if any special characters were encoded, false if the name was already valid. In either case encoded will contain a valid name.
    ECOBJECTS_EXPORT static bool                EncodeToValidName (WStringR encoded, WStringCR name);

    //! Decodes special characters in a name encoded by EncodeToValidName() to produce a name suitable for display
    //! @param[out] decoded     Will hold the decoded name
    //! @param[in]  name        The name to decode
    //! @returns true if any special characters were decoded. Regardless of return value, decoded will contain a decoded name.
    ECOBJECTS_EXPORT static bool                DecodeFromValidName (WStringR decoded, WStringCR name);

    //! Checks a name against the rules for valid names
    //! @param[in] name     The name to validate
    //! @returns RESULT_Valid if the name is valid, or a ValidationResult indicating why the name is invalid.
    ECOBJECTS_EXPORT static ValidationResult    Validate (WCharCP name);

    //! Returns true if the specified name is a valid EC name
    ECOBJECTS_EXPORT static bool                IsValidName (WCharCP name);

    //! Checks whether a character is valid for use in an ECName, e.g. alphanumeric, plus '_'
    ECOBJECTS_EXPORT static bool IsValidAlphaNumericCharacter (WChar c);
    ECOBJECTS_EXPORT static bool IsValidAlphaNumericCharacter (Utf8Char c);
    };

//=======================================================================================
//! Used to represent the type of an ECProperty
//! @ingroup ECObjectsGroup
//! @bsiclass
//=======================================================================================
struct ECTypeDescriptor
{
private:
    ValueKind       m_typeKind;

    union
        {
        ArrayKind       m_arrayKind;
        PrimitiveType   m_primitiveType;
        };

public:
    //! Creates a TypeDescriptor for the given primitiveType
    //! @param[in] primitiveType    The primitive type to describe
    //! @returns an ECTypeDescriptor describing this primitive type
    ECOBJECTS_EXPORT static ECTypeDescriptor   CreatePrimitiveTypeDescriptor (PrimitiveType primitiveType);

    //! Creates a TypeDescriptor of an array of the given primitiveType
    //! @param[in] primitiveType    The primitiveType to create an array descriptor for
    //! @returns An ECTypeDescriptor describing an array of the given primitiveType
    ECOBJECTS_EXPORT static ECTypeDescriptor   CreatePrimitiveArrayTypeDescriptor (PrimitiveType primitiveType);

    //! Creates a TypeDescriptor for a struct array type
    ECOBJECTS_EXPORT static ECTypeDescriptor   CreateStructArrayTypeDescriptor ();
    //! Creates a TypeDescriptor for a struct
    ECOBJECTS_EXPORT static ECTypeDescriptor   CreateStructTypeDescriptor ();

    //! Constructor that takes a PrimitiveType
    ECTypeDescriptor (PrimitiveType primitiveType) : m_typeKind (VALUEKIND_Primitive), m_primitiveType (primitiveType) { };

/*__PUBLISH_SECTION_END__*/
    ECTypeDescriptor () : m_typeKind ((ValueKind) 0), m_primitiveType ((PrimitiveType) 0) { };
    ECTypeDescriptor (ValueKind valueKind, short valueKindQualifier) : m_typeKind (valueKind), m_primitiveType ((PrimitiveType)valueKindQualifier) { };
/*__PUBLISH_SECTION_START__*/

    //! Returns the ValueKind of the ECProperty
    inline ValueKind            GetTypeKind() const         { return m_typeKind; }
    //! Returns the ArrayKind of the ECProperty, if the ECProperty is an array property
    inline ArrayKind            GetArrayKind() const        { return (ArrayKind)(m_arrayKind & 0xFF); }
    //! Returns true if the ECProperty is a Primitive property
    inline bool                 IsPrimitive() const         { return (GetTypeKind() == VALUEKIND_Primitive ); }
    //! Returns true if the ECProperty is a Struct property
    inline bool                 IsStruct() const            { return (GetTypeKind() == VALUEKIND_Struct ); }
    //! Returns true if the ECProperty is an Array property
    inline bool                 IsArray() const             { return (GetTypeKind() == VALUEKIND_Array ); }
    //! Returns true if the ECProperty is an Array property, and the array elements are Primitives
    inline bool                 IsPrimitiveArray() const    { return (GetTypeKind() == VALUEKIND_Array ) && (GetArrayKind() == ARRAYKIND_Primitive); }
    //! Returns true if the ECProperty is an Array property, and the array elements are Structs
    inline bool                 IsStructArray() const       { return (GetTypeKind() == VALUEKIND_Array ) && (GetArrayKind() == ARRAYKIND_Struct); }
    //! Returns the primitive type of the ECProperty, if the property is a Primitive type
    inline PrimitiveType        GetPrimitiveType() const    { return m_primitiveType; }
/*__PUBLISH_SECTION_END__*/
    inline short                GetTypeKindQualifier() const   { return m_primitiveType; }
/*__PUBLISH_SECTION_START__*/
};

typedef Int64 ECClassId;
typedef Int64 ECPropertyId;
typedef Int64 ECSchemaId;

typedef bvector<IECInstancePtr> ECCustomAttributeCollection;
struct ECCustomAttributeInstanceIterable;
struct SupplementedSchemaBuilder;

//=======================================================================================
//! @ingroup ECObjectsGroup
//! Base class for ECSchema, ECClass, ECProperty.  Represents a container object that can hold 
//! Custom Attributes.
//! @bsiclass
//=======================================================================================
struct IECCustomAttributeContainer
{
/*__PUBLISH_SECTION_END__*/
private:
    friend struct ECCustomAttributeInstanceIterable;
    friend struct SupplementedSchemaBuilder;

    ECCustomAttributeCollection         m_primaryCustomAttributes;
    ECCustomAttributeCollection         m_consolidatedCustomAttributes;
    SchemaWriteStatus                   AddCustomAttributeProperties (BeXmlNodeR oldNode, BeXmlNodeR newNode) const;

    IECInstancePtr                      GetCustomAttributeInternal(WStringCR className, bool includeBaseClasses, bool includeSupplementalAttributes) const;
    IECInstancePtr                      GetCustomAttributeInternal(ECClassCR ecClass, bool includeBaseClasses, bool includeSupplementalAttributes) const;

    ECObjectsStatus                     SetCustomAttributeInternal(ECCustomAttributeCollection& customAttributeCollection, IECInstanceR customAttributeInstance, bool requireSchemaReference = false);
    //! Does not check if the container's ECSchema references the requisite ECSchema(s). @see SupplementedSchemaBuilder::SetMergedCustomAttribute
    ECObjectsStatus                     SetPrimaryCustomAttribute(IECInstanceR customAttributeInstance);

protected:
    //! Does not check if the container's ECSchema references the requisite ECSchema(s). @see SupplementedSchemaBuilder::SetMergedCustomAttribute
    ECObjectsStatus                     SetConsolidatedCustomAttribute(IECInstanceR customAttributeInstance);
    //! Removes a consolidated custom attribute from the container
    //! @param[in]  classDefinition ECClass of the custom attribute to remove
    bool                                RemoveConsolidatedCustomAttribute(ECClassCR classDefinition);

    InstanceReadStatus                  ReadCustomAttributes (BeXmlNodeR containerNode, ECSchemaReadContextR context, ECSchemaCR fallBackSchema);
    SchemaWriteStatus                   WriteCustomAttributes(BeXmlNodeR parentNode) const;
    //! Only copies primary ones, not consolidated ones. Does not check if the container's ECSchema references the requisite ECSchema(s). @see SupplementedSchemaBuilder::SetMergedCustomAttribute
    ECObjectsStatus                     CopyCustomAttributesTo(IECCustomAttributeContainerR destContainer) const;

    void                                AddUniqueCustomAttributesToList(ECCustomAttributeCollection& returnList);
    void                                AddUniquePrimaryCustomAttributesToList(ECCustomAttributeCollection& returnList);
    virtual void                        _GetBaseContainers(bvector<IECCustomAttributeContainerP>& returnList) const;
    virtual ECSchemaCP                  _GetContainerSchema() const = 0;// {return NULL;};

    ECOBJECTS_EXPORT virtual ~IECCustomAttributeContainer();

public:
    ECSchemaP                           GetContainerSchema();

//__PUBLISH_CLASS_VIRTUAL__
//__PUBLISH_SECTION_START__
public:
    //! Returns true if the container has a custom attribute of a class of the specified name
    ECOBJECTS_EXPORT bool               IsDefined (WStringCR className) const;
    //! Returns true if the container has a custom attribute of a class of the specified class definition
    ECOBJECTS_EXPORT bool               IsDefined (ECClassCR classDefinition) const;

    //! Retrieves the custom attribute matching the class name.  Includes supplemental custom attributes
    //! and custom attributes from the base containers
    //! @param[in]  className   The name of the CustomAttribute Class to look for an instance of
    //! @returns An IECInstancePtr.  If IsValid(), will be the matching custom attribute.  Otherwise, no instance of
    //! the custom attribute was found on the container.
    ECOBJECTS_EXPORT IECInstancePtr     GetCustomAttribute(WStringCR className) const;

    //! Retrieves the custom attribute matching the class definition.  Includes supplemental custom attributes
    //! and custom attributes from the base containers
    //! @param[in]  classDefinition   The ECClass to look for an instance of
    //! @returns An IECInstancePtr.  If IsValid(), will be the matching custom attribute.  Otherwise, no instance of
    //! the custom attribute was found on the container.
    ECOBJECTS_EXPORT IECInstancePtr     GetCustomAttribute(ECClassCR classDefinition) const;

    //! Retrieves the custom attribute matching the class name.  Includes supplemental custom attributes
    //! but not base containers
    //! @param[in]  className   The name of the CustomAttribute Class to look for an instance of
    //! @returns An IECInstancePtr.  If IsValid(), will be the matching custom attribute.  Otherwise, no instance of
    //! the custom attribute was found on the container.
    ECOBJECTS_EXPORT IECInstancePtr     GetCustomAttributeLocal(WStringCR className) const;

    //! Retrieves the custom attribute matching the class definition.  Includes supplemental custom attributes
    //! but not base containers
    //! @param[in]  classDefinition   The ECClass to look for an instance of
    //! @returns An IECInstancePtr.  If IsValid(), will be the matching custom attribute.  Otherwise, no instance of
    //! the custom attribute was found on the container.
    ECOBJECTS_EXPORT IECInstancePtr     GetCustomAttributeLocal(ECClassCR classDefinition) const;

    //! Retrieves the custom attribute matching the class name.  Includes custom attributes from base containers
    //! but not supplemental custom attributes
    //! @param[in]  className   The name of the CustomAttribute Class to look for an instance of
    //! @returns An IECInstancePtr.  If IsValid(), will be the matching custom attribute.  Otherwise, no instance of
    //! the custom attribute was found on the container.
    ECOBJECTS_EXPORT IECInstancePtr     GetPrimaryCustomAttribute(WStringCR className) const;

    //! Retrieves the custom attribute matching the class definition.  Includes custom attributes from base containers
    //! but not supplemental custom attributes
    //! @param[in]  classDefinition   The ECClass to look for an instance of
    //! @returns An IECInstancePtr.  If IsValid(), will be the matching custom attribute.  Otherwise, no instance of
    //! the custom attribute was found on the container.
    ECOBJECTS_EXPORT IECInstancePtr     GetPrimaryCustomAttribute(ECClassCR classDefinition) const;

    //! Retrieves all custom attributes from the container including supplemental custom attributes
    //! @param[in]  includeBase  Whether to include custom attributes from the base containers
    ECOBJECTS_EXPORT ECCustomAttributeInstanceIterable GetCustomAttributes(bool includeBase) const;

    //! Retrieves all custom attributes from the container NOT including supplemental custom attributes
    //! @param[in]  includeBase  Whether to include custom attributes from the base containers
    ECOBJECTS_EXPORT ECCustomAttributeInstanceIterable GetPrimaryCustomAttributes(bool includeBase) const;

    //! Adds a custom attribute to the container
    ECOBJECTS_EXPORT ECObjectsStatus    SetCustomAttribute(IECInstanceR customAttributeInstance);

    //! Removes a custom attribute from the container
    //! @param[in]  className   Name of the class of the custom attribute to remove
    ECOBJECTS_EXPORT bool               RemoveCustomAttribute(WStringCR className);

    //! Removes a custom attribute from the container
    //! @param[in]  classDefinition ECClass of the custom attribute to remove
    ECOBJECTS_EXPORT bool               RemoveCustomAttribute(ECClassCR classDefinition);
};

//=======================================================================================
//! @ingroup ECObjectsGroup
//! Iterates over the custom attribute instances in a container
//! @bsiclass
//=======================================================================================
struct ECCustomAttributeInstanceIterable
{
private:
    friend struct IECCustomAttributeContainer;

    IECCustomAttributeContainerCR m_container;
    bool                        m_includeBaseContainers;
    bool                        m_includeSupplementalAttributes;
    ECCustomAttributeInstanceIterable( IECCustomAttributeContainerCR container, bool includeBase, bool includeSupplementalAttributes) : m_container(container), m_includeBaseContainers(includeBase),
    m_includeSupplementalAttributes(includeSupplementalAttributes) {};
public:
    struct IteratorState : RefCountedBase
        {
        friend struct const_iterator;

//__PUBLISH_CLASS_VIRTUAL__
/*__PUBLISH_SECTION_END__*/
        ECCustomAttributeCollection* m_customAttributes;
        ECCustomAttributeCollection::const_iterator m_customAttributesIterator;

        IteratorState(IECCustomAttributeContainerCR container, bool includeBase, bool includeSupplementalAttributes);
        ~IteratorState();

        static RefCountedPtr<IteratorState> Create (IECCustomAttributeContainerCR container, bool includeBase, bool includeSupplementalAttributes)
            { return new IteratorState(container, includeBase, includeSupplementalAttributes); } ;
/*__PUBLISH_SECTION_START__*/
        };

    //! Iterator for the custom attribute instances
    struct const_iterator : std::iterator<std::forward_iterator_tag, IECInstancePtr const>
        {
        private:
            friend struct ECCustomAttributeInstanceIterable;
            RefCountedPtr<IteratorState> m_state;
            bool m_isEnd;
/*__PUBLISH_SECTION_END__*/
            const_iterator (IECCustomAttributeContainerCR container, bool includeBase, bool includeSupplementalAttributes);
            const_iterator () : m_isEnd(true) {;}
/*__PUBLISH_SECTION_START__*/
            const_iterator (char* ) {;} // must publish at least one private constructor to prevent instantiation

        public:
            ECOBJECTS_EXPORT const_iterator&     operator++(); //!< Increment the iterator
            ECOBJECTS_EXPORT bool                operator!=(const_iterator const& rhs) const; //!< Compare iterator to value
            ECOBJECTS_EXPORT bool                operator==(const_iterator const& rhs) const; //!< Compare iterator to value
            ECOBJECTS_EXPORT IECInstancePtr const& operator* () const; //!< Return the IECInstance at the iterator location
        };

public:
    ECOBJECTS_EXPORT const_iterator begin () const; //!< Returns the beginning of the collection
    ECOBJECTS_EXPORT const_iterator end ()   const; //!< Returns the end of the collection
};

struct PrimitiveECProperty;

/*=================================================================================**//**
Base class for an object which provides the context for an IECTypeAdapter
@ingroup ECObjectsGroup
@bsiclass
+===============+===============+===============+===============+===============+======*/
struct IECTypeAdapterContext : RefCountedBase
    {
/*__PUBLISH_SECTION_END__*/
protected:
    virtual ECPropertyCP                        _GetProperty() const = 0;
    virtual UInt32                              _GetComponentIndex() const = 0;
    virtual bool                                _Is3d() const = 0;
    virtual IECInstanceCP                       _GetECInstance() const = 0;
    ECOBJECTS_EXPORT virtual ECObjectsStatus    _GetInstanceValue (ECValueR v, WCharCP accessString, UInt32 arrayIndex) const;
    ECOBJECTS_EXPORT virtual IECClassLocaterR   _GetUnitsECClassLocater() const = 0;
public:

    ECOBJECTS_EXPORT  IECInstanceCP     GetECInstance() const;
    ECOBJECTS_EXPORT  ECPropertyCP      GetProperty() const;
    ECOBJECTS_EXPORT  ECObjectsStatus   GetInstanceValue (ECValueR v, WCharCP accessString, UInt32 arrayIndex = -1) const;

    //! The following are relevant to adapters for point types.
    ECOBJECTS_EXPORT  UInt32                    GetComponentIndex() const;
    ECOBJECTS_EXPORT  bool                      Is3d() const;

    IECClassLocaterR                    GetUnitsECClassLocater() const {return _GetUnitsECClassLocater();}

    //! internal use only, primarily for ECExpressions
    typedef RefCountedPtr<IECTypeAdapterContext> (* FactoryFn)(ECPropertyCR, IECInstanceCR instance, UInt32 componentIndex);
    ECOBJECTS_EXPORT static void                RegisterFactory (FactoryFn fn);
    static RefCountedPtr<IECTypeAdapterContext> Create (ECPropertyCR ecproperty, IECInstanceCR instance, UInt32 componentIndex = COMPONENT_INDEX_None);
//__PUBLISH_CLASS_VIRTUAL__
/*__PUBLISH_SECTION_START__*/
    static const UInt32 COMPONENT_INDEX_None = -1;
    };

typedef RefCountedPtr<IECTypeAdapterContext> IECTypeAdapterContextPtr;
    
/*=================================================================================**//**
Base class for an object which adapts the internal value of an ECProperty to a user-friendly string representation.
@ingroup ECObjectsGroup
@bsiclass
+===============+===============+===============+===============+===============+======*/
struct IECTypeAdapter : RefCountedBase
    {
    typedef bvector<WString> StandardValuesCollection;
/*__PUBLISH_SECTION_END__*/
    // Note that the implementation of the extended type system is implemented in DgnPlatform in IDgnECTypeAdapter, which subclasses IECTypeAdapter and makes
    // use of IDgnECTypeAdapterContext which provides dgn-specific context such as file, model, and element.
protected:
    virtual bool                _HasStandardValues() const = 0;
    virtual bool                _IsStruct() const = 0;
    virtual bool                _IsTreatedAsString() const = 0;

    virtual IECInstancePtr      _CondenseFormatterForSerialization (ECN::IECInstanceCR formatter) const = 0;
    virtual IECInstancePtr      _PopulateDefaultFormatterProperties (ECN::IECInstanceCR formatter) const = 0;
    virtual IECInstancePtr      _CreateDefaultFormatter (bool includeAllValues, bool forDwg) const = 0;

    virtual bool                _CanConvertToString (IECTypeAdapterContextCR context) const = 0;
    virtual bool                _CanConvertFromString (IECTypeAdapterContextCR context) const = 0;
    virtual bool                _ConvertToString (WStringR str, ECValueCR v, IECTypeAdapterContextCR context, IECInstanceCP formatter) const = 0;
    virtual bool                _ConvertFromString (ECValueR v, WCharCP str, IECTypeAdapterContextCR context) const = 0;

    virtual bool                _RequiresExpressionTypeConversion() const = 0;
    virtual bool                _ConvertToExpressionType (ECValueR v, IECTypeAdapterContextCR context) const = 0;
    virtual bool                _ConvertFromExpressionType (ECValueR v, IECTypeAdapterContextCR context) const = 0;

    virtual bool                _GetDisplayType (PrimitiveType& type) const = 0;
    virtual bool                _ConvertToDisplayType (ECValueR v, IECTypeAdapterContextCR context, IECInstanceCP formatter) const = 0;
    virtual bool                _AllowExpandMembers() const = 0;

    virtual bool                _SupportsUnits() const = 0;
    virtual bool                _GetUnits (UnitSpecR unit, IECTypeAdapterContextCR context) const = 0;

    virtual bool                _GetPropertyNotSetValue (ECValueR v) const { return false; }
public:
    // For DgnPlatform interop
    struct Factory
        {
        virtual IECTypeAdapter& GetForProperty (ECPropertyCR ecproperty) const = 0;
        virtual IECTypeAdapter& GetForArrayMember (ArrayECPropertyCR ecproperty) const = 0;
        };
    ECOBJECTS_EXPORT static void          SetFactory (Factory const& factory);

    //! "Display Type" refers to the type that the user would associate with the displayed value of the property.
    //! For example, a value of type "Area" may be stored as a double in UORs, with a string representation in working units with unit label.
    //! In some contexts the user wants to operate on the displayed value as a double, but in working units. In this case the "display type"
    //! matches the stored type but not the stored value.
    //! Similarly a property with StandardValues custom attribute is stored as an integer but presented as a string. In this case the "display type"
    //! is also a string as the integer values have no meaning to the user.
    //! If the type adapter returns true from CanConvertToString(), it should also return true from GetDisplayType().
    //! @param[out] type      Will be initialized to the display type if one exists.
    //! @return true if the type adapter has a display type.
    ECOBJECTS_EXPORT bool       GetDisplayType (PrimitiveType& type) const;

    //! Converts a stored value to a value of the display type.
    //! For example, if the same arguments passed to ConvertToString() would return "44.5 Square Meters", this method should return 44.5
    //! @param[out] v           The stored value, to be converted in-place to display type.
    //! @param[in] context      Context in which to perform conversion
    //! @param[in] formatter    Formatting options, e.g. floating point precision, unit labels, etc.
    //! @return true if successfully converted to display type.
    ECOBJECTS_EXPORT bool       ConvertToDisplayType (ECValueR v, IECTypeAdapterContextCR context, IECInstanceCP formatter) const;

    //! Some extended types have a sigil value like -1 which is treated as if the property is not set from the user's perspective - often displayed to
    //! the user as "(None)" in UI. If this type adapter has such a sigil value, set it in the ECValue and return true; else return false;
    ECOBJECTS_EXPORT bool       GetPropertyNotSetValue (ECValueR v) const;

//__PUBLISH_CLASS_VIRTUAL__
//__PUBLISH_SECTION_START__
public:
    //! @return true if it is possible to convert the underlying type to a string
    ECOBJECTS_EXPORT bool                 CanConvertToString (IECTypeAdapterContextCR context) const;

    //! @return true if it is possible to extract the underlying type from a string
    ECOBJECTS_EXPORT bool                 CanConvertFromString (IECTypeAdapterContextCR context) const;

    //! Converts the ECValue to a display string
    //! @param[out] str     The string representation of the value
    //! @param[in] v        Value to convert
    //! @param[in] context  Context under which conversion is performed
    //! @param[in] formatter Optional formatting specification, for ECFields
    //! @return true if successfully converted to string
    ECOBJECTS_EXPORT        bool ConvertToString (WStringR str, ECValueCR v, IECTypeAdapterContextCR context, IECInstanceCP formatter = NULL) const;

    //! Converts from a string to the underlying ECValue type. Input string typically comes from user input
    //! @param[out] v       The converted value
    //! @param[in] str      The string to convert
    //! @param[in] context  Context under which conversion is performed
    //! @return true if conversion is successful
    ECOBJECTS_EXPORT        bool ConvertFromString (ECValueR v, WCharCP str, IECTypeAdapterContextCR context) const;

    //! @return true if the value must be converted for use in ECExpressions.
    ECOBJECTS_EXPORT        bool RequiresExpressionTypeConversion() const;

    //! Converts the value to the value which should be used when evaluating ECExpressions.
    //! Typically no conversion is required. If the value has units, it should be converted to master units
    //! @param[out] v     The value to convert in-place
    //! @param[in] context  The context under which conversion is performed
    //! @returns true if successfully converted
    ECOBJECTS_EXPORT        bool ConvertToExpressionType (ECValueR v, IECTypeAdapterContextCR context) const;

    //! Converts the value from the value which should be used when evaluating ECExpressions.
    //! Typically no conversion is required. If the value has units, it should be converted from master units
    //! @param[out] v     The value to convert in-place
    //! @param[in] context  The context under which conversion is performed
    //! @returns true if successfully converted
    ECOBJECTS_EXPORT        bool ConvertFromExpressionType (ECValueR v, IECTypeAdapterContextCR context) const;

    //! Create an IECInstance representing default formatting options for converting to string.
    //! @param[in] includeAllValues If false, property values will be left NULL to save space; otherwise they will be initialized with default values
    //! @param[in] forDwg           If true, creates a formatting instance compatible with DWG
    //! @return An IECInstance which can be passed to ConvertToString(), or NULL if no special formatting options are supported.
    ECOBJECTS_EXPORT ECN::IECInstancePtr   CreateDefaultFormatter (bool includeAllValues, bool forDwg = false) const;

    //! @return true if this type adapter provides a finite set of permissible values for the property it represents
    ECOBJECTS_EXPORT bool                 HasStandardValues() const;

/*__PUBLISH_SECTION_END__*/
    ECOBJECTS_EXPORT bool                 AllowExpandMembers() const;
/*__PUBLISH_SECTION_START__*/

    //! @return true if the underlying type is a struct.
    ECOBJECTS_EXPORT bool                 IsStruct() const;

    //! Indicates if the value is intended to be interpreted as a string by the user, regardless of the underlying property type.
    //! For example: a TextStyle property may be stored internally as an integer ID, but presented to the user as a string.
    //! This method is checked when executing queries that perform string comparisons on property values - if it returns true, the property's string representation will be compared against the query; otherwise the property will be ignored.
    ECOBJECTS_EXPORT bool                 IsTreatedAsString() const;

    //! Given an instance representing formatting options, returns a copy of the instance optimized for serialization
    //! @param[in] formatter    The formatter instance to condense
    //! @return an IECInstance suitable for serialization, or NULL if the input formatter contained only default values in which case serialization is not necessary
    ECOBJECTS_EXPORT ECN::IECInstancePtr    CondenseFormatterForSerialization (ECN::IECInstanceCR formatter) const;

    //! Given an instance containing custom formatting options, replace any null properties with their default values
    //! @param[in] formatter    The formatter instance to populate
    //! @return an IECInstance in which all null properties have been replaced by their default values
    ECOBJECTS_EXPORT ECN::IECInstancePtr    PopulateDefaultFormatterProperties (ECN::IECInstanceCR formatter) const;

    //! Returns true if ECProperties of the extended type handled by this type adapter may have units.
    ECOBJECTS_EXPORT bool                   SupportsUnits() const;

    //! If SupportsUnits() returns true, this method is called to obtain the units for a specific ECProperty.
    //! @param[in]      unit       Holds the unit specification. If the ECProperty has no units, leave this default-initialized and return true.
    //! @param[in]      context    Context in which to evaluate the units.
    //! @return true if the unit information could be obtained, even if the unit is not specified. Return false if unit information could not be obtained.
    ECOBJECTS_EXPORT bool                   GetUnits (UnitSpecR unit, IECTypeAdapterContextCR context) const;
    };

//=======================================================================================
//! @ingroup ECObjectsGroup
//! The in-memory representation of an ECProperty as defined by ECSchemaXML
//! @bsiclass
//=======================================================================================
struct ECProperty /*abstract*/ : public IECCustomAttributeContainer
{
/*__PUBLISH_SECTION_END__*/
friend struct ECClass;

private:
    WString                 m_description;
    ECValidatedName         m_validatedName;
    mutable ECPropertyId    m_ecPropertyId;
    bool                    m_readOnly;
    ECClassCR               m_class;
    ECPropertyCP            m_baseProperty;
    mutable IECTypeAdapter* m_cachedTypeAdapter;

    static void     SetErrorHandling (bool doAssert);
protected:
    WString         m_originalTypeName; //Will be empty unless the typeName was unrecognized. Keep this so that we can re-write the ECSchema without changing the type to string
    bool                    m_forSupplementation;   // If when supplementing the schema, a local property had to be created, then don't serialize this property
    ECProperty (ECClassCR ecClass);
    virtual ~ECProperty();

    ECObjectsStatus                     SetName (WStringCR name);

    virtual SchemaReadStatus            _ReadXml (BeXmlNodeR propertyNode, ECSchemaReadContextR schemaContext);
    virtual SchemaWriteStatus           _WriteXml (BeXmlNodeP& createdPropertyNode, BeXmlNodeR parentNode);
    SchemaWriteStatus                   _WriteXml (BeXmlNodeP& createdPropertyNode, BeXmlNodeR parentNode, Utf8CP elementName);

    virtual bool                        _IsPrimitive () const { return false; }
    virtual bool                        _IsStruct () const { return false; }
    virtual bool                        _IsArray () const { return false; }
    // This method returns a wstring by value because it may be a computed string.  For instance struct properties may return a qualified typename with a namespace
    // prefix relative to the containing schema.
    virtual WString                     _GetTypeName () const = 0;
    virtual ECObjectsStatus             _SetTypeName (WStringCR typeName) = 0;

    virtual bool                        _CanOverride(ECPropertyCR baseProperty) const = 0;

    virtual void                        _GetBaseContainers(bvector<IECCustomAttributeContainerP>& returnList) const override;
    virtual ECSchemaCP                  _GetContainerSchema() const override;
    
    virtual CalculatedPropertySpecificationCP   _GetCalculatedPropertySpecification() const { return NULL; }
    virtual bool                                _IsCalculated() const { return false; }
    virtual bool                                _SetCalculatedPropertySpecification (IECInstanceP expressionAttribute) { return false; }
public:
    // The following are used by the 'extended type' system which is currently implemented in DgnPlatform
    IECTypeAdapter*                     GetCachedTypeAdapter() const { return m_cachedTypeAdapter; }
    void                                SetCachedTypeAdapter (IECTypeAdapter* adapter) const { m_cachedTypeAdapter = adapter; }
    IECTypeAdapter*                     GetTypeAdapter() const;
    bool                                IsReadOnlyFlagSet() const { return m_readOnly; }

    //! Intended to be called by ECDb or a similar system
    ECOBJECTS_EXPORT void SetId(ECPropertyId id) { BeAssert (0 == m_ecPropertyId); m_ecPropertyId = id; };
    ECOBJECTS_EXPORT bool HasId() const { return m_ecPropertyId != 0; };

/*__PUBLISH_SECTION_START__*/
public:
    //! Returns the CalculatedPropertySpecification associated with this ECProperty, if any
    ECOBJECTS_EXPORT CalculatedPropertySpecificationCP   GetCalculatedPropertySpecification() const;
    //! Returns true if this ECProperty has a CalculatedECPropertySpecification custom attribute applied to it.
    ECOBJECTS_EXPORT bool               IsCalculated() const;

    //! Sets or removes the CalculatedECPropertySpecification custom attribute associated with this ECProperty.
    //! @param[in] expressionAttribute  An IECInstance of the ECClass CalculatedECPropertySpecification, or NULL to remove the specification.
    //! @return true if the specification was successfully updated.
    //! @remarks Call this method rather than setting the custom attribute directly, to ensure internal state is updated.
    ECOBJECTS_EXPORT bool                                SetCalculatedPropertySpecification(IECInstanceP expressionAttribute);

    //! Return unique id (May return 0 until it has been explicitly set by ECDb or a similar system)
    ECOBJECTS_EXPORT ECPropertyId       GetId() const;
    //! Returns the name of the ECClass that this property is contained within
    ECOBJECTS_EXPORT ECClassCR          GetClass() const;
    // ECClass implementation will index property by name so publicly name can not be reset
    //! Gets the name of the ECProperty
    ECOBJECTS_EXPORT WStringCR          GetName() const;
    //! Returns whether the DisplayLabel is explicitly set
    ECOBJECTS_EXPORT bool               GetIsDisplayLabelDefined() const;
    //! Returns whether this property is a Struct property
    ECOBJECTS_EXPORT bool               GetIsStruct() const;
    //! Returns whether this property is an Array property
    ECOBJECTS_EXPORT bool               GetIsArray() const;
    //! Returns whether this property is a Primitive property
    ECOBJECTS_EXPORT bool               GetIsPrimitive() const;

    //! Sets the ECXML typename for the property.  @see GetTypeName()
    ECOBJECTS_EXPORT ECObjectsStatus    SetTypeName(WString value);
    //! The ECXML typename for the property.
    //! The TypeName for struct properties will be the ECClass name of the struct.  It may be qualified with a namespacePrefix if
    //! the struct belongs to a schema that is referenced by the schema actually containing this property.
    //! The TypeName for array properties will be the type of the elements the array contains.
    //! This method returns a wstring by value because it may be a computed string.  For instance struct properties may return a qualified typename with a namespace
    //! prefix relative to the containing schema.
    ECOBJECTS_EXPORT WString            GetTypeName() const;
    //! Sets the description for this ECProperty
    ECOBJECTS_EXPORT ECObjectsStatus    SetDescription(WStringCR value);
    //! The Description of this ECProperty.
    ECOBJECTS_EXPORT WStringCR          GetDescription() const;
    //! Sets the Display Label for this ECProperty
    ECOBJECTS_EXPORT ECObjectsStatus    SetDisplayLabel(WStringCR value);
    //! Gets the Display Label for this ECProperty.  If no label has been set explicitly, it will return the Name of the property
    ECOBJECTS_EXPORT WStringCR          GetDisplayLabel() const;
    //! Sets whether this ECProperty's value is read only
    ECOBJECTS_EXPORT ECObjectsStatus    SetIsReadOnly(bool value);
    //! Gets whether this ECProperty's value is read only
    ECOBJECTS_EXPORT bool               GetIsReadOnly() const;
    //! Sets the base property that this ECProperty inherits from
    ECOBJECTS_EXPORT ECObjectsStatus    SetBaseProperty(ECPropertyCP value);
    //! Gets the base property, if any, that this ECProperty inherits from
    ECOBJECTS_EXPORT ECPropertyCP       GetBaseProperty() const;

    //! Sets whether this ECProperty's value is read only
    //@param[in]    isReadOnly  Valid values are 'True' and 'False' (case insensitive)
    ECOBJECTS_EXPORT ECObjectsStatus    SetIsReadOnly (WCharCP isReadOnly);

    ECOBJECTS_EXPORT PrimitiveECPropertyCP  GetAsPrimitiveProperty () const; //!< Returns the property as a const PrimitiveECProperty*
    ECOBJECTS_EXPORT PrimitiveECPropertyP   GetAsPrimitivePropertyP (); //!< Returns the property as a PrimitiveECProperty*
    ECOBJECTS_EXPORT ArrayECPropertyCP      GetAsArrayProperty () const; //!< Returns the property as a const ArrayECProperty*
    ECOBJECTS_EXPORT ArrayECPropertyP       GetAsArrayPropertyP (); //!< Returns the property as an ArrayECProperty*
    ECOBJECTS_EXPORT StructECPropertyCP     GetAsStructProperty () const; //!< Returns the property as a const StructECProperty*
    ECOBJECTS_EXPORT StructECPropertyP      GetAsStructPropertyP (); //!< Returns the property as a StructECProperty*
};

//=======================================================================================
//! The in-memory representation of an ECProperty as defined by ECSchemaXML
//! @ingroup ECObjectsGroup
//! @bsiclass
//=======================================================================================
struct PrimitiveECProperty : public ECProperty
{
    DEFINE_T_SUPER(ECProperty)
/*__PUBLISH_SECTION_END__*/
friend struct ECClass;
private:
    PrimitiveType                               m_primitiveType;
    mutable CalculatedPropertySpecificationPtr  m_calculatedSpec;   // lazily-initialized

    PrimitiveECProperty (ECClassCR ecClass) : m_primitiveType(PRIMITIVETYPE_String), ECProperty(ecClass) {};

protected:
    virtual SchemaReadStatus            _ReadXml (BeXmlNodeR propertyNode, ECSchemaReadContextR schemaContext) override;
    virtual SchemaWriteStatus           _WriteXml (BeXmlNodeP& createdPropertyNode, BeXmlNodeR parentNode) override;
    virtual bool                        _IsPrimitive () const override { return true;}
    virtual WString                     _GetTypeName () const override;
    virtual ECObjectsStatus             _SetTypeName (WStringCR typeName) override;
    virtual bool                        _CanOverride(ECPropertyCR baseProperty) const override;
    virtual CalculatedPropertySpecificationCP   _GetCalculatedPropertySpecification() const override;
    virtual bool                                _IsCalculated() const override;
    virtual bool                                _SetCalculatedPropertySpecification (IECInstanceP expressionAttribute) override;
//__PUBLISH_CLASS_VIRTUAL__
//__PUBLISH_SECTION_START__
public:
    //! Sets the PrimitiveType of this ECProperty.  The default type is ::PRIMITIVETYPE_String
    ECOBJECTS_EXPORT ECObjectsStatus SetType(PrimitiveType value);
    //! Gets the PrimitiveType of this ECProperty
    ECOBJECTS_EXPORT PrimitiveType GetType() const;
};

//=======================================================================================
//! The in-memory representation of an ECProperty as defined by ECSchemaXML
//! @ingroup ECObjectsGroup
//! @bsiclass
//=======================================================================================
struct StructECProperty : public ECProperty
{
    DEFINE_T_SUPER(ECProperty)
/*__PUBLISH_SECTION_END__*/
friend struct ECClass;
private:
    ECClassCP   m_structType;

    StructECProperty (ECClassCR ecClass) : m_structType(NULL), ECProperty(ecClass) {};

protected:
    virtual SchemaReadStatus            _ReadXml (BeXmlNodeR propertyNode, ECSchemaReadContextR schemaContext) override;
    virtual SchemaWriteStatus           _WriteXml (BeXmlNodeP& createdPropertyNode, BeXmlNodeR parentNode) override;
    virtual bool                        _IsStruct () const override { return true;}
    virtual WString                     _GetTypeName () const override;
    virtual ECObjectsStatus             _SetTypeName (WStringCR typeName) override;
    virtual bool                        _CanOverride(ECPropertyCR baseProperty) const override;

//__PUBLISH_CLASS_VIRTUAL__
//__PUBLISH_SECTION_START__
public:
    //! The property type.
    //! This type must be an ECClass where IsStruct is set to true.
    ECOBJECTS_EXPORT ECObjectsStatus    SetType(ECClassCR value);
    //! Gets the ECClass that defines the type for this property
    ECOBJECTS_EXPORT ECClassCR          GetType() const; 
};

//=======================================================================================
//! The in-memory representation of an ECProperty as defined by ECSchemaXML
//! @ingroup ECObjectsGroup
//! @bsiclass
//=======================================================================================
struct ArrayECProperty : public ECProperty
{
    DEFINE_T_SUPER(ECProperty)
/*__PUBLISH_SECTION_END__*/
friend struct ECClass;

private:
    UInt32                                      m_minOccurs;
    UInt32                                      m_maxOccurs;    // D-106653 we store this as read from the schema, but all arrays are considered to be of unbounded size
    mutable CalculatedPropertySpecificationPtr  m_calculatedSpec;
    union
        {
        PrimitiveType   m_primitiveType;
        ECClassCP       m_structType;
        };

    ArrayKind               m_arrayKind;
    mutable IECTypeAdapter* m_cachedMemberTypeAdapter;

    ArrayECProperty (ECClassCR ecClass)
        : ECProperty(ecClass), m_primitiveType(PRIMITIVETYPE_String), m_arrayKind (ARRAYKIND_Primitive),
          m_minOccurs (0), m_maxOccurs (UINT_MAX), m_cachedMemberTypeAdapter (NULL) {};
    ECObjectsStatus                     SetMinOccurs (WStringCR minOccurs);
    ECObjectsStatus                     SetMaxOccurs (WStringCR maxOccurs);

protected:
    virtual SchemaReadStatus            _ReadXml (BeXmlNodeR propertyNode, ECSchemaReadContextR schemaContext) override;
    virtual SchemaWriteStatus           _WriteXml(BeXmlNodeP& createdPropertyNode, BeXmlNodeR parentNode) override;
    virtual bool                        _IsArray () const override { return true;}
    virtual WString                     _GetTypeName () const override;
    virtual ECObjectsStatus             _SetTypeName (WStringCR typeName) override;
    virtual bool                        _CanOverride(ECPropertyCR baseProperty) const override;
    virtual CalculatedPropertySpecificationCP   _GetCalculatedPropertySpecification() const override;
    virtual bool                                _IsCalculated() const override;
    virtual bool                                _SetCalculatedPropertySpecification (IECInstanceP expressionAttribute) override;

public:
    // The following are used by the 'extended type' system which is currently implemented in DgnPlatform
    IECTypeAdapter*                     GetCachedMemberTypeAdapter() const  { return m_cachedMemberTypeAdapter; }
    void                                SetCachedMemberTypeAdapter (IECTypeAdapter* adapter) const { m_cachedMemberTypeAdapter = adapter; }
    IECTypeAdapter*                     GetMemberTypeAdapter() const;
/*__PUBLISH_SECTION_START__*/
public:
    //! The ArrayKind of this ECProperty
    ECOBJECTS_EXPORT ArrayKind GetKind() const;

    //! Sets the PrimitiveType if this ArrayProperty contains PrimitiveType elements
    ECOBJECTS_EXPORT ECObjectsStatus    SetPrimitiveElementType(PrimitiveType value);
    //! Gets the PrimitiveType if this ArrayProperty contains PrimitiveType elements
    ECOBJECTS_EXPORT PrimitiveType      GetPrimitiveElementType() const;
    //! Sets the ECClass to be used for the array's struct elements
    ECOBJECTS_EXPORT ECObjectsStatus    SetStructElementType(ECClassCP value);
    //! Gets the ECClass of the array's struct elements
    ECOBJECTS_EXPORT ECClassCP          GetStructElementType() const;
    //! Sets the Minimum number of array members.
    ECOBJECTS_EXPORT ECObjectsStatus    SetMinOccurs(UInt32 value);
    //! Gets the Minimum number of array members.
    ECOBJECTS_EXPORT UInt32             GetMinOccurs() const;
    //! Sets the Maximum number of array members.
    ECOBJECTS_EXPORT ECObjectsStatus    SetMaxOccurs(UInt32 value);
    //! Gets the Maximum number of array members.
    ECOBJECTS_EXPORT UInt32             GetMaxOccurs() const;

//__PUBLISH_SECTION_END__
    //! Because of a legacy bug GetMaxOccurs always returns "unbounded". For components that need to persist
    //! the ECSchema as is, GetStoredMaxOccurs can be called as a workaround until the max occurs issue has been resolved.
    UInt32                              GetStoredMaxOccurs () const { return m_maxOccurs; }
//__PUBLISH_SECTION_START__
    };

//=======================================================================================
//! Container holding ECProperties that supports STL like iteration
//! @ingroup ECObjectsGroup
//! @bsiclass
//=======================================================================================
struct ECPropertyIterable
{
private:
    friend struct ECClass;

    ECClassCR       m_ecClass;
    bool            m_includeBaseProperties;

    ECPropertyIterable(ECClassCR ecClass, bool includeBaseProperties);

public:
    struct IteratorState : RefCountedBase
        {
        friend struct const_iterator;
/*__PUBLISH_SECTION_END__*/
        public:
            PropertyList::const_iterator     m_listIterator;
            PropertyList*                    m_properties;

            IteratorState (ECClassCR ecClass, bool includeBaseProperties);
            ~IteratorState();
            static RefCountedPtr<IteratorState> Create (ECClassCR ecClass, bool includeBaseProperties)
                { return new IteratorState(ecClass, includeBaseProperties); };
//__PUBLISH_CLASS_VIRTUAL__
/*__PUBLISH_SECTION_START__*/
        };

    //! Iterator over the properties
    struct const_iterator : std::iterator<std::forward_iterator_tag, const ECPropertyP>
        {
        private:
            friend struct ECPropertyIterable;
            RefCountedPtr<IteratorState>   m_state;
            bool m_isEnd;

/*__PUBLISH_SECTION_END__*/
            const_iterator (ECClassCR ecClass, bool includeBaseProperties);
            const_iterator () : m_isEnd(true) {};
/*__PUBLISH_SECTION_START__*/
            const_iterator (char* ) {;} // must publish at least one private constructor to prevent instantiation

        public:
            ECOBJECTS_EXPORT const_iterator&     operator++(); //!< Increments the iterator
            ECOBJECTS_EXPORT bool                operator!=(const_iterator const& rhs) const; //!< Checks for inequality
            ECOBJECTS_EXPORT bool                operator==(const_iterator const& rhs) const; //!< Checks for equality
            ECOBJECTS_EXPORT ECPropertyP const&  operator* () const; //!< Returns the value at the current location
        };

public:
    ECOBJECTS_EXPORT const_iterator begin () const; //!< Returns the beginning of the collection
    ECOBJECTS_EXPORT const_iterator end ()   const; //!< Returns the end of the collection

    //! Attempts to look up an ECProperty by its display label
    //! @param[in]      label The label of the ECProperty to find
    //! @return     The ECProperty with the specified label, or nullptr if no such ECProperty exists
    ECOBJECTS_EXPORT ECPropertyCP   FindByDisplayLabel (WCharCP label) const;
    };

typedef bvector<ECClassP> ECBaseClassesList;
typedef bvector<ECClassP> ECDerivedClassesList;
typedef bvector<ECClassP> ECConstraintClassesList;
/*__PUBLISH_SECTION_END__*/
typedef bool (*TraversalDelegate) (ECClassCP, const void *);
/*__PUBLISH_SECTION_START__*/

struct StandaloneECEnabler;
struct SearchPathSchemaFileLocater;
typedef RefCountedPtr<StandaloneECEnabler>  StandaloneECEnablerPtr;
typedef StandaloneECEnabler*                StandaloneECEnablerP;
typedef RefCountedPtr<ECSchema>             ECSchemaPtr;
typedef RefCountedPtr<SearchPathSchemaFileLocater> SearchPathSchemaFileLocaterPtr;

//=======================================================================================
//! @ingroup ECObjectsGroup
//! The in-memory representation of an ECClass as defined by ECSchemaXML
//! @bsiclass
//=======================================================================================
struct ECClass : IECCustomAttributeContainer
{
/*__PUBLISH_SECTION_END__*/

friend struct ECSchema;
friend struct ECPropertyIterable::IteratorState;
friend struct SupplementedSchemaBuilder;
friend bool ECProperty::SetCalculatedPropertySpecification (IECInstanceP);

private:
    mutable WString                 m_fullName;
    WString                         m_description;
    ECValidatedName                 m_validatedName;
    mutable ECClassId               m_ecClassId;
    bool                            m_isStruct;
    bool                            m_isCustomAttributeClass;
    bool                            m_isDomainClass;
    ECSchemaCR                      m_schema;
    ECBaseClassesList               m_baseClasses;
    mutable ECDerivedClassesList    m_derivedClasses;

    PropertyMap                     m_propertyMap;
    PropertyList                    m_propertyList;
    mutable StandaloneECEnablerPtr  m_defaultStandaloneEnabler;

    ECObjectsStatus AddProperty (ECPropertyP& pProperty);
    ECObjectsStatus AddProperty (ECPropertyP pProperty, WStringCR name);
    ECObjectsStatus RemoveProperty (ECPropertyR pProperty);

    static bool     SchemaAllowsOverridingArrays(ECSchemaCP schema);

    static bool     CheckBaseClassCycles(ECClassCP currentBaseClass, const void * arg);
    static bool     AddUniquePropertiesToList(ECClassCP crrentBaseClass, const void * arg);
    bool            TraverseBaseClasses(TraversalDelegate traverseMethod, bool recursive, const void * arg) const;
    ECOBJECTS_EXPORT ECObjectsStatus GetProperties(bool includeBaseProperties, PropertyList* propertyList) const;

    ECObjectsStatus CanPropertyBeOverridden(ECPropertyCR baseProperty, ECPropertyCR newProperty) const;
    void            AddDerivedClass(ECClassCR baseClass) const;
    void            RemoveDerivedClass(ECClassCR baseClass) const;
    void            RemoveDerivedClasses ();
    void            RemoveBaseClasses ();
    static void     SetErrorHandling (bool doAssert);
    ECObjectsStatus CopyPropertyForSupplementation(ECPropertyP& destProperty, ECPropertyP sourceProperty, bool copyCustomAttributes);
    ECObjectsStatus CopyProperty(ECPropertyP& destProperty, ECPropertyP sourceProperty, bool copyCustomAttributes);

protected:
    //  Lifecycle management:  For now, to keep it simple, the class constructor is protected.  The schema implementation will
    //  serve as a factory for classes and will manage their lifecycle.  We'll reconsider if we identify a real-world story for constructing a class outside
    //  of a schema.
    ECClass (ECSchemaCR schema);
    virtual ~ECClass();

    virtual void                        _GetBaseContainers(bvector<IECCustomAttributeContainerP>& returnList) const override;
    virtual ECSchemaCP                  _GetContainerSchema() const override;

    // schemas index class by name so publicly name can not be reset
    ECObjectsStatus                     SetName (WStringCR name);

    virtual SchemaReadStatus            _ReadXmlAttributes (BeXmlNodeR classNode);

    //! Uses the specified xml node (which must conform to an ECClass as defined in ECSchemaXML) to populate the base classes and properties of this class.
    //! Before this method is invoked the schema containing the class must have loaded all schema references and stubs for all classes within
    //! the schema itself otherwise the method may fail because such dependencies can not be located.
    //! @param[in]  classNode       The XML DOM node to read
    //! @return   Status code
    virtual SchemaReadStatus            _ReadXmlContents (BeXmlNodeR classNode, ECSchemaReadContextR context);

    SchemaReadStatus                    _ReadBaseClassFromXml( BeXmlNodeP childNode );
    SchemaReadStatus                    _ReadPropertyFromXmlAndAddToClass( ECPropertyP ecProperty, BeXmlNodeP& childNode, ECSchemaReadContextR context, Utf8CP childNodeName );

    virtual SchemaWriteStatus           _WriteXml (BeXmlNodeP& createdClassNode, BeXmlNodeR parentNode) const;
    SchemaWriteStatus                   _WriteXml (BeXmlNodeP& createdClassNode, BeXmlNodeR parentNode, Utf8CP elementName) const;

    virtual ECRelationshipClassCP       _GetRelationshipClassCP () const { return NULL; }  // used to avoid dynamic_cast
    virtual ECRelationshipClassP        _GetRelationshipClassP ()        { return NULL; }  // used to avoid dynamic_cast

    void                                InvalidateDefaultStandaloneEnabler() const;
public:
    ECOBJECTS_EXPORT ECPropertyP            GetPropertyByIndex (UInt32 index) const;
    ECOBJECTS_EXPORT ECObjectsStatus        RenameProperty (ECPropertyR ecProperty, WCharCP newName);
    ECOBJECTS_EXPORT ECObjectsStatus        ReplaceProperty (ECPropertyP& newProperty, ValueKind valueKind, ECPropertyR propertyToRemove);
    ECOBJECTS_EXPORT ECObjectsStatus        DeleteProperty (ECPropertyR ecProperty);
    ECSchemaR                               GetSchemaR() { return const_cast<ECSchemaR>(m_schema); }

    //! Intended to be called by ECDb or a similar system
    ECOBJECTS_EXPORT void SetId(ECClassId id) { BeAssert (0 == m_ecClassId); m_ecClassId = id; };
    ECOBJECTS_EXPORT bool HasId() const { return m_ecClassId != 0; };

//__PUBLISH_CLASS_VIRTUAL__
//__PUBLISH_SECTION_START__
public:
    //! Return unique id (May return 0 until it has been explicitly set by ECDb or a similar system)
    ECOBJECTS_EXPORT ECClassId             GetId() const;
    //! Returns the StandaloneECEnabler for this class
    ECOBJECTS_EXPORT StandaloneECEnablerP  GetDefaultStandaloneEnabler() const;
    //! Used to avoid dynamic_cast
    ECOBJECTS_EXPORT ECRelationshipClassCP GetRelationshipClassCP() const;
    //! Used to avoid dynamic_cast
    ECOBJECTS_EXPORT ECRelationshipClassP GetRelationshipClassP();
    //! The ECSchema that this class is defined in
    ECOBJECTS_EXPORT ECSchemaCR         GetSchema() const;
    // schemas index class by name so publicly name can not be reset
    //! The name of this ECClass
    ECOBJECTS_EXPORT WStringCR          GetName() const;
    //! {SchemaName}:{ClassName} The pointer will remain valid as long as the ECClass exists.
    ECOBJECTS_EXPORT WCharCP            GetFullName() const;
    //! Whether the display label is explicitly defined or not
    ECOBJECTS_EXPORT bool               GetIsDisplayLabelDefined() const;
    //! Returns an iterable of all the ECProperties defined on this class
    ECOBJECTS_EXPORT ECPropertyIterable GetProperties() const;
    //! Returns the number of ECProperties in this class
    ECOBJECTS_EXPORT size_t GetPropertyCount (bool includeBaseProperties = true) const;
    //! Returns a list of the classes this ECClass is derived from
    ECOBJECTS_EXPORT const ECBaseClassesList& GetBaseClasses() const;
    //! Returns a list of the classes that derive from this class.
    ECOBJECTS_EXPORT const ECDerivedClassesList& GetDerivedClasses() const;

    //! Sets the description of this ECClass
    ECOBJECTS_EXPORT ECObjectsStatus    SetDescription(WStringCR value);
    //! Gets the description of this ECClass.
    ECOBJECTS_EXPORT WStringCR          GetDescription() const;
    //! Sets the display label of this ECClass
    ECOBJECTS_EXPORT ECObjectsStatus    SetDisplayLabel(WStringCR value);
    //! Gets the display label of this ECClass.  If no display label has been set explicitly, it will return the name of the ECClass
    ECOBJECTS_EXPORT WStringCR          GetDisplayLabel() const;

    //! Returns a list of properties for this class.
    //! @param[in]  includeBaseProperties If true, then will return properties that are contained in this class's base class(es)
    //! @return     An iterable container of ECProperties
    ECOBJECTS_EXPORT ECPropertyIterable GetProperties(bool includeBaseProperties) const;

    //! Sets the bool value of whether this class can be used as a struct
    //! @param[in] isStruct String representation of true/false
    //! @return    Success if the string is parsed into a bool
    ECOBJECTS_EXPORT ECObjectsStatus    SetIsStruct (WCharCP isStruct);
    //! Sets the bool value of whether this class can be used as a struct
    ECOBJECTS_EXPORT ECObjectsStatus    SetIsStruct(bool value);
    //! Returns whether this class can be used as a struct
    ECOBJECTS_EXPORT bool               GetIsStruct() const;

    //! Sets the bool value of whether this class can be used as a custom attribute
    //! @param[in] isCustomAttribute String representation of true/false
    //! @return    Success if the string is parsed into a bool
    ECOBJECTS_EXPORT ECObjectsStatus    SetIsCustomAttributeClass (WCharCP isCustomAttribute);
    //! Sets the bool value of whether this class can be used as a custom attribute
    ECOBJECTS_EXPORT ECObjectsStatus    SetIsCustomAttributeClass(bool value);
    //! Returns whether this class can be used as a custom attribute
    ECOBJECTS_EXPORT bool               GetIsCustomAttributeClass() const;

    //! Sets the bool value of whether this class can be used as a domain object
    //! @param[in] isDomainClass String representation of true/false
    //! @return    Success if the string is parsed into a bool
    ECOBJECTS_EXPORT ECObjectsStatus    SetIsDomainClass (WCharCP isDomainClass);
    //! Sets the bool value of whether this class can be used as a domain object
    ECOBJECTS_EXPORT ECObjectsStatus    SetIsDomainClass(bool value);
    //! Gets whether this class can be used as a domain object
    ECOBJECTS_EXPORT bool               GetIsDomainClass() const;


    //! Adds a base class
    //! You cannot add a base class if it creates a cycle. For example, if A is a base class
    //! of B, and B is a base class of C, you cannot make C a base class of A. Attempting to do
    //! so will return an error.
    //! @param[in] baseClass The class to derive from
    ECOBJECTS_EXPORT ECObjectsStatus AddBaseClass(ECClassCR baseClass);

    //! Returns whether there are any base classes for this class
    ECOBJECTS_EXPORT bool            HasBaseClasses() const;

    //! Removes a base class.
    ECOBJECTS_EXPORT ECObjectsStatus RemoveBaseClass(ECClassCR baseClass);

    //! Returns true if the class is the type specified or derived from it.
    ECOBJECTS_EXPORT bool            Is(ECClassCP targetClass) const;

    //! Returns true if the class name  is of the type specified or derived from it.
    ECOBJECTS_EXPORT bool            Is(WCharCP name) const;
    //! Returns true if this class matches the specified schema and class name, or is derived from a matching class
    ECOBJECTS_EXPORT bool            Is (WCharCP schemaName, WCharCP className) const;

    //! If the given name is valid, creates a primitive property object with the default type of STRING
    ECOBJECTS_EXPORT ECObjectsStatus CreatePrimitiveProperty(PrimitiveECPropertyP& ecProperty, WStringCR name);

    //! If the given name is valid, creates a primitive property object with the given primitive type
    ECOBJECTS_EXPORT ECObjectsStatus CreatePrimitiveProperty(PrimitiveECPropertyP& ecProperty, WStringCR name, PrimitiveType primitiveType);

    //! If the given name is valid, creates a struct property object using the current class as the struct type
    ECOBJECTS_EXPORT ECObjectsStatus CreateStructProperty(StructECPropertyP& ecProperty, WStringCR name);

    //! If the given name is valid, creates a struct property object using the specified class as the struct type
    ECOBJECTS_EXPORT ECObjectsStatus CreateStructProperty(StructECPropertyP& ecProperty, WStringCR name, ECClassCR structType);

    //! If the given name is valid, creates an array property object using the current class as the array type
    ECOBJECTS_EXPORT ECObjectsStatus CreateArrayProperty(ArrayECPropertyP& ecProperty, WStringCR name);

    //! If the given name is valid, creates an array property object using the specified primitive type as the array type
    ECOBJECTS_EXPORT ECObjectsStatus CreateArrayProperty(ArrayECPropertyP& ecProperty, WStringCR name, PrimitiveType primitiveType);

    //! If the given name is valid, creates an array property object using the specified class as the array type
    ECOBJECTS_EXPORT ECObjectsStatus CreateArrayProperty(ArrayECPropertyP& ecProperty, WStringCR name, ECClassCP structType);

    //! Remove the named property
    //! @param[in] name The name of the property to be removed
    ECOBJECTS_EXPORT ECObjectsStatus RemoveProperty(WStringCR name);

    //! Get a property by name within the context of this class and its base classes.
    //! The pointer returned by this method is valid until the ECClass containing the property is destroyed or the property
    //! is removed from the class.
    //! @param[in]  name     The name of the property to lookup.
    //! @param[in]  includeBaseClasses  Whether to look on base classes of the current class for the named property
    //! @return   A pointer to an ECN::ECProperty if the named property exists within the current class; otherwise, NULL
    ECOBJECTS_EXPORT ECPropertyP     GetPropertyP (WCharCP name, bool includeBaseClasses=true) const;

    //! Get a property by name within the context of this class and its base classes.
    //! The pointer returned by this method is valid until the ECClass containing the property is destroyed or the property
    //! is removed from the class.
    //! @param[in]  name     The name of the property to lookup.
    //! @param[in]  includeBaseClasses  Whether to look on base classes of the current class for the named property
    //! @return   A pointer to an ECN::ECProperty if the named property exists within the current class; otherwise, NULL
    ECOBJECTS_EXPORT ECPropertyP     GetPropertyP (WStringCR name, bool includeBaseClasses=true) const;

    //! Get a property by name within the context of this class and its base classes.
    //! The pointer returned by this method is valid until the ECClass containing the property is destroyed or the property
    //! is removed from the class.
    //! @param[in]  name     The name of the property to lookup.
    //! @param[in]  includeBaseClasses  Whether to look on base classes of the current class for the named property
    //! @return   A pointer to an ECN::ECProperty if the named property exists within the current class; otherwise, NULL
    ECOBJECTS_EXPORT ECPropertyP     GetPropertyP (Utf8CP name, bool includeBaseClasses=true) const;
    
    //! Get the property that stores the instance label for the class.
    //! @return A pointer to ECN::ECProperty if the instance label has been specified; otherwise, NULL
    ECOBJECTS_EXPORT ECPropertyP GetInstanceLabelProperty() const;

    // ************************************************************************************************************************
    // ************************************  STATIC METHODS *******************************************************************
    // ************************************************************************************************************************

    //! Given a qualified class name, will parse out the schema's namespace prefix and the class name.
    //! @param[out] prefix  The namespace prefix of the schema
    //! @param[out] className   The name of the class
    //! @param[in]  qualifiedClassName  The qualified name of the class, in the format of ns:className
    //! @return A status code indicating whether the qualified name was successfully parsed or not
    ECOBJECTS_EXPORT static ECObjectsStatus ParseClassName (WStringR prefix, WStringR className, WStringCR qualifiedClassName);

    //! Given a schema and a class, will return the fully qualified class name.  If the class is part of the passed in schema, there
    //! is no namespace prefix.  Otherwise, the class's schema must be a referenced schema in the passed in schema
    //! @param[in]  primarySchema   The schema used to lookup the namespace prefix of the class's schema
    //! @param[in]  ecClass         The class whose schema should be searched for
    //! @return WString    The namespace prefix if the class's schema is not the primarySchema
    ECOBJECTS_EXPORT static WString GetQualifiedClassName(ECSchemaCR primarySchema, ECClassCR ecClass);

    //! Given two ECClass's, checks to see if they are equal by name
    //! @param[in]  currentBaseClass    The source class to check against
    //! @param[in]  arg                 The target to compare to (this parameter must be an ECClassP)
    ECOBJECTS_EXPORT static bool    ClassesAreEqualByName(ECClassCP currentBaseClass, const void * arg);


}; // ECClass

//! Used to define how the relationship OrderId is handled.
//! @ingroup ECObjectsGroup
enum OrderIdStorageMode: UInt8
    {
    ORDERIDSTORAGEMODE_None                     = 0,
    ORDERIDSTORAGEMODE_ProvidedByPersistence    = 1,         
    ORDERIDSTORAGEMODE_ProvidedByClient         = 2,
    };

//! Used to define which end of the relationship, source or target
//! @ingroup ECObjectsGroup
enum ECRelationshipEnd 
    { 
    ECRelationshipEnd_Source = 0, //!< End is the source
    ECRelationshipEnd_Target  //!< End is the target
    };

//! Used to describe the direction of a related instance within the context
//! of an IECRelationshipInstance
//! @ingroup ECObjectsGroup
enum class ECRelatedInstanceDirection
    {
    //! Related instance is the target in the relationship instance
    Forward = 1,
    //! Related instance is the source in the relationship instance
    Backward = 2
    };

//! The various strengths supported on a relationship class.
//! @ingroup ECObjectsGroup
enum StrengthType
    {
    //!  'Referencing' relationships imply no ownership and no cascading deletes when the
    //! object on either end of the relationship is deleted.  For example, a document
    //! object may have a reference to the User that last modified it.
    //! This is like "Association" in UML.
    STRENGTHTYPE_Referencing,
    //! 'Holding' relationships imply shared ownership.  A given object can be "held" by
    //! many different objects, and the object will not get deleted unless all of the
    //! objects holding it are first deleted (or the relationships severed.)
    //! This is like "Aggregation" in UML.
    STRENGTHTYPE_Holding,
    //! 'Embedding' relationships imply exclusive ownership and cascading deletes.  An
    //! object that is the target of an 'embedding' relationship may also be the target
    //! of other 'referencing' relationships, but cannot be the target of any 'holding'
    //! relationships.  For examples, a Folder 'embeds' the Documents that it contains.
    //! This is like "Composition" in UML.
    STRENGTHTYPE_Embedding
    } ;

//=======================================================================================
//! This class describes the cardinality of a relationship. It is based on the
//!     Martin notation. Valid cardinalities are (x,y) where x is smaller or equal to y,
//!     x >= 0 and y >= 1 or y = n (where n represents infinity).
//!     For example, (0,1), (1,1), (1,n), (0,n), (1,10), (2,5), ...
//! @ingroup ECObjectsGroup
//! @bsiclass
//=======================================================================================
struct RelationshipCardinality
{
private:
    UInt32     m_lowerLimit;
    UInt32     m_upperLimit;

public:
    //! Default constructor.  Creates a cardinality of (0, 1)
    ECOBJECTS_EXPORT RelationshipCardinality();

    //! Constructor with lower and upper limit parameters.
    //! @param[in]  lowerLimit  must be less than or equal to upperLimit and greater than or equal to 0
    //! @param[in]  upperLimit  must be greater than or equal to lowerLimit and greater than 0
    ECOBJECTS_EXPORT RelationshipCardinality(UInt32 lowerLimit, UInt32 upperLimit);

    //! Returns the lower limit of the cardinality
    ECOBJECTS_EXPORT UInt32 GetLowerLimit() const;
    //! Returns the upper limit of the cardinality
    ECOBJECTS_EXPORT UInt32 GetUpperLimit() const;

    //! Indicates if the cardinality is unbound (ie, upper limit is equal to "n")
    ECOBJECTS_EXPORT bool     IsUpperLimitUnbounded() const;

    //! Converts the cardinality to a string, for example "(0,n)", "(1,1)"
    ECOBJECTS_EXPORT WString ToString() const;

    // ************************************************************************************************************************
    // ************************************  STATIC METHODS *******************************************************************
    // ************************************************************************************************************************

    //!     Returns the shared static RelationshipCardinality object that represents the
    //!     (0,1) cardinality. This static property can be used instead of a standard
    //!     constructor of RelationshipCardinality to reduce memory usage.
    ECOBJECTS_EXPORT static RelationshipCardinalityCR ZeroOne();
    //!     Returns the shared static RelationshipCardinality object that represents the
    //!     (0,n) cardinality. This static property can be used instead of a standard
    //!     constructor of RelationshipCardinality to reduce memory usage.
    ECOBJECTS_EXPORT static RelationshipCardinalityCR ZeroMany();
    //!     Returns the shared static RelationshipCardinality object that represents the
    //!     (1,1) cardinality. This static property can be used instead of a standard
    //!     constructor of RelationshipCardinality to reduce memory usage.
    ECOBJECTS_EXPORT static RelationshipCardinalityCR OneOne();
    //!     Returns the shared static RelationshipCardinality object that represents the
    //!     (1,n) cardinality. This static property can be used instead of a standard
    //!     constructor of RelationshipCardinality to reduce memory usage.
    ECOBJECTS_EXPORT static RelationshipCardinalityCR OneMany();
};
//=======================================================================================
//! This class describes the relationship source or target cardinality. It also holds relationships key properties
//! @ingroup ECObjectsGroup
//! @bsiclass
//=======================================================================================
struct ECRelationshipConstraintClass : NonCopyableClass
    {
    //__PUBLISH_SECTION_END__
    private:
        std::vector<WString> m_keys;
        ECClassCP m_ecClass;
    //__PUBLISH_SECTION_START__

    public:
        //! Constructor of ECRelationshipConstraintClass require ECClass name.
        //! @param ecClass is name of Constraint class.
        ECRelationshipConstraintClass(ECClassCR ecClass);

        //! Move constructor of ECRelationshipConstraintClass.
        ECRelationshipConstraintClass(ECRelationshipConstraintClass const && rhs);
        //! Move assignment operator of ECRelationshipConstraintClass.
        const ECRelationshipConstraintClass & operator = (ECRelationshipConstraintClass const && rhs);
        //! Returns reference of current Constraint ECClass
        ECOBJECTS_EXPORT ECClassCR GetClass() const;
        //! Returns vector of Contraint ECClass keys
        ECOBJECTS_EXPORT const std::vector<WString>& GetKeys() const;
        //! Adds constraint key if it is already not in list.
        ECOBJECTS_EXPORT void AddKey(WCharCP key);
    };
//=======================================================================================
//! This class holds the list of source or target Constraint on ECRelationships
//! @bsiclass
//=======================================================================================
struct ECRelationshipConstraintClassList : NonCopyableClass
    {
    //__PUBLISH_SECTION_END__

    private:
    std::vector<std::unique_ptr<ECRelationshipConstraintClass>> m_constraintClasses;
    //__PUBLISH_SECTION_START__
    
    public:
    struct iterator
        {
        friend struct ECRelationshipConstraintClassList;// TODO: specify begin and end functions;

        public:
            struct Impl;

        private:
            Impl *m_pimpl;
        //__PUBLISH_SECTION_END__

        private:
            iterator(std::vector<std::unique_ptr<ECRelationshipConstraintClass>>::const_iterator x);
        //__PUBLISH_SECTION_START__

        public:
            iterator(const iterator &);
            iterator& operator=(const iterator & rhs);
            iterator();

        public:
            ECOBJECTS_EXPORT ECRelationshipConstraintClassCP operator->()const; //!< Returns the value at the current location
            ECOBJECTS_EXPORT iterator&                           operator++(); //!< Increments the iterator
            ECOBJECTS_EXPORT bool                                operator!=(iterator const& rhs) const; //!< Checks for inequality
            ECOBJECTS_EXPORT bool                                operator==(iterator const& rhs) const; //!< Checks for equality
            ECOBJECTS_EXPORT ECRelationshipConstraintClassCP     operator* () const; //!< Returns the value at the current location
            ECOBJECTS_EXPORT ~iterator();
        };
    //__PUBLISH_SECTION_END__
    private:

        ECRelationshipClassP m_relClass;
        bool m_isMultiple;
   //__PUBLISH_SECTION_START__
    public:
        ECRelationshipConstraintClassList(ECRelationshipClassP relClass, bool isMultiple = false);
        //! Returns true if the constraint allows for a variable number of classes
        ECOBJECTS_EXPORT bool GetIsMultiple() const;
        ECOBJECTS_EXPORT iterator begin() const;    //!< Returns the beginning of the iterator
        ECOBJECTS_EXPORT iterator end() const;      //!< Returns the end of the iterator
        ECOBJECTS_EXPORT ECRelationshipConstraintClassCP operator[](size_t x)const; //!< Array operator overloaded
        //! Adds the specified class to the constraint.
        //! If the constraint is variable, add will add the class to the list of classes applied to the constraint.  Otherwise, Add
        //! will replace the current class applied to the constraint with the new class.
        //! @param[out] classConstraint ECRelationshipConstraintClass for current ECClass
        //! @param[in] ecClass  The class to add
        ECOBJECTS_EXPORT ECObjectsStatus            Add(ECRelationshipConstraintClass*& classConstraint, ECClassCR ecClass);
        //! Clears the vector Constraint classes
        ECOBJECTS_EXPORT ECObjectsStatus            clear();
        //! Removes specified ECClass from Constraint class vector
        ECOBJECTS_EXPORT ECObjectsStatus            Remove(ECClassCR);
        ~ECRelationshipConstraintClassList();
           
    };


//=======================================================================================
//! The in-memory representation of the source and target constraints for an ECRelationshipClass as defined by ECSchemaXML
//! @ingroup ECObjectsGroup
//! @bsiclass
//=======================================================================================
struct ECRelationshipConstraint : IECCustomAttributeContainer
{
/*__PUBLISH_SECTION_END__*/
friend struct ECRelationshipClass;

private:
    // NEEDSWORK: To be completely compatible, we need to store an ECRelationshipConstraintClass with properties in order
    // to support implicit relationships.  For now, just support explicit relationships
//    stdext::hash_map<ECClassCP, ECRelationshipConstrainClassCP> m_constraintClasses;

    ECRelationshipConstraintClassList    m_constraintClasses;

    WString                     m_roleLabel;
    bool                        m_isPolymorphic;
    RelationshipCardinality*    m_cardinality;
    ECRelationshipClassP        m_relClass;

    ECObjectsStatus             SetCardinality(UInt32& lowerLimit, UInt32& upperLimit);

    SchemaWriteStatus           WriteXml (BeXmlNodeR parentNode, Utf8CP elementName) const;
    SchemaReadStatus            ReadXml (BeXmlNodeR constraintNode, ECSchemaReadContextR schemaContext);


protected:
    virtual ECSchemaCP          _GetContainerSchema() const override;

    //! Initializes a new instance of the ECRelationshipConstraint class.
    //! IsPolymorphic defaults to true and IsMultiple defaults to false
    ECRelationshipConstraint(ECRelationshipClassP relationshipClass);  // WIP_CEM... should not be public... create a factory method

    //! Initializes a new instance of the ECRelationshipConstraint class
    ECRelationshipConstraint(ECRelationshipClassP relationshipClass, bool isMultiple); // WIP_CEM... should not be public... create a factory method

/*__PUBLISH_SECTION_START__*/
public:
 
    ECOBJECTS_EXPORT virtual ~ECRelationshipConstraint(); //!< Destructor

    //! Returns true if the constraint allows for a variable number of classes
    ECOBJECTS_EXPORT bool                       GetIsMultiple() const;

    //! Sets the label of the constraint role in the relationship.
    ECOBJECTS_EXPORT ECObjectsStatus            SetRoleLabel (WStringCR value);
    //! Gets the label of the constraint role in the relationship.
    //! If the role label is not defined, the display label of the relationship class is returned
    ECOBJECTS_EXPORT WString const              GetRoleLabel() const;

    //! Returns whether the RoleLabel has been set explicitly
    ECOBJECTS_EXPORT bool                       IsRoleLabelDefined() const;

    //! Sets whether this constraint can also relate to instances of subclasses of classes applied to the constraint.
    ECOBJECTS_EXPORT ECObjectsStatus            SetIsPolymorphic(bool value);
    //! Returns true if this constraint can also relate to instances of subclasses of classes
    //! applied to the constraint.
    ECOBJECTS_EXPORT bool                       GetIsPolymorphic() const;

    //! Sets the bool value of whether this constraint can also relate to instances of subclasses of classes applied to the constraint.
    //! @param[in] isPolymorphic String representation of true/false
    //! @return    Success if the string is parsed into a bool
    ECOBJECTS_EXPORT ECObjectsStatus            SetIsPolymorphic(WCharCP isPolymorphic);

    //! Sets the cardinality of the constraint in the relationship
    ECOBJECTS_EXPORT ECObjectsStatus            SetCardinality(RelationshipCardinalityCR value);
    //! Sets the cardinality of the constraint in the relationship
    ECOBJECTS_EXPORT ECObjectsStatus            SetCardinality(WCharCP cardinality);

    //! Gets the cardinality of the constraint in the relationship
    ECOBJECTS_EXPORT RelationshipCardinalityCR  GetCardinality() const;

    //! Adds the specified class to the constraint.
    //! If the constraint is variable, add will add the class to the list of classes applied to the constraint.  Otherwise, Add
    //! will replace the current class applied to the constraint with the new class.
    //! @param[in] classConstraint  The class to add
    ECOBJECTS_EXPORT ECObjectsStatus            AddClass(ECClassCR classConstraint);


    //! Removes the specified class from the constraint.
    //! @param[in] classConstraint  The class to remove
    ECOBJECTS_EXPORT ECObjectsStatus            RemoveClass(ECClassCR classConstraint);

    //! Returns the classes applied to the constraint.
    ECOBJECTS_EXPORT const bvector<ECClassP> GetClasses() const;

    //! Returns the classes applied to the constraint.
    ECOBJECTS_EXPORT ECRelationshipConstraintClassList const & GetConstraintClasses() const;

    ECOBJECTS_EXPORT ECRelationshipConstraintClassList& GetConstraintClassesR() ;

    
    //! Copies this constraint to the destination
    ECOBJECTS_EXPORT ECObjectsStatus            CopyTo(ECRelationshipConstraintR toRelationshipConstraint);
<<<<<<< HEAD

=======
>>>>>>> 52578906
    //! Returns whether the relationship is ordered on this constraint.
    ECOBJECTS_EXPORT bool                       GetIsOrdered () const;

    //! Returns the storage mode of the OrderId for this contraint.
    ECOBJECTS_EXPORT OrderIdStorageMode         GetOrderIdStorageMode () const;

    //! Gets the name of the OrderId property for this constraint.
    ECOBJECTS_EXPORT ECObjectsStatus            GetOrderedRelationshipPropertyName (WString& propertyName)  const;
};

//=======================================================================================
//! @ingroup ECObjectsGroup
//! The in-memory representation of a relationship class as defined by ECSchemaXML
//! @bsiclass
//=======================================================================================
struct ECRelationshipClass : public ECClass
{
    DEFINE_T_SUPER(ECClass)
/*__PUBLISH_SECTION_END__*/
friend struct ECSchema;

private:
    StrengthType     m_strength;
    ECRelatedInstanceDirection     m_strengthDirection;
    ECRelationshipConstraintP      m_target;
    ECRelationshipConstraintP      m_source;

    //  Lifecycle management:  For now, to keep it simple, the class constructor is private.  The schema implementation will
    //  serve as a factory for classes and will manage their lifecycle.  We'll reconsider if we identify a real-world story for constructing a class outside
    //  of a schema.
    ECRelationshipClass (ECSchemaCR schema);
    virtual ~ECRelationshipClass ();

    ECObjectsStatus                     SetStrength (WCharCP strength);
    ECObjectsStatus                     SetStrengthDirection (WCharCP direction);

protected:
    virtual SchemaWriteStatus           _WriteXml (BeXmlNodeP& createdClassNode, BeXmlNodeR parentNode) const override;

    virtual SchemaReadStatus            _ReadXmlAttributes (BeXmlNodeR classNode) override;
    virtual SchemaReadStatus            _ReadXmlContents (BeXmlNodeR classNode, ECSchemaReadContextR context) override;
    virtual ECRelationshipClassCP       _GetRelationshipClassCP () const override {return this;};
    virtual ECRelationshipClassP        _GetRelationshipClassP ()  override {return this;};

//__PUBLISH_CLASS_VIRTUAL__
//__PUBLISH_SECTION_START__
public:
    //! Returns pointer to ECRelationshipClassP,  used to avoid dynamic_cast.
    //! @return     Returns NULL if not an ECRelationshipClass
    ECOBJECTS_EXPORT ECObjectsStatus            GetOrderedRelationshipPropertyName (WString& propertyName, ECRelationshipEnd end)  const;
    //! Sets the StrengthType of this constraint.
    ECOBJECTS_EXPORT ECObjectsStatus            SetStrength(StrengthType value);
    //! Gets the StrengthType of this constraint
    ECOBJECTS_EXPORT StrengthType               GetStrength() const;
    //! Sets the StrengthDirection (either Forward or Backward) of this constraint
    ECOBJECTS_EXPORT ECObjectsStatus            SetStrengthDirection(ECRelatedInstanceDirection value);
    //! Gets the StrengthDirection (either Forward or Backward) of this constraint
    ECOBJECTS_EXPORT ECRelatedInstanceDirection GetStrengthDirection() const;
    //! Gets the constraint at the target end of the relationship
    ECOBJECTS_EXPORT ECRelationshipConstraintR  GetTarget() const;
    //! Gets the constraint at the source end of the relationship
    ECOBJECTS_EXPORT ECRelationshipConstraintR  GetSource() const;

    //! Returns true if the constraint is explicit
    ECOBJECTS_EXPORT bool                       GetIsExplicit() const;
    //! Returns true if the constraint is ordered.  This is determined by seeing if the custom attribute signifying a Ordered relationship is defined
    ECOBJECTS_EXPORT bool                       GetIsOrdered () const;

}; // ECRelationshipClass

typedef RefCountedPtr<ECRelationshipClass>      ECRelationshipClassPtr;

//! Defines what sort of match should be used when locating a schema
//! @ingroup ECObjectsGroup
enum SchemaMatchType
    {
    //! Find exact VersionMajor, VersionMinor match as well as Data
    SCHEMAMATCHTYPE_Identical           =   0,
    //! Find exact VersionMajor, VersionMinor match.
    SCHEMAMATCHTYPE_Exact               =   1, //WIP: Rename this to NameAndVersion
    //! Find latest version with matching VersionMajor and VersionMinor that is equal or greater.
    SCHEMAMATCHTYPE_LatestCompatible    =   2,
    //! Find latest version.
    SCHEMAMATCHTYPE_Latest              =   3, //WIP:Rename this to Name
    };

/*=================================================================================**//**
* @ingroup ECObjectsGroup
* Fully defines a schema with its name, major and minor versions, and a checksum
* @bsistruct
+===============+===============+===============+===============+===============+======*/
struct SchemaKey
    {
    WString       m_schemaName;
    UInt32        m_versionMajor;
    UInt32        m_versionMinor;
    UInt32        m_checkSum;

    //! Creates a new SchemaKey with the given name and version information
    //! @param[in]  name    The name of the ECSchema
    //! @param[in]  major   The major portion of the version
    //! @param[in]  minor   The minor portion of the version
    SchemaKey (WCharCP name, UInt32 major, UInt32 minor) : m_schemaName(name), m_versionMajor(major), m_versionMinor(minor), m_checkSum(0){}

    //! Default constructor
    SchemaKey () : m_versionMajor(DEFAULT_VERSION_MAJOR), m_versionMinor(DEFAULT_VERSION_MINOR), m_checkSum(0) {}

    //! Given a full schema name (which includes the version information), will return a SchemaKey with the schema name and version information set
    //! @param[out] key             A SchemaKey with the schema's name and version set
    //! @param[in]  schemaFullName  The full name of the schema.
    ECOBJECTS_EXPORT static ECObjectsStatus ParseSchemaFullName (SchemaKey& key, WCharCP schemaFullName);

    //! Compares two SchemaKeys and returns whether the target schema is less than this SchemaKey, where LessThan is dependent on the match type
    //! @param[in]  rhs         The SchemaKey to compare to
    //! @param[in]  matchType   The type of match to compare for
    //! @returns The comparison is based on the SchemaMatchType, defined by:
    //! @li SCHEMAMATCHTYPE_Identical - Returns whether the current schema's checksum is less than the target's checksum.  If the checksum is not set, it falls through to the Exact match
    //! @li SCHEMAMATCHTYPE_Exact - This will first test the names, then the major version, and lastly the minor version
    //! @li SCHEMAMATCHTYPE_LatestCompatible - This will first test the names and then the major versions.
    //! @li SCHEMAMATCHTYPE_Latest - Returns whether the current schema's name is less than the target's.
    ECOBJECTS_EXPORT bool LessThan (SchemaKeyCR rhs, SchemaMatchType matchType) const;
    
    //! Compares two SchemaKeys and returns whether the target schema matches this SchemaKey, where "matches" is dependent on the match type
    //! @param[in]  rhs         The SchemaKey to compare to
    //! @param[in]  matchType   The type of match to compare for
    //! @returns The comparison is based on the SchemaMatchType, defined by:
    //! @li SCHEMAMATCHTYPE_Identical - Returns whether the current schema's checksum is equal to the target's checksum.  If the checksum is not set, it falls through to the Exact match
    //! @li SCHEMAMATCHTYPE_Exact - Returns whether this schema's name, major version, and minor version are all equal to the target's.
    //! @li SCHEMAMATCHTYPE_LatestCompatible - Returns whether this schema's name and major version are equal, and this schema's minor version is greater than or equal to the target's.
    //! @li SCHEMAMATCHTYPE_Latest - Returns whether the current schema's name is equal to the target's.
    ECOBJECTS_EXPORT bool Matches (SchemaKeyCR rhs, SchemaMatchType matchType) const;

    //! Compares two schema names and returns whether the target schema matches this m_schemaName. Comparison is case insensitive
    //! @param[in]  schemaName  The schema name to compare to
    ECOBJECTS_EXPORT int  CompareByName (WString schemaName) const;

    //! Returns whether this SchemaKey is Identical to the target SchemaKey
    bool operator == (SchemaKeyCR rhs) const
        {
        return Matches(rhs, SCHEMAMATCHTYPE_Identical);
        }

    //! Returns true if the target SchemaKey is not Identical to this SchemaKey, false otherwise
    bool operator != (SchemaKeyCR rhs) const
        {
        return !(*this == rhs);
        }

    //! Returns whether this SchemaKey's checksum is less than the target SchemaKey's.
    bool operator < (SchemaKeyCR rhs) const
        {
        return LessThan (rhs, SCHEMAMATCHTYPE_Identical);
        }
/*__PUBLISH_SECTION_END__*/
    ECOBJECTS_EXPORT WStringCR GetName() const {return m_schemaName;}
    ECOBJECTS_EXPORT WString GetFullSchemaName() const;
    ECOBJECTS_EXPORT UInt32 GetVersionMajor() const { return m_versionMajor; };
    ECOBJECTS_EXPORT UInt32 GetVersionMinor() const { return m_versionMinor; };

/*__PUBLISH_SECTION_START__*/
    };

//---------------------------------------------------------------------------------------
//! Determines whether two SchemaKeys match
//! @ingroup ECObjectsGroup
//+---------------+---------------+---------------+---------------+---------------+------
template <SchemaMatchType MatchType>
struct SchemaKeyMatch : std::binary_function<SchemaKey, SchemaKey, bool>
    {
    //! Determines whether two SchemaKeys match
    bool operator () (SchemaKeyCR lhs, SchemaKeyCR rhs) const
        {
        return lhs.Matches (rhs, MatchType);
        }
    };

//---------------------------------------------------------------------------------------
//! Determines whether one SchemaKey is less than the other
//! @ingroup ECObjectsGroup
//+---------------+---------------+---------------+---------------+---------------+------
template <SchemaMatchType MatchType>
struct SchemaKeyLessThan : std::binary_function<SchemaKey, SchemaKey, bool>
    {
    //! Determines whether one SchemaKey is less than the other
    bool operator () (SchemaKeyCR lhs, SchemaKeyCR rhs) const
        {
        return lhs.LessThan (rhs, MatchType);
        }
    };


typedef bmap<SchemaKey , ECSchemaPtr> SchemaMap;

/*---------------------------------------------------------------------------------**//**
* @bsiclass
+---------------+---------------+---------------+---------------+---------------+------*/
struct SchemaKeyMatchPredicate
    {
    SchemaKeyCR     m_key;
    SchemaMatchType m_matchType;

    //! Constructs a SchemaKeyMatchPredicate
    //! @param[in]      key         The key to compare against
    //! @param[in]      matchType   The type of matching to perform for comparisons
    SchemaKeyMatchPredicate(SchemaKeyCR key, SchemaMatchType matchType) :m_key(key), m_matchType(matchType) {}

    typedef bpair<SchemaKey, ECSchemaPtr> MapVal;

    //! Performs comparison against a MapVal
    //! @return true if this SchemaKeyMatchPredicate is equivalent to the specified MapVal
    bool operator () (MapVal const& rhs)
        {
        return rhs.first.Matches (m_key, m_matchType);
        }
    };

/*---------------------------------------------------------------------------------**//**
* @ingroup ECObjectsGroup
* @bsiclass
+---------------+---------------+---------------+---------------+---------------+------*/
struct SchemaNameClassNamePair
    {
public:
    WString m_schemaName;
    WString m_className;

    //! Constructs a SchemaNameClassNamePair from the specified schema and class names
    SchemaNameClassNamePair (WStringCR schemaName, WStringCR className) : m_schemaName (schemaName), m_className  (className) {}
    //! Constructs a SchemaNameClassNamePair from the specified schema and class names
    SchemaNameClassNamePair (WCharCP schemaName, WCharCP className) : m_schemaName (schemaName), m_className  (className) {}
    //! Constructs an empty SchemaNameClassNamePair
    SchemaNameClassNamePair() { }
    //! Constructs a SchemaNameClassNamePair from a string of the format "SCHEMANAME:CLASSNAME"
    SchemaNameClassNamePair (WStringCR schemaAndClassNameSeparatedByColon)
        {
        BeAssert (WString::npos != schemaAndClassNameSeparatedByColon.find (':'));
        Parse (schemaAndClassNameSeparatedByColon);
        }

    //! Attempts to populate this SchemaNameClassNamePair from a string of the format "SCHEMANAME:CLASSNAME"
    //! @param[in]      schemaAndClassNameSeparatedByColon a string of the format "SCHEMANAME:CLASSNAME"
    //! @return true if the string was successfully parsed, false otherwise. If it returns false, this SchemaNameClassNamePair will not be modified.
    bool Parse (WStringCR schemaAndClassNameSeparatedByColon)
        {
        size_t pos = schemaAndClassNameSeparatedByColon.find (':');
        if (WString::npos != pos)
            {
            m_schemaName = schemaAndClassNameSeparatedByColon.substr (0, pos);
            m_className = schemaAndClassNameSeparatedByColon.substr (pos+1);
            return true;
            }
        else
            return false;
        }

    //! Performs a less-than comparison against another SchemaNameClassNamePair
    //! @param[in]      other The SchemaNameClassNamePair against which to compare
    //! @return true if this SchemaNameClassNamePair is considered "less than" the specified SchemaNameClassNamePair
    bool operator<(SchemaNameClassNamePair other) const
        {
        if (m_schemaName < other.m_schemaName)
            return true;

        if (m_schemaName > other.m_schemaName)
            return false;

        return m_className < other.m_className;
        };

    //! Performs equality comparison against another SchemaNameClassNamePair
    //! @param[in]      rhs The SchemaNameClassNamePair against which to compare
    //! @return true if the SchemaNameClassNamePairs are equivalent
    bool operator==(SchemaNameClassNamePair const& rhs) const
        {
        return 0 == m_schemaName.CompareTo(rhs.m_schemaName) && 0 == m_className.CompareTo(rhs.m_className);
        }

    //! Concatenates the schema and class names into a single colon-separated string of the format "SCHEMANAME:CLASSNAME"
    //! @return a string of the format "SCHEMANAME:CLASSNAME"
    WString     ToColonSeparatedString() const
        {
        WString str;
        str.Sprintf (L"%ls:%ls", m_schemaName.c_str(), m_className.c_str());
        return str;
        }
    };

/*---------------------------------------------------------------------------------**//**
* Identifies an ECProperty by schema name, class name, and access string. The class name
* may refer to the ECClass containing the ECProperty, or a subclass thereof.
* @bsistruct                                                    Paul.Connelly   09/13
+---------------+---------------+---------------+---------------+---------------+------*/
struct QualifiedECAccessor
    {
protected:
    WString         m_schemaName;
    WString         m_className;
    WString         m_accessString;
public:
    //! Constructs an empty QualifiedECAccessor
    QualifiedECAccessor() { }
    //! Constructs a QualifiedECAccessor referring to a property of an ECClass specified by access string
    QualifiedECAccessor (WCharCP schemaName, WCharCP className, WCharCP accessString)
        : m_schemaName(schemaName), m_className(className), m_accessString(accessString) { }

    //! Returns the name of the schema containing the ECClass
    WCharCP     GetSchemaName() const           { return m_schemaName.c_str(); }
    //! Returns the name of the ECClass (or subclass thereof) containing the ECProperty
    WCharCP     GetClassName() const            { return m_className.c_str(); }
    //! Returns the access string identifying the ECProperty within the ECClass
    WCharCP     GetAccessString() const         { return m_accessString.c_str(); }

    //! Sets the name of the schema containing the ECClass
    void        SetSchemaName (WCharCP name)    { m_schemaName = name; }
    //! Sets the name of the ECClass (or subclass thereof) containing the ECProperty
    void        SetClassName (WCharCP name)     { m_className = name; }
    //! Sets the access string identifying the ECProperty within the ECClass
    void        SetAccessString (WCharCP acStr) { m_accessString = acStr; }

    //! Returns a colon-separated string of the format "Schema:Class:AccessString"
    ECOBJECTS_EXPORT WString    ToString() const;
    //! Attempts to initialize this QualifiedECAccessor from a colon-separated string. If the string cannot be parsed, this QualifiedECAccessor will not be modified
    //! @param[in]      str A string of the format "Schema:Class:AccessString"
    //! @return true if the string was successfully parsed
    ECOBJECTS_EXPORT bool       FromString (WCharCP str);

    //! Attempts to initialize this QualifiedECAccessor from an access string identifying a property of the specified ECEnabler.
    //! If the ECProperty cannot be found within the ECEnabler, this QualifiedECAccessor will not be modified
    //! @param[in]      rootEnabler  The ECEnabler containing the desired ECProperty
    //! @param[in]      accessString The access string identifying the ECProperty within the ECEnabler
    //! @return true if the access string identifies a valid ECProperty within the ECEnabler
    ECOBJECTS_EXPORT bool       FromAccessString (ECN::ECEnablerCR rootEnabler, WCharCP accessString);
    };

typedef bvector<QualifiedECAccessor> QualifiedECAccessorList;
typedef QualifiedECAccessorList const& QualifiedECAccessorListCR;

/*---------------------------------------------------------------------------------**//**
* @bsiclass
+---------------+---------------+---------------+---------------+---------------+------*/
struct SchemaMapExact:bmap<SchemaKey, ECSchemaPtr, SchemaKeyLessThan <SCHEMAMATCHTYPE_Exact> >
    {
    //! Returns an iterator to the entry in this map matching the specified key using the specified match type, or an iterator to the end of this map if no such entry exists
    SchemaMapExact::const_iterator Find (SchemaKeyCR key, SchemaMatchType matchType) const
        {
        switch (matchType)
            {
            case SCHEMAMATCHTYPE_Exact:
                return find(key);
            default:
                return std::find_if(begin(), end(), SchemaKeyMatchPredicate(key, matchType));
            }
        }

    //! Get a class by name within the context of this list.
    //! @param[in]  classNamePair     The name of the class and schema to lookup.  This must be an unqualified (short) class name.
    //! @return   A pointer to an ECN::ECClass if the named class exists in within the current list; otherwise, NULL
    ECOBJECTS_EXPORT ECClassP  FindClassP (ECN::SchemaNameClassNamePair const& classNamePair) const;
    };

typedef SchemaMapExact                  ECSchemaReferenceList;
typedef const ECSchemaReferenceList&    ECSchemaReferenceListCR;

//=======================================================================================
//! Supports STL like iterator of classes in a schema
//! @ingroup ECObjectsGroup
//! @bsiclass
//=======================================================================================
struct ECClassContainer
{
/*__PUBLISH_SECTION_END__*/
private:
    friend struct ECSchema;
    friend struct ECClass;
    friend struct ECRelationshipConstraint;

    ClassMap const&     m_classMap;

public:
    ECOBJECTS_EXPORT ECClassContainer (ClassMap const& classMap) : m_classMap (classMap) {}; //public for test purposes only

//__PUBLISH_CLASS_VIRTUAL__
//__PUBLISH_SECTION_START__
public:
    //=======================================================================================
    // @bsistruct
    //=======================================================================================
    struct IteratorState : RefCountedBase
        {
        friend struct const_iterator;
/*__PUBLISH_SECTION_END__*/
        public:
            ClassMap::const_iterator     m_mapIterator;

            IteratorState (ClassMap::const_iterator mapIterator) { m_mapIterator = mapIterator; };
            static RefCountedPtr<IteratorState> Create (ClassMap::const_iterator mapIterator) { return new IteratorState(mapIterator); };
//__PUBLISH_CLASS_VIRTUAL__
//__PUBLISH_SECTION_START__
        };

    //=======================================================================================
    // @bsistruct
    //=======================================================================================
    struct const_iterator : std::iterator<std::forward_iterator_tag, ECClassP const>
    {
    private:
        friend struct ECClassContainer;
        RefCountedPtr<IteratorState>   m_state;

/*__PUBLISH_SECTION_END__*/
        const_iterator (ClassMap::const_iterator mapIterator) { m_state = IteratorState::Create (mapIterator); };
/*__PUBLISH_SECTION_START__*/
        const_iterator (char* ) {;} // must publish at least one private constructor to prevent instantiation

    public:
        ECOBJECTS_EXPORT const_iterator&     operator++(); //!< Increments the iterator
        ECOBJECTS_EXPORT bool                operator!=(const_iterator const& rhs) const; //!< Checks for inequality
        ECOBJECTS_EXPORT bool                operator==(const_iterator const& rhs) const; //!< Checks for equality
        ECOBJECTS_EXPORT ECClassP const&     operator* () const; //!< Returns the value at the current location
    };

public:
    ECOBJECTS_EXPORT const_iterator begin () const; //!< Returns the beginning of the iterator
    ECOBJECTS_EXPORT const_iterator end ()   const; //!< Returns the end of the iterator

};


//=======================================================================================
//! Interface to find a standalone enabler, typically for an embedded ECStruct in an ECInstance.
//! @ingroup ECObjectsGroup
//! @bsiclass
//=======================================================================================
struct IStandaloneEnablerLocater
{
private:
    DECLARE_KEY_METHOD

/*__PUBLISH_SECTION_END__*/
protected:
    virtual    StandaloneECEnablerPtr  _LocateStandaloneEnabler (SchemaKeyCR schemaKey, WCharCP className) = 0;

/*__PUBLISH_CLASS_VIRTUAL__*/
/*__PUBLISH_SECTION_START__*/

public:
    //! Given a SchemaKey and a className, tries to locate the StandaloneEnabler for the ECClass
    //! @param[in] schemaKey    SchemaKey fully describing the schema that the class belongs to
    //! @param[in] className    The name of the class to find the enabler for
    //! @returns A valid StandaloneECEnabler, if one was located
    ECOBJECTS_EXPORT StandaloneECEnablerPtr  LocateStandaloneEnabler (SchemaKeyCR schemaKey, WCharCP className);
};


//=======================================================================================
//! Interface implemented by class that provides schema location services.
//! @ingroup ECObjectsGroup
//! @bsiclass
//=======================================================================================
struct IECSchemaLocater
{
protected:
    //! Tries to locate the requested schema.
    virtual ECSchemaPtr _LocateSchema(SchemaKeyR key, SchemaMatchType matchType, ECSchemaReadContextR schemaContext) = 0;

public:
    //! Tries to locate the requested schema.
    //! @param[in] key  The SchemaKey fully describing the schema to locate
    //! @param[in] matchType    The SchemaMatchType defining how exact of a match for the located schema is tolerated
    //! @param[in] schemaContext    Contains the information of where to look for referenced schemas
    //! @returns A valid ECSchemaPtr if the schema was located
    ECOBJECTS_EXPORT ECSchemaPtr LocateSchema(SchemaKeyR key, SchemaMatchType matchType, ECSchemaReadContextR schemaContext);
};

typedef RefCountedPtr<ECSchemaCache>        ECSchemaCachePtr;
//=======================================================================================
//! An object that controls the lifetime of a set of ECSchemas.  When the schema
//! owner is destroyed, so are the schemas that it owns.
//! @ingroup ECObjectsGroup
//! @bsiclass
//=======================================================================================
struct ECSchemaCache : public RefCountedBase
//__PUBLISH_SECTION_END__
    ,public IECSchemaLocater
//__PUBLISH_SECTION_START__
{
/*__PUBLISH_SECTION_END__*/
protected:
    SchemaMap   m_schemas;

    // TODO: Uncomment this and remove the public desctructor once ECDb stops declaring this on the stack.
    // ECSchemaCache() {}
    // ECOBJECTS_EXPORT virtual ~ECSchemaCache ();

    ECOBJECTS_EXPORT virtual ECSchemaPtr     _LocateSchema (SchemaKeyR schema, SchemaMatchType matchType, ECSchemaReadContextR schemaContext) override;
public:
                ECObjectsStatus DropAllReferencesOfSchema(SchemaKeyCR key);
//__PUBLISH_CLASS_VIRTUAL__
//__PUBLISH_SECTION_START__
public:
    //! Adds a schema to the cache
    //! @param[in] schema   The ECSchema to add to the cache
    //! @returns ECOBJECTS_STATUS_DuplicateSchema is the schema is already in the cache, otherwise ECOBJECTS_STATUS_Success
    ECOBJECTS_EXPORT ECObjectsStatus AddSchema   (ECSchemaR schema);

    //! Removes the specified schema from the cache
    //! @param[in] key  The SchemaKey fully describing the schema that should be removed from the cache
    //! @returns ECOBJECTS_STATUS_SchemaNotFound is the schema was not found in the cache, otherwise ECOBJECTS_STATUS_Success
    ECOBJECTS_EXPORT ECObjectsStatus DropSchema  (SchemaKeyCR key );

    //! Get the requested schema from the cache
    //! @param[in] key  The SchemaKey fully describing the schema to be retrieved
    //! @returns The ECSchema if it is contained in the cache, NULL otherwise
    //! @remarks This will do an Identical match type for the requested schema
    ECOBJECTS_EXPORT ECSchemaP       GetSchema   (SchemaKeyCR key);

    //! Get the requested schema from the cache
    //! @param[in] key  The SchemaKey fully describing the schema to be retrieved
    //! @param[in] matchType    The SchemaMatchType defining how exact of a match for the located schema is tolerated
    //! @returns The ECSchema if it is contained in the cache, NULL otherwise
    ECOBJECTS_EXPORT ECSchemaP       GetSchema   (SchemaKeyCR key, SchemaMatchType matchType);

    ECOBJECTS_EXPORT virtual ~ECSchemaCache (); //!< Destructor
    ECOBJECTS_EXPORT static  ECSchemaCachePtr Create (); //!< Creates an ECSchemaCachePtr
    ECOBJECTS_EXPORT int     GetCount(); //!< Returns the number of schemas currently in the cache
    ECOBJECTS_EXPORT void    Clear(); //!< Removes all schemas from the cache
    ECOBJECTS_EXPORT IECSchemaLocater& GetSchemaLocater(); //!< Returns the SchemaCache as an IECSchemaLocater
    ECOBJECTS_EXPORT size_t GetSchemas (bvector<ECSchemaP>& schemas) const;
};


/*__PUBLISH_SECTION_END__*/

//=======================================================================================
//! Locates schemas by looking in a given set of file system folder for ECSchemaXml files
//=======================================================================================
struct SearchPathSchemaFileLocater : IECSchemaLocater, RefCountedBase, NonCopyableClass
{
private:
    bvector<WString> m_searchPaths;
    SearchPathSchemaFileLocater (bvector<WString> const& searchPaths);
    virtual ~SearchPathSchemaFileLocater();
    static bool TryLoadingSupplementalSchemas(WStringCR schemaName, WStringCR schemaFilePath, ECSchemaReadContextR schemaContext, bvector<ECSchemaP>& supplementalSchemas);

    static ECSchemaPtr                  LocateSchemaByPath (SchemaKeyR key, ECSchemaReadContextR context, SchemaMatchType matchType, bvector<WString>& searchPaths);

    static ECSchemaPtr                  FindMatchingSchema (WStringCR schemaMatchExpression, SchemaKeyR key, ECSchemaReadContextR schemaContext, SchemaMatchType matchType, bvector<WString>& searchPaths);

protected:
    virtual ECSchemaPtr _LocateSchema(SchemaKeyR key, SchemaMatchType matchType, ECSchemaReadContextR schemaContext) override;

public:
    bvector<WString>const& GetSearchPath () const {return m_searchPaths;}
public:
    ECOBJECTS_EXPORT static SearchPathSchemaFileLocaterPtr CreateSearchPathSchemaFileLocater(bvector<WString> const& searchPaths);
};

/*__PUBLISH_SECTION_START__*/
struct SupplementalSchemaInfo;
typedef RefCountedPtr<SupplementalSchemaInfo> SupplementalSchemaInfoPtr;

//=======================================================================================
//! @ingroup ECObjectsGroup
//! The in-memory representation of a schema as defined by ECSchemaXML
//! @bsiclass
//=======================================================================================
struct ECSchema : RefCountedBase
//__PUBLISH_SECTION_END__
                                          , IECCustomAttributeContainer
//__PUBLISH_SECTION_START__
{
private:
    ECSchema (ECSchema const&);
    ECSchema& operator= (ECSchema const&);

/*__PUBLISH_SECTION_END__*/
friend struct SearchPathSchemaFileLocater;
friend struct SupplementedSchemaBuilder;

// Schemas are RefCounted but none of the constructs held by schemas (classes, properties, etc.) are.
// They are freed when the schema is freed.

private:
    SchemaKey               m_key;
    WString                 m_namespacePrefix;
    WString                 m_displayLabel;
    mutable ECSchemaId      m_ecSchemaId;
    WString                 m_description;
    ECClassContainer        m_classContainer;

    // maps class name -> class pointer
    ClassMap                    m_classMap;
    ECSchemaReferenceList       m_refSchemaList;
    bool                        m_isSupplemented;
    bool                        m_hasExplicitDisplayLabel;
    SupplementalSchemaInfoPtr   m_supplementalSchemaInfo;
    bool                        m_immutable;

    bmap<ECSchemaP, WString> m_referencedSchemaNamespaceMap;

    ECSchema ();
    virtual ~ECSchema();

    bool                                AddingSchemaCausedCycles () const;
    void                                SetIsSupplemented(bool isSupplemented);
    bool                                IsOpenPlantPidCircularReferenceSpecialCase(WString& referencedECSchemaName);
    static SchemaReadStatus             ReadXml (ECSchemaPtr& schemaOut, BeXmlDomR xmlDom, UInt32 checkSum, ECSchemaReadContextR context);
    SchemaWriteStatus                   WriteXml (BeXmlDomR xmlDoc) const;

    ECObjectsStatus                     AddClass (ECClassP& pClass, bool deleteClassIfDuplicate = true);
    ECObjectsStatus                     SetVersionFromString (WCharCP versionString);
    ECObjectsStatus                     CopyConstraints(ECRelationshipConstraintR toRelationshipConstraint, ECRelationshipConstraintR fromRelationshipConstraint);

    void SetSupplementalSchemaInfo(SupplementalSchemaInfo* info);

    typedef bvector<bpair<ECClassP, BeXmlNodeP> >  ClassDeserializationVector;
    SchemaReadStatus                    ReadClassStubsFromXml (BeXmlNodeR schemaNode, ClassDeserializationVector& classes, ECSchemaReadContextR context);
    SchemaReadStatus                    ReadClassContentsFromXml (ClassDeserializationVector&  classes, ECSchemaReadContextR context);
    SchemaReadStatus                    ReadSchemaReferencesFromXml (BeXmlNodeR schemaNode, ECSchemaReadContextR context);
    ECObjectsStatus                     AddReferencedSchema(ECSchemaR refSchema, WStringCR prefix, ECSchemaReadContextR readContext);

    struct  ECSchemaWriteContext
        {
        bset<WCharCP> m_alreadyWrittenClasses;
        };

    SchemaWriteStatus                   WriteSchemaReferences (BeXmlNodeR parentNode) const;
    SchemaWriteStatus                   WriteClass (BeXmlNodeR parentNode, ECClassCR ecClass, ECSchemaWriteContext&) const;
    SchemaWriteStatus                   WriteCustomAttributeDependencies (BeXmlNodeR parentNode, IECCustomAttributeContainerCR container, ECSchemaWriteContext&) const;
    SchemaWriteStatus                   WritePropertyDependencies (BeXmlNodeR parentNode, ECClassCR ecClass, ECSchemaWriteContext&) const;
    void                                CollectAllSchemasInGraph (bvector<ECN::ECSchemaCP>& allSchemas,  bool includeRootSchema) const;

    bool                                IsSupplementalSchema();

protected:
    virtual ECSchemaCP                  _GetContainerSchema() const override;

public:
    ECOBJECTS_EXPORT void               ReComputeCheckSum ();
    //! Intended to be called by ECDb or a similar system
    ECOBJECTS_EXPORT void SetId(ECSchemaId id) { BeAssert (0 == m_ecSchemaId); m_ecSchemaId = id; };
    ECOBJECTS_EXPORT bool HasId() const { return m_ecSchemaId != 0; };

    ECOBJECTS_EXPORT ECObjectsStatus    DeleteClass (ECClassR ecClass);
    ECOBJECTS_EXPORT ECObjectsStatus    RenameClass (ECClassR ecClass, WCharCP newName);

//__PUBLISH_CLASS_VIRTUAL__
//__PUBLISH_SECTION_START__
public:
    ECOBJECTS_EXPORT SchemaKeyCR        GetSchemaKey() const; //!< Returns a SchemaKey fully describing this schema
    ECOBJECTS_EXPORT void               DebugDump() const; //!< Prints out detailed information about this ECSchema, and then calls Dump() on each ECClass.

    //! Used for debugging purposes.
    //! @param[in] showMessages Controls whether messages are displayed during BeXml operations. Defaults to true.
    //! @param[in] doAssert Controls whether asserts should be tested or not.  Defaults to true.
    ECOBJECTS_EXPORT static void        SetErrorHandling (bool showMessages, bool doAssert);

    //! Return unique id (May return 0 until it has been explicitly set by ECDb or a similar system)
    ECOBJECTS_EXPORT ECSchemaId         GetId() const;
    //! Sets the name of this schema
    //! @param[in]  value   The name of the ECSchema
    //! @returns Success if the name passes validation and is set, ECOBJECTS_STATUS_InvalidName otherwise
    ECOBJECTS_EXPORT ECObjectsStatus    SetName(WStringCR value);
    //! Returns the name of this ECSchema
    ECOBJECTS_EXPORT WStringCR          GetName() const;
    //! Sets the namespace prefix for this ECSchema
    ECOBJECTS_EXPORT ECObjectsStatus    SetNamespacePrefix(WStringCR value);
    //! Gets the namespace prefix for this ECSchema
    ECOBJECTS_EXPORT WStringCR          GetNamespacePrefix() const;
    //! Sets the description for this ECSchema
    ECOBJECTS_EXPORT ECObjectsStatus    SetDescription(WStringCR value);
    //! Gets the description for this ECSchema
    ECOBJECTS_EXPORT WStringCR          GetDescription() const;
    //! Sets the display label for this ECSchema
    ECOBJECTS_EXPORT ECObjectsStatus    SetDisplayLabel(WStringCR value);
    //! Gets the DisplayLabel for this ECSchema.  If no DisplayLabel has been set explicitly, returns the name of the schema
    ECOBJECTS_EXPORT WStringCR          GetDisplayLabel() const;
    //! Sets the major version of this schema
    ECOBJECTS_EXPORT ECObjectsStatus    SetVersionMajor(UInt32 value);
    //! Gets the major version of this schema
    ECOBJECTS_EXPORT UInt32             GetVersionMajor() const;
    //! Sets the minor version of this schema
    ECOBJECTS_EXPORT ECObjectsStatus    SetVersionMinor(UInt32 value);
    //! Gets the minor version of this schema
    ECOBJECTS_EXPORT UInt32             GetVersionMinor() const;
    //! Returns an iterable container of ECClasses sorted by name. For unsorted called overload.
    ECOBJECTS_EXPORT ECClassContainerCR GetClasses() const;
    
    //! Indicates whether this schema is a so-called @b dynamic schema by
    //! checking whether the @b DynamicSchema custom attribute from the standard schema @b Bentley_Standard_CustomAttributes
    //! is assigned to the schema.
    //! @remarks A dynamic schema is an application-generated schema where schema name is used as namespace for classes.
    //! @return true, if this schema is a dynamic schema. false, otherwise
    ECOBJECTS_EXPORT bool IsDynamicSchema () const;

    //! Marks a schema as @b dynamic schema by adding the custom attribute @b DynamicSchema from the standard schema @b 
    //! Bentley_Standard_CustomAttributes to it.
    //! If the standard schema is not yet referenced, an error will be returned.
    //! @remarks A dynamic schema is an application-generated schema where schema name is used as namespace for classes.
    //! @param[in]  isDynamic true, if this schema should be marked as dynamic schema. false, otherwise.
    //! @return A status code indicating success or error
    ECOBJECTS_EXPORT ECObjectsStatus SetIsDynamicSchema (bool isDynamic);

    //! Indicates whether this schema is a system schema (in contrast to a user-supplied schema) by
    //! checking whether the @b %SystemSchema custom attribute from the standard schema @b Bentley_Standard_CustomAttributes
    //! is assigned to the schema.
    //! @remarks A system schema is a schema used and managed internally by the software.
    //! @return true, if this schema is a system schema. false, otherwise
    ECOBJECTS_EXPORT bool IsSystemSchema () const;

    //! Gets the number of classes in the schema
    ECOBJECTS_EXPORT UInt32             GetClassCount() const;

    //! Returns true if the display label has been set explicitly for this schema or not
    ECOBJECTS_EXPORT bool               GetIsDisplayLabelDefined() const;

    //! Returns true if the schema is an ECStandard schema
    //! @return True if a standard schema, false otherwise
    ECOBJECTS_EXPORT bool               IsStandardSchema() const;

    //! Returns true if the passed in schema is the same base schema as the current schema
    //! @remarks FullName, NamespacePrefix, and ClassCount are checked
    //! @return True    if the schemas are the same
    ECOBJECTS_EXPORT bool               IsSamePrimarySchema(ECSchemaR primarySchema) const;

    //! Returns true if the schema is a supplemented schema
    //! @return True if the schema is a supplemented schema
    ECOBJECTS_EXPORT bool               IsSupplemented() const;

    //! Gets the SupplementalSchemaInfo for this ECSchema
    ECOBJECTS_EXPORT SupplementalSchemaInfoPtr const GetSupplementalInfo() const;

    //! Returns true if and only if the full schema name (including version) represents a standard schema that should never
    //! be stored persistently in a repository (we expect it to be found elsewhere)
    //! @return True if this version of the schema is one that should never be imported into a repository
    ECOBJECTS_EXPORT bool               ShouldNotBeStored() const;

    //! Returns true if and only if the full schema name (including version) represents a standard schema that should never
    //! be stored persistently in a repository (we expect it to be found elsewhere)
    //! @param[in]  key SchemaKey to test
    //! @return True if this version of the schema is one that should never be imported into a repository
    ECOBJECTS_EXPORT static bool        ShouldNotBeStored (SchemaKeyCR key);

    //! If the class name is valid, will create an ECClass object and add the new class to the schema
    //! @param[out] ecClass If successful, will contain a new ECClass object
    //! @param[in]  name    Name of the class to create
    //! @return A status code indicating whether or not the class was successfully created and added to the schema
    ECOBJECTS_EXPORT ECObjectsStatus    CreateClass (ECClassP& ecClass, WStringCR name);

    //! If the class name is valid, will create an ECRelationshipClass object and add the new class to the schema
    //! @param[out] relationshipClass If successful, will contain a new ECRelationshipClass object
    //! @param[in]  name    Name of the class to create
    //! @return A status code indicating whether or not the class was successfully created and added to the schema
    ECOBJECTS_EXPORT ECObjectsStatus    CreateRelationshipClass (ECRelationshipClassP& relationshipClass, WStringCR name);

    //! Get a schema by namespace prefix within the context of this schema and its referenced schemas.
    //! @param[in]  namespacePrefix     The prefix of the schema to lookup in the context of this schema and it's references.
    //!                                 Passing an empty namespacePrefix will return a pointer to the current schema.
    //! @return   A non-refcounted pointer to an ECN::ECSchema if it can be successfully resolved from the specified namespacePrefix; otherwise, NULL
    ECOBJECTS_EXPORT ECSchemaCP         GetSchemaByNamespacePrefixP(WStringCR namespacePrefix) const;

    //! Resolve a namespace prefix for the specified schema within the context of this schema and its references.
    //! @param[in]  schema     The schema to lookup a namespace prefix in the context of this schema and its references.
    //! @param[out] namespacePrefix The namespace prefix if schema is a referenced schema; empty string if the sechema is the current schema;
    //! @return   Success if the schema is either the current schema or a referenced schema;  ECOBJECTS_STATUS_SchemaNotFound if the schema is not found in the list of referenced schemas
    ECOBJECTS_EXPORT ECObjectsStatus    ResolveNamespacePrefix (ECSchemaCR schema, WStringR namespacePrefix) const;

    //! Get a class by name within the context of this schema.
    //! @param[in]  name     The name of the class to lookup.  This must be an unqualified (short) class name.
    //! @return   A const pointer to an ECN::ECClass if the named class exists in within the current schema; otherwise, NULL
    ECOBJECTS_EXPORT ECClassCP          GetClassCP (WCharCP name) const;

    //! Get a class by name within the context of this schema.
    //! @param[in]  name     The name of the class to lookup.  This must be an unqualified (short) class name.
    //! @return   A pointer to an ECN::ECClass if the named class exists in within the current schema; otherwise, NULL
    ECOBJECTS_EXPORT ECClassP           GetClassP (WCharCP name);

    //! Gets the other schemas that are used by classes within this schema.
    //! Referenced schemas are the schemas that contain definitions of base classes,
    //! embedded structures, and custom attributes of classes within this schema.
    ECOBJECTS_EXPORT ECSchemaReferenceListCR GetReferencedSchemas() const;

    //! Adds an ECSchema as a referenced schema in this schema.
    //! It is necessary to add any ECSchema as a referenced schema that will be used when adding a base
    //! class from a different schema, or custom attributes from a different schema.
    //! @param[in]  refSchema   The schema to add as a referenced schema
    ECOBJECTS_EXPORT ECObjectsStatus            AddReferencedSchema(ECSchemaR refSchema);

    //! Adds an ECSchema as a referenced schema in this schema.
    //! It is necessary to add any ECSchema as a referenced schema that will be used when adding a base
    //! class from a different schema, or custom attributes from a different schema.
    //! @param[in]  refSchema   The schema to add as a referenced schema
    //! @param[in]  prefix      The prefix to use within the context of this schema for referencing the referenced schema
    ECOBJECTS_EXPORT ECObjectsStatus            AddReferencedSchema(ECSchemaR refSchema, WStringCR prefix);

    //! Removes an ECSchema from the list of referenced schemas
    //! @param[in]  refSchema   The schema that should be removed from the list of referenced schemas
    ECOBJECTS_EXPORT ECObjectsStatus            RemoveReferencedSchema(ECSchemaR refSchema);

    //! Serializes an ECXML schema to a string
    //! @param[out] ecSchemaXml     The string containing the Xml of the serialized schema
    //! @return A Status code indicating whether the schema was successfully serialized.  If SUCCESS is returned, then ecSchemaXml
    //          will contain the serialized schema.  Otherwise, ecSchemaXml will be unmodified
    ECOBJECTS_EXPORT SchemaWriteStatus  WriteToXmlString (WStringR ecSchemaXml) const;

    //! Serializes an ECXML schema to a string
    //! @param[out] ecSchemaXml     The string containing the Xml of the serialized schema
    //! @return A Status code indicating whether the schema was successfully serialized.  If SUCCESS is returned, then ecSchemaXml
    //          will contain the serialized schema.  Otherwise, ecSchemaXml will be unmodified
    ECOBJECTS_EXPORT SchemaWriteStatus  WriteToXmlString (Utf8StringR ecSchemaXml) const;

    //! Serializes an ECXML schema to a file
    //! @param[in]  ecSchemaXmlFile  The absolute path of the file to serialize the schema to
    //! @param[in]  utf16            'false' (the default) to use utf-8 encoding
    //! @return A Status code indicating whether the schema was successfully serialized.  If SUCCESS is returned, then the file pointed
    //          to by ecSchemaXmlFile will contain the serialized schema.  Otherwise, the file will be unmodified
    ECOBJECTS_EXPORT SchemaWriteStatus  WriteToXmlFile (WCharCP ecSchemaXmlFile, bool utf16 = false) const;


    //! Writes an ECXML schema to an IStream
    //! @param[in]  ecSchemaXmlStream   The IStream to write the serialized XML to
    //! @param[in]  utf16            'false' (the default) to use utf-8 encoding
    //! @return A Status code indicating whether the schema was successfully serialized.  If SUCCESS is returned, then the IStream
    //! will contain the serialized schema.
    ECOBJECTS_EXPORT SchemaWriteStatus  WriteToXmlStream (IStreamP ecSchemaXmlStream, bool utf16 = false);


    //! Return full schema name in format GetName().MM.mm where Name is the schema name, MM is major version and mm is minor version.
    ECOBJECTS_EXPORT WString               GetFullSchemaName () const;

    //! Given a source class, will copy that class into this schema if it does not already exist
    //! @param[out] targetClass If successful, will contain a new ECClass object that is a copy of the sourceClass
    //! @param[in]  sourceClass The class to copy
    ECOBJECTS_EXPORT ECObjectsStatus        CopyClass(ECClassP& targetClass, ECClassCR sourceClass);

    //! Copies this schema
    //! @param[out] schemaOut   If successful, will contain a copy of this schema
    ECOBJECTS_EXPORT ECObjectsStatus        CopySchema(ECSchemaPtr& schemaOut) const;

    //! Get the IECCustomAttributeContainer holding this schema's custom attributes
    ECOBJECTS_EXPORT IECCustomAttributeContainer&   GetCustomAttributeContainer();

    // ************************************************************************************************************************
    // ************************************  STATIC METHODS *******************************************************************
    // ************************************************************************************************************************
    //! Given a str containing SchemaXml, will compute the CheckSum
    ECOBJECTS_EXPORT static UInt32          ComputeSchemaXmlStringCheckSum(WCharCP str, size_t len);

    //! If the given schemaName is valid, this will create a new schema object
    //! @param[out] schemaOut   if successful, will contain a new schema object
    //! @param[in]  schemaName  Name of the schema to be created.
    //! @param[in]  versionMajor The major version number.
    //! @param[in]  versionMinor The minor version number.
    //! @return A status code indicating whether the call was succesfull or not
    ECOBJECTS_EXPORT static ECObjectsStatus CreateSchema (ECSchemaPtr& schemaOut, WStringCR schemaName,
                                                          UInt32 versionMajor, UInt32 versionMinor);

    //! Generate a schema version string given the major and minor version values.
    //! @param[in]  versionMajor    The major version number
    //! @param[in] versionMinor    The minor version number
    //! @return The version string
    ECOBJECTS_EXPORT static WString        FormatSchemaVersion (UInt32& versionMajor, UInt32& versionMinor);

    //! Given a version string MM.NN, this will parse other major and minor versions
    //! @param[out] schemaName      The schema name without version number qualifiers
    //! @param[out] versionMajor    The major version number
    //! @param[out] versionMinor    The minor version number
    //! @param[in]  fullName        A string containing the schema name and major and minor versions (GetName().MM.NN)
    //! @return A status code indicating whether the string was successfully parsed
    ECOBJECTS_EXPORT static ECObjectsStatus ParseSchemaFullName (WString& schemaName, UInt32& versionMajor, UInt32& versionMinor, WCharCP fullName);

    //! Given a version string MM.NN, this will parse other major and minor versions
    //! @param[out] schemaName      The schema name without version number qualifiers
    //! @param[out] versionMajor    The major version number
    //! @param[out] versionMinor    The minor version number
    //! @param[in]  fullName        A string containing the schema name and major and minor versions (GetName().MM.NN)
    //! @return A status code indicating whether the string was successfully parsed
    ECOBJECTS_EXPORT static ECObjectsStatus ParseSchemaFullName (WString& schemaName, UInt32& versionMajor, UInt32& versionMinor, WStringCR fullName);

    //! Given a version string MM.NN, this will parse other major and minor versions
    //! @param[out] versionMajor    The major version number
    //! @param[out] versionMinor    The minor version number
    //! @param[in]  versionString   A string containing the major and minor versions (MM.NN)
    //! @return A status code indicating whether the string was successfully parsed
    ECOBJECTS_EXPORT static ECObjectsStatus ParseVersionString (UInt32& versionMajor, UInt32& versionMinor, WCharCP versionString);

    //! Given two schemas, will check to see if the second schema is referenced by the first schema
    //! @param[in]    thisSchema            The base schema to check the references of
    //! @param[in]    potentiallyReferencedSchema  The schema to search for
    //! @return True if thatSchema is referenced by thisSchema, false otherwise
    ECOBJECTS_EXPORT static bool                        IsSchemaReferenced (ECSchemaCR thisSchema, ECSchemaCR potentiallyReferencedSchema);


    //! Writes an ECSchema from an ECSchemaXML-formatted file
    //! @code
    //! // The IECSchemaOwner determines the lifespan of any ECSchema objects that are created using it.
    //! // ECSchemaCache also caches ECSchemas and implements IStandaloneEnablerLocater for use by ECSchemaReadContext
    //! ECSchemaCachePtr                  schemaOwner = ECSchemaCache::Create();
    //!
    //! // The schemaContext supplies an IECSchemaOwner to control the lifetime of read ECSchemas and a
    //! // IStandaloneEnablerLocater to locate enablers for ECCustomAttributes in the ECSchema
    //! ECSchemaReadContextPtr schemaContext = ECSchemaReadContext::CreateContext();
    //!
    //! ECSchemaPtr schema;
    //! WCharCP ecSchemaFilename = L"ECSchema file path";
    //! SchemaReadStatus status = ECSchema::ReadFromXmlFile (schema, ecSchemaFilename, *schemaContext);
    //! if (SCHEMA_READ_STATUS_Success != status)
    //!     return ERROR;
    //! @endcode
    //! @param[out]   schemaOut           The read schema
    //! @param[in]    ecSchemaXmlFile     The absolute path of the file to write.
    //! @param[in]    schemaContext       Required to create schemas
    //! @return   A status code indicating whether the schema was successfully read.  If SUCCESS is returned then schemaOut will
    //!           contain the read schema.  Otherwise schemaOut will be unmodified.
    ECOBJECTS_EXPORT static SchemaReadStatus ReadFromXmlFile (ECSchemaPtr& schemaOut, WCharCP ecSchemaXmlFile, ECSchemaReadContextR schemaContext);

    //! Locate a schema using the provided schema locators and paths. If not found in those by either of those parameters standard schema pathes
    //! relative to the executing dll will be searched.
    //! @param[in]    schema              Key describing the schema to be located
    //! @param[in]    schemaContext       Required to create schemas
    ECOBJECTS_EXPORT static ECSchemaPtr  LocateSchema (SchemaKeyR schema, ECSchemaReadContextR schemaContext);

    //!
    //! Reads an ECSchema from a UTF-8 encoded ECSchemaXML-formatted string.
    //! @code
    //! // The IECSchemaOwner determines the lifespan of any ECSchema objects that are created using it.
    //! ECSchemaCachePtr                  schemaOwner = ECSchemaCache::Create();
    //!
    //! // The schemaContext supplies an IECSchemaOwner to control the lifetime of read ECSchemas and a
    //!
    //! ECSchemaP schema;
    //! SchemaReadStatus status = ECSchema::ReadFromXmlString (schema, ecSchemaAsString, *schemaContext);
    //! if (SCHEMA_READ_STATUS_Success != status)
    //!     return ERROR;
    //! @endcode
    //! @param[out]   schemaOut           The read schema
    //! @param[in]    ecSchemaXml         The UTF-8 encoded string containing ECSchemaXML to write
    //! @param[in]    schemaContext       Required to create schemas
    //! @return   A status code indicating whether the schema was successfully read.  If SUCCESS is returned then schemaOut will
    //!           contain the read schema.  Otherwise schemaOut will be unmodified.
    ECOBJECTS_EXPORT static SchemaReadStatus ReadFromXmlString (ECSchemaPtr& schemaOut, Utf8CP ecSchemaXml, ECSchemaReadContextR schemaContext);

    //!
    //! Reads an ECSchema from an ECSchemaXML-formatted string.
    //! @code
    //! // The IECSchemaOwner determines the lifespan of any ECSchema objects that are created using it.
    //! ECSchemaCachePtr                  schemaOwner = ECSchemaCache::Create();
    //!
    //! // The schemaContext supplies an IECSchemaOwner to control the lifetime of read ECSchemas and a
    //!
    //! ECSchemaP schema;
    //! SchemaReadStatus status = ECSchema::ReadFromXmlString (schema, ecSchemaAsString, *schemaContext);
    //! if (SCHEMA_READ_STATUS_Success != status)
    //!     return ERROR;
    //! @endcode
    //! @param[out]   schemaOut           The read schema
    //! @param[in]    ecSchemaXml         The string containing ECSchemaXML to write
    //! @param[in]    schemaContext       Required to create schemas
    //! @return   A status code indicating whether the schema was successfully read.  If SUCCESS is returned then schemaOut will
    //!           contain the read schema.  Otherwise schemaOut will be unmodified.
    ECOBJECTS_EXPORT static SchemaReadStatus ReadFromXmlString (ECSchemaPtr& schemaOut, WCharCP ecSchemaXml, ECSchemaReadContextR schemaContext);

    //! Writes an ECSchema from an ECSchemaXML-formatted string in an IStream.
    //! @param[out]   schemaOut           The read schema
    //! @param[in]    ecSchemaXmlStream   The IStream containing ECSchemaXML to write
    //! @param[in]    schemaContext       Required to create schemas
    //! @return   A status code indicating whether the schema was successfully read.  If SUCCESS is returned then schemaOut will
    //!           contain the read schema.  Otherwise schemaOut will be unmodified.
    ECOBJECTS_EXPORT static SchemaReadStatus ReadFromXmlStream (ECSchemaPtr& schemaOut, IStreamP ecSchemaXmlStream, ECSchemaReadContextR schemaContext);

    //! Returns true if the schema is an ECStandard schema
    //! @return True if a standard schema, false otherwise
    //! @param[in]  schemaName  Name of the schema to test.  This is just the schema name, no version info
    ECOBJECTS_EXPORT static bool IsStandardSchema(WStringCR schemaName);

    //! Find all ECSchemas in the schema graph, avoiding duplicates and any cycles.
    //! @param[out]   allSchemas            Vector of schemas including rootSchema.
    //! @param[in]    includeRootSchema     If true then root schema is added to the vector of allSchemas. Defaults to true.
    ECOBJECTS_EXPORT void FindAllSchemasInGraph (bvector<ECN::ECSchemaCP>& allSchemas, bool includeRootSchema=true) const;
    //! Find all ECSchemas in the schema graph, avoiding duplicates and any cycles.
    //! @param[out]   allSchemas            Vector of schemas including rootSchema.
    //! @param[in]    includeRootSchema     If true then root schema is added to the vector of allSchemas. Defaults to true.
    ECOBJECTS_EXPORT void FindAllSchemasInGraph (bvector<ECN::ECSchemaP>& allSchemas, bool includeRootSchema=true);

    //! Returns this if the name matches, otherwise searches referenced ECSchemas for one whose name matches schemaName
    ECOBJECTS_EXPORT ECSchemaCP FindSchema (SchemaKeyCR schema, SchemaMatchType matchType) const;

    //! Returns this if the name matches, otherwise searches referenced ECSchemas for one whose name matches schemaName
    ECOBJECTS_EXPORT ECSchemaP FindSchemaP (SchemaKeyCR schema, SchemaMatchType matchType);

    //!Set the schema to be immutable. Immutable schema cannot be modified.
    ECOBJECTS_EXPORT void   SetImmutable();
}; // ECSchema

//typedef RefCountedPtr<IECClassLocater> IECClassLocaterPtr;

//*=================================================================================**//**
//* @bsistruct                                                  Ramanujam.Raman   12/12
//+===============+===============+===============+===============+===============+======*/
struct IECClassLocater /*: RefCountedBase*/
    {
    protected:
        ECOBJECTS_EXPORT virtual ECClassCP _LocateClass (WCharCP schemaName, WCharCP className) = 0;
    public:
        ECClassCP LocateClass (WCharCP schemaName, WCharCP className)
            {
            return _LocateClass (schemaName, className);
            }

        //private:
        //    static IECClassLocaterPtr s_registeredClassLocater;
        //public:
        //    // TODO: This needs to migrate to the ECSchema implementation
        //    static ECOBJECTS_EXPORT void RegisterClassLocater (IECClassLocaterR classLocater);
        //    static ECOBJECTS_EXPORT void UnRegisterClassLocater ();
        //    static IECClassLocaterP GetRegisteredClassLocater();
    };

typedef IECClassLocater& IECClassLocaterR;

END_BENTLEY_ECOBJECT_NAMESPACE

//#pragma make_public (ECN::ECClass)
//#pragma make_public (ECN::ECSchema)
<|MERGE_RESOLUTION|>--- conflicted
+++ resolved
@@ -1,2499 +1,2496 @@
-/*--------------------------------------------------------------------------------------+
-|
-|     $Source: PublicApi/ECObjects/ECSchema.h $
-|
-|  $Copyright: (c) 2014 Bentley Systems, Incorporated. All rights reserved. $
-|
-+--------------------------------------------------------------------------------------*/
-#pragma once
-/*__PUBLISH_SECTION_START__*/
-
-#include <ECObjects/ECInstance.h>
-#include <ECObjects/ECObjects.h>
-/*__PUBLISH_SECTION_END__*/
-#include <ECObjects/CalculatedProperty.h>
-/*__PUBLISH_SECTION_START__*/
-#include <ECObjects/ECEnabler.h>
-#include <Bentley/RefCounted.h>
-#include <Bentley/bvector.h>
-#include <Bentley/bmap.h>
-#include <Bentley/bset.h>
-
-#define DEFAULT_VERSION_MAJOR   1
-#define DEFAULT_VERSION_MINOR   0
-
-EC_TYPEDEFS(QualifiedECAccessor);
-
-BEGIN_BENTLEY_ECOBJECT_NAMESPACE
-
-/*__PUBLISH_SECTION_END__*/
-/*=================================================================================**//**
-* Comparison function that is used within various schema related data structures
-* for string comparison in STL collections.
-* @bsistruct
-+===============+===============+===============+===============+===============+======*/
-struct less_str
-{
-bool operator()(WCharCP s1, WCharCP s2) const
-    {
-    if (wcscmp(s1, s2) < 0)
-        return true;
-
-    return false;
-    }
-};
-
-typedef bvector<ECPropertyP> PropertyList;
-typedef bmap<WCharCP , ECPropertyP, less_str> PropertyMap;
-typedef bmap<WCharCP , ECClassP,    less_str> ClassMap;
-
-/*---------------------------------------------------------------------------------**//**
-* Used to hold property name and display label forECProperty, ECClass, and ECSchema.
-* Property name supports only a limited set of characters; unsupported characters must
-* be escaped as "__x####__" where "####" is a UTF-16 character code.
-* If no explicit display label is provided, the property name is used as the display
-* label, with encoded special characters decoded.
-* @bsistruct                                                    Paul.Connelly   09/12
-+---------------+---------------+---------------+---------------+---------------+------*/
-struct ECValidatedName
-    {
-private:
-    WString             m_name;
-    WString             m_displayLabel;
-    bool                m_hasExplicitDisplayLabel;
-public:
-    ECValidatedName() : m_hasExplicitDisplayLabel (false) { }
-
-    WStringCR           GetName() const                 { return m_name; }
-    bool                IsDisplayLabelDefined() const   { return m_hasExplicitDisplayLabel; }
-    WStringCR           GetDisplayLabel() const;
-    void                SetName (WCharCP name);
-    void                SetDisplayLabel (WCharCP label);
-    };
-
-/*__PUBLISH_SECTION_START__*/
-
-//=======================================================================================
-//! Handles validation, encoding, and decoding of names for ECSchemas, ECClasses, and
-//! ECProperties.
-//! The names of ECSchemas, ECClasses, and ECProperties must conform to the following
-//! rules:
-//!     -Contains only alphanumeric characters in the ranges ['A'..'Z'], ['a'..'z'], ['0'..'9'], and ['_']
-//!     -Contains at least one character
-//!     -Does not begin with a digit
-//! @ingroup ECObjectsGroup
-//! @bsiclass
-//=======================================================================================
-struct ECNameValidation
-    {
-private:
-/*__PUBLISH_SECTION_END__*/
-    static void AppendEncodedCharacter (WStringR encoded, WChar c);
-/*__PUBLISH_SECTION_START__*/
-public:
-
-    //! Enumeration defining the result of a validation check
-    enum ValidationResult
-        {
-        RESULT_Valid = 0,                   //!< The name is valid
-        RESULT_NullOrEmpty,                 //!< The string to check was NULL or empty
-        RESULT_BeginsWithDigit,             //!< The string begins with a digit
-        RESULT_IncludesInvalidCharacters    //!< The string contains invalid characters
-        };
-
-    //! Encodes special characters in a possibly invalid name to produce a valid name
-    //! @param[out] encoded     Will hold the valid name
-    //! @param[in]  name        The name to encode
-    //! @returns true if any special characters were encoded, false if the name was already valid. In either case encoded will contain a valid name.
-    ECOBJECTS_EXPORT static bool                EncodeToValidName (WStringR encoded, WStringCR name);
-
-    //! Decodes special characters in a name encoded by EncodeToValidName() to produce a name suitable for display
-    //! @param[out] decoded     Will hold the decoded name
-    //! @param[in]  name        The name to decode
-    //! @returns true if any special characters were decoded. Regardless of return value, decoded will contain a decoded name.
-    ECOBJECTS_EXPORT static bool                DecodeFromValidName (WStringR decoded, WStringCR name);
-
-    //! Checks a name against the rules for valid names
-    //! @param[in] name     The name to validate
-    //! @returns RESULT_Valid if the name is valid, or a ValidationResult indicating why the name is invalid.
-    ECOBJECTS_EXPORT static ValidationResult    Validate (WCharCP name);
-
-    //! Returns true if the specified name is a valid EC name
-    ECOBJECTS_EXPORT static bool                IsValidName (WCharCP name);
-
-    //! Checks whether a character is valid for use in an ECName, e.g. alphanumeric, plus '_'
-    ECOBJECTS_EXPORT static bool IsValidAlphaNumericCharacter (WChar c);
-    ECOBJECTS_EXPORT static bool IsValidAlphaNumericCharacter (Utf8Char c);
-    };
-
-//=======================================================================================
-//! Used to represent the type of an ECProperty
-//! @ingroup ECObjectsGroup
-//! @bsiclass
-//=======================================================================================
-struct ECTypeDescriptor
-{
-private:
-    ValueKind       m_typeKind;
-
-    union
-        {
-        ArrayKind       m_arrayKind;
-        PrimitiveType   m_primitiveType;
-        };
-
-public:
-    //! Creates a TypeDescriptor for the given primitiveType
-    //! @param[in] primitiveType    The primitive type to describe
-    //! @returns an ECTypeDescriptor describing this primitive type
-    ECOBJECTS_EXPORT static ECTypeDescriptor   CreatePrimitiveTypeDescriptor (PrimitiveType primitiveType);
-
-    //! Creates a TypeDescriptor of an array of the given primitiveType
-    //! @param[in] primitiveType    The primitiveType to create an array descriptor for
-    //! @returns An ECTypeDescriptor describing an array of the given primitiveType
-    ECOBJECTS_EXPORT static ECTypeDescriptor   CreatePrimitiveArrayTypeDescriptor (PrimitiveType primitiveType);
-
-    //! Creates a TypeDescriptor for a struct array type
-    ECOBJECTS_EXPORT static ECTypeDescriptor   CreateStructArrayTypeDescriptor ();
-    //! Creates a TypeDescriptor for a struct
-    ECOBJECTS_EXPORT static ECTypeDescriptor   CreateStructTypeDescriptor ();
-
-    //! Constructor that takes a PrimitiveType
-    ECTypeDescriptor (PrimitiveType primitiveType) : m_typeKind (VALUEKIND_Primitive), m_primitiveType (primitiveType) { };
-
-/*__PUBLISH_SECTION_END__*/
-    ECTypeDescriptor () : m_typeKind ((ValueKind) 0), m_primitiveType ((PrimitiveType) 0) { };
-    ECTypeDescriptor (ValueKind valueKind, short valueKindQualifier) : m_typeKind (valueKind), m_primitiveType ((PrimitiveType)valueKindQualifier) { };
-/*__PUBLISH_SECTION_START__*/
-
-    //! Returns the ValueKind of the ECProperty
-    inline ValueKind            GetTypeKind() const         { return m_typeKind; }
-    //! Returns the ArrayKind of the ECProperty, if the ECProperty is an array property
-    inline ArrayKind            GetArrayKind() const        { return (ArrayKind)(m_arrayKind & 0xFF); }
-    //! Returns true if the ECProperty is a Primitive property
-    inline bool                 IsPrimitive() const         { return (GetTypeKind() == VALUEKIND_Primitive ); }
-    //! Returns true if the ECProperty is a Struct property
-    inline bool                 IsStruct() const            { return (GetTypeKind() == VALUEKIND_Struct ); }
-    //! Returns true if the ECProperty is an Array property
-    inline bool                 IsArray() const             { return (GetTypeKind() == VALUEKIND_Array ); }
-    //! Returns true if the ECProperty is an Array property, and the array elements are Primitives
-    inline bool                 IsPrimitiveArray() const    { return (GetTypeKind() == VALUEKIND_Array ) && (GetArrayKind() == ARRAYKIND_Primitive); }
-    //! Returns true if the ECProperty is an Array property, and the array elements are Structs
-    inline bool                 IsStructArray() const       { return (GetTypeKind() == VALUEKIND_Array ) && (GetArrayKind() == ARRAYKIND_Struct); }
-    //! Returns the primitive type of the ECProperty, if the property is a Primitive type
-    inline PrimitiveType        GetPrimitiveType() const    { return m_primitiveType; }
-/*__PUBLISH_SECTION_END__*/
-    inline short                GetTypeKindQualifier() const   { return m_primitiveType; }
-/*__PUBLISH_SECTION_START__*/
-};
-
-typedef Int64 ECClassId;
-typedef Int64 ECPropertyId;
-typedef Int64 ECSchemaId;
-
-typedef bvector<IECInstancePtr> ECCustomAttributeCollection;
-struct ECCustomAttributeInstanceIterable;
-struct SupplementedSchemaBuilder;
-
-//=======================================================================================
-//! @ingroup ECObjectsGroup
-//! Base class for ECSchema, ECClass, ECProperty.  Represents a container object that can hold 
-//! Custom Attributes.
-//! @bsiclass
-//=======================================================================================
-struct IECCustomAttributeContainer
-{
-/*__PUBLISH_SECTION_END__*/
-private:
-    friend struct ECCustomAttributeInstanceIterable;
-    friend struct SupplementedSchemaBuilder;
-
-    ECCustomAttributeCollection         m_primaryCustomAttributes;
-    ECCustomAttributeCollection         m_consolidatedCustomAttributes;
-    SchemaWriteStatus                   AddCustomAttributeProperties (BeXmlNodeR oldNode, BeXmlNodeR newNode) const;
-
-    IECInstancePtr                      GetCustomAttributeInternal(WStringCR className, bool includeBaseClasses, bool includeSupplementalAttributes) const;
-    IECInstancePtr                      GetCustomAttributeInternal(ECClassCR ecClass, bool includeBaseClasses, bool includeSupplementalAttributes) const;
-
-    ECObjectsStatus                     SetCustomAttributeInternal(ECCustomAttributeCollection& customAttributeCollection, IECInstanceR customAttributeInstance, bool requireSchemaReference = false);
-    //! Does not check if the container's ECSchema references the requisite ECSchema(s). @see SupplementedSchemaBuilder::SetMergedCustomAttribute
-    ECObjectsStatus                     SetPrimaryCustomAttribute(IECInstanceR customAttributeInstance);
-
-protected:
-    //! Does not check if the container's ECSchema references the requisite ECSchema(s). @see SupplementedSchemaBuilder::SetMergedCustomAttribute
-    ECObjectsStatus                     SetConsolidatedCustomAttribute(IECInstanceR customAttributeInstance);
-    //! Removes a consolidated custom attribute from the container
-    //! @param[in]  classDefinition ECClass of the custom attribute to remove
-    bool                                RemoveConsolidatedCustomAttribute(ECClassCR classDefinition);
-
-    InstanceReadStatus                  ReadCustomAttributes (BeXmlNodeR containerNode, ECSchemaReadContextR context, ECSchemaCR fallBackSchema);
-    SchemaWriteStatus                   WriteCustomAttributes(BeXmlNodeR parentNode) const;
-    //! Only copies primary ones, not consolidated ones. Does not check if the container's ECSchema references the requisite ECSchema(s). @see SupplementedSchemaBuilder::SetMergedCustomAttribute
-    ECObjectsStatus                     CopyCustomAttributesTo(IECCustomAttributeContainerR destContainer) const;
-
-    void                                AddUniqueCustomAttributesToList(ECCustomAttributeCollection& returnList);
-    void                                AddUniquePrimaryCustomAttributesToList(ECCustomAttributeCollection& returnList);
-    virtual void                        _GetBaseContainers(bvector<IECCustomAttributeContainerP>& returnList) const;
-    virtual ECSchemaCP                  _GetContainerSchema() const = 0;// {return NULL;};
-
-    ECOBJECTS_EXPORT virtual ~IECCustomAttributeContainer();
-
-public:
-    ECSchemaP                           GetContainerSchema();
-
-//__PUBLISH_CLASS_VIRTUAL__
-//__PUBLISH_SECTION_START__
-public:
-    //! Returns true if the container has a custom attribute of a class of the specified name
-    ECOBJECTS_EXPORT bool               IsDefined (WStringCR className) const;
-    //! Returns true if the container has a custom attribute of a class of the specified class definition
-    ECOBJECTS_EXPORT bool               IsDefined (ECClassCR classDefinition) const;
-
-    //! Retrieves the custom attribute matching the class name.  Includes supplemental custom attributes
-    //! and custom attributes from the base containers
-    //! @param[in]  className   The name of the CustomAttribute Class to look for an instance of
-    //! @returns An IECInstancePtr.  If IsValid(), will be the matching custom attribute.  Otherwise, no instance of
-    //! the custom attribute was found on the container.
-    ECOBJECTS_EXPORT IECInstancePtr     GetCustomAttribute(WStringCR className) const;
-
-    //! Retrieves the custom attribute matching the class definition.  Includes supplemental custom attributes
-    //! and custom attributes from the base containers
-    //! @param[in]  classDefinition   The ECClass to look for an instance of
-    //! @returns An IECInstancePtr.  If IsValid(), will be the matching custom attribute.  Otherwise, no instance of
-    //! the custom attribute was found on the container.
-    ECOBJECTS_EXPORT IECInstancePtr     GetCustomAttribute(ECClassCR classDefinition) const;
-
-    //! Retrieves the custom attribute matching the class name.  Includes supplemental custom attributes
-    //! but not base containers
-    //! @param[in]  className   The name of the CustomAttribute Class to look for an instance of
-    //! @returns An IECInstancePtr.  If IsValid(), will be the matching custom attribute.  Otherwise, no instance of
-    //! the custom attribute was found on the container.
-    ECOBJECTS_EXPORT IECInstancePtr     GetCustomAttributeLocal(WStringCR className) const;
-
-    //! Retrieves the custom attribute matching the class definition.  Includes supplemental custom attributes
-    //! but not base containers
-    //! @param[in]  classDefinition   The ECClass to look for an instance of
-    //! @returns An IECInstancePtr.  If IsValid(), will be the matching custom attribute.  Otherwise, no instance of
-    //! the custom attribute was found on the container.
-    ECOBJECTS_EXPORT IECInstancePtr     GetCustomAttributeLocal(ECClassCR classDefinition) const;
-
-    //! Retrieves the custom attribute matching the class name.  Includes custom attributes from base containers
-    //! but not supplemental custom attributes
-    //! @param[in]  className   The name of the CustomAttribute Class to look for an instance of
-    //! @returns An IECInstancePtr.  If IsValid(), will be the matching custom attribute.  Otherwise, no instance of
-    //! the custom attribute was found on the container.
-    ECOBJECTS_EXPORT IECInstancePtr     GetPrimaryCustomAttribute(WStringCR className) const;
-
-    //! Retrieves the custom attribute matching the class definition.  Includes custom attributes from base containers
-    //! but not supplemental custom attributes
-    //! @param[in]  classDefinition   The ECClass to look for an instance of
-    //! @returns An IECInstancePtr.  If IsValid(), will be the matching custom attribute.  Otherwise, no instance of
-    //! the custom attribute was found on the container.
-    ECOBJECTS_EXPORT IECInstancePtr     GetPrimaryCustomAttribute(ECClassCR classDefinition) const;
-
-    //! Retrieves all custom attributes from the container including supplemental custom attributes
-    //! @param[in]  includeBase  Whether to include custom attributes from the base containers
-    ECOBJECTS_EXPORT ECCustomAttributeInstanceIterable GetCustomAttributes(bool includeBase) const;
-
-    //! Retrieves all custom attributes from the container NOT including supplemental custom attributes
-    //! @param[in]  includeBase  Whether to include custom attributes from the base containers
-    ECOBJECTS_EXPORT ECCustomAttributeInstanceIterable GetPrimaryCustomAttributes(bool includeBase) const;
-
-    //! Adds a custom attribute to the container
-    ECOBJECTS_EXPORT ECObjectsStatus    SetCustomAttribute(IECInstanceR customAttributeInstance);
-
-    //! Removes a custom attribute from the container
-    //! @param[in]  className   Name of the class of the custom attribute to remove
-    ECOBJECTS_EXPORT bool               RemoveCustomAttribute(WStringCR className);
-
-    //! Removes a custom attribute from the container
-    //! @param[in]  classDefinition ECClass of the custom attribute to remove
-    ECOBJECTS_EXPORT bool               RemoveCustomAttribute(ECClassCR classDefinition);
-};
-
-//=======================================================================================
-//! @ingroup ECObjectsGroup
-//! Iterates over the custom attribute instances in a container
-//! @bsiclass
-//=======================================================================================
-struct ECCustomAttributeInstanceIterable
-{
-private:
-    friend struct IECCustomAttributeContainer;
-
-    IECCustomAttributeContainerCR m_container;
-    bool                        m_includeBaseContainers;
-    bool                        m_includeSupplementalAttributes;
-    ECCustomAttributeInstanceIterable( IECCustomAttributeContainerCR container, bool includeBase, bool includeSupplementalAttributes) : m_container(container), m_includeBaseContainers(includeBase),
-    m_includeSupplementalAttributes(includeSupplementalAttributes) {};
-public:
-    struct IteratorState : RefCountedBase
-        {
-        friend struct const_iterator;
-
-//__PUBLISH_CLASS_VIRTUAL__
-/*__PUBLISH_SECTION_END__*/
-        ECCustomAttributeCollection* m_customAttributes;
-        ECCustomAttributeCollection::const_iterator m_customAttributesIterator;
-
-        IteratorState(IECCustomAttributeContainerCR container, bool includeBase, bool includeSupplementalAttributes);
-        ~IteratorState();
-
-        static RefCountedPtr<IteratorState> Create (IECCustomAttributeContainerCR container, bool includeBase, bool includeSupplementalAttributes)
-            { return new IteratorState(container, includeBase, includeSupplementalAttributes); } ;
-/*__PUBLISH_SECTION_START__*/
-        };
-
-    //! Iterator for the custom attribute instances
-    struct const_iterator : std::iterator<std::forward_iterator_tag, IECInstancePtr const>
-        {
-        private:
-            friend struct ECCustomAttributeInstanceIterable;
-            RefCountedPtr<IteratorState> m_state;
-            bool m_isEnd;
-/*__PUBLISH_SECTION_END__*/
-            const_iterator (IECCustomAttributeContainerCR container, bool includeBase, bool includeSupplementalAttributes);
-            const_iterator () : m_isEnd(true) {;}
-/*__PUBLISH_SECTION_START__*/
-            const_iterator (char* ) {;} // must publish at least one private constructor to prevent instantiation
-
-        public:
-            ECOBJECTS_EXPORT const_iterator&     operator++(); //!< Increment the iterator
-            ECOBJECTS_EXPORT bool                operator!=(const_iterator const& rhs) const; //!< Compare iterator to value
-            ECOBJECTS_EXPORT bool                operator==(const_iterator const& rhs) const; //!< Compare iterator to value
-            ECOBJECTS_EXPORT IECInstancePtr const& operator* () const; //!< Return the IECInstance at the iterator location
-        };
-
-public:
-    ECOBJECTS_EXPORT const_iterator begin () const; //!< Returns the beginning of the collection
-    ECOBJECTS_EXPORT const_iterator end ()   const; //!< Returns the end of the collection
-};
-
-struct PrimitiveECProperty;
-
-/*=================================================================================**//**
-Base class for an object which provides the context for an IECTypeAdapter
-@ingroup ECObjectsGroup
-@bsiclass
-+===============+===============+===============+===============+===============+======*/
-struct IECTypeAdapterContext : RefCountedBase
-    {
-/*__PUBLISH_SECTION_END__*/
-protected:
-    virtual ECPropertyCP                        _GetProperty() const = 0;
-    virtual UInt32                              _GetComponentIndex() const = 0;
-    virtual bool                                _Is3d() const = 0;
-    virtual IECInstanceCP                       _GetECInstance() const = 0;
-    ECOBJECTS_EXPORT virtual ECObjectsStatus    _GetInstanceValue (ECValueR v, WCharCP accessString, UInt32 arrayIndex) const;
-    ECOBJECTS_EXPORT virtual IECClassLocaterR   _GetUnitsECClassLocater() const = 0;
-public:
-
-    ECOBJECTS_EXPORT  IECInstanceCP     GetECInstance() const;
-    ECOBJECTS_EXPORT  ECPropertyCP      GetProperty() const;
-    ECOBJECTS_EXPORT  ECObjectsStatus   GetInstanceValue (ECValueR v, WCharCP accessString, UInt32 arrayIndex = -1) const;
-
-    //! The following are relevant to adapters for point types.
-    ECOBJECTS_EXPORT  UInt32                    GetComponentIndex() const;
-    ECOBJECTS_EXPORT  bool                      Is3d() const;
-
-    IECClassLocaterR                    GetUnitsECClassLocater() const {return _GetUnitsECClassLocater();}
-
-    //! internal use only, primarily for ECExpressions
-    typedef RefCountedPtr<IECTypeAdapterContext> (* FactoryFn)(ECPropertyCR, IECInstanceCR instance, UInt32 componentIndex);
-    ECOBJECTS_EXPORT static void                RegisterFactory (FactoryFn fn);
-    static RefCountedPtr<IECTypeAdapterContext> Create (ECPropertyCR ecproperty, IECInstanceCR instance, UInt32 componentIndex = COMPONENT_INDEX_None);
-//__PUBLISH_CLASS_VIRTUAL__
-/*__PUBLISH_SECTION_START__*/
-    static const UInt32 COMPONENT_INDEX_None = -1;
-    };
-
-typedef RefCountedPtr<IECTypeAdapterContext> IECTypeAdapterContextPtr;
-    
-/*=================================================================================**//**
-Base class for an object which adapts the internal value of an ECProperty to a user-friendly string representation.
-@ingroup ECObjectsGroup
-@bsiclass
-+===============+===============+===============+===============+===============+======*/
-struct IECTypeAdapter : RefCountedBase
-    {
-    typedef bvector<WString> StandardValuesCollection;
-/*__PUBLISH_SECTION_END__*/
-    // Note that the implementation of the extended type system is implemented in DgnPlatform in IDgnECTypeAdapter, which subclasses IECTypeAdapter and makes
-    // use of IDgnECTypeAdapterContext which provides dgn-specific context such as file, model, and element.
-protected:
-    virtual bool                _HasStandardValues() const = 0;
-    virtual bool                _IsStruct() const = 0;
-    virtual bool                _IsTreatedAsString() const = 0;
-
-    virtual IECInstancePtr      _CondenseFormatterForSerialization (ECN::IECInstanceCR formatter) const = 0;
-    virtual IECInstancePtr      _PopulateDefaultFormatterProperties (ECN::IECInstanceCR formatter) const = 0;
-    virtual IECInstancePtr      _CreateDefaultFormatter (bool includeAllValues, bool forDwg) const = 0;
-
-    virtual bool                _CanConvertToString (IECTypeAdapterContextCR context) const = 0;
-    virtual bool                _CanConvertFromString (IECTypeAdapterContextCR context) const = 0;
-    virtual bool                _ConvertToString (WStringR str, ECValueCR v, IECTypeAdapterContextCR context, IECInstanceCP formatter) const = 0;
-    virtual bool                _ConvertFromString (ECValueR v, WCharCP str, IECTypeAdapterContextCR context) const = 0;
-
-    virtual bool                _RequiresExpressionTypeConversion() const = 0;
-    virtual bool                _ConvertToExpressionType (ECValueR v, IECTypeAdapterContextCR context) const = 0;
-    virtual bool                _ConvertFromExpressionType (ECValueR v, IECTypeAdapterContextCR context) const = 0;
-
-    virtual bool                _GetDisplayType (PrimitiveType& type) const = 0;
-    virtual bool                _ConvertToDisplayType (ECValueR v, IECTypeAdapterContextCR context, IECInstanceCP formatter) const = 0;
-    virtual bool                _AllowExpandMembers() const = 0;
-
-    virtual bool                _SupportsUnits() const = 0;
-    virtual bool                _GetUnits (UnitSpecR unit, IECTypeAdapterContextCR context) const = 0;
-
-    virtual bool                _GetPropertyNotSetValue (ECValueR v) const { return false; }
-public:
-    // For DgnPlatform interop
-    struct Factory
-        {
-        virtual IECTypeAdapter& GetForProperty (ECPropertyCR ecproperty) const = 0;
-        virtual IECTypeAdapter& GetForArrayMember (ArrayECPropertyCR ecproperty) const = 0;
-        };
-    ECOBJECTS_EXPORT static void          SetFactory (Factory const& factory);
-
-    //! "Display Type" refers to the type that the user would associate with the displayed value of the property.
-    //! For example, a value of type "Area" may be stored as a double in UORs, with a string representation in working units with unit label.
-    //! In some contexts the user wants to operate on the displayed value as a double, but in working units. In this case the "display type"
-    //! matches the stored type but not the stored value.
-    //! Similarly a property with StandardValues custom attribute is stored as an integer but presented as a string. In this case the "display type"
-    //! is also a string as the integer values have no meaning to the user.
-    //! If the type adapter returns true from CanConvertToString(), it should also return true from GetDisplayType().
-    //! @param[out] type      Will be initialized to the display type if one exists.
-    //! @return true if the type adapter has a display type.
-    ECOBJECTS_EXPORT bool       GetDisplayType (PrimitiveType& type) const;
-
-    //! Converts a stored value to a value of the display type.
-    //! For example, if the same arguments passed to ConvertToString() would return "44.5 Square Meters", this method should return 44.5
-    //! @param[out] v           The stored value, to be converted in-place to display type.
-    //! @param[in] context      Context in which to perform conversion
-    //! @param[in] formatter    Formatting options, e.g. floating point precision, unit labels, etc.
-    //! @return true if successfully converted to display type.
-    ECOBJECTS_EXPORT bool       ConvertToDisplayType (ECValueR v, IECTypeAdapterContextCR context, IECInstanceCP formatter) const;
-
-    //! Some extended types have a sigil value like -1 which is treated as if the property is not set from the user's perspective - often displayed to
-    //! the user as "(None)" in UI. If this type adapter has such a sigil value, set it in the ECValue and return true; else return false;
-    ECOBJECTS_EXPORT bool       GetPropertyNotSetValue (ECValueR v) const;
-
-//__PUBLISH_CLASS_VIRTUAL__
-//__PUBLISH_SECTION_START__
-public:
-    //! @return true if it is possible to convert the underlying type to a string
-    ECOBJECTS_EXPORT bool                 CanConvertToString (IECTypeAdapterContextCR context) const;
-
-    //! @return true if it is possible to extract the underlying type from a string
-    ECOBJECTS_EXPORT bool                 CanConvertFromString (IECTypeAdapterContextCR context) const;
-
-    //! Converts the ECValue to a display string
-    //! @param[out] str     The string representation of the value
-    //! @param[in] v        Value to convert
-    //! @param[in] context  Context under which conversion is performed
-    //! @param[in] formatter Optional formatting specification, for ECFields
-    //! @return true if successfully converted to string
-    ECOBJECTS_EXPORT        bool ConvertToString (WStringR str, ECValueCR v, IECTypeAdapterContextCR context, IECInstanceCP formatter = NULL) const;
-
-    //! Converts from a string to the underlying ECValue type. Input string typically comes from user input
-    //! @param[out] v       The converted value
-    //! @param[in] str      The string to convert
-    //! @param[in] context  Context under which conversion is performed
-    //! @return true if conversion is successful
-    ECOBJECTS_EXPORT        bool ConvertFromString (ECValueR v, WCharCP str, IECTypeAdapterContextCR context) const;
-
-    //! @return true if the value must be converted for use in ECExpressions.
-    ECOBJECTS_EXPORT        bool RequiresExpressionTypeConversion() const;
-
-    //! Converts the value to the value which should be used when evaluating ECExpressions.
-    //! Typically no conversion is required. If the value has units, it should be converted to master units
-    //! @param[out] v     The value to convert in-place
-    //! @param[in] context  The context under which conversion is performed
-    //! @returns true if successfully converted
-    ECOBJECTS_EXPORT        bool ConvertToExpressionType (ECValueR v, IECTypeAdapterContextCR context) const;
-
-    //! Converts the value from the value which should be used when evaluating ECExpressions.
-    //! Typically no conversion is required. If the value has units, it should be converted from master units
-    //! @param[out] v     The value to convert in-place
-    //! @param[in] context  The context under which conversion is performed
-    //! @returns true if successfully converted
-    ECOBJECTS_EXPORT        bool ConvertFromExpressionType (ECValueR v, IECTypeAdapterContextCR context) const;
-
-    //! Create an IECInstance representing default formatting options for converting to string.
-    //! @param[in] includeAllValues If false, property values will be left NULL to save space; otherwise they will be initialized with default values
-    //! @param[in] forDwg           If true, creates a formatting instance compatible with DWG
-    //! @return An IECInstance which can be passed to ConvertToString(), or NULL if no special formatting options are supported.
-    ECOBJECTS_EXPORT ECN::IECInstancePtr   CreateDefaultFormatter (bool includeAllValues, bool forDwg = false) const;
-
-    //! @return true if this type adapter provides a finite set of permissible values for the property it represents
-    ECOBJECTS_EXPORT bool                 HasStandardValues() const;
-
-/*__PUBLISH_SECTION_END__*/
-    ECOBJECTS_EXPORT bool                 AllowExpandMembers() const;
-/*__PUBLISH_SECTION_START__*/
-
-    //! @return true if the underlying type is a struct.
-    ECOBJECTS_EXPORT bool                 IsStruct() const;
-
-    //! Indicates if the value is intended to be interpreted as a string by the user, regardless of the underlying property type.
-    //! For example: a TextStyle property may be stored internally as an integer ID, but presented to the user as a string.
-    //! This method is checked when executing queries that perform string comparisons on property values - if it returns true, the property's string representation will be compared against the query; otherwise the property will be ignored.
-    ECOBJECTS_EXPORT bool                 IsTreatedAsString() const;
-
-    //! Given an instance representing formatting options, returns a copy of the instance optimized for serialization
-    //! @param[in] formatter    The formatter instance to condense
-    //! @return an IECInstance suitable for serialization, or NULL if the input formatter contained only default values in which case serialization is not necessary
-    ECOBJECTS_EXPORT ECN::IECInstancePtr    CondenseFormatterForSerialization (ECN::IECInstanceCR formatter) const;
-
-    //! Given an instance containing custom formatting options, replace any null properties with their default values
-    //! @param[in] formatter    The formatter instance to populate
-    //! @return an IECInstance in which all null properties have been replaced by their default values
-    ECOBJECTS_EXPORT ECN::IECInstancePtr    PopulateDefaultFormatterProperties (ECN::IECInstanceCR formatter) const;
-
-    //! Returns true if ECProperties of the extended type handled by this type adapter may have units.
-    ECOBJECTS_EXPORT bool                   SupportsUnits() const;
-
-    //! If SupportsUnits() returns true, this method is called to obtain the units for a specific ECProperty.
-    //! @param[in]      unit       Holds the unit specification. If the ECProperty has no units, leave this default-initialized and return true.
-    //! @param[in]      context    Context in which to evaluate the units.
-    //! @return true if the unit information could be obtained, even if the unit is not specified. Return false if unit information could not be obtained.
-    ECOBJECTS_EXPORT bool                   GetUnits (UnitSpecR unit, IECTypeAdapterContextCR context) const;
-    };
-
-//=======================================================================================
-//! @ingroup ECObjectsGroup
-//! The in-memory representation of an ECProperty as defined by ECSchemaXML
-//! @bsiclass
-//=======================================================================================
-struct ECProperty /*abstract*/ : public IECCustomAttributeContainer
-{
-/*__PUBLISH_SECTION_END__*/
-friend struct ECClass;
-
-private:
-    WString                 m_description;
-    ECValidatedName         m_validatedName;
-    mutable ECPropertyId    m_ecPropertyId;
-    bool                    m_readOnly;
-    ECClassCR               m_class;
-    ECPropertyCP            m_baseProperty;
-    mutable IECTypeAdapter* m_cachedTypeAdapter;
-
-    static void     SetErrorHandling (bool doAssert);
-protected:
-    WString         m_originalTypeName; //Will be empty unless the typeName was unrecognized. Keep this so that we can re-write the ECSchema without changing the type to string
-    bool                    m_forSupplementation;   // If when supplementing the schema, a local property had to be created, then don't serialize this property
-    ECProperty (ECClassCR ecClass);
-    virtual ~ECProperty();
-
-    ECObjectsStatus                     SetName (WStringCR name);
-
-    virtual SchemaReadStatus            _ReadXml (BeXmlNodeR propertyNode, ECSchemaReadContextR schemaContext);
-    virtual SchemaWriteStatus           _WriteXml (BeXmlNodeP& createdPropertyNode, BeXmlNodeR parentNode);
-    SchemaWriteStatus                   _WriteXml (BeXmlNodeP& createdPropertyNode, BeXmlNodeR parentNode, Utf8CP elementName);
-
-    virtual bool                        _IsPrimitive () const { return false; }
-    virtual bool                        _IsStruct () const { return false; }
-    virtual bool                        _IsArray () const { return false; }
-    // This method returns a wstring by value because it may be a computed string.  For instance struct properties may return a qualified typename with a namespace
-    // prefix relative to the containing schema.
-    virtual WString                     _GetTypeName () const = 0;
-    virtual ECObjectsStatus             _SetTypeName (WStringCR typeName) = 0;
-
-    virtual bool                        _CanOverride(ECPropertyCR baseProperty) const = 0;
-
-    virtual void                        _GetBaseContainers(bvector<IECCustomAttributeContainerP>& returnList) const override;
-    virtual ECSchemaCP                  _GetContainerSchema() const override;
-    
-    virtual CalculatedPropertySpecificationCP   _GetCalculatedPropertySpecification() const { return NULL; }
-    virtual bool                                _IsCalculated() const { return false; }
-    virtual bool                                _SetCalculatedPropertySpecification (IECInstanceP expressionAttribute) { return false; }
-public:
-    // The following are used by the 'extended type' system which is currently implemented in DgnPlatform
-    IECTypeAdapter*                     GetCachedTypeAdapter() const { return m_cachedTypeAdapter; }
-    void                                SetCachedTypeAdapter (IECTypeAdapter* adapter) const { m_cachedTypeAdapter = adapter; }
-    IECTypeAdapter*                     GetTypeAdapter() const;
-    bool                                IsReadOnlyFlagSet() const { return m_readOnly; }
-
-    //! Intended to be called by ECDb or a similar system
-    ECOBJECTS_EXPORT void SetId(ECPropertyId id) { BeAssert (0 == m_ecPropertyId); m_ecPropertyId = id; };
-    ECOBJECTS_EXPORT bool HasId() const { return m_ecPropertyId != 0; };
-
-/*__PUBLISH_SECTION_START__*/
-public:
-    //! Returns the CalculatedPropertySpecification associated with this ECProperty, if any
-    ECOBJECTS_EXPORT CalculatedPropertySpecificationCP   GetCalculatedPropertySpecification() const;
-    //! Returns true if this ECProperty has a CalculatedECPropertySpecification custom attribute applied to it.
-    ECOBJECTS_EXPORT bool               IsCalculated() const;
-
-    //! Sets or removes the CalculatedECPropertySpecification custom attribute associated with this ECProperty.
-    //! @param[in] expressionAttribute  An IECInstance of the ECClass CalculatedECPropertySpecification, or NULL to remove the specification.
-    //! @return true if the specification was successfully updated.
-    //! @remarks Call this method rather than setting the custom attribute directly, to ensure internal state is updated.
-    ECOBJECTS_EXPORT bool                                SetCalculatedPropertySpecification(IECInstanceP expressionAttribute);
-
-    //! Return unique id (May return 0 until it has been explicitly set by ECDb or a similar system)
-    ECOBJECTS_EXPORT ECPropertyId       GetId() const;
-    //! Returns the name of the ECClass that this property is contained within
-    ECOBJECTS_EXPORT ECClassCR          GetClass() const;
-    // ECClass implementation will index property by name so publicly name can not be reset
-    //! Gets the name of the ECProperty
-    ECOBJECTS_EXPORT WStringCR          GetName() const;
-    //! Returns whether the DisplayLabel is explicitly set
-    ECOBJECTS_EXPORT bool               GetIsDisplayLabelDefined() const;
-    //! Returns whether this property is a Struct property
-    ECOBJECTS_EXPORT bool               GetIsStruct() const;
-    //! Returns whether this property is an Array property
-    ECOBJECTS_EXPORT bool               GetIsArray() const;
-    //! Returns whether this property is a Primitive property
-    ECOBJECTS_EXPORT bool               GetIsPrimitive() const;
-
-    //! Sets the ECXML typename for the property.  @see GetTypeName()
-    ECOBJECTS_EXPORT ECObjectsStatus    SetTypeName(WString value);
-    //! The ECXML typename for the property.
-    //! The TypeName for struct properties will be the ECClass name of the struct.  It may be qualified with a namespacePrefix if
-    //! the struct belongs to a schema that is referenced by the schema actually containing this property.
-    //! The TypeName for array properties will be the type of the elements the array contains.
-    //! This method returns a wstring by value because it may be a computed string.  For instance struct properties may return a qualified typename with a namespace
-    //! prefix relative to the containing schema.
-    ECOBJECTS_EXPORT WString            GetTypeName() const;
-    //! Sets the description for this ECProperty
-    ECOBJECTS_EXPORT ECObjectsStatus    SetDescription(WStringCR value);
-    //! The Description of this ECProperty.
-    ECOBJECTS_EXPORT WStringCR          GetDescription() const;
-    //! Sets the Display Label for this ECProperty
-    ECOBJECTS_EXPORT ECObjectsStatus    SetDisplayLabel(WStringCR value);
-    //! Gets the Display Label for this ECProperty.  If no label has been set explicitly, it will return the Name of the property
-    ECOBJECTS_EXPORT WStringCR          GetDisplayLabel() const;
-    //! Sets whether this ECProperty's value is read only
-    ECOBJECTS_EXPORT ECObjectsStatus    SetIsReadOnly(bool value);
-    //! Gets whether this ECProperty's value is read only
-    ECOBJECTS_EXPORT bool               GetIsReadOnly() const;
-    //! Sets the base property that this ECProperty inherits from
-    ECOBJECTS_EXPORT ECObjectsStatus    SetBaseProperty(ECPropertyCP value);
-    //! Gets the base property, if any, that this ECProperty inherits from
-    ECOBJECTS_EXPORT ECPropertyCP       GetBaseProperty() const;
-
-    //! Sets whether this ECProperty's value is read only
-    //@param[in]    isReadOnly  Valid values are 'True' and 'False' (case insensitive)
-    ECOBJECTS_EXPORT ECObjectsStatus    SetIsReadOnly (WCharCP isReadOnly);
-
-    ECOBJECTS_EXPORT PrimitiveECPropertyCP  GetAsPrimitiveProperty () const; //!< Returns the property as a const PrimitiveECProperty*
-    ECOBJECTS_EXPORT PrimitiveECPropertyP   GetAsPrimitivePropertyP (); //!< Returns the property as a PrimitiveECProperty*
-    ECOBJECTS_EXPORT ArrayECPropertyCP      GetAsArrayProperty () const; //!< Returns the property as a const ArrayECProperty*
-    ECOBJECTS_EXPORT ArrayECPropertyP       GetAsArrayPropertyP (); //!< Returns the property as an ArrayECProperty*
-    ECOBJECTS_EXPORT StructECPropertyCP     GetAsStructProperty () const; //!< Returns the property as a const StructECProperty*
-    ECOBJECTS_EXPORT StructECPropertyP      GetAsStructPropertyP (); //!< Returns the property as a StructECProperty*
-};
-
-//=======================================================================================
-//! The in-memory representation of an ECProperty as defined by ECSchemaXML
-//! @ingroup ECObjectsGroup
-//! @bsiclass
-//=======================================================================================
-struct PrimitiveECProperty : public ECProperty
-{
-    DEFINE_T_SUPER(ECProperty)
-/*__PUBLISH_SECTION_END__*/
-friend struct ECClass;
-private:
-    PrimitiveType                               m_primitiveType;
-    mutable CalculatedPropertySpecificationPtr  m_calculatedSpec;   // lazily-initialized
-
-    PrimitiveECProperty (ECClassCR ecClass) : m_primitiveType(PRIMITIVETYPE_String), ECProperty(ecClass) {};
-
-protected:
-    virtual SchemaReadStatus            _ReadXml (BeXmlNodeR propertyNode, ECSchemaReadContextR schemaContext) override;
-    virtual SchemaWriteStatus           _WriteXml (BeXmlNodeP& createdPropertyNode, BeXmlNodeR parentNode) override;
-    virtual bool                        _IsPrimitive () const override { return true;}
-    virtual WString                     _GetTypeName () const override;
-    virtual ECObjectsStatus             _SetTypeName (WStringCR typeName) override;
-    virtual bool                        _CanOverride(ECPropertyCR baseProperty) const override;
-    virtual CalculatedPropertySpecificationCP   _GetCalculatedPropertySpecification() const override;
-    virtual bool                                _IsCalculated() const override;
-    virtual bool                                _SetCalculatedPropertySpecification (IECInstanceP expressionAttribute) override;
-//__PUBLISH_CLASS_VIRTUAL__
-//__PUBLISH_SECTION_START__
-public:
-    //! Sets the PrimitiveType of this ECProperty.  The default type is ::PRIMITIVETYPE_String
-    ECOBJECTS_EXPORT ECObjectsStatus SetType(PrimitiveType value);
-    //! Gets the PrimitiveType of this ECProperty
-    ECOBJECTS_EXPORT PrimitiveType GetType() const;
-};
-
-//=======================================================================================
-//! The in-memory representation of an ECProperty as defined by ECSchemaXML
-//! @ingroup ECObjectsGroup
-//! @bsiclass
-//=======================================================================================
-struct StructECProperty : public ECProperty
-{
-    DEFINE_T_SUPER(ECProperty)
-/*__PUBLISH_SECTION_END__*/
-friend struct ECClass;
-private:
-    ECClassCP   m_structType;
-
-    StructECProperty (ECClassCR ecClass) : m_structType(NULL), ECProperty(ecClass) {};
-
-protected:
-    virtual SchemaReadStatus            _ReadXml (BeXmlNodeR propertyNode, ECSchemaReadContextR schemaContext) override;
-    virtual SchemaWriteStatus           _WriteXml (BeXmlNodeP& createdPropertyNode, BeXmlNodeR parentNode) override;
-    virtual bool                        _IsStruct () const override { return true;}
-    virtual WString                     _GetTypeName () const override;
-    virtual ECObjectsStatus             _SetTypeName (WStringCR typeName) override;
-    virtual bool                        _CanOverride(ECPropertyCR baseProperty) const override;
-
-//__PUBLISH_CLASS_VIRTUAL__
-//__PUBLISH_SECTION_START__
-public:
-    //! The property type.
-    //! This type must be an ECClass where IsStruct is set to true.
-    ECOBJECTS_EXPORT ECObjectsStatus    SetType(ECClassCR value);
-    //! Gets the ECClass that defines the type for this property
-    ECOBJECTS_EXPORT ECClassCR          GetType() const; 
-};
-
-//=======================================================================================
-//! The in-memory representation of an ECProperty as defined by ECSchemaXML
-//! @ingroup ECObjectsGroup
-//! @bsiclass
-//=======================================================================================
-struct ArrayECProperty : public ECProperty
-{
-    DEFINE_T_SUPER(ECProperty)
-/*__PUBLISH_SECTION_END__*/
-friend struct ECClass;
-
-private:
-    UInt32                                      m_minOccurs;
-    UInt32                                      m_maxOccurs;    // D-106653 we store this as read from the schema, but all arrays are considered to be of unbounded size
-    mutable CalculatedPropertySpecificationPtr  m_calculatedSpec;
-    union
-        {
-        PrimitiveType   m_primitiveType;
-        ECClassCP       m_structType;
-        };
-
-    ArrayKind               m_arrayKind;
-    mutable IECTypeAdapter* m_cachedMemberTypeAdapter;
-
-    ArrayECProperty (ECClassCR ecClass)
-        : ECProperty(ecClass), m_primitiveType(PRIMITIVETYPE_String), m_arrayKind (ARRAYKIND_Primitive),
-          m_minOccurs (0), m_maxOccurs (UINT_MAX), m_cachedMemberTypeAdapter (NULL) {};
-    ECObjectsStatus                     SetMinOccurs (WStringCR minOccurs);
-    ECObjectsStatus                     SetMaxOccurs (WStringCR maxOccurs);
-
-protected:
-    virtual SchemaReadStatus            _ReadXml (BeXmlNodeR propertyNode, ECSchemaReadContextR schemaContext) override;
-    virtual SchemaWriteStatus           _WriteXml(BeXmlNodeP& createdPropertyNode, BeXmlNodeR parentNode) override;
-    virtual bool                        _IsArray () const override { return true;}
-    virtual WString                     _GetTypeName () const override;
-    virtual ECObjectsStatus             _SetTypeName (WStringCR typeName) override;
-    virtual bool                        _CanOverride(ECPropertyCR baseProperty) const override;
-    virtual CalculatedPropertySpecificationCP   _GetCalculatedPropertySpecification() const override;
-    virtual bool                                _IsCalculated() const override;
-    virtual bool                                _SetCalculatedPropertySpecification (IECInstanceP expressionAttribute) override;
-
-public:
-    // The following are used by the 'extended type' system which is currently implemented in DgnPlatform
-    IECTypeAdapter*                     GetCachedMemberTypeAdapter() const  { return m_cachedMemberTypeAdapter; }
-    void                                SetCachedMemberTypeAdapter (IECTypeAdapter* adapter) const { m_cachedMemberTypeAdapter = adapter; }
-    IECTypeAdapter*                     GetMemberTypeAdapter() const;
-/*__PUBLISH_SECTION_START__*/
-public:
-    //! The ArrayKind of this ECProperty
-    ECOBJECTS_EXPORT ArrayKind GetKind() const;
-
-    //! Sets the PrimitiveType if this ArrayProperty contains PrimitiveType elements
-    ECOBJECTS_EXPORT ECObjectsStatus    SetPrimitiveElementType(PrimitiveType value);
-    //! Gets the PrimitiveType if this ArrayProperty contains PrimitiveType elements
-    ECOBJECTS_EXPORT PrimitiveType      GetPrimitiveElementType() const;
-    //! Sets the ECClass to be used for the array's struct elements
-    ECOBJECTS_EXPORT ECObjectsStatus    SetStructElementType(ECClassCP value);
-    //! Gets the ECClass of the array's struct elements
-    ECOBJECTS_EXPORT ECClassCP          GetStructElementType() const;
-    //! Sets the Minimum number of array members.
-    ECOBJECTS_EXPORT ECObjectsStatus    SetMinOccurs(UInt32 value);
-    //! Gets the Minimum number of array members.
-    ECOBJECTS_EXPORT UInt32             GetMinOccurs() const;
-    //! Sets the Maximum number of array members.
-    ECOBJECTS_EXPORT ECObjectsStatus    SetMaxOccurs(UInt32 value);
-    //! Gets the Maximum number of array members.
-    ECOBJECTS_EXPORT UInt32             GetMaxOccurs() const;
-
-//__PUBLISH_SECTION_END__
-    //! Because of a legacy bug GetMaxOccurs always returns "unbounded". For components that need to persist
-    //! the ECSchema as is, GetStoredMaxOccurs can be called as a workaround until the max occurs issue has been resolved.
-    UInt32                              GetStoredMaxOccurs () const { return m_maxOccurs; }
-//__PUBLISH_SECTION_START__
-    };
-
-//=======================================================================================
-//! Container holding ECProperties that supports STL like iteration
-//! @ingroup ECObjectsGroup
-//! @bsiclass
-//=======================================================================================
-struct ECPropertyIterable
-{
-private:
-    friend struct ECClass;
-
-    ECClassCR       m_ecClass;
-    bool            m_includeBaseProperties;
-
-    ECPropertyIterable(ECClassCR ecClass, bool includeBaseProperties);
-
-public:
-    struct IteratorState : RefCountedBase
-        {
-        friend struct const_iterator;
-/*__PUBLISH_SECTION_END__*/
-        public:
-            PropertyList::const_iterator     m_listIterator;
-            PropertyList*                    m_properties;
-
-            IteratorState (ECClassCR ecClass, bool includeBaseProperties);
-            ~IteratorState();
-            static RefCountedPtr<IteratorState> Create (ECClassCR ecClass, bool includeBaseProperties)
-                { return new IteratorState(ecClass, includeBaseProperties); };
-//__PUBLISH_CLASS_VIRTUAL__
-/*__PUBLISH_SECTION_START__*/
-        };
-
-    //! Iterator over the properties
-    struct const_iterator : std::iterator<std::forward_iterator_tag, const ECPropertyP>
-        {
-        private:
-            friend struct ECPropertyIterable;
-            RefCountedPtr<IteratorState>   m_state;
-            bool m_isEnd;
-
-/*__PUBLISH_SECTION_END__*/
-            const_iterator (ECClassCR ecClass, bool includeBaseProperties);
-            const_iterator () : m_isEnd(true) {};
-/*__PUBLISH_SECTION_START__*/
-            const_iterator (char* ) {;} // must publish at least one private constructor to prevent instantiation
-
-        public:
-            ECOBJECTS_EXPORT const_iterator&     operator++(); //!< Increments the iterator
-            ECOBJECTS_EXPORT bool                operator!=(const_iterator const& rhs) const; //!< Checks for inequality
-            ECOBJECTS_EXPORT bool                operator==(const_iterator const& rhs) const; //!< Checks for equality
-            ECOBJECTS_EXPORT ECPropertyP const&  operator* () const; //!< Returns the value at the current location
-        };
-
-public:
-    ECOBJECTS_EXPORT const_iterator begin () const; //!< Returns the beginning of the collection
-    ECOBJECTS_EXPORT const_iterator end ()   const; //!< Returns the end of the collection
-
-    //! Attempts to look up an ECProperty by its display label
-    //! @param[in]      label The label of the ECProperty to find
-    //! @return     The ECProperty with the specified label, or nullptr if no such ECProperty exists
-    ECOBJECTS_EXPORT ECPropertyCP   FindByDisplayLabel (WCharCP label) const;
-    };
-
-typedef bvector<ECClassP> ECBaseClassesList;
-typedef bvector<ECClassP> ECDerivedClassesList;
-typedef bvector<ECClassP> ECConstraintClassesList;
-/*__PUBLISH_SECTION_END__*/
-typedef bool (*TraversalDelegate) (ECClassCP, const void *);
-/*__PUBLISH_SECTION_START__*/
-
-struct StandaloneECEnabler;
-struct SearchPathSchemaFileLocater;
-typedef RefCountedPtr<StandaloneECEnabler>  StandaloneECEnablerPtr;
-typedef StandaloneECEnabler*                StandaloneECEnablerP;
-typedef RefCountedPtr<ECSchema>             ECSchemaPtr;
-typedef RefCountedPtr<SearchPathSchemaFileLocater> SearchPathSchemaFileLocaterPtr;
-
-//=======================================================================================
-//! @ingroup ECObjectsGroup
-//! The in-memory representation of an ECClass as defined by ECSchemaXML
-//! @bsiclass
-//=======================================================================================
-struct ECClass : IECCustomAttributeContainer
-{
-/*__PUBLISH_SECTION_END__*/
-
-friend struct ECSchema;
-friend struct ECPropertyIterable::IteratorState;
-friend struct SupplementedSchemaBuilder;
-friend bool ECProperty::SetCalculatedPropertySpecification (IECInstanceP);
-
-private:
-    mutable WString                 m_fullName;
-    WString                         m_description;
-    ECValidatedName                 m_validatedName;
-    mutable ECClassId               m_ecClassId;
-    bool                            m_isStruct;
-    bool                            m_isCustomAttributeClass;
-    bool                            m_isDomainClass;
-    ECSchemaCR                      m_schema;
-    ECBaseClassesList               m_baseClasses;
-    mutable ECDerivedClassesList    m_derivedClasses;
-
-    PropertyMap                     m_propertyMap;
-    PropertyList                    m_propertyList;
-    mutable StandaloneECEnablerPtr  m_defaultStandaloneEnabler;
-
-    ECObjectsStatus AddProperty (ECPropertyP& pProperty);
-    ECObjectsStatus AddProperty (ECPropertyP pProperty, WStringCR name);
-    ECObjectsStatus RemoveProperty (ECPropertyR pProperty);
-
-    static bool     SchemaAllowsOverridingArrays(ECSchemaCP schema);
-
-    static bool     CheckBaseClassCycles(ECClassCP currentBaseClass, const void * arg);
-    static bool     AddUniquePropertiesToList(ECClassCP crrentBaseClass, const void * arg);
-    bool            TraverseBaseClasses(TraversalDelegate traverseMethod, bool recursive, const void * arg) const;
-    ECOBJECTS_EXPORT ECObjectsStatus GetProperties(bool includeBaseProperties, PropertyList* propertyList) const;
-
-    ECObjectsStatus CanPropertyBeOverridden(ECPropertyCR baseProperty, ECPropertyCR newProperty) const;
-    void            AddDerivedClass(ECClassCR baseClass) const;
-    void            RemoveDerivedClass(ECClassCR baseClass) const;
-    void            RemoveDerivedClasses ();
-    void            RemoveBaseClasses ();
-    static void     SetErrorHandling (bool doAssert);
-    ECObjectsStatus CopyPropertyForSupplementation(ECPropertyP& destProperty, ECPropertyP sourceProperty, bool copyCustomAttributes);
-    ECObjectsStatus CopyProperty(ECPropertyP& destProperty, ECPropertyP sourceProperty, bool copyCustomAttributes);
-
-protected:
-    //  Lifecycle management:  For now, to keep it simple, the class constructor is protected.  The schema implementation will
-    //  serve as a factory for classes and will manage their lifecycle.  We'll reconsider if we identify a real-world story for constructing a class outside
-    //  of a schema.
-    ECClass (ECSchemaCR schema);
-    virtual ~ECClass();
-
-    virtual void                        _GetBaseContainers(bvector<IECCustomAttributeContainerP>& returnList) const override;
-    virtual ECSchemaCP                  _GetContainerSchema() const override;
-
-    // schemas index class by name so publicly name can not be reset
-    ECObjectsStatus                     SetName (WStringCR name);
-
-    virtual SchemaReadStatus            _ReadXmlAttributes (BeXmlNodeR classNode);
-
-    //! Uses the specified xml node (which must conform to an ECClass as defined in ECSchemaXML) to populate the base classes and properties of this class.
-    //! Before this method is invoked the schema containing the class must have loaded all schema references and stubs for all classes within
-    //! the schema itself otherwise the method may fail because such dependencies can not be located.
-    //! @param[in]  classNode       The XML DOM node to read
-    //! @return   Status code
-    virtual SchemaReadStatus            _ReadXmlContents (BeXmlNodeR classNode, ECSchemaReadContextR context);
-
-    SchemaReadStatus                    _ReadBaseClassFromXml( BeXmlNodeP childNode );
-    SchemaReadStatus                    _ReadPropertyFromXmlAndAddToClass( ECPropertyP ecProperty, BeXmlNodeP& childNode, ECSchemaReadContextR context, Utf8CP childNodeName );
-
-    virtual SchemaWriteStatus           _WriteXml (BeXmlNodeP& createdClassNode, BeXmlNodeR parentNode) const;
-    SchemaWriteStatus                   _WriteXml (BeXmlNodeP& createdClassNode, BeXmlNodeR parentNode, Utf8CP elementName) const;
-
-    virtual ECRelationshipClassCP       _GetRelationshipClassCP () const { return NULL; }  // used to avoid dynamic_cast
-    virtual ECRelationshipClassP        _GetRelationshipClassP ()        { return NULL; }  // used to avoid dynamic_cast
-
-    void                                InvalidateDefaultStandaloneEnabler() const;
-public:
-    ECOBJECTS_EXPORT ECPropertyP            GetPropertyByIndex (UInt32 index) const;
-    ECOBJECTS_EXPORT ECObjectsStatus        RenameProperty (ECPropertyR ecProperty, WCharCP newName);
-    ECOBJECTS_EXPORT ECObjectsStatus        ReplaceProperty (ECPropertyP& newProperty, ValueKind valueKind, ECPropertyR propertyToRemove);
-    ECOBJECTS_EXPORT ECObjectsStatus        DeleteProperty (ECPropertyR ecProperty);
-    ECSchemaR                               GetSchemaR() { return const_cast<ECSchemaR>(m_schema); }
-
-    //! Intended to be called by ECDb or a similar system
-    ECOBJECTS_EXPORT void SetId(ECClassId id) { BeAssert (0 == m_ecClassId); m_ecClassId = id; };
-    ECOBJECTS_EXPORT bool HasId() const { return m_ecClassId != 0; };
-
-//__PUBLISH_CLASS_VIRTUAL__
-//__PUBLISH_SECTION_START__
-public:
-    //! Return unique id (May return 0 until it has been explicitly set by ECDb or a similar system)
-    ECOBJECTS_EXPORT ECClassId             GetId() const;
-    //! Returns the StandaloneECEnabler for this class
-    ECOBJECTS_EXPORT StandaloneECEnablerP  GetDefaultStandaloneEnabler() const;
-    //! Used to avoid dynamic_cast
-    ECOBJECTS_EXPORT ECRelationshipClassCP GetRelationshipClassCP() const;
-    //! Used to avoid dynamic_cast
-    ECOBJECTS_EXPORT ECRelationshipClassP GetRelationshipClassP();
-    //! The ECSchema that this class is defined in
-    ECOBJECTS_EXPORT ECSchemaCR         GetSchema() const;
-    // schemas index class by name so publicly name can not be reset
-    //! The name of this ECClass
-    ECOBJECTS_EXPORT WStringCR          GetName() const;
-    //! {SchemaName}:{ClassName} The pointer will remain valid as long as the ECClass exists.
-    ECOBJECTS_EXPORT WCharCP            GetFullName() const;
-    //! Whether the display label is explicitly defined or not
-    ECOBJECTS_EXPORT bool               GetIsDisplayLabelDefined() const;
-    //! Returns an iterable of all the ECProperties defined on this class
-    ECOBJECTS_EXPORT ECPropertyIterable GetProperties() const;
-    //! Returns the number of ECProperties in this class
-    ECOBJECTS_EXPORT size_t GetPropertyCount (bool includeBaseProperties = true) const;
-    //! Returns a list of the classes this ECClass is derived from
-    ECOBJECTS_EXPORT const ECBaseClassesList& GetBaseClasses() const;
-    //! Returns a list of the classes that derive from this class.
-    ECOBJECTS_EXPORT const ECDerivedClassesList& GetDerivedClasses() const;
-
-    //! Sets the description of this ECClass
-    ECOBJECTS_EXPORT ECObjectsStatus    SetDescription(WStringCR value);
-    //! Gets the description of this ECClass.
-    ECOBJECTS_EXPORT WStringCR          GetDescription() const;
-    //! Sets the display label of this ECClass
-    ECOBJECTS_EXPORT ECObjectsStatus    SetDisplayLabel(WStringCR value);
-    //! Gets the display label of this ECClass.  If no display label has been set explicitly, it will return the name of the ECClass
-    ECOBJECTS_EXPORT WStringCR          GetDisplayLabel() const;
-
-    //! Returns a list of properties for this class.
-    //! @param[in]  includeBaseProperties If true, then will return properties that are contained in this class's base class(es)
-    //! @return     An iterable container of ECProperties
-    ECOBJECTS_EXPORT ECPropertyIterable GetProperties(bool includeBaseProperties) const;
-
-    //! Sets the bool value of whether this class can be used as a struct
-    //! @param[in] isStruct String representation of true/false
-    //! @return    Success if the string is parsed into a bool
-    ECOBJECTS_EXPORT ECObjectsStatus    SetIsStruct (WCharCP isStruct);
-    //! Sets the bool value of whether this class can be used as a struct
-    ECOBJECTS_EXPORT ECObjectsStatus    SetIsStruct(bool value);
-    //! Returns whether this class can be used as a struct
-    ECOBJECTS_EXPORT bool               GetIsStruct() const;
-
-    //! Sets the bool value of whether this class can be used as a custom attribute
-    //! @param[in] isCustomAttribute String representation of true/false
-    //! @return    Success if the string is parsed into a bool
-    ECOBJECTS_EXPORT ECObjectsStatus    SetIsCustomAttributeClass (WCharCP isCustomAttribute);
-    //! Sets the bool value of whether this class can be used as a custom attribute
-    ECOBJECTS_EXPORT ECObjectsStatus    SetIsCustomAttributeClass(bool value);
-    //! Returns whether this class can be used as a custom attribute
-    ECOBJECTS_EXPORT bool               GetIsCustomAttributeClass() const;
-
-    //! Sets the bool value of whether this class can be used as a domain object
-    //! @param[in] isDomainClass String representation of true/false
-    //! @return    Success if the string is parsed into a bool
-    ECOBJECTS_EXPORT ECObjectsStatus    SetIsDomainClass (WCharCP isDomainClass);
-    //! Sets the bool value of whether this class can be used as a domain object
-    ECOBJECTS_EXPORT ECObjectsStatus    SetIsDomainClass(bool value);
-    //! Gets whether this class can be used as a domain object
-    ECOBJECTS_EXPORT bool               GetIsDomainClass() const;
-
-
-    //! Adds a base class
-    //! You cannot add a base class if it creates a cycle. For example, if A is a base class
-    //! of B, and B is a base class of C, you cannot make C a base class of A. Attempting to do
-    //! so will return an error.
-    //! @param[in] baseClass The class to derive from
-    ECOBJECTS_EXPORT ECObjectsStatus AddBaseClass(ECClassCR baseClass);
-
-    //! Returns whether there are any base classes for this class
-    ECOBJECTS_EXPORT bool            HasBaseClasses() const;
-
-    //! Removes a base class.
-    ECOBJECTS_EXPORT ECObjectsStatus RemoveBaseClass(ECClassCR baseClass);
-
-    //! Returns true if the class is the type specified or derived from it.
-    ECOBJECTS_EXPORT bool            Is(ECClassCP targetClass) const;
-
-    //! Returns true if the class name  is of the type specified or derived from it.
-    ECOBJECTS_EXPORT bool            Is(WCharCP name) const;
-    //! Returns true if this class matches the specified schema and class name, or is derived from a matching class
-    ECOBJECTS_EXPORT bool            Is (WCharCP schemaName, WCharCP className) const;
-
-    //! If the given name is valid, creates a primitive property object with the default type of STRING
-    ECOBJECTS_EXPORT ECObjectsStatus CreatePrimitiveProperty(PrimitiveECPropertyP& ecProperty, WStringCR name);
-
-    //! If the given name is valid, creates a primitive property object with the given primitive type
-    ECOBJECTS_EXPORT ECObjectsStatus CreatePrimitiveProperty(PrimitiveECPropertyP& ecProperty, WStringCR name, PrimitiveType primitiveType);
-
-    //! If the given name is valid, creates a struct property object using the current class as the struct type
-    ECOBJECTS_EXPORT ECObjectsStatus CreateStructProperty(StructECPropertyP& ecProperty, WStringCR name);
-
-    //! If the given name is valid, creates a struct property object using the specified class as the struct type
-    ECOBJECTS_EXPORT ECObjectsStatus CreateStructProperty(StructECPropertyP& ecProperty, WStringCR name, ECClassCR structType);
-
-    //! If the given name is valid, creates an array property object using the current class as the array type
-    ECOBJECTS_EXPORT ECObjectsStatus CreateArrayProperty(ArrayECPropertyP& ecProperty, WStringCR name);
-
-    //! If the given name is valid, creates an array property object using the specified primitive type as the array type
-    ECOBJECTS_EXPORT ECObjectsStatus CreateArrayProperty(ArrayECPropertyP& ecProperty, WStringCR name, PrimitiveType primitiveType);
-
-    //! If the given name is valid, creates an array property object using the specified class as the array type
-    ECOBJECTS_EXPORT ECObjectsStatus CreateArrayProperty(ArrayECPropertyP& ecProperty, WStringCR name, ECClassCP structType);
-
-    //! Remove the named property
-    //! @param[in] name The name of the property to be removed
-    ECOBJECTS_EXPORT ECObjectsStatus RemoveProperty(WStringCR name);
-
-    //! Get a property by name within the context of this class and its base classes.
-    //! The pointer returned by this method is valid until the ECClass containing the property is destroyed or the property
-    //! is removed from the class.
-    //! @param[in]  name     The name of the property to lookup.
-    //! @param[in]  includeBaseClasses  Whether to look on base classes of the current class for the named property
-    //! @return   A pointer to an ECN::ECProperty if the named property exists within the current class; otherwise, NULL
-    ECOBJECTS_EXPORT ECPropertyP     GetPropertyP (WCharCP name, bool includeBaseClasses=true) const;
-
-    //! Get a property by name within the context of this class and its base classes.
-    //! The pointer returned by this method is valid until the ECClass containing the property is destroyed or the property
-    //! is removed from the class.
-    //! @param[in]  name     The name of the property to lookup.
-    //! @param[in]  includeBaseClasses  Whether to look on base classes of the current class for the named property
-    //! @return   A pointer to an ECN::ECProperty if the named property exists within the current class; otherwise, NULL
-    ECOBJECTS_EXPORT ECPropertyP     GetPropertyP (WStringCR name, bool includeBaseClasses=true) const;
-
-    //! Get a property by name within the context of this class and its base classes.
-    //! The pointer returned by this method is valid until the ECClass containing the property is destroyed or the property
-    //! is removed from the class.
-    //! @param[in]  name     The name of the property to lookup.
-    //! @param[in]  includeBaseClasses  Whether to look on base classes of the current class for the named property
-    //! @return   A pointer to an ECN::ECProperty if the named property exists within the current class; otherwise, NULL
-    ECOBJECTS_EXPORT ECPropertyP     GetPropertyP (Utf8CP name, bool includeBaseClasses=true) const;
-    
-    //! Get the property that stores the instance label for the class.
-    //! @return A pointer to ECN::ECProperty if the instance label has been specified; otherwise, NULL
-    ECOBJECTS_EXPORT ECPropertyP GetInstanceLabelProperty() const;
-
-    // ************************************************************************************************************************
-    // ************************************  STATIC METHODS *******************************************************************
-    // ************************************************************************************************************************
-
-    //! Given a qualified class name, will parse out the schema's namespace prefix and the class name.
-    //! @param[out] prefix  The namespace prefix of the schema
-    //! @param[out] className   The name of the class
-    //! @param[in]  qualifiedClassName  The qualified name of the class, in the format of ns:className
-    //! @return A status code indicating whether the qualified name was successfully parsed or not
-    ECOBJECTS_EXPORT static ECObjectsStatus ParseClassName (WStringR prefix, WStringR className, WStringCR qualifiedClassName);
-
-    //! Given a schema and a class, will return the fully qualified class name.  If the class is part of the passed in schema, there
-    //! is no namespace prefix.  Otherwise, the class's schema must be a referenced schema in the passed in schema
-    //! @param[in]  primarySchema   The schema used to lookup the namespace prefix of the class's schema
-    //! @param[in]  ecClass         The class whose schema should be searched for
-    //! @return WString    The namespace prefix if the class's schema is not the primarySchema
-    ECOBJECTS_EXPORT static WString GetQualifiedClassName(ECSchemaCR primarySchema, ECClassCR ecClass);
-
-    //! Given two ECClass's, checks to see if they are equal by name
-    //! @param[in]  currentBaseClass    The source class to check against
-    //! @param[in]  arg                 The target to compare to (this parameter must be an ECClassP)
-    ECOBJECTS_EXPORT static bool    ClassesAreEqualByName(ECClassCP currentBaseClass, const void * arg);
-
-
-}; // ECClass
-
-//! Used to define how the relationship OrderId is handled.
-//! @ingroup ECObjectsGroup
-enum OrderIdStorageMode: UInt8
-    {
-    ORDERIDSTORAGEMODE_None                     = 0,
-    ORDERIDSTORAGEMODE_ProvidedByPersistence    = 1,         
-    ORDERIDSTORAGEMODE_ProvidedByClient         = 2,
-    };
-
-//! Used to define which end of the relationship, source or target
-//! @ingroup ECObjectsGroup
-enum ECRelationshipEnd 
-    { 
-    ECRelationshipEnd_Source = 0, //!< End is the source
-    ECRelationshipEnd_Target  //!< End is the target
-    };
-
-//! Used to describe the direction of a related instance within the context
-//! of an IECRelationshipInstance
-//! @ingroup ECObjectsGroup
-enum class ECRelatedInstanceDirection
-    {
-    //! Related instance is the target in the relationship instance
-    Forward = 1,
-    //! Related instance is the source in the relationship instance
-    Backward = 2
-    };
-
-//! The various strengths supported on a relationship class.
-//! @ingroup ECObjectsGroup
-enum StrengthType
-    {
-    //!  'Referencing' relationships imply no ownership and no cascading deletes when the
-    //! object on either end of the relationship is deleted.  For example, a document
-    //! object may have a reference to the User that last modified it.
-    //! This is like "Association" in UML.
-    STRENGTHTYPE_Referencing,
-    //! 'Holding' relationships imply shared ownership.  A given object can be "held" by
-    //! many different objects, and the object will not get deleted unless all of the
-    //! objects holding it are first deleted (or the relationships severed.)
-    //! This is like "Aggregation" in UML.
-    STRENGTHTYPE_Holding,
-    //! 'Embedding' relationships imply exclusive ownership and cascading deletes.  An
-    //! object that is the target of an 'embedding' relationship may also be the target
-    //! of other 'referencing' relationships, but cannot be the target of any 'holding'
-    //! relationships.  For examples, a Folder 'embeds' the Documents that it contains.
-    //! This is like "Composition" in UML.
-    STRENGTHTYPE_Embedding
-    } ;
-
-//=======================================================================================
-//! This class describes the cardinality of a relationship. It is based on the
-//!     Martin notation. Valid cardinalities are (x,y) where x is smaller or equal to y,
-//!     x >= 0 and y >= 1 or y = n (where n represents infinity).
-//!     For example, (0,1), (1,1), (1,n), (0,n), (1,10), (2,5), ...
-//! @ingroup ECObjectsGroup
-//! @bsiclass
-//=======================================================================================
-struct RelationshipCardinality
-{
-private:
-    UInt32     m_lowerLimit;
-    UInt32     m_upperLimit;
-
-public:
-    //! Default constructor.  Creates a cardinality of (0, 1)
-    ECOBJECTS_EXPORT RelationshipCardinality();
-
-    //! Constructor with lower and upper limit parameters.
-    //! @param[in]  lowerLimit  must be less than or equal to upperLimit and greater than or equal to 0
-    //! @param[in]  upperLimit  must be greater than or equal to lowerLimit and greater than 0
-    ECOBJECTS_EXPORT RelationshipCardinality(UInt32 lowerLimit, UInt32 upperLimit);
-
-    //! Returns the lower limit of the cardinality
-    ECOBJECTS_EXPORT UInt32 GetLowerLimit() const;
-    //! Returns the upper limit of the cardinality
-    ECOBJECTS_EXPORT UInt32 GetUpperLimit() const;
-
-    //! Indicates if the cardinality is unbound (ie, upper limit is equal to "n")
-    ECOBJECTS_EXPORT bool     IsUpperLimitUnbounded() const;
-
-    //! Converts the cardinality to a string, for example "(0,n)", "(1,1)"
-    ECOBJECTS_EXPORT WString ToString() const;
-
-    // ************************************************************************************************************************
-    // ************************************  STATIC METHODS *******************************************************************
-    // ************************************************************************************************************************
-
-    //!     Returns the shared static RelationshipCardinality object that represents the
-    //!     (0,1) cardinality. This static property can be used instead of a standard
-    //!     constructor of RelationshipCardinality to reduce memory usage.
-    ECOBJECTS_EXPORT static RelationshipCardinalityCR ZeroOne();
-    //!     Returns the shared static RelationshipCardinality object that represents the
-    //!     (0,n) cardinality. This static property can be used instead of a standard
-    //!     constructor of RelationshipCardinality to reduce memory usage.
-    ECOBJECTS_EXPORT static RelationshipCardinalityCR ZeroMany();
-    //!     Returns the shared static RelationshipCardinality object that represents the
-    //!     (1,1) cardinality. This static property can be used instead of a standard
-    //!     constructor of RelationshipCardinality to reduce memory usage.
-    ECOBJECTS_EXPORT static RelationshipCardinalityCR OneOne();
-    //!     Returns the shared static RelationshipCardinality object that represents the
-    //!     (1,n) cardinality. This static property can be used instead of a standard
-    //!     constructor of RelationshipCardinality to reduce memory usage.
-    ECOBJECTS_EXPORT static RelationshipCardinalityCR OneMany();
-};
-//=======================================================================================
-//! This class describes the relationship source or target cardinality. It also holds relationships key properties
-//! @ingroup ECObjectsGroup
-//! @bsiclass
-//=======================================================================================
-struct ECRelationshipConstraintClass : NonCopyableClass
-    {
-    //__PUBLISH_SECTION_END__
-    private:
-        std::vector<WString> m_keys;
-        ECClassCP m_ecClass;
-    //__PUBLISH_SECTION_START__
-
-    public:
-        //! Constructor of ECRelationshipConstraintClass require ECClass name.
-        //! @param ecClass is name of Constraint class.
-        ECRelationshipConstraintClass(ECClassCR ecClass);
-
-        //! Move constructor of ECRelationshipConstraintClass.
-        ECRelationshipConstraintClass(ECRelationshipConstraintClass const && rhs);
-        //! Move assignment operator of ECRelationshipConstraintClass.
-        const ECRelationshipConstraintClass & operator = (ECRelationshipConstraintClass const && rhs);
-        //! Returns reference of current Constraint ECClass
-        ECOBJECTS_EXPORT ECClassCR GetClass() const;
-        //! Returns vector of Contraint ECClass keys
-        ECOBJECTS_EXPORT const std::vector<WString>& GetKeys() const;
-        //! Adds constraint key if it is already not in list.
-        ECOBJECTS_EXPORT void AddKey(WCharCP key);
-    };
-//=======================================================================================
-//! This class holds the list of source or target Constraint on ECRelationships
-//! @bsiclass
-//=======================================================================================
-struct ECRelationshipConstraintClassList : NonCopyableClass
-    {
-    //__PUBLISH_SECTION_END__
-
-    private:
-    std::vector<std::unique_ptr<ECRelationshipConstraintClass>> m_constraintClasses;
-    //__PUBLISH_SECTION_START__
-    
-    public:
-    struct iterator
-        {
-        friend struct ECRelationshipConstraintClassList;// TODO: specify begin and end functions;
-
-        public:
-            struct Impl;
-
-        private:
-            Impl *m_pimpl;
-        //__PUBLISH_SECTION_END__
-
-        private:
-            iterator(std::vector<std::unique_ptr<ECRelationshipConstraintClass>>::const_iterator x);
-        //__PUBLISH_SECTION_START__
-
-        public:
-            iterator(const iterator &);
-            iterator& operator=(const iterator & rhs);
-            iterator();
-
-        public:
-            ECOBJECTS_EXPORT ECRelationshipConstraintClassCP operator->()const; //!< Returns the value at the current location
-            ECOBJECTS_EXPORT iterator&                           operator++(); //!< Increments the iterator
-            ECOBJECTS_EXPORT bool                                operator!=(iterator const& rhs) const; //!< Checks for inequality
-            ECOBJECTS_EXPORT bool                                operator==(iterator const& rhs) const; //!< Checks for equality
-            ECOBJECTS_EXPORT ECRelationshipConstraintClassCP     operator* () const; //!< Returns the value at the current location
-            ECOBJECTS_EXPORT ~iterator();
-        };
-    //__PUBLISH_SECTION_END__
-    private:
-
-        ECRelationshipClassP m_relClass;
-        bool m_isMultiple;
-   //__PUBLISH_SECTION_START__
-    public:
-        ECRelationshipConstraintClassList(ECRelationshipClassP relClass, bool isMultiple = false);
-        //! Returns true if the constraint allows for a variable number of classes
-        ECOBJECTS_EXPORT bool GetIsMultiple() const;
-        ECOBJECTS_EXPORT iterator begin() const;    //!< Returns the beginning of the iterator
-        ECOBJECTS_EXPORT iterator end() const;      //!< Returns the end of the iterator
-        ECOBJECTS_EXPORT ECRelationshipConstraintClassCP operator[](size_t x)const; //!< Array operator overloaded
-        //! Adds the specified class to the constraint.
-        //! If the constraint is variable, add will add the class to the list of classes applied to the constraint.  Otherwise, Add
-        //! will replace the current class applied to the constraint with the new class.
-        //! @param[out] classConstraint ECRelationshipConstraintClass for current ECClass
-        //! @param[in] ecClass  The class to add
-        ECOBJECTS_EXPORT ECObjectsStatus            Add(ECRelationshipConstraintClass*& classConstraint, ECClassCR ecClass);
-        //! Clears the vector Constraint classes
-        ECOBJECTS_EXPORT ECObjectsStatus            clear();
-        //! Removes specified ECClass from Constraint class vector
-        ECOBJECTS_EXPORT ECObjectsStatus            Remove(ECClassCR);
-        ~ECRelationshipConstraintClassList();
-           
-    };
-
-
-//=======================================================================================
-//! The in-memory representation of the source and target constraints for an ECRelationshipClass as defined by ECSchemaXML
-//! @ingroup ECObjectsGroup
-//! @bsiclass
-//=======================================================================================
-struct ECRelationshipConstraint : IECCustomAttributeContainer
-{
-/*__PUBLISH_SECTION_END__*/
-friend struct ECRelationshipClass;
-
-private:
-    // NEEDSWORK: To be completely compatible, we need to store an ECRelationshipConstraintClass with properties in order
-    // to support implicit relationships.  For now, just support explicit relationships
-//    stdext::hash_map<ECClassCP, ECRelationshipConstrainClassCP> m_constraintClasses;
-
-    ECRelationshipConstraintClassList    m_constraintClasses;
-
-    WString                     m_roleLabel;
-    bool                        m_isPolymorphic;
-    RelationshipCardinality*    m_cardinality;
-    ECRelationshipClassP        m_relClass;
-
-    ECObjectsStatus             SetCardinality(UInt32& lowerLimit, UInt32& upperLimit);
-
-    SchemaWriteStatus           WriteXml (BeXmlNodeR parentNode, Utf8CP elementName) const;
-    SchemaReadStatus            ReadXml (BeXmlNodeR constraintNode, ECSchemaReadContextR schemaContext);
-
-
-protected:
-    virtual ECSchemaCP          _GetContainerSchema() const override;
-
-    //! Initializes a new instance of the ECRelationshipConstraint class.
-    //! IsPolymorphic defaults to true and IsMultiple defaults to false
-    ECRelationshipConstraint(ECRelationshipClassP relationshipClass);  // WIP_CEM... should not be public... create a factory method
-
-    //! Initializes a new instance of the ECRelationshipConstraint class
-    ECRelationshipConstraint(ECRelationshipClassP relationshipClass, bool isMultiple); // WIP_CEM... should not be public... create a factory method
-
-/*__PUBLISH_SECTION_START__*/
-public:
- 
-    ECOBJECTS_EXPORT virtual ~ECRelationshipConstraint(); //!< Destructor
-
-    //! Returns true if the constraint allows for a variable number of classes
-    ECOBJECTS_EXPORT bool                       GetIsMultiple() const;
-
-    //! Sets the label of the constraint role in the relationship.
-    ECOBJECTS_EXPORT ECObjectsStatus            SetRoleLabel (WStringCR value);
-    //! Gets the label of the constraint role in the relationship.
-    //! If the role label is not defined, the display label of the relationship class is returned
-    ECOBJECTS_EXPORT WString const              GetRoleLabel() const;
-
-    //! Returns whether the RoleLabel has been set explicitly
-    ECOBJECTS_EXPORT bool                       IsRoleLabelDefined() const;
-
-    //! Sets whether this constraint can also relate to instances of subclasses of classes applied to the constraint.
-    ECOBJECTS_EXPORT ECObjectsStatus            SetIsPolymorphic(bool value);
-    //! Returns true if this constraint can also relate to instances of subclasses of classes
-    //! applied to the constraint.
-    ECOBJECTS_EXPORT bool                       GetIsPolymorphic() const;
-
-    //! Sets the bool value of whether this constraint can also relate to instances of subclasses of classes applied to the constraint.
-    //! @param[in] isPolymorphic String representation of true/false
-    //! @return    Success if the string is parsed into a bool
-    ECOBJECTS_EXPORT ECObjectsStatus            SetIsPolymorphic(WCharCP isPolymorphic);
-
-    //! Sets the cardinality of the constraint in the relationship
-    ECOBJECTS_EXPORT ECObjectsStatus            SetCardinality(RelationshipCardinalityCR value);
-    //! Sets the cardinality of the constraint in the relationship
-    ECOBJECTS_EXPORT ECObjectsStatus            SetCardinality(WCharCP cardinality);
-
-    //! Gets the cardinality of the constraint in the relationship
-    ECOBJECTS_EXPORT RelationshipCardinalityCR  GetCardinality() const;
-
-    //! Adds the specified class to the constraint.
-    //! If the constraint is variable, add will add the class to the list of classes applied to the constraint.  Otherwise, Add
-    //! will replace the current class applied to the constraint with the new class.
-    //! @param[in] classConstraint  The class to add
-    ECOBJECTS_EXPORT ECObjectsStatus            AddClass(ECClassCR classConstraint);
-
-
-    //! Removes the specified class from the constraint.
-    //! @param[in] classConstraint  The class to remove
-    ECOBJECTS_EXPORT ECObjectsStatus            RemoveClass(ECClassCR classConstraint);
-
-    //! Returns the classes applied to the constraint.
-    ECOBJECTS_EXPORT const bvector<ECClassP> GetClasses() const;
-
-    //! Returns the classes applied to the constraint.
-    ECOBJECTS_EXPORT ECRelationshipConstraintClassList const & GetConstraintClasses() const;
-
-    ECOBJECTS_EXPORT ECRelationshipConstraintClassList& GetConstraintClassesR() ;
-
-    
-    //! Copies this constraint to the destination
-    ECOBJECTS_EXPORT ECObjectsStatus            CopyTo(ECRelationshipConstraintR toRelationshipConstraint);
-<<<<<<< HEAD
-
-=======
->>>>>>> 52578906
-    //! Returns whether the relationship is ordered on this constraint.
-    ECOBJECTS_EXPORT bool                       GetIsOrdered () const;
-
-    //! Returns the storage mode of the OrderId for this contraint.
-    ECOBJECTS_EXPORT OrderIdStorageMode         GetOrderIdStorageMode () const;
-
-    //! Gets the name of the OrderId property for this constraint.
-    ECOBJECTS_EXPORT ECObjectsStatus            GetOrderedRelationshipPropertyName (WString& propertyName)  const;
-};
-
-//=======================================================================================
-//! @ingroup ECObjectsGroup
-//! The in-memory representation of a relationship class as defined by ECSchemaXML
-//! @bsiclass
-//=======================================================================================
-struct ECRelationshipClass : public ECClass
-{
-    DEFINE_T_SUPER(ECClass)
-/*__PUBLISH_SECTION_END__*/
-friend struct ECSchema;
-
-private:
-    StrengthType     m_strength;
-    ECRelatedInstanceDirection     m_strengthDirection;
-    ECRelationshipConstraintP      m_target;
-    ECRelationshipConstraintP      m_source;
-
-    //  Lifecycle management:  For now, to keep it simple, the class constructor is private.  The schema implementation will
-    //  serve as a factory for classes and will manage their lifecycle.  We'll reconsider if we identify a real-world story for constructing a class outside
-    //  of a schema.
-    ECRelationshipClass (ECSchemaCR schema);
-    virtual ~ECRelationshipClass ();
-
-    ECObjectsStatus                     SetStrength (WCharCP strength);
-    ECObjectsStatus                     SetStrengthDirection (WCharCP direction);
-
-protected:
-    virtual SchemaWriteStatus           _WriteXml (BeXmlNodeP& createdClassNode, BeXmlNodeR parentNode) const override;
-
-    virtual SchemaReadStatus            _ReadXmlAttributes (BeXmlNodeR classNode) override;
-    virtual SchemaReadStatus            _ReadXmlContents (BeXmlNodeR classNode, ECSchemaReadContextR context) override;
-    virtual ECRelationshipClassCP       _GetRelationshipClassCP () const override {return this;};
-    virtual ECRelationshipClassP        _GetRelationshipClassP ()  override {return this;};
-
-//__PUBLISH_CLASS_VIRTUAL__
-//__PUBLISH_SECTION_START__
-public:
-    //! Returns pointer to ECRelationshipClassP,  used to avoid dynamic_cast.
-    //! @return     Returns NULL if not an ECRelationshipClass
-    ECOBJECTS_EXPORT ECObjectsStatus            GetOrderedRelationshipPropertyName (WString& propertyName, ECRelationshipEnd end)  const;
-    //! Sets the StrengthType of this constraint.
-    ECOBJECTS_EXPORT ECObjectsStatus            SetStrength(StrengthType value);
-    //! Gets the StrengthType of this constraint
-    ECOBJECTS_EXPORT StrengthType               GetStrength() const;
-    //! Sets the StrengthDirection (either Forward or Backward) of this constraint
-    ECOBJECTS_EXPORT ECObjectsStatus            SetStrengthDirection(ECRelatedInstanceDirection value);
-    //! Gets the StrengthDirection (either Forward or Backward) of this constraint
-    ECOBJECTS_EXPORT ECRelatedInstanceDirection GetStrengthDirection() const;
-    //! Gets the constraint at the target end of the relationship
-    ECOBJECTS_EXPORT ECRelationshipConstraintR  GetTarget() const;
-    //! Gets the constraint at the source end of the relationship
-    ECOBJECTS_EXPORT ECRelationshipConstraintR  GetSource() const;
-
-    //! Returns true if the constraint is explicit
-    ECOBJECTS_EXPORT bool                       GetIsExplicit() const;
-    //! Returns true if the constraint is ordered.  This is determined by seeing if the custom attribute signifying a Ordered relationship is defined
-    ECOBJECTS_EXPORT bool                       GetIsOrdered () const;
-
-}; // ECRelationshipClass
-
-typedef RefCountedPtr<ECRelationshipClass>      ECRelationshipClassPtr;
-
-//! Defines what sort of match should be used when locating a schema
-//! @ingroup ECObjectsGroup
-enum SchemaMatchType
-    {
-    //! Find exact VersionMajor, VersionMinor match as well as Data
-    SCHEMAMATCHTYPE_Identical           =   0,
-    //! Find exact VersionMajor, VersionMinor match.
-    SCHEMAMATCHTYPE_Exact               =   1, //WIP: Rename this to NameAndVersion
-    //! Find latest version with matching VersionMajor and VersionMinor that is equal or greater.
-    SCHEMAMATCHTYPE_LatestCompatible    =   2,
-    //! Find latest version.
-    SCHEMAMATCHTYPE_Latest              =   3, //WIP:Rename this to Name
-    };
-
-/*=================================================================================**//**
-* @ingroup ECObjectsGroup
-* Fully defines a schema with its name, major and minor versions, and a checksum
-* @bsistruct
-+===============+===============+===============+===============+===============+======*/
-struct SchemaKey
-    {
-    WString       m_schemaName;
-    UInt32        m_versionMajor;
-    UInt32        m_versionMinor;
-    UInt32        m_checkSum;
-
-    //! Creates a new SchemaKey with the given name and version information
-    //! @param[in]  name    The name of the ECSchema
-    //! @param[in]  major   The major portion of the version
-    //! @param[in]  minor   The minor portion of the version
-    SchemaKey (WCharCP name, UInt32 major, UInt32 minor) : m_schemaName(name), m_versionMajor(major), m_versionMinor(minor), m_checkSum(0){}
-
-    //! Default constructor
-    SchemaKey () : m_versionMajor(DEFAULT_VERSION_MAJOR), m_versionMinor(DEFAULT_VERSION_MINOR), m_checkSum(0) {}
-
-    //! Given a full schema name (which includes the version information), will return a SchemaKey with the schema name and version information set
-    //! @param[out] key             A SchemaKey with the schema's name and version set
-    //! @param[in]  schemaFullName  The full name of the schema.
-    ECOBJECTS_EXPORT static ECObjectsStatus ParseSchemaFullName (SchemaKey& key, WCharCP schemaFullName);
-
-    //! Compares two SchemaKeys and returns whether the target schema is less than this SchemaKey, where LessThan is dependent on the match type
-    //! @param[in]  rhs         The SchemaKey to compare to
-    //! @param[in]  matchType   The type of match to compare for
-    //! @returns The comparison is based on the SchemaMatchType, defined by:
-    //! @li SCHEMAMATCHTYPE_Identical - Returns whether the current schema's checksum is less than the target's checksum.  If the checksum is not set, it falls through to the Exact match
-    //! @li SCHEMAMATCHTYPE_Exact - This will first test the names, then the major version, and lastly the minor version
-    //! @li SCHEMAMATCHTYPE_LatestCompatible - This will first test the names and then the major versions.
-    //! @li SCHEMAMATCHTYPE_Latest - Returns whether the current schema's name is less than the target's.
-    ECOBJECTS_EXPORT bool LessThan (SchemaKeyCR rhs, SchemaMatchType matchType) const;
-    
-    //! Compares two SchemaKeys and returns whether the target schema matches this SchemaKey, where "matches" is dependent on the match type
-    //! @param[in]  rhs         The SchemaKey to compare to
-    //! @param[in]  matchType   The type of match to compare for
-    //! @returns The comparison is based on the SchemaMatchType, defined by:
-    //! @li SCHEMAMATCHTYPE_Identical - Returns whether the current schema's checksum is equal to the target's checksum.  If the checksum is not set, it falls through to the Exact match
-    //! @li SCHEMAMATCHTYPE_Exact - Returns whether this schema's name, major version, and minor version are all equal to the target's.
-    //! @li SCHEMAMATCHTYPE_LatestCompatible - Returns whether this schema's name and major version are equal, and this schema's minor version is greater than or equal to the target's.
-    //! @li SCHEMAMATCHTYPE_Latest - Returns whether the current schema's name is equal to the target's.
-    ECOBJECTS_EXPORT bool Matches (SchemaKeyCR rhs, SchemaMatchType matchType) const;
-
-    //! Compares two schema names and returns whether the target schema matches this m_schemaName. Comparison is case insensitive
-    //! @param[in]  schemaName  The schema name to compare to
-    ECOBJECTS_EXPORT int  CompareByName (WString schemaName) const;
-
-    //! Returns whether this SchemaKey is Identical to the target SchemaKey
-    bool operator == (SchemaKeyCR rhs) const
-        {
-        return Matches(rhs, SCHEMAMATCHTYPE_Identical);
-        }
-
-    //! Returns true if the target SchemaKey is not Identical to this SchemaKey, false otherwise
-    bool operator != (SchemaKeyCR rhs) const
-        {
-        return !(*this == rhs);
-        }
-
-    //! Returns whether this SchemaKey's checksum is less than the target SchemaKey's.
-    bool operator < (SchemaKeyCR rhs) const
-        {
-        return LessThan (rhs, SCHEMAMATCHTYPE_Identical);
-        }
-/*__PUBLISH_SECTION_END__*/
-    ECOBJECTS_EXPORT WStringCR GetName() const {return m_schemaName;}
-    ECOBJECTS_EXPORT WString GetFullSchemaName() const;
-    ECOBJECTS_EXPORT UInt32 GetVersionMajor() const { return m_versionMajor; };
-    ECOBJECTS_EXPORT UInt32 GetVersionMinor() const { return m_versionMinor; };
-
-/*__PUBLISH_SECTION_START__*/
-    };
-
-//---------------------------------------------------------------------------------------
-//! Determines whether two SchemaKeys match
-//! @ingroup ECObjectsGroup
-//+---------------+---------------+---------------+---------------+---------------+------
-template <SchemaMatchType MatchType>
-struct SchemaKeyMatch : std::binary_function<SchemaKey, SchemaKey, bool>
-    {
-    //! Determines whether two SchemaKeys match
-    bool operator () (SchemaKeyCR lhs, SchemaKeyCR rhs) const
-        {
-        return lhs.Matches (rhs, MatchType);
-        }
-    };
-
-//---------------------------------------------------------------------------------------
-//! Determines whether one SchemaKey is less than the other
-//! @ingroup ECObjectsGroup
-//+---------------+---------------+---------------+---------------+---------------+------
-template <SchemaMatchType MatchType>
-struct SchemaKeyLessThan : std::binary_function<SchemaKey, SchemaKey, bool>
-    {
-    //! Determines whether one SchemaKey is less than the other
-    bool operator () (SchemaKeyCR lhs, SchemaKeyCR rhs) const
-        {
-        return lhs.LessThan (rhs, MatchType);
-        }
-    };
-
-
-typedef bmap<SchemaKey , ECSchemaPtr> SchemaMap;
-
-/*---------------------------------------------------------------------------------**//**
-* @bsiclass
-+---------------+---------------+---------------+---------------+---------------+------*/
-struct SchemaKeyMatchPredicate
-    {
-    SchemaKeyCR     m_key;
-    SchemaMatchType m_matchType;
-
-    //! Constructs a SchemaKeyMatchPredicate
-    //! @param[in]      key         The key to compare against
-    //! @param[in]      matchType   The type of matching to perform for comparisons
-    SchemaKeyMatchPredicate(SchemaKeyCR key, SchemaMatchType matchType) :m_key(key), m_matchType(matchType) {}
-
-    typedef bpair<SchemaKey, ECSchemaPtr> MapVal;
-
-    //! Performs comparison against a MapVal
-    //! @return true if this SchemaKeyMatchPredicate is equivalent to the specified MapVal
-    bool operator () (MapVal const& rhs)
-        {
-        return rhs.first.Matches (m_key, m_matchType);
-        }
-    };
-
-/*---------------------------------------------------------------------------------**//**
-* @ingroup ECObjectsGroup
-* @bsiclass
-+---------------+---------------+---------------+---------------+---------------+------*/
-struct SchemaNameClassNamePair
-    {
-public:
-    WString m_schemaName;
-    WString m_className;
-
-    //! Constructs a SchemaNameClassNamePair from the specified schema and class names
-    SchemaNameClassNamePair (WStringCR schemaName, WStringCR className) : m_schemaName (schemaName), m_className  (className) {}
-    //! Constructs a SchemaNameClassNamePair from the specified schema and class names
-    SchemaNameClassNamePair (WCharCP schemaName, WCharCP className) : m_schemaName (schemaName), m_className  (className) {}
-    //! Constructs an empty SchemaNameClassNamePair
-    SchemaNameClassNamePair() { }
-    //! Constructs a SchemaNameClassNamePair from a string of the format "SCHEMANAME:CLASSNAME"
-    SchemaNameClassNamePair (WStringCR schemaAndClassNameSeparatedByColon)
-        {
-        BeAssert (WString::npos != schemaAndClassNameSeparatedByColon.find (':'));
-        Parse (schemaAndClassNameSeparatedByColon);
-        }
-
-    //! Attempts to populate this SchemaNameClassNamePair from a string of the format "SCHEMANAME:CLASSNAME"
-    //! @param[in]      schemaAndClassNameSeparatedByColon a string of the format "SCHEMANAME:CLASSNAME"
-    //! @return true if the string was successfully parsed, false otherwise. If it returns false, this SchemaNameClassNamePair will not be modified.
-    bool Parse (WStringCR schemaAndClassNameSeparatedByColon)
-        {
-        size_t pos = schemaAndClassNameSeparatedByColon.find (':');
-        if (WString::npos != pos)
-            {
-            m_schemaName = schemaAndClassNameSeparatedByColon.substr (0, pos);
-            m_className = schemaAndClassNameSeparatedByColon.substr (pos+1);
-            return true;
-            }
-        else
-            return false;
-        }
-
-    //! Performs a less-than comparison against another SchemaNameClassNamePair
-    //! @param[in]      other The SchemaNameClassNamePair against which to compare
-    //! @return true if this SchemaNameClassNamePair is considered "less than" the specified SchemaNameClassNamePair
-    bool operator<(SchemaNameClassNamePair other) const
-        {
-        if (m_schemaName < other.m_schemaName)
-            return true;
-
-        if (m_schemaName > other.m_schemaName)
-            return false;
-
-        return m_className < other.m_className;
-        };
-
-    //! Performs equality comparison against another SchemaNameClassNamePair
-    //! @param[in]      rhs The SchemaNameClassNamePair against which to compare
-    //! @return true if the SchemaNameClassNamePairs are equivalent
-    bool operator==(SchemaNameClassNamePair const& rhs) const
-        {
-        return 0 == m_schemaName.CompareTo(rhs.m_schemaName) && 0 == m_className.CompareTo(rhs.m_className);
-        }
-
-    //! Concatenates the schema and class names into a single colon-separated string of the format "SCHEMANAME:CLASSNAME"
-    //! @return a string of the format "SCHEMANAME:CLASSNAME"
-    WString     ToColonSeparatedString() const
-        {
-        WString str;
-        str.Sprintf (L"%ls:%ls", m_schemaName.c_str(), m_className.c_str());
-        return str;
-        }
-    };
-
-/*---------------------------------------------------------------------------------**//**
-* Identifies an ECProperty by schema name, class name, and access string. The class name
-* may refer to the ECClass containing the ECProperty, or a subclass thereof.
-* @bsistruct                                                    Paul.Connelly   09/13
-+---------------+---------------+---------------+---------------+---------------+------*/
-struct QualifiedECAccessor
-    {
-protected:
-    WString         m_schemaName;
-    WString         m_className;
-    WString         m_accessString;
-public:
-    //! Constructs an empty QualifiedECAccessor
-    QualifiedECAccessor() { }
-    //! Constructs a QualifiedECAccessor referring to a property of an ECClass specified by access string
-    QualifiedECAccessor (WCharCP schemaName, WCharCP className, WCharCP accessString)
-        : m_schemaName(schemaName), m_className(className), m_accessString(accessString) { }
-
-    //! Returns the name of the schema containing the ECClass
-    WCharCP     GetSchemaName() const           { return m_schemaName.c_str(); }
-    //! Returns the name of the ECClass (or subclass thereof) containing the ECProperty
-    WCharCP     GetClassName() const            { return m_className.c_str(); }
-    //! Returns the access string identifying the ECProperty within the ECClass
-    WCharCP     GetAccessString() const         { return m_accessString.c_str(); }
-
-    //! Sets the name of the schema containing the ECClass
-    void        SetSchemaName (WCharCP name)    { m_schemaName = name; }
-    //! Sets the name of the ECClass (or subclass thereof) containing the ECProperty
-    void        SetClassName (WCharCP name)     { m_className = name; }
-    //! Sets the access string identifying the ECProperty within the ECClass
-    void        SetAccessString (WCharCP acStr) { m_accessString = acStr; }
-
-    //! Returns a colon-separated string of the format "Schema:Class:AccessString"
-    ECOBJECTS_EXPORT WString    ToString() const;
-    //! Attempts to initialize this QualifiedECAccessor from a colon-separated string. If the string cannot be parsed, this QualifiedECAccessor will not be modified
-    //! @param[in]      str A string of the format "Schema:Class:AccessString"
-    //! @return true if the string was successfully parsed
-    ECOBJECTS_EXPORT bool       FromString (WCharCP str);
-
-    //! Attempts to initialize this QualifiedECAccessor from an access string identifying a property of the specified ECEnabler.
-    //! If the ECProperty cannot be found within the ECEnabler, this QualifiedECAccessor will not be modified
-    //! @param[in]      rootEnabler  The ECEnabler containing the desired ECProperty
-    //! @param[in]      accessString The access string identifying the ECProperty within the ECEnabler
-    //! @return true if the access string identifies a valid ECProperty within the ECEnabler
-    ECOBJECTS_EXPORT bool       FromAccessString (ECN::ECEnablerCR rootEnabler, WCharCP accessString);
-    };
-
-typedef bvector<QualifiedECAccessor> QualifiedECAccessorList;
-typedef QualifiedECAccessorList const& QualifiedECAccessorListCR;
-
-/*---------------------------------------------------------------------------------**//**
-* @bsiclass
-+---------------+---------------+---------------+---------------+---------------+------*/
-struct SchemaMapExact:bmap<SchemaKey, ECSchemaPtr, SchemaKeyLessThan <SCHEMAMATCHTYPE_Exact> >
-    {
-    //! Returns an iterator to the entry in this map matching the specified key using the specified match type, or an iterator to the end of this map if no such entry exists
-    SchemaMapExact::const_iterator Find (SchemaKeyCR key, SchemaMatchType matchType) const
-        {
-        switch (matchType)
-            {
-            case SCHEMAMATCHTYPE_Exact:
-                return find(key);
-            default:
-                return std::find_if(begin(), end(), SchemaKeyMatchPredicate(key, matchType));
-            }
-        }
-
-    //! Get a class by name within the context of this list.
-    //! @param[in]  classNamePair     The name of the class and schema to lookup.  This must be an unqualified (short) class name.
-    //! @return   A pointer to an ECN::ECClass if the named class exists in within the current list; otherwise, NULL
-    ECOBJECTS_EXPORT ECClassP  FindClassP (ECN::SchemaNameClassNamePair const& classNamePair) const;
-    };
-
-typedef SchemaMapExact                  ECSchemaReferenceList;
-typedef const ECSchemaReferenceList&    ECSchemaReferenceListCR;
-
-//=======================================================================================
-//! Supports STL like iterator of classes in a schema
-//! @ingroup ECObjectsGroup
-//! @bsiclass
-//=======================================================================================
-struct ECClassContainer
-{
-/*__PUBLISH_SECTION_END__*/
-private:
-    friend struct ECSchema;
-    friend struct ECClass;
-    friend struct ECRelationshipConstraint;
-
-    ClassMap const&     m_classMap;
-
-public:
-    ECOBJECTS_EXPORT ECClassContainer (ClassMap const& classMap) : m_classMap (classMap) {}; //public for test purposes only
-
-//__PUBLISH_CLASS_VIRTUAL__
-//__PUBLISH_SECTION_START__
-public:
-    //=======================================================================================
-    // @bsistruct
-    //=======================================================================================
-    struct IteratorState : RefCountedBase
-        {
-        friend struct const_iterator;
-/*__PUBLISH_SECTION_END__*/
-        public:
-            ClassMap::const_iterator     m_mapIterator;
-
-            IteratorState (ClassMap::const_iterator mapIterator) { m_mapIterator = mapIterator; };
-            static RefCountedPtr<IteratorState> Create (ClassMap::const_iterator mapIterator) { return new IteratorState(mapIterator); };
-//__PUBLISH_CLASS_VIRTUAL__
-//__PUBLISH_SECTION_START__
-        };
-
-    //=======================================================================================
-    // @bsistruct
-    //=======================================================================================
-    struct const_iterator : std::iterator<std::forward_iterator_tag, ECClassP const>
-    {
-    private:
-        friend struct ECClassContainer;
-        RefCountedPtr<IteratorState>   m_state;
-
-/*__PUBLISH_SECTION_END__*/
-        const_iterator (ClassMap::const_iterator mapIterator) { m_state = IteratorState::Create (mapIterator); };
-/*__PUBLISH_SECTION_START__*/
-        const_iterator (char* ) {;} // must publish at least one private constructor to prevent instantiation
-
-    public:
-        ECOBJECTS_EXPORT const_iterator&     operator++(); //!< Increments the iterator
-        ECOBJECTS_EXPORT bool                operator!=(const_iterator const& rhs) const; //!< Checks for inequality
-        ECOBJECTS_EXPORT bool                operator==(const_iterator const& rhs) const; //!< Checks for equality
-        ECOBJECTS_EXPORT ECClassP const&     operator* () const; //!< Returns the value at the current location
-    };
-
-public:
-    ECOBJECTS_EXPORT const_iterator begin () const; //!< Returns the beginning of the iterator
-    ECOBJECTS_EXPORT const_iterator end ()   const; //!< Returns the end of the iterator
-
-};
-
-
-//=======================================================================================
-//! Interface to find a standalone enabler, typically for an embedded ECStruct in an ECInstance.
-//! @ingroup ECObjectsGroup
-//! @bsiclass
-//=======================================================================================
-struct IStandaloneEnablerLocater
-{
-private:
-    DECLARE_KEY_METHOD
-
-/*__PUBLISH_SECTION_END__*/
-protected:
-    virtual    StandaloneECEnablerPtr  _LocateStandaloneEnabler (SchemaKeyCR schemaKey, WCharCP className) = 0;
-
-/*__PUBLISH_CLASS_VIRTUAL__*/
-/*__PUBLISH_SECTION_START__*/
-
-public:
-    //! Given a SchemaKey and a className, tries to locate the StandaloneEnabler for the ECClass
-    //! @param[in] schemaKey    SchemaKey fully describing the schema that the class belongs to
-    //! @param[in] className    The name of the class to find the enabler for
-    //! @returns A valid StandaloneECEnabler, if one was located
-    ECOBJECTS_EXPORT StandaloneECEnablerPtr  LocateStandaloneEnabler (SchemaKeyCR schemaKey, WCharCP className);
-};
-
-
-//=======================================================================================
-//! Interface implemented by class that provides schema location services.
-//! @ingroup ECObjectsGroup
-//! @bsiclass
-//=======================================================================================
-struct IECSchemaLocater
-{
-protected:
-    //! Tries to locate the requested schema.
-    virtual ECSchemaPtr _LocateSchema(SchemaKeyR key, SchemaMatchType matchType, ECSchemaReadContextR schemaContext) = 0;
-
-public:
-    //! Tries to locate the requested schema.
-    //! @param[in] key  The SchemaKey fully describing the schema to locate
-    //! @param[in] matchType    The SchemaMatchType defining how exact of a match for the located schema is tolerated
-    //! @param[in] schemaContext    Contains the information of where to look for referenced schemas
-    //! @returns A valid ECSchemaPtr if the schema was located
-    ECOBJECTS_EXPORT ECSchemaPtr LocateSchema(SchemaKeyR key, SchemaMatchType matchType, ECSchemaReadContextR schemaContext);
-};
-
-typedef RefCountedPtr<ECSchemaCache>        ECSchemaCachePtr;
-//=======================================================================================
-//! An object that controls the lifetime of a set of ECSchemas.  When the schema
-//! owner is destroyed, so are the schemas that it owns.
-//! @ingroup ECObjectsGroup
-//! @bsiclass
-//=======================================================================================
-struct ECSchemaCache : public RefCountedBase
-//__PUBLISH_SECTION_END__
-    ,public IECSchemaLocater
-//__PUBLISH_SECTION_START__
-{
-/*__PUBLISH_SECTION_END__*/
-protected:
-    SchemaMap   m_schemas;
-
-    // TODO: Uncomment this and remove the public desctructor once ECDb stops declaring this on the stack.
-    // ECSchemaCache() {}
-    // ECOBJECTS_EXPORT virtual ~ECSchemaCache ();
-
-    ECOBJECTS_EXPORT virtual ECSchemaPtr     _LocateSchema (SchemaKeyR schema, SchemaMatchType matchType, ECSchemaReadContextR schemaContext) override;
-public:
-                ECObjectsStatus DropAllReferencesOfSchema(SchemaKeyCR key);
-//__PUBLISH_CLASS_VIRTUAL__
-//__PUBLISH_SECTION_START__
-public:
-    //! Adds a schema to the cache
-    //! @param[in] schema   The ECSchema to add to the cache
-    //! @returns ECOBJECTS_STATUS_DuplicateSchema is the schema is already in the cache, otherwise ECOBJECTS_STATUS_Success
-    ECOBJECTS_EXPORT ECObjectsStatus AddSchema   (ECSchemaR schema);
-
-    //! Removes the specified schema from the cache
-    //! @param[in] key  The SchemaKey fully describing the schema that should be removed from the cache
-    //! @returns ECOBJECTS_STATUS_SchemaNotFound is the schema was not found in the cache, otherwise ECOBJECTS_STATUS_Success
-    ECOBJECTS_EXPORT ECObjectsStatus DropSchema  (SchemaKeyCR key );
-
-    //! Get the requested schema from the cache
-    //! @param[in] key  The SchemaKey fully describing the schema to be retrieved
-    //! @returns The ECSchema if it is contained in the cache, NULL otherwise
-    //! @remarks This will do an Identical match type for the requested schema
-    ECOBJECTS_EXPORT ECSchemaP       GetSchema   (SchemaKeyCR key);
-
-    //! Get the requested schema from the cache
-    //! @param[in] key  The SchemaKey fully describing the schema to be retrieved
-    //! @param[in] matchType    The SchemaMatchType defining how exact of a match for the located schema is tolerated
-    //! @returns The ECSchema if it is contained in the cache, NULL otherwise
-    ECOBJECTS_EXPORT ECSchemaP       GetSchema   (SchemaKeyCR key, SchemaMatchType matchType);
-
-    ECOBJECTS_EXPORT virtual ~ECSchemaCache (); //!< Destructor
-    ECOBJECTS_EXPORT static  ECSchemaCachePtr Create (); //!< Creates an ECSchemaCachePtr
-    ECOBJECTS_EXPORT int     GetCount(); //!< Returns the number of schemas currently in the cache
-    ECOBJECTS_EXPORT void    Clear(); //!< Removes all schemas from the cache
-    ECOBJECTS_EXPORT IECSchemaLocater& GetSchemaLocater(); //!< Returns the SchemaCache as an IECSchemaLocater
-    ECOBJECTS_EXPORT size_t GetSchemas (bvector<ECSchemaP>& schemas) const;
-};
-
-
-/*__PUBLISH_SECTION_END__*/
-
-//=======================================================================================
-//! Locates schemas by looking in a given set of file system folder for ECSchemaXml files
-//=======================================================================================
-struct SearchPathSchemaFileLocater : IECSchemaLocater, RefCountedBase, NonCopyableClass
-{
-private:
-    bvector<WString> m_searchPaths;
-    SearchPathSchemaFileLocater (bvector<WString> const& searchPaths);
-    virtual ~SearchPathSchemaFileLocater();
-    static bool TryLoadingSupplementalSchemas(WStringCR schemaName, WStringCR schemaFilePath, ECSchemaReadContextR schemaContext, bvector<ECSchemaP>& supplementalSchemas);
-
-    static ECSchemaPtr                  LocateSchemaByPath (SchemaKeyR key, ECSchemaReadContextR context, SchemaMatchType matchType, bvector<WString>& searchPaths);
-
-    static ECSchemaPtr                  FindMatchingSchema (WStringCR schemaMatchExpression, SchemaKeyR key, ECSchemaReadContextR schemaContext, SchemaMatchType matchType, bvector<WString>& searchPaths);
-
-protected:
-    virtual ECSchemaPtr _LocateSchema(SchemaKeyR key, SchemaMatchType matchType, ECSchemaReadContextR schemaContext) override;
-
-public:
-    bvector<WString>const& GetSearchPath () const {return m_searchPaths;}
-public:
-    ECOBJECTS_EXPORT static SearchPathSchemaFileLocaterPtr CreateSearchPathSchemaFileLocater(bvector<WString> const& searchPaths);
-};
-
-/*__PUBLISH_SECTION_START__*/
-struct SupplementalSchemaInfo;
-typedef RefCountedPtr<SupplementalSchemaInfo> SupplementalSchemaInfoPtr;
-
-//=======================================================================================
-//! @ingroup ECObjectsGroup
-//! The in-memory representation of a schema as defined by ECSchemaXML
-//! @bsiclass
-//=======================================================================================
-struct ECSchema : RefCountedBase
-//__PUBLISH_SECTION_END__
-                                          , IECCustomAttributeContainer
-//__PUBLISH_SECTION_START__
-{
-private:
-    ECSchema (ECSchema const&);
-    ECSchema& operator= (ECSchema const&);
-
-/*__PUBLISH_SECTION_END__*/
-friend struct SearchPathSchemaFileLocater;
-friend struct SupplementedSchemaBuilder;
-
-// Schemas are RefCounted but none of the constructs held by schemas (classes, properties, etc.) are.
-// They are freed when the schema is freed.
-
-private:
-    SchemaKey               m_key;
-    WString                 m_namespacePrefix;
-    WString                 m_displayLabel;
-    mutable ECSchemaId      m_ecSchemaId;
-    WString                 m_description;
-    ECClassContainer        m_classContainer;
-
-    // maps class name -> class pointer
-    ClassMap                    m_classMap;
-    ECSchemaReferenceList       m_refSchemaList;
-    bool                        m_isSupplemented;
-    bool                        m_hasExplicitDisplayLabel;
-    SupplementalSchemaInfoPtr   m_supplementalSchemaInfo;
-    bool                        m_immutable;
-
-    bmap<ECSchemaP, WString> m_referencedSchemaNamespaceMap;
-
-    ECSchema ();
-    virtual ~ECSchema();
-
-    bool                                AddingSchemaCausedCycles () const;
-    void                                SetIsSupplemented(bool isSupplemented);
-    bool                                IsOpenPlantPidCircularReferenceSpecialCase(WString& referencedECSchemaName);
-    static SchemaReadStatus             ReadXml (ECSchemaPtr& schemaOut, BeXmlDomR xmlDom, UInt32 checkSum, ECSchemaReadContextR context);
-    SchemaWriteStatus                   WriteXml (BeXmlDomR xmlDoc) const;
-
-    ECObjectsStatus                     AddClass (ECClassP& pClass, bool deleteClassIfDuplicate = true);
-    ECObjectsStatus                     SetVersionFromString (WCharCP versionString);
-    ECObjectsStatus                     CopyConstraints(ECRelationshipConstraintR toRelationshipConstraint, ECRelationshipConstraintR fromRelationshipConstraint);
-
-    void SetSupplementalSchemaInfo(SupplementalSchemaInfo* info);
-
-    typedef bvector<bpair<ECClassP, BeXmlNodeP> >  ClassDeserializationVector;
-    SchemaReadStatus                    ReadClassStubsFromXml (BeXmlNodeR schemaNode, ClassDeserializationVector& classes, ECSchemaReadContextR context);
-    SchemaReadStatus                    ReadClassContentsFromXml (ClassDeserializationVector&  classes, ECSchemaReadContextR context);
-    SchemaReadStatus                    ReadSchemaReferencesFromXml (BeXmlNodeR schemaNode, ECSchemaReadContextR context);
-    ECObjectsStatus                     AddReferencedSchema(ECSchemaR refSchema, WStringCR prefix, ECSchemaReadContextR readContext);
-
-    struct  ECSchemaWriteContext
-        {
-        bset<WCharCP> m_alreadyWrittenClasses;
-        };
-
-    SchemaWriteStatus                   WriteSchemaReferences (BeXmlNodeR parentNode) const;
-    SchemaWriteStatus                   WriteClass (BeXmlNodeR parentNode, ECClassCR ecClass, ECSchemaWriteContext&) const;
-    SchemaWriteStatus                   WriteCustomAttributeDependencies (BeXmlNodeR parentNode, IECCustomAttributeContainerCR container, ECSchemaWriteContext&) const;
-    SchemaWriteStatus                   WritePropertyDependencies (BeXmlNodeR parentNode, ECClassCR ecClass, ECSchemaWriteContext&) const;
-    void                                CollectAllSchemasInGraph (bvector<ECN::ECSchemaCP>& allSchemas,  bool includeRootSchema) const;
-
-    bool                                IsSupplementalSchema();
-
-protected:
-    virtual ECSchemaCP                  _GetContainerSchema() const override;
-
-public:
-    ECOBJECTS_EXPORT void               ReComputeCheckSum ();
-    //! Intended to be called by ECDb or a similar system
-    ECOBJECTS_EXPORT void SetId(ECSchemaId id) { BeAssert (0 == m_ecSchemaId); m_ecSchemaId = id; };
-    ECOBJECTS_EXPORT bool HasId() const { return m_ecSchemaId != 0; };
-
-    ECOBJECTS_EXPORT ECObjectsStatus    DeleteClass (ECClassR ecClass);
-    ECOBJECTS_EXPORT ECObjectsStatus    RenameClass (ECClassR ecClass, WCharCP newName);
-
-//__PUBLISH_CLASS_VIRTUAL__
-//__PUBLISH_SECTION_START__
-public:
-    ECOBJECTS_EXPORT SchemaKeyCR        GetSchemaKey() const; //!< Returns a SchemaKey fully describing this schema
-    ECOBJECTS_EXPORT void               DebugDump() const; //!< Prints out detailed information about this ECSchema, and then calls Dump() on each ECClass.
-
-    //! Used for debugging purposes.
-    //! @param[in] showMessages Controls whether messages are displayed during BeXml operations. Defaults to true.
-    //! @param[in] doAssert Controls whether asserts should be tested or not.  Defaults to true.
-    ECOBJECTS_EXPORT static void        SetErrorHandling (bool showMessages, bool doAssert);
-
-    //! Return unique id (May return 0 until it has been explicitly set by ECDb or a similar system)
-    ECOBJECTS_EXPORT ECSchemaId         GetId() const;
-    //! Sets the name of this schema
-    //! @param[in]  value   The name of the ECSchema
-    //! @returns Success if the name passes validation and is set, ECOBJECTS_STATUS_InvalidName otherwise
-    ECOBJECTS_EXPORT ECObjectsStatus    SetName(WStringCR value);
-    //! Returns the name of this ECSchema
-    ECOBJECTS_EXPORT WStringCR          GetName() const;
-    //! Sets the namespace prefix for this ECSchema
-    ECOBJECTS_EXPORT ECObjectsStatus    SetNamespacePrefix(WStringCR value);
-    //! Gets the namespace prefix for this ECSchema
-    ECOBJECTS_EXPORT WStringCR          GetNamespacePrefix() const;
-    //! Sets the description for this ECSchema
-    ECOBJECTS_EXPORT ECObjectsStatus    SetDescription(WStringCR value);
-    //! Gets the description for this ECSchema
-    ECOBJECTS_EXPORT WStringCR          GetDescription() const;
-    //! Sets the display label for this ECSchema
-    ECOBJECTS_EXPORT ECObjectsStatus    SetDisplayLabel(WStringCR value);
-    //! Gets the DisplayLabel for this ECSchema.  If no DisplayLabel has been set explicitly, returns the name of the schema
-    ECOBJECTS_EXPORT WStringCR          GetDisplayLabel() const;
-    //! Sets the major version of this schema
-    ECOBJECTS_EXPORT ECObjectsStatus    SetVersionMajor(UInt32 value);
-    //! Gets the major version of this schema
-    ECOBJECTS_EXPORT UInt32             GetVersionMajor() const;
-    //! Sets the minor version of this schema
-    ECOBJECTS_EXPORT ECObjectsStatus    SetVersionMinor(UInt32 value);
-    //! Gets the minor version of this schema
-    ECOBJECTS_EXPORT UInt32             GetVersionMinor() const;
-    //! Returns an iterable container of ECClasses sorted by name. For unsorted called overload.
-    ECOBJECTS_EXPORT ECClassContainerCR GetClasses() const;
-    
-    //! Indicates whether this schema is a so-called @b dynamic schema by
-    //! checking whether the @b DynamicSchema custom attribute from the standard schema @b Bentley_Standard_CustomAttributes
-    //! is assigned to the schema.
-    //! @remarks A dynamic schema is an application-generated schema where schema name is used as namespace for classes.
-    //! @return true, if this schema is a dynamic schema. false, otherwise
-    ECOBJECTS_EXPORT bool IsDynamicSchema () const;
-
-    //! Marks a schema as @b dynamic schema by adding the custom attribute @b DynamicSchema from the standard schema @b 
-    //! Bentley_Standard_CustomAttributes to it.
-    //! If the standard schema is not yet referenced, an error will be returned.
-    //! @remarks A dynamic schema is an application-generated schema where schema name is used as namespace for classes.
-    //! @param[in]  isDynamic true, if this schema should be marked as dynamic schema. false, otherwise.
-    //! @return A status code indicating success or error
-    ECOBJECTS_EXPORT ECObjectsStatus SetIsDynamicSchema (bool isDynamic);
-
-    //! Indicates whether this schema is a system schema (in contrast to a user-supplied schema) by
-    //! checking whether the @b %SystemSchema custom attribute from the standard schema @b Bentley_Standard_CustomAttributes
-    //! is assigned to the schema.
-    //! @remarks A system schema is a schema used and managed internally by the software.
-    //! @return true, if this schema is a system schema. false, otherwise
-    ECOBJECTS_EXPORT bool IsSystemSchema () const;
-
-    //! Gets the number of classes in the schema
-    ECOBJECTS_EXPORT UInt32             GetClassCount() const;
-
-    //! Returns true if the display label has been set explicitly for this schema or not
-    ECOBJECTS_EXPORT bool               GetIsDisplayLabelDefined() const;
-
-    //! Returns true if the schema is an ECStandard schema
-    //! @return True if a standard schema, false otherwise
-    ECOBJECTS_EXPORT bool               IsStandardSchema() const;
-
-    //! Returns true if the passed in schema is the same base schema as the current schema
-    //! @remarks FullName, NamespacePrefix, and ClassCount are checked
-    //! @return True    if the schemas are the same
-    ECOBJECTS_EXPORT bool               IsSamePrimarySchema(ECSchemaR primarySchema) const;
-
-    //! Returns true if the schema is a supplemented schema
-    //! @return True if the schema is a supplemented schema
-    ECOBJECTS_EXPORT bool               IsSupplemented() const;
-
-    //! Gets the SupplementalSchemaInfo for this ECSchema
-    ECOBJECTS_EXPORT SupplementalSchemaInfoPtr const GetSupplementalInfo() const;
-
-    //! Returns true if and only if the full schema name (including version) represents a standard schema that should never
-    //! be stored persistently in a repository (we expect it to be found elsewhere)
-    //! @return True if this version of the schema is one that should never be imported into a repository
-    ECOBJECTS_EXPORT bool               ShouldNotBeStored() const;
-
-    //! Returns true if and only if the full schema name (including version) represents a standard schema that should never
-    //! be stored persistently in a repository (we expect it to be found elsewhere)
-    //! @param[in]  key SchemaKey to test
-    //! @return True if this version of the schema is one that should never be imported into a repository
-    ECOBJECTS_EXPORT static bool        ShouldNotBeStored (SchemaKeyCR key);
-
-    //! If the class name is valid, will create an ECClass object and add the new class to the schema
-    //! @param[out] ecClass If successful, will contain a new ECClass object
-    //! @param[in]  name    Name of the class to create
-    //! @return A status code indicating whether or not the class was successfully created and added to the schema
-    ECOBJECTS_EXPORT ECObjectsStatus    CreateClass (ECClassP& ecClass, WStringCR name);
-
-    //! If the class name is valid, will create an ECRelationshipClass object and add the new class to the schema
-    //! @param[out] relationshipClass If successful, will contain a new ECRelationshipClass object
-    //! @param[in]  name    Name of the class to create
-    //! @return A status code indicating whether or not the class was successfully created and added to the schema
-    ECOBJECTS_EXPORT ECObjectsStatus    CreateRelationshipClass (ECRelationshipClassP& relationshipClass, WStringCR name);
-
-    //! Get a schema by namespace prefix within the context of this schema and its referenced schemas.
-    //! @param[in]  namespacePrefix     The prefix of the schema to lookup in the context of this schema and it's references.
-    //!                                 Passing an empty namespacePrefix will return a pointer to the current schema.
-    //! @return   A non-refcounted pointer to an ECN::ECSchema if it can be successfully resolved from the specified namespacePrefix; otherwise, NULL
-    ECOBJECTS_EXPORT ECSchemaCP         GetSchemaByNamespacePrefixP(WStringCR namespacePrefix) const;
-
-    //! Resolve a namespace prefix for the specified schema within the context of this schema and its references.
-    //! @param[in]  schema     The schema to lookup a namespace prefix in the context of this schema and its references.
-    //! @param[out] namespacePrefix The namespace prefix if schema is a referenced schema; empty string if the sechema is the current schema;
-    //! @return   Success if the schema is either the current schema or a referenced schema;  ECOBJECTS_STATUS_SchemaNotFound if the schema is not found in the list of referenced schemas
-    ECOBJECTS_EXPORT ECObjectsStatus    ResolveNamespacePrefix (ECSchemaCR schema, WStringR namespacePrefix) const;
-
-    //! Get a class by name within the context of this schema.
-    //! @param[in]  name     The name of the class to lookup.  This must be an unqualified (short) class name.
-    //! @return   A const pointer to an ECN::ECClass if the named class exists in within the current schema; otherwise, NULL
-    ECOBJECTS_EXPORT ECClassCP          GetClassCP (WCharCP name) const;
-
-    //! Get a class by name within the context of this schema.
-    //! @param[in]  name     The name of the class to lookup.  This must be an unqualified (short) class name.
-    //! @return   A pointer to an ECN::ECClass if the named class exists in within the current schema; otherwise, NULL
-    ECOBJECTS_EXPORT ECClassP           GetClassP (WCharCP name);
-
-    //! Gets the other schemas that are used by classes within this schema.
-    //! Referenced schemas are the schemas that contain definitions of base classes,
-    //! embedded structures, and custom attributes of classes within this schema.
-    ECOBJECTS_EXPORT ECSchemaReferenceListCR GetReferencedSchemas() const;
-
-    //! Adds an ECSchema as a referenced schema in this schema.
-    //! It is necessary to add any ECSchema as a referenced schema that will be used when adding a base
-    //! class from a different schema, or custom attributes from a different schema.
-    //! @param[in]  refSchema   The schema to add as a referenced schema
-    ECOBJECTS_EXPORT ECObjectsStatus            AddReferencedSchema(ECSchemaR refSchema);
-
-    //! Adds an ECSchema as a referenced schema in this schema.
-    //! It is necessary to add any ECSchema as a referenced schema that will be used when adding a base
-    //! class from a different schema, or custom attributes from a different schema.
-    //! @param[in]  refSchema   The schema to add as a referenced schema
-    //! @param[in]  prefix      The prefix to use within the context of this schema for referencing the referenced schema
-    ECOBJECTS_EXPORT ECObjectsStatus            AddReferencedSchema(ECSchemaR refSchema, WStringCR prefix);
-
-    //! Removes an ECSchema from the list of referenced schemas
-    //! @param[in]  refSchema   The schema that should be removed from the list of referenced schemas
-    ECOBJECTS_EXPORT ECObjectsStatus            RemoveReferencedSchema(ECSchemaR refSchema);
-
-    //! Serializes an ECXML schema to a string
-    //! @param[out] ecSchemaXml     The string containing the Xml of the serialized schema
-    //! @return A Status code indicating whether the schema was successfully serialized.  If SUCCESS is returned, then ecSchemaXml
-    //          will contain the serialized schema.  Otherwise, ecSchemaXml will be unmodified
-    ECOBJECTS_EXPORT SchemaWriteStatus  WriteToXmlString (WStringR ecSchemaXml) const;
-
-    //! Serializes an ECXML schema to a string
-    //! @param[out] ecSchemaXml     The string containing the Xml of the serialized schema
-    //! @return A Status code indicating whether the schema was successfully serialized.  If SUCCESS is returned, then ecSchemaXml
-    //          will contain the serialized schema.  Otherwise, ecSchemaXml will be unmodified
-    ECOBJECTS_EXPORT SchemaWriteStatus  WriteToXmlString (Utf8StringR ecSchemaXml) const;
-
-    //! Serializes an ECXML schema to a file
-    //! @param[in]  ecSchemaXmlFile  The absolute path of the file to serialize the schema to
-    //! @param[in]  utf16            'false' (the default) to use utf-8 encoding
-    //! @return A Status code indicating whether the schema was successfully serialized.  If SUCCESS is returned, then the file pointed
-    //          to by ecSchemaXmlFile will contain the serialized schema.  Otherwise, the file will be unmodified
-    ECOBJECTS_EXPORT SchemaWriteStatus  WriteToXmlFile (WCharCP ecSchemaXmlFile, bool utf16 = false) const;
-
-
-    //! Writes an ECXML schema to an IStream
-    //! @param[in]  ecSchemaXmlStream   The IStream to write the serialized XML to
-    //! @param[in]  utf16            'false' (the default) to use utf-8 encoding
-    //! @return A Status code indicating whether the schema was successfully serialized.  If SUCCESS is returned, then the IStream
-    //! will contain the serialized schema.
-    ECOBJECTS_EXPORT SchemaWriteStatus  WriteToXmlStream (IStreamP ecSchemaXmlStream, bool utf16 = false);
-
-
-    //! Return full schema name in format GetName().MM.mm where Name is the schema name, MM is major version and mm is minor version.
-    ECOBJECTS_EXPORT WString               GetFullSchemaName () const;
-
-    //! Given a source class, will copy that class into this schema if it does not already exist
-    //! @param[out] targetClass If successful, will contain a new ECClass object that is a copy of the sourceClass
-    //! @param[in]  sourceClass The class to copy
-    ECOBJECTS_EXPORT ECObjectsStatus        CopyClass(ECClassP& targetClass, ECClassCR sourceClass);
-
-    //! Copies this schema
-    //! @param[out] schemaOut   If successful, will contain a copy of this schema
-    ECOBJECTS_EXPORT ECObjectsStatus        CopySchema(ECSchemaPtr& schemaOut) const;
-
-    //! Get the IECCustomAttributeContainer holding this schema's custom attributes
-    ECOBJECTS_EXPORT IECCustomAttributeContainer&   GetCustomAttributeContainer();
-
-    // ************************************************************************************************************************
-    // ************************************  STATIC METHODS *******************************************************************
-    // ************************************************************************************************************************
-    //! Given a str containing SchemaXml, will compute the CheckSum
-    ECOBJECTS_EXPORT static UInt32          ComputeSchemaXmlStringCheckSum(WCharCP str, size_t len);
-
-    //! If the given schemaName is valid, this will create a new schema object
-    //! @param[out] schemaOut   if successful, will contain a new schema object
-    //! @param[in]  schemaName  Name of the schema to be created.
-    //! @param[in]  versionMajor The major version number.
-    //! @param[in]  versionMinor The minor version number.
-    //! @return A status code indicating whether the call was succesfull or not
-    ECOBJECTS_EXPORT static ECObjectsStatus CreateSchema (ECSchemaPtr& schemaOut, WStringCR schemaName,
-                                                          UInt32 versionMajor, UInt32 versionMinor);
-
-    //! Generate a schema version string given the major and minor version values.
-    //! @param[in]  versionMajor    The major version number
-    //! @param[in] versionMinor    The minor version number
-    //! @return The version string
-    ECOBJECTS_EXPORT static WString        FormatSchemaVersion (UInt32& versionMajor, UInt32& versionMinor);
-
-    //! Given a version string MM.NN, this will parse other major and minor versions
-    //! @param[out] schemaName      The schema name without version number qualifiers
-    //! @param[out] versionMajor    The major version number
-    //! @param[out] versionMinor    The minor version number
-    //! @param[in]  fullName        A string containing the schema name and major and minor versions (GetName().MM.NN)
-    //! @return A status code indicating whether the string was successfully parsed
-    ECOBJECTS_EXPORT static ECObjectsStatus ParseSchemaFullName (WString& schemaName, UInt32& versionMajor, UInt32& versionMinor, WCharCP fullName);
-
-    //! Given a version string MM.NN, this will parse other major and minor versions
-    //! @param[out] schemaName      The schema name without version number qualifiers
-    //! @param[out] versionMajor    The major version number
-    //! @param[out] versionMinor    The minor version number
-    //! @param[in]  fullName        A string containing the schema name and major and minor versions (GetName().MM.NN)
-    //! @return A status code indicating whether the string was successfully parsed
-    ECOBJECTS_EXPORT static ECObjectsStatus ParseSchemaFullName (WString& schemaName, UInt32& versionMajor, UInt32& versionMinor, WStringCR fullName);
-
-    //! Given a version string MM.NN, this will parse other major and minor versions
-    //! @param[out] versionMajor    The major version number
-    //! @param[out] versionMinor    The minor version number
-    //! @param[in]  versionString   A string containing the major and minor versions (MM.NN)
-    //! @return A status code indicating whether the string was successfully parsed
-    ECOBJECTS_EXPORT static ECObjectsStatus ParseVersionString (UInt32& versionMajor, UInt32& versionMinor, WCharCP versionString);
-
-    //! Given two schemas, will check to see if the second schema is referenced by the first schema
-    //! @param[in]    thisSchema            The base schema to check the references of
-    //! @param[in]    potentiallyReferencedSchema  The schema to search for
-    //! @return True if thatSchema is referenced by thisSchema, false otherwise
-    ECOBJECTS_EXPORT static bool                        IsSchemaReferenced (ECSchemaCR thisSchema, ECSchemaCR potentiallyReferencedSchema);
-
-
-    //! Writes an ECSchema from an ECSchemaXML-formatted file
-    //! @code
-    //! // The IECSchemaOwner determines the lifespan of any ECSchema objects that are created using it.
-    //! // ECSchemaCache also caches ECSchemas and implements IStandaloneEnablerLocater for use by ECSchemaReadContext
-    //! ECSchemaCachePtr                  schemaOwner = ECSchemaCache::Create();
-    //!
-    //! // The schemaContext supplies an IECSchemaOwner to control the lifetime of read ECSchemas and a
-    //! // IStandaloneEnablerLocater to locate enablers for ECCustomAttributes in the ECSchema
-    //! ECSchemaReadContextPtr schemaContext = ECSchemaReadContext::CreateContext();
-    //!
-    //! ECSchemaPtr schema;
-    //! WCharCP ecSchemaFilename = L"ECSchema file path";
-    //! SchemaReadStatus status = ECSchema::ReadFromXmlFile (schema, ecSchemaFilename, *schemaContext);
-    //! if (SCHEMA_READ_STATUS_Success != status)
-    //!     return ERROR;
-    //! @endcode
-    //! @param[out]   schemaOut           The read schema
-    //! @param[in]    ecSchemaXmlFile     The absolute path of the file to write.
-    //! @param[in]    schemaContext       Required to create schemas
-    //! @return   A status code indicating whether the schema was successfully read.  If SUCCESS is returned then schemaOut will
-    //!           contain the read schema.  Otherwise schemaOut will be unmodified.
-    ECOBJECTS_EXPORT static SchemaReadStatus ReadFromXmlFile (ECSchemaPtr& schemaOut, WCharCP ecSchemaXmlFile, ECSchemaReadContextR schemaContext);
-
-    //! Locate a schema using the provided schema locators and paths. If not found in those by either of those parameters standard schema pathes
-    //! relative to the executing dll will be searched.
-    //! @param[in]    schema              Key describing the schema to be located
-    //! @param[in]    schemaContext       Required to create schemas
-    ECOBJECTS_EXPORT static ECSchemaPtr  LocateSchema (SchemaKeyR schema, ECSchemaReadContextR schemaContext);
-
-    //!
-    //! Reads an ECSchema from a UTF-8 encoded ECSchemaXML-formatted string.
-    //! @code
-    //! // The IECSchemaOwner determines the lifespan of any ECSchema objects that are created using it.
-    //! ECSchemaCachePtr                  schemaOwner = ECSchemaCache::Create();
-    //!
-    //! // The schemaContext supplies an IECSchemaOwner to control the lifetime of read ECSchemas and a
-    //!
-    //! ECSchemaP schema;
-    //! SchemaReadStatus status = ECSchema::ReadFromXmlString (schema, ecSchemaAsString, *schemaContext);
-    //! if (SCHEMA_READ_STATUS_Success != status)
-    //!     return ERROR;
-    //! @endcode
-    //! @param[out]   schemaOut           The read schema
-    //! @param[in]    ecSchemaXml         The UTF-8 encoded string containing ECSchemaXML to write
-    //! @param[in]    schemaContext       Required to create schemas
-    //! @return   A status code indicating whether the schema was successfully read.  If SUCCESS is returned then schemaOut will
-    //!           contain the read schema.  Otherwise schemaOut will be unmodified.
-    ECOBJECTS_EXPORT static SchemaReadStatus ReadFromXmlString (ECSchemaPtr& schemaOut, Utf8CP ecSchemaXml, ECSchemaReadContextR schemaContext);
-
-    //!
-    //! Reads an ECSchema from an ECSchemaXML-formatted string.
-    //! @code
-    //! // The IECSchemaOwner determines the lifespan of any ECSchema objects that are created using it.
-    //! ECSchemaCachePtr                  schemaOwner = ECSchemaCache::Create();
-    //!
-    //! // The schemaContext supplies an IECSchemaOwner to control the lifetime of read ECSchemas and a
-    //!
-    //! ECSchemaP schema;
-    //! SchemaReadStatus status = ECSchema::ReadFromXmlString (schema, ecSchemaAsString, *schemaContext);
-    //! if (SCHEMA_READ_STATUS_Success != status)
-    //!     return ERROR;
-    //! @endcode
-    //! @param[out]   schemaOut           The read schema
-    //! @param[in]    ecSchemaXml         The string containing ECSchemaXML to write
-    //! @param[in]    schemaContext       Required to create schemas
-    //! @return   A status code indicating whether the schema was successfully read.  If SUCCESS is returned then schemaOut will
-    //!           contain the read schema.  Otherwise schemaOut will be unmodified.
-    ECOBJECTS_EXPORT static SchemaReadStatus ReadFromXmlString (ECSchemaPtr& schemaOut, WCharCP ecSchemaXml, ECSchemaReadContextR schemaContext);
-
-    //! Writes an ECSchema from an ECSchemaXML-formatted string in an IStream.
-    //! @param[out]   schemaOut           The read schema
-    //! @param[in]    ecSchemaXmlStream   The IStream containing ECSchemaXML to write
-    //! @param[in]    schemaContext       Required to create schemas
-    //! @return   A status code indicating whether the schema was successfully read.  If SUCCESS is returned then schemaOut will
-    //!           contain the read schema.  Otherwise schemaOut will be unmodified.
-    ECOBJECTS_EXPORT static SchemaReadStatus ReadFromXmlStream (ECSchemaPtr& schemaOut, IStreamP ecSchemaXmlStream, ECSchemaReadContextR schemaContext);
-
-    //! Returns true if the schema is an ECStandard schema
-    //! @return True if a standard schema, false otherwise
-    //! @param[in]  schemaName  Name of the schema to test.  This is just the schema name, no version info
-    ECOBJECTS_EXPORT static bool IsStandardSchema(WStringCR schemaName);
-
-    //! Find all ECSchemas in the schema graph, avoiding duplicates and any cycles.
-    //! @param[out]   allSchemas            Vector of schemas including rootSchema.
-    //! @param[in]    includeRootSchema     If true then root schema is added to the vector of allSchemas. Defaults to true.
-    ECOBJECTS_EXPORT void FindAllSchemasInGraph (bvector<ECN::ECSchemaCP>& allSchemas, bool includeRootSchema=true) const;
-    //! Find all ECSchemas in the schema graph, avoiding duplicates and any cycles.
-    //! @param[out]   allSchemas            Vector of schemas including rootSchema.
-    //! @param[in]    includeRootSchema     If true then root schema is added to the vector of allSchemas. Defaults to true.
-    ECOBJECTS_EXPORT void FindAllSchemasInGraph (bvector<ECN::ECSchemaP>& allSchemas, bool includeRootSchema=true);
-
-    //! Returns this if the name matches, otherwise searches referenced ECSchemas for one whose name matches schemaName
-    ECOBJECTS_EXPORT ECSchemaCP FindSchema (SchemaKeyCR schema, SchemaMatchType matchType) const;
-
-    //! Returns this if the name matches, otherwise searches referenced ECSchemas for one whose name matches schemaName
-    ECOBJECTS_EXPORT ECSchemaP FindSchemaP (SchemaKeyCR schema, SchemaMatchType matchType);
-
-    //!Set the schema to be immutable. Immutable schema cannot be modified.
-    ECOBJECTS_EXPORT void   SetImmutable();
-}; // ECSchema
-
-//typedef RefCountedPtr<IECClassLocater> IECClassLocaterPtr;
-
-//*=================================================================================**//**
-//* @bsistruct                                                  Ramanujam.Raman   12/12
-//+===============+===============+===============+===============+===============+======*/
-struct IECClassLocater /*: RefCountedBase*/
-    {
-    protected:
-        ECOBJECTS_EXPORT virtual ECClassCP _LocateClass (WCharCP schemaName, WCharCP className) = 0;
-    public:
-        ECClassCP LocateClass (WCharCP schemaName, WCharCP className)
-            {
-            return _LocateClass (schemaName, className);
-            }
-
-        //private:
-        //    static IECClassLocaterPtr s_registeredClassLocater;
-        //public:
-        //    // TODO: This needs to migrate to the ECSchema implementation
-        //    static ECOBJECTS_EXPORT void RegisterClassLocater (IECClassLocaterR classLocater);
-        //    static ECOBJECTS_EXPORT void UnRegisterClassLocater ();
-        //    static IECClassLocaterP GetRegisteredClassLocater();
-    };
-
-typedef IECClassLocater& IECClassLocaterR;
-
-END_BENTLEY_ECOBJECT_NAMESPACE
-
-//#pragma make_public (ECN::ECClass)
-//#pragma make_public (ECN::ECSchema)
+/*--------------------------------------------------------------------------------------+
+|
+|     $Source: PublicApi/ECObjects/ECSchema.h $
+|
+|  $Copyright: (c) 2014 Bentley Systems, Incorporated. All rights reserved. $
+|
++--------------------------------------------------------------------------------------*/
+#pragma once
+/*__PUBLISH_SECTION_START__*/
+
+#include <ECObjects/ECInstance.h>
+#include <ECObjects/ECObjects.h>
+/*__PUBLISH_SECTION_END__*/
+#include <ECObjects/CalculatedProperty.h>
+/*__PUBLISH_SECTION_START__*/
+#include <ECObjects/ECEnabler.h>
+#include <Bentley/RefCounted.h>
+#include <Bentley/bvector.h>
+#include <Bentley/bmap.h>
+#include <Bentley/bset.h>
+
+#define DEFAULT_VERSION_MAJOR   1
+#define DEFAULT_VERSION_MINOR   0
+
+EC_TYPEDEFS(QualifiedECAccessor);
+
+BEGIN_BENTLEY_ECOBJECT_NAMESPACE
+
+/*__PUBLISH_SECTION_END__*/
+/*=================================================================================**//**
+* Comparison function that is used within various schema related data structures
+* for string comparison in STL collections.
+* @bsistruct
++===============+===============+===============+===============+===============+======*/
+struct less_str
+{
+bool operator()(WCharCP s1, WCharCP s2) const
+    {
+    if (wcscmp(s1, s2) < 0)
+        return true;
+
+    return false;
+    }
+};
+
+typedef bvector<ECPropertyP> PropertyList;
+typedef bmap<WCharCP , ECPropertyP, less_str> PropertyMap;
+typedef bmap<WCharCP , ECClassP,    less_str> ClassMap;
+
+/*---------------------------------------------------------------------------------**//**
+* Used to hold property name and display label forECProperty, ECClass, and ECSchema.
+* Property name supports only a limited set of characters; unsupported characters must
+* be escaped as "__x####__" where "####" is a UTF-16 character code.
+* If no explicit display label is provided, the property name is used as the display
+* label, with encoded special characters decoded.
+* @bsistruct                                                    Paul.Connelly   09/12
++---------------+---------------+---------------+---------------+---------------+------*/
+struct ECValidatedName
+    {
+private:
+    WString             m_name;
+    WString             m_displayLabel;
+    bool                m_hasExplicitDisplayLabel;
+public:
+    ECValidatedName() : m_hasExplicitDisplayLabel (false) { }
+
+    WStringCR           GetName() const                 { return m_name; }
+    bool                IsDisplayLabelDefined() const   { return m_hasExplicitDisplayLabel; }
+    WStringCR           GetDisplayLabel() const;
+    void                SetName (WCharCP name);
+    void                SetDisplayLabel (WCharCP label);
+    };
+
+/*__PUBLISH_SECTION_START__*/
+
+//=======================================================================================
+//! Handles validation, encoding, and decoding of names for ECSchemas, ECClasses, and
+//! ECProperties.
+//! The names of ECSchemas, ECClasses, and ECProperties must conform to the following
+//! rules:
+//!     -Contains only alphanumeric characters in the ranges ['A'..'Z'], ['a'..'z'], ['0'..'9'], and ['_']
+//!     -Contains at least one character
+//!     -Does not begin with a digit
+//! @ingroup ECObjectsGroup
+//! @bsiclass
+//=======================================================================================
+struct ECNameValidation
+    {
+private:
+/*__PUBLISH_SECTION_END__*/
+    static void AppendEncodedCharacter (WStringR encoded, WChar c);
+/*__PUBLISH_SECTION_START__*/
+public:
+
+    //! Enumeration defining the result of a validation check
+    enum ValidationResult
+        {
+        RESULT_Valid = 0,                   //!< The name is valid
+        RESULT_NullOrEmpty,                 //!< The string to check was NULL or empty
+        RESULT_BeginsWithDigit,             //!< The string begins with a digit
+        RESULT_IncludesInvalidCharacters    //!< The string contains invalid characters
+        };
+
+    //! Encodes special characters in a possibly invalid name to produce a valid name
+    //! @param[out] encoded     Will hold the valid name
+    //! @param[in]  name        The name to encode
+    //! @returns true if any special characters were encoded, false if the name was already valid. In either case encoded will contain a valid name.
+    ECOBJECTS_EXPORT static bool                EncodeToValidName (WStringR encoded, WStringCR name);
+
+    //! Decodes special characters in a name encoded by EncodeToValidName() to produce a name suitable for display
+    //! @param[out] decoded     Will hold the decoded name
+    //! @param[in]  name        The name to decode
+    //! @returns true if any special characters were decoded. Regardless of return value, decoded will contain a decoded name.
+    ECOBJECTS_EXPORT static bool                DecodeFromValidName (WStringR decoded, WStringCR name);
+
+    //! Checks a name against the rules for valid names
+    //! @param[in] name     The name to validate
+    //! @returns RESULT_Valid if the name is valid, or a ValidationResult indicating why the name is invalid.
+    ECOBJECTS_EXPORT static ValidationResult    Validate (WCharCP name);
+
+    //! Returns true if the specified name is a valid EC name
+    ECOBJECTS_EXPORT static bool                IsValidName (WCharCP name);
+
+    //! Checks whether a character is valid for use in an ECName, e.g. alphanumeric, plus '_'
+    ECOBJECTS_EXPORT static bool IsValidAlphaNumericCharacter (WChar c);
+    ECOBJECTS_EXPORT static bool IsValidAlphaNumericCharacter (Utf8Char c);
+    };
+
+//=======================================================================================
+//! Used to represent the type of an ECProperty
+//! @ingroup ECObjectsGroup
+//! @bsiclass
+//=======================================================================================
+struct ECTypeDescriptor
+{
+private:
+    ValueKind       m_typeKind;
+
+    union
+        {
+        ArrayKind       m_arrayKind;
+        PrimitiveType   m_primitiveType;
+        };
+
+public:
+    //! Creates a TypeDescriptor for the given primitiveType
+    //! @param[in] primitiveType    The primitive type to describe
+    //! @returns an ECTypeDescriptor describing this primitive type
+    ECOBJECTS_EXPORT static ECTypeDescriptor   CreatePrimitiveTypeDescriptor (PrimitiveType primitiveType);
+
+    //! Creates a TypeDescriptor of an array of the given primitiveType
+    //! @param[in] primitiveType    The primitiveType to create an array descriptor for
+    //! @returns An ECTypeDescriptor describing an array of the given primitiveType
+    ECOBJECTS_EXPORT static ECTypeDescriptor   CreatePrimitiveArrayTypeDescriptor (PrimitiveType primitiveType);
+
+    //! Creates a TypeDescriptor for a struct array type
+    ECOBJECTS_EXPORT static ECTypeDescriptor   CreateStructArrayTypeDescriptor ();
+    //! Creates a TypeDescriptor for a struct
+    ECOBJECTS_EXPORT static ECTypeDescriptor   CreateStructTypeDescriptor ();
+
+    //! Constructor that takes a PrimitiveType
+    ECTypeDescriptor (PrimitiveType primitiveType) : m_typeKind (VALUEKIND_Primitive), m_primitiveType (primitiveType) { };
+
+/*__PUBLISH_SECTION_END__*/
+    ECTypeDescriptor () : m_typeKind ((ValueKind) 0), m_primitiveType ((PrimitiveType) 0) { };
+    ECTypeDescriptor (ValueKind valueKind, short valueKindQualifier) : m_typeKind (valueKind), m_primitiveType ((PrimitiveType)valueKindQualifier) { };
+/*__PUBLISH_SECTION_START__*/
+
+    //! Returns the ValueKind of the ECProperty
+    inline ValueKind            GetTypeKind() const         { return m_typeKind; }
+    //! Returns the ArrayKind of the ECProperty, if the ECProperty is an array property
+    inline ArrayKind            GetArrayKind() const        { return (ArrayKind)(m_arrayKind & 0xFF); }
+    //! Returns true if the ECProperty is a Primitive property
+    inline bool                 IsPrimitive() const         { return (GetTypeKind() == VALUEKIND_Primitive ); }
+    //! Returns true if the ECProperty is a Struct property
+    inline bool                 IsStruct() const            { return (GetTypeKind() == VALUEKIND_Struct ); }
+    //! Returns true if the ECProperty is an Array property
+    inline bool                 IsArray() const             { return (GetTypeKind() == VALUEKIND_Array ); }
+    //! Returns true if the ECProperty is an Array property, and the array elements are Primitives
+    inline bool                 IsPrimitiveArray() const    { return (GetTypeKind() == VALUEKIND_Array ) && (GetArrayKind() == ARRAYKIND_Primitive); }
+    //! Returns true if the ECProperty is an Array property, and the array elements are Structs
+    inline bool                 IsStructArray() const       { return (GetTypeKind() == VALUEKIND_Array ) && (GetArrayKind() == ARRAYKIND_Struct); }
+    //! Returns the primitive type of the ECProperty, if the property is a Primitive type
+    inline PrimitiveType        GetPrimitiveType() const    { return m_primitiveType; }
+/*__PUBLISH_SECTION_END__*/
+    inline short                GetTypeKindQualifier() const   { return m_primitiveType; }
+/*__PUBLISH_SECTION_START__*/
+};
+
+typedef Int64 ECClassId;
+typedef Int64 ECPropertyId;
+typedef Int64 ECSchemaId;
+
+typedef bvector<IECInstancePtr> ECCustomAttributeCollection;
+struct ECCustomAttributeInstanceIterable;
+struct SupplementedSchemaBuilder;
+
+//=======================================================================================
+//! @ingroup ECObjectsGroup
+//! Base class for ECSchema, ECClass, ECProperty.  Represents a container object that can hold 
+//! Custom Attributes.
+//! @bsiclass
+//=======================================================================================
+struct IECCustomAttributeContainer
+{
+/*__PUBLISH_SECTION_END__*/
+private:
+    friend struct ECCustomAttributeInstanceIterable;
+    friend struct SupplementedSchemaBuilder;
+
+    ECCustomAttributeCollection         m_primaryCustomAttributes;
+    ECCustomAttributeCollection         m_consolidatedCustomAttributes;
+    SchemaWriteStatus                   AddCustomAttributeProperties (BeXmlNodeR oldNode, BeXmlNodeR newNode) const;
+
+    IECInstancePtr                      GetCustomAttributeInternal(WStringCR className, bool includeBaseClasses, bool includeSupplementalAttributes) const;
+    IECInstancePtr                      GetCustomAttributeInternal(ECClassCR ecClass, bool includeBaseClasses, bool includeSupplementalAttributes) const;
+
+    ECObjectsStatus                     SetCustomAttributeInternal(ECCustomAttributeCollection& customAttributeCollection, IECInstanceR customAttributeInstance, bool requireSchemaReference = false);
+    //! Does not check if the container's ECSchema references the requisite ECSchema(s). @see SupplementedSchemaBuilder::SetMergedCustomAttribute
+    ECObjectsStatus                     SetPrimaryCustomAttribute(IECInstanceR customAttributeInstance);
+
+protected:
+    //! Does not check if the container's ECSchema references the requisite ECSchema(s). @see SupplementedSchemaBuilder::SetMergedCustomAttribute
+    ECObjectsStatus                     SetConsolidatedCustomAttribute(IECInstanceR customAttributeInstance);
+    //! Removes a consolidated custom attribute from the container
+    //! @param[in]  classDefinition ECClass of the custom attribute to remove
+    bool                                RemoveConsolidatedCustomAttribute(ECClassCR classDefinition);
+
+    InstanceReadStatus                  ReadCustomAttributes (BeXmlNodeR containerNode, ECSchemaReadContextR context, ECSchemaCR fallBackSchema);
+    SchemaWriteStatus                   WriteCustomAttributes(BeXmlNodeR parentNode) const;
+    //! Only copies primary ones, not consolidated ones. Does not check if the container's ECSchema references the requisite ECSchema(s). @see SupplementedSchemaBuilder::SetMergedCustomAttribute
+    ECObjectsStatus                     CopyCustomAttributesTo(IECCustomAttributeContainerR destContainer) const;
+
+    void                                AddUniqueCustomAttributesToList(ECCustomAttributeCollection& returnList);
+    void                                AddUniquePrimaryCustomAttributesToList(ECCustomAttributeCollection& returnList);
+    virtual void                        _GetBaseContainers(bvector<IECCustomAttributeContainerP>& returnList) const;
+    virtual ECSchemaCP                  _GetContainerSchema() const = 0;// {return NULL;};
+
+    ECOBJECTS_EXPORT virtual ~IECCustomAttributeContainer();
+
+public:
+    ECSchemaP                           GetContainerSchema();
+
+//__PUBLISH_CLASS_VIRTUAL__
+//__PUBLISH_SECTION_START__
+public:
+    //! Returns true if the container has a custom attribute of a class of the specified name
+    ECOBJECTS_EXPORT bool               IsDefined (WStringCR className) const;
+    //! Returns true if the container has a custom attribute of a class of the specified class definition
+    ECOBJECTS_EXPORT bool               IsDefined (ECClassCR classDefinition) const;
+
+    //! Retrieves the custom attribute matching the class name.  Includes supplemental custom attributes
+    //! and custom attributes from the base containers
+    //! @param[in]  className   The name of the CustomAttribute Class to look for an instance of
+    //! @returns An IECInstancePtr.  If IsValid(), will be the matching custom attribute.  Otherwise, no instance of
+    //! the custom attribute was found on the container.
+    ECOBJECTS_EXPORT IECInstancePtr     GetCustomAttribute(WStringCR className) const;
+
+    //! Retrieves the custom attribute matching the class definition.  Includes supplemental custom attributes
+    //! and custom attributes from the base containers
+    //! @param[in]  classDefinition   The ECClass to look for an instance of
+    //! @returns An IECInstancePtr.  If IsValid(), will be the matching custom attribute.  Otherwise, no instance of
+    //! the custom attribute was found on the container.
+    ECOBJECTS_EXPORT IECInstancePtr     GetCustomAttribute(ECClassCR classDefinition) const;
+
+    //! Retrieves the custom attribute matching the class name.  Includes supplemental custom attributes
+    //! but not base containers
+    //! @param[in]  className   The name of the CustomAttribute Class to look for an instance of
+    //! @returns An IECInstancePtr.  If IsValid(), will be the matching custom attribute.  Otherwise, no instance of
+    //! the custom attribute was found on the container.
+    ECOBJECTS_EXPORT IECInstancePtr     GetCustomAttributeLocal(WStringCR className) const;
+
+    //! Retrieves the custom attribute matching the class definition.  Includes supplemental custom attributes
+    //! but not base containers
+    //! @param[in]  classDefinition   The ECClass to look for an instance of
+    //! @returns An IECInstancePtr.  If IsValid(), will be the matching custom attribute.  Otherwise, no instance of
+    //! the custom attribute was found on the container.
+    ECOBJECTS_EXPORT IECInstancePtr     GetCustomAttributeLocal(ECClassCR classDefinition) const;
+
+    //! Retrieves the custom attribute matching the class name.  Includes custom attributes from base containers
+    //! but not supplemental custom attributes
+    //! @param[in]  className   The name of the CustomAttribute Class to look for an instance of
+    //! @returns An IECInstancePtr.  If IsValid(), will be the matching custom attribute.  Otherwise, no instance of
+    //! the custom attribute was found on the container.
+    ECOBJECTS_EXPORT IECInstancePtr     GetPrimaryCustomAttribute(WStringCR className) const;
+
+    //! Retrieves the custom attribute matching the class definition.  Includes custom attributes from base containers
+    //! but not supplemental custom attributes
+    //! @param[in]  classDefinition   The ECClass to look for an instance of
+    //! @returns An IECInstancePtr.  If IsValid(), will be the matching custom attribute.  Otherwise, no instance of
+    //! the custom attribute was found on the container.
+    ECOBJECTS_EXPORT IECInstancePtr     GetPrimaryCustomAttribute(ECClassCR classDefinition) const;
+
+    //! Retrieves all custom attributes from the container including supplemental custom attributes
+    //! @param[in]  includeBase  Whether to include custom attributes from the base containers
+    ECOBJECTS_EXPORT ECCustomAttributeInstanceIterable GetCustomAttributes(bool includeBase) const;
+
+    //! Retrieves all custom attributes from the container NOT including supplemental custom attributes
+    //! @param[in]  includeBase  Whether to include custom attributes from the base containers
+    ECOBJECTS_EXPORT ECCustomAttributeInstanceIterable GetPrimaryCustomAttributes(bool includeBase) const;
+
+    //! Adds a custom attribute to the container
+    ECOBJECTS_EXPORT ECObjectsStatus    SetCustomAttribute(IECInstanceR customAttributeInstance);
+
+    //! Removes a custom attribute from the container
+    //! @param[in]  className   Name of the class of the custom attribute to remove
+    ECOBJECTS_EXPORT bool               RemoveCustomAttribute(WStringCR className);
+
+    //! Removes a custom attribute from the container
+    //! @param[in]  classDefinition ECClass of the custom attribute to remove
+    ECOBJECTS_EXPORT bool               RemoveCustomAttribute(ECClassCR classDefinition);
+};
+
+//=======================================================================================
+//! @ingroup ECObjectsGroup
+//! Iterates over the custom attribute instances in a container
+//! @bsiclass
+//=======================================================================================
+struct ECCustomAttributeInstanceIterable
+{
+private:
+    friend struct IECCustomAttributeContainer;
+
+    IECCustomAttributeContainerCR m_container;
+    bool                        m_includeBaseContainers;
+    bool                        m_includeSupplementalAttributes;
+    ECCustomAttributeInstanceIterable( IECCustomAttributeContainerCR container, bool includeBase, bool includeSupplementalAttributes) : m_container(container), m_includeBaseContainers(includeBase),
+    m_includeSupplementalAttributes(includeSupplementalAttributes) {};
+public:
+    struct IteratorState : RefCountedBase
+        {
+        friend struct const_iterator;
+
+//__PUBLISH_CLASS_VIRTUAL__
+/*__PUBLISH_SECTION_END__*/
+        ECCustomAttributeCollection* m_customAttributes;
+        ECCustomAttributeCollection::const_iterator m_customAttributesIterator;
+
+        IteratorState(IECCustomAttributeContainerCR container, bool includeBase, bool includeSupplementalAttributes);
+        ~IteratorState();
+
+        static RefCountedPtr<IteratorState> Create (IECCustomAttributeContainerCR container, bool includeBase, bool includeSupplementalAttributes)
+            { return new IteratorState(container, includeBase, includeSupplementalAttributes); } ;
+/*__PUBLISH_SECTION_START__*/
+        };
+
+    //! Iterator for the custom attribute instances
+    struct const_iterator : std::iterator<std::forward_iterator_tag, IECInstancePtr const>
+        {
+        private:
+            friend struct ECCustomAttributeInstanceIterable;
+            RefCountedPtr<IteratorState> m_state;
+            bool m_isEnd;
+/*__PUBLISH_SECTION_END__*/
+            const_iterator (IECCustomAttributeContainerCR container, bool includeBase, bool includeSupplementalAttributes);
+            const_iterator () : m_isEnd(true) {;}
+/*__PUBLISH_SECTION_START__*/
+            const_iterator (char* ) {;} // must publish at least one private constructor to prevent instantiation
+
+        public:
+            ECOBJECTS_EXPORT const_iterator&     operator++(); //!< Increment the iterator
+            ECOBJECTS_EXPORT bool                operator!=(const_iterator const& rhs) const; //!< Compare iterator to value
+            ECOBJECTS_EXPORT bool                operator==(const_iterator const& rhs) const; //!< Compare iterator to value
+            ECOBJECTS_EXPORT IECInstancePtr const& operator* () const; //!< Return the IECInstance at the iterator location
+        };
+
+public:
+    ECOBJECTS_EXPORT const_iterator begin () const; //!< Returns the beginning of the collection
+    ECOBJECTS_EXPORT const_iterator end ()   const; //!< Returns the end of the collection
+};
+
+struct PrimitiveECProperty;
+
+/*=================================================================================**//**
+Base class for an object which provides the context for an IECTypeAdapter
+@ingroup ECObjectsGroup
+@bsiclass
++===============+===============+===============+===============+===============+======*/
+struct IECTypeAdapterContext : RefCountedBase
+    {
+/*__PUBLISH_SECTION_END__*/
+protected:
+    virtual ECPropertyCP                        _GetProperty() const = 0;
+    virtual UInt32                              _GetComponentIndex() const = 0;
+    virtual bool                                _Is3d() const = 0;
+    virtual IECInstanceCP                       _GetECInstance() const = 0;
+    ECOBJECTS_EXPORT virtual ECObjectsStatus    _GetInstanceValue (ECValueR v, WCharCP accessString, UInt32 arrayIndex) const;
+    ECOBJECTS_EXPORT virtual IECClassLocaterR   _GetUnitsECClassLocater() const = 0;
+public:
+
+    ECOBJECTS_EXPORT  IECInstanceCP     GetECInstance() const;
+    ECOBJECTS_EXPORT  ECPropertyCP      GetProperty() const;
+    ECOBJECTS_EXPORT  ECObjectsStatus   GetInstanceValue (ECValueR v, WCharCP accessString, UInt32 arrayIndex = -1) const;
+
+    //! The following are relevant to adapters for point types.
+    ECOBJECTS_EXPORT  UInt32                    GetComponentIndex() const;
+    ECOBJECTS_EXPORT  bool                      Is3d() const;
+
+    IECClassLocaterR                    GetUnitsECClassLocater() const {return _GetUnitsECClassLocater();}
+
+    //! internal use only, primarily for ECExpressions
+    typedef RefCountedPtr<IECTypeAdapterContext> (* FactoryFn)(ECPropertyCR, IECInstanceCR instance, UInt32 componentIndex);
+    ECOBJECTS_EXPORT static void                RegisterFactory (FactoryFn fn);
+    static RefCountedPtr<IECTypeAdapterContext> Create (ECPropertyCR ecproperty, IECInstanceCR instance, UInt32 componentIndex = COMPONENT_INDEX_None);
+//__PUBLISH_CLASS_VIRTUAL__
+/*__PUBLISH_SECTION_START__*/
+    static const UInt32 COMPONENT_INDEX_None = -1;
+    };
+
+typedef RefCountedPtr<IECTypeAdapterContext> IECTypeAdapterContextPtr;
+    
+/*=================================================================================**//**
+Base class for an object which adapts the internal value of an ECProperty to a user-friendly string representation.
+@ingroup ECObjectsGroup
+@bsiclass
++===============+===============+===============+===============+===============+======*/
+struct IECTypeAdapter : RefCountedBase
+    {
+    typedef bvector<WString> StandardValuesCollection;
+/*__PUBLISH_SECTION_END__*/
+    // Note that the implementation of the extended type system is implemented in DgnPlatform in IDgnECTypeAdapter, which subclasses IECTypeAdapter and makes
+    // use of IDgnECTypeAdapterContext which provides dgn-specific context such as file, model, and element.
+protected:
+    virtual bool                _HasStandardValues() const = 0;
+    virtual bool                _IsStruct() const = 0;
+    virtual bool                _IsTreatedAsString() const = 0;
+
+    virtual IECInstancePtr      _CondenseFormatterForSerialization (ECN::IECInstanceCR formatter) const = 0;
+    virtual IECInstancePtr      _PopulateDefaultFormatterProperties (ECN::IECInstanceCR formatter) const = 0;
+    virtual IECInstancePtr      _CreateDefaultFormatter (bool includeAllValues, bool forDwg) const = 0;
+
+    virtual bool                _CanConvertToString (IECTypeAdapterContextCR context) const = 0;
+    virtual bool                _CanConvertFromString (IECTypeAdapterContextCR context) const = 0;
+    virtual bool                _ConvertToString (WStringR str, ECValueCR v, IECTypeAdapterContextCR context, IECInstanceCP formatter) const = 0;
+    virtual bool                _ConvertFromString (ECValueR v, WCharCP str, IECTypeAdapterContextCR context) const = 0;
+
+    virtual bool                _RequiresExpressionTypeConversion() const = 0;
+    virtual bool                _ConvertToExpressionType (ECValueR v, IECTypeAdapterContextCR context) const = 0;
+    virtual bool                _ConvertFromExpressionType (ECValueR v, IECTypeAdapterContextCR context) const = 0;
+
+    virtual bool                _GetDisplayType (PrimitiveType& type) const = 0;
+    virtual bool                _ConvertToDisplayType (ECValueR v, IECTypeAdapterContextCR context, IECInstanceCP formatter) const = 0;
+    virtual bool                _AllowExpandMembers() const = 0;
+
+    virtual bool                _SupportsUnits() const = 0;
+    virtual bool                _GetUnits (UnitSpecR unit, IECTypeAdapterContextCR context) const = 0;
+
+    virtual bool                _GetPropertyNotSetValue (ECValueR v) const { return false; }
+public:
+    // For DgnPlatform interop
+    struct Factory
+        {
+        virtual IECTypeAdapter& GetForProperty (ECPropertyCR ecproperty) const = 0;
+        virtual IECTypeAdapter& GetForArrayMember (ArrayECPropertyCR ecproperty) const = 0;
+        };
+    ECOBJECTS_EXPORT static void          SetFactory (Factory const& factory);
+
+    //! "Display Type" refers to the type that the user would associate with the displayed value of the property.
+    //! For example, a value of type "Area" may be stored as a double in UORs, with a string representation in working units with unit label.
+    //! In some contexts the user wants to operate on the displayed value as a double, but in working units. In this case the "display type"
+    //! matches the stored type but not the stored value.
+    //! Similarly a property with StandardValues custom attribute is stored as an integer but presented as a string. In this case the "display type"
+    //! is also a string as the integer values have no meaning to the user.
+    //! If the type adapter returns true from CanConvertToString(), it should also return true from GetDisplayType().
+    //! @param[out] type      Will be initialized to the display type if one exists.
+    //! @return true if the type adapter has a display type.
+    ECOBJECTS_EXPORT bool       GetDisplayType (PrimitiveType& type) const;
+
+    //! Converts a stored value to a value of the display type.
+    //! For example, if the same arguments passed to ConvertToString() would return "44.5 Square Meters", this method should return 44.5
+    //! @param[out] v           The stored value, to be converted in-place to display type.
+    //! @param[in] context      Context in which to perform conversion
+    //! @param[in] formatter    Formatting options, e.g. floating point precision, unit labels, etc.
+    //! @return true if successfully converted to display type.
+    ECOBJECTS_EXPORT bool       ConvertToDisplayType (ECValueR v, IECTypeAdapterContextCR context, IECInstanceCP formatter) const;
+
+    //! Some extended types have a sigil value like -1 which is treated as if the property is not set from the user's perspective - often displayed to
+    //! the user as "(None)" in UI. If this type adapter has such a sigil value, set it in the ECValue and return true; else return false;
+    ECOBJECTS_EXPORT bool       GetPropertyNotSetValue (ECValueR v) const;
+
+//__PUBLISH_CLASS_VIRTUAL__
+//__PUBLISH_SECTION_START__
+public:
+    //! @return true if it is possible to convert the underlying type to a string
+    ECOBJECTS_EXPORT bool                 CanConvertToString (IECTypeAdapterContextCR context) const;
+
+    //! @return true if it is possible to extract the underlying type from a string
+    ECOBJECTS_EXPORT bool                 CanConvertFromString (IECTypeAdapterContextCR context) const;
+
+    //! Converts the ECValue to a display string
+    //! @param[out] str     The string representation of the value
+    //! @param[in] v        Value to convert
+    //! @param[in] context  Context under which conversion is performed
+    //! @param[in] formatter Optional formatting specification, for ECFields
+    //! @return true if successfully converted to string
+    ECOBJECTS_EXPORT        bool ConvertToString (WStringR str, ECValueCR v, IECTypeAdapterContextCR context, IECInstanceCP formatter = NULL) const;
+
+    //! Converts from a string to the underlying ECValue type. Input string typically comes from user input
+    //! @param[out] v       The converted value
+    //! @param[in] str      The string to convert
+    //! @param[in] context  Context under which conversion is performed
+    //! @return true if conversion is successful
+    ECOBJECTS_EXPORT        bool ConvertFromString (ECValueR v, WCharCP str, IECTypeAdapterContextCR context) const;
+
+    //! @return true if the value must be converted for use in ECExpressions.
+    ECOBJECTS_EXPORT        bool RequiresExpressionTypeConversion() const;
+
+    //! Converts the value to the value which should be used when evaluating ECExpressions.
+    //! Typically no conversion is required. If the value has units, it should be converted to master units
+    //! @param[out] v     The value to convert in-place
+    //! @param[in] context  The context under which conversion is performed
+    //! @returns true if successfully converted
+    ECOBJECTS_EXPORT        bool ConvertToExpressionType (ECValueR v, IECTypeAdapterContextCR context) const;
+
+    //! Converts the value from the value which should be used when evaluating ECExpressions.
+    //! Typically no conversion is required. If the value has units, it should be converted from master units
+    //! @param[out] v     The value to convert in-place
+    //! @param[in] context  The context under which conversion is performed
+    //! @returns true if successfully converted
+    ECOBJECTS_EXPORT        bool ConvertFromExpressionType (ECValueR v, IECTypeAdapterContextCR context) const;
+
+    //! Create an IECInstance representing default formatting options for converting to string.
+    //! @param[in] includeAllValues If false, property values will be left NULL to save space; otherwise they will be initialized with default values
+    //! @param[in] forDwg           If true, creates a formatting instance compatible with DWG
+    //! @return An IECInstance which can be passed to ConvertToString(), or NULL if no special formatting options are supported.
+    ECOBJECTS_EXPORT ECN::IECInstancePtr   CreateDefaultFormatter (bool includeAllValues, bool forDwg = false) const;
+
+    //! @return true if this type adapter provides a finite set of permissible values for the property it represents
+    ECOBJECTS_EXPORT bool                 HasStandardValues() const;
+
+/*__PUBLISH_SECTION_END__*/
+    ECOBJECTS_EXPORT bool                 AllowExpandMembers() const;
+/*__PUBLISH_SECTION_START__*/
+
+    //! @return true if the underlying type is a struct.
+    ECOBJECTS_EXPORT bool                 IsStruct() const;
+
+    //! Indicates if the value is intended to be interpreted as a string by the user, regardless of the underlying property type.
+    //! For example: a TextStyle property may be stored internally as an integer ID, but presented to the user as a string.
+    //! This method is checked when executing queries that perform string comparisons on property values - if it returns true, the property's string representation will be compared against the query; otherwise the property will be ignored.
+    ECOBJECTS_EXPORT bool                 IsTreatedAsString() const;
+
+    //! Given an instance representing formatting options, returns a copy of the instance optimized for serialization
+    //! @param[in] formatter    The formatter instance to condense
+    //! @return an IECInstance suitable for serialization, or NULL if the input formatter contained only default values in which case serialization is not necessary
+    ECOBJECTS_EXPORT ECN::IECInstancePtr    CondenseFormatterForSerialization (ECN::IECInstanceCR formatter) const;
+
+    //! Given an instance containing custom formatting options, replace any null properties with their default values
+    //! @param[in] formatter    The formatter instance to populate
+    //! @return an IECInstance in which all null properties have been replaced by their default values
+    ECOBJECTS_EXPORT ECN::IECInstancePtr    PopulateDefaultFormatterProperties (ECN::IECInstanceCR formatter) const;
+
+    //! Returns true if ECProperties of the extended type handled by this type adapter may have units.
+    ECOBJECTS_EXPORT bool                   SupportsUnits() const;
+
+    //! If SupportsUnits() returns true, this method is called to obtain the units for a specific ECProperty.
+    //! @param[in]      unit       Holds the unit specification. If the ECProperty has no units, leave this default-initialized and return true.
+    //! @param[in]      context    Context in which to evaluate the units.
+    //! @return true if the unit information could be obtained, even if the unit is not specified. Return false if unit information could not be obtained.
+    ECOBJECTS_EXPORT bool                   GetUnits (UnitSpecR unit, IECTypeAdapterContextCR context) const;
+    };
+
+//=======================================================================================
+//! @ingroup ECObjectsGroup
+//! The in-memory representation of an ECProperty as defined by ECSchemaXML
+//! @bsiclass
+//=======================================================================================
+struct ECProperty /*abstract*/ : public IECCustomAttributeContainer
+{
+/*__PUBLISH_SECTION_END__*/
+friend struct ECClass;
+
+private:
+    WString                 m_description;
+    ECValidatedName         m_validatedName;
+    mutable ECPropertyId    m_ecPropertyId;
+    bool                    m_readOnly;
+    ECClassCR               m_class;
+    ECPropertyCP            m_baseProperty;
+    mutable IECTypeAdapter* m_cachedTypeAdapter;
+
+    static void     SetErrorHandling (bool doAssert);
+protected:
+    WString         m_originalTypeName; //Will be empty unless the typeName was unrecognized. Keep this so that we can re-write the ECSchema without changing the type to string
+    bool                    m_forSupplementation;   // If when supplementing the schema, a local property had to be created, then don't serialize this property
+    ECProperty (ECClassCR ecClass);
+    virtual ~ECProperty();
+
+    ECObjectsStatus                     SetName (WStringCR name);
+
+    virtual SchemaReadStatus            _ReadXml (BeXmlNodeR propertyNode, ECSchemaReadContextR schemaContext);
+    virtual SchemaWriteStatus           _WriteXml (BeXmlNodeP& createdPropertyNode, BeXmlNodeR parentNode);
+    SchemaWriteStatus                   _WriteXml (BeXmlNodeP& createdPropertyNode, BeXmlNodeR parentNode, Utf8CP elementName);
+
+    virtual bool                        _IsPrimitive () const { return false; }
+    virtual bool                        _IsStruct () const { return false; }
+    virtual bool                        _IsArray () const { return false; }
+    // This method returns a wstring by value because it may be a computed string.  For instance struct properties may return a qualified typename with a namespace
+    // prefix relative to the containing schema.
+    virtual WString                     _GetTypeName () const = 0;
+    virtual ECObjectsStatus             _SetTypeName (WStringCR typeName) = 0;
+
+    virtual bool                        _CanOverride(ECPropertyCR baseProperty) const = 0;
+
+    virtual void                        _GetBaseContainers(bvector<IECCustomAttributeContainerP>& returnList) const override;
+    virtual ECSchemaCP                  _GetContainerSchema() const override;
+    
+    virtual CalculatedPropertySpecificationCP   _GetCalculatedPropertySpecification() const { return NULL; }
+    virtual bool                                _IsCalculated() const { return false; }
+    virtual bool                                _SetCalculatedPropertySpecification (IECInstanceP expressionAttribute) { return false; }
+public:
+    // The following are used by the 'extended type' system which is currently implemented in DgnPlatform
+    IECTypeAdapter*                     GetCachedTypeAdapter() const { return m_cachedTypeAdapter; }
+    void                                SetCachedTypeAdapter (IECTypeAdapter* adapter) const { m_cachedTypeAdapter = adapter; }
+    IECTypeAdapter*                     GetTypeAdapter() const;
+    bool                                IsReadOnlyFlagSet() const { return m_readOnly; }
+
+    //! Intended to be called by ECDb or a similar system
+    ECOBJECTS_EXPORT void SetId(ECPropertyId id) { BeAssert (0 == m_ecPropertyId); m_ecPropertyId = id; };
+    ECOBJECTS_EXPORT bool HasId() const { return m_ecPropertyId != 0; };
+
+/*__PUBLISH_SECTION_START__*/
+public:
+    //! Returns the CalculatedPropertySpecification associated with this ECProperty, if any
+    ECOBJECTS_EXPORT CalculatedPropertySpecificationCP   GetCalculatedPropertySpecification() const;
+    //! Returns true if this ECProperty has a CalculatedECPropertySpecification custom attribute applied to it.
+    ECOBJECTS_EXPORT bool               IsCalculated() const;
+
+    //! Sets or removes the CalculatedECPropertySpecification custom attribute associated with this ECProperty.
+    //! @param[in] expressionAttribute  An IECInstance of the ECClass CalculatedECPropertySpecification, or NULL to remove the specification.
+    //! @return true if the specification was successfully updated.
+    //! @remarks Call this method rather than setting the custom attribute directly, to ensure internal state is updated.
+    ECOBJECTS_EXPORT bool                                SetCalculatedPropertySpecification(IECInstanceP expressionAttribute);
+
+    //! Return unique id (May return 0 until it has been explicitly set by ECDb or a similar system)
+    ECOBJECTS_EXPORT ECPropertyId       GetId() const;
+    //! Returns the name of the ECClass that this property is contained within
+    ECOBJECTS_EXPORT ECClassCR          GetClass() const;
+    // ECClass implementation will index property by name so publicly name can not be reset
+    //! Gets the name of the ECProperty
+    ECOBJECTS_EXPORT WStringCR          GetName() const;
+    //! Returns whether the DisplayLabel is explicitly set
+    ECOBJECTS_EXPORT bool               GetIsDisplayLabelDefined() const;
+    //! Returns whether this property is a Struct property
+    ECOBJECTS_EXPORT bool               GetIsStruct() const;
+    //! Returns whether this property is an Array property
+    ECOBJECTS_EXPORT bool               GetIsArray() const;
+    //! Returns whether this property is a Primitive property
+    ECOBJECTS_EXPORT bool               GetIsPrimitive() const;
+
+    //! Sets the ECXML typename for the property.  @see GetTypeName()
+    ECOBJECTS_EXPORT ECObjectsStatus    SetTypeName(WString value);
+    //! The ECXML typename for the property.
+    //! The TypeName for struct properties will be the ECClass name of the struct.  It may be qualified with a namespacePrefix if
+    //! the struct belongs to a schema that is referenced by the schema actually containing this property.
+    //! The TypeName for array properties will be the type of the elements the array contains.
+    //! This method returns a wstring by value because it may be a computed string.  For instance struct properties may return a qualified typename with a namespace
+    //! prefix relative to the containing schema.
+    ECOBJECTS_EXPORT WString            GetTypeName() const;
+    //! Sets the description for this ECProperty
+    ECOBJECTS_EXPORT ECObjectsStatus    SetDescription(WStringCR value);
+    //! The Description of this ECProperty.
+    ECOBJECTS_EXPORT WStringCR          GetDescription() const;
+    //! Sets the Display Label for this ECProperty
+    ECOBJECTS_EXPORT ECObjectsStatus    SetDisplayLabel(WStringCR value);
+    //! Gets the Display Label for this ECProperty.  If no label has been set explicitly, it will return the Name of the property
+    ECOBJECTS_EXPORT WStringCR          GetDisplayLabel() const;
+    //! Sets whether this ECProperty's value is read only
+    ECOBJECTS_EXPORT ECObjectsStatus    SetIsReadOnly(bool value);
+    //! Gets whether this ECProperty's value is read only
+    ECOBJECTS_EXPORT bool               GetIsReadOnly() const;
+    //! Sets the base property that this ECProperty inherits from
+    ECOBJECTS_EXPORT ECObjectsStatus    SetBaseProperty(ECPropertyCP value);
+    //! Gets the base property, if any, that this ECProperty inherits from
+    ECOBJECTS_EXPORT ECPropertyCP       GetBaseProperty() const;
+
+    //! Sets whether this ECProperty's value is read only
+    //@param[in]    isReadOnly  Valid values are 'True' and 'False' (case insensitive)
+    ECOBJECTS_EXPORT ECObjectsStatus    SetIsReadOnly (WCharCP isReadOnly);
+
+    ECOBJECTS_EXPORT PrimitiveECPropertyCP  GetAsPrimitiveProperty () const; //!< Returns the property as a const PrimitiveECProperty*
+    ECOBJECTS_EXPORT PrimitiveECPropertyP   GetAsPrimitivePropertyP (); //!< Returns the property as a PrimitiveECProperty*
+    ECOBJECTS_EXPORT ArrayECPropertyCP      GetAsArrayProperty () const; //!< Returns the property as a const ArrayECProperty*
+    ECOBJECTS_EXPORT ArrayECPropertyP       GetAsArrayPropertyP (); //!< Returns the property as an ArrayECProperty*
+    ECOBJECTS_EXPORT StructECPropertyCP     GetAsStructProperty () const; //!< Returns the property as a const StructECProperty*
+    ECOBJECTS_EXPORT StructECPropertyP      GetAsStructPropertyP (); //!< Returns the property as a StructECProperty*
+};
+
+//=======================================================================================
+//! The in-memory representation of an ECProperty as defined by ECSchemaXML
+//! @ingroup ECObjectsGroup
+//! @bsiclass
+//=======================================================================================
+struct PrimitiveECProperty : public ECProperty
+{
+    DEFINE_T_SUPER(ECProperty)
+/*__PUBLISH_SECTION_END__*/
+friend struct ECClass;
+private:
+    PrimitiveType                               m_primitiveType;
+    mutable CalculatedPropertySpecificationPtr  m_calculatedSpec;   // lazily-initialized
+
+    PrimitiveECProperty (ECClassCR ecClass) : m_primitiveType(PRIMITIVETYPE_String), ECProperty(ecClass) {};
+
+protected:
+    virtual SchemaReadStatus            _ReadXml (BeXmlNodeR propertyNode, ECSchemaReadContextR schemaContext) override;
+    virtual SchemaWriteStatus           _WriteXml (BeXmlNodeP& createdPropertyNode, BeXmlNodeR parentNode) override;
+    virtual bool                        _IsPrimitive () const override { return true;}
+    virtual WString                     _GetTypeName () const override;
+    virtual ECObjectsStatus             _SetTypeName (WStringCR typeName) override;
+    virtual bool                        _CanOverride(ECPropertyCR baseProperty) const override;
+    virtual CalculatedPropertySpecificationCP   _GetCalculatedPropertySpecification() const override;
+    virtual bool                                _IsCalculated() const override;
+    virtual bool                                _SetCalculatedPropertySpecification (IECInstanceP expressionAttribute) override;
+//__PUBLISH_CLASS_VIRTUAL__
+//__PUBLISH_SECTION_START__
+public:
+    //! Sets the PrimitiveType of this ECProperty.  The default type is ::PRIMITIVETYPE_String
+    ECOBJECTS_EXPORT ECObjectsStatus SetType(PrimitiveType value);
+    //! Gets the PrimitiveType of this ECProperty
+    ECOBJECTS_EXPORT PrimitiveType GetType() const;
+};
+
+//=======================================================================================
+//! The in-memory representation of an ECProperty as defined by ECSchemaXML
+//! @ingroup ECObjectsGroup
+//! @bsiclass
+//=======================================================================================
+struct StructECProperty : public ECProperty
+{
+    DEFINE_T_SUPER(ECProperty)
+/*__PUBLISH_SECTION_END__*/
+friend struct ECClass;
+private:
+    ECClassCP   m_structType;
+
+    StructECProperty (ECClassCR ecClass) : m_structType(NULL), ECProperty(ecClass) {};
+
+protected:
+    virtual SchemaReadStatus            _ReadXml (BeXmlNodeR propertyNode, ECSchemaReadContextR schemaContext) override;
+    virtual SchemaWriteStatus           _WriteXml (BeXmlNodeP& createdPropertyNode, BeXmlNodeR parentNode) override;
+    virtual bool                        _IsStruct () const override { return true;}
+    virtual WString                     _GetTypeName () const override;
+    virtual ECObjectsStatus             _SetTypeName (WStringCR typeName) override;
+    virtual bool                        _CanOverride(ECPropertyCR baseProperty) const override;
+
+//__PUBLISH_CLASS_VIRTUAL__
+//__PUBLISH_SECTION_START__
+public:
+    //! The property type.
+    //! This type must be an ECClass where IsStruct is set to true.
+    ECOBJECTS_EXPORT ECObjectsStatus    SetType(ECClassCR value);
+    //! Gets the ECClass that defines the type for this property
+    ECOBJECTS_EXPORT ECClassCR          GetType() const; 
+};
+
+//=======================================================================================
+//! The in-memory representation of an ECProperty as defined by ECSchemaXML
+//! @ingroup ECObjectsGroup
+//! @bsiclass
+//=======================================================================================
+struct ArrayECProperty : public ECProperty
+{
+    DEFINE_T_SUPER(ECProperty)
+/*__PUBLISH_SECTION_END__*/
+friend struct ECClass;
+
+private:
+    UInt32                                      m_minOccurs;
+    UInt32                                      m_maxOccurs;    // D-106653 we store this as read from the schema, but all arrays are considered to be of unbounded size
+    mutable CalculatedPropertySpecificationPtr  m_calculatedSpec;
+    union
+        {
+        PrimitiveType   m_primitiveType;
+        ECClassCP       m_structType;
+        };
+
+    ArrayKind               m_arrayKind;
+    mutable IECTypeAdapter* m_cachedMemberTypeAdapter;
+
+    ArrayECProperty (ECClassCR ecClass)
+        : ECProperty(ecClass), m_primitiveType(PRIMITIVETYPE_String), m_arrayKind (ARRAYKIND_Primitive),
+          m_minOccurs (0), m_maxOccurs (UINT_MAX), m_cachedMemberTypeAdapter (NULL) {};
+    ECObjectsStatus                     SetMinOccurs (WStringCR minOccurs);
+    ECObjectsStatus                     SetMaxOccurs (WStringCR maxOccurs);
+
+protected:
+    virtual SchemaReadStatus            _ReadXml (BeXmlNodeR propertyNode, ECSchemaReadContextR schemaContext) override;
+    virtual SchemaWriteStatus           _WriteXml(BeXmlNodeP& createdPropertyNode, BeXmlNodeR parentNode) override;
+    virtual bool                        _IsArray () const override { return true;}
+    virtual WString                     _GetTypeName () const override;
+    virtual ECObjectsStatus             _SetTypeName (WStringCR typeName) override;
+    virtual bool                        _CanOverride(ECPropertyCR baseProperty) const override;
+    virtual CalculatedPropertySpecificationCP   _GetCalculatedPropertySpecification() const override;
+    virtual bool                                _IsCalculated() const override;
+    virtual bool                                _SetCalculatedPropertySpecification (IECInstanceP expressionAttribute) override;
+
+public:
+    // The following are used by the 'extended type' system which is currently implemented in DgnPlatform
+    IECTypeAdapter*                     GetCachedMemberTypeAdapter() const  { return m_cachedMemberTypeAdapter; }
+    void                                SetCachedMemberTypeAdapter (IECTypeAdapter* adapter) const { m_cachedMemberTypeAdapter = adapter; }
+    IECTypeAdapter*                     GetMemberTypeAdapter() const;
+/*__PUBLISH_SECTION_START__*/
+public:
+    //! The ArrayKind of this ECProperty
+    ECOBJECTS_EXPORT ArrayKind GetKind() const;
+
+    //! Sets the PrimitiveType if this ArrayProperty contains PrimitiveType elements
+    ECOBJECTS_EXPORT ECObjectsStatus    SetPrimitiveElementType(PrimitiveType value);
+    //! Gets the PrimitiveType if this ArrayProperty contains PrimitiveType elements
+    ECOBJECTS_EXPORT PrimitiveType      GetPrimitiveElementType() const;
+    //! Sets the ECClass to be used for the array's struct elements
+    ECOBJECTS_EXPORT ECObjectsStatus    SetStructElementType(ECClassCP value);
+    //! Gets the ECClass of the array's struct elements
+    ECOBJECTS_EXPORT ECClassCP          GetStructElementType() const;
+    //! Sets the Minimum number of array members.
+    ECOBJECTS_EXPORT ECObjectsStatus    SetMinOccurs(UInt32 value);
+    //! Gets the Minimum number of array members.
+    ECOBJECTS_EXPORT UInt32             GetMinOccurs() const;
+    //! Sets the Maximum number of array members.
+    ECOBJECTS_EXPORT ECObjectsStatus    SetMaxOccurs(UInt32 value);
+    //! Gets the Maximum number of array members.
+    ECOBJECTS_EXPORT UInt32             GetMaxOccurs() const;
+
+//__PUBLISH_SECTION_END__
+    //! Because of a legacy bug GetMaxOccurs always returns "unbounded". For components that need to persist
+    //! the ECSchema as is, GetStoredMaxOccurs can be called as a workaround until the max occurs issue has been resolved.
+    UInt32                              GetStoredMaxOccurs () const { return m_maxOccurs; }
+//__PUBLISH_SECTION_START__
+    };
+
+//=======================================================================================
+//! Container holding ECProperties that supports STL like iteration
+//! @ingroup ECObjectsGroup
+//! @bsiclass
+//=======================================================================================
+struct ECPropertyIterable
+{
+private:
+    friend struct ECClass;
+
+    ECClassCR       m_ecClass;
+    bool            m_includeBaseProperties;
+
+    ECPropertyIterable(ECClassCR ecClass, bool includeBaseProperties);
+
+public:
+    struct IteratorState : RefCountedBase
+        {
+        friend struct const_iterator;
+/*__PUBLISH_SECTION_END__*/
+        public:
+            PropertyList::const_iterator     m_listIterator;
+            PropertyList*                    m_properties;
+
+            IteratorState (ECClassCR ecClass, bool includeBaseProperties);
+            ~IteratorState();
+            static RefCountedPtr<IteratorState> Create (ECClassCR ecClass, bool includeBaseProperties)
+                { return new IteratorState(ecClass, includeBaseProperties); };
+//__PUBLISH_CLASS_VIRTUAL__
+/*__PUBLISH_SECTION_START__*/
+        };
+
+    //! Iterator over the properties
+    struct const_iterator : std::iterator<std::forward_iterator_tag, const ECPropertyP>
+        {
+        private:
+            friend struct ECPropertyIterable;
+            RefCountedPtr<IteratorState>   m_state;
+            bool m_isEnd;
+
+/*__PUBLISH_SECTION_END__*/
+            const_iterator (ECClassCR ecClass, bool includeBaseProperties);
+            const_iterator () : m_isEnd(true) {};
+/*__PUBLISH_SECTION_START__*/
+            const_iterator (char* ) {;} // must publish at least one private constructor to prevent instantiation
+
+        public:
+            ECOBJECTS_EXPORT const_iterator&     operator++(); //!< Increments the iterator
+            ECOBJECTS_EXPORT bool                operator!=(const_iterator const& rhs) const; //!< Checks for inequality
+            ECOBJECTS_EXPORT bool                operator==(const_iterator const& rhs) const; //!< Checks for equality
+            ECOBJECTS_EXPORT ECPropertyP const&  operator* () const; //!< Returns the value at the current location
+        };
+
+public:
+    ECOBJECTS_EXPORT const_iterator begin () const; //!< Returns the beginning of the collection
+    ECOBJECTS_EXPORT const_iterator end ()   const; //!< Returns the end of the collection
+
+    //! Attempts to look up an ECProperty by its display label
+    //! @param[in]      label The label of the ECProperty to find
+    //! @return     The ECProperty with the specified label, or nullptr if no such ECProperty exists
+    ECOBJECTS_EXPORT ECPropertyCP   FindByDisplayLabel (WCharCP label) const;
+    };
+
+typedef bvector<ECClassP> ECBaseClassesList;
+typedef bvector<ECClassP> ECDerivedClassesList;
+typedef bvector<ECClassP> ECConstraintClassesList;
+/*__PUBLISH_SECTION_END__*/
+typedef bool (*TraversalDelegate) (ECClassCP, const void *);
+/*__PUBLISH_SECTION_START__*/
+
+struct StandaloneECEnabler;
+struct SearchPathSchemaFileLocater;
+typedef RefCountedPtr<StandaloneECEnabler>  StandaloneECEnablerPtr;
+typedef StandaloneECEnabler*                StandaloneECEnablerP;
+typedef RefCountedPtr<ECSchema>             ECSchemaPtr;
+typedef RefCountedPtr<SearchPathSchemaFileLocater> SearchPathSchemaFileLocaterPtr;
+
+//=======================================================================================
+//! @ingroup ECObjectsGroup
+//! The in-memory representation of an ECClass as defined by ECSchemaXML
+//! @bsiclass
+//=======================================================================================
+struct ECClass : IECCustomAttributeContainer
+{
+/*__PUBLISH_SECTION_END__*/
+
+friend struct ECSchema;
+friend struct ECPropertyIterable::IteratorState;
+friend struct SupplementedSchemaBuilder;
+friend bool ECProperty::SetCalculatedPropertySpecification (IECInstanceP);
+
+private:
+    mutable WString                 m_fullName;
+    WString                         m_description;
+    ECValidatedName                 m_validatedName;
+    mutable ECClassId               m_ecClassId;
+    bool                            m_isStruct;
+    bool                            m_isCustomAttributeClass;
+    bool                            m_isDomainClass;
+    ECSchemaCR                      m_schema;
+    ECBaseClassesList               m_baseClasses;
+    mutable ECDerivedClassesList    m_derivedClasses;
+
+    PropertyMap                     m_propertyMap;
+    PropertyList                    m_propertyList;
+    mutable StandaloneECEnablerPtr  m_defaultStandaloneEnabler;
+
+    ECObjectsStatus AddProperty (ECPropertyP& pProperty);
+    ECObjectsStatus AddProperty (ECPropertyP pProperty, WStringCR name);
+    ECObjectsStatus RemoveProperty (ECPropertyR pProperty);
+
+    static bool     SchemaAllowsOverridingArrays(ECSchemaCP schema);
+
+    static bool     CheckBaseClassCycles(ECClassCP currentBaseClass, const void * arg);
+    static bool     AddUniquePropertiesToList(ECClassCP crrentBaseClass, const void * arg);
+    bool            TraverseBaseClasses(TraversalDelegate traverseMethod, bool recursive, const void * arg) const;
+    ECOBJECTS_EXPORT ECObjectsStatus GetProperties(bool includeBaseProperties, PropertyList* propertyList) const;
+
+    ECObjectsStatus CanPropertyBeOverridden(ECPropertyCR baseProperty, ECPropertyCR newProperty) const;
+    void            AddDerivedClass(ECClassCR baseClass) const;
+    void            RemoveDerivedClass(ECClassCR baseClass) const;
+    void            RemoveDerivedClasses ();
+    void            RemoveBaseClasses ();
+    static void     SetErrorHandling (bool doAssert);
+    ECObjectsStatus CopyPropertyForSupplementation(ECPropertyP& destProperty, ECPropertyP sourceProperty, bool copyCustomAttributes);
+    ECObjectsStatus CopyProperty(ECPropertyP& destProperty, ECPropertyP sourceProperty, bool copyCustomAttributes);
+
+protected:
+    //  Lifecycle management:  For now, to keep it simple, the class constructor is protected.  The schema implementation will
+    //  serve as a factory for classes and will manage their lifecycle.  We'll reconsider if we identify a real-world story for constructing a class outside
+    //  of a schema.
+    ECClass (ECSchemaCR schema);
+    virtual ~ECClass();
+
+    virtual void                        _GetBaseContainers(bvector<IECCustomAttributeContainerP>& returnList) const override;
+    virtual ECSchemaCP                  _GetContainerSchema() const override;
+
+    // schemas index class by name so publicly name can not be reset
+    ECObjectsStatus                     SetName (WStringCR name);
+
+    virtual SchemaReadStatus            _ReadXmlAttributes (BeXmlNodeR classNode);
+
+    //! Uses the specified xml node (which must conform to an ECClass as defined in ECSchemaXML) to populate the base classes and properties of this class.
+    //! Before this method is invoked the schema containing the class must have loaded all schema references and stubs for all classes within
+    //! the schema itself otherwise the method may fail because such dependencies can not be located.
+    //! @param[in]  classNode       The XML DOM node to read
+    //! @return   Status code
+    virtual SchemaReadStatus            _ReadXmlContents (BeXmlNodeR classNode, ECSchemaReadContextR context);
+
+    SchemaReadStatus                    _ReadBaseClassFromXml( BeXmlNodeP childNode );
+    SchemaReadStatus                    _ReadPropertyFromXmlAndAddToClass( ECPropertyP ecProperty, BeXmlNodeP& childNode, ECSchemaReadContextR context, Utf8CP childNodeName );
+
+    virtual SchemaWriteStatus           _WriteXml (BeXmlNodeP& createdClassNode, BeXmlNodeR parentNode) const;
+    SchemaWriteStatus                   _WriteXml (BeXmlNodeP& createdClassNode, BeXmlNodeR parentNode, Utf8CP elementName) const;
+
+    virtual ECRelationshipClassCP       _GetRelationshipClassCP () const { return NULL; }  // used to avoid dynamic_cast
+    virtual ECRelationshipClassP        _GetRelationshipClassP ()        { return NULL; }  // used to avoid dynamic_cast
+
+    void                                InvalidateDefaultStandaloneEnabler() const;
+public:
+    ECOBJECTS_EXPORT ECPropertyP            GetPropertyByIndex (UInt32 index) const;
+    ECOBJECTS_EXPORT ECObjectsStatus        RenameProperty (ECPropertyR ecProperty, WCharCP newName);
+    ECOBJECTS_EXPORT ECObjectsStatus        ReplaceProperty (ECPropertyP& newProperty, ValueKind valueKind, ECPropertyR propertyToRemove);
+    ECOBJECTS_EXPORT ECObjectsStatus        DeleteProperty (ECPropertyR ecProperty);
+    ECSchemaR                               GetSchemaR() { return const_cast<ECSchemaR>(m_schema); }
+
+    //! Intended to be called by ECDb or a similar system
+    ECOBJECTS_EXPORT void SetId(ECClassId id) { BeAssert (0 == m_ecClassId); m_ecClassId = id; };
+    ECOBJECTS_EXPORT bool HasId() const { return m_ecClassId != 0; };
+
+//__PUBLISH_CLASS_VIRTUAL__
+//__PUBLISH_SECTION_START__
+public:
+    //! Return unique id (May return 0 until it has been explicitly set by ECDb or a similar system)
+    ECOBJECTS_EXPORT ECClassId             GetId() const;
+    //! Returns the StandaloneECEnabler for this class
+    ECOBJECTS_EXPORT StandaloneECEnablerP  GetDefaultStandaloneEnabler() const;
+    //! Used to avoid dynamic_cast
+    ECOBJECTS_EXPORT ECRelationshipClassCP GetRelationshipClassCP() const;
+    //! Used to avoid dynamic_cast
+    ECOBJECTS_EXPORT ECRelationshipClassP GetRelationshipClassP();
+    //! The ECSchema that this class is defined in
+    ECOBJECTS_EXPORT ECSchemaCR         GetSchema() const;
+    // schemas index class by name so publicly name can not be reset
+    //! The name of this ECClass
+    ECOBJECTS_EXPORT WStringCR          GetName() const;
+    //! {SchemaName}:{ClassName} The pointer will remain valid as long as the ECClass exists.
+    ECOBJECTS_EXPORT WCharCP            GetFullName() const;
+    //! Whether the display label is explicitly defined or not
+    ECOBJECTS_EXPORT bool               GetIsDisplayLabelDefined() const;
+    //! Returns an iterable of all the ECProperties defined on this class
+    ECOBJECTS_EXPORT ECPropertyIterable GetProperties() const;
+    //! Returns the number of ECProperties in this class
+    ECOBJECTS_EXPORT size_t GetPropertyCount (bool includeBaseProperties = true) const;
+    //! Returns a list of the classes this ECClass is derived from
+    ECOBJECTS_EXPORT const ECBaseClassesList& GetBaseClasses() const;
+    //! Returns a list of the classes that derive from this class.
+    ECOBJECTS_EXPORT const ECDerivedClassesList& GetDerivedClasses() const;
+
+    //! Sets the description of this ECClass
+    ECOBJECTS_EXPORT ECObjectsStatus    SetDescription(WStringCR value);
+    //! Gets the description of this ECClass.
+    ECOBJECTS_EXPORT WStringCR          GetDescription() const;
+    //! Sets the display label of this ECClass
+    ECOBJECTS_EXPORT ECObjectsStatus    SetDisplayLabel(WStringCR value);
+    //! Gets the display label of this ECClass.  If no display label has been set explicitly, it will return the name of the ECClass
+    ECOBJECTS_EXPORT WStringCR          GetDisplayLabel() const;
+
+    //! Returns a list of properties for this class.
+    //! @param[in]  includeBaseProperties If true, then will return properties that are contained in this class's base class(es)
+    //! @return     An iterable container of ECProperties
+    ECOBJECTS_EXPORT ECPropertyIterable GetProperties(bool includeBaseProperties) const;
+
+    //! Sets the bool value of whether this class can be used as a struct
+    //! @param[in] isStruct String representation of true/false
+    //! @return    Success if the string is parsed into a bool
+    ECOBJECTS_EXPORT ECObjectsStatus    SetIsStruct (WCharCP isStruct);
+    //! Sets the bool value of whether this class can be used as a struct
+    ECOBJECTS_EXPORT ECObjectsStatus    SetIsStruct(bool value);
+    //! Returns whether this class can be used as a struct
+    ECOBJECTS_EXPORT bool               GetIsStruct() const;
+
+    //! Sets the bool value of whether this class can be used as a custom attribute
+    //! @param[in] isCustomAttribute String representation of true/false
+    //! @return    Success if the string is parsed into a bool
+    ECOBJECTS_EXPORT ECObjectsStatus    SetIsCustomAttributeClass (WCharCP isCustomAttribute);
+    //! Sets the bool value of whether this class can be used as a custom attribute
+    ECOBJECTS_EXPORT ECObjectsStatus    SetIsCustomAttributeClass(bool value);
+    //! Returns whether this class can be used as a custom attribute
+    ECOBJECTS_EXPORT bool               GetIsCustomAttributeClass() const;
+
+    //! Sets the bool value of whether this class can be used as a domain object
+    //! @param[in] isDomainClass String representation of true/false
+    //! @return    Success if the string is parsed into a bool
+    ECOBJECTS_EXPORT ECObjectsStatus    SetIsDomainClass (WCharCP isDomainClass);
+    //! Sets the bool value of whether this class can be used as a domain object
+    ECOBJECTS_EXPORT ECObjectsStatus    SetIsDomainClass(bool value);
+    //! Gets whether this class can be used as a domain object
+    ECOBJECTS_EXPORT bool               GetIsDomainClass() const;
+
+
+    //! Adds a base class
+    //! You cannot add a base class if it creates a cycle. For example, if A is a base class
+    //! of B, and B is a base class of C, you cannot make C a base class of A. Attempting to do
+    //! so will return an error.
+    //! @param[in] baseClass The class to derive from
+    ECOBJECTS_EXPORT ECObjectsStatus AddBaseClass(ECClassCR baseClass);
+
+    //! Returns whether there are any base classes for this class
+    ECOBJECTS_EXPORT bool            HasBaseClasses() const;
+
+    //! Removes a base class.
+    ECOBJECTS_EXPORT ECObjectsStatus RemoveBaseClass(ECClassCR baseClass);
+
+    //! Returns true if the class is the type specified or derived from it.
+    ECOBJECTS_EXPORT bool            Is(ECClassCP targetClass) const;
+
+    //! Returns true if the class name  is of the type specified or derived from it.
+    ECOBJECTS_EXPORT bool            Is(WCharCP name) const;
+    //! Returns true if this class matches the specified schema and class name, or is derived from a matching class
+    ECOBJECTS_EXPORT bool            Is (WCharCP schemaName, WCharCP className) const;
+
+    //! If the given name is valid, creates a primitive property object with the default type of STRING
+    ECOBJECTS_EXPORT ECObjectsStatus CreatePrimitiveProperty(PrimitiveECPropertyP& ecProperty, WStringCR name);
+
+    //! If the given name is valid, creates a primitive property object with the given primitive type
+    ECOBJECTS_EXPORT ECObjectsStatus CreatePrimitiveProperty(PrimitiveECPropertyP& ecProperty, WStringCR name, PrimitiveType primitiveType);
+
+    //! If the given name is valid, creates a struct property object using the current class as the struct type
+    ECOBJECTS_EXPORT ECObjectsStatus CreateStructProperty(StructECPropertyP& ecProperty, WStringCR name);
+
+    //! If the given name is valid, creates a struct property object using the specified class as the struct type
+    ECOBJECTS_EXPORT ECObjectsStatus CreateStructProperty(StructECPropertyP& ecProperty, WStringCR name, ECClassCR structType);
+
+    //! If the given name is valid, creates an array property object using the current class as the array type
+    ECOBJECTS_EXPORT ECObjectsStatus CreateArrayProperty(ArrayECPropertyP& ecProperty, WStringCR name);
+
+    //! If the given name is valid, creates an array property object using the specified primitive type as the array type
+    ECOBJECTS_EXPORT ECObjectsStatus CreateArrayProperty(ArrayECPropertyP& ecProperty, WStringCR name, PrimitiveType primitiveType);
+
+    //! If the given name is valid, creates an array property object using the specified class as the array type
+    ECOBJECTS_EXPORT ECObjectsStatus CreateArrayProperty(ArrayECPropertyP& ecProperty, WStringCR name, ECClassCP structType);
+
+    //! Remove the named property
+    //! @param[in] name The name of the property to be removed
+    ECOBJECTS_EXPORT ECObjectsStatus RemoveProperty(WStringCR name);
+
+    //! Get a property by name within the context of this class and its base classes.
+    //! The pointer returned by this method is valid until the ECClass containing the property is destroyed or the property
+    //! is removed from the class.
+    //! @param[in]  name     The name of the property to lookup.
+    //! @param[in]  includeBaseClasses  Whether to look on base classes of the current class for the named property
+    //! @return   A pointer to an ECN::ECProperty if the named property exists within the current class; otherwise, NULL
+    ECOBJECTS_EXPORT ECPropertyP     GetPropertyP (WCharCP name, bool includeBaseClasses=true) const;
+
+    //! Get a property by name within the context of this class and its base classes.
+    //! The pointer returned by this method is valid until the ECClass containing the property is destroyed or the property
+    //! is removed from the class.
+    //! @param[in]  name     The name of the property to lookup.
+    //! @param[in]  includeBaseClasses  Whether to look on base classes of the current class for the named property
+    //! @return   A pointer to an ECN::ECProperty if the named property exists within the current class; otherwise, NULL
+    ECOBJECTS_EXPORT ECPropertyP     GetPropertyP (WStringCR name, bool includeBaseClasses=true) const;
+
+    //! Get a property by name within the context of this class and its base classes.
+    //! The pointer returned by this method is valid until the ECClass containing the property is destroyed or the property
+    //! is removed from the class.
+    //! @param[in]  name     The name of the property to lookup.
+    //! @param[in]  includeBaseClasses  Whether to look on base classes of the current class for the named property
+    //! @return   A pointer to an ECN::ECProperty if the named property exists within the current class; otherwise, NULL
+    ECOBJECTS_EXPORT ECPropertyP     GetPropertyP (Utf8CP name, bool includeBaseClasses=true) const;
+    
+    //! Get the property that stores the instance label for the class.
+    //! @return A pointer to ECN::ECProperty if the instance label has been specified; otherwise, NULL
+    ECOBJECTS_EXPORT ECPropertyP GetInstanceLabelProperty() const;
+
+    // ************************************************************************************************************************
+    // ************************************  STATIC METHODS *******************************************************************
+    // ************************************************************************************************************************
+
+    //! Given a qualified class name, will parse out the schema's namespace prefix and the class name.
+    //! @param[out] prefix  The namespace prefix of the schema
+    //! @param[out] className   The name of the class
+    //! @param[in]  qualifiedClassName  The qualified name of the class, in the format of ns:className
+    //! @return A status code indicating whether the qualified name was successfully parsed or not
+    ECOBJECTS_EXPORT static ECObjectsStatus ParseClassName (WStringR prefix, WStringR className, WStringCR qualifiedClassName);
+
+    //! Given a schema and a class, will return the fully qualified class name.  If the class is part of the passed in schema, there
+    //! is no namespace prefix.  Otherwise, the class's schema must be a referenced schema in the passed in schema
+    //! @param[in]  primarySchema   The schema used to lookup the namespace prefix of the class's schema
+    //! @param[in]  ecClass         The class whose schema should be searched for
+    //! @return WString    The namespace prefix if the class's schema is not the primarySchema
+    ECOBJECTS_EXPORT static WString GetQualifiedClassName(ECSchemaCR primarySchema, ECClassCR ecClass);
+
+    //! Given two ECClass's, checks to see if they are equal by name
+    //! @param[in]  currentBaseClass    The source class to check against
+    //! @param[in]  arg                 The target to compare to (this parameter must be an ECClassP)
+    ECOBJECTS_EXPORT static bool    ClassesAreEqualByName(ECClassCP currentBaseClass, const void * arg);
+
+
+}; // ECClass
+
+//! Used to define how the relationship OrderId is handled.
+//! @ingroup ECObjectsGroup
+enum OrderIdStorageMode: UInt8
+    {
+    ORDERIDSTORAGEMODE_None                     = 0,
+    ORDERIDSTORAGEMODE_ProvidedByPersistence    = 1,         
+    ORDERIDSTORAGEMODE_ProvidedByClient         = 2,
+    };
+
+//! Used to define which end of the relationship, source or target
+//! @ingroup ECObjectsGroup
+enum ECRelationshipEnd 
+    { 
+    ECRelationshipEnd_Source = 0, //!< End is the source
+    ECRelationshipEnd_Target  //!< End is the target
+    };
+
+//! Used to describe the direction of a related instance within the context
+//! of an IECRelationshipInstance
+//! @ingroup ECObjectsGroup
+enum class ECRelatedInstanceDirection
+    {
+    //! Related instance is the target in the relationship instance
+    Forward = 1,
+    //! Related instance is the source in the relationship instance
+    Backward = 2
+    };
+
+//! The various strengths supported on a relationship class.
+//! @ingroup ECObjectsGroup
+enum StrengthType
+    {
+    //!  'Referencing' relationships imply no ownership and no cascading deletes when the
+    //! object on either end of the relationship is deleted.  For example, a document
+    //! object may have a reference to the User that last modified it.
+    //! This is like "Association" in UML.
+    STRENGTHTYPE_Referencing,
+    //! 'Holding' relationships imply shared ownership.  A given object can be "held" by
+    //! many different objects, and the object will not get deleted unless all of the
+    //! objects holding it are first deleted (or the relationships severed.)
+    //! This is like "Aggregation" in UML.
+    STRENGTHTYPE_Holding,
+    //! 'Embedding' relationships imply exclusive ownership and cascading deletes.  An
+    //! object that is the target of an 'embedding' relationship may also be the target
+    //! of other 'referencing' relationships, but cannot be the target of any 'holding'
+    //! relationships.  For examples, a Folder 'embeds' the Documents that it contains.
+    //! This is like "Composition" in UML.
+    STRENGTHTYPE_Embedding
+    } ;
+
+//=======================================================================================
+//! This class describes the cardinality of a relationship. It is based on the
+//!     Martin notation. Valid cardinalities are (x,y) where x is smaller or equal to y,
+//!     x >= 0 and y >= 1 or y = n (where n represents infinity).
+//!     For example, (0,1), (1,1), (1,n), (0,n), (1,10), (2,5), ...
+//! @ingroup ECObjectsGroup
+//! @bsiclass
+//=======================================================================================
+struct RelationshipCardinality
+{
+private:
+    UInt32     m_lowerLimit;
+    UInt32     m_upperLimit;
+
+public:
+    //! Default constructor.  Creates a cardinality of (0, 1)
+    ECOBJECTS_EXPORT RelationshipCardinality();
+
+    //! Constructor with lower and upper limit parameters.
+    //! @param[in]  lowerLimit  must be less than or equal to upperLimit and greater than or equal to 0
+    //! @param[in]  upperLimit  must be greater than or equal to lowerLimit and greater than 0
+    ECOBJECTS_EXPORT RelationshipCardinality(UInt32 lowerLimit, UInt32 upperLimit);
+
+    //! Returns the lower limit of the cardinality
+    ECOBJECTS_EXPORT UInt32 GetLowerLimit() const;
+    //! Returns the upper limit of the cardinality
+    ECOBJECTS_EXPORT UInt32 GetUpperLimit() const;
+
+    //! Indicates if the cardinality is unbound (ie, upper limit is equal to "n")
+    ECOBJECTS_EXPORT bool     IsUpperLimitUnbounded() const;
+
+    //! Converts the cardinality to a string, for example "(0,n)", "(1,1)"
+    ECOBJECTS_EXPORT WString ToString() const;
+
+    // ************************************************************************************************************************
+    // ************************************  STATIC METHODS *******************************************************************
+    // ************************************************************************************************************************
+
+    //!     Returns the shared static RelationshipCardinality object that represents the
+    //!     (0,1) cardinality. This static property can be used instead of a standard
+    //!     constructor of RelationshipCardinality to reduce memory usage.
+    ECOBJECTS_EXPORT static RelationshipCardinalityCR ZeroOne();
+    //!     Returns the shared static RelationshipCardinality object that represents the
+    //!     (0,n) cardinality. This static property can be used instead of a standard
+    //!     constructor of RelationshipCardinality to reduce memory usage.
+    ECOBJECTS_EXPORT static RelationshipCardinalityCR ZeroMany();
+    //!     Returns the shared static RelationshipCardinality object that represents the
+    //!     (1,1) cardinality. This static property can be used instead of a standard
+    //!     constructor of RelationshipCardinality to reduce memory usage.
+    ECOBJECTS_EXPORT static RelationshipCardinalityCR OneOne();
+    //!     Returns the shared static RelationshipCardinality object that represents the
+    //!     (1,n) cardinality. This static property can be used instead of a standard
+    //!     constructor of RelationshipCardinality to reduce memory usage.
+    ECOBJECTS_EXPORT static RelationshipCardinalityCR OneMany();
+};
+//=======================================================================================
+//! This class describes the relationship source or target cardinality. It also holds relationships key properties
+//! @ingroup ECObjectsGroup
+//! @bsiclass
+//=======================================================================================
+struct ECRelationshipConstraintClass : NonCopyableClass
+    {
+    //__PUBLISH_SECTION_END__
+    private:
+        std::vector<WString> m_keys;
+        ECClassCP m_ecClass;
+    //__PUBLISH_SECTION_START__
+
+    public:
+        //! Constructor of ECRelationshipConstraintClass require ECClass name.
+        //! @param ecClass is name of Constraint class.
+        ECRelationshipConstraintClass(ECClassCR ecClass);
+
+        //! Move constructor of ECRelationshipConstraintClass.
+        ECRelationshipConstraintClass(ECRelationshipConstraintClass const && rhs);
+        //! Move assignment operator of ECRelationshipConstraintClass.
+        const ECRelationshipConstraintClass & operator = (ECRelationshipConstraintClass const && rhs);
+        //! Returns reference of current Constraint ECClass
+        ECOBJECTS_EXPORT ECClassCR GetClass() const;
+        //! Returns vector of Contraint ECClass keys
+        ECOBJECTS_EXPORT const std::vector<WString>& GetKeys() const;
+        //! Adds constraint key if it is already not in list.
+        ECOBJECTS_EXPORT void AddKey(WCharCP key);
+    };
+//=======================================================================================
+//! This class holds the list of source or target Constraint on ECRelationships
+//! @bsiclass
+//=======================================================================================
+struct ECRelationshipConstraintClassList : NonCopyableClass
+    {
+    //__PUBLISH_SECTION_END__
+
+    private:
+    std::vector<std::unique_ptr<ECRelationshipConstraintClass>> m_constraintClasses;
+    //__PUBLISH_SECTION_START__
+    
+    public:
+    struct iterator
+        {
+        friend struct ECRelationshipConstraintClassList;// TODO: specify begin and end functions;
+
+        public:
+            struct Impl;
+
+        private:
+            Impl *m_pimpl;
+        //__PUBLISH_SECTION_END__
+
+        private:
+            iterator(std::vector<std::unique_ptr<ECRelationshipConstraintClass>>::const_iterator x);
+        //__PUBLISH_SECTION_START__
+
+        public:
+            iterator(const iterator &);
+            iterator& operator=(const iterator & rhs);
+            iterator();
+
+        public:
+            ECOBJECTS_EXPORT ECRelationshipConstraintClassCP operator->()const; //!< Returns the value at the current location
+            ECOBJECTS_EXPORT iterator&                           operator++(); //!< Increments the iterator
+            ECOBJECTS_EXPORT bool                                operator!=(iterator const& rhs) const; //!< Checks for inequality
+            ECOBJECTS_EXPORT bool                                operator==(iterator const& rhs) const; //!< Checks for equality
+            ECOBJECTS_EXPORT ECRelationshipConstraintClassCP     operator* () const; //!< Returns the value at the current location
+            ECOBJECTS_EXPORT ~iterator();
+        };
+    //__PUBLISH_SECTION_END__
+    private:
+
+        ECRelationshipClassP m_relClass;
+        bool m_isMultiple;
+   //__PUBLISH_SECTION_START__
+    public:
+        ECRelationshipConstraintClassList(ECRelationshipClassP relClass, bool isMultiple = false);
+        //! Returns true if the constraint allows for a variable number of classes
+        ECOBJECTS_EXPORT bool GetIsMultiple() const;
+        ECOBJECTS_EXPORT iterator begin() const;    //!< Returns the beginning of the iterator
+        ECOBJECTS_EXPORT iterator end() const;      //!< Returns the end of the iterator
+        ECOBJECTS_EXPORT ECRelationshipConstraintClassCP operator[](size_t x)const; //!< Array operator overloaded
+        //! Adds the specified class to the constraint.
+        //! If the constraint is variable, add will add the class to the list of classes applied to the constraint.  Otherwise, Add
+        //! will replace the current class applied to the constraint with the new class.
+        //! @param[out] classConstraint ECRelationshipConstraintClass for current ECClass
+        //! @param[in] ecClass  The class to add
+        ECOBJECTS_EXPORT ECObjectsStatus            Add(ECRelationshipConstraintClass*& classConstraint, ECClassCR ecClass);
+        //! Clears the vector Constraint classes
+        ECOBJECTS_EXPORT ECObjectsStatus            clear();
+        //! Removes specified ECClass from Constraint class vector
+        ECOBJECTS_EXPORT ECObjectsStatus            Remove(ECClassCR);
+        ~ECRelationshipConstraintClassList();
+           
+    };
+
+
+//=======================================================================================
+//! The in-memory representation of the source and target constraints for an ECRelationshipClass as defined by ECSchemaXML
+//! @ingroup ECObjectsGroup
+//! @bsiclass
+//=======================================================================================
+struct ECRelationshipConstraint : IECCustomAttributeContainer
+{
+/*__PUBLISH_SECTION_END__*/
+friend struct ECRelationshipClass;
+
+private:
+    // NEEDSWORK: To be completely compatible, we need to store an ECRelationshipConstraintClass with properties in order
+    // to support implicit relationships.  For now, just support explicit relationships
+//    stdext::hash_map<ECClassCP, ECRelationshipConstrainClassCP> m_constraintClasses;
+
+    ECRelationshipConstraintClassList    m_constraintClasses;
+
+    WString                     m_roleLabel;
+    bool                        m_isPolymorphic;
+    RelationshipCardinality*    m_cardinality;
+    ECRelationshipClassP        m_relClass;
+
+    ECObjectsStatus             SetCardinality(UInt32& lowerLimit, UInt32& upperLimit);
+
+    SchemaWriteStatus           WriteXml (BeXmlNodeR parentNode, Utf8CP elementName) const;
+    SchemaReadStatus            ReadXml (BeXmlNodeR constraintNode, ECSchemaReadContextR schemaContext);
+
+
+protected:
+    virtual ECSchemaCP          _GetContainerSchema() const override;
+
+    //! Initializes a new instance of the ECRelationshipConstraint class.
+    //! IsPolymorphic defaults to true and IsMultiple defaults to false
+    ECRelationshipConstraint(ECRelationshipClassP relationshipClass);  // WIP_CEM... should not be public... create a factory method
+
+    //! Initializes a new instance of the ECRelationshipConstraint class
+    ECRelationshipConstraint(ECRelationshipClassP relationshipClass, bool isMultiple); // WIP_CEM... should not be public... create a factory method
+
+/*__PUBLISH_SECTION_START__*/
+public:
+ 
+    ECOBJECTS_EXPORT virtual ~ECRelationshipConstraint(); //!< Destructor
+
+    //! Returns true if the constraint allows for a variable number of classes
+    ECOBJECTS_EXPORT bool                       GetIsMultiple() const;
+
+    //! Sets the label of the constraint role in the relationship.
+    ECOBJECTS_EXPORT ECObjectsStatus            SetRoleLabel (WStringCR value);
+    //! Gets the label of the constraint role in the relationship.
+    //! If the role label is not defined, the display label of the relationship class is returned
+    ECOBJECTS_EXPORT WString const              GetRoleLabel() const;
+
+    //! Returns whether the RoleLabel has been set explicitly
+    ECOBJECTS_EXPORT bool                       IsRoleLabelDefined() const;
+
+    //! Sets whether this constraint can also relate to instances of subclasses of classes applied to the constraint.
+    ECOBJECTS_EXPORT ECObjectsStatus            SetIsPolymorphic(bool value);
+    //! Returns true if this constraint can also relate to instances of subclasses of classes
+    //! applied to the constraint.
+    ECOBJECTS_EXPORT bool                       GetIsPolymorphic() const;
+
+    //! Sets the bool value of whether this constraint can also relate to instances of subclasses of classes applied to the constraint.
+    //! @param[in] isPolymorphic String representation of true/false
+    //! @return    Success if the string is parsed into a bool
+    ECOBJECTS_EXPORT ECObjectsStatus            SetIsPolymorphic(WCharCP isPolymorphic);
+
+    //! Sets the cardinality of the constraint in the relationship
+    ECOBJECTS_EXPORT ECObjectsStatus            SetCardinality(RelationshipCardinalityCR value);
+    //! Sets the cardinality of the constraint in the relationship
+    ECOBJECTS_EXPORT ECObjectsStatus            SetCardinality(WCharCP cardinality);
+
+    //! Gets the cardinality of the constraint in the relationship
+    ECOBJECTS_EXPORT RelationshipCardinalityCR  GetCardinality() const;
+
+    //! Adds the specified class to the constraint.
+    //! If the constraint is variable, add will add the class to the list of classes applied to the constraint.  Otherwise, Add
+    //! will replace the current class applied to the constraint with the new class.
+    //! @param[in] classConstraint  The class to add
+    ECOBJECTS_EXPORT ECObjectsStatus            AddClass(ECClassCR classConstraint);
+
+
+    //! Removes the specified class from the constraint.
+    //! @param[in] classConstraint  The class to remove
+    ECOBJECTS_EXPORT ECObjectsStatus            RemoveClass(ECClassCR classConstraint);
+
+    //! Returns the classes applied to the constraint.
+    ECOBJECTS_EXPORT const bvector<ECClassP> GetClasses() const;
+
+    //! Returns the classes applied to the constraint.
+    ECOBJECTS_EXPORT ECRelationshipConstraintClassList const & GetConstraintClasses() const;
+
+    ECOBJECTS_EXPORT ECRelationshipConstraintClassList& GetConstraintClassesR() ;
+
+    
+    //! Copies this constraint to the destination
+    ECOBJECTS_EXPORT ECObjectsStatus            CopyTo(ECRelationshipConstraintR toRelationshipConstraint);
+
+    //! Returns whether the relationship is ordered on this constraint.
+    ECOBJECTS_EXPORT bool                       GetIsOrdered () const;
+
+    //! Returns the storage mode of the OrderId for this contraint.
+    ECOBJECTS_EXPORT OrderIdStorageMode         GetOrderIdStorageMode () const;
+
+    //! Gets the name of the OrderId property for this constraint.
+    ECOBJECTS_EXPORT ECObjectsStatus            GetOrderedRelationshipPropertyName (WString& propertyName)  const;
+};
+
+//=======================================================================================
+//! @ingroup ECObjectsGroup
+//! The in-memory representation of a relationship class as defined by ECSchemaXML
+//! @bsiclass
+//=======================================================================================
+struct ECRelationshipClass : public ECClass
+{
+    DEFINE_T_SUPER(ECClass)
+/*__PUBLISH_SECTION_END__*/
+friend struct ECSchema;
+
+private:
+    StrengthType     m_strength;
+    ECRelatedInstanceDirection     m_strengthDirection;
+    ECRelationshipConstraintP      m_target;
+    ECRelationshipConstraintP      m_source;
+
+    //  Lifecycle management:  For now, to keep it simple, the class constructor is private.  The schema implementation will
+    //  serve as a factory for classes and will manage their lifecycle.  We'll reconsider if we identify a real-world story for constructing a class outside
+    //  of a schema.
+    ECRelationshipClass (ECSchemaCR schema);
+    virtual ~ECRelationshipClass ();
+
+    ECObjectsStatus                     SetStrength (WCharCP strength);
+    ECObjectsStatus                     SetStrengthDirection (WCharCP direction);
+
+protected:
+    virtual SchemaWriteStatus           _WriteXml (BeXmlNodeP& createdClassNode, BeXmlNodeR parentNode) const override;
+
+    virtual SchemaReadStatus            _ReadXmlAttributes (BeXmlNodeR classNode) override;
+    virtual SchemaReadStatus            _ReadXmlContents (BeXmlNodeR classNode, ECSchemaReadContextR context) override;
+    virtual ECRelationshipClassCP       _GetRelationshipClassCP () const override {return this;};
+    virtual ECRelationshipClassP        _GetRelationshipClassP ()  override {return this;};
+
+//__PUBLISH_CLASS_VIRTUAL__
+//__PUBLISH_SECTION_START__
+public:
+    //! Returns pointer to ECRelationshipClassP,  used to avoid dynamic_cast.
+    //! @return     Returns NULL if not an ECRelationshipClass
+    ECOBJECTS_EXPORT ECObjectsStatus            GetOrderedRelationshipPropertyName (WString& propertyName, ECRelationshipEnd end)  const;
+    //! Sets the StrengthType of this constraint.
+    ECOBJECTS_EXPORT ECObjectsStatus            SetStrength(StrengthType value);
+    //! Gets the StrengthType of this constraint
+    ECOBJECTS_EXPORT StrengthType               GetStrength() const;
+    //! Sets the StrengthDirection (either Forward or Backward) of this constraint
+    ECOBJECTS_EXPORT ECObjectsStatus            SetStrengthDirection(ECRelatedInstanceDirection value);
+    //! Gets the StrengthDirection (either Forward or Backward) of this constraint
+    ECOBJECTS_EXPORT ECRelatedInstanceDirection GetStrengthDirection() const;
+    //! Gets the constraint at the target end of the relationship
+    ECOBJECTS_EXPORT ECRelationshipConstraintR  GetTarget() const;
+    //! Gets the constraint at the source end of the relationship
+    ECOBJECTS_EXPORT ECRelationshipConstraintR  GetSource() const;
+
+    //! Returns true if the constraint is explicit
+    ECOBJECTS_EXPORT bool                       GetIsExplicit() const;
+    //! Returns true if the constraint is ordered.  This is determined by seeing if the custom attribute signifying a Ordered relationship is defined
+    ECOBJECTS_EXPORT bool                       GetIsOrdered () const;
+
+}; // ECRelationshipClass
+
+typedef RefCountedPtr<ECRelationshipClass>      ECRelationshipClassPtr;
+
+//! Defines what sort of match should be used when locating a schema
+//! @ingroup ECObjectsGroup
+enum SchemaMatchType
+    {
+    //! Find exact VersionMajor, VersionMinor match as well as Data
+    SCHEMAMATCHTYPE_Identical           =   0,
+    //! Find exact VersionMajor, VersionMinor match.
+    SCHEMAMATCHTYPE_Exact               =   1, //WIP: Rename this to NameAndVersion
+    //! Find latest version with matching VersionMajor and VersionMinor that is equal or greater.
+    SCHEMAMATCHTYPE_LatestCompatible    =   2,
+    //! Find latest version.
+    SCHEMAMATCHTYPE_Latest              =   3, //WIP:Rename this to Name
+    };
+
+/*=================================================================================**//**
+* @ingroup ECObjectsGroup
+* Fully defines a schema with its name, major and minor versions, and a checksum
+* @bsistruct
++===============+===============+===============+===============+===============+======*/
+struct SchemaKey
+    {
+    WString       m_schemaName;
+    UInt32        m_versionMajor;
+    UInt32        m_versionMinor;
+    UInt32        m_checkSum;
+
+    //! Creates a new SchemaKey with the given name and version information
+    //! @param[in]  name    The name of the ECSchema
+    //! @param[in]  major   The major portion of the version
+    //! @param[in]  minor   The minor portion of the version
+    SchemaKey (WCharCP name, UInt32 major, UInt32 minor) : m_schemaName(name), m_versionMajor(major), m_versionMinor(minor), m_checkSum(0){}
+
+    //! Default constructor
+    SchemaKey () : m_versionMajor(DEFAULT_VERSION_MAJOR), m_versionMinor(DEFAULT_VERSION_MINOR), m_checkSum(0) {}
+
+    //! Given a full schema name (which includes the version information), will return a SchemaKey with the schema name and version information set
+    //! @param[out] key             A SchemaKey with the schema's name and version set
+    //! @param[in]  schemaFullName  The full name of the schema.
+    ECOBJECTS_EXPORT static ECObjectsStatus ParseSchemaFullName (SchemaKey& key, WCharCP schemaFullName);
+
+    //! Compares two SchemaKeys and returns whether the target schema is less than this SchemaKey, where LessThan is dependent on the match type
+    //! @param[in]  rhs         The SchemaKey to compare to
+    //! @param[in]  matchType   The type of match to compare for
+    //! @returns The comparison is based on the SchemaMatchType, defined by:
+    //! @li SCHEMAMATCHTYPE_Identical - Returns whether the current schema's checksum is less than the target's checksum.  If the checksum is not set, it falls through to the Exact match
+    //! @li SCHEMAMATCHTYPE_Exact - This will first test the names, then the major version, and lastly the minor version
+    //! @li SCHEMAMATCHTYPE_LatestCompatible - This will first test the names and then the major versions.
+    //! @li SCHEMAMATCHTYPE_Latest - Returns whether the current schema's name is less than the target's.
+    ECOBJECTS_EXPORT bool LessThan (SchemaKeyCR rhs, SchemaMatchType matchType) const;
+    
+    //! Compares two SchemaKeys and returns whether the target schema matches this SchemaKey, where "matches" is dependent on the match type
+    //! @param[in]  rhs         The SchemaKey to compare to
+    //! @param[in]  matchType   The type of match to compare for
+    //! @returns The comparison is based on the SchemaMatchType, defined by:
+    //! @li SCHEMAMATCHTYPE_Identical - Returns whether the current schema's checksum is equal to the target's checksum.  If the checksum is not set, it falls through to the Exact match
+    //! @li SCHEMAMATCHTYPE_Exact - Returns whether this schema's name, major version, and minor version are all equal to the target's.
+    //! @li SCHEMAMATCHTYPE_LatestCompatible - Returns whether this schema's name and major version are equal, and this schema's minor version is greater than or equal to the target's.
+    //! @li SCHEMAMATCHTYPE_Latest - Returns whether the current schema's name is equal to the target's.
+    ECOBJECTS_EXPORT bool Matches (SchemaKeyCR rhs, SchemaMatchType matchType) const;
+
+    //! Compares two schema names and returns whether the target schema matches this m_schemaName. Comparison is case insensitive
+    //! @param[in]  schemaName  The schema name to compare to
+    ECOBJECTS_EXPORT int  CompareByName (WString schemaName) const;
+
+    //! Returns whether this SchemaKey is Identical to the target SchemaKey
+    bool operator == (SchemaKeyCR rhs) const
+        {
+        return Matches(rhs, SCHEMAMATCHTYPE_Identical);
+        }
+
+    //! Returns true if the target SchemaKey is not Identical to this SchemaKey, false otherwise
+    bool operator != (SchemaKeyCR rhs) const
+        {
+        return !(*this == rhs);
+        }
+
+    //! Returns whether this SchemaKey's checksum is less than the target SchemaKey's.
+    bool operator < (SchemaKeyCR rhs) const
+        {
+        return LessThan (rhs, SCHEMAMATCHTYPE_Identical);
+        }
+/*__PUBLISH_SECTION_END__*/
+    ECOBJECTS_EXPORT WStringCR GetName() const {return m_schemaName;}
+    ECOBJECTS_EXPORT WString GetFullSchemaName() const;
+    ECOBJECTS_EXPORT UInt32 GetVersionMajor() const { return m_versionMajor; };
+    ECOBJECTS_EXPORT UInt32 GetVersionMinor() const { return m_versionMinor; };
+
+/*__PUBLISH_SECTION_START__*/
+    };
+
+//---------------------------------------------------------------------------------------
+//! Determines whether two SchemaKeys match
+//! @ingroup ECObjectsGroup
+//+---------------+---------------+---------------+---------------+---------------+------
+template <SchemaMatchType MatchType>
+struct SchemaKeyMatch : std::binary_function<SchemaKey, SchemaKey, bool>
+    {
+    //! Determines whether two SchemaKeys match
+    bool operator () (SchemaKeyCR lhs, SchemaKeyCR rhs) const
+        {
+        return lhs.Matches (rhs, MatchType);
+        }
+    };
+
+//---------------------------------------------------------------------------------------
+//! Determines whether one SchemaKey is less than the other
+//! @ingroup ECObjectsGroup
+//+---------------+---------------+---------------+---------------+---------------+------
+template <SchemaMatchType MatchType>
+struct SchemaKeyLessThan : std::binary_function<SchemaKey, SchemaKey, bool>
+    {
+    //! Determines whether one SchemaKey is less than the other
+    bool operator () (SchemaKeyCR lhs, SchemaKeyCR rhs) const
+        {
+        return lhs.LessThan (rhs, MatchType);
+        }
+    };
+
+
+typedef bmap<SchemaKey , ECSchemaPtr> SchemaMap;
+
+/*---------------------------------------------------------------------------------**//**
+* @bsiclass
++---------------+---------------+---------------+---------------+---------------+------*/
+struct SchemaKeyMatchPredicate
+    {
+    SchemaKeyCR     m_key;
+    SchemaMatchType m_matchType;
+
+    //! Constructs a SchemaKeyMatchPredicate
+    //! @param[in]      key         The key to compare against
+    //! @param[in]      matchType   The type of matching to perform for comparisons
+    SchemaKeyMatchPredicate(SchemaKeyCR key, SchemaMatchType matchType) :m_key(key), m_matchType(matchType) {}
+
+    typedef bpair<SchemaKey, ECSchemaPtr> MapVal;
+
+    //! Performs comparison against a MapVal
+    //! @return true if this SchemaKeyMatchPredicate is equivalent to the specified MapVal
+    bool operator () (MapVal const& rhs)
+        {
+        return rhs.first.Matches (m_key, m_matchType);
+        }
+    };
+
+/*---------------------------------------------------------------------------------**//**
+* @ingroup ECObjectsGroup
+* @bsiclass
++---------------+---------------+---------------+---------------+---------------+------*/
+struct SchemaNameClassNamePair
+    {
+public:
+    WString m_schemaName;
+    WString m_className;
+
+    //! Constructs a SchemaNameClassNamePair from the specified schema and class names
+    SchemaNameClassNamePair (WStringCR schemaName, WStringCR className) : m_schemaName (schemaName), m_className  (className) {}
+    //! Constructs a SchemaNameClassNamePair from the specified schema and class names
+    SchemaNameClassNamePair (WCharCP schemaName, WCharCP className) : m_schemaName (schemaName), m_className  (className) {}
+    //! Constructs an empty SchemaNameClassNamePair
+    SchemaNameClassNamePair() { }
+    //! Constructs a SchemaNameClassNamePair from a string of the format "SCHEMANAME:CLASSNAME"
+    SchemaNameClassNamePair (WStringCR schemaAndClassNameSeparatedByColon)
+        {
+        BeAssert (WString::npos != schemaAndClassNameSeparatedByColon.find (':'));
+        Parse (schemaAndClassNameSeparatedByColon);
+        }
+
+    //! Attempts to populate this SchemaNameClassNamePair from a string of the format "SCHEMANAME:CLASSNAME"
+    //! @param[in]      schemaAndClassNameSeparatedByColon a string of the format "SCHEMANAME:CLASSNAME"
+    //! @return true if the string was successfully parsed, false otherwise. If it returns false, this SchemaNameClassNamePair will not be modified.
+    bool Parse (WStringCR schemaAndClassNameSeparatedByColon)
+        {
+        size_t pos = schemaAndClassNameSeparatedByColon.find (':');
+        if (WString::npos != pos)
+            {
+            m_schemaName = schemaAndClassNameSeparatedByColon.substr (0, pos);
+            m_className = schemaAndClassNameSeparatedByColon.substr (pos+1);
+            return true;
+            }
+        else
+            return false;
+        }
+
+    //! Performs a less-than comparison against another SchemaNameClassNamePair
+    //! @param[in]      other The SchemaNameClassNamePair against which to compare
+    //! @return true if this SchemaNameClassNamePair is considered "less than" the specified SchemaNameClassNamePair
+    bool operator<(SchemaNameClassNamePair other) const
+        {
+        if (m_schemaName < other.m_schemaName)
+            return true;
+
+        if (m_schemaName > other.m_schemaName)
+            return false;
+
+        return m_className < other.m_className;
+        };
+
+    //! Performs equality comparison against another SchemaNameClassNamePair
+    //! @param[in]      rhs The SchemaNameClassNamePair against which to compare
+    //! @return true if the SchemaNameClassNamePairs are equivalent
+    bool operator==(SchemaNameClassNamePair const& rhs) const
+        {
+        return 0 == m_schemaName.CompareTo(rhs.m_schemaName) && 0 == m_className.CompareTo(rhs.m_className);
+        }
+
+    //! Concatenates the schema and class names into a single colon-separated string of the format "SCHEMANAME:CLASSNAME"
+    //! @return a string of the format "SCHEMANAME:CLASSNAME"
+    WString     ToColonSeparatedString() const
+        {
+        WString str;
+        str.Sprintf (L"%ls:%ls", m_schemaName.c_str(), m_className.c_str());
+        return str;
+        }
+    };
+
+/*---------------------------------------------------------------------------------**//**
+* Identifies an ECProperty by schema name, class name, and access string. The class name
+* may refer to the ECClass containing the ECProperty, or a subclass thereof.
+* @bsistruct                                                    Paul.Connelly   09/13
++---------------+---------------+---------------+---------------+---------------+------*/
+struct QualifiedECAccessor
+    {
+protected:
+    WString         m_schemaName;
+    WString         m_className;
+    WString         m_accessString;
+public:
+    //! Constructs an empty QualifiedECAccessor
+    QualifiedECAccessor() { }
+    //! Constructs a QualifiedECAccessor referring to a property of an ECClass specified by access string
+    QualifiedECAccessor (WCharCP schemaName, WCharCP className, WCharCP accessString)
+        : m_schemaName(schemaName), m_className(className), m_accessString(accessString) { }
+
+    //! Returns the name of the schema containing the ECClass
+    WCharCP     GetSchemaName() const           { return m_schemaName.c_str(); }
+    //! Returns the name of the ECClass (or subclass thereof) containing the ECProperty
+    WCharCP     GetClassName() const            { return m_className.c_str(); }
+    //! Returns the access string identifying the ECProperty within the ECClass
+    WCharCP     GetAccessString() const         { return m_accessString.c_str(); }
+
+    //! Sets the name of the schema containing the ECClass
+    void        SetSchemaName (WCharCP name)    { m_schemaName = name; }
+    //! Sets the name of the ECClass (or subclass thereof) containing the ECProperty
+    void        SetClassName (WCharCP name)     { m_className = name; }
+    //! Sets the access string identifying the ECProperty within the ECClass
+    void        SetAccessString (WCharCP acStr) { m_accessString = acStr; }
+
+    //! Returns a colon-separated string of the format "Schema:Class:AccessString"
+    ECOBJECTS_EXPORT WString    ToString() const;
+    //! Attempts to initialize this QualifiedECAccessor from a colon-separated string. If the string cannot be parsed, this QualifiedECAccessor will not be modified
+    //! @param[in]      str A string of the format "Schema:Class:AccessString"
+    //! @return true if the string was successfully parsed
+    ECOBJECTS_EXPORT bool       FromString (WCharCP str);
+
+    //! Attempts to initialize this QualifiedECAccessor from an access string identifying a property of the specified ECEnabler.
+    //! If the ECProperty cannot be found within the ECEnabler, this QualifiedECAccessor will not be modified
+    //! @param[in]      rootEnabler  The ECEnabler containing the desired ECProperty
+    //! @param[in]      accessString The access string identifying the ECProperty within the ECEnabler
+    //! @return true if the access string identifies a valid ECProperty within the ECEnabler
+    ECOBJECTS_EXPORT bool       FromAccessString (ECN::ECEnablerCR rootEnabler, WCharCP accessString);
+    };
+
+typedef bvector<QualifiedECAccessor> QualifiedECAccessorList;
+typedef QualifiedECAccessorList const& QualifiedECAccessorListCR;
+
+/*---------------------------------------------------------------------------------**//**
+* @bsiclass
++---------------+---------------+---------------+---------------+---------------+------*/
+struct SchemaMapExact:bmap<SchemaKey, ECSchemaPtr, SchemaKeyLessThan <SCHEMAMATCHTYPE_Exact> >
+    {
+    //! Returns an iterator to the entry in this map matching the specified key using the specified match type, or an iterator to the end of this map if no such entry exists
+    SchemaMapExact::const_iterator Find (SchemaKeyCR key, SchemaMatchType matchType) const
+        {
+        switch (matchType)
+            {
+            case SCHEMAMATCHTYPE_Exact:
+                return find(key);
+            default:
+                return std::find_if(begin(), end(), SchemaKeyMatchPredicate(key, matchType));
+            }
+        }
+
+    //! Get a class by name within the context of this list.
+    //! @param[in]  classNamePair     The name of the class and schema to lookup.  This must be an unqualified (short) class name.
+    //! @return   A pointer to an ECN::ECClass if the named class exists in within the current list; otherwise, NULL
+    ECOBJECTS_EXPORT ECClassP  FindClassP (ECN::SchemaNameClassNamePair const& classNamePair) const;
+    };
+
+typedef SchemaMapExact                  ECSchemaReferenceList;
+typedef const ECSchemaReferenceList&    ECSchemaReferenceListCR;
+
+//=======================================================================================
+//! Supports STL like iterator of classes in a schema
+//! @ingroup ECObjectsGroup
+//! @bsiclass
+//=======================================================================================
+struct ECClassContainer
+{
+/*__PUBLISH_SECTION_END__*/
+private:
+    friend struct ECSchema;
+    friend struct ECClass;
+    friend struct ECRelationshipConstraint;
+
+    ClassMap const&     m_classMap;
+
+public:
+    ECOBJECTS_EXPORT ECClassContainer (ClassMap const& classMap) : m_classMap (classMap) {}; //public for test purposes only
+
+//__PUBLISH_CLASS_VIRTUAL__
+//__PUBLISH_SECTION_START__
+public:
+    //=======================================================================================
+    // @bsistruct
+    //=======================================================================================
+    struct IteratorState : RefCountedBase
+        {
+        friend struct const_iterator;
+/*__PUBLISH_SECTION_END__*/
+        public:
+            ClassMap::const_iterator     m_mapIterator;
+
+            IteratorState (ClassMap::const_iterator mapIterator) { m_mapIterator = mapIterator; };
+            static RefCountedPtr<IteratorState> Create (ClassMap::const_iterator mapIterator) { return new IteratorState(mapIterator); };
+//__PUBLISH_CLASS_VIRTUAL__
+//__PUBLISH_SECTION_START__
+        };
+
+    //=======================================================================================
+    // @bsistruct
+    //=======================================================================================
+    struct const_iterator : std::iterator<std::forward_iterator_tag, ECClassP const>
+    {
+    private:
+        friend struct ECClassContainer;
+        RefCountedPtr<IteratorState>   m_state;
+
+/*__PUBLISH_SECTION_END__*/
+        const_iterator (ClassMap::const_iterator mapIterator) { m_state = IteratorState::Create (mapIterator); };
+/*__PUBLISH_SECTION_START__*/
+        const_iterator (char* ) {;} // must publish at least one private constructor to prevent instantiation
+
+    public:
+        ECOBJECTS_EXPORT const_iterator&     operator++(); //!< Increments the iterator
+        ECOBJECTS_EXPORT bool                operator!=(const_iterator const& rhs) const; //!< Checks for inequality
+        ECOBJECTS_EXPORT bool                operator==(const_iterator const& rhs) const; //!< Checks for equality
+        ECOBJECTS_EXPORT ECClassP const&     operator* () const; //!< Returns the value at the current location
+    };
+
+public:
+    ECOBJECTS_EXPORT const_iterator begin () const; //!< Returns the beginning of the iterator
+    ECOBJECTS_EXPORT const_iterator end ()   const; //!< Returns the end of the iterator
+
+};
+
+
+//=======================================================================================
+//! Interface to find a standalone enabler, typically for an embedded ECStruct in an ECInstance.
+//! @ingroup ECObjectsGroup
+//! @bsiclass
+//=======================================================================================
+struct IStandaloneEnablerLocater
+{
+private:
+    DECLARE_KEY_METHOD
+
+/*__PUBLISH_SECTION_END__*/
+protected:
+    virtual    StandaloneECEnablerPtr  _LocateStandaloneEnabler (SchemaKeyCR schemaKey, WCharCP className) = 0;
+
+/*__PUBLISH_CLASS_VIRTUAL__*/
+/*__PUBLISH_SECTION_START__*/
+
+public:
+    //! Given a SchemaKey and a className, tries to locate the StandaloneEnabler for the ECClass
+    //! @param[in] schemaKey    SchemaKey fully describing the schema that the class belongs to
+    //! @param[in] className    The name of the class to find the enabler for
+    //! @returns A valid StandaloneECEnabler, if one was located
+    ECOBJECTS_EXPORT StandaloneECEnablerPtr  LocateStandaloneEnabler (SchemaKeyCR schemaKey, WCharCP className);
+};
+
+
+//=======================================================================================
+//! Interface implemented by class that provides schema location services.
+//! @ingroup ECObjectsGroup
+//! @bsiclass
+//=======================================================================================
+struct IECSchemaLocater
+{
+protected:
+    //! Tries to locate the requested schema.
+    virtual ECSchemaPtr _LocateSchema(SchemaKeyR key, SchemaMatchType matchType, ECSchemaReadContextR schemaContext) = 0;
+
+public:
+    //! Tries to locate the requested schema.
+    //! @param[in] key  The SchemaKey fully describing the schema to locate
+    //! @param[in] matchType    The SchemaMatchType defining how exact of a match for the located schema is tolerated
+    //! @param[in] schemaContext    Contains the information of where to look for referenced schemas
+    //! @returns A valid ECSchemaPtr if the schema was located
+    ECOBJECTS_EXPORT ECSchemaPtr LocateSchema(SchemaKeyR key, SchemaMatchType matchType, ECSchemaReadContextR schemaContext);
+};
+
+typedef RefCountedPtr<ECSchemaCache>        ECSchemaCachePtr;
+//=======================================================================================
+//! An object that controls the lifetime of a set of ECSchemas.  When the schema
+//! owner is destroyed, so are the schemas that it owns.
+//! @ingroup ECObjectsGroup
+//! @bsiclass
+//=======================================================================================
+struct ECSchemaCache : public RefCountedBase
+//__PUBLISH_SECTION_END__
+    ,public IECSchemaLocater
+//__PUBLISH_SECTION_START__
+{
+/*__PUBLISH_SECTION_END__*/
+protected:
+    SchemaMap   m_schemas;
+
+    // TODO: Uncomment this and remove the public desctructor once ECDb stops declaring this on the stack.
+    // ECSchemaCache() {}
+    // ECOBJECTS_EXPORT virtual ~ECSchemaCache ();
+
+    ECOBJECTS_EXPORT virtual ECSchemaPtr     _LocateSchema (SchemaKeyR schema, SchemaMatchType matchType, ECSchemaReadContextR schemaContext) override;
+public:
+                ECObjectsStatus DropAllReferencesOfSchema(SchemaKeyCR key);
+//__PUBLISH_CLASS_VIRTUAL__
+//__PUBLISH_SECTION_START__
+public:
+    //! Adds a schema to the cache
+    //! @param[in] schema   The ECSchema to add to the cache
+    //! @returns ECOBJECTS_STATUS_DuplicateSchema is the schema is already in the cache, otherwise ECOBJECTS_STATUS_Success
+    ECOBJECTS_EXPORT ECObjectsStatus AddSchema   (ECSchemaR schema);
+
+    //! Removes the specified schema from the cache
+    //! @param[in] key  The SchemaKey fully describing the schema that should be removed from the cache
+    //! @returns ECOBJECTS_STATUS_SchemaNotFound is the schema was not found in the cache, otherwise ECOBJECTS_STATUS_Success
+    ECOBJECTS_EXPORT ECObjectsStatus DropSchema  (SchemaKeyCR key );
+
+    //! Get the requested schema from the cache
+    //! @param[in] key  The SchemaKey fully describing the schema to be retrieved
+    //! @returns The ECSchema if it is contained in the cache, NULL otherwise
+    //! @remarks This will do an Identical match type for the requested schema
+    ECOBJECTS_EXPORT ECSchemaP       GetSchema   (SchemaKeyCR key);
+
+    //! Get the requested schema from the cache
+    //! @param[in] key  The SchemaKey fully describing the schema to be retrieved
+    //! @param[in] matchType    The SchemaMatchType defining how exact of a match for the located schema is tolerated
+    //! @returns The ECSchema if it is contained in the cache, NULL otherwise
+    ECOBJECTS_EXPORT ECSchemaP       GetSchema   (SchemaKeyCR key, SchemaMatchType matchType);
+
+    ECOBJECTS_EXPORT virtual ~ECSchemaCache (); //!< Destructor
+    ECOBJECTS_EXPORT static  ECSchemaCachePtr Create (); //!< Creates an ECSchemaCachePtr
+    ECOBJECTS_EXPORT int     GetCount(); //!< Returns the number of schemas currently in the cache
+    ECOBJECTS_EXPORT void    Clear(); //!< Removes all schemas from the cache
+    ECOBJECTS_EXPORT IECSchemaLocater& GetSchemaLocater(); //!< Returns the SchemaCache as an IECSchemaLocater
+    ECOBJECTS_EXPORT size_t GetSchemas (bvector<ECSchemaP>& schemas) const;
+};
+
+
+/*__PUBLISH_SECTION_END__*/
+
+//=======================================================================================
+//! Locates schemas by looking in a given set of file system folder for ECSchemaXml files
+//=======================================================================================
+struct SearchPathSchemaFileLocater : IECSchemaLocater, RefCountedBase, NonCopyableClass
+{
+private:
+    bvector<WString> m_searchPaths;
+    SearchPathSchemaFileLocater (bvector<WString> const& searchPaths);
+    virtual ~SearchPathSchemaFileLocater();
+    static bool TryLoadingSupplementalSchemas(WStringCR schemaName, WStringCR schemaFilePath, ECSchemaReadContextR schemaContext, bvector<ECSchemaP>& supplementalSchemas);
+
+    static ECSchemaPtr                  LocateSchemaByPath (SchemaKeyR key, ECSchemaReadContextR context, SchemaMatchType matchType, bvector<WString>& searchPaths);
+
+    static ECSchemaPtr                  FindMatchingSchema (WStringCR schemaMatchExpression, SchemaKeyR key, ECSchemaReadContextR schemaContext, SchemaMatchType matchType, bvector<WString>& searchPaths);
+
+protected:
+    virtual ECSchemaPtr _LocateSchema(SchemaKeyR key, SchemaMatchType matchType, ECSchemaReadContextR schemaContext) override;
+
+public:
+    bvector<WString>const& GetSearchPath () const {return m_searchPaths;}
+public:
+    ECOBJECTS_EXPORT static SearchPathSchemaFileLocaterPtr CreateSearchPathSchemaFileLocater(bvector<WString> const& searchPaths);
+};
+
+/*__PUBLISH_SECTION_START__*/
+struct SupplementalSchemaInfo;
+typedef RefCountedPtr<SupplementalSchemaInfo> SupplementalSchemaInfoPtr;
+
+//=======================================================================================
+//! @ingroup ECObjectsGroup
+//! The in-memory representation of a schema as defined by ECSchemaXML
+//! @bsiclass
+//=======================================================================================
+struct ECSchema : RefCountedBase
+//__PUBLISH_SECTION_END__
+                                          , IECCustomAttributeContainer
+//__PUBLISH_SECTION_START__
+{
+private:
+    ECSchema (ECSchema const&);
+    ECSchema& operator= (ECSchema const&);
+
+/*__PUBLISH_SECTION_END__*/
+friend struct SearchPathSchemaFileLocater;
+friend struct SupplementedSchemaBuilder;
+
+// Schemas are RefCounted but none of the constructs held by schemas (classes, properties, etc.) are.
+// They are freed when the schema is freed.
+
+private:
+    SchemaKey               m_key;
+    WString                 m_namespacePrefix;
+    WString                 m_displayLabel;
+    mutable ECSchemaId      m_ecSchemaId;
+    WString                 m_description;
+    ECClassContainer        m_classContainer;
+
+    // maps class name -> class pointer
+    ClassMap                    m_classMap;
+    ECSchemaReferenceList       m_refSchemaList;
+    bool                        m_isSupplemented;
+    bool                        m_hasExplicitDisplayLabel;
+    SupplementalSchemaInfoPtr   m_supplementalSchemaInfo;
+    bool                        m_immutable;
+
+    bmap<ECSchemaP, WString> m_referencedSchemaNamespaceMap;
+
+    ECSchema ();
+    virtual ~ECSchema();
+
+    bool                                AddingSchemaCausedCycles () const;
+    void                                SetIsSupplemented(bool isSupplemented);
+    bool                                IsOpenPlantPidCircularReferenceSpecialCase(WString& referencedECSchemaName);
+    static SchemaReadStatus             ReadXml (ECSchemaPtr& schemaOut, BeXmlDomR xmlDom, UInt32 checkSum, ECSchemaReadContextR context);
+    SchemaWriteStatus                   WriteXml (BeXmlDomR xmlDoc) const;
+
+    ECObjectsStatus                     AddClass (ECClassP& pClass, bool deleteClassIfDuplicate = true);
+    ECObjectsStatus                     SetVersionFromString (WCharCP versionString);
+    ECObjectsStatus                     CopyConstraints(ECRelationshipConstraintR toRelationshipConstraint, ECRelationshipConstraintR fromRelationshipConstraint);
+
+    void SetSupplementalSchemaInfo(SupplementalSchemaInfo* info);
+
+    typedef bvector<bpair<ECClassP, BeXmlNodeP> >  ClassDeserializationVector;
+    SchemaReadStatus                    ReadClassStubsFromXml (BeXmlNodeR schemaNode, ClassDeserializationVector& classes, ECSchemaReadContextR context);
+    SchemaReadStatus                    ReadClassContentsFromXml (ClassDeserializationVector&  classes, ECSchemaReadContextR context);
+    SchemaReadStatus                    ReadSchemaReferencesFromXml (BeXmlNodeR schemaNode, ECSchemaReadContextR context);
+    ECObjectsStatus                     AddReferencedSchema(ECSchemaR refSchema, WStringCR prefix, ECSchemaReadContextR readContext);
+
+    struct  ECSchemaWriteContext
+        {
+        bset<WCharCP> m_alreadyWrittenClasses;
+        };
+
+    SchemaWriteStatus                   WriteSchemaReferences (BeXmlNodeR parentNode) const;
+    SchemaWriteStatus                   WriteClass (BeXmlNodeR parentNode, ECClassCR ecClass, ECSchemaWriteContext&) const;
+    SchemaWriteStatus                   WriteCustomAttributeDependencies (BeXmlNodeR parentNode, IECCustomAttributeContainerCR container, ECSchemaWriteContext&) const;
+    SchemaWriteStatus                   WritePropertyDependencies (BeXmlNodeR parentNode, ECClassCR ecClass, ECSchemaWriteContext&) const;
+    void                                CollectAllSchemasInGraph (bvector<ECN::ECSchemaCP>& allSchemas,  bool includeRootSchema) const;
+
+    bool                                IsSupplementalSchema();
+
+protected:
+    virtual ECSchemaCP                  _GetContainerSchema() const override;
+
+public:
+    ECOBJECTS_EXPORT void               ReComputeCheckSum ();
+    //! Intended to be called by ECDb or a similar system
+    ECOBJECTS_EXPORT void SetId(ECSchemaId id) { BeAssert (0 == m_ecSchemaId); m_ecSchemaId = id; };
+    ECOBJECTS_EXPORT bool HasId() const { return m_ecSchemaId != 0; };
+
+    ECOBJECTS_EXPORT ECObjectsStatus    DeleteClass (ECClassR ecClass);
+    ECOBJECTS_EXPORT ECObjectsStatus    RenameClass (ECClassR ecClass, WCharCP newName);
+
+//__PUBLISH_CLASS_VIRTUAL__
+//__PUBLISH_SECTION_START__
+public:
+    ECOBJECTS_EXPORT SchemaKeyCR        GetSchemaKey() const; //!< Returns a SchemaKey fully describing this schema
+    ECOBJECTS_EXPORT void               DebugDump() const; //!< Prints out detailed information about this ECSchema, and then calls Dump() on each ECClass.
+
+    //! Used for debugging purposes.
+    //! @param[in] showMessages Controls whether messages are displayed during BeXml operations. Defaults to true.
+    //! @param[in] doAssert Controls whether asserts should be tested or not.  Defaults to true.
+    ECOBJECTS_EXPORT static void        SetErrorHandling (bool showMessages, bool doAssert);
+
+    //! Return unique id (May return 0 until it has been explicitly set by ECDb or a similar system)
+    ECOBJECTS_EXPORT ECSchemaId         GetId() const;
+    //! Sets the name of this schema
+    //! @param[in]  value   The name of the ECSchema
+    //! @returns Success if the name passes validation and is set, ECOBJECTS_STATUS_InvalidName otherwise
+    ECOBJECTS_EXPORT ECObjectsStatus    SetName(WStringCR value);
+    //! Returns the name of this ECSchema
+    ECOBJECTS_EXPORT WStringCR          GetName() const;
+    //! Sets the namespace prefix for this ECSchema
+    ECOBJECTS_EXPORT ECObjectsStatus    SetNamespacePrefix(WStringCR value);
+    //! Gets the namespace prefix for this ECSchema
+    ECOBJECTS_EXPORT WStringCR          GetNamespacePrefix() const;
+    //! Sets the description for this ECSchema
+    ECOBJECTS_EXPORT ECObjectsStatus    SetDescription(WStringCR value);
+    //! Gets the description for this ECSchema
+    ECOBJECTS_EXPORT WStringCR          GetDescription() const;
+    //! Sets the display label for this ECSchema
+    ECOBJECTS_EXPORT ECObjectsStatus    SetDisplayLabel(WStringCR value);
+    //! Gets the DisplayLabel for this ECSchema.  If no DisplayLabel has been set explicitly, returns the name of the schema
+    ECOBJECTS_EXPORT WStringCR          GetDisplayLabel() const;
+    //! Sets the major version of this schema
+    ECOBJECTS_EXPORT ECObjectsStatus    SetVersionMajor(UInt32 value);
+    //! Gets the major version of this schema
+    ECOBJECTS_EXPORT UInt32             GetVersionMajor() const;
+    //! Sets the minor version of this schema
+    ECOBJECTS_EXPORT ECObjectsStatus    SetVersionMinor(UInt32 value);
+    //! Gets the minor version of this schema
+    ECOBJECTS_EXPORT UInt32             GetVersionMinor() const;
+    //! Returns an iterable container of ECClasses sorted by name. For unsorted called overload.
+    ECOBJECTS_EXPORT ECClassContainerCR GetClasses() const;
+    
+    //! Indicates whether this schema is a so-called @b dynamic schema by
+    //! checking whether the @b DynamicSchema custom attribute from the standard schema @b Bentley_Standard_CustomAttributes
+    //! is assigned to the schema.
+    //! @remarks A dynamic schema is an application-generated schema where schema name is used as namespace for classes.
+    //! @return true, if this schema is a dynamic schema. false, otherwise
+    ECOBJECTS_EXPORT bool IsDynamicSchema () const;
+
+    //! Marks a schema as @b dynamic schema by adding the custom attribute @b DynamicSchema from the standard schema @b 
+    //! Bentley_Standard_CustomAttributes to it.
+    //! If the standard schema is not yet referenced, an error will be returned.
+    //! @remarks A dynamic schema is an application-generated schema where schema name is used as namespace for classes.
+    //! @param[in]  isDynamic true, if this schema should be marked as dynamic schema. false, otherwise.
+    //! @return A status code indicating success or error
+    ECOBJECTS_EXPORT ECObjectsStatus SetIsDynamicSchema (bool isDynamic);
+
+    //! Indicates whether this schema is a system schema (in contrast to a user-supplied schema) by
+    //! checking whether the @b %SystemSchema custom attribute from the standard schema @b Bentley_Standard_CustomAttributes
+    //! is assigned to the schema.
+    //! @remarks A system schema is a schema used and managed internally by the software.
+    //! @return true, if this schema is a system schema. false, otherwise
+    ECOBJECTS_EXPORT bool IsSystemSchema () const;
+
+    //! Gets the number of classes in the schema
+    ECOBJECTS_EXPORT UInt32             GetClassCount() const;
+
+    //! Returns true if the display label has been set explicitly for this schema or not
+    ECOBJECTS_EXPORT bool               GetIsDisplayLabelDefined() const;
+
+    //! Returns true if the schema is an ECStandard schema
+    //! @return True if a standard schema, false otherwise
+    ECOBJECTS_EXPORT bool               IsStandardSchema() const;
+
+    //! Returns true if the passed in schema is the same base schema as the current schema
+    //! @remarks FullName, NamespacePrefix, and ClassCount are checked
+    //! @return True    if the schemas are the same
+    ECOBJECTS_EXPORT bool               IsSamePrimarySchema(ECSchemaR primarySchema) const;
+
+    //! Returns true if the schema is a supplemented schema
+    //! @return True if the schema is a supplemented schema
+    ECOBJECTS_EXPORT bool               IsSupplemented() const;
+
+    //! Gets the SupplementalSchemaInfo for this ECSchema
+    ECOBJECTS_EXPORT SupplementalSchemaInfoPtr const GetSupplementalInfo() const;
+
+    //! Returns true if and only if the full schema name (including version) represents a standard schema that should never
+    //! be stored persistently in a repository (we expect it to be found elsewhere)
+    //! @return True if this version of the schema is one that should never be imported into a repository
+    ECOBJECTS_EXPORT bool               ShouldNotBeStored() const;
+
+    //! Returns true if and only if the full schema name (including version) represents a standard schema that should never
+    //! be stored persistently in a repository (we expect it to be found elsewhere)
+    //! @param[in]  key SchemaKey to test
+    //! @return True if this version of the schema is one that should never be imported into a repository
+    ECOBJECTS_EXPORT static bool        ShouldNotBeStored (SchemaKeyCR key);
+
+    //! If the class name is valid, will create an ECClass object and add the new class to the schema
+    //! @param[out] ecClass If successful, will contain a new ECClass object
+    //! @param[in]  name    Name of the class to create
+    //! @return A status code indicating whether or not the class was successfully created and added to the schema
+    ECOBJECTS_EXPORT ECObjectsStatus    CreateClass (ECClassP& ecClass, WStringCR name);
+
+    //! If the class name is valid, will create an ECRelationshipClass object and add the new class to the schema
+    //! @param[out] relationshipClass If successful, will contain a new ECRelationshipClass object
+    //! @param[in]  name    Name of the class to create
+    //! @return A status code indicating whether or not the class was successfully created and added to the schema
+    ECOBJECTS_EXPORT ECObjectsStatus    CreateRelationshipClass (ECRelationshipClassP& relationshipClass, WStringCR name);
+
+    //! Get a schema by namespace prefix within the context of this schema and its referenced schemas.
+    //! @param[in]  namespacePrefix     The prefix of the schema to lookup in the context of this schema and it's references.
+    //!                                 Passing an empty namespacePrefix will return a pointer to the current schema.
+    //! @return   A non-refcounted pointer to an ECN::ECSchema if it can be successfully resolved from the specified namespacePrefix; otherwise, NULL
+    ECOBJECTS_EXPORT ECSchemaCP         GetSchemaByNamespacePrefixP(WStringCR namespacePrefix) const;
+
+    //! Resolve a namespace prefix for the specified schema within the context of this schema and its references.
+    //! @param[in]  schema     The schema to lookup a namespace prefix in the context of this schema and its references.
+    //! @param[out] namespacePrefix The namespace prefix if schema is a referenced schema; empty string if the sechema is the current schema;
+    //! @return   Success if the schema is either the current schema or a referenced schema;  ECOBJECTS_STATUS_SchemaNotFound if the schema is not found in the list of referenced schemas
+    ECOBJECTS_EXPORT ECObjectsStatus    ResolveNamespacePrefix (ECSchemaCR schema, WStringR namespacePrefix) const;
+
+    //! Get a class by name within the context of this schema.
+    //! @param[in]  name     The name of the class to lookup.  This must be an unqualified (short) class name.
+    //! @return   A const pointer to an ECN::ECClass if the named class exists in within the current schema; otherwise, NULL
+    ECOBJECTS_EXPORT ECClassCP          GetClassCP (WCharCP name) const;
+
+    //! Get a class by name within the context of this schema.
+    //! @param[in]  name     The name of the class to lookup.  This must be an unqualified (short) class name.
+    //! @return   A pointer to an ECN::ECClass if the named class exists in within the current schema; otherwise, NULL
+    ECOBJECTS_EXPORT ECClassP           GetClassP (WCharCP name);
+
+    //! Gets the other schemas that are used by classes within this schema.
+    //! Referenced schemas are the schemas that contain definitions of base classes,
+    //! embedded structures, and custom attributes of classes within this schema.
+    ECOBJECTS_EXPORT ECSchemaReferenceListCR GetReferencedSchemas() const;
+
+    //! Adds an ECSchema as a referenced schema in this schema.
+    //! It is necessary to add any ECSchema as a referenced schema that will be used when adding a base
+    //! class from a different schema, or custom attributes from a different schema.
+    //! @param[in]  refSchema   The schema to add as a referenced schema
+    ECOBJECTS_EXPORT ECObjectsStatus            AddReferencedSchema(ECSchemaR refSchema);
+
+    //! Adds an ECSchema as a referenced schema in this schema.
+    //! It is necessary to add any ECSchema as a referenced schema that will be used when adding a base
+    //! class from a different schema, or custom attributes from a different schema.
+    //! @param[in]  refSchema   The schema to add as a referenced schema
+    //! @param[in]  prefix      The prefix to use within the context of this schema for referencing the referenced schema
+    ECOBJECTS_EXPORT ECObjectsStatus            AddReferencedSchema(ECSchemaR refSchema, WStringCR prefix);
+
+    //! Removes an ECSchema from the list of referenced schemas
+    //! @param[in]  refSchema   The schema that should be removed from the list of referenced schemas
+    ECOBJECTS_EXPORT ECObjectsStatus            RemoveReferencedSchema(ECSchemaR refSchema);
+
+    //! Serializes an ECXML schema to a string
+    //! @param[out] ecSchemaXml     The string containing the Xml of the serialized schema
+    //! @return A Status code indicating whether the schema was successfully serialized.  If SUCCESS is returned, then ecSchemaXml
+    //          will contain the serialized schema.  Otherwise, ecSchemaXml will be unmodified
+    ECOBJECTS_EXPORT SchemaWriteStatus  WriteToXmlString (WStringR ecSchemaXml) const;
+
+    //! Serializes an ECXML schema to a string
+    //! @param[out] ecSchemaXml     The string containing the Xml of the serialized schema
+    //! @return A Status code indicating whether the schema was successfully serialized.  If SUCCESS is returned, then ecSchemaXml
+    //          will contain the serialized schema.  Otherwise, ecSchemaXml will be unmodified
+    ECOBJECTS_EXPORT SchemaWriteStatus  WriteToXmlString (Utf8StringR ecSchemaXml) const;
+
+    //! Serializes an ECXML schema to a file
+    //! @param[in]  ecSchemaXmlFile  The absolute path of the file to serialize the schema to
+    //! @param[in]  utf16            'false' (the default) to use utf-8 encoding
+    //! @return A Status code indicating whether the schema was successfully serialized.  If SUCCESS is returned, then the file pointed
+    //          to by ecSchemaXmlFile will contain the serialized schema.  Otherwise, the file will be unmodified
+    ECOBJECTS_EXPORT SchemaWriteStatus  WriteToXmlFile (WCharCP ecSchemaXmlFile, bool utf16 = false) const;
+
+
+    //! Writes an ECXML schema to an IStream
+    //! @param[in]  ecSchemaXmlStream   The IStream to write the serialized XML to
+    //! @param[in]  utf16            'false' (the default) to use utf-8 encoding
+    //! @return A Status code indicating whether the schema was successfully serialized.  If SUCCESS is returned, then the IStream
+    //! will contain the serialized schema.
+    ECOBJECTS_EXPORT SchemaWriteStatus  WriteToXmlStream (IStreamP ecSchemaXmlStream, bool utf16 = false);
+
+
+    //! Return full schema name in format GetName().MM.mm where Name is the schema name, MM is major version and mm is minor version.
+    ECOBJECTS_EXPORT WString               GetFullSchemaName () const;
+
+    //! Given a source class, will copy that class into this schema if it does not already exist
+    //! @param[out] targetClass If successful, will contain a new ECClass object that is a copy of the sourceClass
+    //! @param[in]  sourceClass The class to copy
+    ECOBJECTS_EXPORT ECObjectsStatus        CopyClass(ECClassP& targetClass, ECClassCR sourceClass);
+
+    //! Copies this schema
+    //! @param[out] schemaOut   If successful, will contain a copy of this schema
+    ECOBJECTS_EXPORT ECObjectsStatus        CopySchema(ECSchemaPtr& schemaOut) const;
+
+    //! Get the IECCustomAttributeContainer holding this schema's custom attributes
+    ECOBJECTS_EXPORT IECCustomAttributeContainer&   GetCustomAttributeContainer();
+
+    // ************************************************************************************************************************
+    // ************************************  STATIC METHODS *******************************************************************
+    // ************************************************************************************************************************
+    //! Given a str containing SchemaXml, will compute the CheckSum
+    ECOBJECTS_EXPORT static UInt32          ComputeSchemaXmlStringCheckSum(WCharCP str, size_t len);
+
+    //! If the given schemaName is valid, this will create a new schema object
+    //! @param[out] schemaOut   if successful, will contain a new schema object
+    //! @param[in]  schemaName  Name of the schema to be created.
+    //! @param[in]  versionMajor The major version number.
+    //! @param[in]  versionMinor The minor version number.
+    //! @return A status code indicating whether the call was succesfull or not
+    ECOBJECTS_EXPORT static ECObjectsStatus CreateSchema (ECSchemaPtr& schemaOut, WStringCR schemaName,
+                                                          UInt32 versionMajor, UInt32 versionMinor);
+
+    //! Generate a schema version string given the major and minor version values.
+    //! @param[in]  versionMajor    The major version number
+    //! @param[in] versionMinor    The minor version number
+    //! @return The version string
+    ECOBJECTS_EXPORT static WString        FormatSchemaVersion (UInt32& versionMajor, UInt32& versionMinor);
+
+    //! Given a version string MM.NN, this will parse other major and minor versions
+    //! @param[out] schemaName      The schema name without version number qualifiers
+    //! @param[out] versionMajor    The major version number
+    //! @param[out] versionMinor    The minor version number
+    //! @param[in]  fullName        A string containing the schema name and major and minor versions (GetName().MM.NN)
+    //! @return A status code indicating whether the string was successfully parsed
+    ECOBJECTS_EXPORT static ECObjectsStatus ParseSchemaFullName (WString& schemaName, UInt32& versionMajor, UInt32& versionMinor, WCharCP fullName);
+
+    //! Given a version string MM.NN, this will parse other major and minor versions
+    //! @param[out] schemaName      The schema name without version number qualifiers
+    //! @param[out] versionMajor    The major version number
+    //! @param[out] versionMinor    The minor version number
+    //! @param[in]  fullName        A string containing the schema name and major and minor versions (GetName().MM.NN)
+    //! @return A status code indicating whether the string was successfully parsed
+    ECOBJECTS_EXPORT static ECObjectsStatus ParseSchemaFullName (WString& schemaName, UInt32& versionMajor, UInt32& versionMinor, WStringCR fullName);
+
+    //! Given a version string MM.NN, this will parse other major and minor versions
+    //! @param[out] versionMajor    The major version number
+    //! @param[out] versionMinor    The minor version number
+    //! @param[in]  versionString   A string containing the major and minor versions (MM.NN)
+    //! @return A status code indicating whether the string was successfully parsed
+    ECOBJECTS_EXPORT static ECObjectsStatus ParseVersionString (UInt32& versionMajor, UInt32& versionMinor, WCharCP versionString);
+
+    //! Given two schemas, will check to see if the second schema is referenced by the first schema
+    //! @param[in]    thisSchema            The base schema to check the references of
+    //! @param[in]    potentiallyReferencedSchema  The schema to search for
+    //! @return True if thatSchema is referenced by thisSchema, false otherwise
+    ECOBJECTS_EXPORT static bool                        IsSchemaReferenced (ECSchemaCR thisSchema, ECSchemaCR potentiallyReferencedSchema);
+
+
+    //! Writes an ECSchema from an ECSchemaXML-formatted file
+    //! @code
+    //! // The IECSchemaOwner determines the lifespan of any ECSchema objects that are created using it.
+    //! // ECSchemaCache also caches ECSchemas and implements IStandaloneEnablerLocater for use by ECSchemaReadContext
+    //! ECSchemaCachePtr                  schemaOwner = ECSchemaCache::Create();
+    //!
+    //! // The schemaContext supplies an IECSchemaOwner to control the lifetime of read ECSchemas and a
+    //! // IStandaloneEnablerLocater to locate enablers for ECCustomAttributes in the ECSchema
+    //! ECSchemaReadContextPtr schemaContext = ECSchemaReadContext::CreateContext();
+    //!
+    //! ECSchemaPtr schema;
+    //! WCharCP ecSchemaFilename = L"ECSchema file path";
+    //! SchemaReadStatus status = ECSchema::ReadFromXmlFile (schema, ecSchemaFilename, *schemaContext);
+    //! if (SCHEMA_READ_STATUS_Success != status)
+    //!     return ERROR;
+    //! @endcode
+    //! @param[out]   schemaOut           The read schema
+    //! @param[in]    ecSchemaXmlFile     The absolute path of the file to write.
+    //! @param[in]    schemaContext       Required to create schemas
+    //! @return   A status code indicating whether the schema was successfully read.  If SUCCESS is returned then schemaOut will
+    //!           contain the read schema.  Otherwise schemaOut will be unmodified.
+    ECOBJECTS_EXPORT static SchemaReadStatus ReadFromXmlFile (ECSchemaPtr& schemaOut, WCharCP ecSchemaXmlFile, ECSchemaReadContextR schemaContext);
+
+    //! Locate a schema using the provided schema locators and paths. If not found in those by either of those parameters standard schema pathes
+    //! relative to the executing dll will be searched.
+    //! @param[in]    schema              Key describing the schema to be located
+    //! @param[in]    schemaContext       Required to create schemas
+    ECOBJECTS_EXPORT static ECSchemaPtr  LocateSchema (SchemaKeyR schema, ECSchemaReadContextR schemaContext);
+
+    //!
+    //! Reads an ECSchema from a UTF-8 encoded ECSchemaXML-formatted string.
+    //! @code
+    //! // The IECSchemaOwner determines the lifespan of any ECSchema objects that are created using it.
+    //! ECSchemaCachePtr                  schemaOwner = ECSchemaCache::Create();
+    //!
+    //! // The schemaContext supplies an IECSchemaOwner to control the lifetime of read ECSchemas and a
+    //!
+    //! ECSchemaP schema;
+    //! SchemaReadStatus status = ECSchema::ReadFromXmlString (schema, ecSchemaAsString, *schemaContext);
+    //! if (SCHEMA_READ_STATUS_Success != status)
+    //!     return ERROR;
+    //! @endcode
+    //! @param[out]   schemaOut           The read schema
+    //! @param[in]    ecSchemaXml         The UTF-8 encoded string containing ECSchemaXML to write
+    //! @param[in]    schemaContext       Required to create schemas
+    //! @return   A status code indicating whether the schema was successfully read.  If SUCCESS is returned then schemaOut will
+    //!           contain the read schema.  Otherwise schemaOut will be unmodified.
+    ECOBJECTS_EXPORT static SchemaReadStatus ReadFromXmlString (ECSchemaPtr& schemaOut, Utf8CP ecSchemaXml, ECSchemaReadContextR schemaContext);
+
+    //!
+    //! Reads an ECSchema from an ECSchemaXML-formatted string.
+    //! @code
+    //! // The IECSchemaOwner determines the lifespan of any ECSchema objects that are created using it.
+    //! ECSchemaCachePtr                  schemaOwner = ECSchemaCache::Create();
+    //!
+    //! // The schemaContext supplies an IECSchemaOwner to control the lifetime of read ECSchemas and a
+    //!
+    //! ECSchemaP schema;
+    //! SchemaReadStatus status = ECSchema::ReadFromXmlString (schema, ecSchemaAsString, *schemaContext);
+    //! if (SCHEMA_READ_STATUS_Success != status)
+    //!     return ERROR;
+    //! @endcode
+    //! @param[out]   schemaOut           The read schema
+    //! @param[in]    ecSchemaXml         The string containing ECSchemaXML to write
+    //! @param[in]    schemaContext       Required to create schemas
+    //! @return   A status code indicating whether the schema was successfully read.  If SUCCESS is returned then schemaOut will
+    //!           contain the read schema.  Otherwise schemaOut will be unmodified.
+    ECOBJECTS_EXPORT static SchemaReadStatus ReadFromXmlString (ECSchemaPtr& schemaOut, WCharCP ecSchemaXml, ECSchemaReadContextR schemaContext);
+
+    //! Writes an ECSchema from an ECSchemaXML-formatted string in an IStream.
+    //! @param[out]   schemaOut           The read schema
+    //! @param[in]    ecSchemaXmlStream   The IStream containing ECSchemaXML to write
+    //! @param[in]    schemaContext       Required to create schemas
+    //! @return   A status code indicating whether the schema was successfully read.  If SUCCESS is returned then schemaOut will
+    //!           contain the read schema.  Otherwise schemaOut will be unmodified.
+    ECOBJECTS_EXPORT static SchemaReadStatus ReadFromXmlStream (ECSchemaPtr& schemaOut, IStreamP ecSchemaXmlStream, ECSchemaReadContextR schemaContext);
+
+    //! Returns true if the schema is an ECStandard schema
+    //! @return True if a standard schema, false otherwise
+    //! @param[in]  schemaName  Name of the schema to test.  This is just the schema name, no version info
+    ECOBJECTS_EXPORT static bool IsStandardSchema(WStringCR schemaName);
+
+    //! Find all ECSchemas in the schema graph, avoiding duplicates and any cycles.
+    //! @param[out]   allSchemas            Vector of schemas including rootSchema.
+    //! @param[in]    includeRootSchema     If true then root schema is added to the vector of allSchemas. Defaults to true.
+    ECOBJECTS_EXPORT void FindAllSchemasInGraph (bvector<ECN::ECSchemaCP>& allSchemas, bool includeRootSchema=true) const;
+    //! Find all ECSchemas in the schema graph, avoiding duplicates and any cycles.
+    //! @param[out]   allSchemas            Vector of schemas including rootSchema.
+    //! @param[in]    includeRootSchema     If true then root schema is added to the vector of allSchemas. Defaults to true.
+    ECOBJECTS_EXPORT void FindAllSchemasInGraph (bvector<ECN::ECSchemaP>& allSchemas, bool includeRootSchema=true);
+
+    //! Returns this if the name matches, otherwise searches referenced ECSchemas for one whose name matches schemaName
+    ECOBJECTS_EXPORT ECSchemaCP FindSchema (SchemaKeyCR schema, SchemaMatchType matchType) const;
+
+    //! Returns this if the name matches, otherwise searches referenced ECSchemas for one whose name matches schemaName
+    ECOBJECTS_EXPORT ECSchemaP FindSchemaP (SchemaKeyCR schema, SchemaMatchType matchType);
+
+    //!Set the schema to be immutable. Immutable schema cannot be modified.
+    ECOBJECTS_EXPORT void   SetImmutable();
+}; // ECSchema
+
+//typedef RefCountedPtr<IECClassLocater> IECClassLocaterPtr;
+
+//*=================================================================================**//**
+//* @bsistruct                                                  Ramanujam.Raman   12/12
+//+===============+===============+===============+===============+===============+======*/
+struct IECClassLocater /*: RefCountedBase*/
+    {
+    protected:
+        ECOBJECTS_EXPORT virtual ECClassCP _LocateClass (WCharCP schemaName, WCharCP className) = 0;
+    public:
+        ECClassCP LocateClass (WCharCP schemaName, WCharCP className)
+            {
+            return _LocateClass (schemaName, className);
+            }
+
+        //private:
+        //    static IECClassLocaterPtr s_registeredClassLocater;
+        //public:
+        //    // TODO: This needs to migrate to the ECSchema implementation
+        //    static ECOBJECTS_EXPORT void RegisterClassLocater (IECClassLocaterR classLocater);
+        //    static ECOBJECTS_EXPORT void UnRegisterClassLocater ();
+        //    static IECClassLocaterP GetRegisteredClassLocater();
+    };
+
+typedef IECClassLocater& IECClassLocaterR;
+
+END_BENTLEY_ECOBJECT_NAMESPACE
+
+//#pragma make_public (ECN::ECClass)
+//#pragma make_public (ECN::ECSchema)