/*--------------------------------------------------------------------------------------+
|
|     $Source: PublicApi/EcPresentation/auijournal.h $
|
<<<<<<< HEAD
|  $Copyright: (c) 2013 Bentley Systems, Incorporated. All rights reserved. $
=======
|  $Copyright: (c) 2014 Bentley Systems, Incorporated. All rights reserved. $
>>>>>>> 4c9eb5f4
|
+--------------------------------------------------------------------------------------*/
#pragma once
/*__BENTLEY_INTERNAL_ONLY__*/


BEGIN_BENTLEY_ECOBJECT_NAMESPACE

/*=================================================================================**//**
//! IJournal Item can be modeled as an IECInstance where you configure rules to specify how a journal item can be obtained.
//! However in general use case creating a rule processor for a specific scripting language will be very involved and complex.
//! So for ease of debug and practicality, its implemented as a set of callbacks.
* @bsistruct                                    Abeesh.Basheer                  04/2012
+===============+===============+===============+===============+===============+======*/
struct IJournalItem
    {

    };


/*=================================================================================**//**
* @bsistruct                                    Abeesh.Basheer                  04/2012
+===============+===============+===============+===============+===============+======*/
struct  IJournalProvider :  public IECPresentationProvider
    {
    protected:
        virtual void    _JournalCmd (IUICommandCR cmd, IAUIDataContextCP instanceData) = 0;
    
    public:
        
        ECOBJECTS_EXPORT void    JournalCmd (IUICommandCR cmd, IAUIDataContextCP instanceData);
        
        virtual ~IJournalProvider() {}


    };

END_BENTLEY_ECOBJECT_NAMESPACE<|MERGE_RESOLUTION|>--- conflicted
+++ resolved
@@ -1,47 +1,43 @@
-/*--------------------------------------------------------------------------------------+
-|
-|     $Source: PublicApi/EcPresentation/auijournal.h $
-|
-<<<<<<< HEAD
-|  $Copyright: (c) 2013 Bentley Systems, Incorporated. All rights reserved. $
-=======
-|  $Copyright: (c) 2014 Bentley Systems, Incorporated. All rights reserved. $
->>>>>>> 4c9eb5f4
-|
-+--------------------------------------------------------------------------------------*/
-#pragma once
-/*__BENTLEY_INTERNAL_ONLY__*/
-
-
-BEGIN_BENTLEY_ECOBJECT_NAMESPACE
-
-/*=================================================================================**//**
-//! IJournal Item can be modeled as an IECInstance where you configure rules to specify how a journal item can be obtained.
-//! However in general use case creating a rule processor for a specific scripting language will be very involved and complex.
-//! So for ease of debug and practicality, its implemented as a set of callbacks.
-* @bsistruct                                    Abeesh.Basheer                  04/2012
-+===============+===============+===============+===============+===============+======*/
-struct IJournalItem
-    {
-
-    };
-
-
-/*=================================================================================**//**
-* @bsistruct                                    Abeesh.Basheer                  04/2012
-+===============+===============+===============+===============+===============+======*/
-struct  IJournalProvider :  public IECPresentationProvider
-    {
-    protected:
-        virtual void    _JournalCmd (IUICommandCR cmd, IAUIDataContextCP instanceData) = 0;
-    
-    public:
-        
-        ECOBJECTS_EXPORT void    JournalCmd (IUICommandCR cmd, IAUIDataContextCP instanceData);
-        
-        virtual ~IJournalProvider() {}
-
-
-    };
-
+/*--------------------------------------------------------------------------------------+
+|
+|     $Source: PublicApi/EcPresentation/auijournal.h $
+|
+|  $Copyright: (c) 2014 Bentley Systems, Incorporated. All rights reserved. $
+|
++--------------------------------------------------------------------------------------*/
+#pragma once
+/*__BENTLEY_INTERNAL_ONLY__*/
+
+
+BEGIN_BENTLEY_ECOBJECT_NAMESPACE
+
+/*=================================================================================**//**
+//! IJournal Item can be modeled as an IECInstance where you configure rules to specify how a journal item can be obtained.
+//! However in general use case creating a rule processor for a specific scripting language will be very involved and complex.
+//! So for ease of debug and practicality, its implemented as a set of callbacks.
+* @bsistruct                                    Abeesh.Basheer                  04/2012
++===============+===============+===============+===============+===============+======*/
+struct IJournalItem
+    {
+
+    };
+
+
+/*=================================================================================**//**
+* @bsistruct                                    Abeesh.Basheer                  04/2012
++===============+===============+===============+===============+===============+======*/
+struct  IJournalProvider :  public IECPresentationProvider
+    {
+    protected:
+        virtual void    _JournalCmd (IUICommandCR cmd, IAUIDataContextCP instanceData) = 0;
+    
+    public:
+        
+        ECOBJECTS_EXPORT void    JournalCmd (IUICommandCR cmd, IAUIDataContextCP instanceData);
+        
+        virtual ~IJournalProvider() {}
+
+
+    };
+
 END_BENTLEY_ECOBJECT_NAMESPACE