/*--------------------------------------------------------------------------------------+
|
|     $Source: PublicApi/EcPresentation/auiprovider.h $
|
<<<<<<< HEAD
|  $Copyright: (c) 2013 Bentley Systems, Incorporated. All rights reserved. $
=======
|  $Copyright: (c) 2014 Bentley Systems, Incorporated. All rights reserved. $
>>>>>>> 4c9eb5f4
|
+--------------------------------------------------------------------------------------*/
//__PUBLISH_SECTION_START__
#pragma once


BEGIN_BENTLEY_ECOBJECT_NAMESPACE
/*=================================================================================**//**
//! NEEDSWORK: Add comment here
* @bsistruct                                    Abeesh.Basheer                  04/2012
+===============+===============+===============+===============+===============+======*/
struct          IECPresentationProvider : public RefCountedBase
    {
    //! NEEDSWORK: Add comment here
    enum ProviderType
        {
        ViewService         = 1,
        ContentService      = 1<<1,
        CommandService      = 1<<2,
        ImageService        = 1<<3,
        LocalizationService = 1<<4,
        SelectionService    = 1<<5,
        JournalService      = 1<<6,
        };

    protected:
        //! NEEDSWORK: Add comment here
        virtual size_t          _GetProviderId(void) const {return reinterpret_cast<size_t>(this);}
        //! NEEDSWORK: Add comment here
        virtual WCharCP         _GetProviderName (void) const = 0;
        //! NEEDSWORK: Add comment here
        virtual ProviderType    _GetProviderType (void) const = 0;

    public:
        //! Get a unique identifier associated with this UI Provider.
        ECOBJECTS_EXPORT    size_t  GetProviderId () const;

        //! Get a unique name associated with this UI Provider.
        ECOBJECTS_EXPORT    WCharCP GetProviderName () const;

        //! Get a unique name associated with this UI Provider.
        ECOBJECTS_EXPORT    ProviderType GetProviderType () const;
    };

END_BENTLEY_ECOBJECT_NAMESPACE

//__PUBLISH_SECTION_END__<|MERGE_RESOLUTION|>--- conflicted
+++ resolved
@@ -1,56 +1,52 @@
-/*--------------------------------------------------------------------------------------+
-|
-|     $Source: PublicApi/EcPresentation/auiprovider.h $
-|
-<<<<<<< HEAD
-|  $Copyright: (c) 2013 Bentley Systems, Incorporated. All rights reserved. $
-=======
-|  $Copyright: (c) 2014 Bentley Systems, Incorporated. All rights reserved. $
->>>>>>> 4c9eb5f4
-|
-+--------------------------------------------------------------------------------------*/
-//__PUBLISH_SECTION_START__
-#pragma once
-
-
-BEGIN_BENTLEY_ECOBJECT_NAMESPACE
-/*=================================================================================**//**
-//! NEEDSWORK: Add comment here
-* @bsistruct                                    Abeesh.Basheer                  04/2012
-+===============+===============+===============+===============+===============+======*/
-struct          IECPresentationProvider : public RefCountedBase
-    {
-    //! NEEDSWORK: Add comment here
-    enum ProviderType
-        {
-        ViewService         = 1,
-        ContentService      = 1<<1,
-        CommandService      = 1<<2,
-        ImageService        = 1<<3,
-        LocalizationService = 1<<4,
-        SelectionService    = 1<<5,
-        JournalService      = 1<<6,
-        };
-
-    protected:
-        //! NEEDSWORK: Add comment here
-        virtual size_t          _GetProviderId(void) const {return reinterpret_cast<size_t>(this);}
-        //! NEEDSWORK: Add comment here
-        virtual WCharCP         _GetProviderName (void) const = 0;
-        //! NEEDSWORK: Add comment here
-        virtual ProviderType    _GetProviderType (void) const = 0;
-
-    public:
-        //! Get a unique identifier associated with this UI Provider.
-        ECOBJECTS_EXPORT    size_t  GetProviderId () const;
-
-        //! Get a unique name associated with this UI Provider.
-        ECOBJECTS_EXPORT    WCharCP GetProviderName () const;
-
-        //! Get a unique name associated with this UI Provider.
-        ECOBJECTS_EXPORT    ProviderType GetProviderType () const;
-    };
-
-END_BENTLEY_ECOBJECT_NAMESPACE
-
+/*--------------------------------------------------------------------------------------+
+|
+|     $Source: PublicApi/EcPresentation/auiprovider.h $
+|
+|  $Copyright: (c) 2014 Bentley Systems, Incorporated. All rights reserved. $
+|
++--------------------------------------------------------------------------------------*/
+//__PUBLISH_SECTION_START__
+#pragma once
+
+
+BEGIN_BENTLEY_ECOBJECT_NAMESPACE
+/*=================================================================================**//**
+//! NEEDSWORK: Add comment here
+* @bsistruct                                    Abeesh.Basheer                  04/2012
++===============+===============+===============+===============+===============+======*/
+struct          IECPresentationProvider : public RefCountedBase
+    {
+    //! NEEDSWORK: Add comment here
+    enum ProviderType
+        {
+        ViewService         = 1,
+        ContentService      = 1<<1,
+        CommandService      = 1<<2,
+        ImageService        = 1<<3,
+        LocalizationService = 1<<4,
+        SelectionService    = 1<<5,
+        JournalService      = 1<<6,
+        };
+
+    protected:
+        //! NEEDSWORK: Add comment here
+        virtual size_t          _GetProviderId(void) const {return reinterpret_cast<size_t>(this);}
+        //! NEEDSWORK: Add comment here
+        virtual WCharCP         _GetProviderName (void) const = 0;
+        //! NEEDSWORK: Add comment here
+        virtual ProviderType    _GetProviderType (void) const = 0;
+
+    public:
+        //! Get a unique identifier associated with this UI Provider.
+        ECOBJECTS_EXPORT    size_t  GetProviderId () const;
+
+        //! Get a unique name associated with this UI Provider.
+        ECOBJECTS_EXPORT    WCharCP GetProviderName () const;
+
+        //! Get a unique name associated with this UI Provider.
+        ECOBJECTS_EXPORT    ProviderType GetProviderType () const;
+    };
+
+END_BENTLEY_ECOBJECT_NAMESPACE
+
 //__PUBLISH_SECTION_END__