<?xml version="1.0" encoding="utf-8"?>

<BuildContext xmlns:xsi="http://www.w3.org/2001/XMLSchema-instance" xsi:noNamespaceSchemaLocation="../bsicommon/build/PartFile.xsd" >

<!-- ///////////////////////////////////////////////////////////////////////////////////// -->
<!-- ///////////////////// Runtime Parts ///////////////////////////////////////////////// -->
<!-- / This section contains parts that make the ECF Runtime ///////////////////////////// -->
<!-- ///////////////////////////////////////////////////////////////////////////////////// -->

    <Part Name="Logging" ExcludeLibType="Static" ExcludePlatforms="MacOS*"> <!-- Trim off dynamic-only parts here so we don't have to download the (non-existant) partfiles) -->
        <SubPart PartName="LoggingNative"   PartFile="LoggingSDK"                           Repository="loggingsdk" /> 
    </Part>

    <!-- NOTE: Graphite uses "G" as an ApiNumber (library suffix) to disambiguate from Vancouver libraries -->
    <Part Name="ECObjectsNative" BentleyBuildMakeFile="src/ecobjects.mke" ApiNumber="G">
        <SubPart PartName="PublicAPI" />
        <SubPart PartName="BentleyDll"      PartFile="Bentley"      Repository="Bentley" />
        <SubPart PartName="Logging" /> 
        <SubPart PartName="GeomDlls"        PartFile="geomlibs"     Repository="GeomLibs" />
        <SubPart PartName="GeomlibsSerialization" PartFile="geomlibs" Repository="GeomLibs" />
        <SubPart PartName="BeXmlDll"        PartFile="BeLibxml2"    Repository="libsrc-libxml2" />
        <SubPart PartName="StandardSchemas" PartFile="ECStandards"  Repository="ECStandards"/>
        <Bindings>
            <Libs ProductDirectoryName="ECObjectsLibs" Required="false">Delivery/$(libprefix)ECObjects$(libext)</Libs>
            <Assemblies ProductDirectoryName="ECObjectsNativeAssemblies">Delivery/$(shlibprefix)ECObjects$(ApiNumber)$(shlibext)</Assemblies>
        </Bindings>
    </Part>

    <Part Name="PublishedApi" BentleyBuildMakeFile="PublicApi/PublishAPI.mke">
        <SubPart PartName="PublicAPI" />
        <Bindings>
            <Directory SubPartDirectory="PublishedAPI/ECObjects" SourceName="Delivery/PublishedAPI" ProductDirectoryName="PublishedAPI" Required="false"/>
        </Bindings>
    </Part>

    <Part Name="PublishedApi_Doc" BentleyBuildMakeFile="PublicApi/BuildPublishedDoc.mke">
        <RequiredRepository>bsitools-doxygen</RequiredRepository>
        <SubPart PartName="PublishedApi" />
        <Bindings>
            <Files ProductDirectoryName="PublishedApi_Doc" IfNotPresent="Warn" Required="false">Delivery/ECObjectsAPI.chm</Files>
        </Bindings>
    </Part>

    <!-- Bind my own PublicAPI into BuildContext/PublicAPI. Note that this part does not cause any sub-part PublicAPIs to be bound. -->
    <Part Name="PublicAPI" BentleyBuildMakeFile="ecobjects.prewire.mke">
        <Bindings>
            <PublicAPI Domain="ECObjects" />
            <PublicAPI Domain="ECPresentation" />
            <PublicAPI Domain="ECPresentationRules" />
            <PublicAPI Domain="ECUnits" />
        </Bindings>
    </Part>

    <!-- This part enables the ECObjects unit tests to be built into the set of unit tests that run on multiple platforms. -->

    <Part Name="ECObjectsTestsBasicDependencies">
        <SubPart PartName="google_gtest_lib"     PartFile="gtest"                   Repository="util-gtest" />
        <SubPart PartName="StandardSchemas"      PartFile="ECStandards"             Repository="ECStandards"/>
        <SubPart PartName="ECObjectsNative" />
    </Part>

    <Part Name="ECObjectsUnitTests" BentleyBuildMakeFile="../bsicommon/sharedmki/BuildPlatformUnitTests.mke" BMakeOptions="-dBEGTEST_INPUT=$(SrcRoot)ECObjects/test/ -dBEGTEST_NAME=ECObjects -dBEGTEST_DEPENDENCIES=$(SrcRoot)ECObjects/test/SeedData.prewire.mke">
        <SubPart PartName="ECObjectsTestsDependencies"/>
        <SubPart PartName="PublishedApi"/>
    </Part>

    <!-- The following parts build the stand-alone ECObjects unit tests (from the same unit test source). -->

    <Part Name="ECObjectsTestsSeedData" BentleyBuildMakeFile="test/SeedData.prewire.mke">
        <Bindings>
            <Files SubPartDirectory="SeedData" ProductDirectoryName="ECObjectsTestSeedData">Delivery/SeedData/*xml</Files>
            <Files SubPartDirectory="SeedData/ur-PK" ProductDirectoryName="ECObjectsTestSeedDataPK">Delivery/SeedData/ur-PK/*xml</Files>
            <Files SubPartDirectory="SeedData/en-GB" ProductDirectoryName="ECObjectsTestSeedDataGB">Delivery/SeedData/en-GB/*xml</Files>
            <Files SubPartDirectory="SeedData/it" ProductDirectoryName="ECObjectsTestSeedDataIT">Delivery/SeedData/it/*xml</Files>
        </Bindings>
    </Part>

    <Part Name="ECObjectsTestLoggingConfig" BentleyBuildMakeFile="test/LoggingConfig.prewire.mke" ExcludePlatforms="Android*,Linux*,iOS*">
        <Bindings>
            <Files ProductDirectoryName="ECObjectsTestExe">Delivery/logging.config.xml</Files>
        </Bindings>
    </Part>

    <Part Name="ECObjectsTestsDependencies">
        <SubPart PartName="GeomlibsSerialization" PartFile="geomlibs" Repository="GeomLibs" />
        <SubPart PartName="ECObjectsTestsBasicDependencies"/>
        <SubPart PartName="ECObjectsTestsSeedData"/>
        <SubPart PartName="Logging" />
        <SubPart PartName="ECObjectsTestLoggingConfig"/>
    </Part>

    <Part Name="ECObjectsPublishedTests" BentleyBuildMakeFile="test/PublishedTests.mke" ExcludePlatforms="Android*,Linux*,iOS*">
        <SubPart PartName="ECObjectsNonPublishedTests"/>
        <SubPart PartName="ECObjectsTestsDependencies"/>
        <SubPart PartName="PublishedApi"/>
        <Bindings>
            <Files ProductDirectoryName="ECObjectsTestExe">Delivery/ECObjectsTest_Published.exe</Files>
        </Bindings>
    </Part>

    <Part Name="ECObjectsNonPublishedTests" BentleyBuildMakeFile="test/NonPublishedTests.mke" ExcludePlatforms="Android*,Linux*,iOS*">
        <SubPart PartName="ECObjectsTestsDependencies"/>
        <Bindings>
            <Files ProductDirectoryName="ECObjectsTestExe">Delivery/ECObjectsTest_NonPublished.exe</Files>
        </Bindings>
    </Part>

    <Part Name="ECObjectsScenarioTests" BentleyBuildMakeFile="test\scenarioTests.mke" ExcludePlatforms="Android*,Linux*,iOS*">
        <SubPart PartName="ECObjectsTestsDependencies"/>
        <SubPart PartName="PublishedApi"/>
        <Bindings>
            <Files ProductDirectoryName="ECObjectsTestExe">Delivery\ECObjectsTest_Scenario.exe</Files>
        </Bindings>
    </Part>
    
    <Part Name="ECObjectsNonPublishedScenarioTests" BentleyBuildMakeFile="test\nonPublishedScenarioTests.mke" ExcludePlatforms="Android*,Linux*,iOS*">
        <SubPart PartName="ECObjectsTestsDependencies"/>
        <Bindings>
            <Files ProductDirectoryName="ECObjectsTestExe">Delivery\ECObjectsTest_NonPublishedScenario.exe</Files>
        </Bindings>
    </Part>


    <Part Name="ECObjectsPerformanceTests" BentleyBuildMakeFile="test\PerformanceTests.mke" ExcludePlatforms="Android*,Linux*,iOS*">
      <SubPart PartName="ECObjectsTestsDependencies"/>
      <SubPart PartName="PublishedApi"/>
      <Bindings>
        <Files ProductDirectoryName="ECObjectsTestExe">Delivery\ECObjectsTest_Performance.exe</Files>
      </Bindings>
    </Part>

    <Part Name="Tests">
        <SubPart PartName="ECObjectsPublishedTests" />
        <SubPart PartName="ECObjectsNonPublishedTests" />
        <SubPart PartName="ECObjectsPerformanceTests" />
        <SubPart PartName="ECObjectsScenarioTests" />
        <SubPart PartName="ECObjectsNonPublishedScenarioTests" />
    </Part>

    <Part Name="RunECObjectsTests" BentleyBuildMakeFile="test/ECObjectsNativeTest.run.mke" ExcludePlatforms="Android*,Linux*,iOS*">
        <SubPart PartName="Tests" />
    </Part>

    <Part Name="RunECObjectsPerformanceTests" BentleyBuildMakeFile="test/ECObjectsPerformanceTest.run.mke">
        <SubPart PartName="ECObjectsPerformanceTests" />
    </Part>

    <!-- NuGet automatic packages generation -->
    <Part Name="ECObjectsPackage" BMakeFile="install\NuGetPacking.mke" >
        <SubPart PartName="ECObjectsNative" />
        <RequiredRepository>bsitools-nuget</RequiredRepository>
        <Bindings>
            <Files ProductDirectoryName="ECObjectsNuGet">Install\ecobjects.nupkg</Files>
        </Bindings>
    </Part>

    <Product Name="ECObjectsStatic"> <!-- Only here to avoid putting directory list on ECObjectsTested -->
      <SubPart PartName="ECObjectsNative"  LibType="Static"/>
      <Directories DirectoryListName="ECObjects" />
  </Product>
  <!-- ///////////////////////////////////////////////////////////////////////////////////// -->
<!-- ////////////////////////////////// Products ///////////////////////////////////////// -->
<!-- ///////////////////////////////////////////////////////////////////////////////////// -->

    <ProductDirectoryList ListName="ECObjects">
        <ProductDirectory Name="PublicAPI"                          Deliver="false"/>
        <ProductDirectory Name="VendorAPI"                          Deliver="false" />
        <ProductDirectory Name="VendorNotices"                      Deliver="false" />
        <ProductDirectory Name="LoggingWorkspaceData"               Deliver="false"/>
        <ProductDirectory Name="LoggingManagedAssemblies"           Deliver="false"/>
        <ProductDirectory Name="LoggingOptionalManagedAssemblies"   Deliver="false"/>
        <ProductDirectory Name="mergemodules"                       Deliver="false"/>
        <ProductDirectory Name="libs"                               Deliver="false"/>

        <ProductDirectory   Name="PublicAPI"                    LibType="Static"    Deliver="false"/>
        <ProductDirectory   Name="VendorAPI"                    LibType="Static"    Deliver="false" />
        <ProductDirectory   Name="VendorNotices"                LibType="Static"    Deliver="false" />
        <ProductDirectory   Name="libs"                         LibType="Static"    Deliver="false"/>
        <ProductDirectory   Name="BentleyNativeAssemblies"      LibType="Static"    Deliver="false"/>
        <ProductDirectory   Name="GeomNativeAssemblies"         LibType="Static"    Deliver="false"/>
        <ProductDirectory   Name="RmgrToolsNativeAssemblies"    LibType="Static"    Deliver="false"/>
        <ProductDirectory   Name="ecobjectsnativeassemblies"    LibType="Static"    Deliver="false"/>
        <ProductDirectory   Name="ecschemas"                    LibType="Static"    Deliver="false"/>

        <ProductDirectory Name="loggingnativeassemblies"            Path="Runtime"/>
        <ProductDirectory Name="LoggingOptionalNativeAssemblies"    Path="Runtime"/>
        <ProductDirectory Name="BentleyNativeAssemblies"            Path="Runtime"/>
        <ProductDirectory Name="GeomNativeAssemblies"               Path="Runtime"/>
        <ProductDirectory Name="ecobjectsnativeassemblies"          Path="Runtime"/>
        <ProductDirectory Name="PublishedApi"                       Path="Include"/>        
        <ProductDirectory Name="PublishedApi_Doc"                   Path="Docs"/>
        <ProductDirectory Name="ecschemas"                          Path="Runtime"/>
<<<<<<< HEAD
        <ProductDirectory Name="VendorNotices"                      Path="Notices"/>
        <ProductDirectory Name="VendorNotices"                      Path="Notices" LibType="Static"/>
=======
        <ProductDirectory Name="ECObjectsNuGet"                     Path="Install" />
>>>>>>> 5e794a45
    </ProductDirectoryList>

    <Product Name="ECObjects">
        <SubPart PartName="ECObjectsNative"/>
        <SubPart PartName="PublishedApi_Doc" />
        <SubPart PartName="ECObjectsPackage" />
        <Directories DirectoryListName="ECObjects"/>
    </Product>

    <ProductDirectoryList ListName="ECObjectsTest">
        <ProductDirectory Name="VendorAPI"                          Deliver="false"/>
        <ProductDirectory Name="VendorNotices"                      Deliver="false"/>
        <ProductDirectory Name="PublicAPI"                          Deliver="false"/>
        <ProductDirectory Name="LoggingWorkspaceData"               Deliver="false"/>
        <ProductDirectory Name="LoggingManagedAssemblies"           Deliver="false"/>
        <ProductDirectory Name="LoggingOptionalManagedAssemblies"   Deliver="false"/>
        <ProductDirectory Name="mergemodules"                       Deliver="false"/>
        <ProductDirectory Name="libs"                               Deliver="false"/>

        <ProductDirectory Name="PublicAPI"      LibType="Static"    Deliver="false"/>
        <ProductDirectory Name="VendorAPI"      LibType="Static"    Deliver="false"/>
        <ProductDirectory Name="VendorNotices"  LibType="Static"    Deliver="false"/>
        <ProductDirectory Name="libs"           LibType="Static"    Deliver="false"/>

        <ProductDirectory Name="ECObjectsTestSeedData"              Path="SeedData"/>
        <ProductDirectory Name="ECObjectsTestSeedDataPK"            Path="SeedData/ur-PK"/>
        <ProductDirectory Name="ECObjectsTestSeedDataGB"            Path="SeedData/en-GB"/>
        <ProductDirectory Name="ECObjectsTestSeedDataIT"            Path="SeedData/it"/>
        <ProductDirectory Name="ECObjectsTestLoggingConfig"         Path=""/>

        <ProductDirectory Name="geomnativeassemblies"               Path=""/>
        <ProductDirectory Name="loggingnativeassemblies"            Path=""/>
        <ProductDirectory Name="LoggingOptionalNativeAssemblies"    Path="" />
        <ProductDirectory Name="BentleyNativeAssemblies"            Path=""/>
        <ProductDirectory Name="ECObjectsNativeAssemblies"          Path=""/>
        <ProductDirectory Name="ECObjectsTestExe"                   Path=""/>
        <ProductDirectory Name="ecschemas"                          Path=""/>
    </ProductDirectoryList>

    <Product Name="ECObjectsTests" SaveProduct="true">
        <SubPart PartName="Tests"/>
        <Directories DirectoryListName="ECObjectsTest"/>
    </Product>

    <ProductDirectoryList ListName="ECObjectsTested">
    </ProductDirectoryList>
    <Product Name="ECObjectsTested" PrgOutputDir="ECObjects" SaveProduct="true" AddIn="true">
        <SubProduct ProductName="ECObjects" />
        <!-- SubProduct ProductName="ECObjectsStatic" /-->
        <SubProduct ProductName="ECObjectsTests" />
        <SubPart PartName="RunECObjectsTests" />
        <Directories DirectoryListName="ECObjectsTested"/>
    </Product>

</BuildContext>
<|MERGE_RESOLUTION|>--- conflicted
+++ resolved
@@ -1,253 +1,238 @@
-<?xml version="1.0" encoding="utf-8"?>
-
-<BuildContext xmlns:xsi="http://www.w3.org/2001/XMLSchema-instance" xsi:noNamespaceSchemaLocation="../bsicommon/build/PartFile.xsd" >
-
-<!-- ///////////////////////////////////////////////////////////////////////////////////// -->
-<!-- ///////////////////// Runtime Parts ///////////////////////////////////////////////// -->
-<!-- / This section contains parts that make the ECF Runtime ///////////////////////////// -->
-<!-- ///////////////////////////////////////////////////////////////////////////////////// -->
-
-    <Part Name="Logging" ExcludeLibType="Static" ExcludePlatforms="MacOS*"> <!-- Trim off dynamic-only parts here so we don't have to download the (non-existant) partfiles) -->
-        <SubPart PartName="LoggingNative"   PartFile="LoggingSDK"                           Repository="loggingsdk" /> 
-    </Part>
-
-    <!-- NOTE: Graphite uses "G" as an ApiNumber (library suffix) to disambiguate from Vancouver libraries -->
-    <Part Name="ECObjectsNative" BentleyBuildMakeFile="src/ecobjects.mke" ApiNumber="G">
-        <SubPart PartName="PublicAPI" />
-        <SubPart PartName="BentleyDll"      PartFile="Bentley"      Repository="Bentley" />
-        <SubPart PartName="Logging" /> 
-        <SubPart PartName="GeomDlls"        PartFile="geomlibs"     Repository="GeomLibs" />
-        <SubPart PartName="GeomlibsSerialization" PartFile="geomlibs" Repository="GeomLibs" />
-        <SubPart PartName="BeXmlDll"        PartFile="BeLibxml2"    Repository="libsrc-libxml2" />
-        <SubPart PartName="StandardSchemas" PartFile="ECStandards"  Repository="ECStandards"/>
-        <Bindings>
-            <Libs ProductDirectoryName="ECObjectsLibs" Required="false">Delivery/$(libprefix)ECObjects$(libext)</Libs>
-            <Assemblies ProductDirectoryName="ECObjectsNativeAssemblies">Delivery/$(shlibprefix)ECObjects$(ApiNumber)$(shlibext)</Assemblies>
-        </Bindings>
-    </Part>
-
-    <Part Name="PublishedApi" BentleyBuildMakeFile="PublicApi/PublishAPI.mke">
-        <SubPart PartName="PublicAPI" />
-        <Bindings>
-            <Directory SubPartDirectory="PublishedAPI/ECObjects" SourceName="Delivery/PublishedAPI" ProductDirectoryName="PublishedAPI" Required="false"/>
-        </Bindings>
-    </Part>
-
-    <Part Name="PublishedApi_Doc" BentleyBuildMakeFile="PublicApi/BuildPublishedDoc.mke">
-        <RequiredRepository>bsitools-doxygen</RequiredRepository>
-        <SubPart PartName="PublishedApi" />
-        <Bindings>
-            <Files ProductDirectoryName="PublishedApi_Doc" IfNotPresent="Warn" Required="false">Delivery/ECObjectsAPI.chm</Files>
-        </Bindings>
-    </Part>
-
-    <!-- Bind my own PublicAPI into BuildContext/PublicAPI. Note that this part does not cause any sub-part PublicAPIs to be bound. -->
-    <Part Name="PublicAPI" BentleyBuildMakeFile="ecobjects.prewire.mke">
-        <Bindings>
-            <PublicAPI Domain="ECObjects" />
-            <PublicAPI Domain="ECPresentation" />
-            <PublicAPI Domain="ECPresentationRules" />
-            <PublicAPI Domain="ECUnits" />
-        </Bindings>
-    </Part>
-
-    <!-- This part enables the ECObjects unit tests to be built into the set of unit tests that run on multiple platforms. -->
-
-    <Part Name="ECObjectsTestsBasicDependencies">
-        <SubPart PartName="google_gtest_lib"     PartFile="gtest"                   Repository="util-gtest" />
-        <SubPart PartName="StandardSchemas"      PartFile="ECStandards"             Repository="ECStandards"/>
-        <SubPart PartName="ECObjectsNative" />
-    </Part>
-
-    <Part Name="ECObjectsUnitTests" BentleyBuildMakeFile="../bsicommon/sharedmki/BuildPlatformUnitTests.mke" BMakeOptions="-dBEGTEST_INPUT=$(SrcRoot)ECObjects/test/ -dBEGTEST_NAME=ECObjects -dBEGTEST_DEPENDENCIES=$(SrcRoot)ECObjects/test/SeedData.prewire.mke">
-        <SubPart PartName="ECObjectsTestsDependencies"/>
-        <SubPart PartName="PublishedApi"/>
-    </Part>
-
-    <!-- The following parts build the stand-alone ECObjects unit tests (from the same unit test source). -->
-
-    <Part Name="ECObjectsTestsSeedData" BentleyBuildMakeFile="test/SeedData.prewire.mke">
-        <Bindings>
-            <Files SubPartDirectory="SeedData" ProductDirectoryName="ECObjectsTestSeedData">Delivery/SeedData/*xml</Files>
-            <Files SubPartDirectory="SeedData/ur-PK" ProductDirectoryName="ECObjectsTestSeedDataPK">Delivery/SeedData/ur-PK/*xml</Files>
-            <Files SubPartDirectory="SeedData/en-GB" ProductDirectoryName="ECObjectsTestSeedDataGB">Delivery/SeedData/en-GB/*xml</Files>
-            <Files SubPartDirectory="SeedData/it" ProductDirectoryName="ECObjectsTestSeedDataIT">Delivery/SeedData/it/*xml</Files>
-        </Bindings>
-    </Part>
-
-    <Part Name="ECObjectsTestLoggingConfig" BentleyBuildMakeFile="test/LoggingConfig.prewire.mke" ExcludePlatforms="Android*,Linux*,iOS*">
-        <Bindings>
-            <Files ProductDirectoryName="ECObjectsTestExe">Delivery/logging.config.xml</Files>
-        </Bindings>
-    </Part>
-
-    <Part Name="ECObjectsTestsDependencies">
-        <SubPart PartName="GeomlibsSerialization" PartFile="geomlibs" Repository="GeomLibs" />
-        <SubPart PartName="ECObjectsTestsBasicDependencies"/>
-        <SubPart PartName="ECObjectsTestsSeedData"/>
-        <SubPart PartName="Logging" />
-        <SubPart PartName="ECObjectsTestLoggingConfig"/>
-    </Part>
-
-    <Part Name="ECObjectsPublishedTests" BentleyBuildMakeFile="test/PublishedTests.mke" ExcludePlatforms="Android*,Linux*,iOS*">
-        <SubPart PartName="ECObjectsNonPublishedTests"/>
-        <SubPart PartName="ECObjectsTestsDependencies"/>
-        <SubPart PartName="PublishedApi"/>
-        <Bindings>
-            <Files ProductDirectoryName="ECObjectsTestExe">Delivery/ECObjectsTest_Published.exe</Files>
-        </Bindings>
-    </Part>
-
-    <Part Name="ECObjectsNonPublishedTests" BentleyBuildMakeFile="test/NonPublishedTests.mke" ExcludePlatforms="Android*,Linux*,iOS*">
-        <SubPart PartName="ECObjectsTestsDependencies"/>
-        <Bindings>
-            <Files ProductDirectoryName="ECObjectsTestExe">Delivery/ECObjectsTest_NonPublished.exe</Files>
-        </Bindings>
-    </Part>
-
-    <Part Name="ECObjectsScenarioTests" BentleyBuildMakeFile="test\scenarioTests.mke" ExcludePlatforms="Android*,Linux*,iOS*">
-        <SubPart PartName="ECObjectsTestsDependencies"/>
-        <SubPart PartName="PublishedApi"/>
-        <Bindings>
-            <Files ProductDirectoryName="ECObjectsTestExe">Delivery\ECObjectsTest_Scenario.exe</Files>
-        </Bindings>
-    </Part>
-    
-    <Part Name="ECObjectsNonPublishedScenarioTests" BentleyBuildMakeFile="test\nonPublishedScenarioTests.mke" ExcludePlatforms="Android*,Linux*,iOS*">
-        <SubPart PartName="ECObjectsTestsDependencies"/>
-        <Bindings>
-            <Files ProductDirectoryName="ECObjectsTestExe">Delivery\ECObjectsTest_NonPublishedScenario.exe</Files>
-        </Bindings>
-    </Part>
-
-
-    <Part Name="ECObjectsPerformanceTests" BentleyBuildMakeFile="test\PerformanceTests.mke" ExcludePlatforms="Android*,Linux*,iOS*">
-      <SubPart PartName="ECObjectsTestsDependencies"/>
-      <SubPart PartName="PublishedApi"/>
-      <Bindings>
-        <Files ProductDirectoryName="ECObjectsTestExe">Delivery\ECObjectsTest_Performance.exe</Files>
-      </Bindings>
-    </Part>
-
-    <Part Name="Tests">
-        <SubPart PartName="ECObjectsPublishedTests" />
-        <SubPart PartName="ECObjectsNonPublishedTests" />
-        <SubPart PartName="ECObjectsPerformanceTests" />
-        <SubPart PartName="ECObjectsScenarioTests" />
-        <SubPart PartName="ECObjectsNonPublishedScenarioTests" />
-    </Part>
-
-    <Part Name="RunECObjectsTests" BentleyBuildMakeFile="test/ECObjectsNativeTest.run.mke" ExcludePlatforms="Android*,Linux*,iOS*">
-        <SubPart PartName="Tests" />
-    </Part>
-
-    <Part Name="RunECObjectsPerformanceTests" BentleyBuildMakeFile="test/ECObjectsPerformanceTest.run.mke">
-        <SubPart PartName="ECObjectsPerformanceTests" />
-    </Part>
-
-    <!-- NuGet automatic packages generation -->
-    <Part Name="ECObjectsPackage" BMakeFile="install\NuGetPacking.mke" >
-        <SubPart PartName="ECObjectsNative" />
-        <RequiredRepository>bsitools-nuget</RequiredRepository>
-        <Bindings>
-            <Files ProductDirectoryName="ECObjectsNuGet">Install\ecobjects.nupkg</Files>
-        </Bindings>
-    </Part>
-
-    <Product Name="ECObjectsStatic"> <!-- Only here to avoid putting directory list on ECObjectsTested -->
-      <SubPart PartName="ECObjectsNative"  LibType="Static"/>
-      <Directories DirectoryListName="ECObjects" />
-  </Product>
-  <!-- ///////////////////////////////////////////////////////////////////////////////////// -->
-<!-- ////////////////////////////////// Products ///////////////////////////////////////// -->
-<!-- ///////////////////////////////////////////////////////////////////////////////////// -->
-
-    <ProductDirectoryList ListName="ECObjects">
-        <ProductDirectory Name="PublicAPI"                          Deliver="false"/>
-        <ProductDirectory Name="VendorAPI"                          Deliver="false" />
-        <ProductDirectory Name="VendorNotices"                      Deliver="false" />
-        <ProductDirectory Name="LoggingWorkspaceData"               Deliver="false"/>
-        <ProductDirectory Name="LoggingManagedAssemblies"           Deliver="false"/>
-        <ProductDirectory Name="LoggingOptionalManagedAssemblies"   Deliver="false"/>
-        <ProductDirectory Name="mergemodules"                       Deliver="false"/>
-        <ProductDirectory Name="libs"                               Deliver="false"/>
-
-        <ProductDirectory   Name="PublicAPI"                    LibType="Static"    Deliver="false"/>
-        <ProductDirectory   Name="VendorAPI"                    LibType="Static"    Deliver="false" />
-        <ProductDirectory   Name="VendorNotices"                LibType="Static"    Deliver="false" />
-        <ProductDirectory   Name="libs"                         LibType="Static"    Deliver="false"/>
-        <ProductDirectory   Name="BentleyNativeAssemblies"      LibType="Static"    Deliver="false"/>
-        <ProductDirectory   Name="GeomNativeAssemblies"         LibType="Static"    Deliver="false"/>
-        <ProductDirectory   Name="RmgrToolsNativeAssemblies"    LibType="Static"    Deliver="false"/>
-        <ProductDirectory   Name="ecobjectsnativeassemblies"    LibType="Static"    Deliver="false"/>
-        <ProductDirectory   Name="ecschemas"                    LibType="Static"    Deliver="false"/>
-
-        <ProductDirectory Name="loggingnativeassemblies"            Path="Runtime"/>
-        <ProductDirectory Name="LoggingOptionalNativeAssemblies"    Path="Runtime"/>
-        <ProductDirectory Name="BentleyNativeAssemblies"            Path="Runtime"/>
-        <ProductDirectory Name="GeomNativeAssemblies"               Path="Runtime"/>
-        <ProductDirectory Name="ecobjectsnativeassemblies"          Path="Runtime"/>
-        <ProductDirectory Name="PublishedApi"                       Path="Include"/>        
-        <ProductDirectory Name="PublishedApi_Doc"                   Path="Docs"/>
-        <ProductDirectory Name="ecschemas"                          Path="Runtime"/>
-<<<<<<< HEAD
-        <ProductDirectory Name="VendorNotices"                      Path="Notices"/>
-        <ProductDirectory Name="VendorNotices"                      Path="Notices" LibType="Static"/>
-=======
-        <ProductDirectory Name="ECObjectsNuGet"                     Path="Install" />
->>>>>>> 5e794a45
-    </ProductDirectoryList>
-
-    <Product Name="ECObjects">
-        <SubPart PartName="ECObjectsNative"/>
-        <SubPart PartName="PublishedApi_Doc" />
-        <SubPart PartName="ECObjectsPackage" />
-        <Directories DirectoryListName="ECObjects"/>
-    </Product>
-
-    <ProductDirectoryList ListName="ECObjectsTest">
-        <ProductDirectory Name="VendorAPI"                          Deliver="false"/>
-        <ProductDirectory Name="VendorNotices"                      Deliver="false"/>
-        <ProductDirectory Name="PublicAPI"                          Deliver="false"/>
-        <ProductDirectory Name="LoggingWorkspaceData"               Deliver="false"/>
-        <ProductDirectory Name="LoggingManagedAssemblies"           Deliver="false"/>
-        <ProductDirectory Name="LoggingOptionalManagedAssemblies"   Deliver="false"/>
-        <ProductDirectory Name="mergemodules"                       Deliver="false"/>
-        <ProductDirectory Name="libs"                               Deliver="false"/>
-
-        <ProductDirectory Name="PublicAPI"      LibType="Static"    Deliver="false"/>
-        <ProductDirectory Name="VendorAPI"      LibType="Static"    Deliver="false"/>
-        <ProductDirectory Name="VendorNotices"  LibType="Static"    Deliver="false"/>
-        <ProductDirectory Name="libs"           LibType="Static"    Deliver="false"/>
-
-        <ProductDirectory Name="ECObjectsTestSeedData"              Path="SeedData"/>
-        <ProductDirectory Name="ECObjectsTestSeedDataPK"            Path="SeedData/ur-PK"/>
-        <ProductDirectory Name="ECObjectsTestSeedDataGB"            Path="SeedData/en-GB"/>
-        <ProductDirectory Name="ECObjectsTestSeedDataIT"            Path="SeedData/it"/>
-        <ProductDirectory Name="ECObjectsTestLoggingConfig"         Path=""/>
-
-        <ProductDirectory Name="geomnativeassemblies"               Path=""/>
-        <ProductDirectory Name="loggingnativeassemblies"            Path=""/>
-        <ProductDirectory Name="LoggingOptionalNativeAssemblies"    Path="" />
-        <ProductDirectory Name="BentleyNativeAssemblies"            Path=""/>
-        <ProductDirectory Name="ECObjectsNativeAssemblies"          Path=""/>
-        <ProductDirectory Name="ECObjectsTestExe"                   Path=""/>
-        <ProductDirectory Name="ecschemas"                          Path=""/>
-    </ProductDirectoryList>
-
-    <Product Name="ECObjectsTests" SaveProduct="true">
-        <SubPart PartName="Tests"/>
-        <Directories DirectoryListName="ECObjectsTest"/>
-    </Product>
-
-    <ProductDirectoryList ListName="ECObjectsTested">
-    </ProductDirectoryList>
-    <Product Name="ECObjectsTested" PrgOutputDir="ECObjects" SaveProduct="true" AddIn="true">
-        <SubProduct ProductName="ECObjects" />
-        <!-- SubProduct ProductName="ECObjectsStatic" /-->
-        <SubProduct ProductName="ECObjectsTests" />
-        <SubPart PartName="RunECObjectsTests" />
-        <Directories DirectoryListName="ECObjectsTested"/>
-    </Product>
-
-</BuildContext>
+<?xml version="1.0" encoding="utf-8"?>
+
+<BuildContext xmlns:xsi="http://www.w3.org/2001/XMLSchema-instance" xsi:noNamespaceSchemaLocation="../bsicommon/build/PartFile.xsd" >
+
+<!-- ///////////////////////////////////////////////////////////////////////////////////// -->
+<!-- ///////////////////// Runtime Parts ///////////////////////////////////////////////// -->
+<!-- / This section contains parts that make the ECF Runtime ///////////////////////////// -->
+<!-- ///////////////////////////////////////////////////////////////////////////////////// -->
+
+    <Part Name="Logging" ExcludeLibType="Static" ExcludePlatforms="MacOS*"> <!-- Trim off dynamic-only parts here so we don't have to download the (non-existant) partfiles) -->
+        <SubPart PartName="LoggingNative"   PartFile="LoggingSDK"                           Repository="loggingsdk" /> 
+    </Part>
+
+    <!-- NOTE: Graphite uses "G" as an ApiNumber (library suffix) to disambiguate from Vancouver libraries -->
+    <Part Name="ECObjectsNative" BentleyBuildMakeFile="src/ecobjects.mke" ApiNumber="G">
+        <SubPart PartName="PublicAPI" />
+        <SubPart PartName="BentleyDll"      PartFile="Bentley"      Repository="Bentley" />
+        <SubPart PartName="Logging" /> 
+        <SubPart PartName="GeomDlls"        PartFile="geomlibs"     Repository="GeomLibs" />
+        <SubPart PartName="GeomlibsSerialization" PartFile="geomlibs" Repository="GeomLibs" />
+        <SubPart PartName="BeXmlDll"        PartFile="BeLibxml2"    Repository="libsrc-libxml2" />
+        <SubPart PartName="StandardSchemas" PartFile="ECStandards"  Repository="ECStandards"/>
+        <Bindings>
+            <Libs ProductDirectoryName="ECObjectsLibs" Required="false">Delivery/$(libprefix)ECObjects$(libext)</Libs>
+            <Assemblies ProductDirectoryName="ECObjectsNativeAssemblies">Delivery/$(shlibprefix)ECObjects$(ApiNumber)$(shlibext)</Assemblies>
+        </Bindings>
+    </Part>
+
+    <Part Name="PublishedApi" BentleyBuildMakeFile="PublicApi/PublishAPI.mke">
+        <SubPart PartName="PublicAPI" />
+        <Bindings>
+            <Directory SubPartDirectory="PublishedAPI/ECObjects" SourceName="Delivery/PublishedAPI" ProductDirectoryName="PublishedAPI" Required="false"/>
+        </Bindings>
+    </Part>
+
+    <Part Name="PublishedApi_Doc" BentleyBuildMakeFile="PublicApi/BuildPublishedDoc.mke">
+        <RequiredRepository>bsitools-doxygen</RequiredRepository>
+        <SubPart PartName="PublishedApi" />
+        <Bindings>
+            <Files ProductDirectoryName="PublishedApi_Doc" IfNotPresent="Warn" Required="false">Delivery/ECObjectsAPI.chm</Files>
+        </Bindings>
+    </Part>
+
+    <!-- Bind my own PublicAPI into BuildContext/PublicAPI. Note that this part does not cause any sub-part PublicAPIs to be bound. -->
+    <Part Name="PublicAPI" BentleyBuildMakeFile="ecobjects.prewire.mke">
+        <Bindings>
+            <PublicAPI Domain="ECObjects" />
+            <PublicAPI Domain="ECPresentation" />
+            <PublicAPI Domain="ECPresentationRules" />
+            <PublicAPI Domain="ECUnits" />
+        </Bindings>
+    </Part>
+
+    <!-- This part enables the ECObjects unit tests to be built into the set of unit tests that run on multiple platforms. -->
+
+    <Part Name="ECObjectsTestsBasicDependencies">
+        <SubPart PartName="google_gtest_lib"     PartFile="gtest"                   Repository="util-gtest" />
+        <SubPart PartName="StandardSchemas"      PartFile="ECStandards"             Repository="ECStandards"/>
+        <SubPart PartName="ECObjectsNative" />
+    </Part>
+
+    <Part Name="ECObjectsUnitTests" BentleyBuildMakeFile="../bsicommon/sharedmki/BuildPlatformUnitTests.mke" BMakeOptions="-dBEGTEST_INPUT=$(SrcRoot)ECObjects/test/ -dBEGTEST_NAME=ECObjects -dBEGTEST_DEPENDENCIES=$(SrcRoot)ECObjects/test/SeedData.prewire.mke">
+        <SubPart PartName="ECObjectsTestsDependencies"/>
+        <SubPart PartName="PublishedApi"/>
+    </Part>
+
+    <!-- The following parts build the stand-alone ECObjects unit tests (from the same unit test source). -->
+
+    <Part Name="ECObjectsTestsSeedData" BentleyBuildMakeFile="test/SeedData.prewire.mke">
+        <Bindings>
+            <Files SubPartDirectory="SeedData" ProductDirectoryName="ECObjectsTestSeedData">Delivery/SeedData/*xml</Files>
+            <Files SubPartDirectory="SeedData/ur-PK" ProductDirectoryName="ECObjectsTestSeedDataPK">Delivery/SeedData/ur-PK/*xml</Files>
+            <Files SubPartDirectory="SeedData/en-GB" ProductDirectoryName="ECObjectsTestSeedDataGB">Delivery/SeedData/en-GB/*xml</Files>
+            <Files SubPartDirectory="SeedData/it" ProductDirectoryName="ECObjectsTestSeedDataIT">Delivery/SeedData/it/*xml</Files>
+        </Bindings>
+    </Part>
+
+    <Part Name="ECObjectsTestLoggingConfig" BentleyBuildMakeFile="test/LoggingConfig.prewire.mke" ExcludePlatforms="Android*,Linux*,iOS*">
+        <Bindings>
+            <Files ProductDirectoryName="ECObjectsTestExe">Delivery/logging.config.xml</Files>
+        </Bindings>
+    </Part>
+
+    <Part Name="ECObjectsTestsDependencies">
+        <SubPart PartName="GeomlibsSerialization" PartFile="geomlibs" Repository="GeomLibs" />
+        <SubPart PartName="ECObjectsTestsBasicDependencies"/>
+        <SubPart PartName="ECObjectsTestsSeedData"/>
+        <SubPart PartName="Logging" />
+        <SubPart PartName="ECObjectsTestLoggingConfig"/>
+    </Part>
+
+    <Part Name="ECObjectsPublishedTests" BentleyBuildMakeFile="test/PublishedTests.mke" ExcludePlatforms="Android*,Linux*,iOS*">
+        <SubPart PartName="ECObjectsNonPublishedTests"/>
+        <SubPart PartName="ECObjectsTestsDependencies"/>
+        <SubPart PartName="PublishedApi"/>
+        <Bindings>
+            <Files ProductDirectoryName="ECObjectsTestExe">Delivery/ECObjectsTest_Published.exe</Files>
+        </Bindings>
+    </Part>
+
+    <Part Name="ECObjectsNonPublishedTests" BentleyBuildMakeFile="test/NonPublishedTests.mke" ExcludePlatforms="Android*,Linux*,iOS*">
+        <SubPart PartName="ECObjectsTestsDependencies"/>
+        <Bindings>
+            <Files ProductDirectoryName="ECObjectsTestExe">Delivery/ECObjectsTest_NonPublished.exe</Files>
+        </Bindings>
+    </Part>
+
+    <Part Name="ECObjectsScenarioTests" BentleyBuildMakeFile="test\scenarioTests.mke" ExcludePlatforms="Android*,Linux*,iOS*">
+        <SubPart PartName="ECObjectsTestsDependencies"/>
+        <SubPart PartName="PublishedApi"/>
+        <Bindings>
+            <Files ProductDirectoryName="ECObjectsTestExe">Delivery\ECObjectsTest_Scenario.exe</Files>
+        </Bindings>
+    </Part>
+    
+    <Part Name="ECObjectsNonPublishedScenarioTests" BentleyBuildMakeFile="test\nonPublishedScenarioTests.mke" ExcludePlatforms="Android*,Linux*,iOS*">
+        <SubPart PartName="ECObjectsTestsDependencies"/>
+        <Bindings>
+            <Files ProductDirectoryName="ECObjectsTestExe">Delivery\ECObjectsTest_NonPublishedScenario.exe</Files>
+        </Bindings>
+    </Part>
+
+
+    <Part Name="ECObjectsPerformanceTests" BentleyBuildMakeFile="test\PerformanceTests.mke" ExcludePlatforms="Android*,Linux*,iOS*">
+      <SubPart PartName="ECObjectsTestsDependencies"/>
+      <SubPart PartName="PublishedApi"/>
+      <Bindings>
+        <Files ProductDirectoryName="ECObjectsTestExe">Delivery\ECObjectsTest_Performance.exe</Files>
+      </Bindings>
+    </Part>
+
+    <Part Name="Tests">
+        <SubPart PartName="ECObjectsPublishedTests" />
+        <SubPart PartName="ECObjectsNonPublishedTests" />
+        <SubPart PartName="ECObjectsPerformanceTests" />
+        <SubPart PartName="ECObjectsScenarioTests" />
+        <SubPart PartName="ECObjectsNonPublishedScenarioTests" />
+    </Part>
+
+    <Part Name="RunECObjectsTests" BentleyBuildMakeFile="test/ECObjectsNativeTest.run.mke" ExcludePlatforms="Android*,Linux*,iOS*">
+        <SubPart PartName="Tests" />
+    </Part>
+
+    <Part Name="RunECObjectsPerformanceTests" BentleyBuildMakeFile="test/ECObjectsPerformanceTest.run.mke">
+        <SubPart PartName="ECObjectsPerformanceTests" />
+    </Part>
+
+  <Product Name="ECObjectsStatic"> <!-- Only here to avoid putting directory list on ECObjectsTested -->
+      <SubPart PartName="ECObjectsNative"  LibType="Static"/>
+      <Directories DirectoryListName="ECObjects" />
+  </Product>
+  <!-- ///////////////////////////////////////////////////////////////////////////////////// -->
+<!-- ////////////////////////////////// Products ///////////////////////////////////////// -->
+<!-- ///////////////////////////////////////////////////////////////////////////////////// -->
+
+    <ProductDirectoryList ListName="ECObjects">
+        <ProductDirectory Name="PublicAPI"                          Deliver="false"/>
+        <ProductDirectory Name="VendorAPI"                          Deliver="false" />
+        <ProductDirectory Name="VendorNotices"                      Deliver="false" />
+        <ProductDirectory Name="LoggingWorkspaceData"               Deliver="false"/>
+        <ProductDirectory Name="LoggingManagedAssemblies"           Deliver="false"/>
+        <ProductDirectory Name="LoggingOptionalManagedAssemblies"   Deliver="false"/>
+        <ProductDirectory Name="mergemodules"                       Deliver="false"/>
+        <ProductDirectory Name="libs"                               Deliver="false"/>
+
+        <ProductDirectory   Name="PublicAPI"                    LibType="Static"    Deliver="false"/>
+        <ProductDirectory   Name="VendorAPI"                    LibType="Static"    Deliver="false" />
+        <ProductDirectory   Name="VendorNotices"                LibType="Static"    Deliver="false" />
+        <ProductDirectory   Name="libs"                         LibType="Static"    Deliver="false"/>
+        <ProductDirectory   Name="BentleyNativeAssemblies"      LibType="Static"    Deliver="false"/>
+        <ProductDirectory   Name="GeomNativeAssemblies"         LibType="Static"    Deliver="false"/>
+        <ProductDirectory   Name="RmgrToolsNativeAssemblies"    LibType="Static"    Deliver="false"/>
+        <ProductDirectory   Name="ecobjectsnativeassemblies"    LibType="Static"    Deliver="false"/>
+        <ProductDirectory   Name="ecschemas"                    LibType="Static"    Deliver="false"/>
+
+        <ProductDirectory Name="loggingnativeassemblies"            Path="Runtime"/>
+        <ProductDirectory Name="LoggingOptionalNativeAssemblies"    Path="Runtime"/>
+        <ProductDirectory Name="BentleyNativeAssemblies"            Path="Runtime"/>
+        <ProductDirectory Name="GeomNativeAssemblies"               Path="Runtime"/>
+        <ProductDirectory Name="ecobjectsnativeassemblies"          Path="Runtime"/>
+        <ProductDirectory Name="PublishedApi"                       Path="Include"/>        
+        <ProductDirectory Name="PublishedApi_Doc"                   Path="Docs"/>
+        <ProductDirectory Name="ecschemas"                          Path="Runtime"/>
+        <ProductDirectory Name="VendorNotices"                      Path="Notices"/>
+    </ProductDirectoryList>
+
+    <Product Name="ECObjects">
+        <SubPart PartName="ECObjectsNative"/>
+        <SubPart PartName="PublishedApi_Doc" />
+        <Directories DirectoryListName="ECObjects"/>
+    </Product>
+
+    <ProductDirectoryList ListName="ECObjectsTest">
+        <ProductDirectory Name="VendorAPI"                          Deliver="false"/>
+        <ProductDirectory Name="VendorNotices"                      Deliver="false"/>
+        <ProductDirectory Name="PublicAPI"                          Deliver="false"/>
+        <ProductDirectory Name="LoggingWorkspaceData"               Deliver="false"/>
+        <ProductDirectory Name="LoggingManagedAssemblies"           Deliver="false"/>
+        <ProductDirectory Name="LoggingOptionalManagedAssemblies"   Deliver="false"/>
+        <ProductDirectory Name="mergemodules"                       Deliver="false"/>
+        <ProductDirectory Name="libs"                               Deliver="false"/>
+
+        <ProductDirectory Name="PublicAPI"      LibType="Static"    Deliver="false"/>
+        <ProductDirectory Name="VendorAPI"      LibType="Static"    Deliver="false"/>
+        <ProductDirectory Name="VendorNotices"  LibType="Static"    Deliver="false"/>
+        <ProductDirectory Name="libs"           LibType="Static"    Deliver="false"/>
+
+        <ProductDirectory Name="ECObjectsTestSeedData"              Path="SeedData"/>
+        <ProductDirectory Name="ECObjectsTestSeedDataPK"            Path="SeedData/ur-PK"/>
+        <ProductDirectory Name="ECObjectsTestSeedDataGB"            Path="SeedData/en-GB"/>
+        <ProductDirectory Name="ECObjectsTestSeedDataIT"            Path="SeedData/it"/>
+        <ProductDirectory Name="ECObjectsTestLoggingConfig"         Path=""/>
+
+        <ProductDirectory Name="geomnativeassemblies"               Path=""/>
+        <ProductDirectory Name="loggingnativeassemblies"            Path=""/>
+        <ProductDirectory Name="LoggingOptionalNativeAssemblies"    Path="" />
+        <ProductDirectory Name="BentleyNativeAssemblies"            Path=""/>
+        <ProductDirectory Name="ECObjectsNativeAssemblies"          Path=""/>
+        <ProductDirectory Name="ECObjectsTestExe"                   Path=""/>
+        <ProductDirectory Name="ecschemas"                          Path=""/>
+    </ProductDirectoryList>
+
+    <Product Name="ECObjectsTests" SaveProduct="true">
+        <SubPart PartName="Tests"/>
+        <Directories DirectoryListName="ECObjectsTest"/>
+    </Product>
+
+    <ProductDirectoryList ListName="ECObjectsTested">
+    </ProductDirectoryList>
+    <Product Name="ECObjectsTested" PrgOutputDir="ECObjects" SaveProduct="true" AddIn="true">
+        <SubProduct ProductName="ECObjects" />
+        <!-- SubProduct ProductName="ECObjectsStatic" /-->
+        <SubProduct ProductName="ECObjectsTests" />
+        <SubPart PartName="RunECObjectsTests" />
+        <Directories DirectoryListName="ECObjectsTested"/>
+    </Product>
+
+</BuildContext>