--- conflicted
+++ resolved
@@ -4,10 +4,6 @@
 
 | Module  | Version   |
 | ------- | --------- |
-<<<<<<< HEAD
-| Profile | `4.0.0.2` |
-| ECSQL   | `1.0.4.1` |
-=======
 | Profile | `4.0.0.3` |
 | ECSQL   | `1.1.0.0` |
 
@@ -30,7 +26,6 @@
     7. `check_linktable_fk_ids`- checks if `SourceECInstanceId` or `TargetECInstanceId`  of a link table matches a valid row in primary class.
     8. `check_class_ids`- checks persisted `ECClassId` in all data tables and make sure they are valid.
     9. `check_schema_load` - checks if all schemas can be loaded into memory.
->>>>>>> 5c890bc1
 
 ## `2/13/2023`: Add PRAGMA checksum(ec_schema|ec_map|db_schema)
 * ECSql version change to `1.0.4.1` as new syntax and runtime changes that does not break any existing syntax or runtime.
