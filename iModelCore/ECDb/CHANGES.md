--- conflicted
+++ resolved
@@ -5,21 +5,17 @@
 | Module  | Version   |
 | ------- | --------- |
 | Profile | `4.0.0.4` |
-<<<<<<< HEAD
-| ECSQL   | `1.2.8.2` |
-=======
-| ECSQL   | `1.2.9.0` |
+| ECSQL   | `1.2.9.1` |
+
+## `10/24/2023`: Pragma integrity_check(check_nav_class_ids) now checks if the navigation property represents a valid ClassId for the relationship
+
+ECsql version updated `1.2.9.0` -> `1.2.9.1`
 
 ## `10/12/2023`: Add support for window functions
 
 * Add support for window functions
   * Example: `SELECT rank() OVER(PARTITION BY ECClassId ORDER BY ECInstanceId) from bis.Model`
 * ECSql version updated `1.2.8.1` -> `1.2.9.0`
->>>>>>> 53ca222d
-
-## `10/24/2023`: Pragma integrity_check now checks if navigation property represents a valid ClassId for the relationship
-
-ECsql version updated `1.2.8.1` -> `1.2.8.2`
 
 ## `9/13/2023`: Pragma disqualify_type_filter only take effect if there was more then one class name in query
 
