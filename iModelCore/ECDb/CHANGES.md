# Changes

This document including important changes to syntax or file format.

| Module  | Version   |
| ------- | --------- |
<<<<<<< HEAD
| Profile | `4.0.0.4` |
| ECSQL   | `1.2.4.0` |
=======
| Profile | `4.0.0.3` |
| ECSQL   | `1.2.8.0` |

## `9/13/2023`: Runtime instance and property accessor no longer experimental

1. ECSql version updated `1.2.7.0` -> `1.2.8.0`.
2. Instance property access is no longer experimental and does not require the experimental features to be enabled for it's use.
3. The use of `$` and `$->prop` in ECSQL now requires neither enabling experimental features globally with PRAGMA nor specifying `OPTIONS ENABLE_EXPERIMENTAL_FEATURES`.

Following will work:

```sql
  SELECT $ FROM meta.ECClassDef
  SELECT $->name FROM meta.ECClassDef
```

## `9/7/2023`: Add option to customize ECSQL Instance

1. ECSql version updated to `1.2.6.0` -> `1.2.7.0`.
2. Added following `ECSQLOPTIONS` or `OPTIONS`
   * `USE_JS_PROP_NAMES` returns json compilable with iTwin.js typescript.
   * `DO_NOT_TRUNCATE_BLOB` return full blob instead of truncating it.
3. Instance access now add `json()` around `extract_inst()` function.

Following return iTwin.js compilable json

```sql
  SELECT $ FROM Bis.Element OPTIONS USE_JS_PROP_NAMES
```

Following return complete blob as base64

```sql
  SELECT $ FROM  Bis.GeometricElement3d OPTIONS DO_NOT_TRUNCATE_BLOB
```

## `9/6/2023`: Changes to ECSQLOPTIONS

1. ECSql version updated to `1.2.5.0` -> `1.2.6.0`.
2. `ECSQLOPTIONS` is now just called `OPTIONS`. `ECSQLOPTIONS` will continue be supported but is deprecated.
3. Options specified will be inherited by sub queries. Local query option take priority over inherited.

Following should work now

```sql
SELECT 1 FROM (
  SELECT $ FROM Bis.Element
) LIMIT 1 OPTIONS ENABLE_EXPERIMENTAL_FEATURES
```

## `8/31/2023`: Update behavior of instance properties

1. ECSql version updated to `1.2.3.0` -> `1.2.5.0`.
2. By default, all properties accessed via instance accessor i.e. `$->prop` must exist in the class identifying the row for that row to qualify for output.
3. If the user uses `?` after a property accessor e.g. `$->prop?`  then it will be considered optional, and the row class will not be checked to see if the `prop` exists or not.
4. Fixed issue where multiple required properties was not taken into account instead only alphabetically the first property was use to filter class-ids.

The following query will return no row if there is no subclass of `Bis.Element` that has both properties `CodeValue` and `Foo` in it.

```sql
  SELECT ECClassId, ECInstanceId
  FROM Bis.Element
      WHERE $->CodeValue = 'Profiling' OR $->Foo = 'Hello'
  LIMIT 1
  ECSQLOPTIONS ENABLE_EXPERIMENTAL_FEATURES
```

On the other hand, the following query makes `Foo` optional by adding `?` at the end like `$->Foo?`. This will exclude this property from the list of instance properties that must exist in the class of a row for it to qualify for output.

```sql
  SELECT ECClassId, ECInstanceId
  FROM Bis.Element
      WHERE $->CodeValue = 'Profiling' OR $->Foo? = 'Hello'
  LIMIT 1
  ECSQLOPTIONS ENABLE_EXPERIMENTAL_FEATURES
```

> Note: Optional property may slow down performance while non-optional properties will improve the performance of instance query.
>>>>>>> 386a5a21

## `8/28/2023`: Add support for ImportRequiresVersion and UseRequiresVersion custom attributes
* Two custom attributes were added to the ECDbMap schema, the schema version is incremented to `02.00.02`
    * They indicate whether the import process of a schema with the CA or anything using a CA requires a minimum ECDb version
* ECDb profile version updated to `4.0.0.3` -> `4.0.0.4`.

## `8/18/2023`: Add support for CROSS Join

* Add support for CROSS Join.
  * Example: `SELECT 1 FROM meta.ECClassDef CROSS JOIN meta.ECPropertyDef`.
* ECSql version updated to `1.2.3.0` -> `1.2.4.0`.

## `8/9/2023`: Add support for FIRST/LAST

* Add support for ordering NULLs.
  * Example: `SELECT * FROM Meta.ECClassDef ORDER BY Displaylabel NULLS FIRST`.
* ECSql version updated to `1.2.2.0` -> `1.2.3.0`.

## `8/9/2023`: Add support for RIGHT/FULL Join

* Add support for RIGHT/FULL join.

## `8/9/2023`: Add support for `ECSQLOPTIONS ENABLE_EXPERIMENTAL_FEATURES`

* Add support for RIGHT/FULL join.
  * Example: `SELECT $->name FROM meta.ECClassDef ECSQLOPTIONS enable_experimental_features`.

## `8/9/2023`: Truncate BLob to {bytes:####} instead of a single byte via QueryJsonAdaptor

* This effect instance access and concurrent query.

## `8/7/2023`: Add support to get parse tree for ecsql using a `PRAGMA parse_tree`

* Change ECSQL version `1.2.0.0` -> `1.2.2.0`
* Add `PRAGMA parse_tree(<ecsql>)`
* Add `ECSQLOPTIONS` clause to `PRAGMA` statement.
  * Allow to run commands like `PRAGMA parse_tree("SELECT 1") ECSQLOPTIONS enable_experimental_features`

## `6/14/2023`: Add support for Schema sync

* Schema sync allows two or more briefcases to sync there schema without requiring schema lock.
* Schema lock might still be required in cases where data transformation require due to schema change.
* Schema sync is handled in import schema call.

## `5/22/2023`: Add `PRAGMA checksum(ecdb_schema|ecdb_map|sqlite_schema)`

* ECSql version change to `1.0.4.1` as new syntax and runtime changes that does not break any existing syntax or runtime.
* PRAGMA checksum(ecdb_schema|ecdb_map|sqlite_schema)
  * `PRAGMA checksum(ecdb_schema)`: Compute SHA1 checksum for not null data in ec_* table that hold schemas.
  * `PRAGMA checksum(ecdb_map)`: Compute SHA1 checksum for not null data in ec_* table that hold mapping.
  * `PRAGMA checksum(sqlite_schema)`: Compute SHA1 checksum over ddl store in sqlite_master for all facets.

## `6/14/2023`: Add support for Schema sync

* Schema sync allows two or more briefcases to sync there schema without requiring schema lock.
* Schema lock might still be required in cases where data transformation require due to schema change.
* Schema sync is handled in import schema call.

## `5/22/2023`: Add PRAGMA checksum(ecdb_schema|ecdb_map|sqlite_schema)

* ECSql version change to `1.0.4.1` as new syntax and runtime changes that does not break any existing syntax or runtime.
* PRAGMA checksum(ecdb_schema|ecdb_map|sqlite_schema)
  * `PRAGMA checksum(ecdb_schema)`: Compute SHA1 checksum for not null data in ec_* table that hold schemas.
  * `PRAGMA checksum(ecdb_map)`: Compute SHA1 checksum for not null data in ec_* table that hold mapping.
  * `PRAGMA checksum(sqlite_schema)`: Compute SHA1 checksum over ddl store in sqlite_master for all facets.

## `5/3/2023`: Enhanced Instance properties

* ECSQL version changed from `1.1.0.0` -> `1.2.0.0`
* **Removed** `PROP_EXISTS()` This is not required anymore as instance prop is now auto-filtered internally.
* Add VirtualTab `class_props()` that is used to filter instance property query rows.
* Added support for dynamic property metadata for instance property.
  * `ColumnInfo::IsDynamic()` check is an ECSqlStatement output property that has dynamic data and might change on each call to `Step()`
  * `ECSqlStatement::GetColumnInfo(int)` will update on each `Step()` for dynamic properties.
  * Expose `IsDynamicProp()` via NativeAddon for use from the typescript side.
* Major improvement to Instance prop functionality where the use of a virtual table to filter rows based on the property selected.
* Fix bug that causes assertion when access instance that mapped to overflow table.
* Instance prop continues to be an experimental feature.
* Add instance properties docs on wiki.

## `4/10/2023`: Add comprehensive ECDb integrity checks and support for enable/disabling experimental features

* In future all experimental syntax will be only available when `PRAGMA experimental_features_enabled` is set to true.
* ECSQL version changed from `1.0.2.1` -> `1.1.0.0`.
* **Removed** PRAGMA `class_id_check`, `nav_prop_id_check` and `validate`. (Breaking change in ECSQL. ECSqlVersion -> `1.1.0.0`)
* Add `PRAGMA experimental_features_enabled` allow to enable experimental feature that disable by default.
* Made following as experimental features
    1. PRAGMA integrity_check
    2. Instance property access. The use of `$` and `$->prop` in ECSQL.
* Add `PRAGMA integrity_check` with following checks
    1. `check_ec_profile` - checks if the profile table, indexes, and triggers are present. Does not check of be_* tables. Issues are returned as a list of tables/indexes/triggers which was not found or have different DDL.
    2. `check_data_schema` - checks if all the required data tables and indexes exist for mapped classes.  Issues are returned as a list of tables/columns which was not found or have different DDL.
    3. `check_data_columns` - checks if all the required columns exist in data tables. Issues are returned as a list of those tables/columns.
    4. `check_nav_class_ids` - checks if `RelClassId` of a Navigation property is a valid ECClassId. It does not check the value to match the relationship class.
    5. `check_nav_ids` - checks if `Id` of a Navigation property matches a valid row primary class.
    6. `check_linktable_fk_class_ids` - checks if `SourceECClassId` or `TargetECClassId`  of a link table matches a valid ECClassId.
    7. `check_linktable_fk_ids`- checks if `SourceECInstanceId` or `TargetECInstanceId`  of a link table matches a valid row in primary class.
    8. `check_class_ids`- checks persisted `ECClassId` in all data tables and make sure they are valid.
    9. `check_schema_load` - checks if all schemas can be loaded into memory.

## `2/7/2023`: Add ECDb validity/integrity checks

* ECSql version change to `1.0.3.1` as new syntax and runtime changes that does not break any existing syntax or runtime.
* New PRAGMA commands added:
  * `PRAGMA class_id_check`: Checks if there are no classId references to non existing class definitions.
  * `PRAGMA nav_prop_id_check`: Checks if all navigation properties have valid classIds.
  * `PRAGMA validate`: Runs all checks.

## `2/6/2023`: Add support for GREATEST/LEAST Sql functions

The function let you find inline a greatest or least value out of specified values.

ECSQL version change from  `1.0.1.1` to  `1.0.2.1`

```sql
    SELECT GREATEST(1,2,3), LEAST (1,2,3)
```

## `2/1/2023`: Add support for runtime instance and property accessor in ECSQL (beta)

Following has been added or modified tos support extraction of instance and property from current row.

* ECSql version change to `1.0.1.1` as new syntax and runtime changes that does not break any existing syntax or runtime.
* Following new functions added and should not be called directly but rather use syntax as the implementation might change.
    1. `EXTRACT_INST(ECClassId, ECInstanceId)` - returns JSON string of instance or NULL.
    2. `EXTRACT_PROP(ECClassId, ECInstanceId, AccessString)` - returns typed primitive value for single value properties or return JSON for composite or NULL if not found or value is NULL.
    3. `PROP_EXISTS(ECClassId,AccessString)` - Can be used by user directly. As there is no syntax for this at the moment.
* New syntax added and should be used to access respective functionality.
    1. `$` represent current instance and returned a json.
    2. `$-><AccessString>` cause a property to be dynamically extracted from select instance, more efficient `json_extract()`

### Access current instance

This allow render a complete instance from current row into ECSQL-JSON.

```sql
    -- $' return complete instance for current row with all properties.
    -- It call EXTRACT_INST() to read the instance.
    SELECT $ FROM bis.Element
```

### Accessing a property within current instance

This allow a arbitrary property that may exist anywhere in derive hierarchy to be extracted and returned. It has following syntax.
For primitive types that has single value, following will return typed value while any composite value is returned as JSON.

> Syntax: `$-><access-string>`

```sql
    -- return given properties for rows for which it exists or return null.
    SELECT $->PropertyThatMayOrMayNotExists FROM bis.Element
```

## `12/06/2022`: Add `PRAGMA` support in `ECSQL`

+ Added support for `PRAGMA` in ECSQL. Syntax is as following

    ```sql
    -- Syntax
    PRAGMA <pragma-name> [ = <val>]
        [FOR <path>]
    val  -> INTEGER | DOUBLE | BOOLEAN | NULL | STRING | NAME
    path -> path '.' NAME

    -- Examples
    PRAGMA disqualify_type_filter=TRUE
        FOR BisCore.ExternalSourceAspect;
    ```

* `PRAGMA disqualify_type_filter`: Allow to hint ECSQL to disqualify expression generated to apply polymorphic filter expression.

    ```sql
    -- Following is set by default in iModelPlatform when iModel is opened.
    PRAGMA disqualify_type_filter=TRUE
        FOR BisCore.ExternalSourceAspect
    ```

* `PRAGMA ecdb_ver`: Return version of the EC Schema.

* `PRAGMA help`: Display all the pragma supported.

* Added `ECSQL version` and set it to `1.0.0.0`. In future this version will be incremented as new feature in ECSQL is added or improved.
   1. Type of changes that can be made to ECSQL.
      1. **Syntax change** Change to ECSQL grammar.
      2. **Runtime change** A change to runtime behavior, that normally passes `Prepare()` e.g. argument or result of a `Sql function`.
   2. `ECSql Version` description for left to right digit in version string i.e. `Major.Minor.Sub1.Sub2`
       1. **Major**: Any breaking change to `Syntax`. This will cause a `Prepare()` to fail with InvalidECSql which in previous version prepared successfully.  e.g. Changing or removing support for existing supported ECSql syntax.
       1. **Minor**: Any breaking change to `Runtime` e.g. Removing support for a previously accessible sql function or change it in a way where it will not work as before. In this case `Prepare()` phase may or may not detect a failure but result are not as expected as it use to in previous version. e.g. Remove a sql function or change required argument or format of its return value.
       2. **Sub1**:  Backward compatible change to `Syntax`. For example adding new syntax but not breaking any existing.
       3. **Sub2**:  Backward compatible change to `Runtime`. For example adding a new sql function.

## `5/16/2023`: Enable property and class deletion, property type change for dynamic schemas with a major schema update

* Added new schema import option "AllowMajorSchemaUpgradeForDynamicSchemas".
    1. "AllowMajorSchemaUpgradeForDynamicSchemas" takes precedence over the "DisallowMajorSchemaUpgrade" import option, but only for dynamic schemas.
    2. If major schema upgrades have been disabled by using the import option "DisallowMajorSchemaUpgrade" and the user wants to perform a major schema upgrade on a dynamic schema, the new option "AllowMajorSchemaUpgradeForDynamicSchemas" needs to be added to enable the upgrade.
    3. "AllowMajorSchemaUpgradeForDynamicSchemas" has no effect on schemas that are not dynamic.

* Enable deletion of properties in dynamic schemas with a major schema upgrade.
    1. Properties can be deleted only if they belong to an ECClass which is mapped to a shared column.
    2. Navigation properties cannot be deleted.
    3. When a property is deleted with a major schema upgrade, the data that it contains is set to NULL.

* Enable deletion of classes in dynamic schemas with a major schema upgrade.
    1. Classes can only be deleted from a dynamic schema with a major schema upgrade only if:
        1. The class does not have a derived class.
        2. The class is not an ECStructClass.
        3. The class is not an ECRelationshipClass with a Foreign Key mapped.
        4. The class has not been specified in a relationship constraint.
    2. If the class to be deleted has instances present, all the instances are deleted as well.

* Enable property type change in dynamic schemas with a major schema upgrade.
    1. Changing property type from a primitive type to another primitive type is now supported with a major schema upgrade.
    2. Type can be changed in any combination from the primitive set { int, long, double, binary, boolean, datetime }.
    3. Type change for composite primitive types Point2d and Point3d is NOT supported.
    4. Type change to and from an un-strict enum that has a different primitive type is now supported.
    5. Type change to a strict enum of a different primitive type is NOT supported.
    6. When a property type is changed, the data will not change/update as per the new primitive type specified.
    7. It is the user's responsibility to handle the data changes required when a property's type is changed to a different primitive type.<|MERGE_RESOLUTION|>--- conflicted
+++ resolved
@@ -4,12 +4,13 @@
 
 | Module  | Version   |
 | ------- | --------- |
-<<<<<<< HEAD
 | Profile | `4.0.0.4` |
-| ECSQL   | `1.2.4.0` |
-=======
-| Profile | `4.0.0.3` |
 | ECSQL   | `1.2.8.0` |
+
+## `9/26/2023`: Add support for ImportRequiresVersion and UseRequiresVersion custom attributes
+* Two custom attributes were added to the ECDbMap schema, the schema version is incremented to `02.00.02`
+    * They indicate whether the import process of a schema with the CA or anything using a CA requires a minimum ECDb version
+* ECDb profile version updated to `4.0.0.3` -> `4.0.0.4`.
 
 ## `9/13/2023`: Runtime instance and property accessor no longer experimental
 
@@ -86,7 +87,6 @@
 ```
 
 > Note: Optional property may slow down performance while non-optional properties will improve the performance of instance query.
->>>>>>> 386a5a21
 
 ## `8/28/2023`: Add support for ImportRequiresVersion and UseRequiresVersion custom attributes
 * Two custom attributes were added to the ECDbMap schema, the schema version is incremented to `02.00.02`
