/*--------------------------------------------------------------------------------------+
|
|     $Source: PublicAPI/ECDb/ChangeSummaryV2.h $
|
|  $Copyright: (c) 2017 Bentley Systems, Incorporated. All rights reserved. $
|
+--------------------------------------------------------------------------------------*/
#pragma once
//__PUBLISH_SECTION_START__
#include <ECDb/ECInstanceId.h>
#include <BeSQLite/BeSQLite.h>
#include <BeSQLite/ChangeSet.h>

BEGIN_BENTLEY_SQLITE_EC_NAMESPACE
struct InstanceChangeManager;
struct PropertyValueChangeManager;
struct ChangeExtractorV2;

//=======================================================================================
//! Utility to interpret a set of changes to the database as EC instances. 
//! 
//! @remarks The utility iterates over the raw Sqlite changes to consolidate and extract 
//! information on the contained ECInstances and ECRelationshipInstances. 
//! 
//! Internally two passes are made over the changes with the @ref ChangeIterator. The
//! second pass allows consolidation of instances and relationship instances that may be 
//! spread across multiple tables. The results are stored in temporary tables, and this 
//! allows iteration and queries of the changes as EC instances. 
//! 
//! @see ChangeSet, ChangeIterator
//! @ingroup ECDbGroup
//! @bsiclass                                                 Ramanujam.Raman      07/2015
//=======================================================================================
struct EXPORT_VTABLE_ATTRIBUTE ChangeSummaryV2 : NonCopyableClass
    {
<<<<<<< HEAD
    enum class OpCode
        {
        None = 0,
        Insert = 1,
        Delete = 2,
        Update = 4,
        All = Insert | Delete | Update,
        InsertUpdate = Insert | Update,
        InsertDelete = Insert | Delete,
        UpdateDelete = Update | Delete
=======
    enum class Stage
        {
        Unset = 0,
        Old = 1,
        New = 2,
        };

    enum class Operation
        {
        Inserted = 1,
        Deleted = 1 << 1,
        Updated = 1 << 2
>>>>>>> 71fec6d2
        };

    struct Options final
        {
        private:
            bool m_includeRelationshipInstances = true;

        public:
            explicit Options(bool includeRelationshipInstances = true) : m_includeRelationshipInstances(includeRelationshipInstances) {}
            bool IncludeRelationshipInstances() const { return m_includeRelationshipInstances; }
        };

<<<<<<< HEAD
    struct Instance;
    struct ValueIterator;

    //! Represents a changed instance
    struct Instance final
        {
        private:
            ChangeSummaryV2 const* m_changeSummary = nullptr;
            ECInstanceKey m_keyOfChangedInstance;
            DbOpcode m_dbOpcode;
            bool m_isIndirect;
            Utf8String m_tableName;
            mutable ECSqlStatement m_valuesTableSelect;

            void SetupValuesTableSelectStatement(Utf8CP accessString) const;

        public:
            Instance() {}

            Instance(ChangeSummaryV2 const& changeSummary, ECInstanceKey const& keyOfChangedInstance, DbOpcode dbOpcode, bool isIndirect, Utf8StringCR tableName) :
                m_changeSummary(&changeSummary), m_keyOfChangedInstance(keyOfChangedInstance), m_dbOpcode(dbOpcode), m_isIndirect(isIndirect), m_tableName(tableName)
                {}

            Instance(Instance const& other) { *this = other; }

            ECDB_EXPORT Instance& operator=(Instance const& other);

            //! Get the instance id and class id of the changed instance
            ECInstanceKey const& GetKeyOfChangedInstance() const { return m_keyOfChangedInstance; }

            //! Get the DbOpcode of the changed instance that indicates that the instance was inserted, updated or deleted.
            DbOpcode GetDbOpcode() const { return m_dbOpcode; }

            //! Get the flag indicating if the change was "indirectly" caused by a database trigger or other means. 
            bool IsIndirect() const { return m_isIndirect; }

            //! Get the name of the primary table containing the instance
            Utf8StringCR GetTableName() const { return m_tableName; }

            //! Returns true if the instance is valid. 
            bool IsValid() const { return m_keyOfChangedInstance.GetInstanceId().IsValid(); }

            //! Returns true if the value specified by the accessString exists
            ECDB_EXPORT bool ContainsValue(Utf8CP accessString) const;

            //! Get a specific changed value
            ECDB_EXPORT DbDupValue GetOldValue(Utf8CP accessString) const;

            //! Get a specific changed value
            ECDB_EXPORT DbDupValue GetNewValue(Utf8CP accessString) const;

        };

=======

>>>>>>> 71fec6d2
    private:
        ECDbCR m_ecdb;
        InstanceChangeManager* m_instanceChangeManager = nullptr;
        PropertyValueChangeManager* m_propertyValueChangeManager = nullptr;
        ChangeExtractorV2* m_changeExtractor = nullptr;
        ECInstanceId m_changeSummaryId;
        bool m_isValid = false;
<<<<<<< HEAD

        BentleyStatus Initialize();
=======
        InstancesTableV2* m_instancesTable;
        ValuesTableV2* m_valuesTable;
        ChangeExtractorV2* m_changeExtractor;
        ECInstanceId m_changesetId;
        bool m_autoCleanUp;
        void Initialize();
>>>>>>> 71fec6d2
        Utf8String FormatInstanceIdStr(ECInstanceId) const;
        Utf8String FormatClassIdStr(ECN::ECClassId) const;

        BentleyStatus DeleteSummaryEntry();
        BentleyStatus CreateSummaryEntry();

        Utf8String ConstructWhereInClause(OpCode opcodes) const;

    public:
        //! Construct a ChangeSummaryV2 from a BeSQLite ChangeSet
<<<<<<< HEAD
        explicit ChangeSummaryV2(ECDbCR ecdb) : m_ecdb(ecdb) {}
=======
        ECDB_EXPORT explicit ChangeSummaryV2(ECDbCR, bool autoCleanUp);
>>>>>>> 71fec6d2

        //! Destructor
        virtual ~ChangeSummaryV2() { Free(); }

        //! Get the Db used by this change set
        ECDbCR GetECDb() const { return m_ecdb; }

        //! Populate the ChangeSummaryV2 from the contents of a BeSQLite ChangeSet
        //! @remarks The ChangeSummaryV2 needs to be new or freed before this call. 
        //! @see MakeIterator, GetInstancesTableName
        ECDB_EXPORT BentleyStatus FromChangeSet(BeSQLite::IChangeSet& changeSet, Options const& options = Options());

        //! Return changeset id from ChangeSummaryV2::Changeset::Id
        ECDB_EXPORT ECInstanceId GetId() const { return m_changeSummaryId; }

        //! Free the data held by this ChangeSummaryV2.
        //! @note After this call the ChangeSet becomes invalid. Need not be called if used only once - 
        //! the destructor will automatically call Free. 
        ECDB_EXPORT void Free();

        //! Determine whether this ChangeSet holds extracted data or not.
        bool IsValid() const { return m_isValid; }

<<<<<<< HEAD

        //! Check if the change summary contains a specific instance
        ECDB_EXPORT bool ContainsInstance(ECInstanceKey const&) const;

        //! Get a specific changed instance
        ECDB_EXPORT Instance GetInstance(ECInstanceKey const&) const;

        //!< @private
        ECDB_EXPORT static BentleyStatus GetMappedPrimaryTable(Utf8StringR tableName, bool& isTablePerHierarcy, ECN::ECClassCR ecClass, ECDbCR ecdb);
    };

ENUM_IS_FLAGS(ChangeSummaryV2::OpCode);
=======
        //! Get the Db used by this change set
        ECDbCR GetDb() const { return m_ecdb; }

        //! Return changeset id fromc ChangeSummaryV2::Changeset::Id
        ECDB_EXPORT ECInstanceId GetId() const { return m_changesetId; }

    };

typedef ChangeSummaryV2 const& ChangeSummaryV2CR;
typedef ChangeSummaryV2 const* ChangeSummaryV2CP;

>>>>>>> 71fec6d2

END_BENTLEY_SQLITE_EC_NAMESPACE
<|MERGE_RESOLUTION|>--- conflicted
+++ resolved
@@ -1,213 +1,111 @@
-/*--------------------------------------------------------------------------------------+
-|
-|     $Source: PublicAPI/ECDb/ChangeSummaryV2.h $
-|
-|  $Copyright: (c) 2017 Bentley Systems, Incorporated. All rights reserved. $
-|
-+--------------------------------------------------------------------------------------*/
-#pragma once
-//__PUBLISH_SECTION_START__
-#include <ECDb/ECInstanceId.h>
-#include <BeSQLite/BeSQLite.h>
-#include <BeSQLite/ChangeSet.h>
-
-BEGIN_BENTLEY_SQLITE_EC_NAMESPACE
-struct InstanceChangeManager;
-struct PropertyValueChangeManager;
-struct ChangeExtractorV2;
-
-//=======================================================================================
-//! Utility to interpret a set of changes to the database as EC instances. 
-//! 
-//! @remarks The utility iterates over the raw Sqlite changes to consolidate and extract 
-//! information on the contained ECInstances and ECRelationshipInstances. 
-//! 
-//! Internally two passes are made over the changes with the @ref ChangeIterator. The
-//! second pass allows consolidation of instances and relationship instances that may be 
-//! spread across multiple tables. The results are stored in temporary tables, and this 
-//! allows iteration and queries of the changes as EC instances. 
-//! 
-//! @see ChangeSet, ChangeIterator
-//! @ingroup ECDbGroup
-//! @bsiclass                                                 Ramanujam.Raman      07/2015
-//=======================================================================================
-struct EXPORT_VTABLE_ATTRIBUTE ChangeSummaryV2 : NonCopyableClass
-    {
-<<<<<<< HEAD
-    enum class OpCode
-        {
-        None = 0,
-        Insert = 1,
-        Delete = 2,
-        Update = 4,
-        All = Insert | Delete | Update,
-        InsertUpdate = Insert | Update,
-        InsertDelete = Insert | Delete,
-        UpdateDelete = Update | Delete
-=======
-    enum class Stage
-        {
-        Unset = 0,
-        Old = 1,
-        New = 2,
-        };
-
-    enum class Operation
-        {
-        Inserted = 1,
-        Deleted = 1 << 1,
-        Updated = 1 << 2
->>>>>>> 71fec6d2
-        };
-
-    struct Options final
-        {
-        private:
-            bool m_includeRelationshipInstances = true;
-
-        public:
-            explicit Options(bool includeRelationshipInstances = true) : m_includeRelationshipInstances(includeRelationshipInstances) {}
-            bool IncludeRelationshipInstances() const { return m_includeRelationshipInstances; }
-        };
-
-<<<<<<< HEAD
-    struct Instance;
-    struct ValueIterator;
-
-    //! Represents a changed instance
-    struct Instance final
-        {
-        private:
-            ChangeSummaryV2 const* m_changeSummary = nullptr;
-            ECInstanceKey m_keyOfChangedInstance;
-            DbOpcode m_dbOpcode;
-            bool m_isIndirect;
-            Utf8String m_tableName;
-            mutable ECSqlStatement m_valuesTableSelect;
-
-            void SetupValuesTableSelectStatement(Utf8CP accessString) const;
-
-        public:
-            Instance() {}
-
-            Instance(ChangeSummaryV2 const& changeSummary, ECInstanceKey const& keyOfChangedInstance, DbOpcode dbOpcode, bool isIndirect, Utf8StringCR tableName) :
-                m_changeSummary(&changeSummary), m_keyOfChangedInstance(keyOfChangedInstance), m_dbOpcode(dbOpcode), m_isIndirect(isIndirect), m_tableName(tableName)
-                {}
-
-            Instance(Instance const& other) { *this = other; }
-
-            ECDB_EXPORT Instance& operator=(Instance const& other);
-
-            //! Get the instance id and class id of the changed instance
-            ECInstanceKey const& GetKeyOfChangedInstance() const { return m_keyOfChangedInstance; }
-
-            //! Get the DbOpcode of the changed instance that indicates that the instance was inserted, updated or deleted.
-            DbOpcode GetDbOpcode() const { return m_dbOpcode; }
-
-            //! Get the flag indicating if the change was "indirectly" caused by a database trigger or other means. 
-            bool IsIndirect() const { return m_isIndirect; }
-
-            //! Get the name of the primary table containing the instance
-            Utf8StringCR GetTableName() const { return m_tableName; }
-
-            //! Returns true if the instance is valid. 
-            bool IsValid() const { return m_keyOfChangedInstance.GetInstanceId().IsValid(); }
-
-            //! Returns true if the value specified by the accessString exists
-            ECDB_EXPORT bool ContainsValue(Utf8CP accessString) const;
-
-            //! Get a specific changed value
-            ECDB_EXPORT DbDupValue GetOldValue(Utf8CP accessString) const;
-
-            //! Get a specific changed value
-            ECDB_EXPORT DbDupValue GetNewValue(Utf8CP accessString) const;
-
-        };
-
-=======
-
->>>>>>> 71fec6d2
-    private:
-        ECDbCR m_ecdb;
-        InstanceChangeManager* m_instanceChangeManager = nullptr;
-        PropertyValueChangeManager* m_propertyValueChangeManager = nullptr;
-        ChangeExtractorV2* m_changeExtractor = nullptr;
-        ECInstanceId m_changeSummaryId;
-        bool m_isValid = false;
-<<<<<<< HEAD
-
-        BentleyStatus Initialize();
-=======
-        InstancesTableV2* m_instancesTable;
-        ValuesTableV2* m_valuesTable;
-        ChangeExtractorV2* m_changeExtractor;
-        ECInstanceId m_changesetId;
-        bool m_autoCleanUp;
-        void Initialize();
->>>>>>> 71fec6d2
-        Utf8String FormatInstanceIdStr(ECInstanceId) const;
-        Utf8String FormatClassIdStr(ECN::ECClassId) const;
-
-        BentleyStatus DeleteSummaryEntry();
-        BentleyStatus CreateSummaryEntry();
-
-        Utf8String ConstructWhereInClause(OpCode opcodes) const;
-
-    public:
-        //! Construct a ChangeSummaryV2 from a BeSQLite ChangeSet
-<<<<<<< HEAD
-        explicit ChangeSummaryV2(ECDbCR ecdb) : m_ecdb(ecdb) {}
-=======
-        ECDB_EXPORT explicit ChangeSummaryV2(ECDbCR, bool autoCleanUp);
->>>>>>> 71fec6d2
-
-        //! Destructor
-        virtual ~ChangeSummaryV2() { Free(); }
-
-        //! Get the Db used by this change set
-        ECDbCR GetECDb() const { return m_ecdb; }
-
-        //! Populate the ChangeSummaryV2 from the contents of a BeSQLite ChangeSet
-        //! @remarks The ChangeSummaryV2 needs to be new or freed before this call. 
-        //! @see MakeIterator, GetInstancesTableName
-        ECDB_EXPORT BentleyStatus FromChangeSet(BeSQLite::IChangeSet& changeSet, Options const& options = Options());
-
-        //! Return changeset id from ChangeSummaryV2::Changeset::Id
-        ECDB_EXPORT ECInstanceId GetId() const { return m_changeSummaryId; }
-
-        //! Free the data held by this ChangeSummaryV2.
-        //! @note After this call the ChangeSet becomes invalid. Need not be called if used only once - 
-        //! the destructor will automatically call Free. 
-        ECDB_EXPORT void Free();
-
-        //! Determine whether this ChangeSet holds extracted data or not.
-        bool IsValid() const { return m_isValid; }
-
-<<<<<<< HEAD
-
-        //! Check if the change summary contains a specific instance
-        ECDB_EXPORT bool ContainsInstance(ECInstanceKey const&) const;
-
-        //! Get a specific changed instance
-        ECDB_EXPORT Instance GetInstance(ECInstanceKey const&) const;
-
-        //!< @private
-        ECDB_EXPORT static BentleyStatus GetMappedPrimaryTable(Utf8StringR tableName, bool& isTablePerHierarcy, ECN::ECClassCR ecClass, ECDbCR ecdb);
-    };
-
-ENUM_IS_FLAGS(ChangeSummaryV2::OpCode);
-=======
-        //! Get the Db used by this change set
-        ECDbCR GetDb() const { return m_ecdb; }
-
-        //! Return changeset id fromc ChangeSummaryV2::Changeset::Id
-        ECDB_EXPORT ECInstanceId GetId() const { return m_changesetId; }
-
-    };
-
-typedef ChangeSummaryV2 const& ChangeSummaryV2CR;
-typedef ChangeSummaryV2 const* ChangeSummaryV2CP;
-
->>>>>>> 71fec6d2
-
-END_BENTLEY_SQLITE_EC_NAMESPACE
+/*--------------------------------------------------------------------------------------+
+|
+|     $Source: PublicAPI/ECDb/ChangeSummaryV2.h $
+|
+|  $Copyright: (c) 2017 Bentley Systems, Incorporated. All rights reserved. $
+|
++--------------------------------------------------------------------------------------*/
+#pragma once
+//__PUBLISH_SECTION_START__
+#include <ECDb/ECInstanceId.h>
+#include <BeSQLite/BeSQLite.h>
+#include <BeSQLite/ChangeSet.h>
+
+BEGIN_BENTLEY_SQLITE_EC_NAMESPACE
+struct InstanceChangeManager;
+struct PropertyValueChangeManager;
+struct ChangeExtractorV2;
+
+//=======================================================================================
+//! Utility to interpret a set of changes to the database as EC instances. 
+//! 
+//! @remarks The utility iterates over the raw Sqlite changes to consolidate and extract 
+//! information on the contained ECInstances and ECRelationshipInstances. 
+//! 
+//! Internally two passes are made over the changes with the @ref ChangeIterator. The
+//! second pass allows consolidation of instances and relationship instances that may be 
+//! spread across multiple tables. The results are stored in temporary tables, and this 
+//! allows iteration and queries of the changes as EC instances. 
+//! 
+//! @see ChangeSet, ChangeIterator
+//! @ingroup ECDbGroup
+//! @bsiclass                                                 Ramanujam.Raman      07/2015
+//=======================================================================================
+struct EXPORT_VTABLE_ATTRIBUTE ChangeSummaryV2 : NonCopyableClass
+    {
+    enum class Stage
+        {
+        Unset = 0,
+        Old = 1,
+        New = 2,
+        };
+    enum class OpCode
+        {
+        Insert = 1,
+        Delete = 2,
+        Update = 4,
+        };
+
+    struct Options final
+        {
+        private:
+            bool m_includeRelationshipInstances = true;
+
+        public:
+            explicit Options(bool includeRelationshipInstances = true) : m_includeRelationshipInstances(includeRelationshipInstances) {}
+            bool IncludeRelationshipInstances() const { return m_includeRelationshipInstances; }
+        };
+
+
+    private:
+        ECDbCR m_ecdb;
+        InstanceChangeManager* m_instanceChangeManager = nullptr;
+        PropertyValueChangeManager* m_propertyValueChangeManager = nullptr;
+        ChangeExtractorV2* m_changeExtractor = nullptr;
+        ECInstanceId m_changeSummaryId;
+        bool m_isValid = false;
+
+        BentleyStatus Initialize();
+        Utf8String FormatInstanceIdStr(ECInstanceId) const;
+        Utf8String FormatClassIdStr(ECN::ECClassId) const;
+
+        BentleyStatus DeleteSummaryEntry();
+        BentleyStatus CreateSummaryEntry();
+
+        Utf8String ConstructWhereInClause(OpCode opcodes) const;
+
+    public:
+        //! Construct a ChangeSummaryV2 from a BeSQLite ChangeSet
+        explicit ChangeSummaryV2(ECDbCR ecdb) : m_ecdb(ecdb) {}
+
+        //! Destructor
+        virtual ~ChangeSummaryV2() { Free(); }
+
+        //! Get the Db used by this change set
+        ECDbCR GetECDb() const { return m_ecdb; }
+
+        //! Populate the ChangeSummaryV2 from the contents of a BeSQLite ChangeSet
+        //! @remarks The ChangeSummaryV2 needs to be new or freed before this call. 
+        //! @see MakeIterator, GetInstancesTableName
+        ECDB_EXPORT BentleyStatus FromChangeSet(BeSQLite::IChangeSet& changeSet, Options const& options = Options());
+
+        //! Return changeset id from ChangeSummaryV2::Changeset::Id
+        ECDB_EXPORT ECInstanceId GetId() const { return m_changeSummaryId; }
+
+        //! Free the data held by this ChangeSummaryV2.
+        //! @note After this call the ChangeSet becomes invalid. Need not be called if used only once - 
+        //! the destructor will automatically call Free. 
+        ECDB_EXPORT void Free();
+
+        //! Determine whether this ChangeSet holds extracted data or not.
+        bool IsValid() const { return m_isValid; }
+
+
+        //! Return changeset id fromc ChangeSummaryV2::Changeset::Id
+        ECInstanceId GetId() const { return m_changesetId; }
+
+    };
+
+ENUM_IS_FLAGS(ChangeSummaryV2::OpCode);
+
+END_BENTLEY_SQLITE_EC_NAMESPACE