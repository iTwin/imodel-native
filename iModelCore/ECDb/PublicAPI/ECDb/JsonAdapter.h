--- conflicted
+++ resolved
@@ -1,887 +1,672 @@
-/*--------------------------------------------------------------------------------------+
-|
-|     $Source: PublicAPI/ECDb/JsonAdapter.h $
-|
-|  $Copyright: (c) 2016 Bentley Systems, Incorporated. All rights reserved. $
-|
-+--------------------------------------------------------------------------------------*/
-#pragma once
-//__PUBLISH_SECTION_START__
-
-#include <ECDb/ECSqlStatement.h>
-#include <BeJsonCpp/BeJsonUtilities.h>
-#include <rapidjson/BeRapidJson.h>
-#include <Bentley/NonCopyableClass.h>
-
-BEGIN_BENTLEY_SQLITE_EC_NAMESPACE
-//=======================================================================================
-//! Describes the formatting of EC property values 
-//! @see ECPropertyFormatter, JsonECSqlSelectAdapter
-//! @ingroup ECDbGroup
-//! @bsiclass                                                 Ramanujam.Raman      10/2013
-//+===============+===============+===============+===============+===============+======
-enum class ECValueFormat
-    {
-    RawNativeValues, //!< The values are output in the original native type without any formatting.
-    FormattedStrings //!< The values are output as formatted strings. 
-    };
-
-struct ECPropertyFormatter;
-typedef ECPropertyFormatter* ECPropertyFormatterP;
-typedef RefCountedPtr<ECPropertyFormatter> ECPropertyFormatterPtr;
-
-//=======================================================================================
-//! Provides a means of extending the formatting capabilities of the JsonECSqlSelectAdapter
-//! @see JsonECSqlSelectAdapter
-//! @ingroup ECDbGroup
-//! @bsiclass                                                Ramanujam.Raman      10/2013
-//+===============+===============+===============+===============+===============+======
-struct EXPORT_VTABLE_ATTRIBUTE ECPropertyFormatter : RefCounted<NonCopyableClass>
-    {
-    protected:
-        ECPropertyFormatter() {}
-        virtual ~ECPropertyFormatter() {}
-
-        //! Formats an EC property value as a string
-        ECDB_EXPORT virtual bool _FormattedStringFromECValue
-        (
-            Utf8StringR strVal,
-            ECN::ECValueCR ecValue,
-            ECN::ECPropertyCR ecProperty,
-            bool isArrayMember
-        ) const;
-
-        //! Gets the category corresponding to a property 
-        ECDB_EXPORT virtual ECN::IECInstancePtr _GetPropertyCategory(ECN::ECPropertyCR ecProperty);
-
-    public:
-        static ECPropertyFormatterPtr Create() { return new ECPropertyFormatter(); }
-
-        bool FormattedStringFromECValue(Utf8StringR strVal, ECN::ECValueCR ecValue, ECN::ECPropertyCR ecProperty, bool isArrayMember) const
-            {
-            return _FormattedStringFromECValue(strVal, ecValue, ecProperty, isArrayMember);
-            }
-
-        ECN::IECInstancePtr GetPropertyCategory(ECN::ECPropertyCR ecProperty)
-            {
-            return _GetPropertyCategory(ecProperty);
-            }
-    };
-
-//=======================================================================================
-//! Adapts the rows returned by ECSqlStatement to the JSON format. 
-//! @see ECSqlStatement, ECInstanceECSqlSelectAdapter
-//! @ingroup ECDbGroup
-//! @bsiclass                                                 Ramanujam.Raman      08/2012
-//+===============+===============+===============+===============+===============+======
-struct JsonECSqlSelectAdapter : NonCopyableClass
-    {
-#if !defined (DOCUMENTATION_GENERATOR)
-    public:
-        struct PropertyTreeNode;
-        typedef PropertyTreeNode* PropertyTreeNodeP;
-        typedef const PropertyTreeNode* PropertyTreeNodeCP;
-        typedef PropertyTreeNode& PropertyTreeNodeR;
-        typedef const PropertyTreeNode& PropertyTreeNodeCR;
-
-        typedef bmap<Utf8String, PropertyTreeNodeP > PropertyTreeNodeByName;
-        typedef bmap<Utf8String, bvector<PropertyTreeNodeCP > > PropertyTreeNodesByCategory;
-
-        struct PropertyTree;
-        typedef const PropertyTree& PropertyTreeCR;
-
-    public:
-        //========================================================================================
-        //* @bsiclass                                                 Ramanujam.Raman      12/2012
-        //+===============+===============+===============+===============+===============+=======
-        struct PropertyTreeNode
-            {
-            friend struct PropertyTree;
-            friend struct JsonECSqlSelectAdapter;
-            private:
-                ECN::ECPropertyCP           m_property;
-                ECN::ECClassCP              m_class;
-                int                         m_instanceIndex;
-                PropertyTreeNodeByName      m_childNodes;
-
-                // Disable copy
-                PropertyTreeNode(PropertyTreeNodeCR other);
-                PropertyTreeNode& operator= (PropertyTreeNodeCR other);
-
-                PropertyTreeNode()
-                    : m_property(nullptr), m_class(nullptr), m_instanceIndex(-1)
-                    {}
-                PropertyTreeNode(ECN::ECPropertyCP ecProperty, ECN::ECClassCP ecClass, int instanceIndex)
-                    : m_property(ecProperty), m_class(ecClass), m_instanceIndex(instanceIndex)
-                    {}
-
-                ~PropertyTreeNode()
-                    {
-                    for (auto it : m_childNodes)
-                        delete it.second;
-                    }
-            };
-
-        //========================================================================================
-        //* @bsiclass                                                 Ramanujam.Raman      12/2012
-        //+===============+===============+===============+===============+===============+=======
-        struct PropertyTree
-            {
-            friend struct JsonECSqlSelectAdapter;
-            private:
-                PropertyTreeNode m_rootNode;
-
-                PropertyTree() {}
-                void AddInlinedStructNodes(PropertyTreeNodeR parentNode, IECSqlValue const& ecSqlValue, int instanceIndex);
-                void AddChildNodes(PropertyTreeNodeR parentNode, bvector<ECN::ECClassCP>& rootClasses, IECSqlValue const& ecSqlValue);
-            };
-
-#endif
-
-        //=======================================================================================
-        //! Options to control the format of the JSON returned by methods in the JsonECSqlSelectAdapter.
-        //! @see JsonECSqlSelectAdapter
-        // @bsiclass                                                Ramanujam.Raman      10/2012
-        //+===============+===============+===============+===============+===============+======
-        struct FormatOptions
-            {
-#if !defined (DOCUMENTATION_GENERATOR)
-            friend struct JsonECSqlSelectAdapter;
-#endif
-            private:
-                ECValueFormat m_format;
-                ECPropertyFormatterPtr m_propertyFormatter;
-
-            public:
-                //! Construct the options to control the format of the JSON returned by methods in the @ref JsonECSqlSelectAdapter.
-                //! @param[in] format Specifies the format of the property values. @see ECValueFormat. 
-                //! @param[in] propertyFormatter (Optional) Provides more control over the formatting of properties
-                //! Normally the DgnPlatform layer provides formatters that use the dgn specific context to provide additional
-                //! formatting including specification of units, property categorization, etc. 
-                ECDB_EXPORT FormatOptions(ECValueFormat format = ECValueFormat::FormattedStrings, ECPropertyFormatterP propertyFormatter = nullptr);
-            };
-
-<<<<<<< HEAD
-    private:
-        ECSqlStatementCR m_ecsqlStatement;
-        FormatOptions m_formatOptions;
-
-        static bool PrioritySortPredicate(const ECN::IECInstancePtr& priorityCA1, const ECN::IECInstancePtr& priorityCA2);
-        static bool PropertySortPredicate(PropertyTreeNodeCP propertyNode1, PropertyTreeNodeCP propertyNode2);
-
-        void CategorizeProperties(bvector<ECN::IECInstancePtr>& categories, PropertyTreeNodesByCategory& nodesByCategory, const PropertyTreeNodeByName& nodes) const;
-        void SortProperties(bvector<ECN::IECInstancePtr>& categories, PropertyTreeNodesByCategory& nodesByCategory) const;
-
-        void JsonFromPropertyTree(JsonValueR jsonValue, PropertyTreeCR propertyTree) const;
-
-        void JsonFromPropertyRecursive(JsonValueR jsonValue, PropertyTreeNodeCR propertyTreeNode) const;
-        void JsonFromProperty(JsonValueR propertyJson, ECN::ECPropertyCR ecProperty, ECN::ECClassCR ecClass, int instanceIndex) const;
-        void JsonFromCategory(JsonValueR jsonValue, ECN::IECInstancePtr& IECSqlBinderCustomAttribute, const PropertyTreeNodesByCategory& nodesByCategory) const;
-
-        void JsonFromClassesRecursive(JsonValueR jsonValue, bset<ECN::ECClassCP>& classes, PropertyTreeNodeCR propertyTreeNode) const;
-        static Utf8String GetClassKey(ECN::ECClassCR ecClass);
-        void JsonFromClass(JsonValueR jsonValue, ECN::ECClassCR ecClass) const;
-
-        static bool GetIntegerValue(int& value, ECN::IECInstanceCR instance, Utf8CP propertyName);
-        static bool GetStringValue(Utf8String& value, ECN::IECInstanceCR instance, Utf8CP propertyName);
-        static bool GetBooleanValue(bool& value, ECN::IECInstanceCR instance, Utf8CP propertyName);
-        static bool GetPriorityFromCustomAttribute(int& priority, ECN::IECInstancePtr priorityCA);
-        static ECN::ECClassCP GetClassFromStructOrStructArray(ECN::ECPropertyCR ecProperty);
-        static bool GetPriorityFromProperty(int& priority, ECN::ECPropertyCR ecProperty);
-
-        bool JsonFromPropertyValue(JsonValueR jsonValue, IECSqlValue const& ecsqlValue) const;
-        bool JsonFromCell(JsonValueR jsonValue, IECSqlValue const& ecsqlValue) const;
-
-        bool JsonFromPrimitive(JsonValueR jsonValue, IECSqlValue const& ecsqlValue, ECN::ECPropertyCR ecProperty, bool isArrayMember) const;
-        bool JsonFromStruct(JsonValueR jsonValue, IECSqlValue const& ecsqlValue) const;
-        bool JsonFromArray(JsonValueR jsonValue, IECSqlValue const& ecsqlValue, ECN::ECPropertyCR) const;
-        bool JsonFromStructArray(JsonValueR jsonValue, IECSqlValue const& ecsqlValue) const;
-        bool JsonFromPrimitiveArray(JsonValueR jsonValue, IECSqlValue const& ecsqlValue, ECN::ECPropertyCR ecProperty) const;
-        bool JsonFromBinary(JsonValueR jsonValue, IECSqlValue const& ecsqlValue, ECN::ECPropertyCR ecProperty, bool isArrayMember) const;
-        bool JsonFromBoolean(JsonValueR jsonValue, IECSqlValue const& ecsqlValue, ECN::ECPropertyCR ecProperty, bool isArrayMember) const;
-        bool JsonFromDateTime(JsonValueR jsonValue, IECSqlValue const& ecsqlValue, ECN::ECPropertyCR ecProperty, bool isArrayMember) const;
-        bool JsonFromDouble(JsonValueR jsonValue, IECSqlValue const& ecsqlValue, ECN::ECPropertyCR ecProperty, bool isArrayMember) const;
-        bool JsonFromInt(JsonValueR jsonValue, IECSqlValue const& ecsqlValue, ECN::ECPropertyCR ecProperty, bool isArrayMember) const;
-        bool JsonFromInt64(JsonValueR jsonValue, IECSqlValue const& ecsqlValue, ECN::ECPropertyCR ecProperty, bool isArrayMember) const;
-        bool JsonFromPoint2d(JsonValueR jsonValue, IECSqlValue const& ecsqlValue, ECN::ECPropertyCR ecProperty, bool isArrayMember) const;
-        bool JsonFromPoint3d(JsonValueR jsonValue, IECSqlValue const& ecsqlValue, ECN::ECPropertyCR ecProperty, bool isArrayMember) const;
-        bool JsonFromString(JsonValueR jsonValue, IECSqlValue const& ecsqlValue, ECN::ECPropertyCR ecProperty, bool isArrayMember) const;
-        bool JsonFromCG(JsonValueR jsonValue, IECSqlValue const& ecsqlValue, ECN::ECPropertyCR ecProperty, bool isArrayMember) const;
-
-        bool FormattedJsonFromECValue(JsonValueR jsonValue, ECN::ECValueCR ecValue, ECN::ECPropertyCR ecProperty, bool isArrayMember) const;
-
-        void JsonFromClassKey(JsonValueR jsonValue, ECN::ECClassCR ecClass) const;
-        void JsonFromClassLabel(JsonValueR jsonValue, ECN::ECClassCR ecClass) const;
-        void JsonFromInstanceLabel(JsonValueR jsonValue, ECN::ECClassCR ecClass) const;
-        bool JsonFromInstanceId(JsonValueR jsonValue, IECSqlValue const& ecsqlValue) const;
-
-    public:
-
-        //! Creates a new instance of the adapter
-        //! @param[in] ecsqlStatement Prepared ECSQL statement
-        //! @param[in] formatOptions Options to control the output. 
-        //! @see ECSqlStatement
-        ECDB_EXPORT JsonECSqlSelectAdapter(ECSqlStatement const& ecsqlStatement, JsonECSqlSelectAdapter::FormatOptions formatOptions = JsonECSqlSelectAdapter::FormatOptions(ECValueFormat::FormattedStrings));
-        virtual ~JsonECSqlSelectAdapter() {}
-
-        //! Gets the presentation meta-data for displaying the individual rows read in. 
-        //! @param [out] rowDisplayInfo Includes information to display the various property columns in the correct order. 
-        //! @remarks
-        //! The properties include keys that point to information on their classes, and instance indices that point to 
-        //! the property values in the JSON obtained through @see GetRow(). 
-        //!
-        //! @code
-        //! {
-        //!     "Categories" : [CategoryInfo1, CategoryInfo2, ...] // Ordered array value of categories
-        //!     "Classes" : {"ClassKey1" : ClassInfo1, "ClassKey2" : ClassInfo2, ...] // Map of class keys and information
-        //! }
-        //! 
-        //! where each CategoryInfo:
-        //! {
-        //!     "CategoryName"  : <StringValue>,
-        //!     "DisplayLabel"  : <StringValue>,
-        //!     "Expand"        : <BooleanValue>,
-        //!     "Priority"      : <IntegerValue>,
-        //!     "Properties"    : [PropertyInfo1, PropertyInfo2, ...] // Ordered array value of properties
-        //! }
-        //! 
-        //! where each PropertyInfo:
-        //! {
-        //!     "Name"          : <StringValue>,
-        //!     "DisplayLabel"  : <StringValue>,
-        //!     "IsPrimitive"   : <BooleanValue>,
-        //!     "PrimitiveType" : <StringValue>,
-        //!     "Priority"      : <IntegerValue>,
-        //!     "Categories"    : <JsonValue> // Recursive sub-categories for embedded structs and struct arrays. 
-        //!     "ClassKey"      : <StringValue>, // Key to the top level "Classes" objectValue. Provides more information on the class. 
-        //!     "InstanceIndex" : <IntegerValue>, // Index to instance returned by @see GetRow(). Set to nullValue for embedded properties. 
-        //! }
-        //! 
-        //! where each ClassInfo:
-        //!     {
-        //!     "Name"          : <StringValue>,
-        //!     "DisplayLabel"  : <StringValue>,
-        //!     "IsPrimitive"   : <BooleanValue>,
-        //!     "SchemaName"    : <StringValue>,
-        //!     "RelationshipPath" : <StringValue> // Unused field in this API (set to nullValue), but is used by other API to provide meaningful context. 
-        //!     }
-        //! 
-        //! @endcode
-        //! @see GetRow()
-        ECDB_EXPORT void GetRowDisplayInfo(JsonValueR rowDisplayInfo) const;
-
-        //! Gets the entire current row as JSON
-        //! @param [out] currentRow Property values for the current row.
-        //! @return false if there was an error in retrieving/formatting values. true otherwise.
-        //! @remarks 
-        //! The values are organized as an array of values, each representing an instance. 
-        //! Use @ref JsonECSqlSelectAdapter::GetRowDisplayInfo to obtain the corresponding information to display the individual
-        //! columns. 
-        //! Summary information on instances can be obtained through special property keys starting
-        //! with "$". e.g., $ECInstanceId, $ECClassLabel, $ECInstanceLabel. The latter two label 
-        //! properties are included only if the format is setup to be @ref FormattedStrings. 
-        //! @see JsonECSqlSelectAdapterGetRowDisplayInfo, JsonECSqlSelectAdapterGetRowInstance
-        //! @code
-        //! [
-        //! {
-        //!     "$ECInstanceId" : StringValue,
-        //!     "$ECInstanceLabel" : StringValue,
-        //!     "$ECClassLabel" : StringValue,
-        //!     "$ECClassKey" : StringValue,
-        //!     "PropertyName1": <ECJsonValue>
-        //!     "PropertyName2": <ECJsonValue>
-        //!     ...
-        //! },
-        //! {
-        //!     "$ECInstanceId" : StringValue,
-        //!     "$ECInstanceLabel" : StringValue,
-        //!     "$ECClassLabel" : StringValue,
-        //!     "$ECClassKey" : StringValue,
-        //!     "PropertyName3": <ECJsonValue>
-        //!     "PropertyName4": <ECJsonValue>
-        //!     ...
-        //! }
-        //! ...
-        //! ]
-        //! }
-        //! 
-        //! where ECJsonValue:
-        //! NullValue | PrimitiveValue | StructValue | ArrayValue
-        //! 
-        //! where PrimitiveValue:
-        //! RawValue | FormattedValue // Depending on the formatting option passed in
-        //! 
-        //! RawValue: e.g.,
-        //!     Integer:  2, 
-        //!     Double: 3.5
-        //!     DateTime: "2013-01-08T08:12:04.523" (ISO string)
-        //!     Point3d: {"x" : 1.1, "y" : 2.2, "z" : 3.3} (JSON object value)
-        //!     String: "Test"
-        //!     
-        //!  FormattedValue: e.g., 
-        //!     Integer: "2"
-        //!     Double: "3 feet 6 inches"
-        //!     DateTime: "2013-01-08T08:12:04.523" (ISO string)
-        //!     Point3d: "1.1, 2.2, 3.3"
-        //!     String: "Test"
-        //! @endcode
-        ECDB_EXPORT bool GetRow(JsonValueR currentRow) const;
-
-        //! Gets a specific instance from the current row as JSON
-        //! @param [out] ecJsonInstance JSON representation of the ECInstance as a property-value map. 
-        //! @param [in] ecClassId ECClassId indicating the class of the instance needed from the current row 
-        //! @return false if there was an error in retrieving/formatting values. true otherwise.
-        //! @remarks The method returns only the instance of the type requested.
-        //! The format of the JSON is very similar to that described in @ref GetRow() except that there 
-        //! is just one top level instance, instead of an array of instances. 
-        //! @code
-        //! [
-        //! {
-        //!     "$ECInstanceId" : StringValue,
-        //!     "$ECInstanceLabel" : StringValue,
-        //!     "$ECClassLabel" : StringValue,
-        //!     "PropertyName1": <ECJsonValue>
-        //!     "PropertyName2": <ECJsonValue>
-        //!     ...
-        //! }
-        //! @endcode
-        //! @see JsonECSqlSelectAdapter::GetRow
-        ECDB_EXPORT bool GetRowInstance(JsonValueR ecJsonInstance, ECN::ECClassId ecClassId) const;
-
-
-        //! Gets the first instance from the current row as JSON
-        //! @param [out] ecJsonInstance JSON representation of the ECInstance as a property-value map. 
-        //! @return false if there was an error in retrieving/formatting values. true otherwise.
-        //! @remarks Uses the class of the first column, and thereafter ignores any columns that don't 
-        //! belong to the same class. 
-        //! The format of the JSON is very similar to that described in @ref GetRow() except that there 
-        //! is just one top level instance, instead of an array of instances. 
-        //! @code
-        //! [
-        //! {
-        //!     "$ECInstanceId" : StringValue,
-        //!     "$ECInstanceLabel" : StringValue, 
-        //!     "$ECClassLabel" : StringValue,
-        //!     "PropertyName1": <ECJsonValue>
-        //!     "PropertyName2": <ECJsonValue>
-        //!     ...
-        //! }
-        //! @endcode
-        //! @see JsonECSqlSelectAdapter::GetRow
-        ECDB_EXPORT bool GetRowInstance(JsonValueR ecJsonInstance) const;
-
-        //! Gets the current row as is in the JSON format
-        //! @param [out] ecJsonRow JSON representation of the row as an ordered array of values
-        //! @return false if there was an error in retrieving/formatting values. true otherwise.
-        ECDB_EXPORT bool GetRowAsIs(JsonValueR ecJsonRow) const;
-=======
-private:
-    ECSqlStatementCR m_ecsqlStatement;
-    FormatOptions m_formatOptions;
-    bool m_structArrayAsString;
-
-    static bool PrioritySortPredicate (const ECN::IECInstancePtr& priorityCA1, const ECN::IECInstancePtr& priorityCA2);
-    static bool PropertySortPredicate (PropertyTreeNodeCP propertyNode1, PropertyTreeNodeCP propertyNode2);
-
-    void CategorizeProperties (bvector<ECN::IECInstancePtr>& categories, PropertyTreeNodesByCategory& nodesByCategory, const PropertyTreeNodeByName& nodes) const;
-    void SortProperties (bvector<ECN::IECInstancePtr>& categories, PropertyTreeNodesByCategory& nodesByCategory) const;
-
-    void JsonFromPropertyTree (JsonValueR jsonValue, PropertyTreeCR propertyTree) const;
-
-    void JsonFromPropertyRecursive (JsonValueR jsonValue, PropertyTreeNodeCR propertyTreeNode) const;
-    void JsonFromProperty (JsonValueR propertyJson, ECN::ECPropertyCR ecProperty, ECN::ECClassCR ecClass, int instanceIndex) const;
-    void JsonFromCategory (JsonValueR jsonValue, ECN::IECInstancePtr& IECSqlBinderCustomAttribute, const PropertyTreeNodesByCategory& nodesByCategory) const;
-
-    void JsonFromClassesRecursive (JsonValueR jsonValue, bset<ECN::ECClassCP>& classes, PropertyTreeNodeCR propertyTreeNode) const;
-    static Utf8String GetClassKey (ECN::ECClassCR ecClass);
-    void JsonFromClass (JsonValueR jsonValue, ECN::ECClassCR ecClass) const;
-
-    static bool GetIntegerValue (int& value, ECN::IECInstanceCR instance, Utf8CP propertyName);
-    static bool GetStringValue (Utf8String& value, ECN::IECInstanceCR instance, Utf8CP propertyName);
-    static bool GetBooleanValue (bool& value, ECN::IECInstanceCR instance, Utf8CP propertyName);
-    static bool GetPriorityFromCustomAttribute (int& priority, ECN::IECInstancePtr priorityCA);
-    static ECN::ECClassCP GetClassFromStructOrStructArray (ECN::ECPropertyCR ecProperty);
-    static bool GetPriorityFromProperty (int& priority, ECN::ECPropertyCR ecProperty);
-
-    bool JsonFromPropertyValue (JsonValueR jsonValue, IECSqlValue const& ecsqlValue) const;
-    bool JsonFromCell (JsonValueR jsonValue, IECSqlValue const& ecsqlValue) const;
-
-    bool JsonFromPrimitive (JsonValueR jsonValue, IECSqlValue const& ecsqlValue, ECN::ECPropertyCR ecProperty, bool isArrayMember) const;
-    bool JsonFromStruct (JsonValueR jsonValue, IECSqlValue const& ecsqlValue) const;
-    bool JsonFromArray (JsonValueR jsonValue, IECSqlValue const& ecsqlValue, ECN::ECPropertyCR) const;
-    bool JsonFromStructArray (JsonValueR jsonValue, IECSqlValue const& ecsqlValue) const;
-    bool JsonFromPrimitiveArray (JsonValueR jsonValue, IECSqlValue const& ecsqlValue, ECN::ECPropertyCR ecProperty) const;
-    bool JsonFromBinary (JsonValueR jsonValue, IECSqlValue const& ecsqlValue, ECN::ECPropertyCR ecProperty, bool isArrayMember) const;
-    bool JsonFromBoolean (JsonValueR jsonValue, IECSqlValue const& ecsqlValue, ECN::ECPropertyCR ecProperty, bool isArrayMember) const;
-    bool JsonFromDateTime (JsonValueR jsonValue, IECSqlValue const& ecsqlValue, ECN::ECPropertyCR ecProperty, bool isArrayMember) const;
-    bool JsonFromDouble (JsonValueR jsonValue, IECSqlValue const& ecsqlValue, ECN::ECPropertyCR ecProperty, bool isArrayMember) const;
-    bool JsonFromInt (JsonValueR jsonValue, IECSqlValue const& ecsqlValue, ECN::ECPropertyCR ecProperty, bool isArrayMember) const;
-    bool JsonFromInt64 (JsonValueR jsonValue, IECSqlValue const& ecsqlValue, ECN::ECPropertyCR ecProperty, bool isArrayMember) const;
-    bool JsonFromPoint2D (JsonValueR jsonValue, IECSqlValue const& ecsqlValue, ECN::ECPropertyCR ecProperty, bool isArrayMember) const;
-    bool JsonFromPoint3D (JsonValueR jsonValue, IECSqlValue const& ecsqlValue, ECN::ECPropertyCR ecProperty, bool isArrayMember) const;
-    bool JsonFromString (JsonValueR jsonValue, IECSqlValue const& ecsqlValue, ECN::ECPropertyCR ecProperty, bool isArrayMember) const;
-    bool JsonFromCG(JsonValueR jsonValue, IECSqlValue const& ecsqlValue, ECN::ECPropertyCR ecProperty, bool isArrayMember) const;
-
-    bool FormattedJsonFromECValue (JsonValueR jsonValue, ECN::ECValueCR ecValue, ECN::ECPropertyCR ecProperty, bool isArrayMember) const;
-
-    void JsonFromClassKey (JsonValueR jsonValue, ECN::ECClassCR ecClass) const;
-    void JsonFromClassLabel (JsonValueR jsonValue, ECN::ECClassCR ecClass) const;
-    void JsonFromInstanceLabel (JsonValueR jsonValue, ECN::ECClassCR ecClass) const;
-    bool JsonFromInstanceId (JsonValueR jsonValue, IECSqlValue const& ecsqlValue) const;
-
-public:
-
-    //! Creates a new instance of the adapter
-    //! @param[in] ecsqlStatement Prepared ECSQL statement
-    //! @param[in] formatOptions Options to control the output. 
-    //! @see ECSqlStatement
-    ECDB_EXPORT JsonECSqlSelectAdapter(ECSqlStatement const& ecsqlStatement, JsonECSqlSelectAdapter::FormatOptions formatOptions = JsonECSqlSelectAdapter::FormatOptions(ECValueFormat::FormattedStrings));
-    virtual ~JsonECSqlSelectAdapter() {}
-
-    //! Gets the presentation meta-data for displaying the individual rows read in. 
-    //! @param [out] rowDisplayInfo Includes information to display the various property columns in the correct order. 
-    //! @remarks
-    //! The properties include keys that point to information on their classes, and instance indices that point to 
-    //! the property values in the JSON obtained through @see GetRow(). 
-    //!
-    //! @code
-    //! {
-    //!     "Categories" : [CategoryInfo1, CategoryInfo2, ...] // Ordered array value of categories
-    //!     "Classes" : {"ClassKey1" : ClassInfo1, "ClassKey2" : ClassInfo2, ...] // Map of class keys and information
-    //! }
-    //! 
-    //! where each CategoryInfo:
-    //! {
-    //!     "CategoryName"  : <StringValue>,
-    //!     "DisplayLabel"  : <StringValue>,
-    //!     "Expand"        : <BooleanValue>,
-    //!     "Priority"      : <IntegerValue>,
-    //!     "Properties"    : [PropertyInfo1, PropertyInfo2, ...] // Ordered array value of properties
-    //! }
-    //! 
-    //! where each PropertyInfo:
-    //! {
-    //!     "Name"          : <StringValue>,
-    //!     "DisplayLabel"  : <StringValue>,
-    //!     "IsPrimitive"   : <BooleanValue>,
-    //!     "PrimitiveType" : <StringValue>,
-    //!     "Priority"      : <IntegerValue>,
-    //!     "Categories"    : <JsonValue> // Recursive sub-categories for embedded structs and struct arrays. 
-    //!     "ClassKey"      : <StringValue>, // Key to the top level "Classes" objectValue. Provides more information on the class. 
-    //!     "InstanceIndex" : <IntegerValue>, // Index to instance returned by @see GetRow(). Set to nullValue for embedded properties. 
-    //! }
-    //! 
-    //! where each ClassInfo:
-    //!     {
-    //!     "Name"          : <StringValue>,
-    //!     "DisplayLabel"  : <StringValue>,
-    //!     "IsPrimitive"   : <BooleanValue>,
-    //!     "SchemaName"    : <StringValue>,
-    //!     "RelationshipPath" : <StringValue> // Unused field in this API (set to nullValue), but is used by other API to provide meaningful context. 
-    //!     }
-    //! 
-    //! @endcode
-    //! @see GetRow()
-    ECDB_EXPORT void GetRowDisplayInfo(JsonValueR rowDisplayInfo) const;
-
-    //! Gets the entire current row as JSON
-    //! @param [out] currentRow Property values for the current row.
-    //! @return false if there was an error in retrieving/formatting values. true otherwise.
-    //! @remarks 
-    //! The values are organized as an array of values, each representing an instance. 
-    //! Use @ref JsonECSqlSelectAdapter::GetRowDisplayInfo to obtain the corresponding information to display the individual
-    //! columns. 
-    //! Summary information on instances can be obtained through special property keys starting
-    //! with "$". e.g., $ECInstanceId, $ECClassLabel, $ECInstanceLabel. The latter two label 
-    //! properties are included only if the format is setup to be @ref FormattedStrings. 
-    //! @see JsonECSqlSelectAdapterGetRowDisplayInfo, JsonECSqlSelectAdapterGetRowInstance
-    //! @code
-    //! [
-    //! {
-    //!     "$ECInstanceId" : StringValue,
-    //!     "$ECInstanceLabel" : StringValue,
-    //!     "$ECClassLabel" : StringValue,
-    //!     "$ECClassKey" : StringValue,
-    //!     "PropertyName1": <ECJsonValue>
-    //!     "PropertyName2": <ECJsonValue>
-    //!     ...
-    //! },
-    //! {
-    //!     "$ECInstanceId" : StringValue,
-    //!     "$ECInstanceLabel" : StringValue,
-    //!     "$ECClassLabel" : StringValue,
-    //!     "$ECClassKey" : StringValue,
-    //!     "PropertyName3": <ECJsonValue>
-    //!     "PropertyName4": <ECJsonValue>
-    //!     ...
-    //! }
-    //! ...
-    //! ]
-    //! }
-    //! 
-    //! where ECJsonValue:
-    //! NullValue | PrimitiveValue | StructValue | ArrayValue
-    //! 
-    //! where PrimitiveValue:
-    //! RawValue | FormattedValue // Depending on the formatting option passed in
-    //! 
-    //! RawValue: e.g.,
-    //!     Integer:  2, 
-    //!     Double: 3.5
-    //!     DateTime: "2013-01-08T08:12:04.523" (ISO string)
-    //!     Point3d: {"x" : 1.1, "y" : 2.2, "z" : 3.3} (JSON object value)
-    //!     String: "Test"
-    //!     
-    //!  FormattedValue: e.g., 
-    //!     Integer: "2"
-    //!     Double: "3 feet 6 inches"
-    //!     DateTime: "2013-01-08T08:12:04.523" (ISO string)
-    //!     Point3D: "1.1, 2.2, 3.3"
-    //!     String: "Test"
-    //! @endcode
-    ECDB_EXPORT bool GetRow(JsonValueR currentRow) const;
-
-    //! Gets a specific instance from the current row as JSON
-    //! @param [out] ecJsonInstance JSON representation of the ECInstance as a property-value map. 
-    //! @param [in] ecClassId ECClassId indicating the class of the instance needed from the current row 
-    //! @return false if there was an error in retrieving/formatting values. true otherwise.
-    //! @remarks The method returns only the instance of the type requested.
-    //! The format of the JSON is very similar to that described in @ref GetRow() except that there 
-    //! is just one top level instance, instead of an array of instances. 
-    //! @code
-    //! [
-    //! {
-    //!     "$ECInstanceId" : StringValue,
-    //!     "$ECInstanceLabel" : StringValue,
-    //!     "$ECClassLabel" : StringValue,
-    //!     "PropertyName1": <ECJsonValue>
-    //!     "PropertyName2": <ECJsonValue>
-    //!     ...
-    //! }
-    //! @endcode
-    //! @see JsonECSqlSelectAdapter::GetRow
-    ECDB_EXPORT bool GetRowInstance(JsonValueR ecJsonInstance, ECN::ECClassId ecClassId) const;
-
-    
-    //! Gets the first instance from the current row as JSON
-    //! @param [out] ecJsonInstance JSON representation of the ECInstance as a property-value map. 
-    //! @return false if there was an error in retrieving/formatting values. true otherwise.
-    //! @remarks Uses the class of the first column, and thereafter ignores any columns that don't 
-    //! belong to the same class. 
-    //! The format of the JSON is very similar to that described in @ref GetRow() except that there 
-    //! is just one top level instance, instead of an array of instances. 
-    //! @code
-    //! [
-    //! {
-    //!     "$ECInstanceId" : StringValue,
-    //!     "$ECInstanceLabel" : StringValue, 
-    //!     "$ECClassLabel" : StringValue,
-    //!     "PropertyName1": <ECJsonValue>
-    //!     "PropertyName2": <ECJsonValue>
-    //!     ...
-    //! }
-    //! @endcode
-    //! @see JsonECSqlSelectAdapter::GetRow
-    ECDB_EXPORT bool GetRowInstance(JsonValueR ecJsonInstance) const;
-
-    //! Gets the current row as is in the JSON format
-    //! @param [out] ecJsonRow JSON representation of the row as an ordered array of values
-    //! @return false if there was an error in retrieving/formatting values. true otherwise.
-    ECDB_EXPORT bool GetRowAsIs(JsonValueR ecJsonRow) const;
-
-    //! Tell the adapter to set the value of struct array properties as a string representation of the Json array value.
-    void SetStructArrayAsString(bool flag) { m_structArrayAsString = flag; }
->>>>>>> 6e00045c
-    };
-
-//=================================================================================
-//! Gets a cache of related items display specifications 
-//! @remarks Related Items Display Specifications are specified as schema custom attributes
-//! and used to identify all relationship paths originating from a parent class that need to 
-//! be presented along side the parent instance
-//! @ingroup ECDbGroup
-// @bsiclass                                                 Ramanujam.Raman      09/2013
-//+===============+===============+===============+===============+===============+======
-struct RelatedItemsDisplaySpecificationsCache : public BeSQLite::Db::AppData
-    {
-    struct RelationshipPathInfo
-        {
-        Utf8String m_path;
-        ECN::ECSchemaCR m_defaultSchema;
-        bset<ECN::ECClassCP> m_derivedClasses;
-
-        RelationshipPathInfo(Utf8CP path, ECN::ECSchemaCR defaultSchema) : m_path(path), m_defaultSchema(defaultSchema) {}
-
-        RelationshipPathInfo(RelationshipPathInfo const& other) : m_defaultSchema(other.m_defaultSchema)
-            {
-            *this = other;
-            }
-
-        RelationshipPathInfo& operator= (RelationshipPathInfo const& other)
-            {
-            m_path = other.m_path;
-            m_derivedClasses = other.m_derivedClasses;
-            return *this;
-            }
-
-        void InsertDerivedClass(ECN::ECClassCR derivedClass)
-            {
-            m_derivedClasses.insert(&derivedClass);
-            }
-        };
-
-    typedef bmap<ECN::ECClassId, bvector<ECN::ECRelationshipPath>> RelationshipPathsByClassId;
-    typedef bmap<ECN::ECClassCP, bvector<RelationshipPathInfo>> RelationshipPathInfosByClass;
-
-    private:
-        ECDbCR m_ecDb;
-        RelationshipPathsByClassId m_pathsByClass;
-
-        BentleyStatus GatherRelationshipPathInfos(RelationshipPathInfosByClass& pathInfosByClass) const;
-        BentleyStatus GatherRelationshipPathInfos(RelationshipPathInfosByClass& pathInfosByClass, ECN::ECSchemaCR customAttributeContainerSchema, ECN::IECInstanceCR customAttributeSpecification) const;
-        RelationshipPathInfo& AddEntryToRelationshipPathInfos(RelationshipPathInfosByClass& pathInfosByClass, ECN::ECClassCR parentClass, Utf8CP path, ECN::ECSchemaCR defaultSchema) const;
-
-        void RemoveDuplicates(RelationshipPathInfosByClass& pathInfoByClass) const;
-        void SortRelationshipPaths();
-
-        BentleyStatus ExtractRelationshipPaths(RelationshipPathInfosByClass const& pathInfosByClass);
-
-        void AddEntryToCache(ECN::ECClassCR parentClass, ECN::ECRelationshipPath const& path);
-
-        void DumpCache(ECN::ECClassCP ecClass = nullptr) const;
-
-        ECN::ECClassCP ResolveClass(Utf8StringCR possiblyQualifiedClassName, ECN::ECSchemaCR defaultSchema) const;
-
-        static BeSQLite::Db::AppData::Key const& GetKey() { static BeSQLite::Db::AppData::Key s_key; return s_key; }
-
-        explicit RelatedItemsDisplaySpecificationsCache(ECDbCR ecDb) : Db::AppData(), m_ecDb(ecDb) {}
-
-        void Initialize();
-    public:
-        ~RelatedItemsDisplaySpecificationsCache() {}
-
-        //! Get the RelatedItemsDisplaySpecificationCache for the specified ECDb
-        ECDB_EXPORT static RelatedItemsDisplaySpecificationsCache* Get(ECDbCR);
-
-        //! Get all related paths given a parent class
-        ECDB_EXPORT bool TryGetRelatedPaths(bvector<ECN::ECRelationshipPath>& relationshipPaths, ECN::ECClassCR parentClass) const;
-    };
-
-//=================================================================================
-//! Reads information associated with an instance of the class in the JSON format.
-//! @remarks This is mainly a convenience wrapper over @ref ECSqlStatement and
-//! @ref JsonECSqlSelectAdapter. The recommended use is for a simple retrieval of instances
-//! of a class. The utility however also provides the capability to gather other
-//! instances that have been deemed to be retrieved along with the requested
-//! instance for display purposes through the RelatedItemsDisplaySpecification
-//! custom attribute.
-//! @ingroup ECDbGroup
-// @bsiclass                                                 Ramanujam.Raman      09/2013
-//+===============+===============+===============+===============+===============+======
-struct JsonReader : NonCopyableClass
-    {
-    private:
-        ECDbCR m_ecDb;
-        ECN::ECClassCP m_ecClass;
-        ECSqlStatementCache m_statementCache;
-
-        BentleyStatus GenerateECSql(Utf8StringR ecSql, ECN::ECRelationshipPath const& pathFromRelatedClass, bool selectInstanceKeyOnly, bool isPolymorphic) const;
-        BentleyStatus PrepareAndBindStatement(CachedECSqlStatementPtr& statement, Utf8StringCR ecSql, ECInstanceId ecInstanceId) const;
-
-        BentleyStatus AddInstancesFromSpecifiedClassPath(JsonValueR jsonInstances, JsonValueR jsonDisplayInfo, ECN::ECRelationshipPath const& pathToClass, ECInstanceId, JsonECSqlSelectAdapter::FormatOptions const&, bool) const;
-        BentleyStatus AddInstancesFromRelatedItems(JsonValueR allInstances, JsonValueR allDisplayInfo, ECN::ECClassCR parentClass, ECN::ECRelationshipPath const& pathFromParent, ECInstanceId, JsonECSqlSelectAdapter::FormatOptions const&) const;
-
-        BentleyStatus GetTrivialPathToSelf(ECN::ECRelationshipPath& emptyPath, ECN::ECClassCR) const;
-
-        bool IsValid() const { return m_ecClass != nullptr; }
-
-        static BentleyStatus AddInstancesFromPreparedStatement(JsonValueR jsonInstances, JsonValueR jsonDisplayInfo, ECSqlStatement&, JsonECSqlSelectAdapter::FormatOptions const&, ECN::ECRelationshipPath const& pathFromRelatedClass);
-        static void AddClasses(JsonValueR allClasses, JsonValueR addClasses);
-        static void AddCategories(JsonValueR allCategories, JsonValueR addCategories, int currentInstanceIndex);
-        static void AddInstances(JsonValueR allInstances, JsonValueR addInstances, int currentInstanceIndex);
-
-        static void SetInstanceIndex(JsonValueR addCategories, int currentInstanceIndex);
-        static void SetRelationshipPath(JsonValueR addClasses, Utf8StringCR pathToClassStr);
-        static void OverrideCategories(JsonValueR addCategories, Utf8StringCR categoryName, Utf8StringCR categoryLabel);
-    public:
-
-        //! Construct a reader for the specified class. 
-        //! @param ecdb [in] ECDb
-        //! @param ecClassId [in] ECClassId indicating the class of the instance that needs to be retrieved. 
-        //! @remarks Holds some cached state to speed up future lookups of the same class. Keep the 
-        //! reader around when retrieving many instances of the same class. Note that the cache 
-        //! stores information on classes, and if schemas are re-imported the reader may have to be recreated.
-        ECDB_EXPORT JsonReader(ECDbCR ecdb, ECN::ECClassId ecClassId);
-        ~JsonReader() {}
-
-        //! Reads the specified instance and any related instances that are to be displayed in the JSON format. 
-        //! @param jsonInstances [out] Information on the instances in the JSON format.
-        //! @param jsonDisplayInfo [out] Information to properly display the instances in the JSON format. 
-        //! @param ecInstanceId [in] ECInstanceId pointing to the instance that needs to be retrieved. 
-        //! @param formatOptions [in] Options to control the output. @see JsonECSqlSelectAdapter::FormatOptions
-        //! @remarks 
-        //! <ul>
-        //! <li> Also gathers other instances that have been deemed to be retrieved along with the requested 
-        //! instance for display purposes through the RelatedItemsDisplaySpecification custom attribute. 
-        //! <li> See @ref JsonECSqlSelectAdapter::GetRowDisplayInfo for more details on the format of jsonDisplayInfo, and 
-        //! See @ref JsonECSqlSelectAdapter::GetRow for the format of the jsonInstances. 
-        //! <li> Note that it's not guaranteed that display info is the same for every every instance of the 
-        //! class, i.e., multiple calls to the method with different ECInstanceId-s. The display info could be different
-        //! depending on whether a related instance was retrieved or not along with the requested instance.
-        //! </ul>
-        //! @see JsonECSqlSelectAdapter::ReadInstance
-        ECDB_EXPORT BentleyStatus Read(JsonValueR jsonInstances, JsonValueR jsonDisplayInfo, ECInstanceId ecInstanceId, JsonECSqlSelectAdapter::FormatOptions formatOptions = JsonECSqlSelectAdapter::FormatOptions(ECValueFormat::FormattedStrings)) const;
-
-        //! Reads (only) the specified instance in the JSON format. 
-        //! @param [out] jsonInstance JSON representation of the ECInstance as a property-value map.  
-        //! @param ecInstanceId [in] ECInstanceId pointing to the instance that needs to be retrieved. 
-        //! @param formatOptions [in] Options to control the output. @see JsonECSqlSelectAdapter::FormatOptions
-        //! @remarks The returned JSON is a map of properties and values for the specified instance. See 
-        //! @ref JsonECSqlSelectAdapter::GetRowInstance for more details. 
-        //! @see Read()
-        ECDB_EXPORT BentleyStatus ReadInstance(JsonValueR jsonInstance, ECInstanceId ecInstanceId, JsonECSqlSelectAdapter::FormatOptions formatOptions = JsonECSqlSelectAdapter::FormatOptions(ECValueFormat::FormattedStrings)) const;
-    };
-
-//=======================================================================================
-//! Insert JSON instances into ECDb file.
-//@bsiclass                                                 Ramanujam.Raman      02/2013
-//+===============+===============+===============+===============+===============+======
-struct JsonInserter : NonCopyableClass
-    {
-    private:
-        ECN::ECClassCR m_ecClass;
-        ECInstanceInserter m_ecinstanceInserter;
-
-    public:
-        //! Construct an inserter for the specified class. 
-        //! @param ecdb [in] ECDb
-        //! @param ecClass [in] ECClass of the instance that needs to be inserted. 
-        //! @param [in] writeToken Token required to execute ECSQL INSERT statements if 
-        //! the ECDb file was set-up with the "require ECSQL write token" option (for example all DgnDb files require the token).
-        //! If the option is not set, nullptr can be passed for @p writeToken.
-        //! @remarks Holds some cached state to speed up future inserts of the same class. Keep the 
-        //! inserter around when inserting many instances of the same class. 
-        JsonInserter(ECDbCR ecdb, ECN::ECClassCR ecClass, ECSqlWriteToken const* writeToken) : m_ecClass(ecClass), m_ecinstanceInserter(ecdb, ecClass, writeToken) {}
-
-        //! Indicates whether this JsonInserter is valid and can be used to insert JSON instances.
-        //! It is not valid, if @p ecClass is not mapped or not instantiable for example.
-        //! @return true if the inserter is valid and can be used for inserting. false if it cannot be used for inserting.
-        bool IsValid() const { return m_ecinstanceInserter.IsValid(); }
-
-        //! Inserts the instance
-        //! @param[out] newInstanceKey the ECInstanceKey generated for the inserted instance
-        //! @param[in] jsonValue the instance data
-        //! @return BE_SQLITE_OK in case of success, error codes otherwise
-        ECDB_EXPORT DbResult Insert(ECInstanceKey& newInstanceKey, JsonValueCR jsonValue) const;
-
-        //! Inserts the instance and updates the $ECInstanceId field with the generated ECInstanceId
-        //! @param[in] jsonValue the instance data
-        //! @return BE_SQLITE_OK in case of success, error codes otherwise
-        ECDB_EXPORT DbResult Insert(JsonValueR jsonValue) const;
-
-        //! Insert an instance created from the specified jsonValue
-        //! @param[out] newInstanceKey the ECInstanceKey generated for the inserted instance
-        //! @param[in] jsonValue the instance data
-        //! @return BE_SQLITE_OK in case of success, error codes otherwise
-        ECDB_EXPORT DbResult Insert(ECInstanceKey& newInstanceKey, RapidJsonValueCR jsonValue) const;
-    };
-
-//=======================================================================================
-//! Update EC content in the ECDb file through JSON values
-//@bsiclass                                                 Ramanujam.Raman      02/2013
-//+===============+===============+===============+===============+===============+======
-struct JsonUpdater : NonCopyableClass
-    {
-    private:
-        ECDbCR m_ecdb;
-        ECN::ECClassCR m_ecClass;
-        ECInstanceUpdater m_ecinstanceUpdater;
-
-        ECN::IECInstancePtr CreateEmptyInstance(ECN::ECClassCR ecClass) const { return ecClass.GetDefaultStandaloneEnabler()->CreateInstance(0); }
-        ECN::IECInstancePtr CreateEmptyInstance(ECInstanceKeyCR instanceKey) const;
-        ECN::IECInstancePtr CreateEmptyRelInstance(ECN::ECRelationshipClassCR ecRelClass, ECInstanceKeyCR sourceKey, ECInstanceKeyCR targetKey) const;
-
-    public:
-        //! Construct an updater for the specified class. 
-        //! @param ecdb [in] ECDb
-        //! @param ecClass [in] ECClass of the instance that needs to be updated. 
-        //! @param [in] writeToken Token required to execute ECSQL UPDATE statements if 
-        //! the ECDb file was set-up with the "require ECSQL write token" option (for example all DgnDb files require the token).
-        //! If the option is not set, nullptr can be passed for @p writeToken.
-        //! @param[in] ecsqlOptions ECSQLOPTIONS clause appended to the ECSQL generated by the JsonUpdater.
-        //!            Pass without ECSQLOPTIONS keyword.
-        //! @remarks Holds some cached state to speed up future updates of the same class. Keep the 
-        //! inserter around when updating many instances of the same class. 
-        JsonUpdater(ECDbCR ecdb, ECN::ECClassCR ecClass, ECSqlWriteToken const* writeToken, Utf8CP ecsqlOptions = nullptr) : m_ecdb(ecdb), m_ecClass(ecClass), m_ecinstanceUpdater(ecdb, ecClass, writeToken, ecsqlOptions) {}
-
-        //! Indicates whether this JsonUpdater is valid and can be used to update JSON instances.
-        //! It is not valid, if @p ecClass is not mapped or not instantiable for example.
-        //! @return true if the updater is valid and can be used for updating. false if it cannot be used for updating.
-        bool IsValid() const { return m_ecinstanceUpdater.IsValid(); }
-
-        //! Updates an instance from the specified jsonValue
-        //! @param[in] instanceId the ECInstanceId of the instance to update
-        //! @param[in] jsonValue the instance data
-        //! @return BE_SQLITE_OK in case of successful execution of the underlying ECSQL UPDATE. This means,
-        //! BE_SQLITE_OK is also returned if the specified ECInstance does not exist in the file. Error codes otherwise.
-        ECDB_EXPORT DbResult Update(ECInstanceId instanceId, JsonValueCR jsonValue) const;
-
-        //! Update  a relationship instance from the specified jsonValue and source/target keys
-        //! @param[in] instanceId the ECInstanceId of the instance to update
-        //! @param[in] jsonValue the instance data
-        //! @param[in] sourceKey ECInstanceKey for the source of the relationship
-        //! @param[in] targetKey ECInstanceKey for the target of the relationship
-        //! @return BE_SQLITE_OK in case of successful execution of the underlying ECSQL UPDATE. This means,
-        //! BE_SQLITE_OK is also returned if the specified ECInstance does not exist in the file. Error codes otherwise.
-        ECDB_EXPORT DbResult Update(ECInstanceId instanceId, JsonValueCR jsonValue, ECInstanceKeyCR sourceKey, ECInstanceKeyCR targetKey) const;
-
-        //! Update an instance from the specified jsonValue
-        //! @param[in] instanceId the ECInstanceId of the instance to update
-        //! @param[in] jsonValue the instance data
-        //! @return BE_SQLITE_OK in case of successful execution of the underlying ECSQL UPDATE. This means,
-        //! BE_SQLITE_OK is also returned if the specified ECInstance does not exist in the file. Error codes otherwise.
-        ECDB_EXPORT DbResult Update(ECInstanceId instanceId, RapidJsonValueCR jsonValue) const;
-
-        //! Update  a relationship instance from the specified jsonValue and source/target keys
-        //! @param[in] instanceId the ECInstanceId of the instance to update
-        //! @param[in] jsonValue the instance data
-        //! @param[in] sourceKey ECInstanceKey for the source of the relationship
-        //! @param[in] targetKey ECInstanceKey for the target of the relationship
-        //! @return BE_SQLITE_OK in case of successful execution of the underlying ECSQL UPDATE. This means,
-        //! BE_SQLITE_OK is also returned if the specified ECInstance does not exist in the file. Error codes otherwise.
-        ECDB_EXPORT DbResult Update(ECInstanceId instanceId, RapidJsonValueCR jsonValue, ECInstanceKeyCR sourceKey, ECInstanceKeyCR targetKey) const;
-    };
-
-//=======================================================================================
-//! Delete EC content in the ECDb file
-//@bsiclass                                                 Ramanujam.Raman      02/2013
-//+===============+===============+===============+===============+===============+======
-struct JsonDeleter : NonCopyableClass
-    {
-    private:
-        ECInstanceDeleter m_ecinstanceDeleter;
-
-    public:
-        //! Construct an deleter for the specified class. 
-        //! @param ecdb [in] ECDb
-        //! @param ecClass [in] ECClass of the instance that needs to be deleted. 
-        //! @param [in] writeToken Token required to execute ECSQL UPDATE statements if 
-        //! the ECDb file was set-up with the "require ECSQL write token" option (for example all DgnDb files require the token).
-        //! If the option is not set, nullptr can be passed for @p writeToken.
-        //! @remarks Holds some cached state to speed up future deletes of the same class. Keep the 
-        //! deleter around when deleting many instances of the same class. 
-        JsonDeleter(ECDbCR ecdb, ECN::ECClassCR ecClass, ECSqlWriteToken const* writeToken) : m_ecinstanceDeleter(ecdb, ecClass, writeToken) {}
-
-        //! Indicates whether this JsonDeleter is valid and can be used to delete instances.
-        //! It is not valid, if @p ecClass is not mapped for example.
-        //! @return true if the deleter is valid and can be used for deleting. false if it cannot be used for delete.
-        bool IsValid() const { return m_ecinstanceDeleter.IsValid(); }
-
-        //! Deletes the instance identified by the supplied ECInstanceId
-        //! @param[in] instanceId the ECInstanceId of the instance to delete
-        //! @return BE_SQLITE_OK in case of successful execution of the underlying ECSQL. This means,
-        //! BE_SQLITE_OK is also returned if the specified ECInstance does not exist in the file. Error codes otherwise.
-        DbResult Delete(ECInstanceId instanceId) const { return m_ecinstanceDeleter.Delete(instanceId); }
-    };
-
-END_BENTLEY_SQLITE_EC_NAMESPACE
+/*--------------------------------------------------------------------------------------+
+|
+|     $Source: PublicAPI/ECDb/JsonAdapter.h $
+|
+|  $Copyright: (c) 2016 Bentley Systems, Incorporated. All rights reserved. $
+|
++--------------------------------------------------------------------------------------*/
+#pragma once
+//__PUBLISH_SECTION_START__
+
+#include <ECDb/ECSqlStatement.h>
+#include <BeJsonCpp/BeJsonUtilities.h>
+#include <rapidjson/BeRapidJson.h>
+#include <Bentley/NonCopyableClass.h>
+
+BEGIN_BENTLEY_SQLITE_EC_NAMESPACE
+//=======================================================================================
+//! Describes the formatting of EC property values 
+//! @see ECPropertyFormatter, JsonECSqlSelectAdapter
+//! @ingroup ECDbGroup
+//! @bsiclass                                                 Ramanujam.Raman      10/2013
+//+===============+===============+===============+===============+===============+======
+enum class ECValueFormat
+    {
+    RawNativeValues, //!< The values are output in the original native type without any formatting.
+    FormattedStrings //!< The values are output as formatted strings. 
+    };
+
+struct ECPropertyFormatter;
+typedef ECPropertyFormatter* ECPropertyFormatterP;
+typedef RefCountedPtr<ECPropertyFormatter> ECPropertyFormatterPtr;
+
+//=======================================================================================
+//! Provides a means of extending the formatting capabilities of the JsonECSqlSelectAdapter
+//! @see JsonECSqlSelectAdapter
+//! @ingroup ECDbGroup
+//! @bsiclass                                                Ramanujam.Raman      10/2013
+//+===============+===============+===============+===============+===============+======
+struct EXPORT_VTABLE_ATTRIBUTE ECPropertyFormatter : RefCounted<NonCopyableClass>
+    {
+    protected:
+        ECPropertyFormatter() {}
+        virtual ~ECPropertyFormatter() {}
+
+        //! Formats an EC property value as a string
+        ECDB_EXPORT virtual bool _FormattedStringFromECValue
+        (
+            Utf8StringR strVal,
+            ECN::ECValueCR ecValue,
+            ECN::ECPropertyCR ecProperty,
+            bool isArrayMember
+        ) const;
+
+        //! Gets the category corresponding to a property 
+        ECDB_EXPORT virtual ECN::IECInstancePtr _GetPropertyCategory(ECN::ECPropertyCR ecProperty);
+
+    public:
+        static ECPropertyFormatterPtr Create() { return new ECPropertyFormatter(); }
+
+        bool FormattedStringFromECValue(Utf8StringR strVal, ECN::ECValueCR ecValue, ECN::ECPropertyCR ecProperty, bool isArrayMember) const
+            {
+            return _FormattedStringFromECValue(strVal, ecValue, ecProperty, isArrayMember);
+            }
+
+        ECN::IECInstancePtr GetPropertyCategory(ECN::ECPropertyCR ecProperty)
+            {
+            return _GetPropertyCategory(ecProperty);
+            }
+    };
+
+//=======================================================================================
+//! Adapts the rows returned by ECSqlStatement to the JSON format. 
+//! @see ECSqlStatement, ECInstanceECSqlSelectAdapter
+//! @ingroup ECDbGroup
+//! @bsiclass                                                 Ramanujam.Raman      08/2012
+//+===============+===============+===============+===============+===============+======
+struct JsonECSqlSelectAdapter : NonCopyableClass
+    {
+#if !defined (DOCUMENTATION_GENERATOR)
+    public:
+        struct PropertyTreeNode;
+        typedef PropertyTreeNode* PropertyTreeNodeP;
+        typedef const PropertyTreeNode* PropertyTreeNodeCP;
+        typedef PropertyTreeNode& PropertyTreeNodeR;
+        typedef const PropertyTreeNode& PropertyTreeNodeCR;
+
+        typedef bmap<Utf8String, PropertyTreeNodeP > PropertyTreeNodeByName;
+        typedef bmap<Utf8String, bvector<PropertyTreeNodeCP > > PropertyTreeNodesByCategory;
+
+        struct PropertyTree;
+        typedef const PropertyTree& PropertyTreeCR;
+
+    public:
+        //========================================================================================
+        //* @bsiclass                                                 Ramanujam.Raman      12/2012
+        //+===============+===============+===============+===============+===============+=======
+        struct PropertyTreeNode
+            {
+            friend struct PropertyTree;
+            friend struct JsonECSqlSelectAdapter;
+            private:
+                ECN::ECPropertyCP           m_property;
+                ECN::ECClassCP              m_class;
+                int                         m_instanceIndex;
+                PropertyTreeNodeByName      m_childNodes;
+
+                // Disable copy
+                PropertyTreeNode(PropertyTreeNodeCR other);
+                PropertyTreeNode& operator= (PropertyTreeNodeCR other);
+
+                PropertyTreeNode()
+                    : m_property(nullptr), m_class(nullptr), m_instanceIndex(-1)
+                    {}
+                PropertyTreeNode(ECN::ECPropertyCP ecProperty, ECN::ECClassCP ecClass, int instanceIndex)
+                    : m_property(ecProperty), m_class(ecClass), m_instanceIndex(instanceIndex)
+                    {}
+
+                ~PropertyTreeNode()
+                    {
+                    for (auto it : m_childNodes)
+                        delete it.second;
+                    }
+            };
+
+        //========================================================================================
+        //* @bsiclass                                                 Ramanujam.Raman      12/2012
+        //+===============+===============+===============+===============+===============+=======
+        struct PropertyTree
+            {
+            friend struct JsonECSqlSelectAdapter;
+            private:
+                PropertyTreeNode m_rootNode;
+
+                PropertyTree() {}
+                void AddInlinedStructNodes(PropertyTreeNodeR parentNode, IECSqlValue const& ecSqlValue, int instanceIndex);
+                void AddChildNodes(PropertyTreeNodeR parentNode, bvector<ECN::ECClassCP>& rootClasses, IECSqlValue const& ecSqlValue);
+            };
+
+#endif
+
+        //=======================================================================================
+        //! Options to control the format of the JSON returned by methods in the JsonECSqlSelectAdapter.
+        //! @see JsonECSqlSelectAdapter
+        // @bsiclass                                                Ramanujam.Raman      10/2012
+        //+===============+===============+===============+===============+===============+======
+        struct FormatOptions
+            {
+#if !defined (DOCUMENTATION_GENERATOR)
+            friend struct JsonECSqlSelectAdapter;
+#endif
+            private:
+                ECValueFormat m_format;
+                ECPropertyFormatterPtr m_propertyFormatter;
+
+            public:
+                //! Construct the options to control the format of the JSON returned by methods in the @ref JsonECSqlSelectAdapter.
+                //! @param[in] format Specifies the format of the property values. @see ECValueFormat. 
+                //! @param[in] propertyFormatter (Optional) Provides more control over the formatting of properties
+                //! Normally the DgnPlatform layer provides formatters that use the dgn specific context to provide additional
+                //! formatting including specification of units, property categorization, etc. 
+                ECDB_EXPORT FormatOptions(ECValueFormat format = ECValueFormat::FormattedStrings, ECPropertyFormatterP propertyFormatter = nullptr);
+            };
+
+    private:
+        ECSqlStatementCR m_ecsqlStatement;
+        FormatOptions m_formatOptions;
+        bool m_structArrayAsString;
+
+        static bool PrioritySortPredicate(const ECN::IECInstancePtr& priorityCA1, const ECN::IECInstancePtr& priorityCA2);
+        static bool PropertySortPredicate(PropertyTreeNodeCP propertyNode1, PropertyTreeNodeCP propertyNode2);
+
+        void CategorizeProperties(bvector<ECN::IECInstancePtr>& categories, PropertyTreeNodesByCategory& nodesByCategory, const PropertyTreeNodeByName& nodes) const;
+        void SortProperties(bvector<ECN::IECInstancePtr>& categories, PropertyTreeNodesByCategory& nodesByCategory) const;
+
+        void JsonFromPropertyTree(JsonValueR jsonValue, PropertyTreeCR propertyTree) const;
+
+        void JsonFromPropertyRecursive(JsonValueR jsonValue, PropertyTreeNodeCR propertyTreeNode) const;
+        void JsonFromProperty(JsonValueR propertyJson, ECN::ECPropertyCR ecProperty, ECN::ECClassCR ecClass, int instanceIndex) const;
+        void JsonFromCategory(JsonValueR jsonValue, ECN::IECInstancePtr& IECSqlBinderCustomAttribute, const PropertyTreeNodesByCategory& nodesByCategory) const;
+
+        void JsonFromClassesRecursive(JsonValueR jsonValue, bset<ECN::ECClassCP>& classes, PropertyTreeNodeCR propertyTreeNode) const;
+        static Utf8String GetClassKey(ECN::ECClassCR ecClass);
+        void JsonFromClass(JsonValueR jsonValue, ECN::ECClassCR ecClass) const;
+
+        static bool GetIntegerValue(int& value, ECN::IECInstanceCR instance, Utf8CP propertyName);
+        static bool GetStringValue(Utf8String& value, ECN::IECInstanceCR instance, Utf8CP propertyName);
+        static bool GetBooleanValue(bool& value, ECN::IECInstanceCR instance, Utf8CP propertyName);
+        static bool GetPriorityFromCustomAttribute(int& priority, ECN::IECInstancePtr priorityCA);
+        static ECN::ECClassCP GetClassFromStructOrStructArray(ECN::ECPropertyCR ecProperty);
+        static bool GetPriorityFromProperty(int& priority, ECN::ECPropertyCR ecProperty);
+
+        bool JsonFromPropertyValue(JsonValueR jsonValue, IECSqlValue const& ecsqlValue) const;
+        bool JsonFromCell(JsonValueR jsonValue, IECSqlValue const& ecsqlValue) const;
+
+        bool JsonFromPrimitive(JsonValueR jsonValue, IECSqlValue const& ecsqlValue, ECN::ECPropertyCR ecProperty, bool isArrayMember) const;
+        bool JsonFromStruct(JsonValueR jsonValue, IECSqlValue const& ecsqlValue) const;
+        bool JsonFromArray(JsonValueR jsonValue, IECSqlValue const& ecsqlValue, ECN::ECPropertyCR) const;
+        bool JsonFromStructArray(JsonValueR jsonValue, IECSqlValue const& ecsqlValue) const;
+        bool JsonFromPrimitiveArray(JsonValueR jsonValue, IECSqlValue const& ecsqlValue, ECN::ECPropertyCR ecProperty) const;
+        bool JsonFromBinary(JsonValueR jsonValue, IECSqlValue const& ecsqlValue, ECN::ECPropertyCR ecProperty, bool isArrayMember) const;
+        bool JsonFromBoolean(JsonValueR jsonValue, IECSqlValue const& ecsqlValue, ECN::ECPropertyCR ecProperty, bool isArrayMember) const;
+        bool JsonFromDateTime(JsonValueR jsonValue, IECSqlValue const& ecsqlValue, ECN::ECPropertyCR ecProperty, bool isArrayMember) const;
+        bool JsonFromDouble(JsonValueR jsonValue, IECSqlValue const& ecsqlValue, ECN::ECPropertyCR ecProperty, bool isArrayMember) const;
+        bool JsonFromInt(JsonValueR jsonValue, IECSqlValue const& ecsqlValue, ECN::ECPropertyCR ecProperty, bool isArrayMember) const;
+        bool JsonFromInt64(JsonValueR jsonValue, IECSqlValue const& ecsqlValue, ECN::ECPropertyCR ecProperty, bool isArrayMember) const;
+        bool JsonFromPoint2d(JsonValueR jsonValue, IECSqlValue const& ecsqlValue, ECN::ECPropertyCR ecProperty, bool isArrayMember) const;
+        bool JsonFromPoint3d(JsonValueR jsonValue, IECSqlValue const& ecsqlValue, ECN::ECPropertyCR ecProperty, bool isArrayMember) const;
+        bool JsonFromString(JsonValueR jsonValue, IECSqlValue const& ecsqlValue, ECN::ECPropertyCR ecProperty, bool isArrayMember) const;
+        bool JsonFromCG(JsonValueR jsonValue, IECSqlValue const& ecsqlValue, ECN::ECPropertyCR ecProperty, bool isArrayMember) const;
+
+        bool FormattedJsonFromECValue(JsonValueR jsonValue, ECN::ECValueCR ecValue, ECN::ECPropertyCR ecProperty, bool isArrayMember) const;
+
+        void JsonFromClassKey(JsonValueR jsonValue, ECN::ECClassCR ecClass) const;
+        void JsonFromClassLabel(JsonValueR jsonValue, ECN::ECClassCR ecClass) const;
+        void JsonFromInstanceLabel(JsonValueR jsonValue, ECN::ECClassCR ecClass) const;
+        bool JsonFromInstanceId(JsonValueR jsonValue, IECSqlValue const& ecsqlValue) const;
+
+    public:
+
+        //! Creates a new instance of the adapter
+        //! @param[in] ecsqlStatement Prepared ECSQL statement
+        //! @param[in] formatOptions Options to control the output. 
+        //! @see ECSqlStatement
+        ECDB_EXPORT JsonECSqlSelectAdapter(ECSqlStatement const& ecsqlStatement, JsonECSqlSelectAdapter::FormatOptions formatOptions = JsonECSqlSelectAdapter::FormatOptions(ECValueFormat::FormattedStrings));
+        virtual ~JsonECSqlSelectAdapter() {}
+
+        //! Gets the presentation meta-data for displaying the individual rows read in. 
+        //! @param [out] rowDisplayInfo Includes information to display the various property columns in the correct order. 
+        //! @remarks
+        //! The properties include keys that point to information on their classes, and instance indices that point to 
+        //! the property values in the JSON obtained through @see GetRow(). 
+        //!
+        //! @code
+        //! {
+        //!     "Categories" : [CategoryInfo1, CategoryInfo2, ...] // Ordered array value of categories
+        //!     "Classes" : {"ClassKey1" : ClassInfo1, "ClassKey2" : ClassInfo2, ...] // Map of class keys and information
+        //! }
+        //! 
+        //! where each CategoryInfo:
+        //! {
+        //!     "CategoryName"  : <StringValue>,
+        //!     "DisplayLabel"  : <StringValue>,
+        //!     "Expand"        : <BooleanValue>,
+        //!     "Priority"      : <IntegerValue>,
+        //!     "Properties"    : [PropertyInfo1, PropertyInfo2, ...] // Ordered array value of properties
+        //! }
+        //! 
+        //! where each PropertyInfo:
+        //! {
+        //!     "Name"          : <StringValue>,
+        //!     "DisplayLabel"  : <StringValue>,
+        //!     "IsPrimitive"   : <BooleanValue>,
+        //!     "PrimitiveType" : <StringValue>,
+        //!     "Priority"      : <IntegerValue>,
+        //!     "Categories"    : <JsonValue> // Recursive sub-categories for embedded structs and struct arrays. 
+        //!     "ClassKey"      : <StringValue>, // Key to the top level "Classes" objectValue. Provides more information on the class. 
+        //!     "InstanceIndex" : <IntegerValue>, // Index to instance returned by @see GetRow(). Set to nullValue for embedded properties. 
+        //! }
+        //! 
+        //! where each ClassInfo:
+        //!     {
+        //!     "Name"          : <StringValue>,
+        //!     "DisplayLabel"  : <StringValue>,
+        //!     "IsPrimitive"   : <BooleanValue>,
+        //!     "SchemaName"    : <StringValue>,
+        //!     "RelationshipPath" : <StringValue> // Unused field in this API (set to nullValue), but is used by other API to provide meaningful context. 
+        //!     }
+        //! 
+        //! @endcode
+        //! @see GetRow()
+        ECDB_EXPORT void GetRowDisplayInfo(JsonValueR rowDisplayInfo) const;
+
+        //! Gets the entire current row as JSON
+        //! @param [out] currentRow Property values for the current row.
+        //! @return false if there was an error in retrieving/formatting values. true otherwise.
+        //! @remarks 
+        //! The values are organized as an array of values, each representing an instance. 
+        //! Use @ref JsonECSqlSelectAdapter::GetRowDisplayInfo to obtain the corresponding information to display the individual
+        //! columns. 
+        //! Summary information on instances can be obtained through special property keys starting
+        //! with "$". e.g., $ECInstanceId, $ECClassLabel, $ECInstanceLabel. The latter two label 
+        //! properties are included only if the format is setup to be @ref FormattedStrings. 
+        //! @see JsonECSqlSelectAdapterGetRowDisplayInfo, JsonECSqlSelectAdapterGetRowInstance
+        //! @code
+        //! [
+        //! {
+        //!     "$ECInstanceId" : StringValue,
+        //!     "$ECInstanceLabel" : StringValue,
+        //!     "$ECClassLabel" : StringValue,
+        //!     "$ECClassKey" : StringValue,
+        //!     "PropertyName1": <ECJsonValue>
+        //!     "PropertyName2": <ECJsonValue>
+        //!     ...
+        //! },
+        //! {
+        //!     "$ECInstanceId" : StringValue,
+        //!     "$ECInstanceLabel" : StringValue,
+        //!     "$ECClassLabel" : StringValue,
+        //!     "$ECClassKey" : StringValue,
+        //!     "PropertyName3": <ECJsonValue>
+        //!     "PropertyName4": <ECJsonValue>
+        //!     ...
+        //! }
+        //! ...
+        //! ]
+        //! }
+        //! 
+        //! where ECJsonValue:
+        //! NullValue | PrimitiveValue | StructValue | ArrayValue
+        //! 
+        //! where PrimitiveValue:
+        //! RawValue | FormattedValue // Depending on the formatting option passed in
+        //! 
+        //! RawValue: e.g.,
+        //!     Integer:  2, 
+        //!     Double: 3.5
+        //!     DateTime: "2013-01-08T08:12:04.523" (ISO string)
+        //!     Point3d: {"x" : 1.1, "y" : 2.2, "z" : 3.3} (JSON object value)
+        //!     String: "Test"
+        //!     
+        //!  FormattedValue: e.g., 
+        //!     Integer: "2"
+        //!     Double: "3 feet 6 inches"
+        //!     DateTime: "2013-01-08T08:12:04.523" (ISO string)
+        //!     Point3d: "1.1, 2.2, 3.3"
+        //!     String: "Test"
+        //! @endcode
+        ECDB_EXPORT bool GetRow(JsonValueR currentRow) const;
+
+        //! Gets a specific instance from the current row as JSON
+        //! @param [out] ecJsonInstance JSON representation of the ECInstance as a property-value map. 
+        //! @param [in] ecClassId ECClassId indicating the class of the instance needed from the current row 
+        //! @return false if there was an error in retrieving/formatting values. true otherwise.
+        //! @remarks The method returns only the instance of the type requested.
+        //! The format of the JSON is very similar to that described in @ref GetRow() except that there 
+        //! is just one top level instance, instead of an array of instances. 
+        //! @code
+        //! [
+        //! {
+        //!     "$ECInstanceId" : StringValue,
+        //!     "$ECInstanceLabel" : StringValue,
+        //!     "$ECClassLabel" : StringValue,
+        //!     "PropertyName1": <ECJsonValue>
+        //!     "PropertyName2": <ECJsonValue>
+        //!     ...
+        //! }
+        //! @endcode
+        //! @see JsonECSqlSelectAdapter::GetRow
+        ECDB_EXPORT bool GetRowInstance(JsonValueR ecJsonInstance, ECN::ECClassId ecClassId) const;
+
+
+        //! Gets the first instance from the current row as JSON
+        //! @param [out] ecJsonInstance JSON representation of the ECInstance as a property-value map. 
+        //! @return false if there was an error in retrieving/formatting values. true otherwise.
+        //! @remarks Uses the class of the first column, and thereafter ignores any columns that don't 
+        //! belong to the same class. 
+        //! The format of the JSON is very similar to that described in @ref GetRow() except that there 
+        //! is just one top level instance, instead of an array of instances. 
+        //! @code
+        //! [
+        //! {
+        //!     "$ECInstanceId" : StringValue,
+        //!     "$ECInstanceLabel" : StringValue, 
+        //!     "$ECClassLabel" : StringValue,
+        //!     "PropertyName1": <ECJsonValue>
+        //!     "PropertyName2": <ECJsonValue>
+        //!     ...
+        //! }
+        //! @endcode
+        //! @see JsonECSqlSelectAdapter::GetRow
+        ECDB_EXPORT bool GetRowInstance(JsonValueR ecJsonInstance) const;
+
+        //! Gets the current row as is in the JSON format
+        //! @param [out] ecJsonRow JSON representation of the row as an ordered array of values
+        //! @return false if there was an error in retrieving/formatting values. true otherwise.
+        ECDB_EXPORT bool GetRowAsIs(JsonValueR ecJsonRow) const;
+
+        //! Tell the adapter to set the value of struct array properties as a string representation of the Json array value.
+        void SetStructArrayAsString(bool flag) { m_structArrayAsString = flag; }
+    };
+
+//=================================================================================
+//! Gets a cache of related items display specifications 
+//! @remarks Related Items Display Specifications are specified as schema custom attributes
+//! and used to identify all relationship paths originating from a parent class that need to 
+//! be presented along side the parent instance
+//! @ingroup ECDbGroup
+// @bsiclass                                                 Ramanujam.Raman      09/2013
+//+===============+===============+===============+===============+===============+======
+struct RelatedItemsDisplaySpecificationsCache : public BeSQLite::Db::AppData
+    {
+    struct RelationshipPathInfo
+        {
+        Utf8String m_path;
+        ECN::ECSchemaCR m_defaultSchema;
+        bset<ECN::ECClassCP> m_derivedClasses;
+
+        RelationshipPathInfo(Utf8CP path, ECN::ECSchemaCR defaultSchema) : m_path(path), m_defaultSchema(defaultSchema) {}
+
+        RelationshipPathInfo(RelationshipPathInfo const& other) : m_defaultSchema(other.m_defaultSchema)
+            {
+            *this = other;
+            }
+
+        RelationshipPathInfo& operator= (RelationshipPathInfo const& other)
+            {
+            m_path = other.m_path;
+            m_derivedClasses = other.m_derivedClasses;
+            return *this;
+            }
+
+        void InsertDerivedClass(ECN::ECClassCR derivedClass)
+            {
+            m_derivedClasses.insert(&derivedClass);
+            }
+        };
+
+    typedef bmap<ECN::ECClassId, bvector<ECN::ECRelationshipPath>> RelationshipPathsByClassId;
+    typedef bmap<ECN::ECClassCP, bvector<RelationshipPathInfo>> RelationshipPathInfosByClass;
+
+    private:
+        ECDbCR m_ecDb;
+        RelationshipPathsByClassId m_pathsByClass;
+
+        BentleyStatus GatherRelationshipPathInfos(RelationshipPathInfosByClass& pathInfosByClass) const;
+        BentleyStatus GatherRelationshipPathInfos(RelationshipPathInfosByClass& pathInfosByClass, ECN::ECSchemaCR customAttributeContainerSchema, ECN::IECInstanceCR customAttributeSpecification) const;
+        RelationshipPathInfo& AddEntryToRelationshipPathInfos(RelationshipPathInfosByClass& pathInfosByClass, ECN::ECClassCR parentClass, Utf8CP path, ECN::ECSchemaCR defaultSchema) const;
+
+        void RemoveDuplicates(RelationshipPathInfosByClass& pathInfoByClass) const;
+        void SortRelationshipPaths();
+
+        BentleyStatus ExtractRelationshipPaths(RelationshipPathInfosByClass const& pathInfosByClass);
+
+        void AddEntryToCache(ECN::ECClassCR parentClass, ECN::ECRelationshipPath const& path);
+
+        void DumpCache(ECN::ECClassCP ecClass = nullptr) const;
+
+        ECN::ECClassCP ResolveClass(Utf8StringCR possiblyQualifiedClassName, ECN::ECSchemaCR defaultSchema) const;
+
+        static BeSQLite::Db::AppData::Key const& GetKey() { static BeSQLite::Db::AppData::Key s_key; return s_key; }
+
+        explicit RelatedItemsDisplaySpecificationsCache(ECDbCR ecDb) : Db::AppData(), m_ecDb(ecDb) {}
+
+        void Initialize();
+    public:
+        ~RelatedItemsDisplaySpecificationsCache() {}
+
+        //! Get the RelatedItemsDisplaySpecificationCache for the specified ECDb
+        ECDB_EXPORT static RelatedItemsDisplaySpecificationsCache* Get(ECDbCR);
+
+        //! Get all related paths given a parent class
+        ECDB_EXPORT bool TryGetRelatedPaths(bvector<ECN::ECRelationshipPath>& relationshipPaths, ECN::ECClassCR parentClass) const;
+    };
+
+//=================================================================================
+//! Reads information associated with an instance of the class in the JSON format.
+//! @remarks This is mainly a convenience wrapper over @ref ECSqlStatement and
+//! @ref JsonECSqlSelectAdapter. The recommended use is for a simple retrieval of instances
+//! of a class. The utility however also provides the capability to gather other
+//! instances that have been deemed to be retrieved along with the requested
+//! instance for display purposes through the RelatedItemsDisplaySpecification
+//! custom attribute.
+//! @ingroup ECDbGroup
+// @bsiclass                                                 Ramanujam.Raman      09/2013
+//+===============+===============+===============+===============+===============+======
+struct JsonReader : NonCopyableClass
+    {
+    private:
+        ECDbCR m_ecDb;
+        ECN::ECClassCP m_ecClass;
+        ECSqlStatementCache m_statementCache;
+
+        BentleyStatus GenerateECSql(Utf8StringR ecSql, ECN::ECRelationshipPath const& pathFromRelatedClass, bool selectInstanceKeyOnly, bool isPolymorphic) const;
+        BentleyStatus PrepareAndBindStatement(CachedECSqlStatementPtr& statement, Utf8StringCR ecSql, ECInstanceId ecInstanceId) const;
+
+        BentleyStatus AddInstancesFromSpecifiedClassPath(JsonValueR jsonInstances, JsonValueR jsonDisplayInfo, ECN::ECRelationshipPath const& pathToClass, ECInstanceId, JsonECSqlSelectAdapter::FormatOptions const&, bool) const;
+        BentleyStatus AddInstancesFromRelatedItems(JsonValueR allInstances, JsonValueR allDisplayInfo, ECN::ECClassCR parentClass, ECN::ECRelationshipPath const& pathFromParent, ECInstanceId, JsonECSqlSelectAdapter::FormatOptions const&) const;
+
+        BentleyStatus GetTrivialPathToSelf(ECN::ECRelationshipPath& emptyPath, ECN::ECClassCR) const;
+
+        bool IsValid() const { return m_ecClass != nullptr; }
+
+        static BentleyStatus AddInstancesFromPreparedStatement(JsonValueR jsonInstances, JsonValueR jsonDisplayInfo, ECSqlStatement&, JsonECSqlSelectAdapter::FormatOptions const&, ECN::ECRelationshipPath const& pathFromRelatedClass);
+        static void AddClasses(JsonValueR allClasses, JsonValueR addClasses);
+        static void AddCategories(JsonValueR allCategories, JsonValueR addCategories, int currentInstanceIndex);
+        static void AddInstances(JsonValueR allInstances, JsonValueR addInstances, int currentInstanceIndex);
+
+        static void SetInstanceIndex(JsonValueR addCategories, int currentInstanceIndex);
+        static void SetRelationshipPath(JsonValueR addClasses, Utf8StringCR pathToClassStr);
+        static void OverrideCategories(JsonValueR addCategories, Utf8StringCR categoryName, Utf8StringCR categoryLabel);
+    public:
+
+        //! Construct a reader for the specified class. 
+        //! @param ecdb [in] ECDb
+        //! @param ecClassId [in] ECClassId indicating the class of the instance that needs to be retrieved. 
+        //! @remarks Holds some cached state to speed up future lookups of the same class. Keep the 
+        //! reader around when retrieving many instances of the same class. Note that the cache 
+        //! stores information on classes, and if schemas are re-imported the reader may have to be recreated.
+        ECDB_EXPORT JsonReader(ECDbCR ecdb, ECN::ECClassId ecClassId);
+        ~JsonReader() {}
+
+        //! Reads the specified instance and any related instances that are to be displayed in the JSON format. 
+        //! @param jsonInstances [out] Information on the instances in the JSON format.
+        //! @param jsonDisplayInfo [out] Information to properly display the instances in the JSON format. 
+        //! @param ecInstanceId [in] ECInstanceId pointing to the instance that needs to be retrieved. 
+        //! @param formatOptions [in] Options to control the output. @see JsonECSqlSelectAdapter::FormatOptions
+        //! @remarks 
+        //! <ul>
+        //! <li> Also gathers other instances that have been deemed to be retrieved along with the requested 
+        //! instance for display purposes through the RelatedItemsDisplaySpecification custom attribute. 
+        //! <li> See @ref JsonECSqlSelectAdapter::GetRowDisplayInfo for more details on the format of jsonDisplayInfo, and 
+        //! See @ref JsonECSqlSelectAdapter::GetRow for the format of the jsonInstances. 
+        //! <li> Note that it's not guaranteed that display info is the same for every every instance of the 
+        //! class, i.e., multiple calls to the method with different ECInstanceId-s. The display info could be different
+        //! depending on whether a related instance was retrieved or not along with the requested instance.
+        //! </ul>
+        //! @see JsonECSqlSelectAdapter::ReadInstance
+        ECDB_EXPORT BentleyStatus Read(JsonValueR jsonInstances, JsonValueR jsonDisplayInfo, ECInstanceId ecInstanceId, JsonECSqlSelectAdapter::FormatOptions formatOptions = JsonECSqlSelectAdapter::FormatOptions(ECValueFormat::FormattedStrings)) const;
+
+        //! Reads (only) the specified instance in the JSON format. 
+        //! @param [out] jsonInstance JSON representation of the ECInstance as a property-value map.  
+        //! @param ecInstanceId [in] ECInstanceId pointing to the instance that needs to be retrieved. 
+        //! @param formatOptions [in] Options to control the output. @see JsonECSqlSelectAdapter::FormatOptions
+        //! @remarks The returned JSON is a map of properties and values for the specified instance. See 
+        //! @ref JsonECSqlSelectAdapter::GetRowInstance for more details. 
+        //! @see Read()
+        ECDB_EXPORT BentleyStatus ReadInstance(JsonValueR jsonInstance, ECInstanceId ecInstanceId, JsonECSqlSelectAdapter::FormatOptions formatOptions = JsonECSqlSelectAdapter::FormatOptions(ECValueFormat::FormattedStrings)) const;
+    };
+
+//=======================================================================================
+//! Insert JSON instances into ECDb file.
+//@bsiclass                                                 Ramanujam.Raman      02/2013
+//+===============+===============+===============+===============+===============+======
+struct JsonInserter : NonCopyableClass
+    {
+    private:
+        ECN::ECClassCR m_ecClass;
+        ECInstanceInserter m_ecinstanceInserter;
+
+    public:
+        //! Construct an inserter for the specified class. 
+        //! @param ecdb [in] ECDb
+        //! @param ecClass [in] ECClass of the instance that needs to be inserted. 
+        //! @param [in] writeToken Token required to execute ECSQL INSERT statements if 
+        //! the ECDb file was set-up with the "require ECSQL write token" option (for example all DgnDb files require the token).
+        //! If the option is not set, nullptr can be passed for @p writeToken.
+        //! @remarks Holds some cached state to speed up future inserts of the same class. Keep the 
+        //! inserter around when inserting many instances of the same class. 
+        JsonInserter(ECDbCR ecdb, ECN::ECClassCR ecClass, ECSqlWriteToken const* writeToken) : m_ecClass(ecClass), m_ecinstanceInserter(ecdb, ecClass, writeToken) {}
+
+        //! Indicates whether this JsonInserter is valid and can be used to insert JSON instances.
+        //! It is not valid, if @p ecClass is not mapped or not instantiable for example.
+        //! @return true if the inserter is valid and can be used for inserting. false if it cannot be used for inserting.
+        bool IsValid() const { return m_ecinstanceInserter.IsValid(); }
+
+        //! Inserts the instance
+        //! @param[out] newInstanceKey the ECInstanceKey generated for the inserted instance
+        //! @param[in] jsonValue the instance data
+        //! @return BE_SQLITE_OK in case of success, error codes otherwise
+        ECDB_EXPORT DbResult Insert(ECInstanceKey& newInstanceKey, JsonValueCR jsonValue) const;
+
+        //! Inserts the instance and updates the $ECInstanceId field with the generated ECInstanceId
+        //! @param[in] jsonValue the instance data
+        //! @return BE_SQLITE_OK in case of success, error codes otherwise
+        ECDB_EXPORT DbResult Insert(JsonValueR jsonValue) const;
+
+        //! Insert an instance created from the specified jsonValue
+        //! @param[out] newInstanceKey the ECInstanceKey generated for the inserted instance
+        //! @param[in] jsonValue the instance data
+        //! @return BE_SQLITE_OK in case of success, error codes otherwise
+        ECDB_EXPORT DbResult Insert(ECInstanceKey& newInstanceKey, RapidJsonValueCR jsonValue) const;
+    };
+
+//=======================================================================================
+//! Update EC content in the ECDb file through JSON values
+//@bsiclass                                                 Ramanujam.Raman      02/2013
+//+===============+===============+===============+===============+===============+======
+struct JsonUpdater : NonCopyableClass
+    {
+    private:
+        ECDbCR m_ecdb;
+        ECN::ECClassCR m_ecClass;
+        ECInstanceUpdater m_ecinstanceUpdater;
+
+        ECN::IECInstancePtr CreateEmptyInstance(ECN::ECClassCR ecClass) const { return ecClass.GetDefaultStandaloneEnabler()->CreateInstance(0); }
+        ECN::IECInstancePtr CreateEmptyInstance(ECInstanceKeyCR instanceKey) const;
+        ECN::IECInstancePtr CreateEmptyRelInstance(ECN::ECRelationshipClassCR ecRelClass, ECInstanceKeyCR sourceKey, ECInstanceKeyCR targetKey) const;
+
+    public:
+        //! Construct an updater for the specified class. 
+        //! @param ecdb [in] ECDb
+        //! @param ecClass [in] ECClass of the instance that needs to be updated. 
+        //! @param [in] writeToken Token required to execute ECSQL UPDATE statements if 
+        //! the ECDb file was set-up with the "require ECSQL write token" option (for example all DgnDb files require the token).
+        //! If the option is not set, nullptr can be passed for @p writeToken.
+        //! @param[in] ecsqlOptions ECSQLOPTIONS clause appended to the ECSQL generated by the JsonUpdater.
+        //!            Pass without ECSQLOPTIONS keyword.
+        //! @remarks Holds some cached state to speed up future updates of the same class. Keep the 
+        //! inserter around when updating many instances of the same class. 
+        JsonUpdater(ECDbCR ecdb, ECN::ECClassCR ecClass, ECSqlWriteToken const* writeToken, Utf8CP ecsqlOptions = nullptr) : m_ecdb(ecdb), m_ecClass(ecClass), m_ecinstanceUpdater(ecdb, ecClass, writeToken, ecsqlOptions) {}
+
+        //! Indicates whether this JsonUpdater is valid and can be used to update JSON instances.
+        //! It is not valid, if @p ecClass is not mapped or not instantiable for example.
+        //! @return true if the updater is valid and can be used for updating. false if it cannot be used for updating.
+        bool IsValid() const { return m_ecinstanceUpdater.IsValid(); }
+
+        //! Updates an instance from the specified jsonValue
+        //! @param[in] instanceId the ECInstanceId of the instance to update
+        //! @param[in] jsonValue the instance data
+        //! @return BE_SQLITE_OK in case of successful execution of the underlying ECSQL UPDATE. This means,
+        //! BE_SQLITE_OK is also returned if the specified ECInstance does not exist in the file. Error codes otherwise.
+        ECDB_EXPORT DbResult Update(ECInstanceId instanceId, JsonValueCR jsonValue) const;
+
+        //! Update  a relationship instance from the specified jsonValue and source/target keys
+        //! @param[in] instanceId the ECInstanceId of the instance to update
+        //! @param[in] jsonValue the instance data
+        //! @param[in] sourceKey ECInstanceKey for the source of the relationship
+        //! @param[in] targetKey ECInstanceKey for the target of the relationship
+        //! @return BE_SQLITE_OK in case of successful execution of the underlying ECSQL UPDATE. This means,
+        //! BE_SQLITE_OK is also returned if the specified ECInstance does not exist in the file. Error codes otherwise.
+        ECDB_EXPORT DbResult Update(ECInstanceId instanceId, JsonValueCR jsonValue, ECInstanceKeyCR sourceKey, ECInstanceKeyCR targetKey) const;
+
+        //! Update an instance from the specified jsonValue
+        //! @param[in] instanceId the ECInstanceId of the instance to update
+        //! @param[in] jsonValue the instance data
+        //! @return BE_SQLITE_OK in case of successful execution of the underlying ECSQL UPDATE. This means,
+        //! BE_SQLITE_OK is also returned if the specified ECInstance does not exist in the file. Error codes otherwise.
+        ECDB_EXPORT DbResult Update(ECInstanceId instanceId, RapidJsonValueCR jsonValue) const;
+
+        //! Update  a relationship instance from the specified jsonValue and source/target keys
+        //! @param[in] instanceId the ECInstanceId of the instance to update
+        //! @param[in] jsonValue the instance data
+        //! @param[in] sourceKey ECInstanceKey for the source of the relationship
+        //! @param[in] targetKey ECInstanceKey for the target of the relationship
+        //! @return BE_SQLITE_OK in case of successful execution of the underlying ECSQL UPDATE. This means,
+        //! BE_SQLITE_OK is also returned if the specified ECInstance does not exist in the file. Error codes otherwise.
+        ECDB_EXPORT DbResult Update(ECInstanceId instanceId, RapidJsonValueCR jsonValue, ECInstanceKeyCR sourceKey, ECInstanceKeyCR targetKey) const;
+    };
+
+//=======================================================================================
+//! Delete EC content in the ECDb file
+//@bsiclass                                                 Ramanujam.Raman      02/2013
+//+===============+===============+===============+===============+===============+======
+struct JsonDeleter : NonCopyableClass
+    {
+    private:
+        ECInstanceDeleter m_ecinstanceDeleter;
+
+    public:
+        //! Construct an deleter for the specified class. 
+        //! @param ecdb [in] ECDb
+        //! @param ecClass [in] ECClass of the instance that needs to be deleted. 
+        //! @param [in] writeToken Token required to execute ECSQL UPDATE statements if 
+        //! the ECDb file was set-up with the "require ECSQL write token" option (for example all DgnDb files require the token).
+        //! If the option is not set, nullptr can be passed for @p writeToken.
+        //! @remarks Holds some cached state to speed up future deletes of the same class. Keep the 
+        //! deleter around when deleting many instances of the same class. 
+        JsonDeleter(ECDbCR ecdb, ECN::ECClassCR ecClass, ECSqlWriteToken const* writeToken) : m_ecinstanceDeleter(ecdb, ecClass, writeToken) {}
+
+        //! Indicates whether this JsonDeleter is valid and can be used to delete instances.
+        //! It is not valid, if @p ecClass is not mapped for example.
+        //! @return true if the deleter is valid and can be used for deleting. false if it cannot be used for delete.
+        bool IsValid() const { return m_ecinstanceDeleter.IsValid(); }
+
+        //! Deletes the instance identified by the supplied ECInstanceId
+        //! @param[in] instanceId the ECInstanceId of the instance to delete
+        //! @return BE_SQLITE_OK in case of successful execution of the underlying ECSQL. This means,
+        //! BE_SQLITE_OK is also returned if the specified ECInstance does not exist in the file. Error codes otherwise.
+        DbResult Delete(ECInstanceId instanceId) const { return m_ecinstanceDeleter.Delete(instanceId); }
+    };
+
+END_BENTLEY_SQLITE_EC_NAMESPACE