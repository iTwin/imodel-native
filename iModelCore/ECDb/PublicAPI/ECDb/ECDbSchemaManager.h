--- conflicted
+++ resolved
@@ -1,235 +1,215 @@
-/*--------------------------------------------------------------------------------------+
-|
-|     $Source: PublicAPI/ECDb/ECDbSchemaManager.h $
-|
-|  $Copyright: (c) 2016 Bentley Systems, Incorporated. All rights reserved. $
-|
-+--------------------------------------------------------------------------------------*/
-#pragma once
-//__PUBLISH_SECTION_START__
-#include <ECDb/ECDbTypes.h>
-
-BEGIN_BENTLEY_SQLITE_EC_NAMESPACE
-
-#if !defined (DOCUMENTATION_GENERATOR)
-struct ECDbMap;
-struct ECDbSchemaReader;
-struct ECDbSchemaWriter;
-struct SchemaImportContext;
-#endif
-
-//=======================================================================================
-//! The ECDbSchemaManager manages @ref ECN::ECSchema "ECSchemas" in the @ref ECDbFile "ECDb file". 
-//! Clients can import @ref ECN::ECSchema "ECSchemas" into or retrieve @ref ECN::ECSchema "ECSchemas" or 
-//! individual @ref ECN::ECClass "ECClasses" from the %ECDb file using the %ECDbSchemaManager.
-//!
-//! ###Incremental Loading of ECClasses
-//! ECDbSchemaManager supports incremental loading of ECClasses. So unlike with ECObjects calling
-//! ECDbSchemaManager::GetECClass doesn't load the rest of the ECN::ECSchema. 
-//! When incrementally loading ECClasses you shouldn't use ECN::ECSchema::GetECClass because 
-//! the ECN::ECSchema might not be fully populated yet. Always use the respective ECDbSchemaManager
-//! methods instead.
-//!
-//! ####Details
-//! 
-//! (which you don't need to be aware of if you consistently use the ECDbSchemaManager API to get ECClasses)
-//!
-//! * ECDbSchemaManager::GetECSchema with <c>ensureAllClassesLoaded=false</c> 
-//!     * Returns the ECSchema with only those ECClasses that have been loaded previously already. If
-//!       no ECClasses have been loaded previously, the returned ECSchema is empty.
-//! * ECDbSchemaManager::GetECClass
-//!     * loads the specified ECClass
-//!     * loads all base classes of the specified ECClass
-//!     * loads all struct classes used by the specified ECClass
-//!     * loads all CustomAttribute classes used by the specified ECClass
-//!     * does @b not load derived classes of the specified ECClass
-//! * ECDbSchemaManager::GetECClass for a relationship class
-//!     * same as for regular classes
-//!     * loads the ECClasses specified in the constraints of the relationship class
-//!       (but @b not their derived ECClasses)
-//!        
-//! ### %ECDbSchemaManager is an %IECSchemaLocater
-//! ECDbSchemaManager also implements ECN::IECSchemaLocater so it can be used to locate ECSchemas
-//! already stored in the %ECDb file when reading an ECSchema from disk, for example:
-//! 
-//!     ECN::ECSchemaReadContextPtr ecSchemaContext = ECN::ECSchemaReadContext::CreateContext();
-//!     ecSchemaContext->AddSchemaLocater(ecdb.GetSchemaLocater());
-//!     ECN::SchemaKey schemaKey("foo", 1, 0);
-//!     ECN::ECSchemaPtr fooSchema = ECN::ECSchema::LocateSchema(schemaKey, *ecSchemaContext);
-//!
-//! @see @ref ECDbOverview, @ref ECDbTransactions, @ref ECDbCodeSamples
-//! @ingroup ECDbGroup
-// @bsimethod                                                  Affan.Khan        05/2012
-//+===============+===============+===============+===============+===============+======
-struct ECDbSchemaManager : ECN::IECSchemaLocater, ECN::IECClassLocater, NonCopyableClass
-    {
-    private:
-        ECDb const& m_ecdb;
-        ECDbMap& m_map;
-        ECDbSchemaReader* m_schemaReader;
-        mutable BeMutex m_criticalSection;
-
-        BentleyStatus PersistECSchemas(SchemaImportContext&, bvector<ECN::ECSchemaCP> const&) const;
-
-        ECN::ECSchemaCP GetECSchema(ECN::ECSchemaId, bool loadSchemaEntities) const;
-        //! Implementation of IECSchemaLocater
-        virtual ECN::ECSchemaPtr _LocateSchema(ECN::SchemaKeyR, ECN::SchemaMatchType, ECN::ECSchemaReadContextR) override;
-
-        //! Implementation of IECClassLocater
-        virtual ECN::ECClassCP _LocateClass(Utf8CP schemaName, Utf8CP className) override;
-
-    public:
-#if !defined (DOCUMENTATION_GENERATOR)
-        ECDbSchemaManager(ECDb const&, ECDbMap&);
-        ~ECDbSchemaManager();
-#endif
-
-        //! Imports the list of @ref ECN::ECSchema "ECSchemas" (which must include all its references)
-        //! into the @ref ECDbFile "ECDb file".
-        //! ECSchemas that already exist in the file are updated (see @ref ECDbECSchemaUpdateSupportedFeatures).
-        //! @note After importing the schemas, any pointers to the existing schemas should be discarded and
-        //! they should be obtained as needed through the ECDbSchemaManager API.
-        //!
-        //! @param[in] schemas  List of ECSchemas to import, including all referenced ECSchemas.
-        //!                     If the referenced ECSchemas are known to have already been imported, they are not required, but it does no harm to include them again
-        //!                     (the method detects that they are already imported, and simply skips them)
-        //!                     All schemas should have been deserialized from a single ECN::ECSchemaReadContext. 
-        //!                     If any duplicates are found in @p schemas an error will returned.
-        //! @return BentleyStatus::SUCCESS or BentleyStatus::ERROR (error details are being logged)
-        //! @see @ref ECDbECSchemaImportAndUpdate
-        ECDB_EXPORT BentleyStatus ImportECSchemas(bvector<ECN::ECSchemaCP> const& schemas) const;
-
-        //! @deprecated Instead use overload that takes bvector of ECSchemas.
-        //!
-        //! Imports all @ref ECN::ECSchema "ECSchemas" contained by the @p schemaCache (which must
-        //! include all referenced ECSChemas) into the @ref ECDbFile "ECDb file".
-        //! ECSchemas that already exist in the file are updated (see @ref ECDbECSchemaUpdateSupportedFeatures).
-        //! @note After importing the schemas, any pointers to the existing schemas should be discarded and
-        //! they should be obtained as needed through the ECDbECSchemaManager API.
-        //!
-        //! @param[in] schemaCache Typically obtained from ECSchemaReadContext.GetCache() that contains the imported ECSchema and all of its referenced ECSchemas.
-        //!                     If the referenced ECSchemas are known to have already been imported, they are not required, but it does no harm to include them again
-        //!                     (the method detects that they are already imported, and simply skips them)
-        //!                     All schemas should be read from a single ECN::ECSchemaReadContext. 
-        //!                     If any duplicates are found in @p schemaCache an error will returned.
-        //! @return BentleyStatus::SUCCESS or BentleyStatus::ERROR (error details are being logged)
-        //! @see @ref ECDbECSchemaImportAndUpdate
-        BentleyStatus ImportECSchemas(ECN::ECSchemaCacheR schemaCache) const { return ImportECSchemas(schemaCache.GetSchemas()); }
-
-        //! Checks whether the ECDb file contains the ECSchema with the specified name or not.
-        //! @param[in] schemaName Name of the ECSchema to check for
-        //! @return true if the ECDb file contains the ECSchema. false otherwise.
-        ECDB_EXPORT bool ContainsECSchema(Utf8CP schemaName) const;
-
-        //! Get an ECSchema by name
-        //! @param[in] schemaName Name (not full name) of the ECSchema to retrieve
-        //! @param[in] loadSchemaEntities true, if all ECClasses, ECEnumerations, KindOfQuantities in the ECSchema should be pro-actively loaded into memory. false,
-        //!                                   if they are loaded on-demand.
-        //! @return The retrieved ECSchema or nullptr if not found
-        ECDB_EXPORT ECN::ECSchemaCP GetECSchema(Utf8CP schemaName, bool loadSchemaEntities = true) const;
-
-        //! Gets all @ref ECN::ECSchema "ECSchemas" stored in the @ref ECDbFile "ECDb file"
-        //! @param[in] loadSchemaEntities true, if all ECClasses, ECEnumerations, KindOfQuantities in the ECSchema should be pro-actively loaded into memory. false,
-        //!                                   if they are loaded on-demand.
-        //! @return Vector of all ECSchemas stored in the file
-        ECDB_EXPORT bvector<ECN::ECSchemaCP> GetECSchemas(bool loadSchemaEntities = true) const;
-
-        //! Gets the ECClass for the specified name.
-        //! @param[in] schemaNameOrAlias Name (not full name) or alias of the schema containing the class (@see @p resolveSchema)
-        //! @param[in] className Name of the class to be retrieved
-        //! @param[in] resolveSchema indicates whether @p schemaNameOrAlias is a schema name or a schema alias
-        //! @return The retrieved ECClass or nullptr if not found
-<<<<<<< HEAD
-        ECDB_EXPORT ECN::ECClassCP GetECClass(Utf8CP schemaNameOrAlias, Utf8CP className, ResolveSchema resolveSchema = ResolveSchema::BySchemaName) const;
-
-        //! Gets the ECClass for the specified ECClassId.
-        //! @param[in] ecClassId Id of the ECClass to retrieve
-        //! @return The retrieved ECClass or nullptr if not found
-        ECDB_EXPORT ECN::ECClassCP GetECClass(ECN::ECClassId ecClassId) const;
-
-        //! Gets the ECClassId for the ECClass with the specified name.
-        //! @param[out] id ECClassId of the requested ECClass.
-        //! @param[in] schemaNameOrAlias Name (not full name) or alias of the schema containing the class (@see @p resolveSchema)
-        //! @param[in] className Name of the class to be retrieved
-        //! @param[in] resolveSchema indicates whether @p schemaNameOrAlias is a schema name or a schema alias
-        //! @return true, if the %ECDb file has an ECClass with the given name, false, if the ECClass does not exist in the %ECDb file
-        ECDB_EXPORT bool TryGetECClassId(ECN::ECClassId& id, Utf8CP schemaNameOrAlias, Utf8CP className, ResolveSchema resolveSchema = ResolveSchema::BySchemaName) const;
-=======
-        ECDB_EXPORT ECN::ECClassCP GetECClass(Utf8StringCR schemaNameOrPrefix, Utf8StringCR className, ResolveSchema resolveSchema = ResolveSchema::BySchemaName) const;
->>>>>>> e0e595b9
-
-        //! Gets the ECClassId for the ECClass with the specified name.
-        //! @param[in] schemaNameOrAlias Name (not full name) or namespace alias of the schema containing the class (@see @p resolveSchema)
-        //! @param[in] className Name of the class to be retrieved
-        //! @param[in] resolveSchema indicates whether @p schemaNameOrAlias is a schema name or a schema alias
-        //! @return ECClassId of the requested ECClass. If the ECClass does not exist in the %ECDb file, an invalid class id is returned
-<<<<<<< HEAD
-        ECN::ECClassId GetECClassId(Utf8CP schemaNameOrAlias, Utf8CP className, ResolveSchema resolveSchema = ResolveSchema::BySchemaName) const { ECN::ECClassId id; TryGetECClassId(id, schemaNameOrAlias, className, resolveSchema); return id; }
-=======
-        ECDB_EXPORT ECN::ECClassId GetECClassId(Utf8StringCR schemaNameOrPrefix, Utf8StringCR className, ResolveSchema resolveSchema = ResolveSchema::BySchemaName) const;
-
-        //! Gets the ECClass for the specified ECClassId.
-        //! @param[in] ecClassId Id of the ECClass to retrieve
-        //! @return The retrieved ECClass or nullptr if not found
-        ECDB_EXPORT ECN::ECClassCP GetECClass(ECN::ECClassId ecClassId) const;
->>>>>>> e0e595b9
-
-        //! Gets the derived classes of @p baseECClass. The derived classes are loaded, if they are not yet.
-        //! Callers should use this method in favor of ECN::ECClass::GetDerivedECClasses to ensure
-        //! that derived classes are actually loaded from the ECDb file.
-        //! This method allows to just load the inheritance hierarchy of a given ECClass without having
-        //! to load entire ECSchemas.
-        //! @note This does not recurse into derived classes of derived classes. It just returns the first level
-        //! of inheriting ECClasses.
-        //! @param[in] baseECClass ECClass to return derived classes for.
-        //! @return Derived classes list
-        //! @see ECN::ECClass::GetDerivedECClasses
-        ECDB_EXPORT ECN::ECDerivedClassesList const& GetDerivedECClasses(ECN::ECClassCR baseECClass) const;
-
-        //! Gets the ECEnumeration for the specified name.
-        //! @param[in] schemaName Name (not full name) of the schema containing the ECEnumeration
-        //! @param[in] enumName Name of the ECEnumeration to be retrieved
-        //! @return The retrieved ECEnumeration or nullptr if not found
-        ECDB_EXPORT ECN::ECEnumerationCP GetECEnumeration(Utf8CP schemaName, Utf8CP enumName) const;
-
-        //! Gets the KindOfQuantity for the specified name.
-        //! @param[in] schemaName Name (not full name) of the schema containing the KindOfQuantity
-        //! @param[in] koqName Name of the KindOfQuantity to be retrieved
-        //! @return The retrieved KindOfQuantity or nullptr if not found
-        ECDB_EXPORT ECN::KindOfQuantityCP GetKindOfQuantity(Utf8CP schemaName, Utf8CP koqName) const;
-
-        //! Creates or updates views in the ECDb file to visualize the EC content as ECClasses and ECProperties rather than tables and columns.
-        //! This can help debugging the EC data, especially when ECClasses and ECProperties share tables and columns or are spread across multiple tables.
-        //! @note The views are strictly intended for developers for debugging purpose only. They should not be used in application code. 
-        //! No code should depend on these views.
-        //! @return SUCCESS or ERROR
-        ECDB_EXPORT BentleyStatus CreateECClassViewsInDb() const;
-
-#if !defined (DOCUMENTATION_GENERATOR)
-        void ClearCache() const;
-        ECDbSchemaReader const& GetReader() const;
-        ECDbCR GetECDb() const;
-#endif
-    };
-
-typedef ECDbSchemaManager const& ECDbSchemaManagerCR;
-
-
-#if !defined (DOCUMENTATION_GENERATOR)
-//=======================================================================================
-//! Helper that provides information about ECClass Mappings
-//=======================================================================================
-struct ClassMappingInfoHelper
-    {
-private:
-    ClassMappingInfoHelper();
-    ~ClassMappingInfoHelper();
-
-public:
-    ECDB_EXPORT static BentleyStatus GetInfos(Json::Value&, ECDbCR, bool skipUnmappedClasses);
-    ECDB_EXPORT static BentleyStatus GetInfos(Json::Value&, ECDbCR, Utf8StringCR schemaName, bool skipUnmappedClasses);
-    ECDB_EXPORT static BentleyStatus GetInfo(Json::Value&, ECDbCR, Utf8StringCR schemaName, Utf8StringCR className);
-    };
-
-#endif
-END_BENTLEY_SQLITE_EC_NAMESPACE
+/*--------------------------------------------------------------------------------------+
+|
+|     $Source: PublicAPI/ECDb/ECDbSchemaManager.h $
+|
+|  $Copyright: (c) 2016 Bentley Systems, Incorporated. All rights reserved. $
+|
++--------------------------------------------------------------------------------------*/
+#pragma once
+//__PUBLISH_SECTION_START__
+#include <ECDb/ECDbTypes.h>
+
+BEGIN_BENTLEY_SQLITE_EC_NAMESPACE
+
+#if !defined (DOCUMENTATION_GENERATOR)
+struct ECDbMap;
+struct ECDbSchemaReader;
+struct ECDbSchemaWriter;
+struct SchemaImportContext;
+#endif
+
+//=======================================================================================
+//! The ECDbSchemaManager manages @ref ECN::ECSchema "ECSchemas" in the @ref ECDbFile "ECDb file". 
+//! Clients can import @ref ECN::ECSchema "ECSchemas" into or retrieve @ref ECN::ECSchema "ECSchemas" or 
+//! individual @ref ECN::ECClass "ECClasses" from the %ECDb file using the %ECDbSchemaManager.
+//!
+//! ###Incremental Loading of ECClasses
+//! ECDbSchemaManager supports incremental loading of ECClasses. So unlike with ECObjects calling
+//! ECDbSchemaManager::GetECClass doesn't load the rest of the ECN::ECSchema. 
+//! When incrementally loading ECClasses you shouldn't use ECN::ECSchema::GetECClass because 
+//! the ECN::ECSchema might not be fully populated yet. Always use the respective ECDbSchemaManager
+//! methods instead.
+//!
+//! ####Details
+//! 
+//! (which you don't need to be aware of if you consistently use the ECDbSchemaManager API to get ECClasses)
+//!
+//! * ECDbSchemaManager::GetECSchema with <c>ensureAllClassesLoaded=false</c> 
+//!     * Returns the ECSchema with only those ECClasses that have been loaded previously already. If
+//!       no ECClasses have been loaded previously, the returned ECSchema is empty.
+//! * ECDbSchemaManager::GetECClass
+//!     * loads the specified ECClass
+//!     * loads all base classes of the specified ECClass
+//!     * loads all struct classes used by the specified ECClass
+//!     * loads all CustomAttribute classes used by the specified ECClass
+//!     * does @b not load derived classes of the specified ECClass
+//! * ECDbSchemaManager::GetECClass for a relationship class
+//!     * same as for regular classes
+//!     * loads the ECClasses specified in the constraints of the relationship class
+//!       (but @b not their derived ECClasses)
+//!        
+//! ### %ECDbSchemaManager is an %IECSchemaLocater
+//! ECDbSchemaManager also implements ECN::IECSchemaLocater so it can be used to locate ECSchemas
+//! already stored in the %ECDb file when reading an ECSchema from disk, for example:
+//! 
+//!     ECN::ECSchemaReadContextPtr ecSchemaContext = ECN::ECSchemaReadContext::CreateContext();
+//!     ecSchemaContext->AddSchemaLocater(ecdb.GetSchemaLocater());
+//!     ECN::SchemaKey schemaKey("foo", 1, 0);
+//!     ECN::ECSchemaPtr fooSchema = ECN::ECSchema::LocateSchema(schemaKey, *ecSchemaContext);
+//!
+//! @see @ref ECDbOverview, @ref ECDbTransactions, @ref ECDbCodeSamples
+//! @ingroup ECDbGroup
+// @bsimethod                                                  Affan.Khan        05/2012
+//+===============+===============+===============+===============+===============+======
+struct ECDbSchemaManager : ECN::IECSchemaLocater, ECN::IECClassLocater, NonCopyableClass
+    {
+    private:
+        ECDb const& m_ecdb;
+        ECDbMap& m_map;
+        ECDbSchemaReader* m_schemaReader;
+        mutable BeMutex m_criticalSection;
+
+        BentleyStatus PersistECSchemas(SchemaImportContext&, bvector<ECN::ECSchemaCP> const&) const;
+
+        ECN::ECSchemaCP GetECSchema(ECN::ECSchemaId, bool loadSchemaEntities) const;
+        //! Implementation of IECSchemaLocater
+        virtual ECN::ECSchemaPtr _LocateSchema(ECN::SchemaKeyR, ECN::SchemaMatchType, ECN::ECSchemaReadContextR) override;
+
+        //! Implementation of IECClassLocater
+        virtual ECN::ECClassCP _LocateClass(Utf8CP schemaName, Utf8CP className) override;
+
+    public:
+#if !defined (DOCUMENTATION_GENERATOR)
+        ECDbSchemaManager(ECDb const&, ECDbMap&);
+        ~ECDbSchemaManager();
+#endif
+
+        //! Imports the list of @ref ECN::ECSchema "ECSchemas" (which must include all its references)
+        //! into the @ref ECDbFile "ECDb file".
+        //! ECSchemas that already exist in the file are updated (see @ref ECDbECSchemaUpdateSupportedFeatures).
+        //! @note After importing the schemas, any pointers to the existing schemas should be discarded and
+        //! they should be obtained as needed through the ECDbSchemaManager API.
+        //!
+        //! @param[in] schemas  List of ECSchemas to import, including all referenced ECSchemas.
+        //!                     If the referenced ECSchemas are known to have already been imported, they are not required, but it does no harm to include them again
+        //!                     (the method detects that they are already imported, and simply skips them)
+        //!                     All schemas should have been deserialized from a single ECN::ECSchemaReadContext. 
+        //!                     If any duplicates are found in @p schemas an error will returned.
+        //! @return BentleyStatus::SUCCESS or BentleyStatus::ERROR (error details are being logged)
+        //! @see @ref ECDbECSchemaImportAndUpdate
+        ECDB_EXPORT BentleyStatus ImportECSchemas(bvector<ECN::ECSchemaCP> const& schemas) const;
+
+        //! @deprecated Instead use overload that takes bvector of ECSchemas.
+        //!
+        //! Imports all @ref ECN::ECSchema "ECSchemas" contained by the @p schemaCache (which must
+        //! include all referenced ECSChemas) into the @ref ECDbFile "ECDb file".
+        //! ECSchemas that already exist in the file are updated (see @ref ECDbECSchemaUpdateSupportedFeatures).
+        //! @note After importing the schemas, any pointers to the existing schemas should be discarded and
+        //! they should be obtained as needed through the ECDbECSchemaManager API.
+        //!
+        //! @param[in] schemaCache Typically obtained from ECSchemaReadContext.GetCache() that contains the imported ECSchema and all of its referenced ECSchemas.
+        //!                     If the referenced ECSchemas are known to have already been imported, they are not required, but it does no harm to include them again
+        //!                     (the method detects that they are already imported, and simply skips them)
+        //!                     All schemas should be read from a single ECN::ECSchemaReadContext. 
+        //!                     If any duplicates are found in @p schemaCache an error will returned.
+        //! @return BentleyStatus::SUCCESS or BentleyStatus::ERROR (error details are being logged)
+        //! @see @ref ECDbECSchemaImportAndUpdate
+        BentleyStatus ImportECSchemas(ECN::ECSchemaCacheR schemaCache) const { return ImportECSchemas(schemaCache.GetSchemas()); }
+
+        //! Checks whether the ECDb file contains the ECSchema with the specified name or not.
+        //! @param[in] schemaName Name of the ECSchema to check for
+        //! @return true if the ECDb file contains the ECSchema. false otherwise.
+        ECDB_EXPORT bool ContainsECSchema(Utf8CP schemaName) const;
+
+        //! Get an ECSchema by name
+        //! @param[in] schemaName Name (not full name) of the ECSchema to retrieve
+        //! @param[in] loadSchemaEntities true, if all ECClasses, ECEnumerations, KindOfQuantities in the ECSchema should be pro-actively loaded into memory. false,
+        //!                                   if they are loaded on-demand.
+        //! @return The retrieved ECSchema or nullptr if not found
+        ECDB_EXPORT ECN::ECSchemaCP GetECSchema(Utf8CP schemaName, bool loadSchemaEntities = true) const;
+
+        //! Gets all @ref ECN::ECSchema "ECSchemas" stored in the @ref ECDbFile "ECDb file"
+        //! @param[in] loadSchemaEntities true, if all ECClasses, ECEnumerations, KindOfQuantities in the ECSchema should be pro-actively loaded into memory. false,
+        //!                                   if they are loaded on-demand.
+        //! @return Vector of all ECSchemas stored in the file
+        ECDB_EXPORT bvector<ECN::ECSchemaCP> GetECSchemas(bool loadSchemaEntities = true) const;
+
+        //! Gets the ECClass for the specified name.
+        //! @param[in] schemaNameOrAlias Name (not full name) or alias of the schema containing the class (@see @p resolveSchema)
+        //! @param[in] className Name of the class to be retrieved
+        //! @param[in] resolveSchema indicates whether @p schemaNameOrAlias is a schema name or a schema alias
+        //! @return The retrieved ECClass or nullptr if not found
+        ECDB_EXPORT ECN::ECClassCP GetECClass(Utf8StringCR schemaNameOrAlias, Utf8StringCR className, ResolveSchema resolveSchema = ResolveSchema::BySchemaName) const;
+
+        //! Gets the ECClassId for the ECClass with the specified name.
+        //! @param[in] schemaNameOrAlias Name (not full name) or alias of the schema containing the class (@see @p resolveSchema)
+        //! @param[in] className Name of the class to be retrieved
+        //! @param[in] resolveSchema indicates whether @p schemaNameOrAlias is a schema name or a schema alias
+        //! @return ECClassId of the requested ECClass. If the ECClass does not exist in the %ECDb file, an invalid class id is returned
+        ECDB_EXPORT ECN::ECClassId GetECClassId(Utf8StringCR schemaNameOrAlias, Utf8StringCR className, ResolveSchema resolveSchema = ResolveSchema::BySchemaName) const;
+
+        //! Gets the ECClass for the specified ECClassId.
+        //! @param[in] schemaNameOrPrefix Name (not full name) or namespace prefix of the schema containing the class (@see @p resolveSchema)
+        //! @param[in] ecClassId Id of the ECClass to retrieve
+        //! @param[in] resolveSchema indicates whether @p schemaNameOrPrefix is a schema name or a schema prefix
+        ECDB_EXPORT ECN::ECClassCP GetECClass(ECN::ECClassId ecClassId) const;
+
+        //! Gets the derived classes of @p baseECClass. The derived classes are loaded, if they are not yet.
+        //! Callers should use this method in favor of ECN::ECClass::GetDerivedECClasses to ensure
+        //! that derived classes are actually loaded from the ECDb file.
+        //! This method allows to just load the inheritance hierarchy of a given ECClass without having
+        //! to load entire ECSchemas.
+        //! @note This does not recurse into derived classes of derived classes. It just returns the first level
+        //! of inheriting ECClasses.
+        //! @param[in] baseECClass ECClass to return derived classes for.
+        //! @return Derived classes list
+        //! @see ECN::ECClass::GetDerivedECClasses
+        ECDB_EXPORT ECN::ECDerivedClassesList const& GetDerivedECClasses(ECN::ECClassCR baseECClass) const;
+
+        //! Gets the ECEnumeration for the specified name.
+        //! @param[in] schemaName Name (not full name) of the schema containing the ECEnumeration
+        //! @param[in] enumName Name of the ECEnumeration to be retrieved
+        //! @return The retrieved ECEnumeration or nullptr if not found
+        ECDB_EXPORT ECN::ECEnumerationCP GetECEnumeration(Utf8CP schemaName, Utf8CP enumName) const;
+
+        //! Gets the KindOfQuantity for the specified name.
+        //! @param[in] schemaName Name (not full name) of the schema containing the KindOfQuantity
+        //! @param[in] koqName Name of the KindOfQuantity to be retrieved
+        //! @return The retrieved KindOfQuantity or nullptr if not found
+        ECDB_EXPORT ECN::KindOfQuantityCP GetKindOfQuantity(Utf8CP schemaName, Utf8CP koqName) const;
+
+        //! Creates or updates views in the ECDb file to visualize the EC content as ECClasses and ECProperties rather than tables and columns.
+        //! This can help debugging the EC data, especially when ECClasses and ECProperties share tables and columns or are spread across multiple tables.
+        //! @note The views are strictly intended for developers for debugging purpose only. They should not be used in application code. 
+        //! No code should depend on these views.
+        //! @return SUCCESS or ERROR
+        ECDB_EXPORT BentleyStatus CreateECClassViewsInDb() const;
+
+#if !defined (DOCUMENTATION_GENERATOR)
+        void ClearCache() const;
+        ECDbSchemaReader const& GetReader() const;
+        ECDbCR GetECDb() const;
+#endif
+    };
+
+typedef ECDbSchemaManager const& ECDbSchemaManagerCR;
+
+
+#if !defined (DOCUMENTATION_GENERATOR)
+//=======================================================================================
+//! Helper that provides information about ECClass Mappings
+//=======================================================================================
+struct ClassMappingInfoHelper
+    {
+private:
+    ClassMappingInfoHelper();
+    ~ClassMappingInfoHelper();
+
+public:
+    ECDB_EXPORT static BentleyStatus GetInfos(Json::Value&, ECDbCR, bool skipUnmappedClasses);
+    ECDB_EXPORT static BentleyStatus GetInfos(Json::Value&, ECDbCR, Utf8StringCR schemaName, bool skipUnmappedClasses);
+    ECDB_EXPORT static BentleyStatus GetInfo(Json::Value&, ECDbCR, Utf8StringCR schemaName, Utf8StringCR className);
+    };
+
+#endif
+END_BENTLEY_SQLITE_EC_NAMESPACE